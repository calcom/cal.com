// This is your Prisma schema file,
// learn more about it in the docs: https://pris.ly/d/prisma-schema

datasource db {
  provider = "postgresql"
  url      = env("DATABASE_URL")
}

generator client {
  provider = "prisma-client-js"
}

model EventType {
  id                      Int                    @id @default(autoincrement())
  title                   String
  slug                    String
  description             String?
  locations               Json?
  length                  Int
  hidden                  Boolean                @default(false)
  user                    User?                  @relation(fields: [userId], references: [id])
  userId                  Int?
  bookings                Booking[]
  availability            Availability[]
  eventName               String?
  customInputs            EventTypeCustomInput[]
  timeZone                String?
  periodType              String?                @default("unlimited") // unlimited | rolling | range
  periodStartDate         DateTime?
  periodEndDate           DateTime?
  periodDays              Int?
  periodCountCalendarDays Boolean?
<<<<<<< HEAD
  requiresConfirmation Boolean @default(false)
  minimumBookingNotice Int @default(120)

  @@unique([userId, slug])
=======
  requiresConfirmation    Boolean                @default(false)
  minimumBookingNotice    Int                    @default(120)
  Schedule                Schedule[]
>>>>>>> c6fa712b
}

model Credential {
  id     Int    @id @default(autoincrement())
  type   String
  key    Json
  user   User?  @relation(fields: [userId], references: [id])
  userId Int?
}

enum UserPlan {
  FREE
  TRIAL
  PRO
}


model User {
<<<<<<< HEAD
  id            Int       @default(autoincrement()) @id
  username      String?   @unique
  name          String?
  email         String?   @unique
  emailVerified DateTime?
  password      String?
  bio           String?
  avatar        String?
  timeZone      String @default("Europe/London")
  weekStart     String? @default("Sunday")
  startTime     Int @default(0)
  endTime       Int @default(1440)
  bufferTime    Int @default(0)
  hideBranding  Boolean @default(false)
  theme         String?
  createdDate   DateTime  @default(now()) @map(name: "created")
  eventTypes    EventType[]
  credentials   Credential[]
  teams         Membership[]
  bookings      Booking[]
  availability  Availability[]
  selectedCalendars      SelectedCalendar[]
  plan UserPlan @default(PRO)

=======
  id                  Int                @id @default(autoincrement())
  username            String?
  name                String?
  email               String?            @unique
  emailVerified       DateTime?
  password            String?
  bio                 String?
  avatar              String?
  timeZone            String             @default("Europe/London")
  weekStart           String?            @default("Sunday")
  startTime           Int                @default(0)
  endTime             Int                @default(1440)
  bufferTime          Int                @default(0)
  hideBranding        Boolean            @default(false)
  theme               String?
  createdDate         DateTime           @default(now()) @map(name: "created")
  eventTypes          EventType[]
  credentials         Credential[]
  teams               Membership[]
  bookings            Booking[]
  availability        Availability[]
  selectedCalendars   SelectedCalendar[]
  completedOnboarding Boolean?           @default(false)

  Schedule Schedule[]
>>>>>>> c6fa712b
  @@map(name: "users")
}

model Team {
  id      Int          @id @default(autoincrement())
  name    String?
  slug    String?
  members Membership[]
}

enum MembershipRole {
  MEMBER
  OWNER
}

model Membership {
  teamId   Int
  userId   Int
  accepted Boolean        @default(false)
  role     MembershipRole
  team     Team           @relation(fields: [teamId], references: [id])
  user     User           @relation(fields: [userId], references: [id])

  @@id([userId, teamId])
}

model VerificationRequest {
  id         Int      @id @default(autoincrement())
  identifier String
  token      String   @unique
  expires    DateTime
  createdAt  DateTime @default(now())
  updatedAt  DateTime @updatedAt

  @@unique([identifier, token])
}

model BookingReference {
  id        Int      @id @default(autoincrement())
  type      String
  uid       String
  booking   Booking? @relation(fields: [bookingId], references: [id])
  bookingId Int?
}

model Attendee {
  id        Int      @id @default(autoincrement())
  email     String
  name      String
  timeZone  String
  booking   Booking? @relation(fields: [bookingId], references: [id])
  bookingId Int?
}

model Booking {
  id          Int                @id @default(autoincrement())
  uid         String             @unique
  user        User?              @relation(fields: [userId], references: [id])
  userId      Int?
  references  BookingReference[]
  eventType   EventType?         @relation(fields: [eventTypeId], references: [id])
  eventTypeId Int?

  title       String
  description String?
  startTime   DateTime
  endTime     DateTime

  attendees Attendee[]
  location  String?

  createdAt DateTime  @default(now())
  updatedAt DateTime?
  confirmed Boolean   @default(true)
  rejected  Boolean   @default(false)
}

model Schedule {
  id            Int        @id @default(autoincrement())
  user          User?      @relation(fields: [userId], references: [id])
  userId        Int?
  eventType     EventType? @relation(fields: [eventTypeId], references: [id])
  eventTypeId   Int?
  title         String?
  freeBusyTimes Json?
}

model Availability {
  id          Int        @id @default(autoincrement())
  label       String?
  user        User?      @relation(fields: [userId], references: [id])
  userId      Int?
  eventType   EventType? @relation(fields: [eventTypeId], references: [id])
  eventTypeId Int?
  days        Int[]
  startTime   Int
  endTime     Int
  date        DateTime?  @db.Date
}

model SelectedCalendar {
  user        User   @relation(fields: [userId], references: [id])
  userId      Int
  integration String
  externalId  String

  @@id([userId, integration, externalId])
}

enum EventTypeCustomInputType {
  TEXT      @map("text")
  TEXTLONG  @map("textLong")
  NUMBER    @map("number")
  BOOL      @map("bool")
}

model EventTypeCustomInput {
  id          Int                      @id @default(autoincrement())
  eventTypeId Int
  eventType   EventType                @relation(fields: [eventTypeId], references: [id])
  label       String
  type        EventTypeCustomInputType
  required    Boolean
  placeholder String @default("")
}

model ResetPasswordRequest {
  id        String   @id @default(cuid())
  createdAt DateTime @default(now())
  updatedAt DateTime @updatedAt
  email     String
  expires   DateTime
}

enum ReminderType {
  PENDING_BOOKING_CONFIRMATION
}

model ReminderMail {
  id             Int          @id @default(autoincrement())
  referenceId    Int
  reminderType   ReminderType
  elapsedMinutes Int
  createdAt      DateTime     @default(now())
}<|MERGE_RESOLUTION|>--- conflicted
+++ resolved
@@ -30,16 +30,11 @@
   periodEndDate           DateTime?
   periodDays              Int?
   periodCountCalendarDays Boolean?
-<<<<<<< HEAD
-  requiresConfirmation Boolean @default(false)
-  minimumBookingNotice Int @default(120)
-
-  @@unique([userId, slug])
-=======
   requiresConfirmation    Boolean                @default(false)
   minimumBookingNotice    Int                    @default(120)
   Schedule                Schedule[]
->>>>>>> c6fa712b
+
+  @@unique([userId, slug])
 }
 
 model Credential {
@@ -56,34 +51,7 @@
   PRO
 }
 
-
 model User {
-<<<<<<< HEAD
-  id            Int       @default(autoincrement()) @id
-  username      String?   @unique
-  name          String?
-  email         String?   @unique
-  emailVerified DateTime?
-  password      String?
-  bio           String?
-  avatar        String?
-  timeZone      String @default("Europe/London")
-  weekStart     String? @default("Sunday")
-  startTime     Int @default(0)
-  endTime       Int @default(1440)
-  bufferTime    Int @default(0)
-  hideBranding  Boolean @default(false)
-  theme         String?
-  createdDate   DateTime  @default(now()) @map(name: "created")
-  eventTypes    EventType[]
-  credentials   Credential[]
-  teams         Membership[]
-  bookings      Booking[]
-  availability  Availability[]
-  selectedCalendars      SelectedCalendar[]
-  plan UserPlan @default(PRO)
-
-=======
   id                  Int                @id @default(autoincrement())
   username            String?
   name                String?
@@ -108,8 +76,9 @@
   selectedCalendars   SelectedCalendar[]
   completedOnboarding Boolean?           @default(false)
 
+
+  plan     UserPlan   @default(PRO)
   Schedule Schedule[]
->>>>>>> c6fa712b
   @@map(name: "users")
 }
 
@@ -233,7 +202,7 @@
   label       String
   type        EventTypeCustomInputType
   required    Boolean
-  placeholder String @default("")
+  placeholder String                   @default("")
 }
 
 model ResetPasswordRequest {
