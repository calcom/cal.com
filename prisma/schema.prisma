// This is your Prisma schema file,
// learn more about it in the docs: https://pris.ly/d/prisma-schema

datasource db {
  provider = "postgresql"
  url      = env("DATABASE_URL")
}

generator client {
  provider        = "prisma-client-js"
  previewFeatures = ["selectRelationCount"]
}

enum SchedulingType {
  ROUND_ROBIN  @map("roundRobin")
  COLLECTIVE   @map("collective")
}

model EventType {
  id                      Int                    @id @default(autoincrement())
  title                   String
  slug                    String
  description             String?
  locations               Json?
  length                  Int
  hidden                  Boolean                @default(false)
  users                   User[]                 @relation("user_eventtype")
  userId                  Int?
  team                    Team?                  @relation(fields: [teamId], references: [id])
  teamId                  Int?
  bookings                Booking[]
  availability            Availability[]
  eventName               String?
  customInputs            EventTypeCustomInput[]
  timeZone                String?
  periodType              String                 @default("unlimited") // unlimited | rolling | range
  periodStartDate         DateTime?
  periodEndDate           DateTime?
  periodDays              Int?
  periodCountCalendarDays Boolean?
  requiresConfirmation    Boolean                @default(false)
  disableGuests           Boolean                @default(false)
  minimumBookingNotice    Int                    @default(120)
  schedulingType          SchedulingType?
  Schedule                Schedule[]
  price                   Int                    @default(0)
  currency                String                 @default("usd")

  @@unique([userId, slug])
}

model Credential {
  id     Int    @id @default(autoincrement())
  type   String
  key    Json
  user   User?  @relation(fields: [userId], references: [id])
  userId Int?
}

enum UserPlan {
  FREE
  TRIAL
  PRO
}

model User {
  id                  Int                @id @default(autoincrement())
  username            String?            @unique
  name                String?
  email               String             @unique
  emailVerified       DateTime?
  password            String?
  bio                 String?
  avatar              String?
  timeZone            String             @default("Europe/London")
  weekStart           String             @default("Sunday")
  startTime           Int                @default(0)
  endTime             Int                @default(1440)
  bufferTime          Int                @default(0)
  hideBranding        Boolean            @default(false)
  theme               String?
  createdDate         DateTime           @default(now()) @map(name: "created")
  eventTypes          EventType[]        @relation("user_eventtype")
  credentials         Credential[]
  teams               Membership[]
  bookings            Booking[]
  availability        Availability[]
  selectedCalendars   SelectedCalendar[]
  completedOnboarding Boolean            @default(false)
  locale              String?
  twoFactorSecret     String?
  twoFactorEnabled    Boolean            @default(false)
  plan                UserPlan           @default(PRO)
  Schedule            Schedule[]
  webhooks            Webhook[]

  @@map(name: "users")
}

model Team {
  id           Int          @id @default(autoincrement())
  name         String?
  slug         String?      @unique
  logo         String?
  bio          String?
  hideBranding Boolean      @default(false)
  members      Membership[]
  eventTypes   EventType[]
}

enum MembershipRole {
  MEMBER
  OWNER
}

model Membership {
  teamId   Int
  userId   Int
  accepted Boolean        @default(false)
  role     MembershipRole
  team     Team           @relation(fields: [teamId], references: [id])
  user     User           @relation(fields: [userId], references: [id])

  @@id([userId, teamId])
}

model VerificationRequest {
  id         Int      @id @default(autoincrement())
  identifier String
  token      String   @unique
  expires    DateTime
  createdAt  DateTime @default(now())
  updatedAt  DateTime @updatedAt

  @@unique([identifier, token])
}

model BookingReference {
  id              Int      @id @default(autoincrement())
  type            String
  uid             String
  meetingId       String?
  meetingPassword String?
  meetingUrl      String?
  booking         Booking? @relation(fields: [bookingId], references: [id])
  bookingId       Int?
}

model Attendee {
  id        Int      @id @default(autoincrement())
  email     String
  name      String
  timeZone  String
  booking   Booking? @relation(fields: [bookingId], references: [id])
  bookingId Int?
}

enum BookingStatus {
  CANCELLED  @map("cancelled")
  ACCEPTED   @map("accepted")
  REJECTED   @map("rejected")
  PENDING    @map("pending")
}

model DailyEventReference {
  id         Int      @id @default(autoincrement())
  dailyurl   String   @default("dailycallurl")
  dailytoken String   @default("dailytoken")
  booking    Booking? @relation(fields: [bookingId], references: [id])
<<<<<<< HEAD
  bookingId  Int?     @unique
=======
  bookingId  Int?
>>>>>>> cc25a772
}

model Booking {
  id          Int                @id @default(autoincrement())
  uid         String             @unique
  user        User?              @relation(fields: [userId], references: [id])
  userId      Int?
  references  BookingReference[]
  eventType   EventType?         @relation(fields: [eventTypeId], references: [id])
  eventTypeId Int?

  title       String
  description String?
  startTime   DateTime
  endTime     DateTime

  attendees Attendee[]
  location  String?

  dailyRef DailyEventReference?

  createdAt DateTime      @default(now())
  updatedAt DateTime?
  confirmed Boolean       @default(true)
  rejected  Boolean       @default(false)
  status    BookingStatus @default(ACCEPTED)
  paid      Boolean       @default(false)
  payment   Payment[]
}

model Schedule {
  id            Int        @id @default(autoincrement())
  user          User?      @relation(fields: [userId], references: [id])
  userId        Int?
  eventType     EventType? @relation(fields: [eventTypeId], references: [id])
  eventTypeId   Int?
  title         String?
  freeBusyTimes Json?
}

model Availability {
  id          Int        @id @default(autoincrement())
  label       String?
  user        User?      @relation(fields: [userId], references: [id])
  userId      Int?
  eventType   EventType? @relation(fields: [eventTypeId], references: [id])
  eventTypeId Int?
  days        Int[]
  startTime   Int // Number of minutes since midnight in UTC
  endTime     Int // Number of minutes since midnight in UTC
  date        DateTime?  @db.Date
}

model SelectedCalendar {
  user        User   @relation(fields: [userId], references: [id])
  userId      Int
  integration String
  externalId  String

  @@id([userId, integration, externalId])
}

enum EventTypeCustomInputType {
  TEXT      @map("text")
  TEXTLONG  @map("textLong")
  NUMBER    @map("number")
  BOOL      @map("bool")
}

model EventTypeCustomInput {
  id          Int                      @id @default(autoincrement())
  eventTypeId Int
  eventType   EventType                @relation(fields: [eventTypeId], references: [id])
  label       String
  type        EventTypeCustomInputType
  required    Boolean
  placeholder String                   @default("")
}

model ResetPasswordRequest {
  id        String   @id @default(cuid())
  createdAt DateTime @default(now())
  updatedAt DateTime @updatedAt
  email     String
  expires   DateTime
}

enum ReminderType {
  PENDING_BOOKING_CONFIRMATION
}

model ReminderMail {
  id             Int          @id @default(autoincrement())
  referenceId    Int
  reminderType   ReminderType
  elapsedMinutes Int
  createdAt      DateTime     @default(now())
}

enum PaymentType {
  STRIPE
}

model Payment {
  id         Int         @id @default(autoincrement())
  uid        String      @unique
  type       PaymentType
  bookingId  Int
  booking    Booking?    @relation(fields: [bookingId], references: [id])
  amount     Int
  fee        Int
  currency   String
  success    Boolean
  refunded   Boolean
  data       Json
  externalId String      @unique
}

enum WebhookTriggerEvents {
  BOOKING_CREATED
  BOOKING_RESCHEDULED
  BOOKING_CANCELLED
}

model Webhook {
  id            String                 @id @unique
  userId        Int
  subscriberUrl String
  createdAt     DateTime               @default(now())
  active        Boolean                @default(true)
  eventTriggers WebhookTriggerEvents[]
  user          User                   @relation(fields: [userId], references: [id])
}<|MERGE_RESOLUTION|>--- conflicted
+++ resolved
@@ -167,11 +167,7 @@
   dailyurl   String   @default("dailycallurl")
   dailytoken String   @default("dailytoken")
   booking    Booking? @relation(fields: [bookingId], references: [id])
-<<<<<<< HEAD
-  bookingId  Int?     @unique
-=======
   bookingId  Int?
->>>>>>> cc25a772
 }
 
 model Booking {
