--- conflicted
+++ resolved
@@ -24,11 +24,8 @@
   availability  Availability[]
   eventName     String?
   customInputs  EventTypeCustomInput[]
-<<<<<<< HEAD
+  timeZone      String?
   emailTemplates EmailTemplate[]
-=======
-  timeZone      String?
->>>>>>> 36b258f4
 }
 
 model Credential {
@@ -170,7 +167,6 @@
   updatedAt  DateTime @updatedAt
   email      String
   expires    DateTime
-<<<<<<< HEAD
 }
 
 enum EmailTemplateType {
@@ -186,6 +182,3 @@
   body        String
   subject     String
 }
-=======
-}
->>>>>>> 36b258f4
