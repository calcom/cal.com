// This is your Prisma schema file,
// learn more about it in the docs: https://pris.ly/d/prisma-schema

datasource db {
  provider = "postgresql"
  url      = env("DATABASE_URL")
}

generator client {
  provider        = "prisma-client-js"
  previewFeatures = ["selectRelationCount"]
}

enum SchedulingType {
  ROUND_ROBIN  @map("roundRobin")
  COLLECTIVE   @map("collective")
}

enum PeriodType {
  UNLIMITED  @map("unlimited")
  ROLLING    @map("rolling")
  RANGE      @map("range")
}

model EventType {
  id                      Int                    @id @default(autoincrement())
  title                   String
  slug                    String
  description             String?
  position                Int                    @default(0)
  locations               Json?
  length                  Int
  hidden                  Boolean                @default(false)
  users                   User[]                 @relation("user_eventtype")
  userId                  Int?
  team                    Team?                  @relation(fields: [teamId], references: [id])
  teamId                  Int?
  bookings                Booking[]
  availability            Availability[]
  eventName               String?
  customInputs            EventTypeCustomInput[]
  timeZone                String?
  periodType              PeriodType             @default(UNLIMITED)
  periodStartDate         DateTime?
  periodEndDate           DateTime?
  periodDays              Int?
  periodCountCalendarDays Boolean?
  requiresConfirmation    Boolean                @default(false)
  disableGuests           Boolean                @default(false)
  minimumBookingNotice    Int                    @default(120)
  schedulingType          SchedulingType?
  Schedule                Schedule[]
  price                   Int                    @default(0)
  currency                String                 @default("usd")

  @@unique([userId, slug])
}

model Credential {
  id     Int    @id @default(autoincrement())
  type   String
  key    Json
  user   User?  @relation(fields: [userId], references: [id])
  userId Int?
}

enum UserPlan {
  FREE
  TRIAL
  PRO
}

model User {
  id                  Int                @id @default(autoincrement())
  username            String?            @unique
  name                String?
  email               String             @unique
  emailVerified       DateTime?
  password            String?
  bio                 String?
  avatar              String?
  timeZone            String             @default("Europe/London")
  weekStart           String             @default("Sunday")
  startTime           Int                @default(0)
  endTime             Int                @default(1440)
  bufferTime          Int                @default(0)
  hideBranding        Boolean            @default(false)
  theme               String?
  createdDate         DateTime           @default(now()) @map(name: "created")
  eventTypes          EventType[]        @relation("user_eventtype")
  credentials         Credential[]
  teams               Membership[]
  bookings            Booking[]
  availability        Availability[]
  selectedCalendars   SelectedCalendar[]
  completedOnboarding Boolean            @default(false)
  locale              String?
  twoFactorSecret     String?
  twoFactorEnabled    Boolean            @default(false)
  plan                UserPlan           @default(PRO)
  Schedule            Schedule[]
  webhooks            Webhook[]
  brandColor          String             @default("#292929")

  @@map(name: "users")
}

model Team {
  id           Int          @id @default(autoincrement())
  name         String?
  slug         String?      @unique
  logo         String?
  bio          String?
  hideBranding Boolean      @default(false)
  members      Membership[]
  eventTypes   EventType[]
}

enum MembershipRole {
  MEMBER
  OWNER
}

model Membership {
  teamId   Int
  userId   Int
  accepted Boolean        @default(false)
  role     MembershipRole
  team     Team           @relation(fields: [teamId], references: [id])
  user     User           @relation(fields: [userId], references: [id])

  @@id([userId, teamId])
}

model VerificationRequest {
  id         Int      @id @default(autoincrement())
  identifier String
  token      String   @unique
  expires    DateTime
  createdAt  DateTime @default(now())
  updatedAt  DateTime @updatedAt

  @@unique([identifier, token])
}

model BookingReference {
  id              Int      @id @default(autoincrement())
  type            String
  uid             String
  meetingId       String?
  meetingPassword String?
  meetingUrl      String?
  booking         Booking? @relation(fields: [bookingId], references: [id])
  bookingId       Int?
}

model Attendee {
  id        Int      @id @default(autoincrement())
  email     String
  name      String
  timeZone  String
  booking   Booking? @relation(fields: [bookingId], references: [id])
  bookingId Int?
}

enum BookingStatus {
  CANCELLED  @map("cancelled")
  ACCEPTED   @map("accepted")
  REJECTED   @map("rejected")
  PENDING    @map("pending")
}

model DailyEventReference {
<<<<<<< HEAD
  id         Int         @id @default(autoincrement())
  dailyurl   String      @default("dailycallurl")
  dailytoken String      @default("dailytoken")
  booking    Booking?    @relation(fields: [bookingId], references: [id])
=======
  id         Int      @id @default(autoincrement())
  dailyurl   String   @default("dailycallurl")
  dailytoken String   @default("dailytoken")
  booking    Booking? @relation(fields: [bookingId], references: [id])
>>>>>>> ec2d0a89
  bookingId  Int?
}

model Booking {
  id          Int                @id @default(autoincrement())
  uid         String             @unique
  user        User?              @relation(fields: [userId], references: [id])
  userId      Int?
  references  BookingReference[]
  eventType   EventType?         @relation(fields: [eventTypeId], references: [id])
  eventTypeId Int?

  title       String
  description String?
  startTime   DateTime
  endTime     DateTime

  attendees Attendee[]
  location  String?

  dailyRef DailyEventReference?

  createdAt DateTime      @default(now())
  updatedAt DateTime?
  confirmed Boolean       @default(true)
  rejected  Boolean       @default(false)
  status    BookingStatus @default(ACCEPTED)
  paid      Boolean       @default(false)
  payment   Payment[]
}

model Schedule {
  id            Int        @id @default(autoincrement())
  user          User?      @relation(fields: [userId], references: [id])
  userId        Int?
  eventType     EventType? @relation(fields: [eventTypeId], references: [id])
  eventTypeId   Int?
  title         String?
  freeBusyTimes Json?
}

model Availability {
  id          Int        @id @default(autoincrement())
  label       String?
  user        User?      @relation(fields: [userId], references: [id])
  userId      Int?
  eventType   EventType? @relation(fields: [eventTypeId], references: [id])
  eventTypeId Int?
  days        Int[]
  startTime   DateTime   @db.Time
  endTime     DateTime   @db.Time
  date        DateTime?  @db.Date
}

model SelectedCalendar {
  user        User   @relation(fields: [userId], references: [id])
  userId      Int
  integration String
  externalId  String

  @@id([userId, integration, externalId])
}

enum EventTypeCustomInputType {
  TEXT      @map("text")
  TEXTLONG  @map("textLong")
  NUMBER    @map("number")
  PHONE     @map("phone")
  BOOL      @map("bool")
}

model EventTypeCustomInput {
  id          Int                      @id @default(autoincrement())
  eventTypeId Int
  eventType   EventType                @relation(fields: [eventTypeId], references: [id])
  label       String
  type        EventTypeCustomInputType
  required    Boolean
  placeholder String                   @default("")
  inputMask   String                   @default("")
}

model ResetPasswordRequest {
  id        String   @id @default(cuid())
  createdAt DateTime @default(now())
  updatedAt DateTime @updatedAt
  email     String
  expires   DateTime
}

enum ReminderType {
  PENDING_BOOKING_CONFIRMATION
}

model ReminderMail {
  id             Int          @id @default(autoincrement())
  referenceId    Int
  reminderType   ReminderType
  elapsedMinutes Int
  createdAt      DateTime     @default(now())
}

enum PaymentType {
  STRIPE
}

model Payment {
  id         Int         @id @default(autoincrement())
  uid        String      @unique
  type       PaymentType
  bookingId  Int
  booking    Booking?    @relation(fields: [bookingId], references: [id])
  amount     Int
  fee        Int
  currency   String
  success    Boolean
  refunded   Boolean
  data       Json
  externalId String      @unique
}

enum WebhookTriggerEvents {
  BOOKING_CREATED
  BOOKING_RESCHEDULED
  BOOKING_CANCELLED
}

model Webhook {
<<<<<<< HEAD
  id            String      @unique @id
  userId        Int
  subscriberUrl String
  createdAt     DateTime  @default(now())
  active        Boolean   @default(true)
  eventTriggers WebhookTriggerEvents[]
=======
  id              String                 @id @unique
  userId          Int
  subscriberUrl   String
  payloadTemplate String?
  createdAt       DateTime               @default(now())
  active          Boolean                @default(true)
  eventTriggers   WebhookTriggerEvents[]
  user            User                   @relation(fields: [userId], references: [id])
>>>>>>> ec2d0a89
}<|MERGE_RESOLUTION|>--- conflicted
+++ resolved
@@ -171,17 +171,10 @@
 }
 
 model DailyEventReference {
-<<<<<<< HEAD
-  id         Int         @id @default(autoincrement())
-  dailyurl   String      @default("dailycallurl")
-  dailytoken String      @default("dailytoken")
-  booking    Booking?    @relation(fields: [bookingId], references: [id])
-=======
   id         Int      @id @default(autoincrement())
   dailyurl   String   @default("dailycallurl")
   dailytoken String   @default("dailytoken")
   booking    Booking? @relation(fields: [bookingId], references: [id])
->>>>>>> ec2d0a89
   bookingId  Int?
 }
 
@@ -310,14 +303,6 @@
 }
 
 model Webhook {
-<<<<<<< HEAD
-  id            String      @unique @id
-  userId        Int
-  subscriberUrl String
-  createdAt     DateTime  @default(now())
-  active        Boolean   @default(true)
-  eventTriggers WebhookTriggerEvents[]
-=======
   id              String                 @id @unique
   userId          Int
   subscriberUrl   String
@@ -326,5 +311,4 @@
   active          Boolean                @default(true)
   eventTriggers   WebhookTriggerEvents[]
   user            User                   @relation(fields: [userId], references: [id])
->>>>>>> ec2d0a89
 }