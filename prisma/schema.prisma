--- conflicted
+++ resolved
@@ -139,41 +139,10 @@
 }
 
 model Attendee {
-<<<<<<< HEAD
-  id            Int         @default(autoincrement()) @id
-  email         String
-  name          String
-  timeZone      String?
-  booking       Booking?    @relation(fields: [bookingId], references: [id])
-  bookingId     Int?
-}
-
-model Booking {
-  id            Int         @default(autoincrement()) @id
-  uid           String      @unique
-  user          User?       @relation(fields: [userId], references: [id])
-  userId        Int?
-  references    BookingReference[]
-  eventType     EventType?  @relation(fields: [eventTypeId], references: [id])
-  eventTypeId   Int?
-
-  title         String
-  description   String?
-  startTime     DateTime?
-  endTime       DateTime?
-
-  attendees     Attendee[]
-  location      String?
-
-  createdAt     DateTime    @default(now())
-  updatedAt     DateTime?
-  confirmed     Boolean @default(true)
-  rejected      Boolean @default(false)
-=======
   id        Int      @id @default(autoincrement())
   email     String
   name      String
-  timeZone  String
+  timeZone  String?
   booking   Booking? @relation(fields: [bookingId], references: [id])
   bookingId Int?
 }
@@ -183,7 +152,6 @@
   ACCEPTED  @map("accepted")
   REJECTED  @map("rejected")
   PENDING   @map("pending")
->>>>>>> d4f29464
 }
 
 model Booking {
