--- conflicted
+++ resolved
@@ -95,11 +95,7 @@
   slug          String?      @unique
   logo          String?
   bio           String?
-<<<<<<< HEAD
-  hideBranding  Boolean @default(false)
-=======
   hideBranding  Boolean      @default(false)
->>>>>>> 52e3b788
   members       Membership[]
   eventTypes    EventType[]
 }
