// This is your Prisma schema file,
// learn more about it in the docs: https://pris.ly/d/prisma-schema

datasource db {
  provider = "postgresql"
  url      = env("DATABASE_URL")
  shadowDatabaseUrl = env("SHADOW_DATABASE_URL")
}

generator client {
  provider = "prisma-client-js"
}

model EventType {
<<<<<<< HEAD
  id            Int     @default(autoincrement()) @id
  title         String
  slug          String
  description   String?
  locations     Json?
  length        Int
  price         Int?
  hidden        Boolean @default(false)
  user          User?   @relation(fields: [userId], references: [id])
  userId        Int?
  bookings      Booking[]
  availability  Availability[]
  eventName     String?
  customInputs  EventTypeCustomInput[]
  timeZone      String?
  periodType String? @default("unlimited") // unlimited | rolling | range
  periodStartDate DateTime?
  periodEndDate DateTime?
  periodDays Int?
=======
  id                      Int                    @id @default(autoincrement())
  title                   String
  slug                    String
  description             String?
  locations               Json?
  length                  Int
  hidden                  Boolean                @default(false)
  user                    User?                  @relation(fields: [userId], references: [id])
  userId                  Int?
  bookings                Booking[]
  availability            Availability[]
  eventName               String?
  customInputs            EventTypeCustomInput[]
  timeZone                String?
  periodType              String?                @default("unlimited") // unlimited | rolling | range
  periodStartDate         DateTime?
  periodEndDate           DateTime?
  periodDays              Int?
>>>>>>> adff0d01
  periodCountCalendarDays Boolean?
  requiresConfirmation    Boolean                @default(false)
  minimumBookingNotice    Int                    @default(120)
  Schedule                Schedule[]
}

model Credential {
  id     Int    @id @default(autoincrement())
  type   String
  key    Json
  user   User?  @relation(fields: [userId], references: [id])
  userId Int?
}

model User {
  id                  Int                @id @default(autoincrement())
  username            String?
  name                String?
  email               String?            @unique
  emailVerified       DateTime?
  password            String?
  bio                 String?
  avatar              String?
  timeZone            String             @default("Europe/London")
  weekStart           String?            @default("Sunday")
  startTime           Int                @default(0)
  endTime             Int                @default(1440)
  bufferTime          Int                @default(0)
  hideBranding        Boolean            @default(false)
  theme               String?
  createdDate         DateTime           @default(now()) @map(name: "created")
  eventTypes          EventType[]
  credentials         Credential[]
  teams               Membership[]
  bookings            Booking[]
  availability        Availability[]
  selectedCalendars   SelectedCalendar[]
  completedOnboarding Boolean?           @default(false)

  Schedule Schedule[]
  @@map(name: "users")
}

model Team {
  id      Int          @id @default(autoincrement())
  name    String?
  slug    String?
  members Membership[]
}

enum MembershipRole {
  MEMBER
  OWNER
}

model Membership {
  teamId   Int
  userId   Int
  accepted Boolean        @default(false)
  role     MembershipRole
  team     Team           @relation(fields: [teamId], references: [id])
  user     User           @relation(fields: [userId], references: [id])

  @@id([userId, teamId])
}

model VerificationRequest {
  id         Int      @id @default(autoincrement())
  identifier String
  token      String   @unique
  expires    DateTime
  createdAt  DateTime @default(now())
  updatedAt  DateTime @updatedAt

  @@unique([identifier, token])
}

model BookingReference {
  id        Int      @id @default(autoincrement())
  type      String
  uid       String
  booking   Booking? @relation(fields: [bookingId], references: [id])
  bookingId Int?
}

model Attendee {
  id        Int      @id @default(autoincrement())
  email     String
  name      String
  timeZone  String
  booking   Booking? @relation(fields: [bookingId], references: [id])
  bookingId Int?
}

model Booking {
  id          Int                @id @default(autoincrement())
  uid         String             @unique
  user        User?              @relation(fields: [userId], references: [id])
  userId      Int?
  references  BookingReference[]
  eventType   EventType?         @relation(fields: [eventTypeId], references: [id])
  eventTypeId Int?

  title       String
  description String?
  startTime   DateTime
  endTime     DateTime

  attendees Attendee[]
  location  String?

  createdAt DateTime  @default(now())
  updatedAt DateTime?
  confirmed Boolean   @default(true)
  rejected  Boolean   @default(false)
}

model Schedule {
  id            Int        @id @default(autoincrement())
  user          User?      @relation(fields: [userId], references: [id])
  userId        Int?
  eventType     EventType? @relation(fields: [eventTypeId], references: [id])
  eventTypeId   Int?
  title         String?
  freeBusyTimes Json?
}

model Availability {
  id          Int        @id @default(autoincrement())
  label       String?
  user        User?      @relation(fields: [userId], references: [id])
  userId      Int?
  eventType   EventType? @relation(fields: [eventTypeId], references: [id])
  eventTypeId Int?
  days        Int[]
  startTime   Int
  endTime     Int
  date        DateTime?  @db.Date
}

model SelectedCalendar {
  user        User   @relation(fields: [userId], references: [id])
  userId      Int
  integration String
  externalId  String

  @@id([userId, integration, externalId])
}

enum EventTypeCustomInputType {
  TEXT      @map("text")
  TEXTLONG  @map("textLong")
  NUMBER    @map("number")
  BOOL      @map("bool")
}

model EventTypeCustomInput {
  id          Int                      @id @default(autoincrement())
  eventTypeId Int
  eventType   EventType                @relation(fields: [eventTypeId], references: [id])
  label       String
  type        EventTypeCustomInputType
  required    Boolean
  placeholder String @default("")
}

model ResetPasswordRequest {
  id        String   @id @default(cuid())
  createdAt DateTime @default(now())
  updatedAt DateTime @updatedAt
  email     String
  expires   DateTime
}

enum ReminderType {
  PENDING_BOOKING_CONFIRMATION
}

model ReminderMail {
  id             Int          @id @default(autoincrement())
  referenceId    Int
  reminderType   ReminderType
  elapsedMinutes Int
  createdAt      DateTime     @default(now())
}<|MERGE_RESOLUTION|>--- conflicted
+++ resolved
@@ -12,33 +12,13 @@
 }
 
 model EventType {
-<<<<<<< HEAD
-  id            Int     @default(autoincrement()) @id
-  title         String
-  slug          String
-  description   String?
-  locations     Json?
-  length        Int
-  price         Int?
-  hidden        Boolean @default(false)
-  user          User?   @relation(fields: [userId], references: [id])
-  userId        Int?
-  bookings      Booking[]
-  availability  Availability[]
-  eventName     String?
-  customInputs  EventTypeCustomInput[]
-  timeZone      String?
-  periodType String? @default("unlimited") // unlimited | rolling | range
-  periodStartDate DateTime?
-  periodEndDate DateTime?
-  periodDays Int?
-=======
   id                      Int                    @id @default(autoincrement())
   title                   String
   slug                    String
   description             String?
   locations               Json?
   length                  Int
+  price                   Int?
   hidden                  Boolean                @default(false)
   user                    User?                  @relation(fields: [userId], references: [id])
   userId                  Int?
@@ -51,7 +31,6 @@
   periodStartDate         DateTime?
   periodEndDate           DateTime?
   periodDays              Int?
->>>>>>> adff0d01
   periodCountCalendarDays Boolean?
   requiresConfirmation    Boolean                @default(false)
   minimumBookingNotice    Int                    @default(120)
