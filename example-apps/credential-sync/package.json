--- conflicted
+++ resolved
@@ -10,20 +10,11 @@
   },
   "dependencies": {
     "@calcom/atoms": "workspace:*",
-<<<<<<< HEAD
-    "@prisma/client": "6.7.0",
-    "next": "14.2.25",
-    "prisma": "^6.7.0",
-    "react": "^18",
-    "react-dom": "^18"
-=======
-    "@calcom/eslint-config": "workspace:*",
     "@prisma/client": "6.16.1",
     "next": "14.2.35",
     "prisma": "6.16.1",
     "react": "18.2.0",
     "react-dom": "18.2.0"
->>>>>>> 07108c41
   },
   "devDependencies": {
     "@types/node": "20.17.23",
