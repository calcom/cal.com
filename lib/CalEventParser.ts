--- conflicted
+++ resolved
@@ -72,11 +72,7 @@
 `
         : "") +
       `<strong>Invitee Time Zone:</strong><br />${this.calEvent.attendees[0].timeZone}<br />
-<<<<<<< HEAD
-<strong>Meeting context:</strong><br />${this.calEvent.description}<br />` +
-=======
 <strong>Additional notes:</strong><br />${this.getDescriptionText()}<br />` +
->>>>>>> e684824c
       this.getChangeEventFooterHtml()
     );
   }
