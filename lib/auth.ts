--- conflicted
+++ resolved
@@ -1,23 +1,12 @@
-<<<<<<< HEAD
-import { hash, compare } from "bcryptjs";
-
-export async function hashPassword(password) {
-=======
 import { compare, hash } from "bcryptjs";
 import { DefaultSession } from "next-auth";
 import { getSession as getSessionInner, GetSessionOptions } from "next-auth/client";
 
 export async function hashPassword(password: string) {
->>>>>>> d76657ce
   const hashedPassword = await hash(password, 12);
   return hashedPassword;
 }
 
-<<<<<<< HEAD
-export async function verifyPassword(password, hashedPassword) {
-  const isValid = await compare(password, hashedPassword);
-  return isValid;
-=======
 export async function verifyPassword(password: string, hashedPassword: string) {
   const isValid = await compare(password, hashedPassword);
   return isValid;
@@ -37,5 +26,4 @@
 
   // that these are equal are ensured in `[...nextauth]`'s callback
   return session as Session | null;
->>>>>>> d76657ce
 }