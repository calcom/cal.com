--- conflicted
+++ resolved
@@ -49,21 +49,16 @@
   return location === "integrations:daily";
 };
 
-<<<<<<< HEAD
+export const isHuddle01 = (location: string): boolean => {
+  return location === "integrations:huddle01";
+};
+
 export const isTandem = (location: string): boolean => {
   return location === "integrations:tandem";
 };
 
 export const isDedicatedIntegration = (location: string): boolean => {
-  return isZoom(location) || isDaily(location) || isTandem(location);
-=======
-export const isHuddle01 = (location: string): boolean => {
-  return location === "integrations:huddle01";
-};
-
-export const isDedicatedIntegration = (location: string): boolean => {
-  return isZoom(location) || isDaily(location) || isHuddle01(location);
->>>>>>> b202c7b5
+  return isZoom(location) || isDaily(location) || isHuddle01(location) || isTandem(location);
 };
 
 export const getLocationRequestFromIntegration = (location: string) => {
@@ -71,11 +66,8 @@
     location === LocationType.GoogleMeet.valueOf() ||
     location === LocationType.Zoom.valueOf() ||
     location === LocationType.Daily.valueOf() ||
-<<<<<<< HEAD
+    location === LocationType.Huddle01.valueOf() ||
     location === LocationType.Tandem.valueOf()
-=======
-    location === LocationType.Huddle01.valueOf()
->>>>>>> b202c7b5
   ) {
     const requestId = uuidv5(location, uuidv5.URL);
 
