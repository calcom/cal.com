--- conflicted
+++ resolved
@@ -3,12 +3,7 @@
 import merge from "lodash/merge";
 import { v5 as uuidv5 } from "uuid";
 
-<<<<<<< HEAD
-import { CalendarEvent, createEvent, updateEvent } from "@lib/calendarClient";
-=======
-import { CalendarEvent, AdditionInformation, createEvent, updateEvent } from "@lib/calendarClient";
-import { dailyCreateMeeting, dailyUpdateMeeting } from "@lib/dailyVideoClient";
->>>>>>> a9df3b9a
+import { AdditionInformation, CalendarEvent, createEvent, updateEvent } from "@lib/calendarClient";
 import EventAttendeeMail from "@lib/emails/EventAttendeeMail";
 import EventAttendeeRescheduledMail from "@lib/emails/EventAttendeeRescheduledMail";
 import { DailyEventResult, FAKE_DAILY_CREDENTIAL } from "@lib/integrations/Daily/DailyVideoApiAdapter";
@@ -17,17 +12,17 @@
 import prisma from "@lib/prisma";
 import { createMeeting, updateMeeting, VideoCallData } from "@lib/videoClient";
 
+type Event = AdditionInformation & { name: string; id: string; disableConfirmationEmail?: boolean } & (
+    | ZoomEventResult
+    | DailyEventResult
+  );
+
 export interface EventResult {
   type: string;
   success: boolean;
   uid: string;
-<<<<<<< HEAD
-  createdEvent?: ZoomEventResult | DailyEventResult;
-  updatedEvent?: ZoomEventResult | DailyEventResult;
-=======
-  createdEvent?: AdditionInformation & { name: string; id: string; disableConfirmationEmail?: boolean };
-  updatedEvent?: AdditionInformation & { name: string; id: string; disableConfirmationEmail?: boolean };
->>>>>>> a9df3b9a
+  createdEvent?: Event;
+  updatedEvent?: Event;
   originalEvent: CalendarEvent;
   videoCallData?: VideoCallData;
 }
@@ -104,27 +99,18 @@
     results = results.concat(await this.createAllCalendarEvents(evt, isDedicated));
 
     const referencesToCreate: Array<PartialReference> = results.map((result: EventResult) => {
-<<<<<<< HEAD
-      console.log(`result`, result);
-      return {
-        type: result.type,
-        uid:
-          result.type === "daily_video"
-            ? (result.createdEvent as DailyEventResult).name.toString()
-            : (result.createdEvent as ZoomEventResult).id.toString(),
-=======
-      const isDailyResult = result.type === "daily";
       let uid = "";
-      if (isDailyResult && result.createdEvent) {
-        uid = result.createdEvent.name.toString();
-      }
-      if (!isDailyResult && result.createdEvent) {
-        uid = result.createdEvent.id.toString();
+      if (result.createdEvent) {
+        const isDailyResult = result.type === "daily_video";
+        if (isDailyResult) {
+          uid = (result.createdEvent as DailyEventResult).name.toString();
+        } else {
+          uid = (result.createdEvent as ZoomEventResult).id.toString();
+        }
       }
       return {
         type: result.type,
         uid,
->>>>>>> a9df3b9a
         meetingId: result.videoCallData?.id.toString(),
         meetingPassword: result.videoCallData?.password,
         meetingUrl: result.videoCallData?.url,
@@ -170,17 +156,11 @@
       },
     });
 
-<<<<<<< HEAD
-    const isDedicated = EventManager.isDedicatedIntegration(event.location);
-=======
     if (!booking) {
       throw new Error("booking not found");
     }
 
-    const isDedicated = evt.location
-      ? EventManager.isDedicatedIntegration(evt.location) || evt.location === dailyLocation
-      : null;
->>>>>>> a9df3b9a
+    const isDedicated = evt.location ? EventManager.isDedicatedIntegration(evt.location) : null;
 
     let results: Array<EventResult> = [];
 
@@ -257,17 +237,11 @@
    */
 
   private getVideoCredential(event: CalendarEvent): Credential | undefined {
-<<<<<<< HEAD
-    const integrationName = event.location?.replace("integrations:", "");
-
-    if (!integrationName) throw new Error("No integration name found.");
-=======
     if (!event.location) {
       return undefined;
     }
 
     const integrationName = event.location.replace("integrations:", "");
->>>>>>> a9df3b9a
 
     return this.videoCredentials.find((credential: Credential) => credential.type.includes(integrationName));
   }
@@ -283,17 +257,8 @@
   private createVideoEvent(event: CalendarEvent): Promise<EventResult> {
     const credential = this.getVideoCredential(event);
 
-<<<<<<< HEAD
     if (credential) {
       return createMeeting(credential, event, maybeUid);
-=======
-    const isDaily = event.location === dailyLocation;
-
-    if (credential && !isDaily) {
-      return createMeeting(credential, event);
-    } else if (credential && isDaily) {
-      return dailyCreateMeeting(credential, event);
->>>>>>> a9df3b9a
     } else {
       return Promise.reject("No suitable credentials given for the requested integration name.");
     }
@@ -334,17 +299,10 @@
   private updateVideoEvent(event: CalendarEvent, booking: PartialBooking) {
     const credential = this.getVideoCredential(event);
 
-<<<<<<< HEAD
     if (credential) {
-      const [bookingRef] = booking.references.filter((ref) => ref.type === credential.type);
-
-      return updateMeeting(credential, bookingRef.uid, event).then((returnVal: EventResult) => {
-=======
-    if (credential && !isDaily) {
       const bookingRef = booking ? booking.references.filter((ref) => ref.type === credential.type)[0] : null;
       const evt = { ...event, uid: bookingRef?.uid };
       return updateMeeting(credential, evt).then((returnVal: EventResult) => {
->>>>>>> a9df3b9a
         // Some video integrations, such as Zoom, don't return any data about the booking when updating it.
         if (returnVal.videoCallData == undefined) {
           returnVal.videoCallData = EventManager.bookingReferenceToVideoCallData(bookingRef);
@@ -352,16 +310,6 @@
         return returnVal;
       });
     } else {
-<<<<<<< HEAD
-=======
-      if (credential && isDaily) {
-        const bookingRefUid = booking
-          ? booking.references.filter((ref) => ref.type === "daily")[0].uid
-          : null;
-        const evt = { ...event, uid: bookingRefUid };
-        return dailyUpdateMeeting(credential, evt);
-      }
->>>>>>> a9df3b9a
       return Promise.reject("No suitable credentials given for the requested integration name.");
     }
   }
@@ -457,9 +405,9 @@
         // future, it might happen that we consider making passwords for Zoom meetings optional.
         // Then, this part below (where the password existence is checked) needs to be adapted.
         isComplete =
-          reference.meetingId !== undefined &&
-          reference.meetingPassword !== undefined &&
-          reference.meetingUrl !== undefined;
+          reference.meetingId != undefined &&
+          reference.meetingPassword != undefined &&
+          reference.meetingUrl != undefined;
         break;
       default:
         isComplete = true;
