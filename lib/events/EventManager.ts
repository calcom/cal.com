import { Credential, UserDestinationCalendar } from "@prisma/client";
import async from "async";
import merge from "lodash/merge";
import { v5 as uuidv5 } from "uuid";

import { AdditionInformation, CalendarEvent, createEvent, updateEvent } from "@lib/calendarClient";
import { FAKE_DAILY_CREDENTIAL } from "@lib/integrations/Daily/DailyVideoApiAdapter";
import { LocationType } from "@lib/location";
import prisma from "@lib/prisma";
import { Ensure } from "@lib/types/utils";
import { createMeeting, updateMeeting, VideoCallData } from "@lib/videoClient";

export type Event = AdditionInformation & VideoCallData;

export interface EventResult {
  type: string;
  success: boolean;
  uid: string;
  createdEvent?: Event;
  updatedEvent?: Event;
  originalEvent: CalendarEvent;
}

export interface CreateUpdateResult {
  results: Array<EventResult>;
  referencesToCreate: Array<PartialReference>;
}

export interface PartialBooking {
  id: number;
  references: Array<PartialReference>;
}

export interface PartialReference {
  id?: number;
  type: string;
  uid: string;
  meetingId?: string | null;
  meetingPassword?: string | null;
  meetingUrl?: string | null;
}

export const isZoom = (location: string): boolean => {
  return location === "integrations:zoom";
};

export const isDaily = (location: string): boolean => {
  return location === "integrations:daily";
};

export const isDedicatedIntegration = (location: string): boolean => {
  return isZoom(location) || isDaily(location);
};

export const getLocationRequestFromIntegration = (location: string) => {
  if (
    location === LocationType.GoogleMeet.valueOf() ||
    location === LocationType.Zoom.valueOf() ||
    location === LocationType.Daily.valueOf()
  ) {
    const requestId = uuidv5(location, uuidv5.URL);

    return {
      conferenceData: {
        createRequest: {
          requestId: requestId,
        },
      },
      location,
    };
  }

  return null;
};

export const processLocation = (event: CalendarEvent): CalendarEvent => {
  // If location is set to an integration location
  // Build proper transforms for evt object
  // Extend evt object with those transformations
  if (event.location?.includes("integration")) {
    const maybeLocationRequestObject = getLocationRequestFromIntegration(event.location);

    event = merge(event, maybeLocationRequestObject);
  }

  return event;
};

type EventManagerUser = {
  credentials: Credential[];
  UserDestinationCalendar: UserDestinationCalendar | null;
};
export default class EventManager {
  calendarCredentials: Array<Credential>;
  videoCredentials: Array<Credential>;
  private calendarDestination;

  /**
   * Takes an array of credentials and initializes a new instance of the EventManager.
   *
   * @param credentials
   */
  constructor(user: EventManagerUser) {
    this.calendarDestination = user.UserDestinationCalendar;
    this.calendarCredentials = user.credentials.filter((cred) => cred.type.endsWith("_calendar"));
    this.videoCredentials = user.credentials.filter((cred) => cred.type.endsWith("_video"));

    //for  Daily.co video, temporarily pushes a credential for the daily-video-client
    const hasDailyIntegration = process.env.DAILY_API_KEY;
    if (hasDailyIntegration) {
      this.videoCredentials.push(FAKE_DAILY_CREDENTIAL);
    }
  }

  /**
   * Takes a CalendarEvent and creates all necessary integration entries for it.
   * When a video integration is chosen as the event's location, a video integration
   * event will be scheduled for it as well.
   *
   * @param event
   */
  public async create(event: Ensure<CalendarEvent, "language">): Promise<CreateUpdateResult> {
    const evt = processLocation(event);
    const isDedicated = evt.location ? isDedicatedIntegration(evt.location) : null;

<<<<<<< HEAD
    // 1. list all user's remote calendar
    // 2. check if destination calendar exist
    // 3a) - not exists - pick first one
    // 3b) - exists - use destination calendar

    // First, create all calendar events. If this is a dedicated integration event, don't send a mail right here.
    const results: Array<EventResult> = await this.createAllCalendarEvents(evt);
=======
    const results: Array<EventResult> = [];
>>>>>>> dd446abe
    // If and only if event type is a dedicated meeting, create a dedicated video meeting.
    if (isDedicated) {
      const result = await this.createVideoEvent(evt);
      if (result.createdEvent) {
        evt.videoCallData = result.createdEvent;
      }

      results.push(result);
    }

    // Create the calendar event with the proper video call data
    results.push(...(await this.createAllCalendarEvents(evt)));

    const referencesToCreate: Array<PartialReference> = results.map((result: EventResult) => {
      return {
        type: result.type,
        uid: result.createdEvent?.id.toString() ?? "",
        meetingId: result.createdEvent?.id.toString(),
        meetingPassword: result.createdEvent?.password,
        meetingUrl: result.createdEvent?.url,
      };
    });

    return {
      results,
      referencesToCreate,
    };
  }

  /**
   * Takes a calendarEvent and a rescheduleUid and updates the event that has the
   * given uid using the data delivered in the given CalendarEvent.
   *
   * @param event
   */
  public async update(
    event: Ensure<CalendarEvent, "language">,
    rescheduleUid: string
  ): Promise<CreateUpdateResult> {
    const evt = processLocation(event);

    if (!rescheduleUid) {
      throw new Error("You called eventManager.update without an `rescheduleUid`. This should never happen.");
    }

    // Get details of existing booking.
    const booking = await prisma.booking.findFirst({
      where: {
        uid: rescheduleUid,
      },
      select: {
        id: true,
        references: {
          select: {
            id: true,
            type: true,
            uid: true,
            meetingId: true,
            meetingPassword: true,
            meetingUrl: true,
          },
        },
        BookingDestinationCalendar: true,
      },
    });

    if (!booking) {
      throw new Error("booking not found");
    }

    const isDedicated = evt.location ? isDedicatedIntegration(evt.location) : null;
    const results: Array<EventResult> = [];
    // If and only if event type is a dedicated meeting, update the dedicated video meeting.
    if (isDedicated) {
      const result = await this.updateVideoEvent(evt, booking);
      if (result.updatedEvent) {
        evt.videoCallData = result.updatedEvent;
      }
      results.push(result);
    }

    // Update all calendar events.
    results.push(...(await this.updateAllCalendarEvents(evt, booking)));

    // Now we can delete the old booking and its references.
    const bookingReferenceDeletes = prisma.bookingReference.deleteMany({
      where: {
        bookingId: booking.id,
      },
    });
    const attendeeDeletes = prisma.attendee.deleteMany({
      where: {
        bookingId: booking.id,
      },
    });

    const bookingDeletes = prisma.booking.delete({
      where: {
        id: booking.id,
      },
    });

    // Wait for all deletions to be applied.
    await Promise.all([bookingReferenceDeletes, attendeeDeletes, bookingDeletes]);

    return {
      results,
      referencesToCreate: [...booking.references],
    };
  }

  /**
   * Creates event entriy for the destination calendar in the credentials.
   * If no destination is found, it uses the first one it can find
   *
   * @param event
   * @private
   */

  private async createAllCalendarEvents(event: CalendarEvent): Promise<Array<EventResult>> {
    const [firstCalendar] = this.calendarCredentials;
    if (!firstCalendar) {
      return [];
    }
    return [await createEvent(firstCalendar, event)];
  }

  /**
   * Checks which video integration is needed for the event's location and returns
   * credentials for that - if existing.
   * @param event
   * @private
   */

  private getVideoCredential(event: CalendarEvent): Credential | undefined {
    if (!event.location) {
      return undefined;
    }

    const integrationName = event.location.replace("integrations:", "");

    return this.videoCredentials.find((credential: Credential) => credential.type.includes(integrationName));
  }

  /**
   * Creates a video event entry for the selected integration location.
   *
   * When optional uid is set, it will be used instead of the auto generated uid.
   *
   * @param event
   * @private
   */
  private createVideoEvent(event: Ensure<CalendarEvent, "language">): Promise<EventResult> {
    const credential = this.getVideoCredential(event);

    if (credential) {
      return createMeeting(credential, event);
    } else {
      return Promise.reject("No suitable credentials given for the requested integration name.");
    }
  }

  /**
   * Updates the event entries for all calendar integrations given in the credentials.
   * When noMail is true, no mails will be sent. This is used when the event is
   * a video meeting because then the mail containing the video credentials will be
   * more important than the mails created for these bare calendar events.
   *
   * @param event
   * @param booking
   * @private
   */
  private updateAllCalendarEvents(
    event: CalendarEvent,
    booking: PartialBooking
  ): Promise<Array<EventResult>> {
    return async.mapLimit(this.calendarCredentials, 5, async (credential: Credential) => {
      const bookingRefUid = booking
        ? booking.references.filter((ref) => ref.type === credential.type)[0]?.uid
        : null;

      return updateEvent(credential, event, bookingRefUid);
    });
  }

  /**
   * Updates a single video event.
   *
   * @param event
   * @param booking
   * @private
   */
  private updateVideoEvent(event: CalendarEvent, booking: PartialBooking) {
    const credential = this.getVideoCredential(event);

    if (credential) {
      const bookingRef = booking ? booking.references.filter((ref) => ref.type === credential.type)[0] : null;
      return updateMeeting(credential, event, bookingRef);
    } else {
      return Promise.reject("No suitable credentials given for the requested integration name.");
    }
  }
}<|MERGE_RESOLUTION|>--- conflicted
+++ resolved
@@ -123,17 +123,7 @@
     const evt = processLocation(event);
     const isDedicated = evt.location ? isDedicatedIntegration(evt.location) : null;
 
-<<<<<<< HEAD
-    // 1. list all user's remote calendar
-    // 2. check if destination calendar exist
-    // 3a) - not exists - pick first one
-    // 3b) - exists - use destination calendar
-
-    // First, create all calendar events. If this is a dedicated integration event, don't send a mail right here.
-    const results: Array<EventResult> = await this.createAllCalendarEvents(evt);
-=======
     const results: Array<EventResult> = [];
->>>>>>> dd446abe
     // If and only if event type is a dedicated meeting, create a dedicated video meeting.
     if (isDedicated) {
       const result = await this.createVideoEvent(evt);
@@ -246,10 +236,15 @@
   }
 
   /**
-   * Creates event entriy for the destination calendar in the credentials.
-   * If no destination is found, it uses the first one it can find
-   *
-   * @param event
+   * Creates event entries for all calendar integrations given in the credentials.
+   * When noMail is true, no mails will be sent. This is used when the event is
+   * a video meeting because then the mail containing the video credentials will be
+   * more important than the mails created for these bare calendar events.
+   *
+   * When the optional uid is set, it will be used instead of the auto generated uid.
+   *
+   * @param event
+   * @param noMail
    * @private
    */
 
