--- conflicted
+++ resolved
@@ -240,15 +240,8 @@
    * If no destination is found, it uses the first one it can find
    *
    * @param event
-   * @param noMail
-   * @private
-   */
-<<<<<<< HEAD
-  private createAllCalendarEvents(event: CalendarEvent, noMail: boolean | null): Promise<Array<EventResult>> {
-    return async.mapLimit(this.calendarCredentials, 5, async (credential: Credential) => {
-      return createEvent(credential, event, noMail);
-    });
-=======
+   * @private
+   */
 
   private async createAllCalendarEvents(event: CalendarEvent): Promise<Array<EventResult>> {
     const [firstCalendar] = this.calendarCredentials;
@@ -256,7 +249,6 @@
       return [];
     }
     return [await createEvent(firstCalendar, event)];
->>>>>>> 8322e5c8
   }
 
   /**
