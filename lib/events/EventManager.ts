import { Credential } from "@prisma/client";
import async from "async";
import merge from "lodash/merge";
import { v5 as uuidv5 } from "uuid";

import { AdditionInformation, CalendarEvent, createEvent, updateEvent } from "@lib/calendarClient";
import { FAKE_DAILY_CREDENTIAL } from "@lib/integrations/Daily/DailyVideoApiAdapter";
import { LocationType } from "@lib/location";
import prisma from "@lib/prisma";
import { Ensure } from "@lib/types/utils";
import { createMeeting, updateMeeting, VideoCallData } from "@lib/videoClient";

export type Event = AdditionInformation & VideoCallData;

export interface EventResult {
  type: string;
  success: boolean;
  uid: string;
  createdEvent?: Event;
  updatedEvent?: Event;
  originalEvent: CalendarEvent;
}

export interface CreateUpdateResult {
  results: Array<EventResult>;
  referencesToCreate: Array<PartialReference>;
}

export interface PartialBooking {
  id: number;
  references: Array<PartialReference>;
}

export interface PartialReference {
  id?: number;
  type: string;
  uid: string;
  meetingId?: string | null;
  meetingPassword?: string | null;
  meetingUrl?: string | null;
}

interface GetLocationRequestFromIntegrationRequest {
  location: string;
}

export const isZoom = (location: string): boolean => {
  return location === "integrations:zoom";
};

export const isDaily = (location: string): boolean => {
  return location === "integrations:daily";
};

export const isDedicatedIntegration = (location: string): boolean => {
  return isZoom(location) || isDaily(location);
};

export default class EventManager {
  calendarCredentials: Array<Credential>;
  videoCredentials: Array<Credential>;

  /**
   * Takes an array of credentials and initializes a new instance of the EventManager.
   *
   * @param credentials
   */
  constructor(credentials: Array<Credential>) {
    this.calendarCredentials = credentials.filter((cred) => cred.type.endsWith("_calendar"));
    this.videoCredentials = credentials.filter((cred) => cred.type.endsWith("_video"));

    //for  Daily.co video, temporarily pushes a credential for the daily-video-client
    const hasDailyIntegration = process.env.DAILY_API_KEY;
    if (hasDailyIntegration) {
      this.videoCredentials.push(FAKE_DAILY_CREDENTIAL);
    }
  }

  /**
   * Takes a CalendarEvent and creates all necessary integration entries for it.
   * When a video integration is chosen as the event's location, a video integration
   * event will be scheduled for it as well.
   *
   * @param event
   */
  public async create(event: Ensure<CalendarEvent, "language">): Promise<CreateUpdateResult> {
    const evt = EventManager.processLocation(event);
    const isDedicated = evt.location ? isDedicatedIntegration(evt.location) : null;

    // First, create all calendar events. If this is a dedicated integration event, don't send a mail right here.
    const results: Array<EventResult> = await this.createAllCalendarEvents(evt);
    // If and only if event type is a dedicated meeting, create a dedicated video meeting.
    if (isDedicated) {
      const result = await this.createVideoEvent(evt);
      if (result.createdEvent) {
        evt.videoCallData = result.createdEvent;
      }
      results.push(result);
    }

    const referencesToCreate: Array<PartialReference> = results.map((result: EventResult) => {
      return {
        type: result.type,
        uid: result.createdEvent?.id ?? "",
        meetingId: result.createdEvent?.id,
        meetingPassword: result.createdEvent?.password,
        meetingUrl: result.createdEvent?.url,
      };
    });

    return {
      results,
      referencesToCreate,
    };
  }

  /**
   * Takes a calendarEvent and a rescheduleUid and updates the event that has the
   * given uid using the data delivered in the given CalendarEvent.
   *
   * @param event
   */
  public async update(
    event: Ensure<CalendarEvent, "language">,
    rescheduleUid: string
  ): Promise<CreateUpdateResult> {
    const evt = EventManager.processLocation(event);

    if (!rescheduleUid) {
      throw new Error("You called eventManager.update without an `rescheduleUid`. This should never happen.");
    }

    // Get details of existing booking.
    const booking = await prisma.booking.findFirst({
      where: {
        uid: rescheduleUid,
      },
      select: {
        id: true,
        references: {
          select: {
            id: true,
            type: true,
            uid: true,
            meetingId: true,
            meetingPassword: true,
            meetingUrl: true,
          },
        },
      },
    });

    if (!booking) {
      throw new Error("booking not found");
    }

    const isDedicated = evt.location ? isDedicatedIntegration(evt.location) : null;
    // First, create all calendar events. If this is a dedicated integration event, don't send a mail right here.
    const results: Array<EventResult> = await this.updateAllCalendarEvents(evt, booking);
    // If and only if event type is a dedicated meeting, update the dedicated video meeting.
    if (isDedicated) {
      const result = await this.updateVideoEvent(evt, booking);
      if (result.updatedEvent) {
        evt.videoCallData = result.updatedEvent;
      }
      results.push(result);
    }

    // Now we can delete the old booking and its references.
    const bookingReferenceDeletes = prisma.bookingReference.deleteMany({
      where: {
        bookingId: booking.id,
      },
    });
    const attendeeDeletes = prisma.attendee.deleteMany({
      where: {
        bookingId: booking.id,
      },
    });

    const bookingDeletes = prisma.booking.delete({
      where: {
        id: booking.id,
      },
    });

    // Wait for all deletions to be applied.
    await Promise.all([bookingReferenceDeletes, attendeeDeletes, bookingDeletes]);

    return {
      results,
      referencesToCreate: [...booking.references],
    };
  }

  /**
   * Creates event entries for all calendar integrations given in the credentials.
   * When noMail is true, no mails will be sent. This is used when the event is
   * a video meeting because then the mail containing the video credentials will be
   * more important than the mails created for these bare calendar events.
   *
   * When the optional uid is set, it will be used instead of the auto generated uid.
   *
   * @param event
   * @param noMail
   * @private
   */

<<<<<<< HEAD
  private createAllCalendarEvents(event: CalendarEvent): Promise<Array<EventResult>> {
    return async.mapLimit(this.calendarCredentials, 5, async (credential: Credential) => {
      return createEvent(credential, event);
    });
=======
  private async createAllCalendarEvents(
    event: CalendarEvent,
    noMail: boolean | null
  ): Promise<Array<EventResult>> {
    const [firstCalendar] = this.calendarCredentials;
    if (!firstCalendar) {
      return [];
    }
    return [await createEvent(firstCalendar, event, noMail)];
>>>>>>> dfb1b560
  }

  /**
   * Checks which video integration is needed for the event's location and returns
   * credentials for that - if existing.
   * @param event
   * @private
   */

  private getVideoCredential(event: CalendarEvent): Credential | undefined {
    if (!event.location) {
      return undefined;
    }

    const integrationName = event.location.replace("integrations:", "");

    return this.videoCredentials.find((credential: Credential) => credential.type.includes(integrationName));
  }

  /**
   * Creates a video event entry for the selected integration location.
   *
   * When optional uid is set, it will be used instead of the auto generated uid.
   *
   * @param event
   * @private
   */
  private createVideoEvent(event: Ensure<CalendarEvent, "language">): Promise<EventResult> {
    const credential = this.getVideoCredential(event);

    if (credential) {
      return createMeeting(credential, event);
    } else {
      return Promise.reject("No suitable credentials given for the requested integration name.");
    }
  }

  /**
   * Updates the event entries for all calendar integrations given in the credentials.
   * When noMail is true, no mails will be sent. This is used when the event is
   * a video meeting because then the mail containing the video credentials will be
   * more important than the mails created for these bare calendar events.
   *
   * @param event
   * @param booking
   * @private
   */
  private updateAllCalendarEvents(
    event: CalendarEvent,
    booking: PartialBooking
  ): Promise<Array<EventResult>> {
    return async.mapLimit(this.calendarCredentials, 5, async (credential: Credential) => {
      const bookingRefUid = booking
        ? booking.references.filter((ref) => ref.type === credential.type)[0]?.uid
        : null;

      return updateEvent(credential, event, bookingRefUid);
    });
  }

  /**
   * Updates a single video event.
   *
   * @param event
   * @param booking
   * @private
   */
  private updateVideoEvent(event: CalendarEvent, booking: PartialBooking) {
    const credential = this.getVideoCredential(event);

    if (credential) {
      const bookingRef = booking ? booking.references.filter((ref) => ref.type === credential.type)[0] : null;
      const bookingRefUid = bookingRef ? bookingRef.uid : null;
      return updateMeeting(credential, event, bookingRefUid).then((returnVal: EventResult) => {
        // Some video integrations, such as Zoom, don't return any data about the booking when updating it.
        if (returnVal.videoCallData === undefined) {
          returnVal.videoCallData = EventManager.bookingReferenceToVideoCallData(bookingRef);
        }
        return returnVal;
      });
    } else {
      return Promise.reject("No suitable credentials given for the requested integration name.");
    }
  }

  /**
   * Helper function for processLocation: Returns the conferenceData object to be merged
   * with the CalendarEvent.
   *
   * @param locationObj
   * @private
   */
  private static getLocationRequestFromIntegration(locationObj: GetLocationRequestFromIntegrationRequest) {
    const location = locationObj.location;

    if (
      location === LocationType.GoogleMeet.valueOf() ||
      location === LocationType.Zoom.valueOf() ||
      location === LocationType.Daily.valueOf()
    ) {
      const requestId = uuidv5(location, uuidv5.URL);

      return {
        conferenceData: {
          createRequest: {
            requestId: requestId,
          },
        },
        location,
      };
    }

    return null;
  }

  /**
   * Takes a CalendarEvent and adds a ConferenceData object to the event
   * if the event has an integration-related location.
   *
   * @param event
   * @private
   */
  private static processLocation<T extends CalendarEvent>(event: T): T {
    // If location is set to an integration location
    // Build proper transforms for evt object
    // Extend evt object with those transformations
    if (event.location?.includes("integration")) {
      const maybeLocationRequestObject = EventManager.getLocationRequestFromIntegration({
        location: event.location,
      });

      event = merge(event, maybeLocationRequestObject);
    }

    return event;
  }

  /**
   * Accepts a PartialReference object and, if all data is complete,
   * returns a VideoCallData object containing the meeting information.
   *
   * @param reference
   * @private
   */
  private static bookingReferenceToVideoCallData(
    reference: PartialReference | null
  ): VideoCallData | undefined {
    let isComplete = true;

<<<<<<< HEAD
    if (reference) {
      switch (reference.type) {
        case "zoom_video":
          // Zoom meetings in our system should always have an ID, a password and a join URL. In the
          // future, it might happen that we consider making passwords for Zoom meetings optional.
          // Then, this part below (where the password existence is checked) needs to be adapted.
          isComplete =
            reference.meetingId !== undefined &&
            reference.meetingPassword !== undefined &&
            reference.meetingUrl !== undefined;
=======
    if (!reference) {
      throw new Error("missing reference");
    }

    switch (reference.type) {
      case "zoom_video":
        // Zoom meetings in our system should always have an ID, a password and a join URL. In the
        // future, it might happen that we consider making passwords for Zoom meetings optional.
        // Then, this part below (where the password existence is checked) needs to be adapted.
        isComplete =
          reference.meetingId !== undefined &&
          reference.meetingPassword !== undefined &&
          reference.meetingUrl !== undefined;
        break;
      default:
        isComplete = true;
    }

    if (isComplete) {
      return {
        type: reference.type,
        // The null coalescing operator should actually never be used here, because we checked if it's defined beforehand.
        id: reference.meetingId ?? "",
        password: reference.meetingPassword ?? "",
        url: reference.meetingUrl ?? "",
      };
    } else {
      return undefined;
    }
  }

  /**
   * Conditionally sends an email to the attendee.
   *
   * @param type
   * @param results
   * @param event
   * @private
   */
  private static async sendAttendeeMail(
    type: "new" | "reschedule",
    results: Array<EventResult>,
    event: CalendarEvent
  ) {
    if (
      !results.length ||
      !results.some((eRes) => (eRes.createdEvent || eRes.updatedEvent)?.disableConfirmationEmail)
    ) {
      const metadata: AdditionInformation = {};
      if (results.length) {
        // TODO: Handle created event metadata more elegantly
        metadata.hangoutLink = results[0].createdEvent?.hangoutLink;
        metadata.conferenceData = results[0].createdEvent?.conferenceData;
        metadata.entryPoints = results[0].createdEvent?.entryPoints;
      }

      event.additionInformation = metadata;

      let attendeeMail;
      switch (type) {
        case "reschedule":
          attendeeMail = new EventAttendeeRescheduledMail(event);
          break;
        case "new":
          attendeeMail = new EventAttendeeMail(event);
>>>>>>> dfb1b560
          break;
        default:
          isComplete = true;
      }

      if (isComplete) {
        return {
          type: reference.type,
          // The null coalescing operator should actually never be used here, because we checked if it's defined beforehand.
          id: reference.meetingId ?? "",
          password: reference.meetingPassword ?? "",
          url: reference.meetingUrl ?? "",
        };
      } else {
        return undefined;
      }
    }
  }
}<|MERGE_RESOLUTION|>--- conflicted
+++ resolved
@@ -206,12 +206,6 @@
    * @private
    */
 
-<<<<<<< HEAD
-  private createAllCalendarEvents(event: CalendarEvent): Promise<Array<EventResult>> {
-    return async.mapLimit(this.calendarCredentials, 5, async (credential: Credential) => {
-      return createEvent(credential, event);
-    });
-=======
   private async createAllCalendarEvents(
     event: CalendarEvent,
     noMail: boolean | null
@@ -220,8 +214,7 @@
     if (!firstCalendar) {
       return [];
     }
-    return [await createEvent(firstCalendar, event, noMail)];
->>>>>>> dfb1b560
+    return [await createEvent(firstCalendar, event)];
   }
 
   /**
@@ -297,9 +290,9 @@
       const bookingRefUid = bookingRef ? bookingRef.uid : null;
       return updateMeeting(credential, event, bookingRefUid).then((returnVal: EventResult) => {
         // Some video integrations, such as Zoom, don't return any data about the booking when updating it.
-        if (returnVal.videoCallData === undefined) {
-          returnVal.videoCallData = EventManager.bookingReferenceToVideoCallData(bookingRef);
-        }
+        // if (returnVal.videoCallData === undefined) {
+        //   returnVal.videoCallData = EventManager.bookingReferenceToVideoCallData(bookingRef);
+        // }
         return returnVal;
       });
     } else {
@@ -371,7 +364,6 @@
   ): VideoCallData | undefined {
     let isComplete = true;
 
-<<<<<<< HEAD
     if (reference) {
       switch (reference.type) {
         case "zoom_video":
@@ -382,73 +374,6 @@
             reference.meetingId !== undefined &&
             reference.meetingPassword !== undefined &&
             reference.meetingUrl !== undefined;
-=======
-    if (!reference) {
-      throw new Error("missing reference");
-    }
-
-    switch (reference.type) {
-      case "zoom_video":
-        // Zoom meetings in our system should always have an ID, a password and a join URL. In the
-        // future, it might happen that we consider making passwords for Zoom meetings optional.
-        // Then, this part below (where the password existence is checked) needs to be adapted.
-        isComplete =
-          reference.meetingId !== undefined &&
-          reference.meetingPassword !== undefined &&
-          reference.meetingUrl !== undefined;
-        break;
-      default:
-        isComplete = true;
-    }
-
-    if (isComplete) {
-      return {
-        type: reference.type,
-        // The null coalescing operator should actually never be used here, because we checked if it's defined beforehand.
-        id: reference.meetingId ?? "",
-        password: reference.meetingPassword ?? "",
-        url: reference.meetingUrl ?? "",
-      };
-    } else {
-      return undefined;
-    }
-  }
-
-  /**
-   * Conditionally sends an email to the attendee.
-   *
-   * @param type
-   * @param results
-   * @param event
-   * @private
-   */
-  private static async sendAttendeeMail(
-    type: "new" | "reschedule",
-    results: Array<EventResult>,
-    event: CalendarEvent
-  ) {
-    if (
-      !results.length ||
-      !results.some((eRes) => (eRes.createdEvent || eRes.updatedEvent)?.disableConfirmationEmail)
-    ) {
-      const metadata: AdditionInformation = {};
-      if (results.length) {
-        // TODO: Handle created event metadata more elegantly
-        metadata.hangoutLink = results[0].createdEvent?.hangoutLink;
-        metadata.conferenceData = results[0].createdEvent?.conferenceData;
-        metadata.entryPoints = results[0].createdEvent?.entryPoints;
-      }
-
-      event.additionInformation = metadata;
-
-      let attendeeMail;
-      switch (type) {
-        case "reschedule":
-          attendeeMail = new EventAttendeeRescheduledMail(event);
-          break;
-        case "new":
-          attendeeMail = new EventAttendeeMail(event);
->>>>>>> dfb1b560
           break;
         default:
           isComplete = true;
