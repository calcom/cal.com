/* eslint-disable @typescript-eslint/ban-ts-comment */
<<<<<<< HEAD
import { Calendar as OfficeCalendar } from "@microsoft/microsoft-graph-types-beta";
import { Credential, Prisma, SelectedCalendar, BookingDestinationCalendar } from "@prisma/client";
import { GetTokenResponse } from "google-auth-library/build/src/auth/oauth2client";
import { Auth, calendar_v3, google } from "googleapis";
=======
import { Credential, SelectedCalendar } from "@prisma/client";
>>>>>>> 8322e5c8
import { TFunction } from "next-i18next";

import { PaymentInfo } from "@ee/lib/stripe/server";

import { getUid } from "@lib/CalEventParser";
import { Event, EventResult } from "@lib/events/EventManager";
import { AppleCalendar } from "@lib/integrations/Apple/AppleCalendarAdapter";
import { CalDavCalendar } from "@lib/integrations/CalDav/CalDavCalendarAdapter";
import {
  GoogleCalendarApiAdapter,
  ConferenceData,
} from "@lib/integrations/GoogleCalendar/GoogleCalendarApiAdapter";
import {
  Office365CalendarApiAdapter,
  BufferedBusyTime,
} from "@lib/integrations/Office365Calendar/Office365CalendarApiAdapter";
import logger from "@lib/logger";
import { VideoCallData } from "@lib/videoClient";

const log = logger.getChildLogger({ prefix: ["[lib] calendarClient"] });

export type Person = { name: string; email: string; timeZone: string };

export interface EntryPoint {
  entryPointType?: string;
  uri?: string;
  label?: string;
  pin?: string;
  accessCode?: string;
  meetingCode?: string;
  passcode?: string;
  password?: string;
}

export interface AdditionInformation {
  conferenceData?: ConferenceData;
  entryPoints?: EntryPoint[];
  hangoutLink?: string;
}

export interface CalendarEvent {
  type: string;
  title: string;
  startTime: string;
  endTime: string;
  description?: string | null;
  team?: {
    name: string;
    members: string[];
  };
  location?: string | null;
  organizer: Person;
  attendees: Person[];
  conferenceData?: ConferenceData;
  language: TFunction;
  additionInformation?: AdditionInformation;
  uid?: string | null;
  videoCallData?: VideoCallData;
<<<<<<< HEAD
  BookingDestinationCalendar?: BookingDestinationCalendar | null;
=======
  paymentInfo?: PaymentInfo | null;
>>>>>>> 8322e5c8
}

export interface IntegrationCalendar extends Partial<SelectedCalendar> {
  primary?: boolean;
  name?: string;
}

export interface CalendarApiAdapter {
  createEvent(event: CalendarEvent): Promise<Event>;

  updateEvent(uid: string, event: CalendarEvent): Promise<any>;

  deleteEvent(uid: string): Promise<unknown>;

  getAvailability(
    dateFrom: string,
    dateTo: string,
    selectedCalendars: IntegrationCalendar[]
  ): Promise<BufferedBusyTime[]>;

  listCalendars(): Promise<IntegrationCalendar[]>;
}

function getCalendarAdapterOrNull(credential: Credential): CalendarApiAdapter | null {
  switch (credential.type) {
    case "google_calendar":
      return GoogleCalendarApiAdapter(credential);
    case "office365_calendar":
      return Office365CalendarApiAdapter(credential);
    case "caldav_calendar":
      // FIXME types wrong & type casting should not be needed
      return new CalDavCalendar(credential) as never as CalendarApiAdapter;
    case "apple_calendar":
      // FIXME types wrong & type casting should not be needed
      return new AppleCalendar(credential) as never as CalendarApiAdapter;
  }
  return null;
}

/**
 * @deprecated
 */
const calendars = (withCredentials: Credential[]): CalendarApiAdapter[] =>
  withCredentials
    .map((cred) => {
      switch (cred.type) {
        case "google_calendar":
          return GoogleCalendarApiAdapter(cred);
        case "office365_calendar":
          return Office365CalendarApiAdapter(cred);
        case "caldav_calendar":
          return new CalDavCalendar(cred);
        case "apple_calendar":
          return new AppleCalendar(cred);
        default:
          return; // unknown credential, could be legacy? In any case, ignore
      }
    })
    .flatMap((item) => (item ? [item as CalendarApiAdapter] : []));

const getBusyCalendarTimes = (
  withCredentials: Credential[],
  dateFrom: string,
  dateTo: string,
  selectedCalendars: SelectedCalendar[]
) =>
  Promise.all(
    calendars(withCredentials).map((c) => c.getAvailability(dateFrom, dateTo, selectedCalendars))
  ).then((results) => {
    return results.reduce((acc, availability) => acc.concat(availability), []);
  });

/**
 *
 * @param withCredentials
 * @deprecated
 */
const listCalendars = (withCredentials: Credential[]) =>
  Promise.all(calendars(withCredentials).map((c) => c.listCalendars())).then((results) =>
    results.reduce((acc, calendars) => acc.concat(calendars), []).filter((c) => c != null)
  );

const createEvent = async (credential: Credential, calEvent: CalendarEvent): Promise<EventResult> => {
  const uid: string = getUid(calEvent);
  let success = true;

  const creationResult = credential
    ? await calendars([credential])[0]
        .createEvent(calEvent)
        .catch((e) => {
          log.error("createEvent failed", e, calEvent);
          success = false;
          return undefined;
        })
    : undefined;
<<<<<<< HEAD
  const metadata: AdditionInformation = {};
  if (creationResult) {
    // TODO: Handle created event metadata more elegantly
    metadata.hangoutLink = creationResult.hangoutLink;
    metadata.conferenceData = creationResult.conferenceData;
    metadata.entryPoints = creationResult.entryPoints;
  }

  const emailEvent = { ...calEvent, additionInformation: metadata };

  if (!noMail) {
    const organizerMail = new EventOrganizerMail(emailEvent);

    try {
      await organizerMail.sendEmail();
    } catch (e) {
      console.error("organizerMail.sendEmail failed", e);
    }
=======

  if (!creationResult) {
    return {
      type: credential.type,
      success,
      uid,
      originalEvent: calEvent,
    };
>>>>>>> 8322e5c8
  }

  return {
    type: credential.type,
    success,
    uid,
    createdEvent: creationResult,
    originalEvent: calEvent,
  };
};

const updateEvent = async (
  credential: Credential,
  calEvent: CalendarEvent,
  bookingRefUid: string | null
): Promise<EventResult> => {
  const uid = getUid(calEvent);
  let success = true;

  const updationResult =
    credential && bookingRefUid
      ? await calendars([credential])[0]
          .updateEvent(bookingRefUid, calEvent)
          .catch((e) => {
            log.error("updateEvent failed", e, calEvent);
            success = false;
            return undefined;
          })
      : undefined;

  if (!updationResult) {
    return {
      type: credential.type,
      success,
      uid,
      originalEvent: calEvent,
    };
  }

  return {
    type: credential.type,
    success,
    uid,
    updatedEvent: updationResult,
    originalEvent: calEvent,
  };
};

const deleteEvent = (credential: Credential, uid: string): Promise<unknown> => {
  if (credential) {
    return calendars([credential])[0].deleteEvent(uid);
  }

  return Promise.resolve({});
};

export {
  getBusyCalendarTimes,
  createEvent,
  updateEvent,
  deleteEvent,
  listCalendars,
  getCalendarAdapterOrNull,
};<|MERGE_RESOLUTION|>--- conflicted
+++ resolved
@@ -1,12 +1,5 @@
 /* eslint-disable @typescript-eslint/ban-ts-comment */
-<<<<<<< HEAD
-import { Calendar as OfficeCalendar } from "@microsoft/microsoft-graph-types-beta";
-import { Credential, Prisma, SelectedCalendar, BookingDestinationCalendar } from "@prisma/client";
-import { GetTokenResponse } from "google-auth-library/build/src/auth/oauth2client";
-import { Auth, calendar_v3, google } from "googleapis";
-=======
-import { Credential, SelectedCalendar } from "@prisma/client";
->>>>>>> 8322e5c8
+import { BookingDestinationCalendar, Credential, SelectedCalendar } from "@prisma/client";
 import { TFunction } from "next-i18next";
 
 import { PaymentInfo } from "@ee/lib/stripe/server";
@@ -65,11 +58,8 @@
   additionInformation?: AdditionInformation;
   uid?: string | null;
   videoCallData?: VideoCallData;
-<<<<<<< HEAD
+  paymentInfo?: PaymentInfo | null;
   BookingDestinationCalendar?: BookingDestinationCalendar | null;
-=======
-  paymentInfo?: PaymentInfo | null;
->>>>>>> 8322e5c8
 }
 
 export interface IntegrationCalendar extends Partial<SelectedCalendar> {
@@ -165,26 +155,6 @@
           return undefined;
         })
     : undefined;
-<<<<<<< HEAD
-  const metadata: AdditionInformation = {};
-  if (creationResult) {
-    // TODO: Handle created event metadata more elegantly
-    metadata.hangoutLink = creationResult.hangoutLink;
-    metadata.conferenceData = creationResult.conferenceData;
-    metadata.entryPoints = creationResult.entryPoints;
-  }
-
-  const emailEvent = { ...calEvent, additionInformation: metadata };
-
-  if (!noMail) {
-    const organizerMail = new EventOrganizerMail(emailEvent);
-
-    try {
-      await organizerMail.sendEmail();
-    } catch (e) {
-      console.error("organizerMail.sendEmail failed", e);
-    }
-=======
 
   if (!creationResult) {
     return {
@@ -193,7 +163,6 @@
       uid,
       originalEvent: calEvent,
     };
->>>>>>> 8322e5c8
   }
 
   return {
