--- conflicted
+++ resolved
@@ -1,11 +1,4 @@
-<<<<<<< HEAD
-import { Calendar as OfficeCalendar } from "@microsoft/microsoft-graph-types-beta";
-import { Credential, Prisma, SelectedCalendar } from "@prisma/client";
-import { GetTokenResponse } from "google-auth-library/build/src/auth/oauth2client";
-import { Auth, calendar_v3, google } from "googleapis";
-=======
 import { Credential, DestinationCalendar, SelectedCalendar } from "@prisma/client";
->>>>>>> 8617b2db
 import { TFunction } from "next-i18next";
 
 import { PaymentInfo } from "@ee/lib/stripe/server";
