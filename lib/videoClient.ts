--- conflicted
+++ resolved
@@ -46,13 +46,11 @@
       case "daily_video":
         acc.push(DailyVideoApiAdapter(cred));
         break;
-<<<<<<< HEAD
+      case "huddle01_video":
+        acc.push(Huddle01VideoApiAdapter());
+        break;
       case "tandem_video":
         acc.push(TandemVideoApiAdapter(cred));
-=======
-      case "huddle01_video":
-        acc.push(Huddle01VideoApiAdapter());
->>>>>>> b202c7b5
         break;
       default:
         break;
