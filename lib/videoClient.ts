--- conflicted
+++ resolved
@@ -3,11 +3,12 @@
 import { v5 as uuidv5 } from "uuid";
 
 import CalEventParser from "@lib/CalEventParser";
+import "@lib/emails/EventMail";
 import { getIntegrationName } from "@lib/emails/helpers";
 import { EventResult } from "@lib/events/EventManager";
 import logger from "@lib/logger";
 
-import { CalendarEvent, AdditionInformation, EntryPoint } from "./calendarClient";
+import { AdditionInformation, CalendarEvent, EntryPoint } from "./calendarClient";
 import EventAttendeeRescheduledMail from "./emails/EventAttendeeRescheduledMail";
 import EventOrganizerRescheduledMail from "./emails/EventOrganizerRescheduledMail";
 import VideoEventAttendeeMail from "./emails/VideoEventAttendeeMail";
@@ -26,60 +27,7 @@
   url: string;
 }
 
-<<<<<<< HEAD
 type EventBusyDate = Record<"start" | "end", Date>;
-=======
-function handleErrorsJson(response: Response) {
-  if (!response.ok) {
-    response.json().then(console.log);
-    throw Error(response.statusText);
-  }
-  return response.json();
-}
-
-function handleErrorsRaw(response: Response) {
-  if (!response.ok) {
-    response.text().then(console.log);
-    throw Error(response.statusText);
-  }
-  return response.text();
-}
-
-const zoomAuth = (credential: Credential) => {
-  const credentialKey = credential.key as unknown as ZoomToken;
-  const isExpired = (expiryDate: number) => expiryDate < +new Date();
-  const authHeader =
-    "Basic " +
-    Buffer.from(process.env.ZOOM_CLIENT_ID + ":" + process.env.ZOOM_CLIENT_SECRET).toString("base64");
-
-  const refreshAccessToken = (refreshToken: string) =>
-    fetch("https://zoom.us/oauth/token", {
-      method: "POST",
-      headers: {
-        Authorization: authHeader,
-        "Content-Type": "application/x-www-form-urlencoded",
-      },
-      body: new URLSearchParams({
-        refresh_token: refreshToken,
-        grant_type: "refresh_token",
-      }),
-    })
-      .then(handleErrorsJson)
-      .then(async (responseBody) => {
-        // Store new tokens in database.
-        await prisma.credential.update({
-          where: {
-            id: credential.id,
-          },
-          data: {
-            key: responseBody,
-          },
-        });
-        credentialKey.access_token = responseBody.access_token;
-        credentialKey.expires_in = Math.round(+new Date() / 1000 + responseBody.expires_in);
-        return credentialKey.access_token;
-      });
->>>>>>> a9df3b9a
 
 export interface VideoApiAdapter {
   createMeeting(event: CalendarEvent): Promise<any>;
@@ -201,34 +149,23 @@
     );
   }
 
+  if (!calEvent.uid) {
+    throw new Error("You can't update an meeting without it's UID.");
+  }
+
   let success = true;
 
-<<<<<<< HEAD
   const updatedMeeting = credential
     ? await getVideoAdapters([credential])[0]
-        .updateMeeting(uidToUpdate, calEvent)
+        .updateMeeting(calEvent.uid, calEvent)
         .catch((e) => {
           log.error("updateMeeting failed", e, calEvent);
           success = false;
         })
     : null;
 
-  const organizerMail = new EventOrganizerRescheduledMail(calEvent, newUid);
-  const attendeeMail = new EventAttendeeRescheduledMail(calEvent, newUid);
-=======
-  const updateResult =
-    credential && calEvent.uid
-      ? await videoIntegrations([credential])[0]
-          .updateMeeting(calEvent.uid, calEvent)
-          .catch((e) => {
-            log.error("updateMeeting failed", e, calEvent);
-            success = false;
-          })
-      : null;
-
   const emailEvent = { ...calEvent, uid: newUid };
 
->>>>>>> a9df3b9a
   try {
     const organizerMail = new EventOrganizerRescheduledMail(emailEvent);
     await organizerMail.sendEmail();
