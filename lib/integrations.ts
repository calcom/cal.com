export function getIntegrationName(name: string) {
  switch (name) {
    case "google_calendar":
      return "Google Calendar";
    case "office365_calendar":
      return "Office 365 Calendar";
    case "zoom_video":
      return "Zoom";
    case "caldav_calendar":
      return "CalDav Server";
    case "stripe_payment":
      return "Stripe";
    case "apple_calendar":
      return "Apple Calendar";
    case "daily_video":
      return "Daily";
<<<<<<< HEAD
    case "jitsi_video":
      return "Jitsi Meet";
=======
    case "huddle01_video":
      return "Huddle01";
    case "tandem_video":
      return "Tandem";
>>>>>>> 34a75090
  }
}

export function getIntegrationType(name: string): string {
  if (name.endsWith("_calendar")) {
    return "Calendar";
  }
  if (name.endsWith("_payment")) {
    return "Payment";
  }
  return "Unknown";
}<|MERGE_RESOLUTION|>--- conflicted
+++ resolved
@@ -14,15 +14,12 @@
       return "Apple Calendar";
     case "daily_video":
       return "Daily";
-<<<<<<< HEAD
     case "jitsi_video":
       return "Jitsi Meet";
-=======
     case "huddle01_video":
       return "Huddle01";
     case "tandem_video":
       return "Tandem";
->>>>>>> 34a75090
   }
 }
 
