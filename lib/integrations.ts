--- conflicted
+++ resolved
@@ -14,13 +14,10 @@
       return "Apple Calendar";
     case "daily_video":
       return "Daily";
-<<<<<<< HEAD
+    case "huddle01_video":
+      return "Huddle01";
     case "tandem_video":
       return "Tandem";
-=======
-    case "huddle01_video":
-      return "Huddle01";
->>>>>>> b202c7b5
   }
 }
 
