--- conflicted
+++ resolved
@@ -2,11 +2,7 @@
 import { useEffect, useState } from "react";
 
 // makes sure the ui doesn't flash
-<<<<<<< HEAD
-export default function useTheme(theme: string | null) {
-=======
 export default function useTheme(theme?: Maybe<string>) {
->>>>>>> 7779c098
   const [isReady, setIsReady] = useState(false);
   useEffect(() => {
     setIsReady(true);
