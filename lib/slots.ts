import dayjs, { Dayjs } from "dayjs";
import isBetween from "dayjs/plugin/isBetween";
import isToday from "dayjs/plugin/isToday";
import utc from "dayjs/plugin/utc";

import { getWorkingHours } from "./availability";
import { WorkingHours } from "./types/schedule";

dayjs.extend(isToday);
dayjs.extend(utc);
dayjs.extend(isBetween);

export type GetSlots = {
  inviteeDate: Dayjs;
  frequency: number;
  workingHours: WorkingHours[];
  minimumBookingNotice: number;
};

const getMinuteOffset = (date: Dayjs, frequency: number) => {
  // Diffs the current time with the given date and iff same day; (handled by 1440) - return difference; otherwise 0
<<<<<<< HEAD
  const minuteOffset = Math.min(date.diff(dayjs().startOf("day"), "minute"), 1440) % 1440;
=======
  const minuteOffset = Math.min(date.diff(dayjs().utc(), "minute"), 1440) % 1440;
>>>>>>> 8f6f3493
  // round down to nearest step
  return Math.ceil(minuteOffset / frequency) * frequency;
};

const getSlots = ({ inviteeDate, frequency, minimumBookingNotice, workingHours }: GetSlots) => {
  // current date in invitee tz
  let startDate = dayjs(inviteeDate).add(minimumBookingNotice, "minute");
  // checks if the start date is in the past
  if (startDate.isBefore(dayjs(), "day")) {
    return [];
  }
  // Add the current time to the startDate if the day is today
  if (startDate.isToday()) {
    startDate = startDate.add(dayjs().diff(startDate, "minute"), "minute");
  }

  const localWorkingHours = getWorkingHours(
    { utcOffset: -inviteeDate.utcOffset() },
    workingHours.map((schedule) => ({
      days: schedule.days,
      startTime: dayjs.utc().startOf("day").add(schedule.startTime, "minute"),
      endTime: dayjs.utc().startOf("day").add(schedule.endTime, "minute"),
    }))
  ).filter((hours) => hours.days.includes(inviteeDate.day()));

  const slots: Dayjs[] = [];
  for (let minutes = getMinuteOffset(startDate, frequency); minutes < 1440; minutes += frequency) {
    const slot = startDate.startOf("day").add(minutes, "minute");
    // add slots to available slots if it is found to be between the start and end time of the checked working hours.
    if (
      localWorkingHours.some((hours) =>
        slot.isBetween(
          startDate.startOf("day").add(hours.startTime, "minute"),
          startDate.startOf("day").add(hours.endTime, "minute"),
          null,
          "[)"
        )
      )
    ) {
      slots.push(slot);
    }
  }

  return slots;
};

export default getSlots;<|MERGE_RESOLUTION|>--- conflicted
+++ resolved
@@ -19,25 +19,18 @@
 
 const getMinuteOffset = (date: Dayjs, frequency: number) => {
   // Diffs the current time with the given date and iff same day; (handled by 1440) - return difference; otherwise 0
-<<<<<<< HEAD
-  const minuteOffset = Math.min(date.diff(dayjs().startOf("day"), "minute"), 1440) % 1440;
-=======
   const minuteOffset = Math.min(date.diff(dayjs().utc(), "minute"), 1440) % 1440;
->>>>>>> 8f6f3493
   // round down to nearest step
   return Math.ceil(minuteOffset / frequency) * frequency;
 };
 
+// eslint-disable-next-line @typescript-eslint/no-unused-vars
 const getSlots = ({ inviteeDate, frequency, minimumBookingNotice, workingHours }: GetSlots) => {
   // current date in invitee tz
-  let startDate = dayjs(inviteeDate).add(minimumBookingNotice, "minute");
+  const startDate = dayjs().add(minimumBookingNotice, "minute");
   // checks if the start date is in the past
-  if (startDate.isBefore(dayjs(), "day")) {
+  if (inviteeDate.isBefore(startDate, "day")) {
     return [];
-  }
-  // Add the current time to the startDate if the day is today
-  if (startDate.isToday()) {
-    startDate = startDate.add(dayjs().diff(startDate, "minute"), "minute");
   }
 
   const localWorkingHours = getWorkingHours(
@@ -50,14 +43,18 @@
   ).filter((hours) => hours.days.includes(inviteeDate.day()));
 
   const slots: Dayjs[] = [];
-  for (let minutes = getMinuteOffset(startDate, frequency); minutes < 1440; minutes += frequency) {
-    const slot = startDate.startOf("day").add(minutes, "minute");
+  for (let minutes = getMinuteOffset(inviteeDate, frequency); minutes < 1440; minutes += frequency) {
+    const slot = dayjs(inviteeDate).startOf("day").add(minutes, "minute");
+    // check if slot happened already
+    if (slot.isBefore(startDate)) {
+      continue;
+    }
     // add slots to available slots if it is found to be between the start and end time of the checked working hours.
     if (
       localWorkingHours.some((hours) =>
         slot.isBetween(
-          startDate.startOf("day").add(hours.startTime, "minute"),
-          startDate.startOf("day").add(hours.endTime, "minute"),
+          inviteeDate.startOf("day").add(hours.startTime, "minute"),
+          inviteeDate.startOf("day").add(hours.endTime, "minute"),
           null,
           "[)"
         )
