--- conflicted
+++ resolved
@@ -13,18 +13,10 @@
 const I18nextAdapter = appWithTranslation(({ children }: { children?: ReactNode }) => <>{children}</>);
 
 const CustomI18nextProvider = (props: { children: ReactNode }) => {
-<<<<<<< HEAD
-  const _nextI18Next = trpc.useQuery(["viewer._nextI18Next"]).data;
-  const locale = trpc.useQuery(["viewer.me"]).data?.locale;
-  const passedProps = {
-    ...props,
-    pageProps: { _nextI18Next },
-=======
   const { i18n, locale } = trpc.useQuery(["viewer.i18n"]).data ?? {};
   const passedProps = {
     ...props,
     pageProps: { ...i18n },
->>>>>>> f955ccde
     router: { locale },
   } as unknown as ComponentProps<typeof I18nextAdapter>;
   return <I18nextAdapter {...passedProps} />;
@@ -36,11 +28,7 @@
     <TelemetryProvider value={createTelemetryClient()}>
       <IdProvider>
         <DynamicIntercomProvider>
-<<<<<<< HEAD
-          <Provider session={session}>
-=======
           <Provider session={session || undefined}>
->>>>>>> f955ccde
             <CustomI18nextProvider>{props.children}</CustomI18nextProvider>
           </Provider>
         </DynamicIntercomProvider>
