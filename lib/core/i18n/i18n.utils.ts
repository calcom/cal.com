--- conflicted
+++ resolved
@@ -12,18 +12,10 @@
 import { i18n } from "../../../next-i18next.config";
 
 export function getLocaleFromHeaders(req: IncomingMessage): string {
-<<<<<<< HEAD
-  const preferredLocale = parser.pick(
-    i18n.locales,
-    req.headers["accept-language"] as string
-  ) as Maybe<string>;
-
-=======
   let preferredLocale: string | null | undefined;
   if (req.headers["accept-language"]) {
     preferredLocale = parser.pick(i18n.locales, req.headers["accept-language"]) as Maybe<string>;
   }
->>>>>>> d6a5d1f3
   return preferredLocale ?? i18n.defaultLocale;
 }
 
