import { Prisma } from "@prisma/client";
import _ from "lodash";

/**
 *  We can't use aliases in playwright tests (yet)
 * https://github.com/microsoft/playwright/issues/7121
 */
import { validJson } from "../../lib/jsonUtils";

const credentialData = Prisma.validator<Prisma.CredentialArgs>()({
  select: { id: true, type: true },
});

type CredentialData = Prisma.CredentialGetPayload<typeof credentialData>;

export type Integration = {
  installed: boolean;
  type:
    | "google_calendar"
    | "office365_calendar"
    | "zoom_video"
    | "daily_video"
    | "tandem_video"
    | "caldav_calendar"
    | "apple_calendar"
    | "stripe_payment"
    | "huddle01_video"
    | "metamask_web3";
  title: string;
  imageSrc: string;
  description: string;
  variant: "calendar" | "conferencing" | "payment" | "web3";
};

export const ALL_INTEGRATIONS = [
  {
    installed: !!(process.env.GOOGLE_API_CREDENTIALS && validJson(process.env.GOOGLE_API_CREDENTIALS)),
    type: "google_calendar",
    title: "Google Calendar",
    imageSrc: "integrations/google-calendar.svg",
    description: "For personal and business calendars",
    variant: "calendar",
  },
  {
    installed: !!(process.env.MS_GRAPH_CLIENT_ID && process.env.MS_GRAPH_CLIENT_SECRET),
    type: "office365_calendar",
    title: "Office 365 / Outlook.com Calendar",
    imageSrc: "integrations/outlook.svg",
    description: "For personal and business calendars",
    variant: "calendar",
  },
  {
    installed: !!(process.env.ZOOM_CLIENT_ID && process.env.ZOOM_CLIENT_SECRET),
    type: "zoom_video",
    title: "Zoom",
    imageSrc: "integrations/zoom.svg",
    description: "Video Conferencing",
    variant: "conferencing",
  },
  {
    installed: !!process.env.DAILY_API_KEY,
    type: "daily_video",
    title: "Daily.co Video",
    imageSrc: "integrations/daily.svg",
    description: "Video Conferencing",
    variant: "conferencing",
  },
  {
    installed: true,
<<<<<<< HEAD
    type: "tandem_video",
    title: "Tandem Video",
    imageSrc: "integrations/tandem.svg",
    description: "Virtual Office | Video Conferencing",
=======
    type: "huddle01_video",
    title: "Huddle01",
    imageSrc: "integrations/huddle.svg",
    description: "Video Conferencing",
>>>>>>> b202c7b5
    variant: "conferencing",
  },
  {
    installed: true,
    type: "caldav_calendar",
    title: "CalDav Server",
    imageSrc: "integrations/caldav.svg",
    description: "For personal and business calendars",
    variant: "calendar",
  },
  {
    installed: true,
    type: "apple_calendar",
    title: "Apple Calendar",
    imageSrc: "integrations/apple-calendar.svg",
    description: "For personal and business calendars",
    variant: "calendar",
  },
  {
    installed: !!(
      process.env.STRIPE_CLIENT_ID &&
      process.env.NEXT_PUBLIC_STRIPE_PUBLIC_KEY &&
      process.env.STRIPE_PRIVATE_KEY
    ),
    type: "stripe_payment",
    title: "Stripe",
    imageSrc: "integrations/stripe.svg",
    description: "Collect payments",
    variant: "payment",
  },
  {
    installed: true,
    type: "metamask_web3",
    title: "Metamask",
    imageSrc: "integrations/apple-calendar.svg",
    description: "For personal and business calendars",
    variant: "web3",
  },
] as Integration[];

function getIntegrations(userCredentials: CredentialData[]) {
  const integrations = ALL_INTEGRATIONS.map((integration) => {
    const credentials = userCredentials
      .filter((credential) => credential.type === integration.type)
      .map((credential) => _.pick(credential, ["id", "type"])); // ensure we don't leak `key` to frontend

    const credential: typeof credentials[number] | null = credentials[0] || null;
    return {
      ...integration,
      /**
       * @deprecated use `credentials`
       */
      credential,
      credentials,
    };
  });

  return integrations;
}

export type IntegrationMeta = ReturnType<typeof getIntegrations>;

export function hasIntegration(integrations: IntegrationMeta, type: string): boolean {
  return !!integrations.find(
    (i) =>
      i.type === type &&
      !!i.installed &&
      (type === "daily_video" || type === "huddle01_video" || i.credentials.length > 0)
  );
}
export function hasIntegrationInstalled(type: Integration["type"]): boolean {
  return ALL_INTEGRATIONS.some((i) => i.type === type && !!i.installed);
}

export default getIntegrations;<|MERGE_RESOLUTION|>--- conflicted
+++ resolved
@@ -67,17 +67,18 @@
   },
   {
     installed: true,
-<<<<<<< HEAD
+    type: "huddle01_video",
+    title: "Huddle01",
+    imageSrc: "integrations/huddle.svg",
+    description: "Video Conferencing",
+    variant: "conferencing",
+  },
+  {
+    installed: true,
     type: "tandem_video",
     title: "Tandem Video",
     imageSrc: "integrations/tandem.svg",
     description: "Virtual Office | Video Conferencing",
-=======
-    type: "huddle01_video",
-    title: "Huddle01",
-    imageSrc: "integrations/huddle.svg",
-    description: "Video Conferencing",
->>>>>>> b202c7b5
     variant: "conferencing",
   },
   {
