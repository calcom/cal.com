--- conflicted
+++ resolved
@@ -80,13 +80,8 @@
         start: this.convertDate(event.startTime),
         duration: this.getDuration(event.startTime, event.endTime),
         title: event.title,
-<<<<<<< HEAD
-        description: event.description ?? "",
-        location: event.location !== null ? event.location : undefined,
-=======
         description: getRichDescription(event),
         location: getLocation(event),
->>>>>>> c43e6783
         organizer: { email: event.organizer.email, name: event.organizer.name },
         attendees: this.getAttendees(event.attendees),
       });
@@ -140,13 +135,8 @@
         start: this.convertDate(event.startTime),
         duration: this.getDuration(event.startTime, event.endTime),
         title: event.title,
-<<<<<<< HEAD
-        description: event.description ?? "",
-        location: event.location !== null ? event.location : undefined,
-=======
         description: getRichDescription(event),
         location: getLocation(event),
->>>>>>> c43e6783
         organizer: { email: event.organizer.email, name: event.organizer.name },
         attendees: this.getAttendees(event.attendees),
       });
