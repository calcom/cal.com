{
  "name": "calcom-monorepo",
  "version": "0.0.0",
  "private": true,
  "workspaces": [
    "apps/*",
    "packages/*",
<<<<<<< HEAD
    "packages/embeds/*"
=======
    "packages/app-store/*"
>>>>>>> 4ca5bd58
  ],
  "scripts": {
    "build": "turbo run build --scope=\"@calcom/web\" --include-dependencies",
    "clean": "turbo run clean && rm -rf node_modules",
    "db-deploy": "turbo run db-deploy",
    "db-seed": "turbo run db-seed",
    "db-studio": "yarn workspace @calcom/prisma db-studio",
    "deploy": "turbo run deploy",
    "dev": "turbo run dev --scope=\"@calcom/web\"",
    "dev:website": "yarn predev && turbo run dev --scope=\"@calcom/web\" --scope=\"@calcom/website\"",
    "docs-dev": "yarn predev && turbo run dev --scope=\"@calcom/docs\"",
    "docs-build": "turbo run build --scope=\"@calcom/docs\" --include-dependencies",
    "docs-start": "turbo run start --scope=\"@calcom/docs\"",
    "dx": "yarn predev && turbo run dx",
    "format": "prettier --write \"**/*.{ts,tsx,md}\"",
    "heroku-postbuild": "turbo run @calcom/web#build",
    "lint": "turbo run lint",
    "lint:report": "turbo run lint:report",
    "pre-commit": "lint-staged",
    "predev": "dotenv-checker --schema .env.example --env .env",
    "prepare": "husky install",
    "start": "turbo run start --scope=\"@calcom/web\"",
    "test": "turbo run test",
    "test-playwright": "yarn playwright test --config=tests/config/playwright.config.ts",
    "test-e2e": "turbo run test-e2e --concurrency=1",
    "type-check": "turbo run type-check"
  },
  "devDependencies": {
    "dotenv-checker": "^1.1.5",
    "husky": "^7.0.1",
    "lint-staged": "^12.3.5",
    "prettier": "^2.5.1"
  },
  "dependencies": {
    "turbo": "latest"
  },
  "lint-staged": {
    "apps/**/*.{js,ts,jsx,tsx}": [
      "prettier --write",
      "eslint --fix"
    ],
    "*.json": [
      "prettier --write"
    ],
    "packages/prisma/schema.prisma": [
      "prisma format"
    ]
  },
  "engines": {
    "node": ">=14.x <15",
    "npm": ">=7.0.0",
    "yarn": ">=1.19.0 < 2.0.0"
  },
  "packageManager": "yarn@1.22.17"
}<|MERGE_RESOLUTION|>--- conflicted
+++ resolved
@@ -5,11 +5,8 @@
   "workspaces": [
     "apps/*",
     "packages/*",
-<<<<<<< HEAD
-    "packages/embeds/*"
-=======
+    "packages/embeds/*",
     "packages/app-store/*"
->>>>>>> 4ca5bd58
   ],
   "scripts": {
     "build": "turbo run build --scope=\"@calcom/web\" --include-dependencies",
