{
  "name": "calcom-monorepo",
  "version": "0.0.0",
  "private": true,
  "workspaces": [
    "apps/*",
    "packages/*",
    "packages/embeds/*",
    "packages/features/*",
    "packages/app-store/*",
    "packages/app-store/ee/*"
  ],
  "scripts": {
    "app-e2e-quick": "turbo run app-e2e-quick",
    "app-store:build": "yarn workspace @calcom/app-store-cli build",
    "app-store": "yarn workspace @calcom/app-store-cli cli",
    "build": "turbo run build --scope=\"@calcom/web\" --include-dependencies",
    "clean": "find . -name node_modules -o -name .next -o -name .turbo -o -name dist -type d -prune | xargs rm -rf",
    "db-deploy": "turbo run db-deploy",
    "db-seed": "turbo run db-seed",
    "db-studio": "yarn workspace @calcom/prisma db-studio",
    "deploy": "turbo run deploy",
    "dev:all": "turbo run dev --scope=\"@calcom/web\" --scope=\"@calcom/website\" --scope=\"@calcom/console\"",
    "dev:api": "turbo run dev --scope=\"@calcom/web\" --scope=\"@calcom/api\"",
    "dev:console": "turbo run dev --scope=\"@calcom/web\" --scope=\"@calcom/console\"",
    "dev:swagger": "turbo run dev --scope=\"@calcom/api\" --scope=\"@calcom/swagger\"",
    "dev:website": "turbo run dev --scope=\"@calcom/web\" --scope=\"@calcom/website\"",
    "dev": "turbo run dev --scope=\"@calcom/web\"",
    "docs-build": "turbo run build --scope=\"@calcom/docs\" --include-dependencies",
    "docs-dev": "turbo run dev --scope=\"@calcom/docs\"",
    "docs-start": "turbo run start --scope=\"@calcom/docs\"",
    "dx": "turbo run dx",
    "embed-tests-quick": "turbo run embed-tests-quick",
    "embed-tests": "turbo run embed-tests",
    "env-check:app-store": "dotenv-checker --schema .env.appStore.example --env .env.appStore",
    "env-check:common": "dotenv-checker --schema .env.example --env .env",
    "format": "prettier --write \"**/*.{ts,tsx,md}\"",
    "heroku-postbuild": "turbo run @calcom/web#build",
    "lint:fix": "turbo run lint:fix",
    "lint:report": "turbo run lint:report",
    "lint": "turbo run lint",
    "postinstall": "turbo run post-install",
    "pre-commit": "lint-staged",
    "predev": "echo 'Checking env files'",
    "prepare": "husky install",
    "prisma": "yarn dotenv -e .env yarn workspace @calcom/prisma prisma",
    "start": "turbo run start --scope=\"@calcom/web\"",
    "test-e2e": "turbo run test --scope=\"@calcom/web\" && yarn turbo run test-e2e --scope=\"@calcom/web\" --concurrency=1",
    "test-playwright": "yarn playwright test --config=tests/config/playwright.config.ts",
<<<<<<< HEAD
    "embed-tests-quick": "turbo run embed-tests-quick",
    "embed-tests": "turbo run embed-tests",
    "test-e2e": "turbo run test-e2e --scope=\"@calcom/web\" --concurrency=1",
    "test-e2e-integrations": "turbo run test-e2e-integrations --scope=\"@calcom/web\" --concurrency=1",
    "type-check": "turbo run type-check",
    "app-store": "yarn workspace @calcom/app-store-cli cli",
    "app-store:build": "yarn workspace @calcom/app-store-cli build",
=======
    "test": "turbo run test",
>>>>>>> ee767a3e
    "turbo-w": "node turbo-wrapper.js",
    "type-check": "turbo run type-check"
  },
  "devDependencies": {
    "@snaplet/copycat": "^0.3.0",
    "dotenv-checker": "^1.1.5",
    "dotenv-cli": "^6.0.0",
    "husky": "^8.0.1",
    "lint-staged": "^12.4.1",
    "prettier": "^2.5.1"
  },
  "dependencies": {
    "turbo": "^1.3.1"
  },
  "resolutions": {
    "@types/node": "16.9.1",
    "@types/react": "18.0.9",
    "@types/react-dom": "18.0.4"
  },
  "lint-staged": {
    "apps/**/*.{js,ts,jsx,tsx}": [
      "prettier --write",
      "eslint --fix"
    ],
    "*.json": [
      "prettier --write"
    ],
    "packages/prisma/schema.prisma": [
      "prisma format"
    ]
  },
  "engines": {
    "node": "16.x",
    "npm": ">=7.0.0",
    "yarn": ">=1.19.0 < 2.0.0"
  },
  "packageManager": "yarn@1.22.17"
}<|MERGE_RESOLUTION|>--- conflicted
+++ resolved
@@ -47,19 +47,10 @@
     "start": "turbo run start --scope=\"@calcom/web\"",
     "test-e2e": "turbo run test --scope=\"@calcom/web\" && yarn turbo run test-e2e --scope=\"@calcom/web\" --concurrency=1",
     "test-playwright": "yarn playwright test --config=tests/config/playwright.config.ts",
-<<<<<<< HEAD
-    "embed-tests-quick": "turbo run embed-tests-quick",
-    "embed-tests": "turbo run embed-tests",
-    "test-e2e": "turbo run test-e2e --scope=\"@calcom/web\" --concurrency=1",
-    "test-e2e-integrations": "turbo run test-e2e-integrations --scope=\"@calcom/web\" --concurrency=1",
+    "test": "turbo run test",
+    "turbo-w": "node turbo-wrapper.js",
     "type-check": "turbo run type-check",
-    "app-store": "yarn workspace @calcom/app-store-cli cli",
-    "app-store:build": "yarn workspace @calcom/app-store-cli build",
-=======
-    "test": "turbo run test",
->>>>>>> ee767a3e
-    "turbo-w": "node turbo-wrapper.js",
-    "type-check": "turbo run type-check"
+    "test-e2e-integrations": "turbo run test-e2e-integrations --scope=\"@calcom/web\" --concurrency=1"
   },
   "devDependencies": {
     "@snaplet/copycat": "^0.3.0",
