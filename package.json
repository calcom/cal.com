--- conflicted
+++ resolved
@@ -43,11 +43,7 @@
     "pre-commit": "lint-staged",
     "predev": "echo 'Checking env files'",
     "prepare": "husky install",
-<<<<<<< HEAD
-    "prisma": "yarn workspace @calcom/prisma prisma",
-=======
     "prisma": "yarn dotenv -e .env yarn workspace @calcom/prisma prisma",
->>>>>>> 2a73fd81
     "start": "turbo run start --scope=\"@calcom/web\"",
     "test-e2e": "turbo run test --scope=\"@calcom/web\" && yarn turbo run test-e2e --scope=\"@calcom/web\" --concurrency=1",
     "test-playwright": "yarn playwright test --config=tests/config/playwright.config.ts",
