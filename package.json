{
  "name": "calcom-monorepo",
  "version": "0.0.0",
  "private": true,
  "workspaces": [
    "apps/*",
    "packages/*",
    "packages/embeds/*",
    "packages/features/*",
    "packages/app-store/*",
    "packages/app-store/ee/*"
  ],
  "scripts": {
<<<<<<< HEAD
    "app-e2e-quick": "turbo run app-e2e-quick",
    "app-store:build": "yarn workspace @calcom/app-store-cli build",
    "app-store:watch": "yarn workspace @calcom/app-store-cli watch",
    "app-store": "yarn workspace @calcom/app-store-cli cli",
    "build": "turbo run build --scope=\"@calcom/web\" --include-dependencies",
=======
    "app-store-cli": "yarn workspace @calcom/app-store-cli",
    "app-store:build": "yarn app-store-cli build",
    "app-store:watch": "yarn app-store-cli watch",
    "app-store": "yarn app-store-cli cli",
    "build": "turbo run build --filter=@calcom/web...",
>>>>>>> 1640264e
    "clean": "find . -name node_modules -o -name .next -o -name .turbo -o -name dist -type d -prune | xargs rm -rf",
    "db-deploy": "turbo run db-deploy",
    "db-seed": "turbo run db-seed",
    "db-studio": "yarn workspace @calcom/prisma db-studio",
    "deploy": "turbo run deploy",
    "dev:all": "turbo run dev --scope=\"@calcom/web\" --scope=\"@calcom/website\" --scope=\"@calcom/console\"",
    "dev:api": "turbo run dev --scope=\"@calcom/web\" --scope=\"@calcom/api\"",
    "dev:console": "turbo run dev --scope=\"@calcom/web\" --scope=\"@calcom/console\"",
    "dev:swagger": "turbo run dev --scope=\"@calcom/api\" --scope=\"@calcom/swagger\"",
    "dev:website": "turbo run dev --scope=\"@calcom/web\" --scope=\"@calcom/website\"",
    "dev": "turbo run dev --scope=\"@calcom/web\"",
    "docs-build": "turbo run build --scope=\"@calcom/docs\" --include-dependencies",
    "docs-dev": "turbo run dev --scope=\"@calcom/docs\"",
    "docs-start": "turbo run start --scope=\"@calcom/docs\"",
    "dx": "turbo run dx",
    "embed-tests-quick": "turbo run embed-tests-quick",
    "embed-tests": "turbo run embed-tests",
    "env-check:app-store": "dotenv-checker --schema .env.appStore.example --env .env.appStore",
    "env-check:common": "dotenv-checker --schema .env.example --env .env",
    "format": "prettier --write \"**/*.{ts,tsx,md}\"",
    "heroku-postbuild": "turbo run @calcom/web#build",
    "lint:fix": "turbo run lint:fix",
    "lint:report": "turbo run lint:report",
    "lint": "turbo run lint",
    "postinstall": "turbo run post-install",
    "pre-commit": "lint-staged",
    "predev": "echo 'Checking env files'",
    "prepare": "husky install",
    "prisma": "yarn workspace @calcom/prisma prisma",
    "start": "turbo run start --scope=\"@calcom/web\"",
<<<<<<< HEAD
    "test-e2e": "turbo run test --scope=\"@calcom/web\" && yarn turbo run test-e2e --scope=\"@calcom/web\" --concurrency=1",
    "test-playwright": "yarn playwright test --config=tests/config/playwright.config.ts",
    "test": "turbo run test",
    "turbo-w": "node turbo-wrapper.js",
    "type-check": "turbo run type-check"
=======
    "tdd": "jest --watch",
    "e2e": "NEXT_PUBLIC_IS_E2E=1 yarn playwright test --project=@calcom/web",
    "e2e:app-store": "QUICK=true yarn playwright test --project=@calcom/app-store",
    "test-e2e": "yarn db-seed && yarn build && yarn e2e",
    "test-e2e:app-store": "yarn db-seed && yarn build && yarn e2e:app-store",
    "test-playwright": "yarn playwright test --config=playwright.config.ts",
    "test": "jest",
    "type-check": "turbo run type-check",
    "web": "yarn workspace @calcom/web"
>>>>>>> 1640264e
  },
  "devDependencies": {
    "@snaplet/copycat": "^0.3.0",
    "copy-webpack-plugin": "^11.0.0",
    "dotenv-checker": "^1.1.5",
    "husky": "^8.0.1",
    "lint-staged": "^12.5.0",
    "prettier": "^2.7.1"
  },
  "dependencies": {
    "turbo": "^1.4.3"
  },
  "resolutions": {
    "@types/node": "16.9.1",
    "@types/react": "^18.0.9",
    "@types/react-dom": "18.0.4"
  },
  "lint-staged": {
    "(apps|packages)/**/*.{js,ts,jsx,tsx}": [
      "prettier --write",
      "eslint --fix"
    ],
    "*.json": [
      "prettier --write"
    ],
    "packages/prisma/schema.prisma": [
      "prisma format"
    ]
  },
  "engines": {
    "node": "16.x",
    "npm": ">=7.0.0",
    "yarn": ">=1.19.0 < 2.0.0"
  },
  "prisma": {
    "schema": "packages/prisma/schema.prisma",
    "seed": "ts-node --transpile-only ./packages/prisma/seed.ts"
  },
  "packageManager": "yarn@1.22.17",
  "syncpack": {
    "filter": "^(?!@calcom).*",
    "semverRange": ""
  }
}<|MERGE_RESOLUTION|>--- conflicted
+++ resolved
@@ -11,19 +11,11 @@
     "packages/app-store/ee/*"
   ],
   "scripts": {
-<<<<<<< HEAD
-    "app-e2e-quick": "turbo run app-e2e-quick",
-    "app-store:build": "yarn workspace @calcom/app-store-cli build",
-    "app-store:watch": "yarn workspace @calcom/app-store-cli watch",
-    "app-store": "yarn workspace @calcom/app-store-cli cli",
-    "build": "turbo run build --scope=\"@calcom/web\" --include-dependencies",
-=======
     "app-store-cli": "yarn workspace @calcom/app-store-cli",
     "app-store:build": "yarn app-store-cli build",
     "app-store:watch": "yarn app-store-cli watch",
     "app-store": "yarn app-store-cli cli",
     "build": "turbo run build --filter=@calcom/web...",
->>>>>>> 1640264e
     "clean": "find . -name node_modules -o -name .next -o -name .turbo -o -name dist -type d -prune | xargs rm -rf",
     "db-deploy": "turbo run db-deploy",
     "db-seed": "turbo run db-seed",
@@ -54,13 +46,6 @@
     "prepare": "husky install",
     "prisma": "yarn workspace @calcom/prisma prisma",
     "start": "turbo run start --scope=\"@calcom/web\"",
-<<<<<<< HEAD
-    "test-e2e": "turbo run test --scope=\"@calcom/web\" && yarn turbo run test-e2e --scope=\"@calcom/web\" --concurrency=1",
-    "test-playwright": "yarn playwright test --config=tests/config/playwright.config.ts",
-    "test": "turbo run test",
-    "turbo-w": "node turbo-wrapper.js",
-    "type-check": "turbo run type-check"
-=======
     "tdd": "jest --watch",
     "e2e": "NEXT_PUBLIC_IS_E2E=1 yarn playwright test --project=@calcom/web",
     "e2e:app-store": "QUICK=true yarn playwright test --project=@calcom/app-store",
@@ -70,7 +55,6 @@
     "test": "jest",
     "type-check": "turbo run type-check",
     "web": "yarn workspace @calcom/web"
->>>>>>> 1640264e
   },
   "devDependencies": {
     "@snaplet/copycat": "^0.3.0",
