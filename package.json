--- conflicted
+++ resolved
@@ -87,12 +87,9 @@
     "zod": "^3.8.2"
   },
   "devDependencies": {
-<<<<<<< HEAD
     "@next/bundle-analyzer": "11.1.2",
-=======
     "@trivago/prettier-plugin-sort-imports": "2.0.4",
     "@types/async": "^3.2.7",
->>>>>>> f8a4f819
     "@types/bcryptjs": "^2.4.2",
     "@types/jest": "^27.0.1",
     "@types/lodash.debounce": "^4.0.6",
