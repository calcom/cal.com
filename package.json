{
  "name": "calcom-monorepo",
  "version": "0.0.0",
  "private": true,
  "workspaces": [
    "apps/*",
    "packages/*",
    "packages/embeds/*",
    "packages/features/*",
    "packages/app-store/*",
    "packages/app-store/ee/*"
  ],
  "scripts": {
    "app-e2e-quick": "turbo run app-e2e-quick",
    "app-store-cli": "yarn workspace @calcom/app-store-cli",
    "app-store:build": "yarn app-store-cli build",
    "app-store:watch": "yarn app-store-cli watch",
    "app-store": "yarn app-store-cli cli",
    "build": "turbo run build --scope=\"@calcom/web\" --include-dependencies",
    "clean": "find . -name node_modules -o -name .next -o -name .turbo -o -name dist -type d -prune | xargs rm -rf",
    "db-deploy": "turbo run db-deploy",
    "db-seed": "turbo run db-seed",
    "db-studio": "yarn prisma studio",
    "deploy": "turbo run deploy",
    "dev:all": "turbo run dev --scope=\"@calcom/web\" --scope=\"@calcom/website\" --scope=\"@calcom/console\"",
    "dev:api": "turbo run dev --scope=\"@calcom/web\" --scope=\"@calcom/api\"",
    "dev:console": "turbo run dev --scope=\"@calcom/web\" --scope=\"@calcom/console\"",
    "dev:swagger": "turbo run dev --scope=\"@calcom/api\" --scope=\"@calcom/swagger\"",
    "dev:website": "turbo run dev --scope=\"@calcom/web\" --scope=\"@calcom/website\"",
    "dev": "turbo run dev --scope=\"@calcom/web\"",
    "docs-build": "turbo run build --scope=\"@calcom/docs\" --include-dependencies",
    "docs-dev": "turbo run dev --scope=\"@calcom/docs\"",
    "docs-start": "turbo run start --scope=\"@calcom/docs\"",
    "build-storybook": "turbo run build --scope=\"@calcom/storybook\"",
    "dx": "turbo run dx",
    "embed-tests-quick": "turbo run embed-tests-quick",
    "embed-tests": "turbo run embed-tests",
    "env-check:app-store": "dotenv-checker --schema .env.appStore.example --env .env.appStore",
    "env-check:common": "dotenv-checker --schema .env.example --env .env",
    "format": "prettier --write \"**/*.{ts,tsx,md}\"",
    "heroku-postbuild": "turbo run @calcom/web#build",
    "lint:fix": "turbo run lint:fix",
    "lint:report": "turbo run lint:report",
    "lint": "turbo run lint",
    "postinstall": "turbo run post-install",
    "pre-commit": "lint-staged",
    "predev": "echo 'Checking env files'",
    "prepare": "husky install",
    "prisma": "yarn workspace @calcom/prisma prisma",
    "start": "turbo run start --scope=\"@calcom/web\"",
    "tdd": "yarn web test:watch",
    "test-e2e": "turbo run test --scope=\"@calcom/web\" && yarn turbo run test-e2e --scope=\"@calcom/web\" --concurrency=1",
    "test-playwright": "yarn playwright test --config=tests/config/playwright.config.ts",
    "test": "turbo run test",
    "turbo-w": "node turbo-wrapper.js",
    "type-check": "turbo run type-check",
<<<<<<< HEAD
    "web": "yarn workspace @calcom/web"
=======
    "test-e2e-integrations": "turbo run test-e2e-integrations --scope=\"@calcom/web\" --concurrency=1"
>>>>>>> 02ac593e
  },
  "devDependencies": {
    "@snaplet/copycat": "^0.3.0",
    "dotenv-checker": "^1.1.5",
    "husky": "^8.0.1",
    "lint-staged": "^12.5.0",
    "prettier": "^2.7.1"
  },
  "dependencies": {
    "turbo": "^1.4.3"
  },
  "resolutions": {
    "@types/node": "16.9.1",
    "@types/react": "^18.0.9",
    "@types/react-dom": "18.0.4"
  },
  "lint-staged": {
    "(apps|packages)/**/*.{js,ts,jsx,tsx}": [
      "prettier --write",
      "eslint --fix"
    ],
    "*.json": [
      "prettier --write"
    ],
    "packages/prisma/schema.prisma": [
      "prisma format"
    ]
  },
  "engines": {
    "node": "16.x",
    "npm": ">=7.0.0",
    "yarn": ">=1.19.0 < 2.0.0"
  },
  "prisma": {
    "schema": "packages/prisma/schema.prisma",
    "seed": "ts-node --transpile-only ./packages/prisma/seed.ts"
  },
  "packageManager": "yarn@1.22.17",
  "syncpack": {
    "filter": "^(?!@calcom).*",
    "semverRange": ""
  }
}<|MERGE_RESOLUTION|>--- conflicted
+++ resolved
@@ -54,11 +54,8 @@
     "test": "turbo run test",
     "turbo-w": "node turbo-wrapper.js",
     "type-check": "turbo run type-check",
-<<<<<<< HEAD
+    "test-e2e-integrations": "turbo run test-e2e-integrations --scope=\"@calcom/web\" --concurrency=1",
     "web": "yarn workspace @calcom/web"
-=======
-    "test-e2e-integrations": "turbo run test-e2e-integrations --scope=\"@calcom/web\" --concurrency=1"
->>>>>>> 02ac593e
   },
   "devDependencies": {
     "@snaplet/copycat": "^0.3.0",
