--- conflicted
+++ resolved
@@ -1,11 +1,7 @@
 import { useRouter, useLocalSearchParams } from "expo-router";
 import React, { useEffect } from "react";
 import { View, Text, ActivityIndicator, Platform } from "react-native";
-<<<<<<< HEAD
-=======
-import { useRouter, useLocalSearchParams } from "expo-router";
 import { useAuth } from "../../contexts";
->>>>>>> 71792bde
 
 export default function OAuthCallback() {
   const router = useRouter();
