import { Ionicons } from "@expo/vector-icons";
import { useRouter } from "expo-router";
import React, { useState, useEffect } from "react";
import {
  View,
  Text,
  FlatList,
  ActivityIndicator,
  TouchableOpacity,
  RefreshControl,
  TextInput,
  ActionSheetIOS,
  Share,
  Alert,
  Clipboard,
  Platform,
} from "react-native";

import { CalComAPIService, EventType } from "../../services/calcom";

export default function EventTypes() {
  const router = useRouter();
  const [eventTypes, setEventTypes] = useState<EventType[]>([]);
  const [filteredEventTypes, setFilteredEventTypes] = useState<EventType[]>([]);
  const [searchQuery, setSearchQuery] = useState("");
  const [loading, setLoading] = useState(true);
  const [refreshing, setRefreshing] = useState(false);
  const [error, setError] = useState<string | null>(null);

  const fetchEventTypes = async () => {
    try {
      setError(null);

      const data = await CalComAPIService.getEventTypes();

      if (Array.isArray(data)) {
        setEventTypes(data);
        setFilteredEventTypes(data);
      } else {
        setEventTypes([]);
        setFilteredEventTypes([]);
      }
    } catch (err) {
      console.error("🎯 EventTypesScreen: Error fetching event types:", err);
      setError("Failed to load event types. Please check your API key and try again.");
    } finally {
      setLoading(false);
      setRefreshing(false);
    }
  };

  useEffect(() => {
    fetchEventTypes();
  }, []);

  useEffect(() => {}, [loading, error, eventTypes]);

  const onRefresh = () => {
    setRefreshing(true);
    fetchEventTypes();
  };

  const handleSearch = (query: string) => {
    setSearchQuery(query);
    if (query.trim() === "") {
      setFilteredEventTypes(eventTypes);
    } else {
      const filtered = eventTypes.filter(
        (eventType) =>
          eventType.title.toLowerCase().includes(query.toLowerCase()) ||
          (eventType.description && eventType.description.toLowerCase().includes(query.toLowerCase()))
      );
      setFilteredEventTypes(filtered);
    }
  };

  const formatDuration = (minutes: number | undefined) => {
    if (!minutes || minutes <= 0) {
      return "0m";
    }
    if (minutes < 60) {
      return `${minutes}m`;
    }
    const hours = Math.floor(minutes / 60);
    const remainingMinutes = minutes % 60;
    return remainingMinutes > 0 ? `${hours}h ${remainingMinutes}m` : `${hours}h`;
  };

  const getDuration = (eventType: EventType): number => {
    // Prefer lengthInMinutes (API field), fallback to length for backwards compatibility
    return eventType.lengthInMinutes ?? eventType.length ?? 0;
  };

  const normalizeMarkdown = (text: string): string => {
    if (!text) return "";

    return (
      text
        // Remove HTML tags including <br>, <div>, <p>, etc.
        .replace(/<[^>]*>/g, " ")
        // Convert HTML entities
        .replace(/&amp;/g, "&")
        .replace(/&lt;/g, "<")
        .replace(/&gt;/g, ">")
        .replace(/&quot;/g, '"')
        .replace(/&#39;/g, "'")
        .replace(/&nbsp;/g, " ")
        // Convert markdown links [text](url) to just text
        .replace(/\[([^\]]+)\]\([^)]+\)/g, "$1")
        // Remove bold/italic markers **text** or *text*
        .replace(/\*\*([^*]+)\*\*/g, "$1")
        .replace(/\*([^*]+)\*/g, "$1")
        // Remove inline code `text`
        .replace(/`([^`]+)`/g, "$1")
        // Remove strikethrough ~~text~~
        .replace(/~~([^~]+)~~/g, "$1")
        // Remove heading markers # ## ###
        .replace(/^#{1,6}\s+/gm, "")
        // Remove blockquote markers >
        .replace(/^>\s+/gm, "")
        // Remove list markers - * +
        .replace(/^[\s]*[-*+]\s+/gm, "")
        // Remove numbered list markers 1. 2. etc
        .replace(/^[\s]*\d+\.\s+/gm, "")
        // Normalize multiple whitespace/newlines to single space
        .replace(/\s+/g, " ")
        // Trim whitespace
        .trim()
    );
  };

  const handleEventTypePress = (eventType: EventType) => {
    handleEdit(eventType);
  };

  const handleEventTypeLongPress = (eventType: EventType) => {
    if (Platform.OS !== "ios") {
      // Fallback for non-iOS platforms
      Alert.alert(eventType.title, eventType.description || "", [
        { text: "Cancel", style: "cancel" },
        { text: "Copy Link", onPress: () => handleCopyLink(eventType) },
        { text: "Share", onPress: () => handleShare(eventType) },
        { text: "Edit", onPress: () => handleEdit(eventType) },
        { text: "Delete", style: "destructive", onPress: () => handleDelete(eventType) },
      ]);
      return;
    }

    ActionSheetIOS.showActionSheetWithOptions(
      {
        options: ["Cancel", "Copy Link", "Share", "Edit", "Delete"],
        destructiveButtonIndex: 4, // Delete button
        cancelButtonIndex: 0,
        title: eventType.title,
        message: eventType.description ? normalizeMarkdown(eventType.description) : undefined,
      },
      (buttonIndex) => {
        switch (buttonIndex) {
          case 1: // Copy Link
            handleCopyLink(eventType);
            break;
          case 2: // Share
            handleShare(eventType);
            break;
          case 3: // Edit
            handleEdit(eventType);
            break;
          case 4: // Delete
            handleDelete(eventType);
            break;
          default:
            // Cancel - do nothing
            break;
        }
      }
    );
  };

  const handleCopyLink = async (eventType: EventType) => {
    try {
      const link = await CalComAPIService.buildEventTypeLink(eventType.slug);
      Clipboard.setString(link);
      Alert.alert("Link Copied", "Event type link copied to clipboard");
    } catch (error) {
      Alert.alert("Error", "Failed to copy link. Please try again.");
    }
  };

  const handleShare = async (eventType: EventType) => {
    try {
      const link = await CalComAPIService.buildEventTypeLink(eventType.slug);
      await Share.share({
        message: `Book a meeting: ${eventType.title}`,
        url: link,
      });
    } catch (error) {
      Alert.alert("Error", "Failed to share link. Please try again.");
    }
  };

  const handleEdit = (eventType: EventType) => {
    const duration = getDuration(eventType);
    router.push({
      pathname: "/event-type-detail",
      params: {
        id: eventType.id.toString(),
        title: eventType.title,
        description: eventType.description || "",
        duration: duration.toString(),
        price: eventType.price?.toString() || "",
        currency: eventType.currency || "",
        slug: eventType.slug || "",
      },
    });
  };

  const handleDelete = (eventType: EventType) => {
    Alert.alert("Delete Event Type", `Are you sure you want to delete "${eventType.title}"?`, [
      { text: "Cancel", style: "cancel" },
      {
        text: "Delete",
        style: "destructive",
        onPress: async () => {
          try {
            await CalComAPIService.deleteEventType(eventType.id);

            // Remove the deleted event type from local state
            const updatedEventTypes = eventTypes.filter((et) => et.id !== eventType.id);
            setEventTypes(updatedEventTypes);
            setFilteredEventTypes(updatedEventTypes);

            Alert.alert("Success", "Event type deleted successfully");
          } catch (error) {
            console.error("Failed to delete event type:", error);
            Alert.alert("Error", "Failed to delete event type. Please try again.");
          }
        },
      },
    ]);
  };

  const handleCreateNew = () => {
    // Navigate to create new event type
    router.push({
      pathname: "/event-type-detail",
      params: {
        id: "new",
        title: "",
        description: "",
        duration: "30",
        price: "",
        currency: "",
      },
    });
  };

  const renderEventType = ({ item }: { item: EventType }) => {
    const duration = getDuration(item);

    return (
      <TouchableOpacity
<<<<<<< HEAD
        className="mb-3 rounded-xl bg-white p-4 shadow-md"
        onPress={() => handleEventTypePress(item)}
      >
        <View className="mb-2 flex-row items-center justify-between">
          <Text className="flex-1 text-lg font-semibold text-gray-800">{item.title}</Text>
        </View>

        {item.description && (
          <Text className="mb-2 text-sm leading-5 text-gray-500" numberOfLines={2}>
            {item.description}
          </Text>
        )}

        <Text className="mb-3 text-sm font-medium text-gray-500">{formatDuration(duration)}</Text>

        <View className="flex-row items-center justify-between">
          <View className="flex-row items-center gap-2">
            {item.price != null && item.price > 0 && (
              <Text className="text-sm font-semibold text-emerald-500">
=======
        style={styles.listItem}
        onPress={() => handleEventTypePress(item)}
        onLongPress={() => handleEventTypeLongPress(item)}>
        <View style={styles.listItemContent}>
          <View style={styles.listItemMain}>
            <Text style={styles.listItemTitle}>{item.title}</Text>
            {item.description && (
              <Text style={styles.listItemSubtitle} numberOfLines={1}>
                {normalizeMarkdown(item.description)}
              </Text>
            )}
          </View>

          <View style={styles.listItemRight}>
            <Text style={styles.listItemDuration}>{formatDuration(duration)}</Text>
            <Ionicons name="chevron-forward" size={16} color="#C7C7CC" />
          </View>
        </View>

        {(item.price || item.requiresConfirmation) && (
          <View style={styles.listItemDetails}>
            {item.price != null && item.price > 0 && (
              <Text style={styles.listItemPrice}>
>>>>>>> b25e8713
                {item.currency || "$"}
                {item.price}
              </Text>
            )}
            {item.requiresConfirmation && (
<<<<<<< HEAD
              <View className="rounded bg-amber-500 px-2 py-0.5">
                <Text className="text-[10px] font-medium text-white">Requires Confirmation</Text>
=======
              <View style={styles.listItemBadge}>
                <Text style={styles.listItemBadgeText}>Requires Confirmation</Text>
>>>>>>> b25e8713
              </View>
            )}
          </View>
        )}
      </TouchableOpacity>
    );
  };

  if (loading) {
    return (
      <View className="flex-1 items-center justify-center bg-gray-50 p-5">
        <ActivityIndicator size="large" color="#000000" />
        <Text className="mt-4 text-base text-gray-500">Loading event types...</Text>
      </View>
    );
  }

  if (error) {
    return (
      <View className="flex-1 items-center justify-center bg-gray-50 p-5">
        <Ionicons name="alert-circle" size={64} color="#FF3B30" />
        <Text className="mt-4 mb-2 text-center text-xl font-bold text-gray-800">
          Unable to load event types
        </Text>
        <Text className="mb-6 text-center text-base text-gray-500">{error}</Text>
        <TouchableOpacity className="rounded-lg bg-black px-6 py-3" onPress={fetchEventTypes}>
          <Text className="text-base font-semibold text-white">Retry</Text>
        </TouchableOpacity>
      </View>
    );
  }

  if (eventTypes.length === 0) {
    return (
<<<<<<< HEAD
      <View className="flex-1 items-center justify-center bg-gray-50 p-5">
        <Ionicons name="calendar-outline" size={64} color="#666" />
        <Text className="mt-4 mb-2 text-xl font-bold text-gray-800">No event types found</Text>
        <Text className="text-center text-base text-gray-500">
          Create your first event type in Cal.com
        </Text>
=======
      <View style={styles.container}>
        <View style={styles.searchContainer}>
          <TextInput
            style={styles.searchBar}
            placeholder="Search event types"
            placeholderTextColor="#8E8E93"
            value={searchQuery}
            onChangeText={handleSearch}
            autoCapitalize="none"
            autoCorrect={false}
            clearButtonMode="while-editing"
          />
        </View>
        <View style={styles.centerContainer}>
          <Ionicons name="calendar-outline" size={64} color="#666" />
          <Text style={styles.emptyTitle}>No event types found</Text>
          <Text style={styles.emptyText}>Create your first event type in Cal.com</Text>
        </View>
      </View>
    );
  }

  if (filteredEventTypes.length === 0 && searchQuery.trim() !== "") {
    return (
      <View style={styles.container}>
        <View style={styles.searchContainer}>
          <TextInput
            style={styles.searchBar}
            placeholder="Search event types"
            placeholderTextColor="#8E8E93"
            value={searchQuery}
            onChangeText={handleSearch}
            autoCapitalize="none"
            autoCorrect={false}
            clearButtonMode="while-editing"
          />
        </View>
        <View style={styles.centerContainer}>
          <Ionicons name="search-outline" size={64} color="#666" />
          <Text style={styles.emptyTitle}>No results found</Text>
          <Text style={styles.emptyText}>Try searching with different keywords</Text>
        </View>
>>>>>>> b25e8713
      </View>
    );
  }

  return (
<<<<<<< HEAD
    <View className="flex-1 bg-gray-50">
=======
    <View style={styles.container}>
      <View style={styles.searchContainer}>
        <TextInput
          style={styles.searchBar}
          placeholder="Search event types"
          placeholderTextColor="#8E8E93"
          value={searchQuery}
          onChangeText={handleSearch}
          autoCapitalize="none"
          autoCorrect={false}
          clearButtonMode="while-editing"
        />
        <TouchableOpacity style={styles.newButton} onPress={handleCreateNew}>
          <Ionicons name="add" size={18} color="#fff" />
          <Text style={styles.newButtonText}>New</Text>
        </TouchableOpacity>
      </View>
>>>>>>> b25e8713
      <FlatList
        data={filteredEventTypes}
        keyExtractor={(item) => item.id.toString()}
        renderItem={renderEventType}
        className="px-4 py-4"
        refreshControl={<RefreshControl refreshing={refreshing} onRefresh={onRefresh} />}
        showsVerticalScrollIndicator={false}
      />
    </View>
  );
<<<<<<< HEAD
}
=======
}

const styles = StyleSheet.create({
  container: {
    flex: 1,
    backgroundColor: "#F2F2F7",
    paddingTop: 54,
  },
  searchContainer: {
    backgroundColor: "#F2F2F7",
    paddingHorizontal: 16,
    paddingVertical: 8,
    borderBottomWidth: 0.5,
    borderBottomColor: "#C6C6C8",
    flexDirection: "row",
    alignItems: "center",
    gap: 12,
  },
  searchBar: {
    flex: 1,
    backgroundColor: "#fff",
    borderRadius: 8,
    paddingHorizontal: 12,
    paddingVertical: 8,
    fontSize: 17,
    color: "#000",
    borderWidth: 1,
    borderColor: "#E5E5EA",
  },
  newButton: {
    flexDirection: "row",
    alignItems: "center",
    justifyContent: "center",
    gap: 4,
    backgroundColor: "#000000",
    paddingHorizontal: 10,
    paddingVertical: 8,
    borderRadius: 8,
    minWidth: 60,
  },
  newButtonText: {
    color: "#fff",
    fontSize: 16,
    fontWeight: "600",
  },
  centerContainer: {
    flex: 1,
    justifyContent: "center",
    alignItems: "center",
    padding: 20,
    backgroundColor: "#f8f9fa",
  },
  listContainer: {
    paddingVertical: 0,
    paddingBottom: 90,
  },
  loadingText: {
    marginTop: 16,
    fontSize: 16,
    color: "#666",
  },
  errorTitle: {
    fontSize: 20,
    fontWeight: "bold",
    marginTop: 16,
    marginBottom: 8,
    color: "#333",
    textAlign: "center",
  },
  errorText: {
    fontSize: 16,
    color: "#666",
    textAlign: "center",
    marginBottom: 24,
  },
  retryButton: {
    backgroundColor: "#000000",
    paddingHorizontal: 24,
    paddingVertical: 12,
    borderRadius: 8,
  },
  retryButtonText: {
    color: "#fff",
    fontSize: 16,
    fontWeight: "600",
  },
  emptyTitle: {
    fontSize: 20,
    fontWeight: "bold",
    marginTop: 16,
    marginBottom: 8,
    color: "#333",
  },
  emptyText: {
    fontSize: 16,
    color: "#666",
    textAlign: "center",
  },
  listItem: {
    backgroundColor: "#fff",
    borderBottomWidth: 0.5,
    borderBottomColor: "#C6C6C8",
    paddingVertical: 12,
    paddingHorizontal: 16,
  },
  listItemContent: {
    flexDirection: "row",
    justifyContent: "space-between",
    alignItems: "center",
  },
  listItemMain: {
    flex: 1,
    marginRight: 12,
  },
  listItemTitle: {
    fontSize: 17,
    fontWeight: "400",
    color: "#000",
    lineHeight: 22,
  },
  listItemSubtitle: {
    fontSize: 15,
    color: "#8E8E93",
    lineHeight: 20,
    marginTop: 1,
  },
  listItemRight: {
    flexDirection: "row",
    alignItems: "center",
    gap: 8,
  },
  listItemDuration: {
    fontSize: 15,
    color: "#8E8E93",
    fontWeight: "400",
  },
  listItemDetails: {
    flexDirection: "row",
    alignItems: "center",
    marginTop: 8,
    gap: 8,
  },
  listItemPrice: {
    fontSize: 15,
    fontWeight: "500",
    color: "#34C759",
  },
  listItemBadge: {
    backgroundColor: "#FF9500",
    paddingHorizontal: 6,
    paddingVertical: 2,
    borderRadius: 4,
  },
  listItemBadgeText: {
    fontSize: 11,
    fontWeight: "500",
    color: "#fff",
  },
});
>>>>>>> b25e8713
<|MERGE_RESOLUTION|>--- conflicted
+++ resolved
@@ -259,63 +259,36 @@
 
     return (
       <TouchableOpacity
-<<<<<<< HEAD
-        className="mb-3 rounded-xl bg-white p-4 shadow-md"
-        onPress={() => handleEventTypePress(item)}
-      >
-        <View className="mb-2 flex-row items-center justify-between">
-          <Text className="flex-1 text-lg font-semibold text-gray-800">{item.title}</Text>
-        </View>
-
-        {item.description && (
-          <Text className="mb-2 text-sm leading-5 text-gray-500" numberOfLines={2}>
-            {item.description}
-          </Text>
-        )}
-
-        <Text className="mb-3 text-sm font-medium text-gray-500">{formatDuration(duration)}</Text>
-
-        <View className="flex-row items-center justify-between">
-          <View className="flex-row items-center gap-2">
-            {item.price != null && item.price > 0 && (
-              <Text className="text-sm font-semibold text-emerald-500">
-=======
-        style={styles.listItem}
+        className="border-b border-gray-300 bg-white px-4 py-3"
         onPress={() => handleEventTypePress(item)}
         onLongPress={() => handleEventTypeLongPress(item)}>
-        <View style={styles.listItemContent}>
-          <View style={styles.listItemMain}>
-            <Text style={styles.listItemTitle}>{item.title}</Text>
+        <View className="flex-row items-center justify-between">
+          <View className="mr-3 flex-1">
+            <Text className="text-base leading-6 text-black">{item.title}</Text>
             {item.description && (
-              <Text style={styles.listItemSubtitle} numberOfLines={1}>
+              <Text className="mt-0.5 text-sm leading-5 text-gray-500" numberOfLines={1}>
                 {normalizeMarkdown(item.description)}
               </Text>
             )}
           </View>
 
-          <View style={styles.listItemRight}>
-            <Text style={styles.listItemDuration}>{formatDuration(duration)}</Text>
+          <View className="flex-row items-center gap-2">
+            <Text className="text-sm text-gray-500">{formatDuration(duration)}</Text>
             <Ionicons name="chevron-forward" size={16} color="#C7C7CC" />
           </View>
         </View>
 
         {(item.price || item.requiresConfirmation) && (
-          <View style={styles.listItemDetails}>
+          <View className="mt-2 flex-row items-center gap-2">
             {item.price != null && item.price > 0 && (
-              <Text style={styles.listItemPrice}>
->>>>>>> b25e8713
+              <Text className="text-sm font-medium text-emerald-500">
                 {item.currency || "$"}
                 {item.price}
               </Text>
             )}
             {item.requiresConfirmation && (
-<<<<<<< HEAD
-              <View className="rounded bg-amber-500 px-2 py-0.5">
-                <Text className="text-[10px] font-medium text-white">Requires Confirmation</Text>
-=======
-              <View style={styles.listItemBadge}>
-                <Text style={styles.listItemBadgeText}>Requires Confirmation</Text>
->>>>>>> b25e8713
+              <View className="rounded bg-amber-500 px-1.5 py-0.5">
+                <Text className="text-[11px] font-medium text-white">Requires Confirmation</Text>
               </View>
             )}
           </View>
@@ -350,18 +323,10 @@
 
   if (eventTypes.length === 0) {
     return (
-<<<<<<< HEAD
-      <View className="flex-1 items-center justify-center bg-gray-50 p-5">
-        <Ionicons name="calendar-outline" size={64} color="#666" />
-        <Text className="mt-4 mb-2 text-xl font-bold text-gray-800">No event types found</Text>
-        <Text className="text-center text-base text-gray-500">
-          Create your first event type in Cal.com
-        </Text>
-=======
-      <View style={styles.container}>
-        <View style={styles.searchContainer}>
+      <View className="flex-1 bg-gray-100 pt-14">
+        <View className="border-b border-gray-300 bg-gray-100 px-4 py-2">
           <TextInput
-            style={styles.searchBar}
+            className="rounded-lg border border-gray-300 bg-white px-3 py-2 text-base text-black"
             placeholder="Search event types"
             placeholderTextColor="#8E8E93"
             value={searchQuery}
@@ -371,10 +336,12 @@
             clearButtonMode="while-editing"
           />
         </View>
-        <View style={styles.centerContainer}>
+        <View className="flex-1 items-center justify-center bg-gray-50 p-5">
           <Ionicons name="calendar-outline" size={64} color="#666" />
-          <Text style={styles.emptyTitle}>No event types found</Text>
-          <Text style={styles.emptyText}>Create your first event type in Cal.com</Text>
+          <Text className="mt-4 mb-2 text-xl font-bold text-gray-800">No event types found</Text>
+          <Text className="text-center text-base text-gray-500">
+            Create your first event type in Cal.com
+          </Text>
         </View>
       </View>
     );
@@ -382,10 +349,10 @@
 
   if (filteredEventTypes.length === 0 && searchQuery.trim() !== "") {
     return (
-      <View style={styles.container}>
-        <View style={styles.searchContainer}>
+      <View className="flex-1 bg-gray-100 pt-14">
+        <View className="border-b border-gray-300 bg-gray-100 px-4 py-2">
           <TextInput
-            style={styles.searchBar}
+            className="rounded-lg border border-gray-300 bg-white px-3 py-2 text-base text-black"
             placeholder="Search event types"
             placeholderTextColor="#8E8E93"
             value={searchQuery}
@@ -395,24 +362,20 @@
             clearButtonMode="while-editing"
           />
         </View>
-        <View style={styles.centerContainer}>
+        <View className="flex-1 items-center justify-center bg-gray-50 p-5">
           <Ionicons name="search-outline" size={64} color="#666" />
-          <Text style={styles.emptyTitle}>No results found</Text>
-          <Text style={styles.emptyText}>Try searching with different keywords</Text>
+          <Text className="mt-4 mb-2 text-center text-xl font-bold text-gray-800">No results found</Text>
+          <Text className="text-center text-base text-gray-500">Try searching with different keywords</Text>
         </View>
->>>>>>> b25e8713
       </View>
     );
   }
 
   return (
-<<<<<<< HEAD
-    <View className="flex-1 bg-gray-50">
-=======
-    <View style={styles.container}>
-      <View style={styles.searchContainer}>
+    <View className="flex-1 bg-gray-100 pt-14">
+      <View className="flex-row items-center gap-3 border-b border-gray-300 bg-gray-100 px-4 py-2">
         <TextInput
-          style={styles.searchBar}
+          className="flex-1 rounded-lg border border-gray-300 bg-white px-3 py-2 text-base text-black"
           placeholder="Search event types"
           placeholderTextColor="#8E8E93"
           value={searchQuery}
@@ -421,182 +384,21 @@
           autoCorrect={false}
           clearButtonMode="while-editing"
         />
-        <TouchableOpacity style={styles.newButton} onPress={handleCreateNew}>
+        <TouchableOpacity
+          className="min-w-[60px] flex-row items-center justify-center gap-1 rounded-lg bg-black px-2.5 py-2"
+          onPress={handleCreateNew}>
           <Ionicons name="add" size={18} color="#fff" />
-          <Text style={styles.newButtonText}>New</Text>
+          <Text className="text-base font-semibold text-white">New</Text>
         </TouchableOpacity>
       </View>
->>>>>>> b25e8713
       <FlatList
         data={filteredEventTypes}
         keyExtractor={(item) => item.id.toString()}
         renderItem={renderEventType}
-        className="px-4 py-4"
+        contentContainerStyle={{ paddingBottom: 90 }}
         refreshControl={<RefreshControl refreshing={refreshing} onRefresh={onRefresh} />}
         showsVerticalScrollIndicator={false}
       />
     </View>
   );
-<<<<<<< HEAD
-}
-=======
-}
-
-const styles = StyleSheet.create({
-  container: {
-    flex: 1,
-    backgroundColor: "#F2F2F7",
-    paddingTop: 54,
-  },
-  searchContainer: {
-    backgroundColor: "#F2F2F7",
-    paddingHorizontal: 16,
-    paddingVertical: 8,
-    borderBottomWidth: 0.5,
-    borderBottomColor: "#C6C6C8",
-    flexDirection: "row",
-    alignItems: "center",
-    gap: 12,
-  },
-  searchBar: {
-    flex: 1,
-    backgroundColor: "#fff",
-    borderRadius: 8,
-    paddingHorizontal: 12,
-    paddingVertical: 8,
-    fontSize: 17,
-    color: "#000",
-    borderWidth: 1,
-    borderColor: "#E5E5EA",
-  },
-  newButton: {
-    flexDirection: "row",
-    alignItems: "center",
-    justifyContent: "center",
-    gap: 4,
-    backgroundColor: "#000000",
-    paddingHorizontal: 10,
-    paddingVertical: 8,
-    borderRadius: 8,
-    minWidth: 60,
-  },
-  newButtonText: {
-    color: "#fff",
-    fontSize: 16,
-    fontWeight: "600",
-  },
-  centerContainer: {
-    flex: 1,
-    justifyContent: "center",
-    alignItems: "center",
-    padding: 20,
-    backgroundColor: "#f8f9fa",
-  },
-  listContainer: {
-    paddingVertical: 0,
-    paddingBottom: 90,
-  },
-  loadingText: {
-    marginTop: 16,
-    fontSize: 16,
-    color: "#666",
-  },
-  errorTitle: {
-    fontSize: 20,
-    fontWeight: "bold",
-    marginTop: 16,
-    marginBottom: 8,
-    color: "#333",
-    textAlign: "center",
-  },
-  errorText: {
-    fontSize: 16,
-    color: "#666",
-    textAlign: "center",
-    marginBottom: 24,
-  },
-  retryButton: {
-    backgroundColor: "#000000",
-    paddingHorizontal: 24,
-    paddingVertical: 12,
-    borderRadius: 8,
-  },
-  retryButtonText: {
-    color: "#fff",
-    fontSize: 16,
-    fontWeight: "600",
-  },
-  emptyTitle: {
-    fontSize: 20,
-    fontWeight: "bold",
-    marginTop: 16,
-    marginBottom: 8,
-    color: "#333",
-  },
-  emptyText: {
-    fontSize: 16,
-    color: "#666",
-    textAlign: "center",
-  },
-  listItem: {
-    backgroundColor: "#fff",
-    borderBottomWidth: 0.5,
-    borderBottomColor: "#C6C6C8",
-    paddingVertical: 12,
-    paddingHorizontal: 16,
-  },
-  listItemContent: {
-    flexDirection: "row",
-    justifyContent: "space-between",
-    alignItems: "center",
-  },
-  listItemMain: {
-    flex: 1,
-    marginRight: 12,
-  },
-  listItemTitle: {
-    fontSize: 17,
-    fontWeight: "400",
-    color: "#000",
-    lineHeight: 22,
-  },
-  listItemSubtitle: {
-    fontSize: 15,
-    color: "#8E8E93",
-    lineHeight: 20,
-    marginTop: 1,
-  },
-  listItemRight: {
-    flexDirection: "row",
-    alignItems: "center",
-    gap: 8,
-  },
-  listItemDuration: {
-    fontSize: 15,
-    color: "#8E8E93",
-    fontWeight: "400",
-  },
-  listItemDetails: {
-    flexDirection: "row",
-    alignItems: "center",
-    marginTop: 8,
-    gap: 8,
-  },
-  listItemPrice: {
-    fontSize: 15,
-    fontWeight: "500",
-    color: "#34C759",
-  },
-  listItemBadge: {
-    backgroundColor: "#FF9500",
-    paddingHorizontal: 6,
-    paddingVertical: 2,
-    borderRadius: 4,
-  },
-  listItemBadgeText: {
-    fontSize: 11,
-    fontWeight: "500",
-    color: "#fff",
-  },
-});
->>>>>>> b25e8713
+}