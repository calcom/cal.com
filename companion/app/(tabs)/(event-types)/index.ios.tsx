import { Button, ContextMenu, Host, HStack, Image as SwiftUIImage } from "@expo/ui/swift-ui";
import { buttonStyle, frame, padding } from "@expo/ui/swift-ui/modifiers";
import { Ionicons } from "@expo/vector-icons";
import * as Clipboard from "expo-clipboard";
import { isLiquidGlassAvailable } from "expo-glass-effect";
import { Stack, useRouter } from "expo-router";
import { useMemo, useState } from "react";
import {
  ActionSheetIOS,
  Alert,
  Pressable,
  RefreshControl,
  ScrollView,
  Share,
  Text,
  TouchableOpacity,
  View,
} from "react-native";
import { EmptyScreen } from "@/components/EmptyScreen";
import { EventTypeListItem } from "@/components/event-type-list-item/EventTypeListItem";
import { LoadingSpinner } from "@/components/LoadingSpinner";
import {
  useCreateEventType,
  useDeleteEventType,
  useDuplicateEventType,
  useEventTypes,
  useUserProfile,
} from "@/hooks";
import { CalComAPIService, type EventType } from "@/services/calcom";
import { showErrorAlert } from "@/utils/alerts";
import { openInAppBrowser } from "@/utils/browser";
import { getEventDuration } from "@/utils/getEventDuration";
import { offlineAwareRefresh } from "@/utils/network";
import { normalizeMarkdown } from "@/utils/normalizeMarkdown";
import { slugify } from "@/utils/slugify";
import { Image } from "expo-image";
import { getAvatarUrl } from "@/utils/getAvatarUrl";

export default function EventTypesIOS() {
  const router = useRouter();
  const [searchQuery, setSearchQuery] = useState("");
  const { data: userProfile } = useUserProfile();

  // No modal state needed for iOS - using native Alert.prompt

  // Use React Query hooks
  const {
    data: eventTypes = [],
    isLoading: loading,
    isFetching,
    error: queryError,
    refetch,
  } = useEventTypes();

  // Show refresh indicator when fetching
  const refreshing = isFetching && !loading;

  const { mutate: createEventTypeMutation } = useCreateEventType();
  const { mutate: deleteEventTypeMutation } = useDeleteEventType();
  const { mutate: duplicateEventTypeMutation } = useDuplicateEventType();

  // Convert query error to string
  // Don't show error UI for authentication errors (user will be redirected to login)
  // Only show error UI in development mode for other errors
  const isAuthError =
    queryError?.message?.includes("Authentication") ||
    queryError?.message?.includes("sign in") ||
    queryError?.message?.includes("401");
  const error = queryError && !isAuthError && __DEV__ ? "Failed to load event types." : null;

  // No modal state needed for iOS - using native Alert for delete confirmation

  // Handle pull-to-refresh (offline-aware)
  const onRefresh = () => offlineAwareRefresh(refetch);

  // Filter event types based on search query
  const filteredEventTypes = useMemo(() => {
    if (searchQuery.trim() === "") {
      return eventTypes;
    }
    const searchLower = searchQuery.toLowerCase();
    return eventTypes.filter(
      (eventType) =>
        eventType.title.toLowerCase().includes(searchLower) ||
        eventType.description?.toLowerCase().includes(searchLower)
    );
  }, [eventTypes, searchQuery]);

  const handleSearch = (query: string) => {
    setSearchQuery(query);
  };

  const handleEventTypePress = (eventType: EventType) => {
    handleEdit(eventType);
  };

  const handleEventTypeLongPress = (eventType: EventType) => {
    ActionSheetIOS.showActionSheetWithOptions(
      {
        options: ["Cancel", "Edit", "Duplicate", "Delete"],
        destructiveButtonIndex: 3, // Delete button
        cancelButtonIndex: 0,
        title: eventType.title,
        message: eventType.description ? normalizeMarkdown(eventType.description) : undefined,
      },
      (buttonIndex) => {
        switch (buttonIndex) {
          case 1: // Edit
            handleEdit(eventType);
            break;
          case 2: // Duplicate
            handleDuplicate(eventType);
            break;
          case 3: // Delete
            handleDelete(eventType);
            break;
          default:
            // Cancel - do nothing
            break;
        }
      }
    );
  };

  const handleCopyLink = async (eventType: EventType) => {
    try {
      const link = await CalComAPIService.buildEventTypeLink(eventType.slug);
      await Clipboard.setStringAsync(link);
      Alert.alert("Link Copied", "Event type link copied!");
    } catch {
      showErrorAlert("Error", "Failed to copy link. Please try again.");
    }
  };

  const _handleShare = async (eventType: EventType) => {
    try {
      const link = await CalComAPIService.buildEventTypeLink(eventType.slug);
      await Share.share({
        message: `Book a meeting: ${eventType.title}`,
        url: link,
      });
    } catch {
      showErrorAlert("Error", "Failed to share link. Please try again.");
    }
  };

  const handleEdit = (eventType: EventType) => {
    const duration = getEventDuration(eventType);
    router.push({
      pathname: "/event-type-detail",
      params: {
        id: eventType.id.toString(),
        title: eventType.title,
        description: eventType.description || "",
        duration: duration.toString(),
        price: eventType.price?.toString() || "",
        currency: eventType.currency || "",
        slug: eventType.slug || "",
      },
    });
  };

  const handleDelete = (eventType: EventType) => {
<<<<<<< HEAD
    // Use native iOS Alert for confirmation
    Alert.alert(
      "Delete Event Type",
      `Are you sure you want to delete "${eventType.title}"? This action cannot be undone.`,
      [
        { text: "Cancel", style: "cancel" },
        {
          text: "Delete",
          style: "destructive",
          onPress: () => {
            deleteEventTypeMutation(eventType.id, {
              onSuccess: () => {
                Alert.alert("Success", "Event type deleted successfully");
              },
              onError: (deleteError) => {
                const message =
                  deleteError instanceof Error ? deleteError.message : String(deleteError);
                console.error("Failed to delete event type", message);
                if (__DEV__) {
                  const stack = deleteError instanceof Error ? deleteError.stack : undefined;
                  console.debug("[EventTypes] deleteEventType failed", { message, stack });
                }
                showErrorAlert("Error", "Failed to delete event type. Please try again.");
              },
            });
          },
        },
      ]
    );
=======
    setEventTypeToDelete(eventType);
    setShowDeleteModal(true);
  };

  const confirmDelete = () => {
    if (!eventTypeToDelete) return;

    deleteEventTypeMutation(eventTypeToDelete.id, {
      onSuccess: () => {
        // Close modal and reset state
        setShowDeleteModal(false);
        setEventTypeToDelete(null);
        Alert.alert("Success", "Event type deleted successfully");
      },
      onError: (deleteError) => {
        const message = deleteError instanceof Error ? deleteError.message : String(deleteError);
        console.error("Failed to delete event type", message);
        if (__DEV__) {
          const stack = deleteError instanceof Error ? deleteError.stack : undefined;
          console.debug("[EventTypes] deleteEventType failed", {
            message,
            stack,
          });
        }
        showErrorAlert("Error", "Failed to delete event type. Please try again.");
      },
    });
>>>>>>> b8e9b9eb
  };

  const handleDuplicate = (eventType: EventType) => {
    duplicateEventTypeMutation(
      { eventType, existingEventTypes: eventTypes },
      {
        onSuccess: (duplicatedEventType) => {
          Alert.alert("Success", "Event type duplicated successfully");

          const duration = getEventDuration(eventType);

          // Navigate to edit the newly created duplicate
          router.push({
            pathname: "/event-type-detail",
            params: {
              id: duplicatedEventType.id.toString(),
              title: duplicatedEventType.title,
              description: duplicatedEventType.description || "",
              duration: (
                duplicatedEventType.lengthInMinutes ||
                duplicatedEventType.length ||
                duration
              ).toString(),
              slug: duplicatedEventType.slug || "",
            },
          });
        },
        onError: (duplicateError) => {
          const message = duplicateError instanceof Error ? duplicateError.message : String(duplicateError);
          console.error("Failed to duplicate event type", message);
          if (__DEV__) {
            const stack = duplicateError instanceof Error ? duplicateError.stack : undefined;
            console.debug("[EventTypes] duplicateEventType failed", {
              message,
              stack,
            });
          }
          showErrorAlert("Error", "Failed to duplicate event type. Please try again.");
        },
      }
    );
  };

  const handlePreview = async (eventType: EventType) => {
    try {
      const link = await CalComAPIService.buildEventTypeLink(eventType.slug);
      // For mobile, use in-app browser
      await openInAppBrowser(link, "event type preview");
    } catch {
      console.error("Failed to open preview");
      showErrorAlert("Error", "Failed to open preview. Please try again.");
    }
  };

  const handleOpenCreateModal = () => {
    // Use native iOS Alert.prompt for a native look
    Alert.prompt(
      "Add a new event type",
      "Set up event types to offer different types of meetings.",
      [
        { text: "Cancel", style: "cancel" },
        {
          text: "Continue",
          onPress: (title?: string) => {
            if (!title?.trim()) {
              Alert.alert("Error", "Please enter a title for your event type");
              return;
            }

            const autoSlug = slugify(title.trim());
            if (!autoSlug) {
              Alert.alert("Error", "Title must contain at least one letter or number");
              return;
            }

            createEventTypeMutation(
              {
                title: title.trim(),
                slug: autoSlug,
                lengthInMinutes: 15, // Default duration
                description: undefined, // Empty description
              },
              {
                onSuccess: (newEventType) => {
                  // Navigate to edit the newly created event type
                  router.push({
                    pathname: "/event-type-detail",
                    params: {
                      id: newEventType.id.toString(),
                      title: newEventType.title,
                      description: newEventType.description || "",
                      duration: (newEventType.lengthInMinutes || newEventType.length || 15).toString(),
                      slug: newEventType.slug || "",
                    },
                  });
                },
                onError: (createError) => {
                  const message = createError instanceof Error ? createError.message : String(createError);
                  console.error("Failed to create event type", message);
                  if (__DEV__) {
                    const stack = createError instanceof Error ? createError.stack : undefined;
                    console.debug("[EventTypes] createEventType failed", {
                      message,
                      stack,
                    });
                  }
                  showErrorAlert("Error", "Failed to create event type. Please try again.");
                },
              }
            );
          },
        },
      ],
      "plain-text",
      "",
      "default"
    );
  };

  // Sort by menu handler (dummy for now)
  const handleSortByOption = (option: string) => {
    console.log("Sort by:", option);
    // TODO: Implement actual sorting logic
  };

  // Filter menu handler (dummy for now)
  const handleFilterOption = (option: string) => {
    console.log("Filter by:", option);
    // TODO: Implement actual filtering logic
  };

  if (loading) {
    return (
      <View className="flex-1 items-center justify-center bg-gray-50 p-5">
        <LoadingSpinner size="large" />
      </View>
    );
  }

  if (error) {
    return (
      <View className="flex-1 items-center justify-center bg-gray-50 p-5">
        <Ionicons name="alert-circle" size={64} color="#FF3B30" />
        <Text className="mb-2 mt-4 text-center text-xl font-bold text-gray-800">
          Unable to load event types
        </Text>
        <Text className="mb-6 text-center text-base text-gray-500">{error}</Text>
        <TouchableOpacity className="rounded-lg bg-black px-6 py-3" onPress={() => refetch()}>
          <Text className="text-base font-semibold text-white">Retry</Text>
        </TouchableOpacity>
      </View>
    );
  }

  if (eventTypes.length === 0) {
    return (
      <>
        <Stack.Screen
          options={{
            title: "Event Types",
            headerBlurEffect: isLiquidGlassAvailable() ? undefined : "light",
            headerStyle: { backgroundColor: "transparent" },
            headerLargeTitleEnabled: true,
          }}
        />
        <View className="flex-1 items-center justify-center bg-gray-50 p-5">
          <EmptyScreen
            icon="link-outline"
            headline="Create your first event type"
            description="Event types enable you to share links that show available times on your calendar and allow people to make bookings with you."
            buttonText="New"
            onButtonPress={handleOpenCreateModal}
          />
        </View>
      </>
    );
  }

  return (
    <>
      {/* iOS Native Header with Glass UI */}
      <Stack.Header
        style={{ backgroundColor: "transparent", shadowColor: "transparent" }}
        blurEffect={isLiquidGlassAvailable() ? undefined : "light"}>
        <Stack.Header.Title large>Event Types</Stack.Header.Title>

        <Stack.Header.Right>
          {/* Filter/Sort Menu */}
          <Stack.Header.Menu>
            <Stack.Header.Icon sf="line.3.horizontal.decrease" />

            {/* Sort by Submenu - opens as separate submenu */}
            <Stack.Header.Menu title="Sort by">
              <Stack.Header.MenuAction
                icon="textformat.abc"
                onPress={() => handleSortByOption("alphabetical")}>
                Alphabetical
              </Stack.Header.MenuAction>
              <Stack.Header.MenuAction
                icon="calendar.badge.clock"
                onPress={() => handleSortByOption("newest")}>
                Newest First
              </Stack.Header.MenuAction>
              <Stack.Header.MenuAction icon="clock" onPress={() => handleSortByOption("duration")}>
                By Duration
              </Stack.Header.MenuAction>
            </Stack.Header.Menu>

            {/* Filter Submenu - opens as separate submenu */}
            <Stack.Header.Menu title="Filter">
              <Stack.Header.MenuAction icon="checkmark.circle" onPress={() => handleFilterOption("all")}>
                All Event Types
              </Stack.Header.MenuAction>
              <Stack.Header.MenuAction icon="eye" onPress={() => handleFilterOption("active")}>
                Active Only
              </Stack.Header.MenuAction>
              <Stack.Header.MenuAction icon="dollarsign.circle" onPress={() => handleFilterOption("paid")}>
                Paid Events
              </Stack.Header.MenuAction>
            </Stack.Header.Menu>
          </Stack.Header.Menu>

          {/* Profile Button - Opens bottom sheet */}
          {userProfile?.avatarUrl ? (
            <Stack.Header.View>
              <Pressable onPress={() => router.push("/profile-sheet")}>
                <Image
                  source={{ uri: getAvatarUrl(userProfile.avatarUrl) }}
                  style={{ width: 32, height: 32, borderRadius: 16 }}
                />
              </Pressable>
            </Stack.Header.View>
          ) : (
            <Stack.Header.Button onPress={() => router.push("/profile-sheet")}>
              <Stack.Header.Icon sf="person.circle.fill" />
            </Stack.Header.Button>
          )}
        </Stack.Header.Right>

        {/* Search Bar */}
        <Stack.Header.SearchBar
          placeholder="Search event types"
          onChangeText={(e) => handleSearch(e.nativeEvent.text)}
          obscureBackground={false}
          barTintColor="#fff"
        />
      </Stack.Header>

      {/* Event Types List */}
      <ScrollView
        style={{ backgroundColor: "white" }}
        contentContainerStyle={{ paddingBottom: 120 }}
        refreshControl={<RefreshControl refreshing={refreshing} onRefresh={onRefresh} />}
        showsVerticalScrollIndicator={false}
        contentInsetAdjustmentBehavior="automatic">
        {filteredEventTypes.length === 0 && searchQuery.trim() !== "" ? (
          <View className="flex-1 items-center justify-center bg-gray-50 p-5 pt-20">
            <EmptyScreen
              icon="search-outline"
              headline={`No results found for "${searchQuery}"`}
              description="Try searching with different keywords"
            />
          </View>
        ) : (
          <View className="px-2 pt-4 md:px-4">
            <View className="overflow-hidden rounded-lg border border-[#E5E5EA] bg-white">
              {filteredEventTypes.map((item, index) => (
                <EventTypeListItem
                  key={item.id.toString()}
                  item={item}
                  index={index}
                  filteredEventTypes={filteredEventTypes}
                  copiedEventTypeId={null}
                  handleEventTypePress={handleEventTypePress}
                  handleEventTypeLongPress={handleEventTypeLongPress}
                  handleCopyLink={handleCopyLink}
                  handlePreview={handlePreview}
                  onEdit={handleEdit}
                  onDuplicate={handleDuplicate}
                  onDelete={handleDelete}
                />
              ))}
            </View>
          </View>
        )}
      </ScrollView>

      {/* Floating Action Button for New Event Type with Glass UI Menu */}
      <View className="absolute right-6" style={{ bottom: 100 }}>
        <Host matchContents>
          <ContextMenu
            modifiers={[buttonStyle(isLiquidGlassAvailable() ? "glass" : "bordered"), padding()]}
            activationMethod="singlePress">
            <ContextMenu.Items>
              <Button systemImage="link" onPress={handleOpenCreateModal} label="New Event Type" />
            </ContextMenu.Items>
            <ContextMenu.Trigger>
              <HStack modifiers={[frame({ width: 35, height: 40 })]}>
                <SwiftUIImage
                  systemName="plus"
                  color="primary"
                  size={28}
                  // modifiers={[frame({ width: 56, height: 56 })]}
                />
              </HStack>
            </ContextMenu.Trigger>
          </ContextMenu>
        </Host>
      </View>
<<<<<<< HEAD
=======

      {/* Delete Confirmation Modal */}
      <FullScreenModal
        visible={showDeleteModal}
        animationType="fade"
        onRequestClose={() => {
          if (!isDeleting) {
            setShowDeleteModal(false);
            setEventTypeToDelete(null);
          }
        }}>
        <View className="flex-1 items-center justify-center bg-black/50 p-4">
          <View className="w-full max-w-md rounded-2xl bg-white shadow-2xl">
            {/* Header with icon and title */}
            <View className="p-6">
              <View className="flex-row">
                {/* Danger icon */}
                <View className="mr-3 self-start rounded-full bg-red-50 p-2">
                  <Ionicons name="alert-circle" size={20} color="#800000" />
                </View>

                {/* Title and description */}
                <View className="flex-1">
                  <Text className="mb-2 text-xl font-semibold text-gray-900">Delete Event Type</Text>
                  <Text className="text-sm leading-5 text-gray-600">
                    {eventTypeToDelete ? (
                      <>
                        This will permanently delete the "{eventTypeToDelete.title}" event type. This action
                        cannot be undone.
                      </>
                    ) : null}
                  </Text>
                </View>
              </View>
            </View>

            {/* Footer with buttons */}
            <View className="flex-row-reverse gap-2 px-6 pb-6 pt-2">
              <TouchableOpacity
                className={`rounded-lg bg-gray-900 px-4 py-2.5 ${isDeleting ? "opacity-50" : ""}`}
                onPress={confirmDelete}
                disabled={isDeleting}>
                <Text className="text-center text-base font-medium text-white">Delete</Text>
              </TouchableOpacity>

              <TouchableOpacity
                className="rounded-lg border border-gray-300 bg-white px-4 py-2.5"
                onPress={() => {
                  setShowDeleteModal(false);
                  setEventTypeToDelete(null);
                }}
                disabled={isDeleting}>
                <Text className="text-center text-base font-medium text-gray-700">Cancel</Text>
              </TouchableOpacity>
            </View>
          </View>
        </View>
      </FullScreenModal>
>>>>>>> b8e9b9eb
    </>
  );
}<|MERGE_RESOLUTION|>--- conflicted
+++ resolved
@@ -161,7 +161,6 @@
   };
 
   const handleDelete = (eventType: EventType) => {
-<<<<<<< HEAD
     // Use native iOS Alert for confirmation
     Alert.alert(
       "Delete Event Type",
@@ -191,35 +190,6 @@
         },
       ]
     );
-=======
-    setEventTypeToDelete(eventType);
-    setShowDeleteModal(true);
-  };
-
-  const confirmDelete = () => {
-    if (!eventTypeToDelete) return;
-
-    deleteEventTypeMutation(eventTypeToDelete.id, {
-      onSuccess: () => {
-        // Close modal and reset state
-        setShowDeleteModal(false);
-        setEventTypeToDelete(null);
-        Alert.alert("Success", "Event type deleted successfully");
-      },
-      onError: (deleteError) => {
-        const message = deleteError instanceof Error ? deleteError.message : String(deleteError);
-        console.error("Failed to delete event type", message);
-        if (__DEV__) {
-          const stack = deleteError instanceof Error ? deleteError.stack : undefined;
-          console.debug("[EventTypes] deleteEventType failed", {
-            message,
-            stack,
-          });
-        }
-        showErrorAlert("Error", "Failed to delete event type. Please try again.");
-      },
-    });
->>>>>>> b8e9b9eb
   };
 
   const handleDuplicate = (eventType: EventType) => {
@@ -529,67 +499,6 @@
           </ContextMenu>
         </Host>
       </View>
-<<<<<<< HEAD
-=======
-
-      {/* Delete Confirmation Modal */}
-      <FullScreenModal
-        visible={showDeleteModal}
-        animationType="fade"
-        onRequestClose={() => {
-          if (!isDeleting) {
-            setShowDeleteModal(false);
-            setEventTypeToDelete(null);
-          }
-        }}>
-        <View className="flex-1 items-center justify-center bg-black/50 p-4">
-          <View className="w-full max-w-md rounded-2xl bg-white shadow-2xl">
-            {/* Header with icon and title */}
-            <View className="p-6">
-              <View className="flex-row">
-                {/* Danger icon */}
-                <View className="mr-3 self-start rounded-full bg-red-50 p-2">
-                  <Ionicons name="alert-circle" size={20} color="#800000" />
-                </View>
-
-                {/* Title and description */}
-                <View className="flex-1">
-                  <Text className="mb-2 text-xl font-semibold text-gray-900">Delete Event Type</Text>
-                  <Text className="text-sm leading-5 text-gray-600">
-                    {eventTypeToDelete ? (
-                      <>
-                        This will permanently delete the "{eventTypeToDelete.title}" event type. This action
-                        cannot be undone.
-                      </>
-                    ) : null}
-                  </Text>
-                </View>
-              </View>
-            </View>
-
-            {/* Footer with buttons */}
-            <View className="flex-row-reverse gap-2 px-6 pb-6 pt-2">
-              <TouchableOpacity
-                className={`rounded-lg bg-gray-900 px-4 py-2.5 ${isDeleting ? "opacity-50" : ""}`}
-                onPress={confirmDelete}
-                disabled={isDeleting}>
-                <Text className="text-center text-base font-medium text-white">Delete</Text>
-              </TouchableOpacity>
-
-              <TouchableOpacity
-                className="rounded-lg border border-gray-300 bg-white px-4 py-2.5"
-                onPress={() => {
-                  setShowDeleteModal(false);
-                  setEventTypeToDelete(null);
-                }}
-                disabled={isDeleting}>
-                <Text className="text-center text-base font-medium text-gray-700">Cancel</Text>
-              </TouchableOpacity>
-            </View>
-          </View>
-        </View>
-      </FullScreenModal>
->>>>>>> b8e9b9eb
     </>
   );
 }