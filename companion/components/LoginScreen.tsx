<<<<<<< HEAD
=======
import React from "react";
import { View, Text, TouchableOpacity, Platform, StyleSheet } from "react-native";
import { useSafeAreaInsets } from "react-native-safe-area-context";
>>>>>>> 71792bde
import { useAuth } from "../contexts/AuthContext";
import { showErrorAlert } from "../utils/alerts";
import { openInAppBrowser } from "../utils/browser";
import { CalComLogo } from "./CalComLogo";
import React from "react";
import { View, Text, TouchableOpacity } from "react-native";
import { useSafeAreaInsets } from "react-native-safe-area-context";

export function LoginScreen() {
  const { loginWithOAuth, loading } = useAuth();
  const insets = useSafeAreaInsets();

  const handleOAuthLogin = async () => {
    try {
      await loginWithOAuth();
    } catch (error) {
      console.error("OAuth login error:", error);
      showErrorAlert(
        "Login Failed",
        error instanceof Error
          ? error.message
          : "Failed to login with OAuth. Please check your configuration and try again."
      );
    }
  };

  const handleSignUp = async () => {
    await openInAppBrowser("https://app.cal.com/signup", "Sign up page");
  };

  return (
    <View className="flex-1 bg-white">
      {/* Logo centered in the middle */}
      <View className="flex-1 items-center justify-center">
        <CalComLogo width={180} height={40} color="#111827" />
      </View>

      {/* Bottom section with button */}
      <View className="px-6" style={{ paddingBottom: insets.bottom + 28 }}>
        {/* Primary CTA button */}
        <TouchableOpacity
          onPress={handleOAuthLogin}
          disabled={loading}
          className="flex-row items-center justify-center rounded-2xl py-[18px]"
          style={[
            { backgroundColor: loading ? "#9CA3AF" : "#111827" },
            Platform.select({
              web: {
                boxShadow: loading ? "none" : "0 4px 12px rgba(0, 0, 0, 0.2)",
              },
              default: {
                shadowColor: "#000",
                shadowOffset: { width: 0, height: 4 },
                shadowOpacity: loading ? 0 : 0.2,
                shadowRadius: 12,
                elevation: loading ? 0 : 6,
              },
            }),
          ]}
          activeOpacity={0.9}
        >
          <Text className="text-[17px] font-semibold text-white">Continue with Cal.com</Text>
        </TouchableOpacity>

        {/* Sign up link */}
        <TouchableOpacity
          onPress={handleSignUp}
          className="mt-3 items-center justify-center py-1"
          style={{ cursor: "pointer" } as any}
          activeOpacity={0.7}
        >
          <View>
            <Text className="text-[15px] text-gray-500">
              Don't have an account? <Text className="font-semibold text-gray-900">Sign up</Text>
            </Text>
            <View className="h-px bg-gray-400" style={{ marginTop: 2 }} />
          </View>
        </TouchableOpacity>
      </View>
    </View>
  );
}

export default LoginScreen;<|MERGE_RESOLUTION|>--- conflicted
+++ resolved
@@ -1,15 +1,9 @@
-<<<<<<< HEAD
-=======
-import React from "react";
-import { View, Text, TouchableOpacity, Platform, StyleSheet } from "react-native";
-import { useSafeAreaInsets } from "react-native-safe-area-context";
->>>>>>> 71792bde
 import { useAuth } from "../contexts/AuthContext";
 import { showErrorAlert } from "../utils/alerts";
 import { openInAppBrowser } from "../utils/browser";
 import { CalComLogo } from "./CalComLogo";
 import React from "react";
-import { View, Text, TouchableOpacity } from "react-native";
+import { View, Text, TouchableOpacity, Platform, StyleSheet } from "react-native";
 import { useSafeAreaInsets } from "react-native-safe-area-context";
 
 export function LoginScreen() {
