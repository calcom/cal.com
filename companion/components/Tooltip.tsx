import React, { useState, useRef } from "react";
import { View, Text, Platform, ViewStyle, TextStyle } from "react-native";

interface TooltipProps {
  text: string;
  children: React.ReactElement;
}

// Web-specific style types that extend React Native styles
type WebViewStyle = ViewStyle & {
  position?: "relative" | "fixed" | "absolute" | "static";
  transform?: string;
  pointerEvents?: "none" | "auto";
  boxShadow?: string;
  zIndex?: number;
};

type WebTextStyle = TextStyle & {
  whiteSpace?: "nowrap" | "normal" | "pre" | "pre-wrap" | "pre-line";
};

// Type for web DOM element with getBoundingClientRect
interface WebElement {
  getBoundingClientRect: () => DOMRect;
}

export function Tooltip({ text, children }: TooltipProps) {
  const [showTooltip, setShowTooltip] = useState(false);
  const [position, setPosition] = useState({ top: 0, left: 0 });
  const containerRef = useRef<View & WebElement>(null);

  if (Platform.OS !== "web") {
    return children;
  }

  const handleMouseEnter = () => {
    if (containerRef.current && containerRef.current.getBoundingClientRect) {
      const rect = containerRef.current.getBoundingClientRect();
      setPosition({
        top: rect.top - 40,
        left: rect.left + rect.width / 2 + 20,
      });
      setShowTooltip(true);
    }
  };

  const handleMouseLeave = () => {
    setShowTooltip(false);
  };

  const containerStyle: WebViewStyle = { position: "relative" };

  const tooltipStyle: WebViewStyle = {
    position: "fixed",
    top: position.top,
    left: position.left,
    transform: "translate(-50%, -100%)",
    backgroundColor: "#1a1a1a",
    paddingLeft: 10,
    paddingRight: 10,
    paddingTop: 6,
    paddingBottom: 6,
    borderRadius: 6,
    zIndex: 10002,
    pointerEvents: "none",
    boxShadow: "0 4px 6px -1px rgba(0, 0, 0, 0.1), 0 2px 4px -1px rgba(0, 0, 0, 0.06)",
  };

  const textStyle: WebTextStyle = {
    color: "white",
    fontSize: 13,
    fontWeight: "600",
    whiteSpace: "nowrap",
  };

  return (
    <View
      ref={containerRef}
      onMouseEnter={handleMouseEnter}
      onMouseLeave={handleMouseLeave}
      style={containerStyle}
    >
      {children}
<<<<<<< HEAD
      {showTooltip && (
        <View style={tooltipStyle}>
          <Text style={textStyle}>{text}</Text>
=======
      {showTooltip ? (
        <View
          // @ts-ignore - web-only styles
          style={{
            position: "fixed",
            top: position.top,
            left: position.left,
            transform: "translate(-50%, -100%)",
            backgroundColor: "#1a1a1a",
            paddingLeft: 10,
            paddingRight: 10,
            paddingTop: 6,
            paddingBottom: 6,
            borderRadius: 6,
            zIndex: 10002,
            pointerEvents: "none",
            boxShadow: "0 4px 6px -1px rgba(0, 0, 0, 0.1), 0 2px 4px -1px rgba(0, 0, 0, 0.06)",
          }}
        >
          {/* @ts-ignore - web-only styles */}
          <Text style={{ color: "white", fontSize: 13, fontWeight: "600", whiteSpace: "nowrap" }}>
            {text}
          </Text>
>>>>>>> 090247a0
        </View>
      ) : null}
    </View>
  );
}<|MERGE_RESOLUTION|>--- conflicted
+++ resolved
@@ -81,35 +81,9 @@
       style={containerStyle}
     >
       {children}
-<<<<<<< HEAD
-      {showTooltip && (
+      {showTooltip ? (
         <View style={tooltipStyle}>
           <Text style={textStyle}>{text}</Text>
-=======
-      {showTooltip ? (
-        <View
-          // @ts-ignore - web-only styles
-          style={{
-            position: "fixed",
-            top: position.top,
-            left: position.left,
-            transform: "translate(-50%, -100%)",
-            backgroundColor: "#1a1a1a",
-            paddingLeft: 10,
-            paddingRight: 10,
-            paddingTop: 6,
-            paddingBottom: 6,
-            borderRadius: 6,
-            zIndex: 10002,
-            pointerEvents: "none",
-            boxShadow: "0 4px 6px -1px rgba(0, 0, 0, 0.1), 0 2px 4px -1px rgba(0, 0, 0, 0.06)",
-          }}
-        >
-          {/* @ts-ignore - web-only styles */}
-          <Text style={{ color: "white", fontSize: 13, fontWeight: "600", whiteSpace: "nowrap" }}>
-            {text}
-          </Text>
->>>>>>> 090247a0
         </View>
       ) : null}
     </View>
