--- conflicted
+++ resolved
@@ -244,7 +244,6 @@
           params: Record<string, string>;
         };
       }
-<<<<<<< HEAD
     } else if (Platform.OS === "web") {
       const discovery = await this.getDiscoveryEndpoints();
       const request = new AuthSession.AuthRequest({
@@ -270,8 +269,7 @@
       }
 
       return { type: result.type, params: {} } as { type: string; params: Record<string, string> };
-=======
->>>>>>> 9ef650ce
+
     }
   }
 
