--- conflicted
+++ resolved
@@ -319,7 +319,6 @@
 dates.map((date) => new Date(date.valueOf() + 24 * 60 * 60 * 1000));
 ```
 
-<<<<<<< HEAD
 ## Next.js App Directory: Authorisation Checks in Pages
 
 This can include checking session.user exists or session.org etc.
@@ -367,7 +366,8 @@
 * Put permission guards in every restricted page.tsx.
 * Never assume layouts are secure for guarding data.
 * Validate users before any sensitive queries or rendering.
-=======
+
+
 ## Avoid using Dayjs if you don’t need to be strictly tz aware.
 
 When doing logic like Dayjs.startOf(".."), you can instead use date-fns' `startOfMonth(dateObj)` / `endOfDay(dateObj)`;
@@ -375,5 +375,4 @@
 
 Note that with Date, you’re dealing with System time, so it’s not suited to everywhere (such as in the Booker, where instead we’ll likely migrate to Temporal) - but in most cases the above are suitable.
 
-The main reason for doing so is that Dayjs uses a useful, but highly risky plugin system, which has led us to create `@calcom/dayjs` - this is heavy however, because it pre-loads ALL plugins, including locale handling. It’s a non-ideal solution to a problem that unfortunately exists due to Dayjs.
->>>>>>> 34b62f75
+The main reason for doing so is that Dayjs uses a useful, but highly risky plugin system, which has led us to create `@calcom/dayjs` - this is heavy however, because it pre-loads ALL plugins, including locale handling. It’s a non-ideal solution to a problem that unfortunately exists due to Dayjs.