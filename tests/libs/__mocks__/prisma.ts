--- conflicted
+++ resolved
@@ -12,23 +12,7 @@
 }));
 
 const handlePrismockBugs = () => {
-<<<<<<< HEAD
-  const __updateBooking = prismock.booking.update;
-  const __findFirstOrThrowBooking = prismock.booking.findFirstOrThrow;
-  const __findManyBooking = prismock.booking.findMany;
-=======
->>>>>>> 16a7cf6d
   const __findManyWebhook = prismock.webhook.findMany;
-
-  prismock.booking.findMany = (...rest: any[]) => {
-    const { where } = rest[0] ?? {};
-    if (where) {
-      delete where.NOT;
-      logger.silly("Fixed Prismock bug with using NOT in where clause");
-    }
-
-    return __findManyBooking(...rest);
-  };
 
   // eslint-disable-next-line @typescript-eslint/no-explicit-any
   prismock.webhook.findMany = (...rest: any[]) => {
