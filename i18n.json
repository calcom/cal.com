{
  "version": 1.2,
  "locale": {
    "source": "en",
<<<<<<< HEAD
    "targets": ["az", "cs", "de", "es", "es-419", "fr", "he", "it", "nl", "ru", "pl", "pt", "pt-BR", "zh-CN"]
=======
    "targets": [
      "ar",
      "cs",
      "da",
      "az",
      "cs",
      "de",
      "es",
      "es-419",
      "fr",
      "he",
      "it",
      "nl",
      "ru",
      "pl",
      "pt",
      "pt-BR",
      "zh-CN"
    ]
>>>>>>> 6cd427bc
  },
  "buckets": {
    "json": {
      "include": ["apps/web/public/static/locales/[locale]/common.json"]
    }
  }
}<|MERGE_RESOLUTION|>--- conflicted
+++ resolved
@@ -2,9 +2,6 @@
   "version": 1.2,
   "locale": {
     "source": "en",
-<<<<<<< HEAD
-    "targets": ["az", "cs", "de", "es", "es-419", "fr", "he", "it", "nl", "ru", "pl", "pt", "pt-BR", "zh-CN"]
-=======
     "targets": [
       "ar",
       "cs",
@@ -24,7 +21,6 @@
       "pt-BR",
       "zh-CN"
     ]
->>>>>>> 6cd427bc
   },
   "buckets": {
     "json": {
