--- conflicted
+++ resolved
@@ -57,11 +57,7 @@
     }
 
     return (
-<<<<<<< HEAD
-      <section className="grid max-w-5xl min-w-full grid-cols-1 mx-auto lg:min-w-lg sm:grid-cols-1 md:grid-cols-2 lg:grid-cols-3 gap-x-12 gap-y-6">
-=======
-      <section className="mx-auto min-w-full lg:min-w-lg max-w-5xl flex flex-wrap gap-x-12 gap-y-6 justify-center">
->>>>>>> 6547ef1e
+      <section className="flex flex-wrap justify-center max-w-5xl min-w-full mx-auto lg:min-w-lg gap-x-12 gap-y-6">
         {members.map((member) => {
           return member.user.username !== null && <Member key={member.id} member={member} />;
         })}
@@ -72,13 +68,8 @@
   return (
     <div>
       <Members members={team.members} />
-<<<<<<< HEAD
-      {team.eventTypes.length && (
+      {team.eventTypes.length > 0 && (
         <aside className="mt-8 text-center ">
-=======
-      {team.eventTypes.length > 0 && (
-        <aside className="text-center dark:text-white mt-8">
->>>>>>> 6547ef1e
           <Button color="secondary" href={`/team/${team.slug}`} shallow={true} StartIcon={ArrowLeftIcon}>
             Go back
           </Button>
