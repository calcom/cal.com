--- conflicted
+++ resolved
@@ -34,11 +34,9 @@
         />
       </PrimitiveSwitch.Root>
       {label && (
-<<<<<<< HEAD
-        <Label.Root htmlFor={id} className="text-neutral-700 align-text-top ml-3 font-medium cursor-pointer">
-=======
-        <Label.Root className="text-neutral-700 text-sm align-text-top ml-3 font-medium cursor-pointer">
->>>>>>> 0dd75dda
+        <Label.Root
+          htmlFor={id}
+          className="text-neutral-700 text-sm align-text-top ml-3 font-medium cursor-pointer">
           {label}
         </Label.Root>
       )}
