--- conflicted
+++ resolved
@@ -1,12 +1,9 @@
 import * as AvatarPrimitive from "@radix-ui/react-avatar";
 import * as Tooltip from "@radix-ui/react-tooltip";
+import { Maybe } from "@trpc/server";
 
 import classNames from "@lib/classNames";
-<<<<<<< HEAD
-import { Maybe } from "@trpc/server";
-=======
 import { defaultAvatarSrc } from "@lib/profile";
->>>>>>> 2bc4678e
 
 export type AvatarProps = {
   className?: string;
