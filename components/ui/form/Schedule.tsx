import { PlusIcon, TrashIcon } from "@heroicons/react/outline";
import dayjs, { Dayjs, ConfigType } from "dayjs";
import timezone from "dayjs/plugin/timezone";
import utc from "dayjs/plugin/utc";
import React, { useCallback, useState } from "react";
import { Controller, useFieldArray } from "react-hook-form";

import { defaultDayRange } from "@lib/availability";
import { weekdayNames } from "@lib/core/i18n/weekday";
import { useLocale } from "@lib/hooks/useLocale";
import { TimeRange } from "@lib/types/schedule";

import Button from "@components/ui/Button";
import Select from "@components/ui/form/Select";

dayjs.extend(utc);
dayjs.extend(timezone);

/** Begin Time Increments For Select */
const increment = 15;
/**
 * Creates an array of times on a 15 minute interval from
 * 00:00:00 (Start of day) to
 * 23:45:00 (End of day with enough time for 15 min booking)
 */
const TIMES = (() => {
  const end = dayjs().endOf("day");
  let t: Dayjs = dayjs().startOf("day");

  const times = [];
  while (t.isBefore(end)) {
    times.push(t);
    t = t.add(increment, "minutes");
  }
  return times;
})();
/** End Time Increments For Select */

<<<<<<< HEAD
// sets the desired time in current date, needs to be current date for proper DST translation
const defaultDayRange = (timeZone: string) => ({
  start: dayjs().startOf("day").add(9, "hour").tz(timeZone, true).toDate(),
  end: dayjs().startOf("day").add(17, "hour").tz(timeZone, true).toDate(),
});

export const defaultSchedule = (timeZone: string) => [
  [],
  [defaultDayRange(timeZone)],
  [defaultDayRange(timeZone)],
  [defaultDayRange(timeZone)],
  [defaultDayRange(timeZone)],
  [defaultDayRange(timeZone)],
  [],
];

=======
>>>>>>> 6fa980f8
type Option = {
  readonly label: string;
  readonly value: number;
};

type TimeRangeFieldProps = {
  name: string;
};

const TimeRangeField = ({ name }: TimeRangeFieldProps) => {
  // Lazy-loaded options, otherwise adding a field has a noticable redraw delay.
  const [options, setOptions] = useState<Option[]>([]);

  const getOption = (time: ConfigType) => ({
    value: dayjs(time).utc(true).toDate().valueOf(),
    label: dayjs(time).toDate().toLocaleTimeString("nl-NL", { minute: "numeric", hour: "numeric" }),
  });

  const timeOptions = useCallback((offsetOrLimit: { offset?: number; limit?: number } = {}) => {
    const { limit, offset } = offsetOrLimit;
    return TIMES.filter((time) => (!limit || time.isBefore(limit)) && (!offset || time.isAfter(offset))).map(
      (t) => getOption(t)
    );
  }, []);

  return (
    <>
      <Controller
        name={`${name}.start`}
        render={({ field: { onChange, value } }) => (
          <Select
            className="w-[6rem]"
            options={options}
            onFocus={() => setOptions(timeOptions())}
            onBlur={() => setOptions([])}
            defaultValue={getOption(value)}
            onChange={(option) => onChange(new Date(option?.value as number))}
          />
        )}
      />
      <span>-</span>
      <Controller
        name={`${name}.end`}
        render={({ field: { onChange, value } }) => (
          <Select
            className="w-[6rem]"
            options={options}
            onFocus={() => setOptions(timeOptions())}
            onBlur={() => setOptions([])}
            defaultValue={getOption(value)}
            onChange={(option) => onChange(new Date(option?.value as number))}
          />
        )}
      />
    </>
  );
};

type ScheduleBlockProps = {
  day: number;
  weekday: string;
  name: string;
  timeZone: string;
};

const ScheduleBlock = ({ timeZone, name, day, weekday }: ScheduleBlockProps) => {
  const { t } = useLocale();
  const { fields, append, remove, replace } = useFieldArray({
    name: `${name}.${day}`,
  });

  const handleAppend = () => {
    // FIXME: Fix type-inference, can't get this to work. @see https://github.com/react-hook-form/react-hook-form/issues/4499
    const nextRangeStart = dayjs((fields[fields.length - 1] as unknown as TimeRange).end);
    const nextRangeEnd = dayjs(nextRangeStart).add(1, "hour");

    if (nextRangeEnd.isBefore(nextRangeStart.endOf("day"))) {
      return append({
        start: nextRangeStart.toDate(),
        end: nextRangeEnd.toDate(),
      });
    }
  };

  return (
    <fieldset className="flex justify-between py-5 min-h-[86px]">
      <div className="w-1/3">
        <label className="flex items-center space-x-2">
          <input
            type="checkbox"
            checked={fields.length > 0}
            onChange={(e) => (e.target.checked ? replace([defaultDayRange(timeZone)]) : replace([]))}
            className="inline-block border-gray-300 rounded-sm focus:ring-neutral-500 text-neutral-900"
          />
          <span className="inline-block text-sm capitalize">{weekday}</span>
        </label>
      </div>
      <div className="flex-grow">
        {fields.map((field, index) => (
          <div key={field.id} className="flex justify-between mb-1">
            <div className="flex items-center space-x-2">
              <TimeRangeField name={`${name}.${day}.${index}`} />
            </div>
            <Button
              size="icon"
              color="minimal"
              StartIcon={TrashIcon}
              type="button"
              onClick={() => remove(index)}
            />
          </div>
        ))}
        <span className="block text-sm text-gray-500">{!fields.length && t("no_availability")}</span>
      </div>
      <div>
        <Button
          type="button"
          color="minimal"
          size="icon"
          className={fields.length > 0 ? "visible" : "invisible"}
          StartIcon={PlusIcon}
          onClick={handleAppend}
        />
      </div>
    </fieldset>
  );
};

const Schedule = ({ name, timeZone }: { name: string; timeZone: string }) => {
  const { i18n } = useLocale();
  return (
    <fieldset className="divide-y divide-gray-200">
      {weekdayNames(i18n.language).map((weekday, num) => (
        <ScheduleBlock timeZone={timeZone} key={num} name={name} weekday={weekday} day={num} />
      ))}
    </fieldset>
  );
};

export default Schedule;<|MERGE_RESOLUTION|>--- conflicted
+++ resolved
@@ -36,25 +36,6 @@
 })();
 /** End Time Increments For Select */
 
-<<<<<<< HEAD
-// sets the desired time in current date, needs to be current date for proper DST translation
-const defaultDayRange = (timeZone: string) => ({
-  start: dayjs().startOf("day").add(9, "hour").tz(timeZone, true).toDate(),
-  end: dayjs().startOf("day").add(17, "hour").tz(timeZone, true).toDate(),
-});
-
-export const defaultSchedule = (timeZone: string) => [
-  [],
-  [defaultDayRange(timeZone)],
-  [defaultDayRange(timeZone)],
-  [defaultDayRange(timeZone)],
-  [defaultDayRange(timeZone)],
-  [defaultDayRange(timeZone)],
-  [],
-];
-
-=======
->>>>>>> 6fa980f8
 type Option = {
   readonly label: string;
   readonly value: number;
@@ -117,10 +98,9 @@
   day: number;
   weekday: string;
   name: string;
-  timeZone: string;
 };
 
-const ScheduleBlock = ({ timeZone, name, day, weekday }: ScheduleBlockProps) => {
+const ScheduleBlock = ({ name, day, weekday }: ScheduleBlockProps) => {
   const { t } = useLocale();
   const { fields, append, remove, replace } = useFieldArray({
     name: `${name}.${day}`,
@@ -146,7 +126,7 @@
           <input
             type="checkbox"
             checked={fields.length > 0}
-            onChange={(e) => (e.target.checked ? replace([defaultDayRange(timeZone)]) : replace([]))}
+            onChange={(e) => (e.target.checked ? replace([defaultDayRange]) : replace([]))}
             className="inline-block border-gray-300 rounded-sm focus:ring-neutral-500 text-neutral-900"
           />
           <span className="inline-block text-sm capitalize">{weekday}</span>
@@ -185,10 +165,11 @@
 
 const Schedule = ({ name, timeZone }: { name: string; timeZone: string }) => {
   const { i18n } = useLocale();
+  console.log(timeZone);
   return (
     <fieldset className="divide-y divide-gray-200">
       {weekdayNames(i18n.language).map((weekday, num) => (
-        <ScheduleBlock timeZone={timeZone} key={num} name={name} weekday={weekday} day={num} />
+        <ScheduleBlock key={num} name={name} weekday={weekday} day={num} />
       ))}
     </fieldset>
   );
