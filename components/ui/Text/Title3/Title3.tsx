import React from "react";
import classnames from "classnames";
import { TextProps } from "../Text";

const Title3: React.FunctionComponent<TextProps> = (props: TextProps) => {
<<<<<<< HEAD
  const classes = classnames("text-xs font-semibold leading-tight text-gray-900 ");
=======
  const classes = classnames(
    "text-xs font-semibold leading-tight text-gray-900 dark:text-white",
    props?.className
  );
>>>>>>> d4f29464

  return <p className={classes}>{props?.text || props.children}</p>;
};

export default Title3;<|MERGE_RESOLUTION|>--- conflicted
+++ resolved
@@ -3,14 +3,10 @@
 import { TextProps } from "../Text";
 
 const Title3: React.FunctionComponent<TextProps> = (props: TextProps) => {
-<<<<<<< HEAD
-  const classes = classnames("text-xs font-semibold leading-tight text-gray-900 ");
-=======
   const classes = classnames(
     "text-xs font-semibold leading-tight text-gray-900 dark:text-white",
     props?.className
   );
->>>>>>> d4f29464
 
   return <p className={classes}>{props?.text || props.children}</p>;
 };
