--- conflicted
+++ resolved
@@ -3,11 +3,7 @@
 import { TextProps } from "../Text";
 
 const Headline: React.FunctionComponent<TextProps> = (props: TextProps) => {
-<<<<<<< HEAD
-  const classes = classnames("text-xl font-bold text-gray-900 ");
-=======
   const classes = classnames("text-xl font-bold text-gray-900 dark:text-white", props?.className);
->>>>>>> d4f29464
 
   return <p className={classes}>{props?.text || props.children}</p>;
 };
