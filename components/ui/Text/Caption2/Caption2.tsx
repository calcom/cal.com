--- conflicted
+++ resolved
@@ -3,11 +3,7 @@
 import { TextProps } from "../Text";
 
 const Caption2: React.FunctionComponent<TextProps> = (props: TextProps) => {
-<<<<<<< HEAD
-  const classes = classnames("text-xs italic text-gray-500  leading-tight");
-=======
   const classes = classnames("text-xs italic text-gray-500 dark:text-white leading-tight", props?.className);
->>>>>>> d4f29464
 
   return <p className={classes}>{props?.text || props.children}</p>;
 };
