import React from "react";
import classnames from "classnames";
import { TextProps } from "../Text";

const Subheadline: React.FunctionComponent<TextProps> = (props: TextProps) => {
<<<<<<< HEAD
  const classes = classnames("text-xl text-gray-500  leading-relaxed");
=======
  const classes = classnames("text-xl text-gray-500 dark:text-white leading-relaxed", props?.className);
>>>>>>> d4f29464

  return <p className={classes}>{props?.text || props.children}</p>;
};

export default Subheadline;<|MERGE_RESOLUTION|>--- conflicted
+++ resolved
@@ -3,11 +3,7 @@
 import { TextProps } from "../Text";
 
 const Subheadline: React.FunctionComponent<TextProps> = (props: TextProps) => {
-<<<<<<< HEAD
-  const classes = classnames("text-xl text-gray-500  leading-relaxed");
-=======
   const classes = classnames("text-xl text-gray-500 dark:text-white leading-relaxed", props?.className);
->>>>>>> d4f29464
 
   return <p className={classes}>{props?.text || props.children}</p>;
 };
