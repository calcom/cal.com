--- conflicted
+++ resolved
@@ -40,11 +40,7 @@
               <span className="w-16 absolute bottom-1.5 border-2 border-gray-300 flex-inline items-center text-white pt-4 text-2xl top-0 rounded-full block bg-neutral-600">+1</span>
             </Tooltip.TooltipTrigger>
             {truncatedAvatars.length !== 0 && (
-<<<<<<< HEAD
-              <Tooltip.Content className="p-2 rounded-sm text-sm bg-brand text-white shadow-sm">
-=======
               <Tooltip.Content className="p-2 text-sm text-white rounded-sm shadow-sm bg-brand">
->>>>>>> dfb1b560
                 <Tooltip.Arrow />
                 <ul>
                   {truncatedAvatars.map((title) => (
