--- conflicted
+++ resolved
@@ -109,7 +109,8 @@
                             ? "bg-neutral-100 text-neutral-900"
                             : "text-neutral-500 hover:bg-gray-50 hover:text-neutral-900",
                           "group flex items-center px-2 py-2 text-sm font-medium rounded-sm"
-                        )}>
+                        )}
+                      >
                         <item.icon
                           className={classNames(
                             item.current
@@ -125,13 +126,8 @@
                   ))}
                 </nav>
               </div>
-<<<<<<< HEAD
               <div className="flex flex-shrink-0 p-4">
-                <UserDropdown session={session} />
-=======
-              <div className="flex-shrink-0 flex p-4">
                 <UserDropdown />
->>>>>>> d4f29464
               </div>
             </div>
           </div>
@@ -185,7 +181,8 @@
                           itemIdx === navigation.length - 1 ? "rounded-r-lg" : "",
                           "group relative min-w-0 flex-1 overflow-hidden bg-white py-2 px-2 text-xs sm:text-sm font-medium text-center hover:bg-gray-50 focus:z-10"
                         )}
-                        aria-current={item.current ? "page" : undefined}>
+                        aria-current={item.current ? "page" : undefined}
+                      >
                         <item.icon
                           className={classNames(
                             item.current ? "text-gray-900" : "text-gray-400 group-hover:text-gray-500",
@@ -226,19 +223,10 @@
       {({ open }) => (
         <>
           <div>
-<<<<<<< HEAD
-            <Menu.Button className="w-full text-sm font-medium text-left text-gray-700 rounded-md group focus:outline-none">
-              <span className="flex items-center justify-between w-full">
-                <span className="flex items-center justify-between min-w-0 space-x-3">
-                  <img
-                    className={classNames(
-                      small ? "w-8 h-8" : "w-10 h-10",
-                      "bg-gray-300 rounded-full flex-shrink-0"
-=======
             {user && (
-              <Menu.Button className="group w-full rounded-md text-sm text-left font-medium text-gray-700 focus:outline-none">
-                <span className="flex w-full justify-between items-center">
-                  <span className="flex min-w-0 items-center justify-between space-x-3">
+              <Menu.Button className="w-full text-sm font-medium text-left text-gray-700 rounded-md group focus:outline-none">
+                <span className="flex items-center justify-between w-full">
+                  <span className="flex items-center justify-between min-w-0 space-x-3">
                     <Avatar
                       imageSrc={user?.avatar}
                       displayName={user?.name}
@@ -248,43 +236,23 @@
                       )}
                     />
                     {!small && (
-                      <span className="flex-1 flex flex-col min-w-0">
-                        <span className="text-gray-900 text-sm font-medium truncate">{user?.name}</span>
-                        <span className="text-neutral-500 font-normal text-sm truncate">
+                      <span className="flex flex-col flex-1 min-w-0">
+                        <span className="text-sm font-medium text-gray-900 truncate">{user?.name}</span>
+                        <span className="text-sm font-normal truncate text-neutral-500">
                           /{user?.username}
                         </span>
                       </span>
->>>>>>> d4f29464
                     )}
                   </span>
                   {!small && (
-<<<<<<< HEAD
-                    <span className="flex flex-col flex-1 min-w-0">
-                      <span className="text-sm font-medium text-gray-900 truncate">{session.user.name}</span>
-                      <span className="text-sm font-normal truncate text-neutral-500">
-                        /{session.user.username}
-                      </span>
-                    </span>
-                  )}
-                </span>
-                {!small && (
-                  <SelectorIcon
-                    className="flex-shrink-0 w-5 h-5 text-gray-400 group-hover:text-gray-500"
-                    aria-hidden="true"
-                  />
-                )}
-              </span>
-            </Menu.Button>
-=======
                     <SelectorIcon
-                      className="flex-shrink-0 h-5 w-5 text-gray-400 group-hover:text-gray-500"
+                      className="flex-shrink-0 w-5 h-5 text-gray-400 group-hover:text-gray-500"
                       aria-hidden="true"
                     />
                   )}
                 </span>
               </Menu.Button>
             )}
->>>>>>> d4f29464
           </div>
           <Transition
             show={open}
@@ -294,21 +262,18 @@
             enterTo="transform opacity-100 scale-100"
             leave="transition ease-in duration-75"
             leaveFrom="transform opacity-100 scale-100"
-            leaveTo="transform opacity-0 scale-95">
+            leaveTo="transform opacity-0 scale-95"
+          >
             <Menu.Items
               static
               className={classNames(
                 bottom ? "origin-top top-1 right-0" : "origin-bottom bottom-14 left-0",
                 "w-64 z-10 absolute mt-1 rounded-md shadow-lg bg-white ring-1 ring-black ring-opacity-5 divide-y divide-gray-200 focus:outline-none"
-              )}>
+              )}
+            >
               <div className="py-1">
-<<<<<<< HEAD
-                <a href={"/" + session.user.username} className="flex px-4 py-2 text-sm text-neutral-500">
+                <a href={"/" + user?.username} className="flex px-4 py-2 text-sm text-neutral-500">
                   View public page <ExternalLinkIcon className="w-3 h-3 mt-1 ml-1 text-neutral-400" />
-=======
-                <a href={"/" + user?.username} className="flex px-4 py-2 text-sm text-neutral-500">
-                  View public page <ExternalLinkIcon className="ml-1 mt-1 w-3 h-3 text-neutral-400" />
->>>>>>> d4f29464
                 </a>
               </div>
               <div className="py-1">
@@ -321,27 +286,33 @@
                       className={classNames(
                         active ? "bg-gray-100 text-gray-900" : "text-neutral-700",
                         "flex px-4 py-2 text-sm font-medium"
-                      )}>
+                      )}
+                    >
                       <svg
                         viewBox="0 0 2447.6 2452.5"
                         className={classNames(
                           "text-neutral-400 group-hover:text-neutral-500",
                           "mt-0.5 mr-3 flex-shrink-0 h-4 w-4"
                         )}
-                        xmlns="http://www.w3.org/2000/svg">
+                        xmlns="http://www.w3.org/2000/svg"
+                      >
                         <g clipRule="evenodd" fillRule="evenodd">
                           <path
                             d="m897.4 0c-135.3.1-244.8 109.9-244.7 245.2-.1 135.3 109.5 245.1 244.8 245.2h244.8v-245.1c.1-135.3-109.5-245.1-244.9-245.3.1 0 .1 0 0 0m0 654h-652.6c-135.3.1-244.9 109.9-244.8 245.2-.2 135.3 109.4 245.1 244.7 245.3h652.7c135.3-.1 244.9-109.9 244.8-245.2.1-135.4-109.5-245.2-244.8-245.3z"
-                            fill="#9BA6B6"></path>
+                            fill="#9BA6B6"
+                          ></path>
                           <path
                             d="m2447.6 899.2c.1-135.3-109.5-245.1-244.8-245.2-135.3.1-244.9 109.9-244.8 245.2v245.3h244.8c135.3-.1 244.9-109.9 244.8-245.3zm-652.7 0v-654c.1-135.2-109.4-245-244.7-245.2-135.3.1-244.9 109.9-244.8 245.2v654c-.2 135.3 109.4 245.1 244.7 245.3 135.3-.1 244.9-109.9 244.8-245.3z"
-                            fill="#9BA6B6"></path>
+                            fill="#9BA6B6"
+                          ></path>
                           <path
                             d="m1550.1 2452.5c135.3-.1 244.9-109.9 244.8-245.2.1-135.3-109.5-245.1-244.8-245.2h-244.8v245.2c-.1 135.2 109.5 245 244.8 245.2zm0-654.1h652.7c135.3-.1 244.9-109.9 244.8-245.2.2-135.3-109.4-245.1-244.7-245.3h-652.7c-135.3.1-244.9 109.9-244.8 245.2-.1 135.4 109.4 245.2 244.7 245.3z"
-                            fill="#9BA6B6"></path>
+                            fill="#9BA6B6"
+                          ></path>
                           <path
                             d="m0 1553.2c-.1 135.3 109.5 245.1 244.8 245.2 135.3-.1 244.9-109.9 244.8-245.2v-245.2h-244.8c-135.3.1-244.9 109.9-244.8 245.2zm652.7 0v654c-.2 135.3 109.4 245.1 244.7 245.3 135.3-.1 244.9-109.9 244.8-245.2v-653.9c.2-135.3-109.4-245.1-244.7-245.3-135.4 0-244.9 109.8-244.8 245.1 0 0 0 .1 0 0"
-                            fill="#9BA6B6"></path>
+                            fill="#9BA6B6"
+                          ></path>
                         </g>
                       </svg>
                       Join our Slack
@@ -355,7 +326,8 @@
                       className={classNames(
                         active ? "bg-gray-100 text-gray-900" : "text-neutral-700",
                         "flex px-4 py-2 text-sm font-medium"
-                      )}>
+                      )}
+                    >
                       <ChatAltIcon
                         className={classNames(
                           "text-neutral-400 group-hover:text-neutral-500",
@@ -376,7 +348,8 @@
                       className={classNames(
                         active ? "bg-gray-100 text-gray-900" : "text-gray-700",
                         "flex px-4 py-2 text-sm font-medium"
-                      )}>
+                      )}
+                    >
                       <LogoutIcon
                         className={classNames(
                           "text-neutral-400 group-hover:text-neutral-500",
