import Link from 'next/link';
<<<<<<< HEAD
import { useState, useEffect } from "react";
=======
import {useContext, useEffect, useState} from "react";
>>>>>>> 28dd2421
import { useRouter } from "next/router";
import { signOut, useSession } from 'next-auth/client';
import { MenuIcon, XIcon } from '@heroicons/react/outline';
import {TelemetryContext, useTelemetry} from "../lib/telemetry";

export default function Shell(props) {
    const router = useRouter();
    const [ session, loading ] = useSession();
    const [ profileDropdownExpanded, setProfileDropdownExpanded ] = useState(false);
    const [ mobileMenuExpanded, setMobileMenuExpanded ] = useState(false);
    let telemetry = useTelemetry();

    useEffect(() => {
        telemetry.withJitsu((jitsu) => {
            return jitsu.track('page_view', {page_url: router.pathname, page_title: "", source_ip: ""})
        });
    }, [telemetry])

    const toggleProfileDropdown = () => {
        setProfileDropdownExpanded(!profileDropdownExpanded);
    }

    const toggleMobileMenu = () => {
        setMobileMenuExpanded(!mobileMenuExpanded);
    }

    const handleSignOut = async () => {
        const data = await signOut({ redirect: false });
        router.push('/auth/logout');
    }

    if ( ! loading && ! session ) {
      router.replace('/auth/login');
    }

    return session && (
        <div>
            <div className="bg-gray-800 pb-32">
                <nav className="bg-gray-800">
                    <div className="max-w-7xl mx-auto sm:px-6 lg:px-8">
                        <div className="border-b border-gray-700">
                            <div className="flex items-center justify-between h-16 px-4 sm:px-0">
                                <div className="flex items-center">
                                    <div className="flex-shrink-0">
                                        <img className="h-6" src={`${router.basePath}/calendso-white.svg`} alt="Calendso" />
                                    </div>
                                    <div className="hidden md:block">
                                        <div className="ml-10 flex items-baseline space-x-4">
                                            <Link href="/">
                                                <a className={router.pathname == "/" ? "bg-gray-700 text-white px-3 py-2 rounded-md text-sm font-medium" : "text-gray-300 hover:bg-gray-700 hover:text-white px-3 py-2 rounded-md text-sm font-medium"}>Dashboard</a>
                                            </Link>
                                            {/* <Link href="/">
                                                <a className={router.pathname.startsWith("/bookings") ? "bg-gray-700 text-white px-3 py-2 rounded-md text-sm font-medium" : "text-gray-300 hover:bg-gray-700 hover:text-white px-3 py-2 rounded-md text-sm font-medium"}>Bookings</a>
                                            </Link> */}
                                            <Link href="/availability">
                                                <a className={router.pathname.startsWith("/availability") ? "bg-gray-700 text-white px-3 py-2 rounded-md text-sm font-medium" : "text-gray-300 hover:bg-gray-700 hover:text-white px-3 py-2 rounded-md text-sm font-medium"}>Availability</a>
                                            </Link>
                                            <Link href="/integrations">
                                                <a className={router.pathname.startsWith("/integrations") ? "bg-gray-700 text-white px-3 py-2 rounded-md text-sm font-medium" : "text-gray-300 hover:bg-gray-700 hover:text-white px-3 py-2 rounded-md text-sm font-medium"}>Integrations</a>
                                            </Link>
                                            <Link href="/settings/profile">
                                                <a className={router.pathname.startsWith("/settings") ? "bg-gray-700 text-white px-3 py-2 rounded-md text-sm font-medium" : "text-gray-300 hover:bg-gray-700 hover:text-white px-3 py-2 rounded-md text-sm font-medium"}>Settings</a>
                                            </Link>
                                        </div>
                                    </div>
                                </div>
                                <div className="hidden md:block">
                                    <div className="ml-4 flex items-center md:ml-6">
                                        <div className="ml-3 relative">
                                            <div>
                                                <button onClick={toggleProfileDropdown} type="button" className="max-w-xs bg-gray-800 rounded-full flex items-center text-sm focus:outline-none focus:ring-2 focus:ring-offset-2 focus:ring-offset-gray-800 focus:ring-white" id="user-menu" aria-expanded="false" aria-haspopup="true">
                                                    <span className="sr-only">Open user menu</span>
                                                    <img className="h-8 w-8 rounded-full" src={"https://eu.ui-avatars.com/api/?background=039be5&color=fff&name=" + encodeURIComponent(session.user.name || "")} alt="" />
                                                </button>
                                            </div>
                                            {
                                                profileDropdownExpanded && (
                                                    <div className="origin-top-right absolute right-0 mt-2 w-48 rounded-md shadow-lg py-1 bg-white ring-1 ring-black ring-opacity-5 focus:outline-none" role="menu" aria-orientation="vertical" aria-labelledby="user-menu">
                                                        <Link href="/settings/profile"><a className="block px-4 py-2 text-sm text-gray-700 hover:bg-gray-100" role="menuitem">Your Profile</a></Link>
                                                        <Link href="/settings/password"><a className="block px-4 py-2 text-sm text-gray-700 hover:bg-gray-100" role="menuitem">Login &amp; Security</a></Link>
                                                        <button onClick={handleSignOut} className="w-full text-left block px-4 py-2 text-sm text-gray-700 hover:bg-gray-100" role="menuitem">Sign out</button>
                                                    </div>
                                                )
                                            }
                                        </div>
                                    </div>
                                </div>
                                <div className="-mr-2 flex md:hidden">
                                    <button onClick={toggleMobileMenu} type="button" className="bg-gray-800 inline-flex items-center justify-center p-2 rounded-md text-gray-400 hover:text-white hover:bg-gray-700 focus:outline-none focus:ring-2 focus:ring-offset-2 focus:ring-offset-gray-800 focus:ring-white" aria-controls="mobile-menu" aria-expanded="false">
                                        <span className="sr-only">Open main menu</span>
                                        { !mobileMenuExpanded && <MenuIcon className="block h-6 w-6" /> }
                                        { mobileMenuExpanded && <XIcon className="block h-6 w-6" /> }
                                    </button>
                                </div>
                            </div>
                        </div>
                    </div>

                    { mobileMenuExpanded && <div className="border-b border-gray-700 md:hidden" id="mobile-menu">
                        <div className="px-2 py-3 space-y-1 sm:px-3">
                            <Link href="/">
                                <a className={router.pathname == "/" ? "bg-gray-900 text-white block px-3 py-2 rounded-md text-base font-medium" : "text-gray-300 hover:bg-gray-700 hover:text-white block px-3 py-2 rounded-md text-base font-medium"}>Dashboard</a>
                            </Link>
                            <Link href="/availability">
                                <a className={router.pathname.startsWith("/availability") ? "bg-gray-900 text-white block px-3 py-2 rounded-md text-base font-medium" : "text-gray-300 hover:bg-gray-700 hover:text-white block px-3 py-2 rounded-md text-base font-medium"}>Availability</a>
                            </Link>
                            <Link href="/integrations">
                                <a className={router.pathname.startsWith("/integrations") ? "bg-gray-900 text-white block px-3 py-2 rounded-md text-base font-medium" : "text-gray-300 hover:bg-gray-700 hover:text-white block px-3 py-2 rounded-md text-base font-medium"}>Integrations</a>
                            </Link>
                        </div>
                        <div className="pt-4 pb-3 border-t border-gray-700">
                            <div className="flex items-center px-5">
                                <div className="flex-shrink-0">
                                    <img className="h-10 w-10 rounded-full" src={"https://eu.ui-avatars.com/api/?background=039be5&color=fff&name=" + encodeURIComponent(session.user.name || session.user.username)} alt="" />
                                </div>
                                <div className="ml-3">
                                    <div className="text-base font-medium leading-none text-white">{session.user.name || session.user.username}</div>
                                    <div className="text-sm font-medium leading-none text-gray-400">{session.user.email}</div>
                                </div>
                            </div>
                            <div className="mt-3 px-2 space-y-1">
                                <Link href="/settings/profile">
                                    <a className="block px-3 py-2 rounded-md text-base font-medium text-gray-400 hover:text-white hover:bg-gray-700">Your Profile</a>
                                </Link>
                                <Link href="/settings">
                                    <a className={router.pathname.startsWith("/settings") ? "bg-gray-900 text-white block px-3 py-2 rounded-md text-base font-medium" : "text-gray-300 hover:bg-gray-700 hover:text-white block px-3 py-2 rounded-md text-base font-medium"}>Settings</a>
                                </Link>
                                <button onClick={handleSignOut} className="block w-full text-left px-3 py-2 rounded-md text-base font-medium text-gray-400 hover:text-white hover:bg-gray-700">Sign out</button>
                            </div>
                        </div>
                    </div>
                    }
                </nav>
                <header className="py-10">
                    <div className="max-w-7xl mx-auto px-4 sm:px-6 lg:px-8">
                        <h1 className="text-3xl font-bold text-white">
                            {props.heading}
                        </h1>
                    </div>
                </header>
            </div>

            <main className="-mt-32">
                <div className="max-w-7xl mx-auto pb-12 px-4 sm:px-6 lg:px-8">
                    {props.children}
                </div>
            </main>
        </div>
);
}<|MERGE_RESOLUTION|>--- conflicted
+++ resolved
@@ -1,9 +1,5 @@
 import Link from 'next/link';
-<<<<<<< HEAD
 import { useState, useEffect } from "react";
-=======
-import {useContext, useEffect, useState} from "react";
->>>>>>> 28dd2421
 import { useRouter } from "next/router";
 import { signOut, useSession } from 'next-auth/client';
 import { MenuIcon, XIcon } from '@heroicons/react/outline';
