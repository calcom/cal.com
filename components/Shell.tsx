--- conflicted
+++ resolved
@@ -1,9 +1,3 @@
-<<<<<<< HEAD
-import { HeadSeo } from "@components/seo/head-seo";
-import Avatar from "@components/ui/Avatar";
-=======
->>>>>>> 2bc4678e
-// TODO: replace headlessui with radix-ui
 import { Menu, Transition } from "@headlessui/react";
 import { SelectorIcon } from "@heroicons/react/outline";
 import {
@@ -15,31 +9,20 @@
   LogoutIcon,
   PuzzleIcon,
 } from "@heroicons/react/solid";
-<<<<<<< HEAD
-import classNames from "@lib/classNames";
-import { collectPageParameters, telemetryEventTypes, useTelemetry } from "@lib/telemetry";
-import { trpc } from "@lib/trpc";
 import { signOut } from "next-auth/client";
 import Link from "next/link";
 import { useRouter } from "next/router";
 import React, { Fragment, ReactNode, useEffect } from "react";
 import { Toaster } from "react-hot-toast";
-import Loader from "./Loader";
-=======
-import { User } from "@prisma/client";
-import { signOut, useSession } from "next-auth/client";
-import Link from "next/link";
-import { useRouter } from "next/router";
-import React, { Fragment, useEffect, useState } from "react";
-import { Toaster } from "react-hot-toast";
 
 import classNames from "@lib/classNames";
 import { collectPageParameters, telemetryEventTypes, useTelemetry } from "@lib/telemetry";
+import { trpc } from "@lib/trpc";
 
 import { HeadSeo } from "@components/seo/head-seo";
 import Avatar from "@components/ui/Avatar";
 
->>>>>>> 2bc4678e
+import Loader from "./Loader";
 import Logo from "./Logo";
 
 function useMeQuery() {
