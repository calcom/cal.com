--- conflicted
+++ resolved
@@ -55,18 +55,6 @@
       });
     }
   }, [loading, session, router]);
-}
-
-function ShellHeading(props: { title: ReactNode; subtitle: ReactNode; CTA?: ReactNode }) {
-  return (
-    <div className="block sm:flex justify-between px-4 sm:px-6 md:px-8 min-h-[80px]">
-      <div className="mb-8">
-        <h1 className="font-cal text-xl font-bold text-gray-900">{props.title}</h1>
-        <p className="text-sm text-neutral-500 mr-4">{props.subtitle}</p>
-      </div>
-      {props.CTA && <div className="mb-4 flex-shrink-0">{props.CTA}</div>}
-    </div>
-  );
 }
 
 export function ShellSubHeading(props: {
@@ -239,9 +227,6 @@
               </div>
             </nav>
             <div className="py-8">
-<<<<<<< HEAD
-              <ShellHeading title={props.heading} subtitle={props.subtitle} CTA={props.CTA} />
-=======
               <div className="block sm:flex justify-between px-4 sm:px-6 md:px-8 min-h-[80px]">
                 <div className="mb-8 w-full">
                   <h1 className="font-cal text-xl font-bold text-gray-900 tracking-wide mb-1">
@@ -251,7 +236,6 @@
                 </div>
                 <div className="mb-4 flex-shrink-0">{props.CTA}</div>
               </div>
->>>>>>> 0dd75dda
               <div className="px-4 sm:px-6 md:px-8">{props.children}</div>
               {/* show bottom navigation for md and smaller (tablet and phones) */}
               <nav className="bottom-nav md:hidden flex fixed bottom-0 bg-white w-full shadow">
