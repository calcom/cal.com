--- conflicted
+++ resolved
@@ -271,12 +271,8 @@
                 </div>
               )}
               <div className="block sm:flex justify-between px-4 sm:px-6 md:px-8 min-h-[80px]">
-<<<<<<< HEAD
+                {props.HeadingLeftIcon && <div className="mr-4">{props.HeadingLeftIcon}</div>}
                 <div className="w-full mb-8">
-=======
-                {props.HeadingLeftIcon && <div className="mr-4">{props.HeadingLeftIcon}</div>}
-                <div className="w-full mb-10">
->>>>>>> e6e59f38
                   <h1 className="mb-1 text-xl font-bold tracking-wide text-gray-900 font-cal">
                     {props.heading}
                   </h1>
@@ -358,7 +354,6 @@
         </div>
       </DropdownMenuTrigger>
       <DropdownMenuContent>
-<<<<<<< HEAD
         {user?.username && (
           <DropdownMenuItem>
             <a
@@ -370,17 +365,6 @@
             </a>
           </DropdownMenuItem>
         )}
-=======
-        <DropdownMenuItem>
-          <a
-            target="_blank"
-            rel="noopener noreferrer"
-            href={`${process.env.NEXT_PUBLIC_APP_URL}/${user?.username || ""}`}
-            className="flex items-center px-4 py-2 text-sm text-gray-700">
-            <ExternalLinkIcon className="w-5 h-5 mr-3 text-gray-500" /> {t("view_public_page")}
-          </a>
-        </DropdownMenuItem>
->>>>>>> e6e59f38
         <DropdownMenuSeparator className="h-px bg-gray-200" />
         <DropdownMenuItem>
           <a
