import { SelectorIcon } from "@heroicons/react/outline";
import {
  CalendarIcon,
  ClockIcon,
  CogIcon,
  ExternalLinkIcon,
  LinkIcon,
  LogoutIcon,
  ViewGridIcon,
  MoonIcon,
  MapIcon,
  ArrowLeftIcon,
} from "@heroicons/react/solid";
import { signOut, useSession } from "next-auth/react";
import Link from "next/link";
import { useRouter } from "next/router";
import React, { Fragment, ReactNode, useEffect, useState } from "react";
import { Toaster } from "react-hot-toast";

import LicenseBanner from "@ee/components/LicenseBanner";
import TrialBanner from "@ee/components/TrialBanner";
import HelpMenuItemDynamic from "@ee/lib/intercom/HelpMenuItemDynamic";

import classNames from "@lib/classNames";
import { shouldShowOnboarding } from "@lib/getting-started";
import { useLocale } from "@lib/hooks/useLocale";
import { collectPageParameters, telemetryEventTypes, useTelemetry } from "@lib/telemetry";
import { trpc } from "@lib/trpc";

import CustomBranding from "@components/CustomBranding";
import Loader from "@components/Loader";
import { HeadSeo } from "@components/seo/head-seo";
import Dropdown, {
  DropdownMenuContent,
  DropdownMenuItem,
  DropdownMenuSeparator,
  DropdownMenuTrigger,
} from "@components/ui/Dropdown";

import { useViewerI18n } from "./I18nLanguageHandler";
import Logo from "./Logo";
import Button from "./ui/Button";

export function useMeQuery() {
  const meQuery = trpc.useQuery(["viewer.me"], {
    retry(failureCount) {
      return failureCount > 3;
    },
  });

  return meQuery;
}

function useRedirectToLoginIfUnauthenticated() {
  const { data: session, status } = useSession();
  const loading = status === "loading";
  const router = useRouter();

  useEffect(() => {
    if (router.pathname.startsWith("/apps")) {
      return;
    }

    if (!loading && !session) {
      router.replace({
        pathname: "/auth/login",
        query: {
          callbackUrl: `${location.pathname}${location.search}`,
        },
      });
    }
    // eslint-disable-next-line react-hooks/exhaustive-deps
  }, [loading, session]);

  return {
    loading: loading && !session,
  };
}

function useRedirectToOnboardingIfNeeded() {
  const router = useRouter();
  const query = useMeQuery();
  const user = query.data;

  const [isRedirectingToOnboarding, setRedirecting] = useState(false);
  useEffect(() => {
    if (user && shouldShowOnboarding(user)) {
      setRedirecting(true);
    }
  }, [router, user]);
  useEffect(() => {
    if (isRedirectingToOnboarding) {
      router.replace({
        pathname: "/getting-started",
      });
    }
    // eslint-disable-next-line react-hooks/exhaustive-deps
  }, [isRedirectingToOnboarding]);
  return {
    isRedirectingToOnboarding,
  };
}

export function ShellSubHeading(props: {
  title: ReactNode;
  subtitle?: ReactNode;
  actions?: ReactNode;
  className?: string;
}) {
  return (
    <div className={classNames("block sm:flex justify-between mb-3", props.className)}>
      <div>
        <h2 className="flex items-center content-center rtl:space-x-reverse space-x-2 text-base font-bold leading-6 text-gray-900">
          {props.title}
        </h2>
        {props.subtitle && <p className="ltr:mr-4 text-sm text-neutral-500">{props.subtitle}</p>}
      </div>
      {props.actions && <div className="flex-shrink-0">{props.actions}</div>}
    </div>
  );
}

export default function Shell(props: {
  centered?: boolean;
  title?: string;
  heading?: ReactNode;
  subtitle?: ReactNode;
  children: ReactNode;
  CTA?: ReactNode;
  large?: boolean;
  HeadingLeftIcon?: ReactNode;
  backPath?: string; // renders back button to specified path
  // use when content needs to expand with flex
  flexChildrenContainer?: boolean;
}) {
  const { t } = useLocale();
  const router = useRouter();
  const { loading } = useRedirectToLoginIfUnauthenticated();
  const { isRedirectingToOnboarding } = useRedirectToOnboardingIfNeeded();

  const telemetry = useTelemetry();

  const navigation = [
    {
      name: t("event_types_page_title"),
      href: "/event-types",
      icon: LinkIcon,
      current: router.asPath.startsWith("/event-types"),
    },
    {
      name: t("bookings"),
      href: "/bookings/upcoming",
      icon: CalendarIcon,
      current: router.asPath.startsWith("/bookings"),
    },
    {
      name: t("availability"),
      href: "/availability",
      icon: ClockIcon,
      current: router.asPath.startsWith("/availability"),
    },
    {
      name: t("apps"),
      href: "/apps",
      icon: ViewGridIcon,
      current: router.asPath.startsWith("/apps"),
      child: [
        {
          name: t("app_store"),
          href: "/apps",
          current: router.asPath === "/apps",
        },
        {
          name: t("installed_apps"),
          href: "/apps/installed",
          current: router.asPath === "/apps/installed",
        },
      ],
    },
    {
      name: t("settings"),
      href: "/settings/profile",
      icon: CogIcon,
      current: router.asPath.startsWith("/settings"),
    },
  ];

  useEffect(() => {
    telemetry.withJitsu((jitsu) => {
      return jitsu.track(telemetryEventTypes.pageView, collectPageParameters(router.asPath));
    });
  }, [telemetry, router.asPath]);

  const pageTitle = typeof props.heading === "string" ? props.heading : props.title;

  const query = useMeQuery();
  const user = query.data;

  const i18n = useViewerI18n();
  const { status } = useSession();

  if (i18n.status === "loading" || isRedirectingToOnboarding || loading) {
    // show spinner whilst i18n is loading to avoid language flicker
    return (
      <div className="absolute z-50 flex items-center w-full h-screen bg-gray-50">
        <Loader />
      </div>
    );
  }
  return (
    <>
      <CustomBranding val={user?.brandColor} />
      <HeadSeo
        title={pageTitle ?? "Cal.com"}
        description={props.subtitle ? props.subtitle?.toString() : ""}
        nextSeoProps={{
          nofollow: true,
          noindex: true,
        }}
      />
      <div>
        <Toaster position="bottom-right" />
      </div>

<<<<<<< HEAD
      <div
        className={classNames("flex h-screen overflow-hidden", props.large ? "bg-white" : "bg-gray-100")}
        data-testid="dashboard-shell">
        {status === "authenticated" && (
          <div className="hidden md:flex lg:flex-shrink-0">
            <div className="flex flex-col w-14 lg:w-56">
              <div className="flex flex-col flex-1 h-0 bg-white border-r border-gray-200">
                <div className="flex flex-col flex-1 pt-3 pb-4 overflow-y-auto lg:pt-5">
                  <Link href="/event-types">
                    <a className="px-4 md:hidden lg:inline">
                      <Logo small />
                    </a>
                  </Link>
                  {/* logo icon for tablet */}
                  <Link href="/event-types">
                    <a className="md:inline lg:hidden">
                      <Logo small icon />
                    </a>
                  </Link>
                  <nav className="flex-1 px-2 mt-2 space-y-1 bg-white lg:mt-5">
                    {navigation.map((item) => (
                      <Fragment key={item.name}>
                        <Link href={item.href}>
                          <a
                            className={classNames(
                              item.current
                                ? "bg-neutral-100 text-neutral-900"
                                : "text-neutral-500 hover:bg-gray-50 hover:text-neutral-900",
                              "group flex items-center px-2 py-2 text-sm font-medium rounded-sm"
                            )}>
                            <item.icon
                              className={classNames(
                                item.current
                                  ? "text-neutral-500"
                                  : "text-neutral-400 group-hover:text-neutral-500",
                                "mr-3 flex-shrink-0 h-5 w-5"
                              )}
                              aria-hidden="true"
                            />
                            <span className="hidden lg:inline">{item.name}</span>
                          </a>
                        </Link>
                        {item.child &&
                          router.asPath.startsWith(item.href) &&
                          item.child.map((item) => {
                            return (
                              <Link key={item.name} href={item.href}>
                                <a
                                  className={classNames(
                                    item.current
                                      ? "text-neutral-900"
                                      : "text-neutral-500 hover:text-neutral-900",
                                    "hidden pl-10 group lg:flex items-center px-2 py-2 text-sm font-medium rounded-sm"
                                  )}>
                                  <span className="hidden lg:inline">{item.name}</span>
                                </a>
                              </Link>
                            );
                          })}
                      </Fragment>
                    ))}
                  </nav>
                </div>
                <TrialBanner />
                <div className="p-2 pt-2 pr-2 m-2 rounded-sm hover:bg-gray-100">
                  <span className="hidden lg:inline">
                    <UserDropdown />
                  </span>
                  <span className="hidden md:inline lg:hidden">
                    <UserDropdown small />
                  </span>
                </div>
=======
      <div className="flex h-screen overflow-hidden bg-gray-100" data-testid="dashboard-shell">
        <div className="hidden md:flex lg:flex-shrink-0">
          <div className="flex flex-col w-14 lg:w-56">
            <div className="flex flex-col flex-1 h-0 bg-white border-r border-gray-200">
              <div className="flex flex-col flex-1 pt-3 pb-4 overflow-y-auto lg:pt-5">
                <Link href="/event-types">
                  <a className="px-4 md:hidden lg:inline">
                    <Logo small />
                  </a>
                </Link>
                {/* logo icon for tablet */}
                <Link href="/event-types">
                  <a className="md:inline lg:hidden">
                    <Logo small icon />
                  </a>
                </Link>
                <nav className="flex-1 px-2 mt-2 space-y-1 bg-white lg:mt-5">
                  {navigation.map((item) => (
                    <Link key={item.name} href={item.href}>
                      <a
                        className={classNames(
                          item.current
                            ? "bg-neutral-100 text-neutral-900"
                            : "text-neutral-500 hover:bg-gray-50 hover:text-neutral-900",
                          "group flex items-center px-2 py-2 text-sm font-medium rounded-sm"
                        )}>
                        <item.icon
                          className={classNames(
                            item.current
                              ? "text-neutral-500"
                              : "text-neutral-400 group-hover:text-neutral-500",
                            "ltr:mr-3 rtl:ml-3 flex-shrink-0 h-5 w-5"
                          )}
                          aria-hidden="true"
                        />
                        <span className="hidden lg:inline">{item.name}</span>
                      </a>
                    </Link>
                  ))}
                </nav>
              </div>
              <TrialBanner />
              <div className="p-2 pt-2 pr-2 m-2 rounded-sm hover:bg-gray-100">
                <span className="hidden lg:inline">
                  <UserDropdown />
                </span>
                <span className="hidden md:inline lg:hidden">
                  <UserDropdown small />
                </span>
>>>>>>> acf8b83b
              </div>
            </div>
          </div>
        )}

        <div className="flex flex-col flex-1 w-0 overflow-hidden">
          <main
            className={classNames(
              "flex-1 relative z-0 overflow-y-auto focus:outline-none max-w-[1700px]",
              props.flexChildrenContainer && "flex flex-col"
            )}>
            {/* show top navigation for md and smaller (tablet and phones) */}
            {status === "authenticated" && (
              <nav className="flex items-center justify-between p-4 bg-white border-b border-gray-200 md:hidden">
                <Link href="/event-types">
                  <a>
                    <Logo />
                  </a>
                </Link>
                <div className="flex items-center self-center gap-3">
                  <button className="p-2 text-gray-400 bg-white rounded-full hover:text-gray-500 hover:bg-gray-50 focus:outline-none focus:ring-2 focus:ring-offset-2 focus:ring-black">
                    <span className="sr-only">{t("view_notifications")}</span>
                    <Link href="/settings/profile">
                      <a>
                        <CogIcon className="w-6 h-6" aria-hidden="true" />
                      </a>
                    </Link>
                  </button>
                  <UserDropdown small />
                </div>
              </nav>
            )}
            <div
              className={classNames(
                props.centered && "md:max-w-5xl mx-auto",
                props.flexChildrenContainer && "flex flex-col flex-1",
                !props.large && "py-8"
              )}>
              {!!props.backPath && (
                <div className="mx-3 mb-8 sm:mx-8">
                  <Button
                    onClick={() => router.push(props.backPath as string)}
                    StartIcon={ArrowLeftIcon}
                    color="secondary">
                    Back
                  </Button>
                </div>
              )}
<<<<<<< HEAD
              {props.heading && props.subtitle && (
                <div
                  className={classNames(
                    props.large && "lg:pt-16 py-8 lg:pb-7 lg:mb-8 bg-gray-100",
                    "block sm:flex justify-between px-4 sm:px-6 md:px-8 min-h-[80px]"
                  )}>
                  {props.HeadingLeftIcon && <div className="mr-4">{props.HeadingLeftIcon}</div>}
                  <div className="w-full mb-8">
                    <h1 className="mb-1 text-xl font-bold tracking-wide text-gray-900 font-cal">
                      {props.heading}
                    </h1>
                    <p className="mr-4 text-sm text-neutral-500">{props.subtitle}</p>
                  </div>
                  {props.CTA && <div className="flex-shrink-0 mb-4">{props.CTA}</div>}
=======
              <div className="block sm:flex justify-between px-4 sm:px-6 md:px-8 min-h-[80px]">
                {props.HeadingLeftIcon && <div className="ltr:mr-4">{props.HeadingLeftIcon}</div>}
                <div className="w-full mb-8">
                  <h1 className="mb-1 text-xl font-bold tracking-wide text-gray-900 font-cal">
                    {props.heading}
                  </h1>
                  <p className="text-sm ltr:mr-4 rtl:ml-4 text-neutral-500">{props.subtitle}</p>
>>>>>>> acf8b83b
                </div>
              )}
              <div
                className={classNames(
                  "px-4 sm:px-6 md:px-8",
                  props.flexChildrenContainer && "flex flex-col flex-1"
                )}>
                {props.children}
              </div>
              {/* show bottom navigation for md and smaller (tablet and phones) */}
              {status === "authenticated" && (
                <nav className="fixed bottom-0 flex w-full bg-white shadow bottom-nav md:hidden">
                  {/* note(PeerRich): using flatMap instead of map to remove settings from bottom nav */}
                  {navigation.flatMap((item, itemIdx) =>
                    item.href === "/settings/profile" ? (
                      []
                    ) : (
                      <Link key={item.name} href={item.href}>
                        <a
                          className={classNames(
                            item.current ? "text-gray-900" : "text-neutral-400 hover:text-gray-700",
                            itemIdx === 0 ? "rounded-l-lg" : "",
                            itemIdx === navigation.length - 1 ? "rounded-r-lg" : "",
                            "group relative min-w-0 flex-1 overflow-hidden bg-white py-2 px-2 text-xs sm:text-sm font-medium text-center hover:bg-gray-50 focus:z-10"
                          )}
                          aria-current={item.current ? "page" : undefined}>
                          <item.icon
                            className={classNames(
                              item.current ? "text-gray-900" : "text-gray-400 group-hover:text-gray-500",
                              "block mx-auto flex-shrink-0 h-5 w-5 mb-1 text-center"
                            )}
                            aria-hidden="true"
                          />
                          <span className="truncate">{item.name}</span>
                        </a>
                      </Link>
                    )
                  )}
                </nav>
              )}
              {/* add padding to content for mobile navigation*/}
              <div className="block pt-12 md:hidden" />
            </div>
            <LicenseBanner />
          </main>
        </div>
      </div>
    </>
  );
}

function UserDropdown({ small }: { small?: boolean }) {
  const { t } = useLocale();
  const query = useMeQuery();
  const user = query.data;
  const mutation = trpc.useMutation("viewer.away", {
    onSettled() {
      utils.invalidateQueries("viewer.me");
    },
  });
  const utils = trpc.useContext();

  return (
    <Dropdown>
      <DropdownMenuTrigger asChild>
        <div className="flex items-center w-full appearance-none cursor-pointer group">
          <span
            className={classNames(
              small ? "w-8 h-8" : "w-10 h-10",
              "bg-gray-300 rounded-full flex-shrink-0 relative  ltr:mr-3 rtl:ml-3"
            )}>
            <img
              className="rounded-full"
              src={
                (process.env.NEXT_PUBLIC_APP_URL || process.env.BASE_URL) +
                "/" +
                user?.username +
                "/avatar.png"
              }
              alt={user?.username || "Nameless User"}
            />
            {!user?.away && (
              <div className="absolute bottom-0 right-0 w-3 h-3 bg-green-500 border-2 border-white rounded-full"></div>
            )}
            {user?.away && (
              <div className="absolute bottom-0 right-0 w-3 h-3 bg-yellow-500 border-2 border-white rounded-full"></div>
            )}
          </span>
          {!small && (
            <span className="flex items-center flex-grow truncate">
              <span className="flex-grow text-sm truncate">
                <span className="block font-medium text-gray-900 truncate">
                  {user?.username || "Nameless User"}
                </span>
                <span className="block font-normal truncate text-neutral-500">
                  {user?.username ? `cal.com/${user.username}` : "No public page"}
                </span>
              </span>
              <SelectorIcon
                className="flex-shrink-0 w-5 h-5 text-gray-400 group-hover:text-gray-500"
                aria-hidden="true"
              />
            </span>
          )}
        </div>
      </DropdownMenuTrigger>
      <DropdownMenuContent>
        <DropdownMenuItem>
          <a
            onClick={() => {
              mutation.mutate({ away: !user?.away });
              utils.invalidateQueries("viewer.me");
            }}
            className="flex px-4 py-2 text-sm cursor-pointer hover:bg-gray-100 hover:text-gray-900">
            <MoonIcon
              className={classNames(
                user?.away
                  ? "text-purple-500 group-hover:text-purple-700"
                  : "text-gray-500 group-hover:text-gray-700",
                "ltr:mr-3 rtl:ml-3 flex-shrink-0 h-5 w-5"
              )}
              aria-hidden="true"
            />
            {user?.away ? t("set_as_free") : t("set_as_away")}
          </a>
        </DropdownMenuItem>
        <DropdownMenuSeparator className="h-px bg-gray-200" />
        {user?.username && (
          <DropdownMenuItem>
            <a
              target="_blank"
              rel="noopener noreferrer"
              href={`${process.env.NEXT_PUBLIC_APP_URL}/${user.username}`}
              className="flex items-center px-4 py-2 text-sm text-gray-700">
              <ExternalLinkIcon className="w-5 h-5 text-gray-500 ltr:mr-3 rtl:ml-3" /> {t("view_public_page")}
            </a>
          </DropdownMenuItem>
        )}
        <DropdownMenuSeparator className="h-px bg-gray-200" />
        <DropdownMenuItem>
          <a
            href="https://cal.com/slack"
            target="_blank"
            rel="noreferrer"
            className="flex px-4 py-2 text-sm text-gray-700 hover:bg-gray-100 hover:text-gray-900">
            <svg
              viewBox="0 0 2447.6 2452.5"
              className={classNames(
                "text-gray-500 group-hover:text-gray-700",
                "mt-0.5 ltr:mr-2 rtl:ml-2 flex-shrink-0 h-4 w-4"
              )}
              xmlns="http://www.w3.org/2000/svg">
              <g clipRule="evenodd" fillRule="evenodd">
                <path
                  d="m897.4 0c-135.3.1-244.8 109.9-244.7 245.2-.1 135.3 109.5 245.1 244.8 245.2h244.8v-245.1c.1-135.3-109.5-245.1-244.9-245.3.1 0 .1 0 0 0m0 654h-652.6c-135.3.1-244.9 109.9-244.8 245.2-.2 135.3 109.4 245.1 244.7 245.3h652.7c135.3-.1 244.9-109.9 244.8-245.2.1-135.4-109.5-245.2-244.8-245.3z"
                  fill="currentColor"></path>
                <path
                  d="m2447.6 899.2c.1-135.3-109.5-245.1-244.8-245.2-135.3.1-244.9 109.9-244.8 245.2v245.3h244.8c135.3-.1 244.9-109.9 244.8-245.3zm-652.7 0v-654c.1-135.2-109.4-245-244.7-245.2-135.3.1-244.9 109.9-244.8 245.2v654c-.2 135.3 109.4 245.1 244.7 245.3 135.3-.1 244.9-109.9 244.8-245.3z"
                  fill="currentColor"></path>
                <path
                  d="m1550.1 2452.5c135.3-.1 244.9-109.9 244.8-245.2.1-135.3-109.5-245.1-244.8-245.2h-244.8v245.2c-.1 135.2 109.5 245 244.8 245.2zm0-654.1h652.7c135.3-.1 244.9-109.9 244.8-245.2.2-135.3-109.4-245.1-244.7-245.3h-652.7c-135.3.1-244.9 109.9-244.8 245.2-.1 135.4 109.4 245.2 244.7 245.3z"
                  fill="currentColor"></path>
                <path
                  d="m0 1553.2c-.1 135.3 109.5 245.1 244.8 245.2 135.3-.1 244.9-109.9 244.8-245.2v-245.2h-244.8c-135.3.1-244.9 109.9-244.8 245.2zm652.7 0v654c-.2 135.3 109.4 245.1 244.7 245.3 135.3-.1 244.9-109.9 244.8-245.2v-653.9c.2-135.3-109.4-245.1-244.7-245.3-135.4 0-244.9 109.8-244.8 245.1 0 0 0 .1 0 0"
                  fill="currentColor"></path>
              </g>
            </svg>
            {t("join_our_slack")}
          </a>
        </DropdownMenuItem>
        <DropdownMenuItem>
          <a
            target="_blank"
            rel="noopener noreferrer"
            href="https://cal.com/roadmap"
            className="flex items-center px-4 py-2 text-sm text-gray-700">
            <MapIcon className="w-5 h-5 text-gray-500 ltr:mr-3 rtl:ml-3" /> {t("visit_roadmap")}
          </a>
        </DropdownMenuItem>
        <HelpMenuItemDynamic />
        <DropdownMenuSeparator className="h-px bg-gray-200" />
        <DropdownMenuItem>
          <a
            onClick={() => signOut({ callbackUrl: "/auth/logout" })}
            className="flex px-4 py-2 text-sm cursor-pointer hover:bg-gray-100 hover:text-gray-900">
            <LogoutIcon
              className={classNames(
                "text-gray-500 group-hover:text-gray-700",
                "ltr:mr-3 rtl:ml-3 flex-shrink-0 h-5 w-5"
              )}
              aria-hidden="true"
            />
            {t("sign_out")}
          </a>
        </DropdownMenuItem>
      </DropdownMenuContent>
    </Dropdown>
  );
}<|MERGE_RESOLUTION|>--- conflicted
+++ resolved
@@ -222,7 +222,6 @@
         <Toaster position="bottom-right" />
       </div>
 
-<<<<<<< HEAD
       <div
         className={classNames("flex h-screen overflow-hidden", props.large ? "bg-white" : "bg-gray-100")}
         data-testid="dashboard-shell">
@@ -258,7 +257,7 @@
                                 item.current
                                   ? "text-neutral-500"
                                   : "text-neutral-400 group-hover:text-neutral-500",
-                                "mr-3 flex-shrink-0 h-5 w-5"
+                                "ltr:mr-3 rtl:ml-3 flex-shrink-0 h-5 w-5"
                               )}
                               aria-hidden="true"
                             />
@@ -295,57 +294,6 @@
                     <UserDropdown small />
                   </span>
                 </div>
-=======
-      <div className="flex h-screen overflow-hidden bg-gray-100" data-testid="dashboard-shell">
-        <div className="hidden md:flex lg:flex-shrink-0">
-          <div className="flex flex-col w-14 lg:w-56">
-            <div className="flex flex-col flex-1 h-0 bg-white border-r border-gray-200">
-              <div className="flex flex-col flex-1 pt-3 pb-4 overflow-y-auto lg:pt-5">
-                <Link href="/event-types">
-                  <a className="px-4 md:hidden lg:inline">
-                    <Logo small />
-                  </a>
-                </Link>
-                {/* logo icon for tablet */}
-                <Link href="/event-types">
-                  <a className="md:inline lg:hidden">
-                    <Logo small icon />
-                  </a>
-                </Link>
-                <nav className="flex-1 px-2 mt-2 space-y-1 bg-white lg:mt-5">
-                  {navigation.map((item) => (
-                    <Link key={item.name} href={item.href}>
-                      <a
-                        className={classNames(
-                          item.current
-                            ? "bg-neutral-100 text-neutral-900"
-                            : "text-neutral-500 hover:bg-gray-50 hover:text-neutral-900",
-                          "group flex items-center px-2 py-2 text-sm font-medium rounded-sm"
-                        )}>
-                        <item.icon
-                          className={classNames(
-                            item.current
-                              ? "text-neutral-500"
-                              : "text-neutral-400 group-hover:text-neutral-500",
-                            "ltr:mr-3 rtl:ml-3 flex-shrink-0 h-5 w-5"
-                          )}
-                          aria-hidden="true"
-                        />
-                        <span className="hidden lg:inline">{item.name}</span>
-                      </a>
-                    </Link>
-                  ))}
-                </nav>
-              </div>
-              <TrialBanner />
-              <div className="p-2 pt-2 pr-2 m-2 rounded-sm hover:bg-gray-100">
-                <span className="hidden lg:inline">
-                  <UserDropdown />
-                </span>
-                <span className="hidden md:inline lg:hidden">
-                  <UserDropdown small />
-                </span>
->>>>>>> acf8b83b
               </div>
             </div>
           </div>
@@ -394,30 +342,20 @@
                   </Button>
                 </div>
               )}
-<<<<<<< HEAD
               {props.heading && props.subtitle && (
                 <div
                   className={classNames(
                     props.large && "lg:pt-16 py-8 lg:pb-7 lg:mb-8 bg-gray-100",
                     "block sm:flex justify-between px-4 sm:px-6 md:px-8 min-h-[80px]"
                   )}>
-                  {props.HeadingLeftIcon && <div className="mr-4">{props.HeadingLeftIcon}</div>}
+                  {props.HeadingLeftIcon && <div className="ltr:mr-4">{props.HeadingLeftIcon}</div>}
                   <div className="w-full mb-8">
                     <h1 className="mb-1 text-xl font-bold tracking-wide text-gray-900 font-cal">
                       {props.heading}
                     </h1>
-                    <p className="mr-4 text-sm text-neutral-500">{props.subtitle}</p>
+                    <p className="text-sm ltr:mr-4 rtl:ml-4 text-neutral-500">{props.subtitle}</p>
                   </div>
                   {props.CTA && <div className="flex-shrink-0 mb-4">{props.CTA}</div>}
-=======
-              <div className="block sm:flex justify-between px-4 sm:px-6 md:px-8 min-h-[80px]">
-                {props.HeadingLeftIcon && <div className="ltr:mr-4">{props.HeadingLeftIcon}</div>}
-                <div className="w-full mb-8">
-                  <h1 className="mb-1 text-xl font-bold tracking-wide text-gray-900 font-cal">
-                    {props.heading}
-                  </h1>
-                  <p className="text-sm ltr:mr-4 rtl:ml-4 text-neutral-500">{props.subtitle}</p>
->>>>>>> acf8b83b
                 </div>
               )}
               <div
