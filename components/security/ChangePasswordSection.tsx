--- conflicted
+++ resolved
@@ -1,13 +1,6 @@
 import React, { SyntheticEvent, useState } from "react";
-<<<<<<< HEAD
 import Modal from "@components/Modal";
 import { IdentityServiceErrorCode } from "@lib/business/identity/IdentityServiceErrorCode";
-=======
-
-import { ErrorCode } from "@lib/auth";
->>>>>>> 515c548a
-
-import Modal from "@components/Modal";
 
 const errorMessages: { [key: string]: string } = {
   [IdentityServiceErrorCode.IncorrectPassword]: "Current password is incorrect",
