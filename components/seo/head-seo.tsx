--- conflicted
+++ resolved
@@ -70,11 +70,7 @@
 const constructImage = (name: string, avatar: string, description: string): string => {
   return (
     encodeURIComponent("Meet **" + name + "** <br>" + description).replace(/'/g, "%27") +
-<<<<<<< HEAD
     ".png?md=1&images=https%3A%2F%2Fcal.com%yac-logo-white.svg&images=" +
-=======
-    ".png?md=1&images=https%3A%2F%2Fcal.com%2Flogo-white.svg&images=" +
->>>>>>> e684824c
     encodeURIComponent(avatar)
   );
 };
