--- conflicted
+++ resolved
@@ -58,11 +58,7 @@
       } else {
         const account = (await web3.eth.getAccounts())[0];
 
-<<<<<<< HEAD
-        const signature = await web3.eth.personal.sign(AUTH_MESSAGE, account);
-=======
-        const signature = await window.web3.eth.personal.sign(process.env.NEXT_PUBLIC_WEB3_AUTH_MSG, account);
->>>>>>> f3cf1393
+        const signature = await window.web3.eth.personal.sign(AUTH_MESSAGE, account);
         addContract({ address: props.smartContractAddress, signature });
 
         await verifyAccount(signature, account);
