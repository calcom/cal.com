--- conflicted
+++ resolved
@@ -81,12 +81,7 @@
 
   // @TODO: Show error on either of buttons if fails. Yup schema already contains the error message.
   const successButton = useMemo(() => {
-<<<<<<< HEAD
-    console.log("here");
-    console.log(props);
-=======
     // TODO: @edward: instead of showing success, route into the selected event-type
->>>>>>> 79dac22c
     return (
       <Link
         href={{
