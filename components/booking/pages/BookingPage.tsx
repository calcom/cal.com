import {
  CalendarIcon,
  ClockIcon,
  CreditCardIcon,
  ExclamationIcon,
  LocationMarkerIcon,
} from "@heroicons/react/solid";
import { EventTypeCustomInputType } from "@prisma/client";
import dayjs from "dayjs";
import Head from "next/head";
import { useRouter } from "next/router";
import { useEffect, useMemo, useState } from "react";
import { Controller, useForm, useWatch } from "react-hook-form";
import { FormattedNumber, IntlProvider } from "react-intl";
import { ReactMultiEmail } from "react-multi-email";
import { useMutation } from "react-query";

import { createPaymentLink } from "@ee/lib/stripe/client";

import { asStringOrNull } from "@lib/asStringOrNull";
import { timeZone } from "@lib/clock";
<<<<<<< HEAD
import { useBullBitcoinParams } from "@lib/hooks/useBullBitcoinParams";
=======
import { ensureArray } from "@lib/ensureArray";
>>>>>>> 22a6d6ee
import { useLocale } from "@lib/hooks/useLocale";
import useTheme from "@lib/hooks/useTheme";
import { LocationType } from "@lib/location";
import createBooking from "@lib/mutations/bookings/create-booking";
import { parseZone } from "@lib/parseZone";
import slugify from "@lib/slugify";
import { collectPageParameters, telemetryEventTypes, useTelemetry } from "@lib/telemetry";

import CustomBranding from "@components/CustomBranding";
import { Form } from "@components/form/fields";
import AvatarGroup from "@components/ui/AvatarGroup";
import { Button } from "@components/ui/Button";
import PhoneInput from "@components/ui/form/PhoneInput";

import { BookPageProps } from "../../../pages/[user]/book";
import { TeamBookingPageProps } from "../../../pages/team/[slug]/book";

type BookingPageProps = BookPageProps | TeamBookingPageProps;

const BookingPage = (props: BookingPageProps) => {
  const { t, i18n } = useLocale();
  const router = useRouter();
  /*
   * This was too optimistic
   * I started, then I remembered what a beast book/event.ts is
   * Gave up shortly after. One day. Maybe.
   *
  const mutation = trpc.useMutation("viewer.bookEvent", {
    onSuccess: ({ booking }) => {
      // go to success page.
    },
  });*/
  const mutation = useMutation(createBooking, {
    onSuccess: async ({ attendees, paymentUid, ...responseData }) => {
      if (paymentUid) {
        return await router.push(
          createPaymentLink({
            paymentUid,
            date,
            name: attendees[0].name,
            absolute: false,
          })
        );
      }

      const location = (function humanReadableLocation(location) {
        if (!location) {
          return;
        }
        if (location.includes("integration")) {
          return t("web_conferencing_details_to_follow");
        }
        return location;
      })(responseData.location);

      return router.push({
        pathname: "/success",
        query: {
          date,
          type: props.eventType.id,
          user: props.profile.slug,
          reschedule: !!rescheduleUid,
          name: attendees[0].name,
          email: attendees[0].email,
          location,
        },
      });
    },
  });

  const rescheduleUid = router.query.rescheduleUid as string;
  const { isReady } = useTheme(props.profile.theme);

  const date = asStringOrNull(router.query.date);
  const timeFormat = asStringOrNull(router.query.clock) === "24h" ? "H:mm" : "h:mma";

  const [guestToggle, setGuestToggle] = useState(false);

  // it would be nice if Prisma at some point in the future allowed for Json<Location>; as of now this is not the case.
  const locations: { type: LocationType }[] = useMemo(
    () => (props.eventType.locations as { type: LocationType }[]) || [],
    [props.eventType.locations]
  );

<<<<<<< HEAD
  const { redeemCode } = useBullBitcoinParams();

  const telemetry = useTelemetry();
=======
  useEffect(() => {
    if (router.query.guest) {
      setGuestToggle(true);
    }
  }, [router.query.guest]);
>>>>>>> 22a6d6ee

  const telemetry = useTelemetry();
  useEffect(() => {
    telemetry.withJitsu((jitsu) => jitsu.track(telemetryEventTypes.timeSelected, collectPageParameters()));
  }, [telemetry]);

  const locationInfo = (type: LocationType) => locations.find((location) => location.type === type);

  // TODO: Move to translations
  const locationLabels = {
    [LocationType.InPerson]: t("in_person_meeting"),
    [LocationType.Phone]: t("phone_call"),
    [LocationType.GoogleMeet]: "Google Meet",
    [LocationType.Zoom]: "Zoom Video",
    [LocationType.Daily]: "Daily.co Video",
  };

<<<<<<< HEAD
  const _bookingHandler = (event) => {
    const book = async () => {
      setLoading(true);
      setError(false);
      let notes = "";
      if (props.eventType.customInputs) {
        notes = props.eventType.customInputs
          .map((input) => {
            const data = event.target["custom_" + input.id];
            if (data) {
              if (input.type === EventTypeCustomInputType.BOOL) {
                return input.label + "\n" + (data.checked ? t("yes") : t("no"));
              } else {
                return input.label + "\n" + data.value;
              }
            }
          })
          .join("\n\n");
      }
      if (!!notes && !!event.target.notes.value) {
        notes += `\n\n${t("additional_notes")}:\n` + event.target.notes.value;
      } else {
        notes += event.target?.notes?.value || "";
      }

      const payload: BookingCreateBody = {
        start: dayjs(date).format(),
        end: dayjs(date).add(props.eventType.length, "minute").format(),
        name: event.target.name.value || "",
        email: event.target.email.value,
        notes: notes,
        guests: guestEmails,
        eventTypeId: props.eventType.id,
        timeZone: timeZone(),
        language: i18n.language,
        redeemCode,
      };
      if (typeof rescheduleUid === "string") payload.rescheduleUid = rescheduleUid;
      if (typeof router.query.user === "string") payload.user = router.query.user;

      if (selectedLocation) {
        switch (selectedLocation) {
          case LocationType.Phone:
            payload["location"] = event.target.phone.value;
            break;
=======
  type BookingFormValues = {
    name: string;
    email: string;
    notes?: string;
    locationType?: LocationType;
    guests?: string[];
    phone?: string;
    customInputs?: {
      [key: string]: string;
    };
  };
>>>>>>> 22a6d6ee

  const bookingForm = useForm<BookingFormValues>({
    defaultValues: {
      name: (router.query.name as string) || "",
      email: (router.query.email as string) || "",
      notes: (router.query.notes as string) || "",
      guests: ensureArray(router.query.guest),
      customInputs: props.eventType.customInputs.reduce(
        (customInputs, input) => ({
          ...customInputs,
          [input.id]: router.query[slugify(input.label)],
        }),
        {}
      ),
    },
  });

  const selectedLocation = useWatch({
    control: bookingForm.control,
    name: "locationType",
    defaultValue: ((): LocationType | undefined => {
      if (router.query.location) {
        return router.query.location as LocationType;
      }
      if (locations.length === 1) {
        return locations[0]?.type;
      }
    })(),
  });

  const getLocationValue = (booking: Pick<BookingFormValues, "locationType" | "phone">) => {
    const { locationType } = booking;
    switch (locationType) {
      case LocationType.Phone: {
        return booking.phone;
      }
      case LocationType.InPerson: {
        return locationInfo(locationType).address;
      }
      // Catches all other location types, such as Google Meet, Zoom etc.
      default:
        return selectedLocation;
    }
  };

  const bookEvent = (booking: BookingFormValues) => {
    telemetry.withJitsu((jitsu) =>
      jitsu.track(telemetryEventTypes.bookingConfirmed, collectPageParameters())
    );

    // "metadata" is a reserved key to allow for connecting external users without relying on the email address.
    // <...url>&metadata[user_id]=123 will be send as a custom input field as the hidden type.
    const metadata = Object.keys(router.query)
      .filter((key) => key.startsWith("metadata"))
      .reduce(
        (metadata, key) => ({
          ...metadata,
          [key.substring("metadata[".length, key.length - 1)]: router.query[key],
        }),
        {}
      );

    mutation.mutate({
      ...booking,
      start: dayjs(date).format(),
      end: dayjs(date).add(props.eventType.length, "minute").format(),
      eventTypeId: props.eventType.id,
      timeZone: timeZone(),
      language: i18n.language,
      rescheduleUid,
      user: router.query.user,
      location: getLocationValue(booking.locationType ? booking : { locationType: selectedLocation }),
      metadata,
      customInputs: Object.keys(booking.customInputs || {}).map((inputId) => ({
        // eslint-disable-next-line @typescript-eslint/no-non-null-assertion
        label: props.eventType.customInputs.find((input) => input.id === parseInt(inputId))!.label,
        // eslint-disable-next-line @typescript-eslint/no-non-null-assertion
        value: booking.customInputs![inputId],
      })),
    });
  };

  return (
    <div>
      <Head>
        <title>
          {rescheduleUid
            ? t("booking_reschedule_confirmation", {
                eventTypeTitle: props.eventType.title,
                profileName: props.profile.name,
              })
            : t("booking_confirmation", {
                eventTypeTitle: props.eventType.title,
                profileName: props.profile.name,
              })}{" "}
          | Cal.com
        </title>
        <link rel="icon" href="/favicon.ico" />
      </Head>
      <CustomBranding val={props.profile.brandColor} />
      <main className="max-w-3xl mx-auto my-0 rounded-sm sm:my-24 sm:border sm:dark:border-gray-600">
        {isReady && (
          <div className="overflow-hidden bg-white border border-gray-200 dark:bg-neutral-900 dark:border-0 sm:rounded-sm">
            <div className="px-4 py-5 sm:flex sm:p-4">
              <div className="sm:w-1/2 sm:border-r sm:dark:border-gray-800">
                <AvatarGroup
                  size={14}
                  items={[{ image: props.profile.image, alt: props.profile.name }].concat(
                    props.eventType.users
                      .filter((user) => user.name !== props.profile.name)
                      .map((user) => ({
                        image: user.avatar,
                        title: user.name,
                      }))
                  )}
                />
                <h2 className="mt-2 font-medium text-gray-500 font-cal dark:text-gray-300">
                  {props.profile.name}
                </h2>
                <h1 className="mb-4 text-3xl font-semibold text-gray-800 dark:text-white">
                  {props.eventType.title}
                </h1>
                <p className="mb-2 text-gray-500">
                  <ClockIcon className="inline-block w-4 h-4 mr-1 -mt-1" />
                  {props.eventType.length} {t("minutes")}
                </p>
                {props.eventType.price > 0 && (
                  <p className="px-2 py-1 mb-1 -ml-2 text-gray-500">
                    <CreditCardIcon className="inline-block w-4 h-4 mr-1 -mt-1" />
                    <IntlProvider locale="en">
                      <FormattedNumber
                        value={props.eventType.price / 100.0}
                        style="currency"
                        currency={props.eventType.currency.toUpperCase()}
                      />
                    </IntlProvider>
                  </p>
                )}
                {selectedLocation === LocationType.InPerson && (
                  <p className="mb-2 text-gray-500">
                    <LocationMarkerIcon className="inline-block w-4 h-4 mr-1 -mt-1" />
                    {getLocationValue({ locationType: selectedLocation })}
                  </p>
                )}
                <p className="mb-4 text-green-500">
                  <CalendarIcon className="inline-block w-4 h-4 mr-1 -mt-1" />
                  {parseZone(date).format(timeFormat + ", dddd DD MMMM YYYY")}
                </p>
                <p className="mb-8 text-gray-600 dark:text-white">{props.eventType.description}</p>
              </div>
              <div className="sm:w-1/2 sm:pl-8 sm:pr-4">
<<<<<<< HEAD
                <form onSubmit={bookingHandler}>
                  {/* WE REMOVE NAME FROM OUR BOOKING REQUIREMENTS TO INCREASE PRIVACY */}
                  {/* <div className="mb-4">
=======
                <Form form={bookingForm} handleSubmit={bookEvent}>
                  <div className="mb-4">
>>>>>>> 22a6d6ee
                    <label htmlFor="name" className="block text-sm font-medium text-gray-700 dark:text-white">
                      {t("your_name")}
                    </label>
                    <div className="mt-1">
                      <input
                        {...bookingForm.register("name")}
                        type="text"
                        name="name"
                        id="name"
                        required
                        className="block w-full border-gray-300 rounded-sm shadow-sm dark:bg-black dark:text-white dark:border-gray-900 focus:ring-black focus:border-brand sm:text-sm"
                        placeholder="John Doe"
                      />
                    </div>
                  </div> */}
                  <div className="mb-4">
                    <label
                      htmlFor="email"
                      className="block text-sm font-medium text-gray-700 dark:text-white">
                      {t("email_address")}
                    </label>
                    <div className="mt-1">
                      <input
                        {...bookingForm.register("email")}
                        type="email"
                        name="email"
                        id="email"
                        inputMode="email"
                        required
                        className="block w-full border-gray-300 rounded-sm shadow-sm dark:bg-black dark:text-white dark:border-gray-900 focus:ring-black focus:border-brand sm:text-sm"
                        placeholder="you@example.com"
                      />
                    </div>
                  </div>
                  {locations.length > 1 && (
                    <div className="mb-4">
                      <span className="block text-sm font-medium text-gray-700 dark:text-white">
                        {t("location")}
                      </span>
                      {locations.map((location, i) => (
                        <label key={i} className="block">
                          <input
                            type="radio"
                            className="w-4 h-4 mr-2 text-black border-gray-300 location focus:ring-black"
                            {...bookingForm.register("locationType", { required: true })}
                            value={location.type}
                            defaultChecked={selectedLocation === location.type}
                          />
                          <span className="ml-2 text-sm dark:text-gray-500">
                            {locationLabels[location.type]}
                          </span>
                        </label>
                      ))}
                    </div>
                  )}
                  {selectedLocation === LocationType.Phone && (
                    <div className="mb-4">
                      <label
                        htmlFor="phone"
                        className="block text-sm font-medium text-gray-700 dark:text-white">
                        {t("phone_number")}
                      </label>
                      <div className="mt-1">
                        <PhoneInput name="phone" placeholder={t("enter_phone_number")} id="phone" required />
                      </div>
                    </div>
                  )}
                  {props.eventType.customInputs
                    .sort((a, b) => a.id - b.id)
                    .map((input) => (
                      <div className="mb-4" key={input.id}>
                        {input.type !== EventTypeCustomInputType.BOOL && (
                          <label
                            htmlFor={"custom_" + input.id}
                            className="block mb-1 text-sm font-medium text-gray-700 dark:text-white">
                            {input.label}
                          </label>
                        )}
                        {input.type === EventTypeCustomInputType.TEXTLONG && (
                          <textarea
                            {...bookingForm.register(`customInputs.${input.id}`, {
                              required: input.required,
                            })}
                            id={"custom_" + input.id}
                            rows={3}
                            className="block w-full border-gray-300 rounded-sm shadow-sm dark:bg-black dark:text-white dark:border-gray-900 focus:ring-black focus:border-brand sm:text-sm"
                            placeholder={input.placeholder}
                          />
                        )}
                        {input.type === EventTypeCustomInputType.TEXT && (
                          <input
                            type="text"
                            {...bookingForm.register(`customInputs.${input.id}`, {
                              required: input.required,
                            })}
                            id={"custom_" + input.id}
                            className="block w-full border-gray-300 rounded-sm shadow-sm dark:bg-black dark:text-white dark:border-gray-900 focus:ring-black focus:border-brand sm:text-sm"
                            placeholder={input.placeholder}
                          />
                        )}
                        {input.type === EventTypeCustomInputType.NUMBER && (
                          <input
                            type="number"
                            {...bookingForm.register(`customInputs.${input.id}`, {
                              required: input.required,
                            })}
                            id={"custom_" + input.id}
                            className="block w-full border-gray-300 rounded-sm shadow-sm dark:bg-black dark:text-white dark:border-gray-900 focus:ring-black focus:border-brand sm:text-sm"
                            placeholder=""
                          />
                        )}
                        {input.type === EventTypeCustomInputType.BOOL && (
                          <div className="flex items-center h-5">
                            <input
                              type="checkbox"
                              {...bookingForm.register(`customInputs.${input.id}`, {
                                required: input.required,
                              })}
                              id={"custom_" + input.id}
                              className="w-4 h-4 mr-2 text-black border-gray-300 rounded focus:ring-black"
                              placeholder=""
                            />
                            <label
                              htmlFor={"custom_" + input.id}
                              className="block mb-1 text-sm font-medium text-gray-700 dark:text-white">
                              {input.label}
                            </label>
                          </div>
                        )}
                      </div>
                    ))}
                  {!props.eventType.disableGuests && (
                    <div className="mb-4">
                      {!guestToggle && (
                        <label
                          onClick={() => setGuestToggle(!guestToggle)}
                          htmlFor="guests"
                          className="block mb-1 text-sm font-medium dark:text-white hover:cursor-pointer">
                          {/*<UserAddIcon className="inline-block w-5 h-5 mr-1 -mt-1" />*/}
                          {t("additional_guests")}
                        </label>
                      )}
                      {guestToggle && (
                        <div>
                          <label
                            htmlFor="guests"
                            className="block mb-1 text-sm font-medium text-gray-700 dark:text-white">
                            {t("guests")}
                          </label>
                          <Controller
                            control={bookingForm.control}
                            name="guests"
                            render={({ field: { onChange, value } }) => (
                              <ReactMultiEmail
                                className="relative"
                                placeholder="guest@example.com"
                                emails={value}
                                onChange={onChange}
                                getLabel={(
                                  email: string,
                                  index: number,
                                  removeEmail: (index: number) => void
                                ) => {
                                  return (
                                    <div data-tag key={index}>
                                      {email}
                                      <span data-tag-handle onClick={() => removeEmail(index)}>
                                        ×
                                      </span>
                                    </div>
                                  );
                                }}
                              />
                            )}
                          />
                        </div>
                      )}
                    </div>
                  )}
                  {/* WE REMOVE ADDITIONAL NOTES OUR BOOKING REQUIREMENTS TO INCREASE PRIVACY */}
                  {/* <div className="mb-4">
                    <label
                      htmlFor="notes"
                      className="block mb-1 text-sm font-medium text-gray-700 dark:text-white">
                      {t("additional_notes")}
                    </label>
                    <textarea
                      {...bookingForm.register("notes")}
                      id="notes"
                      rows={3}
                      className="block w-full border-gray-300 rounded-sm shadow-sm dark:bg-black dark:text-white dark:border-gray-900 focus:ring-black focus:border-brand sm:text-sm"
                      placeholder={t("share_additional_notes")}
                    />
                  </div> */}
                  <div className="flex items-start space-x-2">
                    <Button type="submit" loading={mutation.isLoading}>
                      {rescheduleUid ? t("reschedule") : t("confirm")}
                    </Button>
                    <Button color="secondary" type="button" onClick={() => router.back()}>
                      {t("cancel")}
                    </Button>
                  </div>
                </Form>
                {mutation.isError && (
                  <div className="p-4 mt-2 border-l-4 border-yellow-400 bg-yellow-50">
                    <div className="flex">
                      <div className="flex-shrink-0">
                        <ExclamationIcon className="w-5 h-5 text-yellow-400" aria-hidden="true" />
                      </div>
                      <div className="ml-3">
                        <p className="text-sm text-yellow-700">
                          {rescheduleUid ? t("reschedule_fail") : t("booking_fail")}
                        </p>
                      </div>
                    </div>
                  </div>
                )}
              </div>
            </div>
          </div>
        )}
      </main>
    </div>
  );
};

export default BookingPage;<|MERGE_RESOLUTION|>--- conflicted
+++ resolved
@@ -19,11 +19,8 @@
 
 import { asStringOrNull } from "@lib/asStringOrNull";
 import { timeZone } from "@lib/clock";
-<<<<<<< HEAD
+import { ensureArray } from "@lib/ensureArray";
 import { useBullBitcoinParams } from "@lib/hooks/useBullBitcoinParams";
-=======
-import { ensureArray } from "@lib/ensureArray";
->>>>>>> 22a6d6ee
 import { useLocale } from "@lib/hooks/useLocale";
 import useTheme from "@lib/hooks/useTheme";
 import { LocationType } from "@lib/location";
@@ -108,17 +105,13 @@
     [props.eventType.locations]
   );
 
-<<<<<<< HEAD
   const { redeemCode } = useBullBitcoinParams();
 
-  const telemetry = useTelemetry();
-=======
   useEffect(() => {
     if (router.query.guest) {
       setGuestToggle(true);
     }
   }, [router.query.guest]);
->>>>>>> 22a6d6ee
 
   const telemetry = useTelemetry();
   useEffect(() => {
@@ -136,53 +129,6 @@
     [LocationType.Daily]: "Daily.co Video",
   };
 
-<<<<<<< HEAD
-  const _bookingHandler = (event) => {
-    const book = async () => {
-      setLoading(true);
-      setError(false);
-      let notes = "";
-      if (props.eventType.customInputs) {
-        notes = props.eventType.customInputs
-          .map((input) => {
-            const data = event.target["custom_" + input.id];
-            if (data) {
-              if (input.type === EventTypeCustomInputType.BOOL) {
-                return input.label + "\n" + (data.checked ? t("yes") : t("no"));
-              } else {
-                return input.label + "\n" + data.value;
-              }
-            }
-          })
-          .join("\n\n");
-      }
-      if (!!notes && !!event.target.notes.value) {
-        notes += `\n\n${t("additional_notes")}:\n` + event.target.notes.value;
-      } else {
-        notes += event.target?.notes?.value || "";
-      }
-
-      const payload: BookingCreateBody = {
-        start: dayjs(date).format(),
-        end: dayjs(date).add(props.eventType.length, "minute").format(),
-        name: event.target.name.value || "",
-        email: event.target.email.value,
-        notes: notes,
-        guests: guestEmails,
-        eventTypeId: props.eventType.id,
-        timeZone: timeZone(),
-        language: i18n.language,
-        redeemCode,
-      };
-      if (typeof rescheduleUid === "string") payload.rescheduleUid = rescheduleUid;
-      if (typeof router.query.user === "string") payload.user = router.query.user;
-
-      if (selectedLocation) {
-        switch (selectedLocation) {
-          case LocationType.Phone:
-            payload["location"] = event.target.phone.value;
-            break;
-=======
   type BookingFormValues = {
     name: string;
     email: string;
@@ -194,7 +140,6 @@
       [key: string]: string;
     };
   };
->>>>>>> 22a6d6ee
 
   const bookingForm = useForm<BookingFormValues>({
     defaultValues: {
@@ -256,6 +201,8 @@
         }),
         {}
       );
+
+    metatdata.redeemCode = redeemCode;
 
     mutation.mutate({
       ...booking,
@@ -346,14 +293,9 @@
                 <p className="mb-8 text-gray-600 dark:text-white">{props.eventType.description}</p>
               </div>
               <div className="sm:w-1/2 sm:pl-8 sm:pr-4">
-<<<<<<< HEAD
-                <form onSubmit={bookingHandler}>
+                <Form form={bookingForm} handleSubmit={bookEvent}>
                   {/* WE REMOVE NAME FROM OUR BOOKING REQUIREMENTS TO INCREASE PRIVACY */}
                   {/* <div className="mb-4">
-=======
-                <Form form={bookingForm} handleSubmit={bookEvent}>
-                  <div className="mb-4">
->>>>>>> 22a6d6ee
                     <label htmlFor="name" className="block text-sm font-medium text-gray-700 dark:text-white">
                       {t("your_name")}
                     </label>
