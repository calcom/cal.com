--- conflicted
+++ resolved
@@ -9,13 +9,8 @@
 import dayjs from "dayjs";
 import Head from "next/head";
 import { useRouter } from "next/router";
-<<<<<<< HEAD
-import { stringify } from "querystring";
-import { useCallback, useEffect, useState } from "react";
-=======
 import { useEffect, useMemo, useState } from "react";
 import { Controller, useForm, useWatch } from "react-hook-form";
->>>>>>> f62a05ca
 import InputMask from "react-input-mask";
 import { FormattedNumber, IntlProvider } from "react-intl";
 import { ReactMultiEmail } from "react-multi-email";
@@ -363,33 +358,6 @@
                       </div>
                     </div>
                   )}
-<<<<<<< HEAD
-                  {props.eventType.customInputs &&
-                    props.eventType.customInputs
-                      .sort((a, b) => a.id - b.id)
-                      .map((input) => (
-                        <div className="mb-4" key={"input-" + input.label.toLowerCase}>
-                          {input.type !== EventTypeCustomInputType.BOOL && (
-                            <label
-                              htmlFor={"custom_" + input.id}
-                              className="block mb-1 text-sm font-medium text-gray-700 dark:text-white">
-                              {input.label}
-                            </label>
-                          )}
-                          {input.type === EventTypeCustomInputType.TEXTLONG && (
-                            <textarea
-                              name={"custom_" + input.id}
-                              id={"custom_" + input.id}
-                              required={input.required}
-                              rows={3}
-                              className="block w-full border-gray-300 rounded-sm shadow-sm dark:bg-black dark:text-white dark:border-gray-900 focus:ring-black focus:border-brand sm:text-sm"
-                              placeholder={input.placeholder}
-                            />
-                          )}
-                          {input.type === EventTypeCustomInputType.TEXT && (
-                            <InputMask
-                              type="text"
-=======
                   {props.eventType.customInputs
                     .sort((a, b) => a.id - b.id)
                     .map((input) => (
@@ -439,18 +407,10 @@
                         {input.type === EventTypeCustomInputType.PHONE && (
                           <div className="block w-full border-gray-300 rounded-md shadow-sm dark:bg-black dark:text-white dark:border-gray-900 focus:ring-black focus:border-black sm:text-sm">
                             <PhoneInput
->>>>>>> f62a05ca
                               name={"custom_" + input.id}
                               id={"custom_" + input.id}
                               placeholder={t("enter_phone_number")}
                               required={input.required}
-<<<<<<< HEAD
-                              className="block w-full border-gray-300 rounded-sm shadow-sm dark:bg-black dark:text-white dark:border-gray-900 focus:ring-black focus:border-brand sm:text-sm"
-                              placeholder={input.placeholder}
-                              mask={input.inputMask}
-                              maskPlaceholder="-"
-=======
->>>>>>> f62a05ca
                             />
                           </div>
                         )}
@@ -465,38 +425,6 @@
                               className="w-4 h-4 mr-2 text-black border-gray-300 rounded focus:ring-black"
                               placeholder=""
                             />
-<<<<<<< HEAD
-                          )}
-                          {input.type === EventTypeCustomInputType.PHONE && (
-                            <div className="block w-full border-gray-300 rounded-md shadow-sm dark:bg-black dark:text-white dark:border-gray-900 focus:ring-black focus:border-black sm:text-sm">
-                              <PhoneInput
-                                name={"custom_" + input.id}
-                                id={"custom_" + input.id}
-                                placeholder={t("enter_phone_number")}
-                                required={input.required}
-                              />
-                            </div>
-                          )}
-                          {input.type === EventTypeCustomInputType.BOOL && (
-                            <div className="flex items-center h-5">
-                              <input
-                                type="checkbox"
-                                name={"custom_" + input.id}
-                                id={"custom_" + input.id}
-                                className="w-4 h-4 mr-2 text-black border-gray-300 rounded focus:ring-black"
-                                placeholder=""
-                                required={input.required}
-                              />
-                              <label
-                                htmlFor={"custom_" + input.id}
-                                className="block mb-1 text-sm font-medium text-gray-700 dark:text-white">
-                                {input.label}
-                              </label>
-                            </div>
-                          )}
-                        </div>
-                      ))}
-=======
                             <label
                               htmlFor={"custom_" + input.id}
                               className="block mb-1 text-sm font-medium text-gray-700 dark:text-white">
@@ -506,7 +434,6 @@
                         )}
                       </div>
                     ))}
->>>>>>> f62a05ca
                   {!props.eventType.disableGuests && (
                     <div className="mb-4">
                       {!guestToggle && (
