import {
  CalendarIcon,
  ClockIcon,
  CreditCardIcon,
  ExclamationIcon,
  LocationMarkerIcon,
} from "@heroicons/react/solid";
import { EventTypeCustomInputType } from "@prisma/client";
import dayjs from "dayjs";
import Head from "next/head";
import { useRouter } from "next/router";
import { useEffect, useMemo, useState } from "react";
import { Controller, useForm, useWatch } from "react-hook-form";
import { FormattedNumber, IntlProvider } from "react-intl";
import { ReactMultiEmail } from "react-multi-email";
import { useMutation } from "react-query";

import { createPaymentLink } from "@ee/lib/stripe/client";

import { asStringOrNull } from "@lib/asStringOrNull";
import { timeZone } from "@lib/clock";
import { ensureArray } from "@lib/ensureArray";
import { useLocale } from "@lib/hooks/useLocale";
import useTheme from "@lib/hooks/useTheme";
import { LocationType } from "@lib/location";
import createBooking from "@lib/mutations/bookings/create-booking";
import { parseZone } from "@lib/parseZone";
import slugify from "@lib/slugify";
import { collectPageParameters, telemetryEventTypes, useTelemetry } from "@lib/telemetry";

import CustomBranding from "@components/CustomBranding";
import { Form } from "@components/form/fields";
import AvatarGroup from "@components/ui/AvatarGroup";
import { Button } from "@components/ui/Button";
import PhoneInput from "@components/ui/form/PhoneInput";

import { BookPageProps } from "../../../pages/[user]/book";
import { TeamBookingPageProps } from "../../../pages/team/[slug]/book";

type BookingPageProps = BookPageProps | TeamBookingPageProps;

const BookingPage = (props: BookingPageProps) => {
  const { t, i18n } = useLocale();
  const router = useRouter();
  /*
   * This was too optimistic
   * I started, then I remembered what a beast book/event.ts is
   * Gave up shortly after. One day. Maybe.
   *
  const mutation = trpc.useMutation("viewer.bookEvent", {
    onSuccess: ({ booking }) => {
      // go to success page.
    },
  });*/
  const mutation = useMutation(createBooking, {
    onSuccess: async ({ attendees, paymentUid, ...responseData }) => {
      if (paymentUid) {
        return await router.push(
          createPaymentLink({
            paymentUid,
            date,
            name: attendees[0].name,
            absolute: false,
          })
        );
      }

      const location = (function humanReadableLocation(location) {
        if (!location) {
          return;
        }
        if (location.includes("integration")) {
          return t("web_conferencing_details_to_follow");
        }
        return location;
      })(responseData.location);

      return router.push({
        pathname: "/success",
        query: {
          date,
          type: props.eventType.id,
          user: props.profile.slug,
          reschedule: !!rescheduleUid,
          name: attendees[0].name,
          email: attendees[0].email,
          location,
        },
      });
    },
  });

  const rescheduleUid = router.query.rescheduleUid as string;
  const { isReady } = useTheme(props.profile.theme);

  const date = asStringOrNull(router.query.date);
  const timeFormat = asStringOrNull(router.query.clock) === "24h" ? "H:mm" : "h:mma";

  const [guestToggle, setGuestToggle] = useState(false);

  // it would be nice if Prisma at some point in the future allowed for Json<Location>; as of now this is not the case.
  const locations: { type: LocationType }[] = useMemo(
    () => (props.eventType.locations as { type: LocationType }[]) || [],
    [props.eventType.locations]
  );

  useEffect(() => {
    if (router.query.guest) {
      setGuestToggle(true);
    }
  }, [router.query.guest]);

  const telemetry = useTelemetry();
  useEffect(() => {
    telemetry.withJitsu((jitsu) => jitsu.track(telemetryEventTypes.timeSelected, collectPageParameters()));
  }, [telemetry]);

  const locationInfo = (type: LocationType) => locations.find((location) => location.type === type);

  // TODO: Move to translations
  const locationLabels = {
    [LocationType.InPerson]: t("in_person_meeting"),
    [LocationType.Phone]: t("phone_call"),
    [LocationType.GoogleMeet]: "Google Meet",
    [LocationType.Zoom]: "Zoom Video",
    [LocationType.Daily]: "Daily.co Video",
  };

  type BookingFormValues = {
    name: string;
    email: string;
    notes?: string;
    locationType?: LocationType;
    guests?: string[];
    phone?: string;
    customInputs?: {
      [key: string]: string;
    };
  };

  const bookingForm = useForm<BookingFormValues>({
    defaultValues: {
      name: (router.query.name as string) || "",
      email: (router.query.email as string) || "",
      notes: (router.query.notes as string) || "",
      guests: ensureArray(router.query.guest),
      customInputs: props.eventType.customInputs.reduce(
        (customInputs, input) => ({
          ...customInputs,
          [input.id]: router.query[slugify(input.label)],
        }),
        {}
      ),
    },
  });

  const selectedLocation = useWatch({
    control: bookingForm.control,
    name: "locationType",
    defaultValue: ((): LocationType | undefined => {
      if (router.query.location) {
        return router.query.location as LocationType;
      }
      if (locations.length === 1) {
        return locations[0]?.type;
      }
    })(),
  });

  const getLocationValue = (booking: Pick<BookingFormValues, "locationType" | "phone">) => {
    const { locationType } = booking;
    switch (locationType) {
      case LocationType.Phone: {
        return booking.phone;
      }
      case LocationType.InPerson: {
        return locationInfo(locationType).address;
      }
      // Catches all other location types, such as Google Meet, Zoom etc.
      default:
        return selectedLocation;
    }
  };

  const bookEvent = (booking: BookingFormValues) => {
    telemetry.withJitsu((jitsu) =>
      jitsu.track(telemetryEventTypes.bookingConfirmed, collectPageParameters())
    );

    // "metadata" is a reserved key to allow for connecting external users without relying on the email address.
    // <...url>&metadata[user_id]=123 will be send as a custom input field as the hidden type.
    const metadata = Object.keys(router.query)
      .filter((key) => key.startsWith("metadata"))
      .reduce(
        (metadata, key) => ({
          ...metadata,
          [key.substring("metadata[".length, key.length - 1)]: router.query[key],
        }),
        {}
      );

    mutation.mutate({
      ...booking,
      start: dayjs(date).format(),
      end: dayjs(date).add(props.eventType.length, "minute").format(),
      eventTypeId: props.eventType.id,
      timeZone: timeZone(),
      language: i18n.language,
      rescheduleUid,
<<<<<<< HEAD
      user: router.query.user as string,
      location: getLocationValue(booking.locationType ? booking : { locationType: selectedLocation }),
=======
      user: router.query.user,
      location: getLocationValue(booking),
>>>>>>> e8af9110
      metadata,
      customInputs: Object.keys(booking.customInputs || {}).map((inputId) => ({
        // eslint-disable-next-line @typescript-eslint/no-non-null-assertion
        label: props.eventType.customInputs.find((input) => input.id === parseInt(inputId))!.label,
        // eslint-disable-next-line @typescript-eslint/no-non-null-assertion
        value: booking.customInputs![inputId],
      })),
    });
  };

  return (
    <div>
      <Head>
        <title>
          {rescheduleUid
            ? t("booking_reschedule_confirmation", {
                eventTypeTitle: props.eventType.title,
                profileName: props.profile.name,
              })
            : t("booking_confirmation", {
                eventTypeTitle: props.eventType.title,
                profileName: props.profile.name,
              })}{" "}
          | Cal.com
        </title>
        <link rel="icon" href="/favicon.ico" />
      </Head>
      <CustomBranding val={props.profile.brandColor} />
      <main className="max-w-3xl mx-auto my-0 rounded-sm sm:my-24 sm:border sm:dark:border-gray-600">
        {isReady && (
          <div className="overflow-hidden bg-white border border-gray-200 dark:bg-neutral-900 dark:border-0 sm:rounded-sm">
            <div className="px-4 py-5 sm:flex sm:p-4">
              <div className="sm:w-1/2 sm:border-r sm:dark:border-gray-800">
                <AvatarGroup
                  size={14}
                  items={[{ image: props.profile.image, alt: props.profile.name }].concat(
                    props.eventType.users
                      .filter((user) => user.name !== props.profile.name)
                      .map((user) => ({
                        image: user.avatar,
                        title: user.name,
                      }))
                  )}
                />
                <h2 className="mt-2 font-medium text-gray-500 font-cal dark:text-gray-300">
                  {props.profile.name}
                </h2>
                <h1 className="mb-4 text-3xl font-semibold text-gray-800 dark:text-white">
                  {props.eventType.title}
                </h1>
                <p className="mb-2 text-gray-500">
                  <ClockIcon className="inline-block w-4 h-4 mr-1 -mt-1" />
                  {props.eventType.length} {t("minutes")}
                </p>
                {props.eventType.price > 0 && (
                  <p className="px-2 py-1 mb-1 -ml-2 text-gray-500">
                    <CreditCardIcon className="inline-block w-4 h-4 mr-1 -mt-1" />
                    <IntlProvider locale="en">
                      <FormattedNumber
                        value={props.eventType.price / 100.0}
                        style="currency"
                        currency={props.eventType.currency.toUpperCase()}
                      />
                    </IntlProvider>
                  </p>
                )}
                {selectedLocation === LocationType.InPerson && (
                  <p className="mb-2 text-gray-500">
                    <LocationMarkerIcon className="inline-block w-4 h-4 mr-1 -mt-1" />
                    {getLocationValue({ locationType: selectedLocation })}
                  </p>
                )}
                <p className="mb-4 text-green-500">
                  <CalendarIcon className="inline-block w-4 h-4 mr-1 -mt-1" />
                  {parseZone(date).format(timeFormat + ", dddd DD MMMM YYYY")}
                </p>
                <p className="mb-8 text-gray-600 dark:text-white">{props.eventType.description}</p>
              </div>
              <div className="sm:w-1/2 sm:pl-8 sm:pr-4">
                <Form form={bookingForm} handleSubmit={bookEvent}>
                  <div className="mb-4">
                    <label htmlFor="name" className="block text-sm font-medium text-gray-700 dark:text-white">
                      {t("your_name")}
                    </label>
                    <div className="mt-1">
                      <input
                        {...bookingForm.register("name")}
                        type="text"
                        name="name"
                        id="name"
                        required
                        className="block w-full border-gray-300 rounded-sm shadow-sm dark:bg-black dark:text-white dark:border-gray-900 focus:ring-black focus:border-brand sm:text-sm"
                        placeholder="John Doe"
                      />
                    </div>
                  </div>
                  <div className="mb-4">
                    <label
                      htmlFor="email"
                      className="block text-sm font-medium text-gray-700 dark:text-white">
                      {t("email_address")}
                    </label>
                    <div className="mt-1">
                      <input
                        {...bookingForm.register("email")}
                        type="email"
                        name="email"
                        id="email"
                        inputMode="email"
                        required
                        className="block w-full border-gray-300 rounded-sm shadow-sm dark:bg-black dark:text-white dark:border-gray-900 focus:ring-black focus:border-brand sm:text-sm"
                        placeholder="you@example.com"
                      />
                    </div>
                  </div>
                  {locations.length > 1 && (
                    <div className="mb-4">
                      <span className="block text-sm font-medium text-gray-700 dark:text-white">
                        {t("location")}
                      </span>
                      {locations.map((location, i) => (
                        <label key={i} className="block">
                          <input
                            type="radio"
                            className="w-4 h-4 mr-2 text-black border-gray-300 location focus:ring-black"
                            {...bookingForm.register("locationType", { required: true })}
                            value={location.type}
                            defaultChecked={selectedLocation === location.type}
                          />
                          <span className="ml-2 text-sm dark:text-gray-500">
                            {locationLabels[location.type]}
                          </span>
                        </label>
                      ))}
                    </div>
                  )}
                  {selectedLocation === LocationType.Phone && (
                    <div className="mb-4">
                      <label
                        htmlFor="phone"
                        className="block text-sm font-medium text-gray-700 dark:text-white">
                        {t("phone_number")}
                      </label>
                      <div className="mt-1">
                        <PhoneInput name="phone" placeholder={t("enter_phone_number")} id="phone" required />
                      </div>
                    </div>
                  )}
                  {props.eventType.customInputs
                    .sort((a, b) => a.id - b.id)
                    .map((input) => (
                      <div className="mb-4" key={input.id}>
                        {input.type !== EventTypeCustomInputType.BOOL && (
                          <label
                            htmlFor={"custom_" + input.id}
                            className="block mb-1 text-sm font-medium text-gray-700 dark:text-white">
                            {input.label}
                          </label>
                        )}
                        {input.type === EventTypeCustomInputType.TEXTLONG && (
                          <textarea
                            {...bookingForm.register(`customInputs.${input.id}`, {
                              required: input.required,
                            })}
                            id={"custom_" + input.id}
                            rows={3}
                            className="block w-full border-gray-300 rounded-sm shadow-sm dark:bg-black dark:text-white dark:border-gray-900 focus:ring-black focus:border-brand sm:text-sm"
                            placeholder={input.placeholder}
                          />
                        )}
                        {input.type === EventTypeCustomInputType.TEXT && (
                          <input
                            type="text"
                            {...bookingForm.register(`customInputs.${input.id}`, {
                              required: input.required,
                            })}
                            id={"custom_" + input.id}
                            className="block w-full border-gray-300 rounded-sm shadow-sm dark:bg-black dark:text-white dark:border-gray-900 focus:ring-black focus:border-brand sm:text-sm"
                            placeholder={input.placeholder}
                          />
                        )}
                        {input.type === EventTypeCustomInputType.NUMBER && (
                          <input
                            type="number"
                            {...bookingForm.register(`customInputs.${input.id}`, {
                              required: input.required,
                            })}
                            id={"custom_" + input.id}
                            className="block w-full border-gray-300 rounded-sm shadow-sm dark:bg-black dark:text-white dark:border-gray-900 focus:ring-black focus:border-brand sm:text-sm"
                            placeholder=""
                          />
                        )}
                        {input.type === EventTypeCustomInputType.BOOL && (
                          <div className="flex items-center h-5">
                            <input
                              type="checkbox"
                              {...bookingForm.register(`customInputs.${input.id}`, {
                                required: input.required,
                              })}
                              id={"custom_" + input.id}
                              className="w-4 h-4 mr-2 text-black border-gray-300 rounded focus:ring-black"
                              placeholder=""
                            />
                            <label
                              htmlFor={"custom_" + input.id}
                              className="block mb-1 text-sm font-medium text-gray-700 dark:text-white">
                              {input.label}
                            </label>
                          </div>
                        )}
                      </div>
                    ))}
                  {!props.eventType.disableGuests && (
                    <div className="mb-4">
                      {!guestToggle && (
                        <label
                          onClick={() => setGuestToggle(!guestToggle)}
                          htmlFor="guests"
                          className="block mb-1 text-sm font-medium dark:text-white hover:cursor-pointer">
                          {/*<UserAddIcon className="inline-block w-5 h-5 mr-1 -mt-1" />*/}
                          {t("additional_guests")}
                        </label>
                      )}
                      {guestToggle && (
                        <div>
                          <label
                            htmlFor="guests"
                            className="block mb-1 text-sm font-medium text-gray-700 dark:text-white">
                            {t("guests")}
                          </label>
                          <Controller
                            control={bookingForm.control}
                            name="guests"
                            render={({ field: { onChange, value } }) => (
                              <ReactMultiEmail
                                className="relative"
                                placeholder="guest@example.com"
                                emails={value}
                                onChange={onChange}
                                getLabel={(
                                  email: string,
                                  index: number,
                                  removeEmail: (index: number) => void
                                ) => {
                                  return (
                                    <div data-tag key={index}>
                                      {email}
                                      <span data-tag-handle onClick={() => removeEmail(index)}>
                                        ×
                                      </span>
                                    </div>
                                  );
                                }}
                              />
                            )}
                          />
                        </div>
                      )}
                    </div>
                  )}
                  <div className="mb-4">
                    <label
                      htmlFor="notes"
                      className="block mb-1 text-sm font-medium text-gray-700 dark:text-white">
                      {t("additional_notes")}
                    </label>
                    <textarea
                      {...bookingForm.register("notes")}
                      id="notes"
                      rows={3}
                      className="block w-full border-gray-300 rounded-sm shadow-sm dark:bg-black dark:text-white dark:border-gray-900 focus:ring-black focus:border-brand sm:text-sm"
                      placeholder={t("share_additional_notes")}
                    />
                  </div>
                  <div className="flex items-start space-x-2">
                    <Button type="submit" loading={mutation.isLoading}>
                      {rescheduleUid ? t("reschedule") : t("confirm")}
                    </Button>
                    <Button color="secondary" type="button" onClick={() => router.back()}>
                      {t("cancel")}
                    </Button>
                  </div>
                </Form>
                {mutation.isError && (
                  <div className="p-4 mt-2 border-l-4 border-yellow-400 bg-yellow-50">
                    <div className="flex">
                      <div className="flex-shrink-0">
                        <ExclamationIcon className="w-5 h-5 text-yellow-400" aria-hidden="true" />
                      </div>
                      <div className="ml-3">
                        <p className="text-sm text-yellow-700">
                          {rescheduleUid ? t("reschedule_fail") : t("booking_fail")}
                        </p>
                      </div>
                    </div>
                  </div>
                )}
              </div>
            </div>
          </div>
        )}
      </main>
    </div>
  );
};

export default BookingPage;<|MERGE_RESOLUTION|>--- conflicted
+++ resolved
@@ -207,13 +207,8 @@
       timeZone: timeZone(),
       language: i18n.language,
       rescheduleUid,
-<<<<<<< HEAD
-      user: router.query.user as string,
+      user: router.query.user,
       location: getLocationValue(booking.locationType ? booking : { locationType: selectedLocation }),
-=======
-      user: router.query.user,
-      location: getLocationValue(booking),
->>>>>>> e8af9110
       metadata,
       customInputs: Object.keys(booking.customInputs || {}).map((inputId) => ({
         // eslint-disable-next-line @typescript-eslint/no-non-null-assertion
