--- conflicted
+++ resolved
@@ -201,11 +201,7 @@
         </title>
         <link rel="icon" href="/favicon.ico" />
       </Head>
-<<<<<<< HEAD
-
-=======
       <CustomBranding val={props.profile.brandColor} />
->>>>>>> dfb1b560
       <main className="max-w-3xl mx-auto my-0 rounded-sm sm:my-24 sm:border sm:dark:border-gray-600">
         {isReady && (
           <div className="overflow-hidden bg-white border border-gray-200 dark:bg-neutral-900 dark:border-0 sm:rounded-sm">
