--- conflicted
+++ resolved
@@ -25,21 +25,14 @@
 import createBooking from "@lib/mutations/bookings/create-booking";
 import { parseZone } from "@lib/parseZone";
 import { collectPageParameters, telemetryEventTypes, useTelemetry } from "@lib/telemetry";
-import { BookingCreateBody } from "@lib/types/booking";
 
 import AvatarGroup from "@components/ui/AvatarGroup";
 import { Button } from "@components/ui/Button";
 
-import { BookPageProps } from "../../../pages/[user]/book";
-import { TeamBookingPageProps } from "../../../pages/team/[slug]/book";
-
-type BookingPageProps = BookPageProps | TeamBookingPageProps;
-
-<<<<<<< HEAD
-const BookingPage = (props): JSX.Element => {
-=======
-const BookingPage = (props: BookingPageProps) => {
->>>>>>> e684824c
+// import { BookPageProps } from "../../../pages/[user]/book";
+// import { TeamBookingPageProps } from "../../../pages/team/[slug]/book";
+
+const BookingPage = (props) => {
   const router = useRouter();
   const { rescheduleUid } = router.query;
   const { isReady } = useTheme(props.profile.theme);
@@ -102,7 +95,6 @@
         notes += event.target.notes.value;
       }
 
-<<<<<<< HEAD
       const payload = {
         topic: event.target.topic.value,
         start:
@@ -111,11 +103,6 @@
           !props.profile.asyncUseCalendar && props.eventType.slug === "async"
             ? null
             : dayjs(date).add(props.eventType.length, "minute").format(),
-=======
-      const payload: BookingCreateBody = {
-        start: dayjs(date).format(),
-        end: dayjs(date).add(props.eventType.length, "minute").format(),
->>>>>>> e684824c
         name: event.target.name.value,
         email: event.target.email.value,
         notes: notes,
@@ -146,41 +133,6 @@
         jitsu.track(telemetryEventTypes.bookingConfirmed, collectPageParameters())
       );
 
-<<<<<<< HEAD
-      const res = await fetch("/api/book/event", {
-        body: JSON.stringify(payload),
-        headers: {
-          "Content-Type": "application/json",
-        },
-        method: "POST",
-      });
-      const json = await res.json();
-      if (json.message) {
-        setError(true);
-        setLoading(false);
-        return;
-      }
-      console.log(json);
-      let yaclocation = "";
-      if (json.eventType.slug === "async") {
-        yaclocation = json.location;
-      }
-      // TODO When the endpoint is fixed, change this to await the result again
-      //if (res.ok) {
-      let successUrl = `/success?${date ? `date=${encodeURIComponent(date)}&` : ""}type=${
-        props.eventType.id
-      }&user=${props.profile.slug}&reschedule=${!!rescheduleUid}&name=${payload.name}`;
-      if (payload["location"]) {
-        if (payload["location"].includes("integration")) {
-          successUrl += "&location=" + encodeURIComponent("Web conferencing details to follow.");
-        } else {
-          successUrl += "&location=" + encodeURIComponent(payload["location"]);
-        }
-      }
-      if (yaclocation) {
-        successUrl += "&location=" + encodeURIComponent(yaclocation);
-      }
-=======
       const content = await createBooking(payload).catch((e) => {
         console.error(e.message);
         setLoading(false);
@@ -203,7 +155,10 @@
             params.location = payload["location"];
           }
         }
->>>>>>> e684824c
+
+        if (content.location?.includes("yac.com")) {
+          params.location = content.location;
+        }
 
         const query = stringify(params);
         let successUrl = `/success?${query}`;
@@ -226,37 +181,20 @@
   const bookingHandler = useCallback(_bookingHandler, []);
 
   return (
-<<<<<<< HEAD
-    themeLoaded && (
-      <div>
-        <Head>
-          <title>
-            {rescheduleUid ? "Reschedule" : "Confirm"} your {props.eventType.title} with {props.profile.name}{" "}
-            | Yac Meet
-          </title>
-          <link rel="icon" href="/favicon.ico" />
-        </Head>
-
-        <main className="max-w-3xl mx-auto my-0 sm:my-24">
-          <div className="overflow-hidden bg-white border border-gray-200 sm:rounded-sm">
-            <div className="px-4 py-5 sm:flex sm:p-4">
-              <div className="sm:w-1/2 sm:border-r sm:">
-=======
     <div>
       <Head>
         <title>
           {rescheduleUid ? "Reschedule" : "Confirm"} your {props.eventType.title} with {props.profile.name} |
-          Cal.com
+          Yac Meet
         </title>
         <link rel="icon" href="/favicon.ico" />
       </Head>
 
       <main className="max-w-3xl mx-auto my-0 sm:my-24">
         {isReady && (
-          <div className="overflow-hidden bg-white border border-gray-200 dark:bg-neutral-900 dark:border-0 sm:rounded-sm">
+          <div className="overflow-hidden bg-white border border-gray-200 sm:rounded-sm">
             <div className="px-4 py-5 sm:flex sm:p-4">
-              <div className="sm:w-1/2 sm:border-r sm:dark:border-black">
->>>>>>> e684824c
+              <div className="sm:w-1/2 sm:border-r sm:">
                 <AvatarGroup
                   size={16}
                   items={[{ image: props.profile.image, alt: props.profile.name }].concat(
@@ -268,35 +206,8 @@
                       }))
                   )}
                 />
-<<<<<<< HEAD
-                <h2 className="font-medium text-gray-500 ">{props.profile.name}</h2>
+                <h2 className="font-medium text-gray-500 font-cal ">{props.profile.name}</h2>
                 <h1 className="mb-4 text-3xl font-semibold text-gray-800 ">{props.eventType.title}</h1>
-                {!(!props.profile.asyncUseCalendar && props.eventType.slug === "async") && (
-                  <>
-                    <p className="mb-2 text-gray-500">
-                      <ClockIcon className="inline-block w-4 h-4 mr-1 -mt-1" />
-                      {props.eventType.length} minutes
-                    </p>
-                    {selectedLocation === LocationType.InPerson && (
-                      <p className="mb-2 text-gray-500">
-                        <LocationMarkerIcon className="inline-block w-4 h-4 mr-1 -mt-1" />
-                        {locationInfo(selectedLocation).address}
-                      </p>
-                    )}
-                    <p className="mb-4 text-green-500">
-                      <CalendarIcon className="inline-block w-4 h-4 mr-1 -mt-1" />
-                      {parseZone(date).format(timeFormat + ", dddd DD MMMM YYYY")}
-                    </p>
-                  </>
-                )}
-                <p className="mb-8 text-gray-600 ">{props.eventType.description}</p>
-=======
-                <h2 className="font-medium text-gray-500 font-cal dark:text-gray-300">
-                  {props.profile.name}
-                </h2>
-                <h1 className="mb-4 text-3xl font-semibold text-gray-800 dark:text-white">
-                  {props.eventType.title}
-                </h1>
                 <p className="mb-2 text-gray-500">
                   <ClockIcon className="inline-block w-4 h-4 mr-1 -mt-1" />
                   {props.eventType.length} minutes
@@ -323,8 +234,7 @@
                   <CalendarIcon className="inline-block w-4 h-4 mr-1 -mt-1" />
                   {parseZone(date).format(timeFormat + ", dddd DD MMMM YYYY")}
                 </p>
-                <p className="mb-8 text-gray-600 dark:text-white">{props.eventType.description}</p>
->>>>>>> e684824c
+                <p className="mb-8 text-gray-600 ">{props.eventType.description}</p>
               </div>
               <div className="sm:w-1/2 sm:pl-8 sm:pr-4">
                 <form onSubmit={bookingHandler}>
@@ -345,11 +255,7 @@
                     </div>
                   </div>
                   <div className="mb-4">
-<<<<<<< HEAD
                     <label htmlFor="name" className="block text-sm font-medium text-gray-700 ">
-=======
-                    <label htmlFor="name" className="block text-sm font-medium text-gray-700 dark:text-white">
->>>>>>> e684824c
                       Your name
                     </label>
                     <div className="mt-1">
@@ -358,24 +264,14 @@
                         name="name"
                         id="name"
                         required
-<<<<<<< HEAD
                         className="block w-full border-gray-300 rounded-md shadow-sm focus:ring-black focus:border-black sm:text-sm"
-=======
-                        className="block w-full border-gray-300 rounded-md shadow-sm dark:bg-black dark:text-white dark:border-gray-900 focus:ring-black focus:border-black sm:text-sm"
->>>>>>> e684824c
                         placeholder="John Doe"
                         defaultValue={props.booking ? props.booking.attendees[0].name : ""}
                       />
                     </div>
                   </div>
                   <div className="mb-4">
-<<<<<<< HEAD
                     <label htmlFor="email" className="block text-sm font-medium text-gray-700 ">
-=======
-                    <label
-                      htmlFor="email"
-                      className="block text-sm font-medium text-gray-700 dark:text-white">
->>>>>>> e684824c
                       Email address
                     </label>
                     <div className="mt-1">
@@ -384,11 +280,7 @@
                         name="email"
                         id="email"
                         required
-<<<<<<< HEAD
                         className="block w-full border-gray-300 rounded-md shadow-sm focus:ring-black focus:border-black sm:text-sm"
-=======
-                        className="block w-full border-gray-300 rounded-md shadow-sm dark:bg-black dark:text-white dark:border-gray-900 focus:ring-black focus:border-black sm:text-sm"
->>>>>>> e684824c
                         placeholder="you@example.com"
                         defaultValue={props.booking ? props.booking.attendees[0].email : ""}
                       />
@@ -396,13 +288,7 @@
                   </div>
                   {locations.length > 1 && (
                     <div className="mb-4">
-<<<<<<< HEAD
                       <span className="block text-sm font-medium text-gray-700 ">Location</span>
-=======
-                      <span className="block text-sm font-medium text-gray-700 dark:text-white">
-                        Location
-                      </span>
->>>>>>> e684824c
                       {locations.map((location) => (
                         <label key={location.type} className="block">
                           <input
@@ -414,26 +300,14 @@
                             value={location.type}
                             checked={selectedLocation === location.type}
                           />
-<<<<<<< HEAD
                           <span className="ml-2 text-sm ">{locationLabels[location.type]}</span>
-=======
-                          <span className="ml-2 text-sm dark:text-gray-500">
-                            {locationLabels[location.type]}
-                          </span>
->>>>>>> e684824c
                         </label>
                       ))}
                     </div>
                   )}
                   {selectedLocation === LocationType.Phone && (
                     <div className="mb-4">
-<<<<<<< HEAD
                       <label htmlFor="phone" className="block text-sm font-medium text-gray-700 ">
-=======
-                      <label
-                        htmlFor="phone"
-                        className="block text-sm font-medium text-gray-700 dark:text-white">
->>>>>>> e684824c
                         Phone Number
                       </label>
                       <div className="mt-1">
@@ -442,11 +316,7 @@
                           placeholder="Enter phone number"
                           id="phone"
                           required
-<<<<<<< HEAD
                           className="block w-full border-gray-300 rounded-md shadow-sm focus:ring-black focus:border-black sm:text-sm"
-=======
-                          className="block w-full border-gray-300 rounded-md shadow-sm dark:bg-black dark:text-white dark:border-gray-900 focus:ring-black focus:border-black sm:text-sm"
->>>>>>> e684824c
                           onChange={() => {
                             /* DO NOT REMOVE: Callback required by PhoneInput, comment added to satisfy eslint:no-empty-function */
                           }}
@@ -462,11 +332,7 @@
                           {input.type !== EventTypeCustomInputType.BOOL && (
                             <label
                               htmlFor={"custom_" + input.id}
-<<<<<<< HEAD
                               className="block mb-1 text-sm font-medium text-gray-700 ">
-=======
-                              className="block mb-1 text-sm font-medium text-gray-700 dark:text-white">
->>>>>>> e684824c
                               {input.label}
                             </label>
                           )}
@@ -476,11 +342,7 @@
                               id={"custom_" + input.id}
                               required={input.required}
                               rows={3}
-<<<<<<< HEAD
                               className="block w-full border-gray-300 rounded-md shadow-sm focus:ring-black focus:border-black sm:text-sm"
-=======
-                              className="block w-full border-gray-300 rounded-md shadow-sm dark:bg-black dark:text-white dark:border-gray-900 focus:ring-black focus:border-black sm:text-sm"
->>>>>>> e684824c
                               placeholder={input.placeholder}
                             />
                           )}
@@ -490,11 +352,7 @@
                               name={"custom_" + input.id}
                               id={"custom_" + input.id}
                               required={input.required}
-<<<<<<< HEAD
                               className="block w-full border-gray-300 rounded-md shadow-sm focus:ring-black focus:border-black sm:text-sm"
-=======
-                              className="block w-full border-gray-300 rounded-md shadow-sm dark:bg-black dark:text-white dark:border-gray-900 focus:ring-black focus:border-black sm:text-sm"
->>>>>>> e684824c
                               placeholder={input.placeholder}
                             />
                           )}
@@ -504,11 +362,7 @@
                               name={"custom_" + input.id}
                               id={"custom_" + input.id}
                               required={input.required}
-<<<<<<< HEAD
                               className="block w-full border-gray-300 rounded-md shadow-sm focus:ring-black focus:border-black sm:text-sm"
-=======
-                              className="block w-full border-gray-300 rounded-md shadow-sm dark:bg-black dark:text-white dark:border-gray-900 focus:ring-black focus:border-black sm:text-sm"
->>>>>>> e684824c
                               placeholder=""
                             />
                           )}
@@ -524,48 +378,26 @@
                               />
                               <label
                                 htmlFor={"custom_" + input.id}
-<<<<<<< HEAD
                                 className="block mb-1 text-sm font-medium text-gray-700 ">
-=======
-                                className="block mb-1 text-sm font-medium text-gray-700 dark:text-white">
->>>>>>> e684824c
                                 {input.label}
                               </label>
                             </div>
                           )}
                         </div>
                       ))}
-<<<<<<< HEAD
-                  <div className="mb-4">
-                    {!guestToggle && (
-                      <label
-                        onClick={toggleGuestEmailInput}
-                        htmlFor="guests"
-                        className="block mb-1 text-sm font-medium text-blue-500 hover:cursor-pointer">
-                        + Additional Guests
-                      </label>
-                    )}
-                    {guestToggle && (
-                      <div>
-                        <label htmlFor="guests" className="block mb-1 text-sm font-medium text-gray-700 ">
-                          Guests
-=======
                   {!props.eventType.disableGuests && (
                     <div className="mb-4">
                       {!guestToggle && (
                         <label
                           onClick={toggleGuestEmailInput}
                           htmlFor="guests"
-                          className="block mb-1 text-sm font-medium text-blue-500 dark:text-white hover:cursor-pointer">
+                          className="block mb-1 text-sm font-medium text-blue-500 hover:cursor-pointer">
                           + Additional Guests
->>>>>>> e684824c
                         </label>
                       )}
                       {guestToggle && (
                         <div>
-                          <label
-                            htmlFor="guests"
-                            className="block mb-1 text-sm font-medium text-gray-700 dark:text-white">
+                          <label htmlFor="guests" className="block mb-1 text-sm font-medium text-gray-700 ">
                             Guests
                           </label>
                           <ReactMultiEmail
@@ -595,24 +427,14 @@
                     </div>
                   )}
                   <div className="mb-4">
-<<<<<<< HEAD
                     <label htmlFor="notes" className="block mb-1 text-sm font-medium text-gray-700 ">
-=======
-                    <label
-                      htmlFor="notes"
-                      className="block mb-1 text-sm font-medium text-gray-700 dark:text-white">
->>>>>>> e684824c
                       Additional notes
                     </label>
                     <textarea
                       name="notes"
                       id="notes"
                       rows={3}
-<<<<<<< HEAD
                       className="block w-full border-gray-300 rounded-md shadow-sm focus:ring-black focus:border-black sm:text-sm"
-=======
-                      className="block w-full border-gray-300 rounded-md shadow-sm dark:bg-black dark:text-white dark:border-gray-900 focus:ring-black focus:border-black sm:text-sm"
->>>>>>> e684824c
                       placeholder="Please share anything that will help prepare for our meeting."
                       defaultValue={props.booking ? props.booking.description : ""}
                     />
