--- conflicted
+++ resolved
@@ -334,11 +334,6 @@
                   <CalendarIcon className="inline-block w-4 h-4 mr-1 -mt-1" />
                   {parseDate(date)}
                 </p>
-<<<<<<< HEAD
-                <p className="mb-8 text-gray-600 dark:text-white whitespace-pre-line">
-                  {props.eventType.description}
-                </p>
-=======
                 {eventTypeDetail.isWeb3Active && eventType.metadata.smartContractAddress && (
                   <p className="px-2 py-1 mb-1 -ml-2 text-gray-500">
                     Requires ownership of a token belonging to the following address:{" "}
@@ -346,7 +341,6 @@
                   </p>
                 )}
                 <p className="mb-8 text-gray-600 dark:text-white">{props.eventType.description}</p>
->>>>>>> 55677214
               </div>
               <div className="sm:w-1/2 sm:pl-8 sm:pr-4">
                 <Form form={bookingForm} handleSubmit={bookEvent}>
