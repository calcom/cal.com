import {
  CalendarIcon,
  ClockIcon,
  CreditCardIcon,
  ExclamationIcon,
  LocationMarkerIcon,
} from "@heroicons/react/solid";
import { EventTypeCustomInputType } from "@prisma/client";
import { useContracts } from "contexts/contractsContext";
import dayjs from "dayjs";
import dynamic from "next/dynamic";
import Head from "next/head";
import { useRouter } from "next/router";
import React, { useEffect, useMemo, useState } from "react";
import { Controller, useForm, useWatch } from "react-hook-form";
import { FormattedNumber, IntlProvider } from "react-intl";
import { ReactMultiEmail } from "react-multi-email";
import { useMutation } from "react-query";

import { createPaymentLink } from "@ee/lib/stripe/client";

import { asStringOrNull } from "@lib/asStringOrNull";
import { timeZone } from "@lib/clock";
import { ensureArray } from "@lib/ensureArray";
import { useLocale } from "@lib/hooks/useLocale";
import useTheme from "@lib/hooks/useTheme";
import { LocationType } from "@lib/location";
import createBooking from "@lib/mutations/bookings/create-booking";
import { parseZone } from "@lib/parseZone";
import slugify from "@lib/slugify";
import { collectPageParameters, telemetryEventTypes, useTelemetry } from "@lib/telemetry";

import CustomBranding from "@components/CustomBranding";
import { EmailInput, Form } from "@components/form/fields";
import AvatarGroup from "@components/ui/AvatarGroup";
import { Button } from "@components/ui/Button";

import { BookPageProps } from "../../../pages/[user]/book";
import { TeamBookingPageProps } from "../../../pages/team/[slug]/book";

/** These are like 40kb that not every user needs */
const PhoneInput = dynamic(() => import("@components/ui/form/PhoneInput"));

type BookingPageProps = BookPageProps | TeamBookingPageProps;

type BookingFormValues = {
  name: string;
  email: string;
  notes?: string;
  locationType?: LocationType;
  guests?: string[];
  phone?: string;
  customInputs?: {
    [key: string]: string;
  };
};

const BookingPage = (props: BookingPageProps) => {
  const { t, i18n } = useLocale();
  const router = useRouter();
  const { contracts } = useContracts();

  const { eventType } = props;
  useEffect(() => {
    if (eventType.metadata.smartContractAddress) {
      const eventOwner = eventType.users[0];

      if (!contracts[(eventType.metadata.smartContractAddress || null) as number])
        router.replace(`/${eventOwner.username}`);
    }
  }, [contracts, eventType.metadata.smartContractAddress, router]);

  /*
   * This was too optimistic
   * I started, then I remembered what a beast book/event.ts is
   * Gave up shortly after. One day. Maybe.
   *
  const mutation = trpc.useMutation("viewer.bookEvent", {
    onSuccess: ({ booking }) => {
      // go to success page.
    },
  });*/

  const mutation = useMutation(createBooking, {
    onSuccess: async ({ attendees, paymentUid, ...responseData }) => {
      if (paymentUid) {
        return await router.push(
          createPaymentLink({
            paymentUid,
            date,
            name: attendees[0].name,
            absolute: false,
          })
        );
      }

      const location = (function humanReadableLocation(location) {
        if (!location) {
          return;
        }
        if (location.includes("integration")) {
          return t("web_conferencing_details_to_follow");
        }
        return location;
      })(responseData.location);

      return router.push({
        pathname: "/success",
        query: {
          date,
          type: props.eventType.id,
          user: props.profile.slug,
          reschedule: !!rescheduleUid,
          name: attendees[0].name,
          email: attendees[0].email,
          location,
        },
      });
    },
  });

  const rescheduleUid = router.query.rescheduleUid as string;
  const { isReady } = useTheme(props.profile.theme);

  const date = asStringOrNull(router.query.date);
  const timeFormat = asStringOrNull(router.query.clock) === "24h" ? "H:mm" : "h:mma";

  const [guestToggle, setGuestToggle] = useState(props.booking && props.booking.attendees.length > 1);

  const eventTypeDetail = { isWeb3Active: false, ...props.eventType };

  type Location = { type: LocationType; address?: string };
  // it would be nice if Prisma at some point in the future allowed for Json<Location>; as of now this is not the case.
  const locations: Location[] = useMemo(
    () => (props.eventType.locations as Location[]) || [],
    [props.eventType.locations]
  );

  useEffect(() => {
    if (router.query.guest) {
      setGuestToggle(true);
    }
  }, [router.query.guest]);

  const telemetry = useTelemetry();

  const locationInfo = (type: LocationType) => locations.find((location) => location.type === type);

  // TODO: Move to translations
  const locationLabels = {
    [LocationType.InPerson]: t("in_person_meeting"),
    [LocationType.Phone]: t("phone_call"),
    [LocationType.GoogleMeet]: "Google Meet",
    [LocationType.Zoom]: "Zoom Video",
    [LocationType.Daily]: "Daily.co Video",
<<<<<<< HEAD
    [LocationType.Tandem]: "Tandem Video",
  };

  type BookingFormValues = {
    name: string;
    email: string;
    notes?: string;
    locationType?: LocationType;
    guests?: string[];
    phone?: string;
    customInputs?: {
      [key: string]: string;
    };
=======
    [LocationType.Huddle01]: "Huddle01 Video",
>>>>>>> b202c7b5
  };

  const defaultValues = () => {
    if (!rescheduleUid) {
      return {
        name: (router.query.name as string) || "",
        email: (router.query.email as string) || "",
        notes: (router.query.notes as string) || "",
        guests: ensureArray(router.query.guest) as string[],
        customInputs: props.eventType.customInputs.reduce(
          (customInputs, input) => ({
            ...customInputs,
            [input.id]: router.query[slugify(input.label)],
          }),
          {}
        ),
      };
    }
    if (!props.booking || !props.booking.attendees.length) {
      return {};
    }
    const primaryAttendee = props.booking.attendees[0];
    if (!primaryAttendee) {
      return {};
    }
    return {
      name: primaryAttendee.name || "",
      email: primaryAttendee.email || "",
      guests: props.booking.attendees.slice(1).map((attendee) => attendee.email),
    };
  };

  const bookingForm = useForm<BookingFormValues>({
    defaultValues: defaultValues(),
  });

  const selectedLocation = useWatch({
    control: bookingForm.control,
    name: "locationType",
    defaultValue: ((): LocationType | undefined => {
      if (router.query.location) {
        return router.query.location as LocationType;
      }
      if (locations.length === 1) {
        return locations[0]?.type;
      }
    })(),
  });

  const getLocationValue = (booking: Pick<BookingFormValues, "locationType" | "phone">) => {
    const { locationType } = booking;
    switch (locationType) {
      case LocationType.Phone: {
        return booking.phone || "";
      }
      case LocationType.InPerson: {
        return locationInfo(locationType)?.address || "";
      }
      // Catches all other location types, such as Google Meet, Zoom etc.
      default:
        return selectedLocation || "";
    }
  };

  const parseDate = (date: string | null) => {
    if (!date) return "No date";
    const parsedZone = parseZone(date);
    if (!parsedZone?.isValid()) return "Invalid date";
    const formattedTime = parsedZone?.format(timeFormat);
    return formattedTime + ", " + dayjs(date).toDate().toLocaleString(i18n.language, { dateStyle: "full" });
  };

  const bookEvent = (booking: BookingFormValues) => {
    telemetry.withJitsu((jitsu) =>
      jitsu.track(telemetryEventTypes.bookingConfirmed, collectPageParameters())
    );

    // "metadata" is a reserved key to allow for connecting external users without relying on the email address.
    // <...url>&metadata[user_id]=123 will be send as a custom input field as the hidden type.

    // @TODO: move to metadata
    const metadata = Object.keys(router.query)
      .filter((key) => key.startsWith("metadata"))
      .reduce(
        (metadata, key) => ({
          ...metadata,
          [key.substring("metadata[".length, key.length - 1)]: router.query[key],
        }),
        {}
      );

    let web3Details;
    if (eventTypeDetail.metadata.smartContractAddress) {
      web3Details = {
        userWallet: web3.currentProvider.selectedAddress,
        userSignature: contracts[(eventTypeDetail.metadata.smartContractAddress || null) as number],
      };
    }

    mutation.mutate({
      ...booking,
      web3Details,
      start: dayjs(date).format(),
      end: dayjs(date).add(props.eventType.length, "minute").format(),
      eventTypeId: props.eventType.id,
      timeZone: timeZone(),
      language: i18n.language,
      rescheduleUid,
      user: router.query.user,
      location: getLocationValue(booking.locationType ? booking : { locationType: selectedLocation }),
      metadata,
      customInputs: Object.keys(booking.customInputs || {}).map((inputId) => ({
        // eslint-disable-next-line @typescript-eslint/no-non-null-assertion
        label: props.eventType.customInputs.find((input) => input.id === parseInt(inputId))!.label,
        // eslint-disable-next-line @typescript-eslint/no-non-null-assertion
        value: booking.customInputs![inputId],
      })),
    });
  };

  return (
    <div>
      <Head>
        <title>
          {rescheduleUid
            ? t("booking_reschedule_confirmation", {
                eventTypeTitle: props.eventType.title,
                profileName: props.profile.name,
              })
            : t("booking_confirmation", {
                eventTypeTitle: props.eventType.title,
                profileName: props.profile.name,
              })}{" "}
          | Cal.com
        </title>
        <link rel="icon" href="/favicon.ico" />
      </Head>
      <CustomBranding val={props.profile.brandColor} />
      <main className="max-w-3xl mx-auto my-0 rounded-sm sm:my-24 sm:border sm:dark:border-gray-600">
        {isReady && (
          <div className="overflow-hidden bg-white border border-gray-200 dark:bg-neutral-900 dark:border-0 sm:rounded-sm">
            <div className="px-4 py-5 sm:flex sm:p-4">
              <div className="sm:w-1/2 sm:border-r sm:dark:border-gray-800">
                <AvatarGroup
                  size={14}
                  items={[{ image: props.profile.image || "", alt: props.profile.name || "" }].concat(
                    props.eventType.users
                      .filter((user) => user.name !== props.profile.name)
                      .map((user) => ({
                        image: user.avatar || "",
                        alt: user.name || "",
                      }))
                  )}
                />
                <h2 className="mt-2 font-medium text-gray-500 font-cal dark:text-gray-300">
                  {props.profile.name}
                </h2>
                <h1 className="mb-4 text-3xl font-semibold text-gray-800 dark:text-white">
                  {props.eventType.title}
                </h1>
                <p className="mb-2 text-gray-500">
                  <ClockIcon className="inline-block w-4 h-4 mr-1 -mt-1" />
                  {props.eventType.length} {t("minutes")}
                </p>
                {props.eventType.price > 0 && (
                  <p className="px-2 py-1 mb-1 -ml-2 text-gray-500">
                    <CreditCardIcon className="inline-block w-4 h-4 mr-1 -mt-1" />
                    <IntlProvider locale="en">
                      <FormattedNumber
                        value={props.eventType.price / 100.0}
                        style="currency"
                        currency={props.eventType.currency.toUpperCase()}
                      />
                    </IntlProvider>
                  </p>
                )}
                {selectedLocation === LocationType.InPerson && (
                  <p className="mb-2 text-gray-500">
                    <LocationMarkerIcon className="inline-block w-4 h-4 mr-1 -mt-1" />
                    {getLocationValue({ locationType: selectedLocation })}
                  </p>
                )}
                <p className="mb-4 text-green-500">
                  <CalendarIcon className="inline-block w-4 h-4 mr-1 -mt-1" />
                  {parseDate(date)}
                </p>
                {eventTypeDetail.isWeb3Active && eventType.metadata.smartContractAddress && (
                  <p className="px-2 py-1 mb-1 -ml-2 text-gray-500">
                    Requires ownership of a token belonging to the following address:{" "}
                    {eventType.metadata.smartContractAddress}
                  </p>
                )}
                <p className="mb-8 text-gray-600 dark:text-white">{props.eventType.description}</p>
              </div>
              <div className="sm:w-1/2 sm:pl-8 sm:pr-4">
                <Form form={bookingForm} handleSubmit={bookEvent}>
                  <div className="mb-4">
                    <label htmlFor="name" className="block text-sm font-medium text-gray-700 dark:text-white">
                      {t("your_name")}
                    </label>
                    <div className="mt-1">
                      <input
                        {...bookingForm.register("name")}
                        type="text"
                        name="name"
                        id="name"
                        required
                        className="block w-full border-gray-300 rounded-sm shadow-sm dark:bg-black dark:text-white dark:border-gray-900 focus:ring-black focus:border-brand sm:text-sm"
                        placeholder="John Doe"
                      />
                    </div>
                  </div>
                  <div className="mb-4">
                    <label
                      htmlFor="email"
                      className="block text-sm font-medium text-gray-700 dark:text-white">
                      {t("email_address")}
                    </label>
                    <div className="mt-1">
                      <EmailInput
                        {...bookingForm.register("email")}
                        required
                        className="block w-full border-gray-300 rounded-sm shadow-sm dark:bg-black dark:text-white dark:border-gray-900 focus:ring-black focus:border-brand sm:text-sm"
                        placeholder="you@example.com"
                      />
                    </div>
                  </div>
                  {locations.length > 1 && (
                    <div className="mb-4">
                      <span className="block text-sm font-medium text-gray-700 dark:text-white">
                        {t("location")}
                      </span>
                      {locations.map((location, i) => (
                        <label key={i} className="block">
                          <input
                            type="radio"
                            className="w-4 h-4 ltr:mr-2 rtl:ml-2 text-black border-gray-300 location focus:ring-black"
                            {...bookingForm.register("locationType", { required: true })}
                            value={location.type}
                            defaultChecked={selectedLocation === location.type}
                          />
                          <span className="ltr:ml-2 rtl:mr-2text-sm dark:text-gray-500">
                            {locationLabels[location.type]}
                          </span>
                        </label>
                      ))}
                    </div>
                  )}
                  {selectedLocation === LocationType.Phone && (
                    <div className="mb-4">
                      <label
                        htmlFor="phone"
                        className="block text-sm font-medium text-gray-700 dark:text-white">
                        {t("phone_number")}
                      </label>
                      <div className="mt-1">
                        <PhoneInput name="phone" placeholder={t("enter_phone_number")} id="phone" required />
                      </div>
                    </div>
                  )}
                  {props.eventType.customInputs
                    .sort((a, b) => a.id - b.id)
                    .map((input) => (
                      <div className="mb-4" key={input.id}>
                        {input.type !== EventTypeCustomInputType.BOOL && (
                          <label
                            htmlFor={"custom_" + input.id}
                            className="block mb-1 text-sm font-medium text-gray-700 dark:text-white">
                            {input.label}
                          </label>
                        )}
                        {input.type === EventTypeCustomInputType.TEXTLONG && (
                          <textarea
                            {...bookingForm.register(`customInputs.${input.id}`, {
                              required: input.required,
                            })}
                            id={"custom_" + input.id}
                            rows={3}
                            className="block w-full border-gray-300 rounded-sm shadow-sm dark:bg-black dark:text-white dark:border-gray-900 focus:ring-black focus:border-brand sm:text-sm"
                            placeholder={input.placeholder}
                          />
                        )}
                        {input.type === EventTypeCustomInputType.TEXT && (
                          <input
                            type="text"
                            {...bookingForm.register(`customInputs.${input.id}`, {
                              required: input.required,
                            })}
                            id={"custom_" + input.id}
                            className="block w-full border-gray-300 rounded-sm shadow-sm dark:bg-black dark:text-white dark:border-gray-900 focus:ring-black focus:border-brand sm:text-sm"
                            placeholder={input.placeholder}
                          />
                        )}
                        {input.type === EventTypeCustomInputType.NUMBER && (
                          <input
                            type="number"
                            {...bookingForm.register(`customInputs.${input.id}`, {
                              required: input.required,
                            })}
                            id={"custom_" + input.id}
                            className="block w-full border-gray-300 rounded-sm shadow-sm dark:bg-black dark:text-white dark:border-gray-900 focus:ring-black focus:border-brand sm:text-sm"
                            placeholder=""
                          />
                        )}
                        {input.type === EventTypeCustomInputType.BOOL && (
                          <div className="flex items-center h-5">
                            <input
                              type="checkbox"
                              {...bookingForm.register(`customInputs.${input.id}`, {
                                required: input.required,
                              })}
                              id={"custom_" + input.id}
                              className="w-4 h-4 ltr:mr-2 rtl:ml-2 text-black border-gray-300 rounded focus:ring-black"
                              placeholder=""
                            />
                            <label
                              htmlFor={"custom_" + input.id}
                              className="block mb-1 text-sm font-medium text-gray-700 dark:text-white">
                              {input.label}
                            </label>
                          </div>
                        )}
                      </div>
                    ))}
                  {!props.eventType.disableGuests && (
                    <div className="mb-4">
                      {!guestToggle && (
                        <label
                          onClick={() => setGuestToggle(!guestToggle)}
                          htmlFor="guests"
                          className="block mb-1 text-sm font-medium dark:text-white hover:cursor-pointer">
                          {/*<UserAddIcon className="inline-block w-5 h-5 mr-1 -mt-1" />*/}
                          {t("additional_guests")}
                        </label>
                      )}
                      {guestToggle && (
                        <div>
                          <label
                            htmlFor="guests"
                            className="block mb-1 text-sm font-medium text-gray-700 dark:text-white">
                            {t("guests")}
                          </label>
                          <Controller
                            control={bookingForm.control}
                            name="guests"
                            render={({ field: { onChange, value } }) => (
                              <ReactMultiEmail
                                className="relative"
                                placeholder="guest@example.com"
                                emails={value}
                                onChange={onChange}
                                getLabel={(
                                  email: string,
                                  index: number,
                                  removeEmail: (index: number) => void
                                ) => {
                                  return (
                                    <div data-tag key={index}>
                                      {email}
                                      <span data-tag-handle onClick={() => removeEmail(index)}>
                                        ×
                                      </span>
                                    </div>
                                  );
                                }}
                              />
                            )}
                          />
                        </div>
                      )}
                    </div>
                  )}
                  <div className="mb-4">
                    <label
                      htmlFor="notes"
                      className="block mb-1 text-sm font-medium text-gray-700 dark:text-white">
                      {t("additional_notes")}
                    </label>
                    <textarea
                      {...bookingForm.register("notes")}
                      id="notes"
                      rows={3}
                      className="block w-full border-gray-300 rounded-sm shadow-sm dark:bg-black dark:text-white dark:border-gray-900 focus:ring-black focus:border-brand sm:text-sm"
                      placeholder={t("share_additional_notes")}
                    />
                  </div>
                  <div className="flex items-start rtl:space-x-reverse space-x-2">
                    <Button type="submit" loading={mutation.isLoading}>
                      {rescheduleUid ? t("reschedule") : t("confirm")}
                    </Button>
                    <Button color="secondary" type="button" onClick={() => router.back()}>
                      {t("cancel")}
                    </Button>
                  </div>
                </Form>
                {mutation.isError && (
                  <div className="p-4 mt-2 border-l-4 border-yellow-400 bg-yellow-50">
                    <div className="flex">
                      <div className="flex-shrink-0">
                        <ExclamationIcon className="w-5 h-5 text-yellow-400" aria-hidden="true" />
                      </div>
                      <div className="ltr:ml-3 rtl:mr-3">
                        <p className="text-sm text-yellow-700">
                          {rescheduleUid ? t("reschedule_fail") : t("booking_fail")}
                        </p>
                      </div>
                    </div>
                  </div>
                )}
              </div>
            </div>
          </div>
        )}
      </main>
    </div>
  );
};

export default BookingPage;<|MERGE_RESOLUTION|>--- conflicted
+++ resolved
@@ -153,23 +153,8 @@
     [LocationType.GoogleMeet]: "Google Meet",
     [LocationType.Zoom]: "Zoom Video",
     [LocationType.Daily]: "Daily.co Video",
-<<<<<<< HEAD
+    [LocationType.Huddle01]: "Huddle01 Video",
     [LocationType.Tandem]: "Tandem Video",
-  };
-
-  type BookingFormValues = {
-    name: string;
-    email: string;
-    notes?: string;
-    locationType?: LocationType;
-    guests?: string[];
-    phone?: string;
-    customInputs?: {
-      [key: string]: string;
-    };
-=======
-    [LocationType.Huddle01]: "Huddle01 Video",
->>>>>>> b202c7b5
   };
 
   const defaultValues = () => {
