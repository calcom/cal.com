// Get router variables
import { ChevronDownIcon, ChevronUpIcon, ClockIcon, CreditCardIcon, GlobeIcon } from "@heroicons/react/solid";
import * as Collapsible from "@radix-ui/react-collapsible";
import dayjs, { Dayjs } from "dayjs";
import customParseFormat from "dayjs/plugin/customParseFormat";
import utc from "dayjs/plugin/utc";
import { useRouter } from "next/router";
import { useEffect, useMemo, useState } from "react";
import { FormattedNumber, IntlProvider } from "react-intl";

import { asStringOrNull } from "@lib/asStringOrNull";
import { timeZone } from "@lib/clock";
import { useLocale } from "@lib/hooks/useLocale";
import useTheme from "@lib/hooks/useTheme";
import { isBrandingHidden } from "@lib/isBrandingHidden";
import { collectPageParameters, telemetryEventTypes, useTelemetry } from "@lib/telemetry";

import AvailableTimes from "@components/booking/AvailableTimes";
import DatePicker from "@components/booking/DatePicker";
import TimeOptions from "@components/booking/TimeOptions";
import { HeadSeo } from "@components/seo/head-seo";
import AvatarGroup from "@components/ui/AvatarGroup";
import PoweredByCal from "@components/ui/PoweredByCal";

import { AvailabilityPageProps } from "../../../pages/[user]/[type]";
import { AvailabilityTeamPageProps } from "../../../pages/team/[slug]/[type]";

dayjs.extend(utc);
dayjs.extend(customParseFormat);

<<<<<<< HEAD
const AvailabilityPage = ({ profile, localeProp, eventType, workingHours }: AvailabilityPageProps) => {
  const { t, locale } = useLocale({ localeProp: localeProp });
=======
type Props = AvailabilityTeamPageProps | AvailabilityPageProps;

const AvailabilityPage = ({ profile, eventType, workingHours }: Props) => {
>>>>>>> c80992aa
  const router = useRouter();
  const { rescheduleUid } = router.query;
  const { isReady } = useTheme(profile.theme);

  const selectedDate = useMemo(() => {
    const dateString = asStringOrNull(router.query.date);
    if (dateString) {
      // todo some extra validation maybe.
      const utcOffsetAsDate = dayjs(dateString.substr(11, 14), "Hmm");
      const utcOffset = parseInt(
        dateString.substr(10, 1) + (utcOffsetAsDate.hour() * 60 + utcOffsetAsDate.minute())
      );
      const date = dayjs(dateString.substr(0, 10)).utcOffset(utcOffset, true);
      return date.isValid() ? date : null;
    }
    return null;
  }, [router.query.date]);

  const [isTimeOptionsOpen, setIsTimeOptionsOpen] = useState(false);
  const [timeFormat, setTimeFormat] = useState("h:mma");
  const telemetry = useTelemetry();

  useEffect(() => {
    handleToggle24hClock(localStorage.getItem("timeOption.is24hClock") === "true");
    telemetry.withJitsu((jitsu) => jitsu.track(telemetryEventTypes.pageView, collectPageParameters()));
  }, [telemetry]);

  const changeDate = (newDate: Dayjs) => {
    telemetry.withJitsu((jitsu) => jitsu.track(telemetryEventTypes.dateSelected, collectPageParameters()));
    router.replace(
      {
        query: {
          ...router.query,
          date: newDate.format("YYYY-MM-DDZZ"),
        },
      },
      undefined,
      {
        shallow: true,
      }
    );
  };

  const handleSelectTimeZone = (selectedTimeZone: string): void => {
    if (selectedDate) {
      changeDate(selectedDate.tz(selectedTimeZone, true));
    }
    timeZone(selectedTimeZone);
    setIsTimeOptionsOpen(false);
  };

  const handleToggle24hClock = (is24hClock: boolean) => {
    setTimeFormat(is24hClock ? "HH:mm" : "h:mma");
  };

  return (
    <>
      <HeadSeo
        title={`${rescheduleUid ? t("reschedule") : ""} ${eventType.title} | ${profile.name}`}
        description={`${rescheduleUid ? t("reschedule") : ""} ${eventType.title}`}
        name={profile.name}
        avatar={profile.image}
      />
      <div>
        <main
          className={
            "mx-auto my-0 md:my-24 transition-max-width ease-in-out duration-500 " +
            (selectedDate ? "max-w-5xl" : "max-w-3xl")
          }>
          {isReady && (
            <div className="bg-white border-gray-200 rounded-sm sm:dark:border-gray-600 dark:bg-gray-900 md:border">
              {/* mobile: details */}
              <div className="block p-4 sm:p-8 md:hidden">
                <div className="flex items-center">
                  <AvatarGroup
                    items={[{ image: profile.image, alt: profile.name }].concat(
                      eventType.users
                        .filter((user) => user.name !== profile.name)
                        .map((user) => ({
                          title: user.name,
                          image: user.avatar,
                        }))
                    )}
                    size={9}
                    truncateAfter={5}
                  />
                  <div className="ml-3">
                    <p className="text-sm font-medium text-black dark:text-gray-300">{profile.name}</p>
                    <div className="flex gap-2 text-xs font-medium text-gray-600">
                      {eventType.title}
                      <div>
                        <ClockIcon className="inline-block w-4 h-4 mr-1 -mt-1" />
                        {eventType.length} {t("minutes")}
                      </div>
                      {eventType.price > 0 && (
                        <div>
                          <CreditCardIcon className="inline-block w-4 h-4 mr-1 -mt-1" />
                          <IntlProvider locale="en">
                            <FormattedNumber
                              value={eventType.price / 100.0}
                              style="currency"
                              currency={eventType.currency.toUpperCase()}
                            />
                          </IntlProvider>
                        </div>
                      )}
                    </div>
                  </div>
                </div>
                <p className="mt-3 text-gray-600 dark:text-gray-200">{eventType.description}</p>
              </div>

              <div className="px-4 sm:flex sm:py-5 sm:p-4">
                <div
                  className={
                    "hidden md:block pr-8 sm:border-r sm:dark:border-gray-800 " +
                    (selectedDate ? "sm:w-1/3" : "sm:w-1/2")
                  }>
                  <AvatarGroup
                    items={[{ image: profile.image, alt: profile.name }].concat(
                      eventType.users
                        .filter((user) => user.name !== profile.name)
                        .map((user) => ({
                          title: user.name,
                          image: user.avatar,
                        }))
                    )}
                    size={10}
                    truncateAfter={3}
                  />
                  <h2 className="font-medium text-gray-500 dark:text-gray-300 mt-3">{profile.name}</h2>
                  <h1 className="font-cal mb-4 text-3xl font-semibold text-gray-800 dark:text-white">
                    {eventType.title}
                  </h1>
                  <p className="px-2 py-1 mb-1 -ml-2 text-gray-500">
                    <ClockIcon className="inline-block w-4 h-4 mr-1 -mt-1" />
                    {eventType.length} {t("minutes")}
                  </p>
                  {eventType.price > 0 && (
                    <p className="px-2 py-1 mb-1 -ml-2 text-gray-500">
                      <CreditCardIcon className="inline-block w-4 h-4 mr-1 -mt-1" />
                      <IntlProvider locale="en">
                        <FormattedNumber
                          value={eventType.price / 100.0}
                          style="currency"
                          currency={eventType.currency.toUpperCase()}
                        />
                      </IntlProvider>
                    </p>
                  )}

                  <TimezoneDropdown />

                  <p className="mt-3 mb-8 text-gray-600 dark:text-gray-200">{eventType.description}</p>
                </div>
                <DatePicker
                  localeProp={locale}
                  date={selectedDate}
                  periodType={eventType?.periodType}
                  periodStartDate={eventType?.periodStartDate}
                  periodEndDate={eventType?.periodEndDate}
                  periodDays={eventType?.periodDays}
                  periodCountCalendarDays={eventType?.periodCountCalendarDays}
                  onDatePicked={changeDate}
                  workingHours={workingHours}
                  weekStart="Sunday"
                  eventLength={eventType.length}
                  minimumBookingNotice={eventType.minimumBookingNotice}
                />

                <div className="block mt-4 ml-1 sm:hidden">
                  <TimezoneDropdown />
                </div>

                {selectedDate && (
                  <AvailableTimes
                    localeProp={locale}
                    workingHours={workingHours}
                    timeFormat={timeFormat}
                    minimumBookingNotice={eventType.minimumBookingNotice}
                    eventTypeId={eventType.id}
                    eventLength={eventType.length}
                    date={selectedDate}
                    users={eventType.users}
                    schedulingType={eventType.schedulingType ?? null}
                  />
                )}
              </div>
            </div>
          )}
          {(!eventType.users[0] || !isBrandingHidden(eventType.users[0])) && <PoweredByCal />}
        </main>
      </div>
    </>
  );

  function TimezoneDropdown() {
    return (
      <Collapsible.Root open={isTimeOptionsOpen} onOpenChange={setIsTimeOptionsOpen}>
        <Collapsible.Trigger className="px-2 py-1 mb-1 -ml-2 text-left text-gray-500 min-w-32">
          <GlobeIcon className="inline-block w-4 h-4 mr-1 -mt-1" />
          {timeZone()}
          {isTimeOptionsOpen ? (
            <ChevronUpIcon className="inline-block w-4 h-4 ml-1 -mt-1" />
          ) : (
            <ChevronDownIcon className="inline-block w-4 h-4 ml-1 -mt-1" />
          )}
        </Collapsible.Trigger>
        <Collapsible.Content>
          <TimeOptions
            localeProp={locale}
            onSelectTimeZone={handleSelectTimeZone}
            onToggle24hClock={handleToggle24hClock}
          />
        </Collapsible.Content>
      </Collapsible.Root>
    );
  }
};

export default AvailabilityPage;<|MERGE_RESOLUTION|>--- conflicted
+++ resolved
@@ -28,17 +28,13 @@
 dayjs.extend(utc);
 dayjs.extend(customParseFormat);
 
-<<<<<<< HEAD
-const AvailabilityPage = ({ profile, localeProp, eventType, workingHours }: AvailabilityPageProps) => {
-  const { t, locale } = useLocale({ localeProp: localeProp });
-=======
 type Props = AvailabilityTeamPageProps | AvailabilityPageProps;
 
-const AvailabilityPage = ({ profile, eventType, workingHours }: Props) => {
->>>>>>> c80992aa
+const AvailabilityPage = ({ profile, eventType, workingHours, localeProp }: Props) => {
   const router = useRouter();
   const { rescheduleUid } = router.query;
   const { isReady } = useTheme(profile.theme);
+  const { t, locale } = useLocale({ localeProp })
 
   const selectedDate = useMemo(() => {
     const dateString = asStringOrNull(router.query.date);
