--- conflicted
+++ resolved
@@ -120,101 +120,40 @@
       days.push({ disabled: isDisabled(i), date: i });
     }
 
-<<<<<<< HEAD
-    // Create placeholder elements for empty days in first week
-    let weekdayOfFirst = inviteeDate.date(1).day();
-    if (weekStart === "Monday") {
-      weekdayOfFirst -= 1;
-      if (weekdayOfFirst < 0) weekdayOfFirst = 6;
-    }
-    const emptyDays = Array(weekdayOfFirst)
-      .fill(null)
-      .map((day, i) => (
-        <div key={`e-${i}`} className={"text-center w-10 h-10 rounded-full mx-auto"}>
-          {null}
-        </div>
-      ));
-
-    // Combine placeholder days with actual days
-    setCalendar([
-      ...emptyDays,
-      ...days.map((day) => (
-        <div
-          key={day}
-          style={{
-            paddingTop: "100%",
-          }}
-          className="relative w-full">
-          <button
-            onClick={() => setSelectedDate(inviteeDate.date(day))}
-            disabled={isDisabled(day)}
-            className={
-              "absolute w-full top-0 left-0 right-0 bottom-0 rounded-sm text-center mx-auto hover:border hover:border-black " +
-              (isDisabled(day)
-                ? " text-gray-400 font-light hover:border-0 cursor-default"
-                : "  text-primary-500 font-medium") +
-              (selectedDate && selectedDate.isSame(inviteeDate.date(day), "day")
-                ? " bg-black !text-white"
-                : !isDisabled(day)
-                ? " bg-gray-100 "
-                : "")
-            }>
-            {day}
-          </button>
-        </div>
-      )),
-    ]);
-  }, [selectedMonth, inviteeTimeZone, selectedDate]);
-=======
     setDays(days);
     // eslint-disable-next-line react-hooks/exhaustive-deps
   }, [selectedMonth]);
->>>>>>> d4f29464
 
   return (
     <div
       className={
         "mt-8 sm:mt-0 sm:min-w-[455px] " +
-<<<<<<< HEAD
-        (selectedDate ? "w-full sm:w-1/2 md:w-1/3 sm:border-r sm: sm:pl-4 sm:pr-6 " : "w-full sm:pl-4")
-      }>
-      <div className="flex mb-4 text-xl font-light text-gray-600">
-        <span className="w-1/2 text-gray-600 ">
-          <strong className="text-gray-900 ">{dayjs().month(selectedMonth).format("MMMM")}</strong>
-          <span className="text-gray-500"> {dayjs().month(selectedMonth).format("YYYY")}</span>
-=======
         (date
           ? "w-full sm:w-1/2 md:w-1/3 sm:border-r sm:dark:border-gray-800 sm:pl-4 sm:pr-6 "
           : "w-full sm:pl-4")
-      }>
-      <div className="flex text-gray-600 font-light text-xl mb-4">
+      }
+    >
+      <div className="flex mb-4 text-xl font-light text-gray-600">
         <span className="w-1/2 text-gray-600 dark:text-white">
           <strong className="text-gray-900 dark:text-white">{inviteeDate().format("MMMM")}</strong>
           <span className="text-gray-500"> {inviteeDate().format("YYYY")}</span>
->>>>>>> d4f29464
         </span>
         <div className="w-1/2 text-right text-gray-600 ">
           <button
             onClick={decrementMonth}
             className={
-<<<<<<< HEAD
-              "group mr-2 p-1" + (selectedMonth <= dayjs().tz(inviteeTimeZone).month() && "text-gray-400 ")
-            }
-            disabled={selectedMonth <= dayjs().tz(inviteeTimeZone).month()}>
-            <ChevronLeftIcon className="w-5 h-5 group-hover:text-black " />
-=======
               "group mr-2 p-1" + (selectedMonth <= dayjs().month() && "text-gray-400 dark:text-gray-600")
             }
-            disabled={selectedMonth <= dayjs().month()}>
-            <ChevronLeftIcon className="group-hover:text-black dark:group-hover:text-white w-5 h-5" />
->>>>>>> d4f29464
+            disabled={selectedMonth <= dayjs().month()}
+          >
+            <ChevronLeftIcon className="w-5 h-5 group-hover:text-black dark:group-hover:text-white" />
           </button>
           <button className="p-1 group" onClick={incrementMonth}>
             <ChevronRightIcon className="w-5 h-5 group-hover:text-black " />
           </button>
         </div>
       </div>
-      <div className="grid grid-cols-7 gap-4 text-center border-t border-b  sm:border-0">
+      <div className="grid grid-cols-7 gap-4 text-center border-t border-b sm:border-0">
         {["Mon", "Tue", "Wed", "Thu", "Fri", "Sat", "Sun"]
           .sort((a, b) => (weekStart.startsWith(a) ? -1 : weekStart.startsWith(b) ? 1 : 0))
           .map((weekDay) => (
@@ -230,7 +169,8 @@
             style={{
               paddingTop: "100%",
             }}
-            className="w-full relative">
+            className="relative w-full"
+          >
             {day === null ? (
               <div key={`e-${idx}`} />
             ) : (
@@ -248,7 +188,8 @@
                     : !day.disabled
                     ? " bg-gray-100 dark:bg-gray-600"
                     : ""
-                )}>
+                )}
+              >
                 {day.date}
               </button>
             )}
