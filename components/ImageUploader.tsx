--- conflicted
+++ resolved
@@ -144,11 +144,7 @@
             <div className="inline-block px-4 pt-5 pb-4 text-left align-bottom transition-all transform bg-white rounded-sm shadow-xl sm:my-8 sm:align-middle sm:max-w-md sm:w-full sm:p-6">
               <div className="mb-4 sm:flex sm:items-start">
                 <div className="mt-3 text-center sm:mt-0 sm:text-left">
-<<<<<<< HEAD
-                  <h3 className="text-lg font-bold leading-6 text-gray-900" id="modal-title">
-=======
-                  <h3 className="font-cal text-lg leading-6 font-bold text-gray-900" id="modal-title">
->>>>>>> e684824c
+                  <h3 className="text-lg font-bold leading-6 text-gray-900 font-cal" id="modal-title">
                     Upload {target}
                   </h3>
                 </div>
