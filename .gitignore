# See https://help.github.com/articles/ignoring-files/ for more about ignoring files.

# .env file
.env
!packages/prisma/.env

# dependencies
node_modules
.pnp
.pnp.js

# testing
coverage
/test-results/
**/playwright/videos
**/playwright/screenshots
**/playwright/artifacts
**/playwright/results
**/playwright/reports/*

# next.js
.next/
out/
build

# misc
.DS_Store
*.pem

# debug
npm-debug.log*
yarn-debug.log*
yarn-error.log*
.pnpm-debug.log*

# local env files
.env.local
.env.development.local
.env.test.local
.env.production.local
.env.*
!.env.example
!.env.appStore.example

# vercel
.vercel

# Webstorm
.idea

### VisualStudioCode template
.vscode/*
!.vscode/settings.json
!.vscode/tasks.json
!.vscode/launch.json
!.vscode/extensions.json
*.code-workspace

# Local History for Visual Studio Code
.history/

# Typescript
tsconfig.tsbuildinfo

# turbo
.turbo

# Prisma generated files
packages/prisma/client/*
!packages/prisma/client/index.ts
apps/api/v2/generated/prisma/*
packages/prisma/generated/prisma/*
packages/prisma/zod/**/*.ts
packages/prisma/enums

# Builds
dist

# Linting
lint-results

#Storybook
apps/storybook/build-storybook.log

# Snaplet
.snaplet/snapshots
.snaplet/structure.d.ts

# Submodules
.gitmodules
apps/website
apps/console
apps/auth

# Yarn Modern
.pnp.*
.yarn/*
!.yarn/patches
!.yarn/plugins
!.yarn/releases
!.yarn/sdks
!.yarn/versions
i18n.cache
<<<<<<< HEAD

# AI Assistant
.github/copilot-instructions.md

# locally kept custom files
/.local
=======
packages/**/.yarn/ci-cache/

# AI
.claude
>>>>>>> 0c160de4
<|MERGE_RESOLUTION|>--- conflicted
+++ resolved
@@ -101,16 +101,13 @@
 !.yarn/sdks
 !.yarn/versions
 i18n.cache
-<<<<<<< HEAD
 
 # AI Assistant
 .github/copilot-instructions.md
 
 # locally kept custom files
 /.local
-=======
 packages/**/.yarn/ci-cache/
 
 # AI
-.claude
->>>>>>> 0c160de4
+.claude