--- conflicted
+++ resolved
@@ -31,45 +31,6 @@
 
 export const All = () => (
   <div>
-<<<<<<< HEAD
-    <h1>Primary</h1>
-    <div className="flex space-x-2">
-      <Button aria-label="Button Text">Button Text</Button>
-      <Button disabled aria-label="Button Text">
-        Button Text
-      </Button>
-    </div>
-    <h1>Secondary</h1>
-    <div className="flex space-x-2">
-      <Button color="secondary" aria-label="Button Text">
-        Button Text
-      </Button>
-      <Button disabled color="secondary" aria-label="Button Text">
-        Button Text
-      </Button>
-      <Button size="icon" color="secondary" StartIcon={Trash2} aria-label="Button Text" />
-    </div>
-    <h1>Minimal</h1>
-    <div className="flex">
-      <Button color="minimal" aria-label="Button Text">
-        Button Text
-      </Button>
-      <Button disabled color="minimal" aria-label="Button Text">
-        Button Text
-      </Button>
-      <Button size="icon" color="minimal" StartIcon={Trash2} aria-label="Button Text" />
-    </div>
-    <h1>Destructive</h1>
-    <Button size="icon" color="destructive" StartIcon={Trash2} aria-label="Button Text" />
-    <h1>Tooltip</h1>
-    <Button
-      tooltip="Deletes EventTypes"
-      size="icon"
-      color="destructive"
-      StartIcon={Trash2}
-      aria-label="Button Text"
-    />
-=======
     <TooltipProvider>
       <h1>Primary</h1>
       <div className="flex space-x-2">
@@ -109,7 +70,6 @@
         aria-label="Button Text"
       />
     </TooltipProvider>
->>>>>>> b00402f4
   </div>
 );
 
