{
  "name": "@calcom/timeless-ui-docs",
  "version": "0.1.0",
  "private": true,
  "scripts": {
    "dev": "next dev --turbopack --port=1337",
    "build": "next build",
    "start": "next start",
    "lint": "next lint"
  },
  "dependencies": {
    "@calcom/config": "*",
    "@calcom/lib": "*",
    "@calcom/ui": "*",
<<<<<<< HEAD
    "fumadocs-core": "^15.2.1",
=======
>>>>>>> 7c7ed7b8
    "fumadocs-mdx": "^11.5.7",
    "next": "15.1.6",
    "react": "^18.0.0",
    "react-dom": "^18.0.0"
  },
  "devDependencies": {
    "@eslint/eslintrc": "^3",
    "@types/mdx": "^2.0.13",
    "@types/node": "^20",
    "@types/react": "^18",
    "@types/react-dom": "^18",
    "eslint": "^9",
    "eslint-config-next": "15.1.6",
    "postcss": "^8",
    "tailwindcss": "^3.4.1",
    "typescript": "^5"
  }
}<|MERGE_RESOLUTION|>--- conflicted
+++ resolved
@@ -12,11 +12,10 @@
     "@calcom/config": "*",
     "@calcom/lib": "*",
     "@calcom/ui": "*",
-<<<<<<< HEAD
     "fumadocs-core": "^15.2.1",
-=======
->>>>>>> 7c7ed7b8
     "fumadocs-mdx": "^11.5.7",
+    "fumadocs-typescript": "^4.0.1",
+    "fumadocs-ui": "^14.4.0",
     "next": "15.1.6",
     "react": "^18.0.0",
     "react-dom": "^18.0.0"
