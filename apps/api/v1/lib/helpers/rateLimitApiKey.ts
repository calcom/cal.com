import type { NextMiddleware } from "next-api-middleware";

import { handleAutoLock } from "@calcom/lib/autoLock";
import { checkRateLimitAndThrowError } from "@calcom/lib/checkRateLimitAndThrowError";
import { HttpError } from "@calcom/lib/http-error";

export const rateLimitApiKey: NextMiddleware = async (req, res, next) => {
  if (!req.userId) return res.status(401).json({ message: "No userId provided" });
  if (!req.query.apiKey) return res.status(401).json({ message: "No apiKey provided" });

  // TODO: Add a way to add trusted api keys
  try {
<<<<<<< HEAD
    await checkRateLimitAndThrowError({
      identifier: req.query.apiKey as string,
      rateLimitingType: "api",
      onRateLimiterResponse: (response) => {
        res.setHeader("X-RateLimit-Limit", response.limit);
        res.setHeader("X-RateLimit-Remaining", response.remaining);
        res.setHeader("X-RateLimit-Reset", response.reset);
      },
    });
  } catch (error) {
    res.status(429).json({ message: "Rate limit exceeded" });
=======
    const identifier = req.userId.toString();
    await checkRateLimitAndThrowError({
      identifier,
      rateLimitingType: "api",
      onRateLimiterResponse: async (response) => {
        res.setHeader("X-RateLimit-Limit", response.limit);
        res.setHeader("X-RateLimit-Remaining", response.remaining);
        res.setHeader("X-RateLimit-Reset", response.reset);

        try {
          const didLock = await handleAutoLock({
            identifier,
            identifierType: "userId",
            rateLimitResponse: response,
          });

          if (didLock) {
            return res.status(429).json({ message: "Too many requests" });
          }
        } catch (error) {
          if (error instanceof Error && error.message === "No user found for this API key.") {
            return res.status(401).json({ message: error.message });
          }
          throw error;
        }
      },
    });
  } catch (error) {
    if (error instanceof HttpError) {
      return res.status(error.statusCode).json({ message: error.message });
    }
    return res.status(429).json({ message: "Rate limit exceeded" });
>>>>>>> 00ee1ef4
  }

  await next();
};<|MERGE_RESOLUTION|>--- conflicted
+++ resolved
@@ -10,19 +10,6 @@
 
   // TODO: Add a way to add trusted api keys
   try {
-<<<<<<< HEAD
-    await checkRateLimitAndThrowError({
-      identifier: req.query.apiKey as string,
-      rateLimitingType: "api",
-      onRateLimiterResponse: (response) => {
-        res.setHeader("X-RateLimit-Limit", response.limit);
-        res.setHeader("X-RateLimit-Remaining", response.remaining);
-        res.setHeader("X-RateLimit-Reset", response.reset);
-      },
-    });
-  } catch (error) {
-    res.status(429).json({ message: "Rate limit exceeded" });
-=======
     const identifier = req.userId.toString();
     await checkRateLimitAndThrowError({
       identifier,
@@ -55,7 +42,6 @@
       return res.status(error.statusCode).json({ message: error.message });
     }
     return res.status(429).json({ message: "Rate limit exceeded" });
->>>>>>> 00ee1ef4
   }
 
   await next();
