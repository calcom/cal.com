import { z } from "zod";

import { _TeamModel as Team } from "@calcom/prisma/zod";

export const schemaTeamBaseBodyParams = Team.omit({ id: true, createdAt: true }).partial({
  hideBranding: true,
  metadata: true,
  pendingPayment: true,
  isOrganization: true,
  isPlatform: true,
  smsLockState: true,
  smsLockReviewedByAdmin: true,
<<<<<<< HEAD
=======
  bookingLimits: true,
  includeManagedEventsInLimits: true,
>>>>>>> 00ee1ef4
});

const schemaTeamRequiredParams = z.object({
  name: z.string().max(255),
});

export const schemaTeamBodyParams = schemaTeamBaseBodyParams.merge(schemaTeamRequiredParams).strict();

export const schemaTeamUpdateBodyParams = schemaTeamBodyParams.partial();

const schemaOwnerId = z.object({
  ownerId: z.number().optional(),
});

export const schemaTeamCreateBodyParams = schemaTeamBodyParams.merge(schemaOwnerId).strict();

export const schemaTeamReadPublic = Team.omit({});

export const schemaTeamsReadPublic = z.array(schemaTeamReadPublic);<|MERGE_RESOLUTION|>--- conflicted
+++ resolved
@@ -10,11 +10,8 @@
   isPlatform: true,
   smsLockState: true,
   smsLockReviewedByAdmin: true,
-<<<<<<< HEAD
-=======
   bookingLimits: true,
   includeManagedEventsInLimits: true,
->>>>>>> 00ee1ef4
 });
 
 const schemaTeamRequiredParams = z.object({
