import z from "zod";

import { _SelectedCalendarModel as SelectedCalendar } from "@calcom/prisma/zod";

import { schemaQueryIdAsString } from "./shared/queryIdString";
import { schemaQueryIdParseInt } from "./shared/queryIdTransformParseInt";

export const schemaSelectedCalendarBaseBodyParams = SelectedCalendar;

export const schemaSelectedCalendarPublic = SelectedCalendar.omit({}).extend({
  defaultReminder: SelectedCalendar.shape.defaultReminder.optional(),
});

<<<<<<< HEAD
export const schemaSelectedCalendarBodyParams = schemaSelectedCalendarBaseBodyParams.partial({
  userId: true,
  defaultReminder: true,
});
=======
export const schemaSelectedCalendarBodyParams = schemaSelectedCalendarBaseBodyParams
  .partial({
    userId: true,
  })
  .omit({
    // id will be set by the database
    id: true,
    // No eventTypeId support in API v1
    eventTypeId: true,
  });
>>>>>>> f411c6ed

export const schemaSelectedCalendarUpdateBodyParams = schemaSelectedCalendarBaseBodyParams
  .omit({
    // id is decided by DB
    id: true,
    // No eventTypeId support in API v1
    eventTypeId: true,
  })
  .partial();

export const selectedCalendarIdSchema = schemaQueryIdAsString.transform((v, ctx) => {
  /** We can assume the first part is the userId since it's an integer */
  const [userIdStr, ...rest] = v.id.split("_");
  /** We can assume that the remainder is both the integration type and external id combined */
  const integration_externalId = rest.join("_");
  /**
   * Since we only handle calendars here we can split by `_calendar_` and re add it later on.
   * This handle special cases like `google_calendar_c_blabla@group.calendar.google.com` and
   * `hubspot_other_calendar`.
   **/
  const [_integration, externalId] = integration_externalId.split("_calendar_");
  const userIdInt = schemaQueryIdParseInt.safeParse({ id: userIdStr });
  if (!userIdInt.success) {
    ctx.addIssue({ code: z.ZodIssueCode.custom, message: "userId is not a number" });
    return z.NEVER;
  }
  if (!_integration) {
    ctx.addIssue({ code: z.ZodIssueCode.custom, message: "Missing integration" });
    return z.NEVER;
  }
  if (!externalId) {
    ctx.addIssue({ code: z.ZodIssueCode.custom, message: "Missing externalId" });
    return z.NEVER;
  }

  return {
    userId: userIdInt.data.id,
    /** We re-add the split `_calendar` string */
    integration: `${_integration}_calendar`,
    externalId,
  };
});<|MERGE_RESOLUTION|>--- conflicted
+++ resolved
@@ -11,15 +11,10 @@
   defaultReminder: SelectedCalendar.shape.defaultReminder.optional(),
 });
 
-<<<<<<< HEAD
-export const schemaSelectedCalendarBodyParams = schemaSelectedCalendarBaseBodyParams.partial({
-  userId: true,
-  defaultReminder: true,
-});
-=======
 export const schemaSelectedCalendarBodyParams = schemaSelectedCalendarBaseBodyParams
   .partial({
     userId: true,
+    defaultReminder: true,
   })
   .omit({
     // id will be set by the database
@@ -27,7 +22,6 @@
     // No eventTypeId support in API v1
     eventTypeId: true,
   });
->>>>>>> f411c6ed
 
 export const schemaSelectedCalendarUpdateBodyParams = schemaSelectedCalendarBaseBodyParams
   .omit({
