--- conflicted
+++ resolved
@@ -3,14 +3,9 @@
 import type { Request, Response } from "express";
 import type { NextApiRequest, NextApiResponse } from "next";
 import { createMocks } from "node-mocks-http";
-<<<<<<< HEAD
-import { describe, vi, it, expect, afterEach, beforeEach } from "vitest";
-
-=======
 import { afterEach, beforeEach, describe, expect, it, vi } from "vitest";
 
 import type { ILicenseKeyService } from "@calcom/ee/common/server/LicenseKeyService";
->>>>>>> 00ee1ef4
 import LicenseKeyService from "@calcom/ee/common/server/LicenseKeyService";
 import prisma from "@calcom/prisma";
 import { MembershipRole, UserPermissionRole } from "@calcom/prisma/enums";
@@ -26,26 +21,12 @@
   vi.resetAllMocks();
 });
 
-<<<<<<< HEAD
-vi.mock("@calcom/prisma");
-vi.mock("~/lib/utils/isAdmin", () => ({
-  isAdminGuard: vi.fn(),
-}));
-
 describe("Verify API key", () => {
-  let service: LicenseKeyService;
+  let service: ILicenseKeyService;
 
   beforeEach(async () => {
     service = await LicenseKeyService.create();
 
-=======
-describe("Verify API key", () => {
-  let service: ILicenseKeyService;
-
-  beforeEach(async () => {
-    service = await LicenseKeyService.create();
-
->>>>>>> 00ee1ef4
     vi.spyOn(service, "checkLicense");
   });
 
@@ -60,10 +41,6 @@
     };
 
     vi.mocked(service.checkLicense).mockResolvedValue(false);
-<<<<<<< HEAD
-    vi.mocked(isAdminGuard).mockResolvedValue({ isAdmin: false, scope: null });
-=======
->>>>>>> 00ee1ef4
 
     const serverNext = vi.fn((next: void) => Promise.resolve(next));
 
@@ -87,10 +64,6 @@
     };
 
     vi.mocked(service.checkLicense).mockResolvedValue(true);
-<<<<<<< HEAD
-    vi.mocked(isAdminGuard).mockResolvedValue({ isAdmin: false, scope: null });
-=======
->>>>>>> 00ee1ef4
 
     const serverNext = vi.fn((next: void) => Promise.resolve(next));
 
@@ -131,10 +104,6 @@
     };
 
     vi.mocked(service.checkLicense).mockResolvedValue(true);
-<<<<<<< HEAD
-    vi.mocked(isAdminGuard).mockResolvedValue({ isAdmin: true, scope: ScopeOfAdmin.SystemWide });
-=======
->>>>>>> 00ee1ef4
 
     const serverNext = vi.fn((next: void) => Promise.resolve(next));
 
@@ -194,10 +163,6 @@
     };
 
     vi.mocked(service.checkLicense).mockResolvedValue(true);
-<<<<<<< HEAD
-    vi.mocked(isAdminGuard).mockResolvedValue({ isAdmin: true, scope: ScopeOfAdmin.OrgOwnerOrAdmin });
-=======
->>>>>>> 00ee1ef4
 
     const serverNext = vi.fn((next: void) => Promise.resolve(next));
 
