--- conflicted
+++ resolved
@@ -11,12 +11,8 @@
 import { ErrorCode } from "@calcom/lib/errorCodes";
 import { buildBooking, buildEventType, buildWebhook } from "@calcom/lib/test/builder";
 import prisma from "@calcom/prisma";
-<<<<<<< HEAD
-import type { Booking } from "@calcom/prisma";
-=======
 import type { Booking } from "@calcom/prisma/client";
 import { CreationSource } from "@calcom/prisma/enums";
->>>>>>> 00ee1ef4
 
 import handler from "../../../pages/api/bookings/_post";
 
@@ -191,7 +187,6 @@
         createdBooking = JSON.parse(res._getData());
         expect(prismaMock.booking.create).toHaveBeenCalledTimes(1);
       });
-<<<<<<< HEAD
 
       test("Reschedule created booking", async () => {
         const { req, res } = createMocks<CustomNextApiRequest, CustomNextApiResponse>({
@@ -219,34 +214,6 @@
         await handler(req, res);
         console.log({ statusCode: res._getStatusCode(), data: JSON.parse(res._getData()) });
         const rescheduledBooking = JSON.parse(res._getData()) as Booking;
-=======
-
-      test("Reschedule created booking", async () => {
-        const { req, res } = createMocks<CustomNextApiRequest, CustomNextApiResponse>({
-          method: "POST",
-          body: {
-            name: "testReschedule",
-            start: dayjs().add(2, "day").format(),
-            end: dayjs().add(3, "day").format(),
-            eventTypeId: 2,
-            email: "test@example.com",
-            location: "Cal.com Video",
-            timeZone: "America/Montevideo",
-            language: "en",
-            customInputs: [],
-            metadata: {},
-            userId: 4,
-            rescheduleUid: createdBooking.uid,
-          },
-          prisma,
-        });
-
-        prismaMock.eventType.findUniqueOrThrow.mockResolvedValue(buildEventType());
-        prismaMock.booking.findMany.mockResolvedValue([]);
-
-        await handler(req, res);
-        console.log({ statusCode: res._getStatusCode(), data: JSON.parse(res._getData()) });
-        const rescheduledBooking = JSON.parse(res._getData()) as Booking;
         expect(prismaMock.booking.create).toHaveBeenCalledTimes(1);
         expect(rescheduledBooking.fromReschedule).toEqual(createdBooking.uid);
         const previousBooking = await prisma.booking.findUnique({
@@ -280,13 +247,7 @@
         await handler(req, res);
         createdBooking = JSON.parse(res._getData());
         expect(createdBooking.creationSource).toEqual(CreationSource.API_V1);
->>>>>>> 00ee1ef4
         expect(prismaMock.booking.create).toHaveBeenCalledTimes(1);
-        expect(rescheduledBooking.fromReschedule).toEqual(createdBooking.uid);
-        const previousBooking = await prisma.booking.findUnique({
-          where: { uid: createdBooking.uid },
-        });
-        expect(previousBooking?.status).toBe("cancelled");
       });
     });
 
