import type { Request, Response } from "express";
import type { NextApiRequest, NextApiResponse } from "next";
import { createMocks } from "node-mocks-http";
import { describe, expect, it } from "vitest";

import prisma from "@calcom/prisma";

import { handler } from "../../../pages/api/bookings/_get";

type CustomNextApiRequest = NextApiRequest & Request;
type CustomNextApiResponse = NextApiResponse & Response;

const DefaultPagination = {
  take: 10,
  skip: 0,
};

describe("GET /api/bookings", async () => {
  const proUser = await prisma.user.findFirstOrThrow({ where: { email: "pro@example.com" } });
  const proUserBooking = await prisma.booking.findFirstOrThrow({ where: { userId: proUser.id } });

  it("Does not return bookings of other users when user has no permission", async () => {
    const memberUser = await prisma.user.findFirstOrThrow({ where: { email: "member2-acme@example.com" } });

    const { req } = createMocks<CustomNextApiRequest, CustomNextApiResponse>({
      method: "GET",
      query: {
        userId: proUser.id,
      },
      pagination: DefaultPagination,
    });

    req.userId = memberUser.id;

    const responseData = await handler(req);
    const groupedUsers = new Set(responseData.bookings.map((b) => b.userId));

    expect(responseData.bookings.find((b) => b.userId === memberUser.id)).toBeDefined();
    expect(groupedUsers.size).toBe(1);
    expect(groupedUsers.entries().next().value[0]).toBe(memberUser.id);
  });

  it("Returns bookings for regular user", async () => {
    const { req } = createMocks<CustomNextApiRequest, CustomNextApiResponse>({
      method: "GET",
      pagination: DefaultPagination,
    });

    req.userId = proUser.id;

    const responseData = await handler(req);
    expect(responseData.bookings.find((b) => b.id === proUserBooking.id)).toBeDefined();
    expect(responseData.bookings.find((b) => b.userId !== proUser.id)).toBeUndefined();
  });

  it("Returns bookings for specified user when accessed by system-wide admin", async () => {
    const adminUser = await prisma.user.findFirstOrThrow({ where: { email: "owner1-acme@example.com" } });
    const { req } = createMocks<CustomNextApiRequest, CustomNextApiResponse>({
      method: "GET",
      pagination: DefaultPagination,
      query: {
        userId: proUser.id,
      },
    });

    req.isSystemWideAdmin = true;
    req.userId = adminUser.id;

    const responseData = await handler(req);
    expect(responseData.bookings.find((b) => b.id === proUserBooking.id)).toBeDefined();
    expect(responseData.bookings.find((b) => b.userId !== proUser.id)).toBeUndefined();
  });

  it("Returns bookings for all users when accessed by system-wide admin", async () => {
    const adminUser = await prisma.user.findFirstOrThrow({ where: { email: "owner1-acme@example.com" } });
    const { req } = createMocks<CustomNextApiRequest, CustomNextApiResponse>({
      method: "GET",
      pagination: {
        take: 100,
        skip: 0,
      },
    });

    req.isSystemWideAdmin = true;
    req.userId = adminUser.id;

    const responseData = await handler(req);
    const groupedUsers = new Set(responseData.bookings.map((b) => b.userId));
    expect(responseData.bookings.find((b) => b.id === proUserBooking.id)).toBeDefined();
    expect(groupedUsers.size).toBeGreaterThan(2);
  });

  it("Returns bookings for org users when accessed by org admin", async () => {
    const adminUser = await prisma.user.findFirstOrThrow({ where: { email: "owner1-acme@example.com" } });
    const { req } = createMocks<CustomNextApiRequest, CustomNextApiResponse>({
      method: "GET",
      pagination: DefaultPagination,
    });

    req.userId = adminUser.id;
    req.isOrganizationOwnerOrAdmin = true;

    const responseData = await handler(req);
    const groupedUsers = new Set(responseData.bookings.map((b) => b.userId));
    expect(responseData.bookings.find((b) => b.id === proUserBooking.id)).toBeUndefined();
    expect(groupedUsers.size).toBeGreaterThanOrEqual(2);
  });

  describe("Upcoming bookings feature", () => {
    it("Returns only upcoming bookings when status=upcoming for regular user", async () => {
      const { req } = createMocks<CustomNextApiRequest, CustomNextApiResponse>({
        method: "GET",
        query: {
          status: "upcoming",
        },
        pagination: DefaultPagination,
      });

      req.userId = proUser.id;

      const responseData = await handler(req);
      responseData.bookings.forEach((booking) => {
        expect(new Date(booking.startTime).getTime()).toBeGreaterThanOrEqual(new Date().getTime());
      });
    });

    it("Returns all bookings when status not specified for regular user", async () => {
      const { req } = createMocks<CustomNextApiRequest, CustomNextApiResponse>({
        method: "GET",
        pagination: DefaultPagination,
      });

      req.userId = proUser.id;

      const responseData = await handler(req);
      expect(responseData.bookings.find((b) => b.id === proUserBooking.id)).toBeDefined();

      const { req: req2 } = createMocks<CustomNextApiRequest, CustomNextApiResponse>({
        method: "GET",
        pagination: DefaultPagination,
      });

      req2.userId = proUser.id;

      const responseData2 = await handler(req2);
      expect(responseData2.bookings.find((b) => b.id === proUserBooking.id)).toBeDefined();
    });

    it("Returns only upcoming bookings when status=upcoming for system-wide admin", async () => {
      const adminUser = await prisma.user.findFirstOrThrow({ where: { email: "owner1-acme@example.com" } });
      const { req } = createMocks<CustomNextApiRequest, CustomNextApiResponse>({
        method: "GET",
        query: {
          status: "upcoming",
        },
        pagination: {
          take: 100,
          skip: 0,
        },
      });

      req.isSystemWideAdmin = true;
      req.userId = adminUser.id;

      const responseData = await handler(req);
      responseData.bookings.forEach((booking) => {
<<<<<<< HEAD
        console.log(booking);
=======
>>>>>>> 00ee1ef4
        expect(new Date(booking.startTime).getTime()).toBeGreaterThanOrEqual(new Date().getTime());
      });
    });

    it("Returns only upcoming bookings when status=upcoming for org admin", async () => {
      const adminUser = await prisma.user.findFirstOrThrow({ where: { email: "owner1-acme@example.com" } });
      const { req } = createMocks<CustomNextApiRequest, CustomNextApiResponse>({
        method: "GET",
        query: {
          status: "upcoming",
        },
        pagination: DefaultPagination,
      });

      req.userId = adminUser.id;
      req.isOrganizationOwnerOrAdmin = true;

      const responseData = await handler(req);
      responseData.bookings.forEach((booking) => {
        expect(new Date(booking.startTime).getTime()).toBeGreaterThanOrEqual(new Date().getTime());
      });
    });
  });
<<<<<<< HEAD
=======

  describe("Expand feature to add relational data in return payload", () => {
    it("Returns only team data when expand=team is set", async () => {
      const adminUser = await prisma.user.findFirstOrThrow({ where: { email: "owner1-acme@example.com" } });
      const { req } = createMocks<CustomNextApiRequest, CustomNextApiResponse>({
        method: "GET",
        query: {
          expand: "team",
        },
        pagination: DefaultPagination,
      });

      req.userId = adminUser.id;
      req.isOrganizationOwnerOrAdmin = true;

      const responseData = await handler(req);
      console.log("bookings=>", responseData.bookings);
      responseData.bookings.forEach((booking) => {
        if (booking.id === 31) expect(booking.eventType?.team?.slug).toBe("team1");
        if (booking.id === 19) expect(booking.eventType?.team).toBe(null);
      });
    });
  });
>>>>>>> 00ee1ef4
});<|MERGE_RESOLUTION|>--- conflicted
+++ resolved
@@ -164,10 +164,6 @@
 
       const responseData = await handler(req);
       responseData.bookings.forEach((booking) => {
-<<<<<<< HEAD
-        console.log(booking);
-=======
->>>>>>> 00ee1ef4
         expect(new Date(booking.startTime).getTime()).toBeGreaterThanOrEqual(new Date().getTime());
       });
     });
@@ -191,8 +187,6 @@
       });
     });
   });
-<<<<<<< HEAD
-=======
 
   describe("Expand feature to add relational data in return payload", () => {
     it("Returns only team data when expand=team is set", async () => {
@@ -216,5 +210,4 @@
       });
     });
   });
->>>>>>> 00ee1ef4
 });