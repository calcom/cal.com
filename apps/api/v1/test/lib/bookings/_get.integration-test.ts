--- conflicted
+++ resolved
@@ -16,7 +16,6 @@
   skip: 0,
 };
 
-<<<<<<< HEAD
 describe("GET /api/bookings", () => {
   let proUser: Awaited<ReturnType<typeof prisma.user.findFirstOrThrow>>;
   let proUserBooking: Awaited<ReturnType<typeof prisma.booking.findFirstOrThrow>>;
@@ -50,32 +49,6 @@
         status: "ACCEPTED",
       },
     });
-=======
-describe("GET /api/bookings", async () => {
-  beforeAll(async () => {
-    const acmeOrg = await prisma.team.findFirst({
-      where: {
-        slug: "acme",
-        isOrganization: true,
-      },
-    });
-
-    if (acmeOrg) {
-      await prisma.organizationSettings.upsert({
-        where: {
-          organizationId: acmeOrg.id,
-        },
-        update: {
-          isAdminAPIEnabled: true,
-        },
-        create: {
-          organizationId: acmeOrg.id,
-          orgAutoAcceptEmail: "acme.com",
-          isAdminAPIEnabled: true,
-        },
-      });
-    }
->>>>>>> 908e5e05
   });
   const proUser = await prisma.user.findFirstOrThrow({ where: { email: "pro@example.com" } });
   const proUserBooking = await prisma.booking.findFirstOrThrow({ where: { userId: proUser.id } });
