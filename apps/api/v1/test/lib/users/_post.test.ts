/**
 * Unit Tests for POST /api/users
 *
 * These tests verify the API endpoint logic without touching the database.
 * All dependencies (UserCreationService) are mocked.
 */
import type { Request, Response } from "express";
import type { NextApiRequest, NextApiResponse } from "next";
import { createMocks } from "node-mocks-http";
import { describe, test, expect, vi, beforeEach } from "vitest";

import handler from "../../../pages/api/users/_post";

type CustomNextApiRequest = NextApiRequest & Request;
type CustomNextApiResponse = NextApiResponse & Response;

vi.mock("@calcom/lib/server/i18n", () => {
  return {
    getTranslation: (key: string) => {
      return () => key;
    },
  };
});

vi.mock("@calcom/features/profile/lib/checkUsername", () => ({
  checkUsername: vi.fn().mockResolvedValue({
    available: true,
    premium: false,
  }),
}));

vi.mock("@calcom/features/watchlist/operations/check-if-email-in-watchlist.controller", () => ({
  checkIfEmailIsBlockedInWatchlistController: vi.fn().mockResolvedValue(false),
}));

const mockCreate = vi.fn();
vi.mock("@calcom/features/users/repositories/UserRepository", () => ({
  UserRepository: vi.fn().mockImplementation(() => ({
    create: mockCreate,
  })),
}));

vi.mock("@calcom/lib/auth/hashPassword", () => ({
  hashPassword: vi.fn().mockResolvedValue("hashed-password"),
}));

vi.stubEnv("CALCOM_LICENSE_KEY", undefined);

describe("POST /api/users - Unit Tests", () => {
  beforeEach(() => {
    vi.clearAllMocks();
    mockCreate.mockResolvedValue({
      id: 1,
      email: "test@example.com",
      username: "test",
      locked: false,
    });
  });

  test("should throw 401 if not system-wide admin", async () => {
    const { req, res } = createMocks<CustomNextApiRequest, CustomNextApiResponse>({
      method: "POST",
      body: {
        email: "test@example.com",
        username: "test",
      },
    });
    req.isSystemWideAdmin = false;

    await handler(req, res);

    expect(res.statusCode).toBe(401);
    expect(mockCreate).not.toHaveBeenCalled();
  });

  test("should throw a 400 if no email is provided", async () => {
    const { req, res } = createMocks<CustomNextApiRequest, CustomNextApiResponse>({
      method: "POST",
      body: {
        username: "test",
      },
    });
    req.isSystemWideAdmin = true;

    await handler(req, res);

    expect(res.statusCode).toBe(400);
    expect(mockCreate).not.toHaveBeenCalled();
  });

  test("should throw a 400 if no username is provided", async () => {
    const { req, res } = createMocks<CustomNextApiRequest, CustomNextApiResponse>({
      method: "POST",
      body: {
        email: "test@example.com",
      },
    });
    req.isSystemWideAdmin = true;

    await handler(req, res);

    expect(res.statusCode).toBe(400);
    expect(mockCreate).not.toHaveBeenCalled();
  });

  test("should create user successfully", async () => {
    mockCreate.mockResolvedValue({
      id: 1,
      email: "test@example.com",
      username: "testuser123",
      locked: false,
      organizationId: null,
    });

    const { req, res } = createMocks<CustomNextApiRequest, CustomNextApiResponse>({
      method: "POST",
      body: {
        email: "test@example.com",
        username: "testuser123",
      },
    });
    req.isSystemWideAdmin = true;

    await handler(req, res);

    expect(res.statusCode).toBe(200);

    expect(mockCreate).toHaveBeenCalledWith(
      expect.objectContaining({
        email: "test@example.com",
        username: "testuser123",
        locked: false,
      })
    );

<<<<<<< HEAD
  test("should auto lock user if email is in watchlist", async () => {
    const { req, res } = createMocks<CustomNextApiRequest, CustomNextApiResponse>({
      method: "POST",
      body: {
        email: "test@example.com",
        username: "test",
      },
      prisma: prismock,
    });
    req.isSystemWideAdmin = true;

    await prismock.watchlist.create({
      data: {
        type: "EMAIL",
        value: "test@example.com",
      },
    });

    await handler(req, res);

    expect(res.statusCode).toBe(200);

    const userQuery = await prismock.user.findFirst({
      where: {
        email: "test@example.com",
      },
    });

    expect(userQuery).toEqual(
=======
    const responseData = JSON.parse(res._getData());
    expect(responseData.user).toEqual(
>>>>>>> 947b05bf
      expect.objectContaining({
        email: "test@example.com",
        username: "testuser123",
        organizationId: null,
      })
    );
  });
});<|MERGE_RESOLUTION|>--- conflicted
+++ resolved
@@ -133,40 +133,8 @@
       })
     );
 
-<<<<<<< HEAD
-  test("should auto lock user if email is in watchlist", async () => {
-    const { req, res } = createMocks<CustomNextApiRequest, CustomNextApiResponse>({
-      method: "POST",
-      body: {
-        email: "test@example.com",
-        username: "test",
-      },
-      prisma: prismock,
-    });
-    req.isSystemWideAdmin = true;
-
-    await prismock.watchlist.create({
-      data: {
-        type: "EMAIL",
-        value: "test@example.com",
-      },
-    });
-
-    await handler(req, res);
-
-    expect(res.statusCode).toBe(200);
-
-    const userQuery = await prismock.user.findFirst({
-      where: {
-        email: "test@example.com",
-      },
-    });
-
-    expect(userQuery).toEqual(
-=======
     const responseData = JSON.parse(res._getData());
     expect(responseData.user).toEqual(
->>>>>>> 947b05bf
       expect.objectContaining({
         email: "test@example.com",
         username: "testuser123",
