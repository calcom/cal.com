import prismaMock from "../../../../../../tests/libs/__mocks__/prismaMock";

import type { Request, Response } from "express";
import type { NextApiRequest, NextApiResponse } from "next";
import { createMocks } from "node-mocks-http";
import { describe, expect, test } from "vitest";

import { HttpError } from "@calcom/lib/http-error";

import handler from "../../../pages/api/selected-calendars/_post";

type CustomNextApiRequest = NextApiRequest & Request;
type CustomNextApiResponse = NextApiResponse & Response;

describe("POST /api/selected-calendars", () => {
  describe("Errors", () => {
    test("Returns 403 if non-admin user tries to set userId in body", async () => {
      const { req, res } = createMocks<CustomNextApiRequest, CustomNextApiResponse>({
        method: "POST",
        body: {
          integration: "google",
          externalId: "ext123",
          userId: 444444,
        },
      });

      req.userId = 333333;

      try {
        await handler(req, res);
      } catch (e) {
        expect(e).toBeInstanceOf(HttpError);
        expect((e as HttpError).statusCode).toBe(403);
        expect((e as HttpError).message).toBe("ADMIN required for userId");
      }
    });

    test("Returns 400 if request body is invalid", async () => {
      const { req, res } = createMocks<CustomNextApiRequest, CustomNextApiResponse>({
        method: "POST",
        body: {
          integration: "google",
        },
      });

      req.userId = 333333;
      req.isSystemWideAdmin = true;

      await handler(req, res);

      expect(res.statusCode).toBe(400);
      expect(JSON.parse(res._getData()).message).toBe("invalid_type in 'externalId': Required");
    });
  });

  describe("Success", () => {
    test("Creates selected calendar if user is admin and sets bodyUserId", async () => {
      const { req, res } = createMocks<CustomNextApiRequest, CustomNextApiResponse>({
        method: "POST",
        query: {
          apiKey: "validApiKey",
        },
        body: {
          integration: "google",
          externalId: "ext123",
          userId: 444444,
        },
      });

      req.userId = 333333;
      req.isSystemWideAdmin = true;

      prismaMock.user.findFirstOrThrow.mockResolvedValue({
        id: 444444,
      } as any);

      prismaMock.selectedCalendar.create.mockResolvedValue({
        credentialId: 1,
        integration: "google",
        externalId: "ext123",
        userId: 444444,
        id: "xxx-xxx",
        eventTypeId: null,
        delegationCredentialId: null,
        domainWideDelegationCredentialId: null,
        googleChannelId: null,
        googleChannelKind: null,
        googleChannelResourceId: null,
        googleChannelResourceUri: null,
        googleChannelExpiration: null,
        error: null,
<<<<<<< HEAD
        outlookSubscriptionId: null,
        outlookSubscriptionExpiration: null,
=======
        lastErrorAt: null,
        watchAttempts: 0,
        maxAttempts: 3,
        unwatchAttempts: 0,
>>>>>>> 2a786b46
      });

      await handler(req, res);

      expect(res.statusCode).toBe(200);
      const responseData = JSON.parse(res._getData());
      expect(responseData.selected_calendar.credentialId).toBe(1);
      expect(responseData.message).toBe("Selected Calendar created successfully");
    });

    test("Creates selected calendar if user is non-admin and does not set bodyUserId", async () => {
      const { req, res } = createMocks<CustomNextApiRequest, CustomNextApiResponse>({
        method: "POST",
        query: {
          apiKey: "validApiKey",
        },
        body: {
          integration: "google",
          externalId: "ext123",
        },
      });

      req.userId = 333333;

      prismaMock.selectedCalendar.create.mockResolvedValue({
        id: "xxx-xxx",
        credentialId: 1,
        integration: "google",
        externalId: "ext123",
        userId: 333333,
        googleChannelId: null,
        googleChannelKind: null,
        googleChannelResourceId: null,
        googleChannelResourceUri: null,
        googleChannelExpiration: null,
        delegationCredentialId: null,
        domainWideDelegationCredentialId: null,
        eventTypeId: null,
        error: null,
<<<<<<< HEAD
        outlookSubscriptionId: null,
        outlookSubscriptionExpiration: null,
=======
        lastErrorAt: null,
        watchAttempts: 0,
        maxAttempts: 3,
        unwatchAttempts: 0,
>>>>>>> 2a786b46
      });

      await handler(req, res);

      expect(res.statusCode).toBe(200);
      const responseData = JSON.parse(res._getData());
      expect(responseData.selected_calendar.credentialId).toBe(1);
      expect(responseData.message).toBe("Selected Calendar created successfully");
    });
  });
});<|MERGE_RESOLUTION|>--- conflicted
+++ resolved
@@ -89,15 +89,12 @@
         googleChannelResourceUri: null,
         googleChannelExpiration: null,
         error: null,
-<<<<<<< HEAD
-        outlookSubscriptionId: null,
-        outlookSubscriptionExpiration: null,
-=======
         lastErrorAt: null,
         watchAttempts: 0,
         maxAttempts: 3,
         unwatchAttempts: 0,
->>>>>>> 2a786b46
+        outlookSubscriptionId: null,
+        outlookSubscriptionExpiration: null,
       });
 
       await handler(req, res);
@@ -137,15 +134,12 @@
         domainWideDelegationCredentialId: null,
         eventTypeId: null,
         error: null,
-<<<<<<< HEAD
-        outlookSubscriptionId: null,
-        outlookSubscriptionExpiration: null,
-=======
         lastErrorAt: null,
         watchAttempts: 0,
         maxAttempts: 3,
         unwatchAttempts: 0,
->>>>>>> 2a786b46
+        outlookSubscriptionId: null,
+        outlookSubscriptionExpiration: null,
       });
 
       await handler(req, res);
