--- conflicted
+++ resolved
@@ -80,9 +80,7 @@
         integration: "google",
         externalId: "ext123",
         userId: 444444,
-<<<<<<< HEAD
         defaultReminder: 30,
-=======
         id: "xxx-xxx",
         eventTypeId: null,
         domainWideDelegationCredentialId: null,
@@ -92,7 +90,6 @@
         googleChannelResourceUri: null,
         googleChannelExpiration: null,
         error: null,
->>>>>>> f411c6ed
       });
 
       await handler(req, res);
@@ -123,9 +120,7 @@
         integration: "google",
         externalId: "ext123",
         userId: 333333,
-<<<<<<< HEAD
         defaultReminder: 30,
-=======
         googleChannelId: null,
         googleChannelKind: null,
         googleChannelResourceId: null,
@@ -134,7 +129,6 @@
         domainWideDelegationCredentialId: null,
         eventTypeId: null,
         error: null,
->>>>>>> f411c6ed
       });
 
       await handler(req, res);
