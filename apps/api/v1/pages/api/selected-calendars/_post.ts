import type { Prisma } from "@prisma/client";
import type { NextApiRequest } from "next";

import { HttpError } from "@calcom/lib/http-error";
<<<<<<< HEAD
import { defaultResponder } from "@calcom/lib/server";
import { BookingReferenceRepository } from "@calcom/lib/server/repository/bookingReference";
=======
import { defaultResponder } from "@calcom/lib/server/defaultResponder";
>>>>>>> ce7ff1c4
import { SelectedCalendarRepository } from "@calcom/lib/server/repository/selectedCalendar";
import prisma from "@calcom/prisma";

import {
  schemaSelectedCalendarBodyParams,
  schemaSelectedCalendarPublic,
} from "~/lib/validations/selected-calendar";

/**
 * @swagger
 * /selected-calendars:
 *   post:
 *     summary: Creates a new selected calendar
 *     parameters:
 *      - in: query
 *        name: apiKey
 *        schema:
 *          type: string
 *        required: true
 *        description: Your API Key
 *     requestBody:
 *       description: Create a new selected calendar
 *       required: true
 *       content:
 *         application/json:
 *           schema:
 *             type: object
 *             required:
 *               - integration
 *               - externalId
 *             properties:
 *               integration:
 *                 type: string
 *                 description: The integration name
 *               externalId:
 *                 type: string
 *                 description: The external ID of the integration
 *     tags:
 *     - selected-calendars
 *     responses:
 *       201:
 *         description: OK, selected calendar created
 *       400:
 *        description: Bad request. SelectedCalendar body is invalid.
 *       401:
 *        description: Authorization information is missing or invalid.
 */
async function postHandler(req: NextApiRequest) {
  const { userId, isSystemWideAdmin } = req;
  const { userId: bodyUserId, ...body } = schemaSelectedCalendarBodyParams.parse(req.body);
  const args: {
    data: Prisma.SelectedCalendarUncheckedCreateInput;
  } = {
    data: { ...body, userId },
  };

  if (!isSystemWideAdmin && bodyUserId)
    throw new HttpError({ statusCode: 403, message: `ADMIN required for userId` });

  if (isSystemWideAdmin && bodyUserId) {
    const where: Prisma.UserWhereInput = { id: bodyUserId };
    await prisma.user.findFirstOrThrow({ where });
    args.data.userId = bodyUserId;
  }

  const data = await SelectedCalendarRepository.create(args.data);

  data.credentialId && (await BookingReferenceRepository.reconnectWithNewCredential(data.credentialId));

  return {
    selected_calendar: schemaSelectedCalendarPublic.parse(data),
    message: "Selected Calendar created successfully",
  };
}

export default defaultResponder(postHandler);<|MERGE_RESOLUTION|>--- conflicted
+++ resolved
@@ -2,12 +2,7 @@
 import type { NextApiRequest } from "next";
 
 import { HttpError } from "@calcom/lib/http-error";
-<<<<<<< HEAD
-import { defaultResponder } from "@calcom/lib/server";
-import { BookingReferenceRepository } from "@calcom/lib/server/repository/bookingReference";
-=======
 import { defaultResponder } from "@calcom/lib/server/defaultResponder";
->>>>>>> ce7ff1c4
 import { SelectedCalendarRepository } from "@calcom/lib/server/repository/selectedCalendar";
 import prisma from "@calcom/prisma";
 
@@ -75,8 +70,6 @@
 
   const data = await SelectedCalendarRepository.create(args.data);
 
-  data.credentialId && (await BookingReferenceRepository.reconnectWithNewCredential(data.credentialId));
-
   return {
     selected_calendar: schemaSelectedCalendarPublic.parse(data),
     message: "Selected Calendar created successfully",
