--- conflicted
+++ resolved
@@ -3,15 +3,10 @@
 import {
   getRecordingsOfCalVideoByRoomName,
   getDownloadLinkOfCalVideoByRecordingId,
-<<<<<<< HEAD
-} from "@calcom/lib/videoClient";
-import { prisma } from "@calcom/prisma";
-=======
 } from "@calcom/app-store/videoClient";
 import { HttpError } from "@calcom/lib/http-error";
 import { defaultResponder } from "@calcom/lib/server/defaultResponder";
-import prisma from "@calcom/prisma";
->>>>>>> 76332a75
+import { prisma } from "@calcom/prisma";
 import type { RecordingItemSchema } from "@calcom/prisma/zod-utils";
 import type { PartialReference } from "@calcom/types/EventManager";
 
