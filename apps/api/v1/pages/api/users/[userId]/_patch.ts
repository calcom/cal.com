--- conflicted
+++ resolved
@@ -1,13 +1,8 @@
 import type { NextApiRequest } from "next";
 
 import { HttpError } from "@calcom/lib/http-error";
-<<<<<<< HEAD
-import { defaultResponder } from "@calcom/lib/server";
-import { uploadAvatar } from "@calcom/lib/server/avatar";
-=======
 import { uploadAvatar } from "@calcom/lib/server/avatar";
 import { defaultResponder } from "@calcom/lib/server/defaultResponder";
->>>>>>> 00ee1ef4
 import prisma from "@calcom/prisma";
 import type { Prisma } from "@calcom/prisma/client";
 
