--- conflicted
+++ resolved
@@ -41,15 +41,8 @@
   /** If not ADMIN then we check if the actual user belongs to team and matches the required role */
   if (!isSystemWideAdmin) args.where = { ...args.where, members: { some: { userId, role } } };
   const team = await prisma.team.findFirst(args);
-<<<<<<< HEAD
-  if (!team)
-    throw new HttpError({
-      statusCode: 401,
-      message: `Unauthorized: user doesn't have access to team with necessary role`,
-    });
-=======
+
   if (!team) throw new HttpError({ statusCode: 401, message: `Unauthorized: OWNER or ADMIN role required` });
->>>>>>> ef0ba48f
   return team;
 }
 
