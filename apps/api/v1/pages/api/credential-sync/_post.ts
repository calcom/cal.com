--- conflicted
+++ resolved
@@ -5,12 +5,7 @@
 import { appStoreMetadata } from "@calcom/app-store/appStoreMetaData";
 import { symmetricDecrypt } from "@calcom/lib/crypto";
 import { HttpError } from "@calcom/lib/http-error";
-<<<<<<< HEAD
-import { defaultResponder } from "@calcom/lib/server";
-import { BookingReferenceRepository } from "@calcom/lib/server/repository/bookingReference";
-=======
 import { defaultResponder } from "@calcom/lib/server/defaultResponder";
->>>>>>> ce7ff1c4
 import prisma from "@calcom/prisma";
 import { credentialForCalendarServiceSelect } from "@calcom/prisma/selects/credential";
 
@@ -144,8 +139,6 @@
     }
   }
 
-  await BookingReferenceRepository.reconnectWithNewCredential(credential.id);
-
   return { credential: { id: credential.id, type: credential.type } };
 }
 
