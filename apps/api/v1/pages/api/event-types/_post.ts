--- conflicted
+++ resolved
@@ -302,11 +302,8 @@
 
   let data: Prisma.EventTypeCreateArgs["data"] = {
     ...parsedBody,
-<<<<<<< HEAD
-=======
     userId: !!parsedBody.teamId ? null : userId,
     users: !!parsedBody.teamId ? undefined : { connect: { id: userId } },
->>>>>>> f206b3d1
     bookingLimits: bookingLimits === null ? Prisma.DbNull : bookingLimits,
     durationLimits: durationLimits === null ? Prisma.DbNull : durationLimits,
   };
@@ -328,14 +325,8 @@
     await checkUserMembership(req);
   }
 
-<<<<<<< HEAD
-  //checks for owner/admin role on team have been verified above if parentId is present
-  if ((isSystemWideAdmin || parsedBody.parentId) && parsedBody.userId) {
-    data = { ...parsedBody, userId: parsedBody.userId, users: { connect: { id: parsedBody.userId } } };
-=======
   if (isSystemWideAdmin && parsedBody.userId && !parsedBody.teamId) {
     data = { ...parsedBody, users: { connect: { id: parsedBody.userId } } };
->>>>>>> f206b3d1
   }
 
   await checkTeamEventEditPermission(req, parsedBody);
