import type { NextApiRequest } from "next";

import { HttpError } from "@calcom/lib/http-error";
import prisma from "@calcom/prisma";
import { SchedulingType } from "@calcom/prisma/enums";

/**
 * Checks if a user, identified by the provided userId, has ownership (or admin rights) over
 * the team associated with the event type identified by the parentId.
 *
 * @param req - The current request
 *
 * @throws {HttpError} If the parent event type is not found,
 *                     if the parent event type doesn't belong to any team,
 *                     or if the user doesn't have ownership or admin rights to the associated team.
 */
export default async function checkParentEventOwnership(req: NextApiRequest) {
  const { userId, body } = req;
  /** These are already parsed upstream, we can assume they're good here. */
  const parentId = Number(body.parentId);
  const parentEventType = await prisma.eventType.findUnique({
<<<<<<< HEAD
    where: {
      id: parentId,
    },
    select: {
      teamId: true,
      schedulingType: true,
    },
=======
    where: { id: parentId },
    select: { teamId: true },
>>>>>>> ef0ba48f
  });

  if (!parentEventType) {
    throw new HttpError({
      statusCode: 404,
      message: "Parent event type not found.",
    });
  }

  if (!parentEventType.teamId || parentEventType.schedulingType != SchedulingType.MANAGED) {
    throw new HttpError({
      statusCode: 400,
      message: "This event type is not capable of having children",
    });
  }

  const teamMember = await prisma.membership.findFirst({
    where: {
      teamId: parentEventType.teamId,
      userId: userId,
      role: { in: ["ADMIN", "OWNER"] },
      accepted: true,
    },
  });

  if (!teamMember) {
    throw new HttpError({
      statusCode: 403,
      message: "User is not authorized to access the team to which the parent event type belongs.",
    });
  }
}<|MERGE_RESOLUTION|>--- conflicted
+++ resolved
@@ -19,7 +19,6 @@
   /** These are already parsed upstream, we can assume they're good here. */
   const parentId = Number(body.parentId);
   const parentEventType = await prisma.eventType.findUnique({
-<<<<<<< HEAD
     where: {
       id: parentId,
     },
@@ -27,10 +26,6 @@
       teamId: true,
       schedulingType: true,
     },
-=======
-    where: { id: parentId },
-    select: { teamId: true },
->>>>>>> ef0ba48f
   });
 
   if (!parentEventType) {
