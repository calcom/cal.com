{
  "openapi": "3.0.0",
  "paths": {
    "/health": {
      "get": {
        "operationId": "AppController_getHealth",
        "parameters": [],
        "responses": {
          "200": {
            "description": "",
            "content": {
              "application/json": {
                "schema": {
                  "type": "string"
                }
              }
            }
          }
        },
        "tags": [
          "Health - development only"
        ]
      }
    },
    "/v2/oauth-clients/{clientId}/users": {
      "get": {
        "operationId": "OAuthClientUsersController_getManagedUsers",
        "parameters": [
          {
            "name": "clientId",
            "required": true,
            "in": "path",
            "schema": {
              "type": "string"
            }
          },
          {
            "name": "limit",
            "required": false,
            "in": "query",
            "description": "The number of items to return",
            "example": 10,
            "schema": {
              "type": "number"
            }
          }
        ],
        "responses": {
          "200": {
            "description": "",
            "content": {
              "application/json": {
                "schema": {
                  "$ref": "#/components/schemas/GetManagedUsersOutput"
                }
              }
            }
          }
        },
        "tags": [
          "Managed users"
        ]
      },
      "post": {
        "operationId": "OAuthClientUsersController_createUser",
        "parameters": [
          {
            "name": "clientId",
            "required": true,
            "in": "path",
            "schema": {
              "type": "string"
            }
          }
        ],
        "requestBody": {
          "required": true,
          "content": {
            "application/json": {
              "schema": {
                "$ref": "#/components/schemas/CreateManagedUserInput"
              }
            }
          }
        },
        "responses": {
          "201": {
            "description": "",
            "content": {
              "application/json": {
                "schema": {
                  "$ref": "#/components/schemas/CreateManagedUserOutput"
                }
              }
            }
          }
        },
        "tags": [
          "Managed users"
        ]
      }
    },
    "/v2/oauth-clients/{clientId}/users/{userId}": {
      "get": {
        "operationId": "OAuthClientUsersController_getUserById",
        "parameters": [
          {
            "name": "clientId",
            "required": true,
            "in": "path",
            "schema": {
              "type": "string"
            }
          },
          {
            "name": "userId",
            "required": true,
            "in": "path",
            "schema": {
              "type": "number"
            }
          }
        ],
        "responses": {
          "200": {
            "description": "",
            "content": {
              "application/json": {
                "schema": {
                  "$ref": "#/components/schemas/GetManagedUserOutput"
                }
              }
            }
          }
        },
        "tags": [
          "Managed users"
        ]
      },
      "patch": {
        "operationId": "OAuthClientUsersController_updateUser",
        "parameters": [
          {
            "name": "clientId",
            "required": true,
            "in": "path",
            "schema": {
              "type": "string"
            }
          },
          {
            "name": "userId",
            "required": true,
            "in": "path",
            "schema": {
              "type": "number"
            }
          }
        ],
        "requestBody": {
          "required": true,
          "content": {
            "application/json": {
              "schema": {
                "$ref": "#/components/schemas/UpdateManagedUserInput"
              }
            }
          }
        },
        "responses": {
          "200": {
            "description": "",
            "content": {
              "application/json": {
                "schema": {
                  "$ref": "#/components/schemas/GetManagedUserOutput"
                }
              }
            }
          }
        },
        "tags": [
          "Managed users"
        ]
      },
      "delete": {
        "operationId": "OAuthClientUsersController_deleteUser",
        "parameters": [
          {
            "name": "clientId",
            "required": true,
            "in": "path",
            "schema": {
              "type": "string"
            }
          },
          {
            "name": "userId",
            "required": true,
            "in": "path",
            "schema": {
              "type": "number"
            }
          }
        ],
        "responses": {
          "200": {
            "description": "",
            "content": {
              "application/json": {
                "schema": {
                  "$ref": "#/components/schemas/GetManagedUserOutput"
                }
              }
            }
          }
        },
        "tags": [
          "Managed users"
        ]
      }
    },
    "/v2/oauth-clients/{clientId}/users/{userId}/force-refresh": {
      "post": {
        "operationId": "OAuthClientUsersController_forceRefresh",
        "parameters": [
          {
            "name": "userId",
            "required": true,
            "in": "path",
            "schema": {
              "type": "number"
            }
          },
          {
            "name": "clientId",
            "required": true,
            "in": "path",
            "schema": {
              "type": "string"
            }
          }
        ],
        "responses": {
          "200": {
            "description": "",
            "content": {
              "application/json": {
                "schema": {
                  "$ref": "#/components/schemas/KeysResponseDto"
                }
              }
            }
          }
        },
        "tags": [
          "Managed users"
        ]
      }
    },
    "/v2/oauth-clients": {
      "post": {
        "operationId": "OAuthClientsController_createOAuthClient",
        "summary": "",
        "description": "⚠️ First, this endpoint requires `Cookie: next-auth.session-token=eyJhbGciOiJ` header. Log into Cal web app using owner of organization that was created after visiting `/settings/organizations/new`, refresh swagger docs, and the cookie will be added to requests automatically to pass the NextAuthGuard.\nSecond, make sure that the logged in user has organizationId set to pass the OrganizationRolesGuard guard.",
        "parameters": [],
        "requestBody": {
          "required": true,
          "content": {
            "application/json": {
              "schema": {
                "$ref": "#/components/schemas/CreateOAuthClientInput"
              }
            }
          }
        },
        "responses": {
          "201": {
            "description": "Create an OAuth client",
            "content": {
              "application/json": {
                "schema": {
                  "$ref": "#/components/schemas/CreateOAuthClientResponseDto"
                }
              }
            }
          }
        },
        "tags": [
          "OAuth - development only"
        ]
      },
      "get": {
        "operationId": "OAuthClientsController_getOAuthClients",
        "summary": "",
        "description": "⚠️ First, this endpoint requires `Cookie: next-auth.session-token=eyJhbGciOiJ` header. Log into Cal web app using owner of organization that was created after visiting `/settings/organizations/new`, refresh swagger docs, and the cookie will be added to requests automatically to pass the NextAuthGuard.\nSecond, make sure that the logged in user has organizationId set to pass the OrganizationRolesGuard guard.",
        "parameters": [],
        "responses": {
          "200": {
            "description": "",
            "content": {
              "application/json": {
                "schema": {
                  "$ref": "#/components/schemas/GetOAuthClientsResponseDto"
                }
              }
            }
          }
        },
        "tags": [
          "OAuth - development only"
        ]
      }
    },
    "/v2/oauth-clients/{clientId}": {
      "get": {
        "operationId": "OAuthClientsController_getOAuthClientById",
        "summary": "",
        "description": "⚠️ First, this endpoint requires `Cookie: next-auth.session-token=eyJhbGciOiJ` header. Log into Cal web app using owner of organization that was created after visiting `/settings/organizations/new`, refresh swagger docs, and the cookie will be added to requests automatically to pass the NextAuthGuard.\nSecond, make sure that the logged in user has organizationId set to pass the OrganizationRolesGuard guard.",
        "parameters": [
          {
            "name": "clientId",
            "required": true,
            "in": "path",
            "schema": {
              "type": "string"
            }
          }
        ],
        "responses": {
          "200": {
            "description": "",
            "content": {
              "application/json": {
                "schema": {
                  "$ref": "#/components/schemas/GetOAuthClientResponseDto"
                }
              }
            }
          }
        },
        "tags": [
          "OAuth - development only"
        ]
      },
      "patch": {
        "operationId": "OAuthClientsController_updateOAuthClient",
        "summary": "",
        "description": "⚠️ First, this endpoint requires `Cookie: next-auth.session-token=eyJhbGciOiJ` header. Log into Cal web app using owner of organization that was created after visiting `/settings/organizations/new`, refresh swagger docs, and the cookie will be added to requests automatically to pass the NextAuthGuard.\nSecond, make sure that the logged in user has organizationId set to pass the OrganizationRolesGuard guard.",
        "parameters": [
          {
            "name": "clientId",
            "required": true,
            "in": "path",
            "schema": {
              "type": "string"
            }
          }
        ],
        "requestBody": {
          "required": true,
          "content": {
            "application/json": {
              "schema": {
                "$ref": "#/components/schemas/UpdateOAuthClientInput"
              }
            }
          }
        },
        "responses": {
          "200": {
            "description": "",
            "content": {
              "application/json": {
                "schema": {
                  "$ref": "#/components/schemas/GetOAuthClientResponseDto"
                }
              }
            }
          }
        },
        "tags": [
          "OAuth - development only"
        ]
      },
      "delete": {
        "operationId": "OAuthClientsController_deleteOAuthClient",
        "summary": "",
        "description": "⚠️ First, this endpoint requires `Cookie: next-auth.session-token=eyJhbGciOiJ` header. Log into Cal web app using owner of organization that was created after visiting `/settings/organizations/new`, refresh swagger docs, and the cookie will be added to requests automatically to pass the NextAuthGuard.\nSecond, make sure that the logged in user has organizationId set to pass the OrganizationRolesGuard guard.",
        "parameters": [
          {
            "name": "clientId",
            "required": true,
            "in": "path",
            "schema": {
              "type": "string"
            }
          }
        ],
        "responses": {
          "200": {
            "description": "",
            "content": {
              "application/json": {
                "schema": {
                  "$ref": "#/components/schemas/GetOAuthClientResponseDto"
                }
              }
            }
          }
        },
        "tags": [
          "OAuth - development only"
        ]
      }
    },
    "/v2/oauth-clients/{clientId}/managed-users": {
      "get": {
        "operationId": "OAuthClientsController_getOAuthClientManagedUsersById",
        "summary": "",
        "description": "⚠️ First, this endpoint requires `Cookie: next-auth.session-token=eyJhbGciOiJ` header. Log into Cal web app using owner of organization that was created after visiting `/settings/organizations/new`, refresh swagger docs, and the cookie will be added to requests automatically to pass the NextAuthGuard.\nSecond, make sure that the logged in user has organizationId set to pass the OrganizationRolesGuard guard.",
        "parameters": [
          {
            "name": "clientId",
            "required": true,
            "in": "path",
            "schema": {
              "type": "string"
            }
          },
          {
            "name": "limit",
            "required": false,
            "in": "query",
            "description": "The number of items to return",
            "example": 10,
            "schema": {
              "type": "number"
            }
          }
        ],
        "responses": {
          "200": {
            "description": "",
            "content": {
              "application/json": {
                "schema": {
                  "$ref": "#/components/schemas/GetManagedUsersOutput"
                }
              }
            }
          }
        },
        "tags": [
          "OAuth - development only"
        ]
      }
    },
    "/v2/oauth/{clientId}/authorize": {
      "post": {
        "operationId": "OAuthFlowController_authorize",
        "summary": "Authorize an OAuth client",
        "description": "Redirects the user to the specified 'redirect_uri' with an authorization code in query parameter if the client is authorized successfully. The code is then exchanged for access and refresh tokens via the `/exchange` endpoint.",
        "parameters": [
          {
            "name": "clientId",
            "required": true,
            "in": "path",
            "schema": {
              "type": "string"
            }
          }
        ],
        "requestBody": {
          "required": true,
          "content": {
            "application/json": {
              "schema": {
                "$ref": "#/components/schemas/OAuthAuthorizeInput"
              }
            }
          }
        },
        "responses": {
          "200": {
            "description": "The user is redirected to the 'redirect_uri' with an authorization code in query parameter e.g. `redirectUri?code=secretcode.`"
          },
          "400": {
            "description": "Bad request if the OAuth client is not found, if the redirect URI is invalid, or if the user has already authorized the client."
          }
        },
        "tags": [
          "OAuth - development only"
        ]
      }
    },
    "/v2/oauth/{clientId}/exchange": {
      "post": {
        "operationId": "OAuthFlowController_exchange",
        "summary": "Exchange authorization code for access tokens",
        "description": "Exchanges the authorization code received from the `/authorize` endpoint for access and refresh tokens. The authorization code should be provided in the 'Authorization' header prefixed with 'Bearer '.",
        "parameters": [
          {
            "name": "Authorization",
            "required": true,
            "in": "header",
            "schema": {
              "type": "string"
            }
          },
          {
            "name": "clientId",
            "required": true,
            "in": "path",
            "schema": {
              "type": "string"
            }
          }
        ],
        "requestBody": {
          "required": true,
          "content": {
            "application/json": {
              "schema": {
                "$ref": "#/components/schemas/ExchangeAuthorizationCodeInput"
              }
            }
          }
        },
        "responses": {
          "200": {
            "description": "Successfully exchanged authorization code for access and refresh tokens.",
            "content": {
              "application/json": {
                "schema": {
                  "$ref": "#/components/schemas/KeysResponseDto"
                }
              }
            }
          },
          "400": {
            "description": "Bad request if the authorization code is missing, invalid, or if the client ID and secret do not match."
          }
        },
        "tags": [
          "OAuth - development only"
        ]
      }
    },
    "/v2/oauth/{clientId}/refresh": {
      "post": {
        "operationId": "OAuthFlowController_refreshAccessToken",
        "parameters": [
          {
            "name": "clientId",
            "required": true,
            "in": "path",
            "schema": {
              "type": "string"
            }
          },
          {
            "name": "x-cal-secret-key",
            "required": true,
            "in": "header",
            "schema": {
              "type": "string"
            }
          }
        ],
        "requestBody": {
          "required": true,
          "content": {
            "application/json": {
              "schema": {
                "$ref": "#/components/schemas/RefreshTokenInput"
              }
            }
          }
        },
        "responses": {
          "200": {
            "description": "",
            "content": {
              "application/json": {
                "schema": {
                  "$ref": "#/components/schemas/KeysResponseDto"
                }
              }
            }
          }
        },
        "tags": [
          "OAuth - development only"
        ]
      }
    },
    "/v2/event-types": {
      "post": {
        "operationId": "EventTypesController_2024_04_15_createEventType",
        "parameters": [],
        "requestBody": {
          "required": true,
          "content": {
            "application/json": {
              "schema": {
                "$ref": "#/components/schemas/CreateEventTypeInput_2024_04_15"
              }
            }
          }
        },
        "responses": {
          "201": {
            "description": "",
            "content": {
              "application/json": {
                "schema": {
                  "$ref": "#/components/schemas/CreateEventTypeOutput"
                }
              }
            }
          }
        },
        "tags": [
          "Event types"
        ]
      },
      "get": {
        "operationId": "EventTypesController_2024_04_15_getEventTypes",
        "parameters": [],
        "responses": {
          "200": {
            "description": "",
            "content": {
              "application/json": {
                "schema": {
                  "$ref": "#/components/schemas/GetEventTypesOutput"
                }
              }
            }
          }
        },
        "tags": [
          "Event types"
        ]
      }
    },
    "/v2/event-types/{eventTypeId}": {
      "get": {
        "operationId": "EventTypesController_2024_04_15_getEventType",
        "parameters": [
          {
            "name": "eventTypeId",
            "required": true,
            "in": "path",
            "schema": {
              "type": "number"
            }
          }
        ],
        "responses": {
          "200": {
            "description": "",
            "content": {
              "application/json": {
                "schema": {
                  "$ref": "#/components/schemas/GetEventTypeOutput"
                }
              }
            }
          }
        },
        "tags": [
          "Event types"
        ]
      },
      "patch": {
        "operationId": "EventTypesController_2024_04_15_updateEventType",
        "parameters": [
          {
            "name": "eventTypeId",
            "required": true,
            "in": "path",
            "schema": {
              "type": "number"
            }
          }
        ],
        "requestBody": {
          "required": true,
          "content": {
            "application/json": {
              "schema": {
                "$ref": "#/components/schemas/UpdateEventTypeInput_2024_04_15"
              }
            }
          }
        },
        "responses": {
          "200": {
            "description": "",
            "content": {
              "application/json": {
                "schema": {
                  "$ref": "#/components/schemas/UpdateEventTypeOutput"
                }
              }
            }
          }
        },
        "tags": [
          "Event types"
        ]
      },
      "delete": {
        "operationId": "EventTypesController_2024_04_15_deleteEventType",
        "parameters": [
          {
            "name": "eventTypeId",
            "required": true,
            "in": "path",
            "schema": {
              "type": "number"
            }
          }
        ],
        "responses": {
          "200": {
            "description": "",
            "content": {
              "application/json": {
                "schema": {
                  "$ref": "#/components/schemas/DeleteEventTypeOutput"
                }
              }
            }
          }
        },
        "tags": [
          "Event types"
        ]
      }
    },
    "/v2/selected-calendars": {
      "post": {
        "operationId": "SelectedCalendarsController_addSelectedCalendar",
        "parameters": [],
        "requestBody": {
          "required": true,
          "content": {
            "application/json": {
              "schema": {
                "$ref": "#/components/schemas/SelectedCalendarsInputDto"
              }
            }
          }
        },
        "responses": {
          "201": {
            "description": "",
            "content": {
              "application/json": {
                "schema": {
                  "$ref": "#/components/schemas/SelectedCalendarOutputResponseDto"
                }
              }
            }
          }
        },
        "tags": [
          "Selected-Calendars"
        ]
      },
      "delete": {
        "operationId": "SelectedCalendarsController_removeSelectedCalendar",
        "parameters": [
          {
            "name": "integration",
            "required": true,
            "in": "query",
            "schema": {
              "type": "string"
            }
          },
          {
            "name": "externalId",
            "required": true,
            "in": "query",
            "schema": {
              "type": "string"
            }
          },
          {
            "name": "credentialId",
            "required": true,
            "in": "query",
            "schema": {
              "type": "string"
            }
          }
        ],
        "responses": {
          "200": {
            "description": "",
            "content": {
              "application/json": {
                "schema": {
                  "$ref": "#/components/schemas/SelectedCalendarOutputResponseDto"
                }
              }
            }
          }
        },
        "tags": [
          "Selected-Calendars"
        ]
      }
    },
    "/v2/event-types/{username}/{eventSlug}/public": {
      "get": {
        "operationId": "EventTypesController_2024_04_15_getPublicEventType",
        "parameters": [
          {
            "name": "username",
            "required": true,
            "in": "path",
            "schema": {
              "type": "string"
            }
          },
          {
            "name": "eventSlug",
            "required": true,
            "in": "path",
            "schema": {
              "type": "string"
            }
          },
          {
            "name": "isTeamEvent",
            "required": false,
            "in": "query",
            "schema": {
              "type": "boolean"
            }
          },
          {
            "name": "org",
            "required": false,
            "in": "query",
            "schema": {
              "nullable": true,
              "type": "string"
            }
          }
        ],
        "responses": {
          "200": {
            "description": "",
            "content": {
              "application/json": {
                "schema": {
                  "$ref": "#/components/schemas/GetEventTypePublicOutput"
                }
              }
            }
          }
        },
        "tags": [
          "Event types"
        ]
      }
    },
    "/v2/event-types/{username}/public": {
      "get": {
        "operationId": "EventTypesController_2024_04_15_getPublicEventTypes",
        "parameters": [
          {
            "name": "username",
            "required": true,
            "in": "path",
            "schema": {
              "type": "string"
            }
          }
        ],
        "responses": {
          "200": {
            "description": "",
            "content": {
              "application/json": {
                "schema": {
                  "$ref": "#/components/schemas/GetEventTypesPublicOutput"
                }
              }
            }
          }
        },
        "tags": [
          "Event types"
        ]
      }
    },
    "/v2/organizations/{orgId}/teams": {
      "get": {
        "operationId": "OrganizationsTeamsController_getAllTeams",
        "summary": "Get all the teams of an organization.",
        "parameters": [
          {
            "name": "orgId",
            "required": true,
            "in": "path",
            "schema": {
              "type": "number"
            }
          },
          {
            "name": "take",
            "required": false,
            "in": "query",
            "description": "The number of items to return",
            "example": 10,
            "schema": {
              "type": "number"
            }
          },
          {
            "name": "skip",
            "required": false,
            "in": "query",
            "description": "The number of items to skip",
            "example": 0,
            "schema": {
              "type": "number"
            }
          }
        ],
        "responses": {
          "200": {
            "description": "",
            "content": {
              "application/json": {
                "schema": {
                  "$ref": "#/components/schemas/OrgTeamsOutputResponseDto"
                }
              }
            }
          }
        },
        "tags": [
          "Organizations Teams"
        ]
      },
      "post": {
        "operationId": "OrganizationsTeamsController_createTeam",
        "summary": "Create a team for an organization.",
        "parameters": [
          {
            "name": "orgId",
            "required": true,
            "in": "path",
            "schema": {
              "type": "number"
            }
          },
          {
            "name": "x-cal-client-id",
            "required": true,
            "in": "header",
            "schema": {
              "type": "string"
            }
          }
        ],
        "requestBody": {
          "required": true,
          "content": {
            "application/json": {
              "schema": {
                "$ref": "#/components/schemas/CreateOrgTeamDto"
              }
            }
          }
        },
        "responses": {
          "201": {
            "description": "",
            "content": {
              "application/json": {
                "schema": {
                  "$ref": "#/components/schemas/OrgTeamOutputResponseDto"
                }
              }
            }
          }
        },
        "tags": [
          "Organizations Teams"
        ]
      }
    },
    "/v2/organizations/{orgId}/teams/me": {
      "get": {
        "operationId": "OrganizationsTeamsController_getMyTeams",
        "summary": "Get the organization's teams user is a member of",
        "parameters": [
          {
            "name": "orgId",
            "required": true,
            "in": "path",
            "schema": {
              "type": "number"
            }
          },
          {
            "name": "take",
            "required": false,
            "in": "query",
            "description": "The number of items to return",
            "example": 10,
            "schema": {
              "type": "number"
            }
          },
          {
            "name": "skip",
            "required": false,
            "in": "query",
            "description": "The number of items to skip",
            "example": 0,
            "schema": {
              "type": "number"
            }
          }
        ],
        "responses": {
          "200": {
            "description": "",
            "content": {
              "application/json": {
                "schema": {
                  "$ref": "#/components/schemas/OrgMeTeamsOutputResponseDto"
                }
              }
            }
          }
        },
        "tags": [
          "Organizations Teams"
        ]
      }
    },
    "/v2/organizations/{orgId}/teams/{teamId}": {
      "get": {
        "operationId": "OrganizationsTeamsController_getTeam",
        "summary": "Get a team of the organization by ID.",
        "parameters": [],
        "responses": {
          "200": {
            "description": "",
            "content": {
              "application/json": {
                "schema": {
                  "$ref": "#/components/schemas/OrgTeamOutputResponseDto"
                }
              }
            }
          }
        },
        "tags": [
          "Organizations Teams"
        ]
      },
      "delete": {
        "operationId": "OrganizationsTeamsController_deleteTeam",
        "summary": "Delete a team of the organization by ID.",
        "parameters": [
          {
            "name": "orgId",
            "required": true,
            "in": "path",
            "schema": {
              "type": "number"
            }
          },
          {
            "name": "teamId",
            "required": true,
            "in": "path",
            "schema": {
              "type": "number"
            }
          }
        ],
        "responses": {
          "200": {
            "description": "",
            "content": {
              "application/json": {
                "schema": {
                  "$ref": "#/components/schemas/OrgTeamOutputResponseDto"
                }
              }
            }
          }
        },
        "tags": [
          "Organizations Teams"
        ]
      },
      "patch": {
        "operationId": "OrganizationsTeamsController_updateTeam",
        "summary": "Update a team of the organization by ID.",
        "parameters": [
          {
            "name": "orgId",
            "required": true,
            "in": "path",
            "schema": {
              "type": "number"
            }
          },
          {
            "name": "teamId",
            "required": true,
            "in": "path",
            "schema": {
              "type": "number"
            }
          }
        ],
        "requestBody": {
          "required": true,
          "content": {
            "application/json": {
              "schema": {
                "$ref": "#/components/schemas/UpdateOrgTeamDto"
              }
            }
          }
        },
        "responses": {
          "200": {
            "description": "",
            "content": {
              "application/json": {
                "schema": {
                  "$ref": "#/components/schemas/OrgTeamOutputResponseDto"
                }
              }
            }
          }
        },
        "tags": [
          "Organizations Teams"
        ]
      }
    },
    "/v2/organizations/{orgId}/schedules": {
      "get": {
        "operationId": "OrganizationsSchedulesController_getOrganizationSchedules",
        "parameters": [
          {
            "name": "orgId",
            "required": true,
            "in": "path",
            "schema": {
              "type": "number"
            }
          },
          {
            "name": "take",
            "required": false,
            "in": "query",
            "description": "The number of items to return",
            "example": 10,
            "schema": {
              "type": "number"
            }
          },
          {
            "name": "skip",
            "required": false,
            "in": "query",
            "description": "The number of items to skip",
            "example": 0,
            "schema": {
              "type": "number"
            }
          }
        ],
        "responses": {
          "200": {
            "description": "",
            "content": {
              "application/json": {
                "schema": {
                  "$ref": "#/components/schemas/GetSchedulesOutput_2024_06_11"
                }
              }
            }
          }
        },
        "tags": [
          "Organizations Schedules"
        ]
      }
    },
    "/v2/organizations/{orgId}/users/{userId}/schedules": {
      "post": {
        "operationId": "OrganizationsSchedulesController_createUserSchedule",
        "parameters": [
          {
            "name": "userId",
            "required": true,
            "in": "path",
            "schema": {
              "type": "number"
            }
          }
        ],
        "requestBody": {
          "required": true,
          "content": {
            "application/json": {
              "schema": {
                "$ref": "#/components/schemas/CreateScheduleInput_2024_06_11"
              }
            }
          }
        },
        "responses": {
          "201": {
            "description": "",
            "content": {
              "application/json": {
                "schema": {
                  "$ref": "#/components/schemas/CreateScheduleOutput_2024_06_11"
                }
              }
            }
          }
        },
        "tags": [
          "Organizations Schedules"
        ]
      },
      "get": {
        "operationId": "OrganizationsSchedulesController_getUserSchedules",
        "parameters": [
          {
            "name": "userId",
            "required": true,
            "in": "path",
            "schema": {
              "type": "number"
            }
          }
        ],
        "responses": {
          "200": {
            "description": "",
            "content": {
              "application/json": {
                "schema": {
                  "$ref": "#/components/schemas/GetSchedulesOutput_2024_06_11"
                }
              }
            }
          }
        },
        "tags": [
          "Organizations Schedules"
        ]
      }
    },
    "/v2/organizations/{orgId}/users/{userId}/schedules/{scheduleId}": {
      "get": {
        "operationId": "OrganizationsSchedulesController_getUserSchedule",
        "parameters": [
          {
            "name": "userId",
            "required": true,
            "in": "path",
            "schema": {
              "type": "number"
            }
          },
          {
            "name": "scheduleId",
            "required": true,
            "in": "path",
            "schema": {
              "type": "number"
            }
          }
        ],
        "responses": {
          "200": {
            "description": "",
            "content": {
              "application/json": {
                "schema": {
                  "$ref": "#/components/schemas/GetScheduleOutput_2024_06_11"
                }
              }
            }
          }
        },
        "tags": [
          "Organizations Schedules"
        ]
      },
      "patch": {
        "operationId": "OrganizationsSchedulesController_updateUserSchedule",
        "parameters": [
          {
            "name": "userId",
            "required": true,
            "in": "path",
            "schema": {
              "type": "number"
            }
          },
          {
            "name": "scheduleId",
            "required": true,
            "in": "path",
            "schema": {
              "type": "number"
            }
          }
        ],
        "requestBody": {
          "required": true,
          "content": {
            "application/json": {
              "schema": {
                "$ref": "#/components/schemas/UpdateScheduleInput_2024_06_11"
              }
            }
          }
        },
        "responses": {
          "200": {
            "description": "",
            "content": {
              "application/json": {
                "schema": {
                  "$ref": "#/components/schemas/UpdateScheduleOutput_2024_06_11"
                }
              }
            }
          }
        },
        "tags": [
          "Organizations Schedules"
        ]
      },
      "delete": {
        "operationId": "OrganizationsSchedulesController_deleteUserSchedule",
        "parameters": [
          {
            "name": "userId",
            "required": true,
            "in": "path",
            "schema": {
              "type": "number"
            }
          },
          {
            "name": "scheduleId",
            "required": true,
            "in": "path",
            "schema": {
              "type": "number"
            }
          }
        ],
        "responses": {
          "200": {
            "description": "",
            "content": {
              "application/json": {
                "schema": {
                  "$ref": "#/components/schemas/DeleteScheduleOutput_2024_06_11"
                }
              }
            }
          }
        },
        "tags": [
          "Organizations Schedules"
        ]
      }
    },
    "/v2/organizations/{orgId}/users": {
      "get": {
        "operationId": "OrganizationsUsersController_getOrganizationsUsers",
        "parameters": [
          {
            "name": "orgId",
            "required": true,
            "in": "path",
            "schema": {
              "type": "number"
            }
          },
          {
            "name": "take",
            "required": false,
            "in": "query",
            "description": "The number of items to return",
            "example": 10,
            "schema": {
              "type": "number"
            }
          },
          {
            "name": "skip",
            "required": false,
            "in": "query",
            "description": "The number of items to skip",
            "example": 0,
            "schema": {
              "type": "number"
            }
          },
          {
            "name": "emails",
            "required": false,
            "in": "query",
            "description": "The email address or an array of email addresses to filter by",
            "schema": {
              "type": "array",
              "items": {
                "type": "string"
              }
            }
          }
        ],
        "responses": {
          "200": {
            "description": "",
            "content": {
              "application/json": {
                "schema": {
                  "$ref": "#/components/schemas/GetOrganizationUsersOutput"
                }
              }
            }
          }
        },
        "tags": [
          "Organizations Users"
        ]
      },
      "post": {
        "operationId": "OrganizationsUsersController_createOrganizationUser",
        "parameters": [
          {
            "name": "orgId",
            "required": true,
            "in": "path",
            "schema": {
              "type": "number"
            }
          }
        ],
        "requestBody": {
          "required": true,
          "content": {
            "application/json": {
              "schema": {
                "$ref": "#/components/schemas/CreateOrganizationUserInput"
              }
            }
          }
        },
        "responses": {
          "201": {
            "description": "",
            "content": {
              "application/json": {
                "schema": {
                  "$ref": "#/components/schemas/GetOrganizationUserOutput"
                }
              }
            }
          }
        },
        "tags": [
          "Organizations Users"
        ]
      }
    },
    "/v2/organizations/{orgId}/users/{userId}": {
      "patch": {
        "operationId": "OrganizationsUsersController_updateOrganizationUser",
        "parameters": [
          {
            "name": "orgId",
            "required": true,
            "in": "path",
            "schema": {
              "type": "number"
            }
          },
          {
            "name": "userId",
            "required": true,
            "in": "path",
            "schema": {
              "type": "number"
            }
          }
        ],
        "requestBody": {
          "required": true,
          "content": {
            "application/json": {
              "schema": {
                "$ref": "#/components/schemas/UpdateOrganizationUserInput"
              }
            }
          }
        },
        "responses": {
          "200": {
            "description": "",
            "content": {
              "application/json": {
                "schema": {
                  "$ref": "#/components/schemas/GetOrganizationUserOutput"
                }
              }
            }
          }
        },
        "tags": [
          "Organizations Users"
        ]
      },
      "delete": {
        "operationId": "OrganizationsUsersController_deleteOrganizationUser",
        "parameters": [
          {
            "name": "orgId",
            "required": true,
            "in": "path",
            "schema": {
              "type": "number"
            }
          },
          {
            "name": "userId",
            "required": true,
            "in": "path",
            "schema": {
              "type": "number"
            }
          }
        ],
        "responses": {
          "200": {
            "description": "",
            "content": {
              "application/json": {
                "schema": {
                  "$ref": "#/components/schemas/GetOrganizationUserOutput"
                }
              }
            }
          }
        },
        "tags": [
          "Organizations Users"
        ]
      }
    },
    "/v2/organizations/{orgId}/memberships": {
      "get": {
        "operationId": "OrganizationsMembershipsController_getAllMemberships",
        "parameters": [
          {
            "name": "orgId",
            "required": true,
            "in": "path",
            "schema": {
              "type": "number"
            }
          },
          {
            "name": "take",
            "required": false,
            "in": "query",
            "description": "The number of items to return",
            "example": 10,
            "schema": {
              "type": "number"
            }
          },
          {
            "name": "skip",
            "required": false,
            "in": "query",
            "description": "The number of items to skip",
            "example": 0,
            "schema": {
              "type": "number"
            }
          }
        ],
        "responses": {
          "200": {
            "description": "",
            "content": {
              "application/json": {
                "schema": {
                  "$ref": "#/components/schemas/GetAllOrgMemberships"
                }
              }
            }
          }
        },
        "tags": [
          "Organizations Memberships"
        ]
      },
      "post": {
        "operationId": "OrganizationsMembershipsController_createMembership",
        "parameters": [
          {
            "name": "orgId",
            "required": true,
            "in": "path",
            "schema": {
              "type": "number"
            }
          }
        ],
        "requestBody": {
          "required": true,
          "content": {
            "application/json": {
              "schema": {
                "$ref": "#/components/schemas/CreateOrgMembershipDto"
              }
            }
          }
        },
        "responses": {
          "201": {
            "description": "",
            "content": {
              "application/json": {
                "schema": {
                  "$ref": "#/components/schemas/CreateOrgMembershipOutput"
                }
              }
            }
          }
        },
        "tags": [
          "Organizations Memberships"
        ]
      }
    },
    "/v2/organizations/{orgId}/memberships/{membershipId}": {
      "get": {
        "operationId": "OrganizationsMembershipsController_getOrgMembership",
        "parameters": [
          {
            "name": "orgId",
            "required": true,
            "in": "path",
            "schema": {
              "type": "number"
            }
          },
          {
            "name": "membershipId",
            "required": true,
            "in": "path",
            "schema": {
              "type": "number"
            }
          }
        ],
        "responses": {
          "200": {
            "description": "",
            "content": {
              "application/json": {
                "schema": {
                  "$ref": "#/components/schemas/GetOrgMembership"
                }
              }
            }
          }
        },
        "tags": [
          "Organizations Memberships"
        ]
      },
      "delete": {
        "operationId": "OrganizationsMembershipsController_deleteMembership",
        "parameters": [
          {
            "name": "orgId",
            "required": true,
            "in": "path",
            "schema": {
              "type": "number"
            }
          },
          {
            "name": "membershipId",
            "required": true,
            "in": "path",
            "schema": {
              "type": "number"
            }
          }
        ],
        "responses": {
          "200": {
            "description": "",
            "content": {
              "application/json": {
                "schema": {
                  "$ref": "#/components/schemas/DeleteOrgMembership"
                }
              }
            }
          }
        },
        "tags": [
          "Organizations Memberships"
        ]
      },
      "patch": {
        "operationId": "OrganizationsMembershipsController_updateMembership",
        "parameters": [
          {
            "name": "orgId",
            "required": true,
            "in": "path",
            "schema": {
              "type": "number"
            }
          },
          {
            "name": "membershipId",
            "required": true,
            "in": "path",
            "schema": {
              "type": "number"
            }
          }
        ],
        "requestBody": {
          "required": true,
          "content": {
            "application/json": {
              "schema": {
                "$ref": "#/components/schemas/UpdateOrgMembershipDto"
              }
            }
          }
        },
        "responses": {
          "200": {
            "description": "",
            "content": {
              "application/json": {
                "schema": {
                  "$ref": "#/components/schemas/UpdateOrgMembership"
                }
              }
            }
          }
        },
        "tags": [
          "Organizations Memberships"
        ]
      }
    },
    "/v2/organizations/{orgId}/teams/{teamId}/event-types": {
      "post": {
        "operationId": "OrganizationsEventTypesController_createTeamEventType",
        "parameters": [
          {
            "name": "teamId",
            "required": true,
            "in": "path",
            "schema": {
              "type": "number"
            }
          },
          {
            "name": "orgId",
            "required": true,
            "in": "path",
            "schema": {
              "type": "number"
            }
          }
        ],
        "requestBody": {
          "required": true,
          "content": {
            "application/json": {
              "schema": {
                "$ref": "#/components/schemas/CreateTeamEventTypeInput_2024_06_14"
              }
            }
          }
        },
        "responses": {
          "201": {
            "description": "",
            "content": {
              "application/json": {
                "schema": {
                  "$ref": "#/components/schemas/CreateTeamEventTypeOutput"
                }
              }
            }
          }
        },
        "tags": [
          "Organizations Event Types"
        ]
      },
      "get": {
        "operationId": "OrganizationsEventTypesController_getTeamEventTypes",
        "parameters": [
          {
            "name": "teamId",
            "required": true,
            "in": "path",
            "schema": {
              "type": "number"
            }
          }
        ],
        "responses": {
          "200": {
            "description": "",
            "content": {
              "application/json": {
                "schema": {
                  "$ref": "#/components/schemas/GetTeamEventTypesOutput"
                }
              }
            }
          }
        },
        "tags": [
          "Organizations Event Types"
        ]
      }
    },
    "/v2/organizations/{orgId}/teams/{teamId}/event-types/{eventTypeId}": {
      "get": {
        "operationId": "OrganizationsEventTypesController_getTeamEventType",
        "parameters": [
          {
            "name": "teamId",
            "required": true,
            "in": "path",
            "schema": {
              "type": "number"
            }
          },
          {
            "name": "eventTypeId",
            "required": true,
            "in": "path",
            "schema": {
              "type": "number"
            }
          }
        ],
        "responses": {
          "200": {
            "description": "",
            "content": {
              "application/json": {
                "schema": {
                  "$ref": "#/components/schemas/GetTeamEventTypeOutput"
                }
              }
            }
          }
        },
        "tags": [
          "Organizations Event Types"
        ]
      },
      "patch": {
        "operationId": "OrganizationsEventTypesController_updateTeamEventType",
        "parameters": [
          {
            "name": "teamId",
            "required": true,
            "in": "path",
            "schema": {
              "type": "number"
            }
          },
          {
            "name": "eventTypeId",
            "required": true,
            "in": "path",
            "schema": {
              "type": "number"
            }
          }
        ],
        "requestBody": {
          "required": true,
          "content": {
            "application/json": {
              "schema": {
                "$ref": "#/components/schemas/UpdateTeamEventTypeInput_2024_06_14"
              }
            }
          }
        },
        "responses": {
          "200": {
            "description": "",
            "content": {
              "application/json": {
                "schema": {
                  "$ref": "#/components/schemas/UpdateTeamEventTypeOutput"
                }
              }
            }
          }
        },
        "tags": [
          "Organizations Event Types"
        ]
      },
      "delete": {
        "operationId": "OrganizationsEventTypesController_deleteTeamEventType",
        "parameters": [
          {
            "name": "teamId",
            "required": true,
            "in": "path",
            "schema": {
              "type": "number"
            }
          },
          {
            "name": "eventTypeId",
            "required": true,
            "in": "path",
            "schema": {
              "type": "number"
            }
          }
        ],
        "responses": {
          "200": {
            "description": "",
            "content": {
              "application/json": {
                "schema": {
                  "$ref": "#/components/schemas/DeleteTeamEventTypeOutput"
                }
              }
            }
          }
        },
        "tags": [
          "Organizations Event Types"
        ]
      }
    },
    "/v2/organizations/{orgId}/teams/event-types": {
      "get": {
        "operationId": "OrganizationsEventTypesController_getTeamsEventTypes",
        "parameters": [
          {
            "name": "orgId",
            "required": true,
            "in": "path",
            "schema": {
              "type": "number"
            }
          },
          {
            "name": "take",
            "required": false,
            "in": "query",
            "description": "The number of items to return",
            "example": 10,
            "schema": {
              "type": "number"
            }
          },
          {
            "name": "skip",
            "required": false,
            "in": "query",
            "description": "The number of items to skip",
            "example": 0,
            "schema": {
              "type": "number"
            }
          }
        ],
        "responses": {
          "200": {
            "description": "",
            "content": {
              "application/json": {
                "schema": {
                  "$ref": "#/components/schemas/GetTeamEventTypesOutput"
                }
              }
            }
          }
        },
        "tags": [
          "Organizations Event Types"
        ]
      }
    },
    "/v2/organizations/{orgId}/teams/{teamId}/memberships": {
      "get": {
        "operationId": "OrganizationsTeamsMembershipsController_getAllOrgTeamMemberships",
        "summary": "Get all the memberships of a team of an organization.",
        "parameters": [
          {
            "name": "orgId",
            "required": true,
            "in": "path",
            "schema": {
              "type": "number"
            }
          },
          {
            "name": "teamId",
            "required": true,
            "in": "path",
            "schema": {
              "type": "number"
            }
          },
          {
            "name": "take",
            "required": false,
            "in": "query",
            "description": "The number of items to return",
            "example": 10,
            "schema": {
              "type": "number"
            }
          },
          {
            "name": "skip",
            "required": false,
            "in": "query",
            "description": "The number of items to skip",
            "example": 0,
            "schema": {
              "type": "number"
            }
          }
        ],
        "responses": {
          "200": {
            "description": "",
            "content": {
              "application/json": {
                "schema": {
                  "$ref": "#/components/schemas/OrgTeamMembershipsOutputResponseDto"
                }
              }
            }
          }
        },
        "tags": [
          "Organizations Teams"
        ]
      },
      "post": {
        "operationId": "OrganizationsTeamsMembershipsController_createOrgTeamMembership",
        "summary": "Create a membership of an organization's team",
        "parameters": [
          {
            "name": "orgId",
            "required": true,
            "in": "path",
            "schema": {
              "type": "number"
            }
          },
          {
            "name": "teamId",
            "required": true,
            "in": "path",
            "schema": {
              "type": "number"
            }
          }
        ],
        "requestBody": {
          "required": true,
          "content": {
            "application/json": {
              "schema": {
                "$ref": "#/components/schemas/CreateOrgTeamMembershipDto"
              }
            }
          }
        },
        "responses": {
          "201": {
            "description": "",
            "content": {
              "application/json": {
                "schema": {
                  "$ref": "#/components/schemas/OrgTeamMembershipOutputResponseDto"
                }
              }
            }
          }
        },
        "tags": [
          "Organizations Teams"
        ]
      }
    },
    "/v2/organizations/{orgId}/teams/{teamId}/memberships/{membershipId}": {
      "get": {
        "operationId": "OrganizationsTeamsMembershipsController_getOrgTeamMembership",
        "summary": "Get the membership of an organization's team by ID",
        "parameters": [
          {
            "name": "orgId",
            "required": true,
            "in": "path",
            "schema": {
              "type": "number"
            }
          },
          {
            "name": "teamId",
            "required": true,
            "in": "path",
            "schema": {
              "type": "number"
            }
          },
          {
            "name": "membershipId",
            "required": true,
            "in": "path",
            "schema": {
              "type": "number"
            }
          }
        ],
        "responses": {
          "200": {
            "description": "",
            "content": {
              "application/json": {
                "schema": {
                  "$ref": "#/components/schemas/OrgTeamMembershipOutputResponseDto"
                }
              }
            }
          }
        },
        "tags": [
          "Organizations Teams"
        ]
      },
      "delete": {
        "operationId": "OrganizationsTeamsMembershipsController_deleteOrgTeamMembership",
        "summary": "Delete the membership of an organization's team by ID",
        "parameters": [
          {
            "name": "orgId",
            "required": true,
            "in": "path",
            "schema": {
              "type": "number"
            }
          },
          {
            "name": "teamId",
            "required": true,
            "in": "path",
            "schema": {
              "type": "number"
            }
          },
          {
            "name": "membershipId",
            "required": true,
            "in": "path",
            "schema": {
              "type": "number"
            }
          }
        ],
        "responses": {
          "200": {
            "description": "",
            "content": {
              "application/json": {
                "schema": {
                  "$ref": "#/components/schemas/OrgTeamMembershipOutputResponseDto"
                }
              }
            }
          }
        },
        "tags": [
          "Organizations Teams"
        ]
      },
      "patch": {
        "operationId": "OrganizationsTeamsMembershipsController_updateOrgTeamMembership",
        "summary": "Update the membership of an organization's team by ID",
        "parameters": [
          {
            "name": "orgId",
            "required": true,
            "in": "path",
            "schema": {
              "type": "number"
            }
          },
          {
            "name": "teamId",
            "required": true,
            "in": "path",
            "schema": {
              "type": "number"
            }
          },
          {
            "name": "membershipId",
            "required": true,
            "in": "path",
            "schema": {
              "type": "number"
            }
          }
        ],
        "requestBody": {
          "required": true,
          "content": {
            "application/json": {
              "schema": {
                "$ref": "#/components/schemas/UpdateOrgTeamMembershipDto"
              }
            }
          }
        },
        "responses": {
          "200": {
            "description": "",
            "content": {
              "application/json": {
                "schema": {
                  "$ref": "#/components/schemas/OrgTeamMembershipOutputResponseDto"
                }
              }
            }
          }
        },
        "tags": [
          "Organizations Teams"
        ]
      }
    },
    "/v2/organizations/{orgId}/webhooks": {
      "get": {
        "operationId": "OrganizationsWebhooksController_getAllOrganizationWebhooks",
        "parameters": [
          {
            "name": "orgId",
            "required": true,
            "in": "path",
            "schema": {
              "type": "number"
            }
          },
          {
            "name": "take",
            "required": false,
            "in": "query",
            "description": "The number of items to return",
            "example": 10,
            "schema": {
              "type": "number"
            }
          },
          {
            "name": "skip",
            "required": false,
            "in": "query",
            "description": "The number of items to skip",
            "example": 0,
            "schema": {
              "type": "number"
            }
          }
        ],
        "responses": {
          "200": {
            "description": "",
            "content": {
              "application/json": {
                "schema": {
                  "$ref": "#/components/schemas/TeamWebhooksOutputResponseDto"
                }
              }
            }
          }
        },
        "tags": [
          "Organizations Webhooks"
        ]
      },
      "post": {
        "operationId": "OrganizationsWebhooksController_createOrganizationWebhook",
        "parameters": [
          {
            "name": "orgId",
            "required": true,
            "in": "path",
            "schema": {
              "type": "number"
            }
          }
        ],
        "requestBody": {
          "required": true,
          "content": {
            "application/json": {
              "schema": {
                "$ref": "#/components/schemas/CreateWebhookInputDto"
              }
            }
          }
        },
        "responses": {
          "201": {
            "description": "",
            "content": {
              "application/json": {
                "schema": {
                  "$ref": "#/components/schemas/TeamWebhookOutputResponseDto"
                }
              }
            }
          }
        },
        "tags": [
          "Organizations Webhooks"
        ]
      }
    },
    "/v2/organizations/{orgId}/webhooks/{webhookId}": {
      "get": {
        "operationId": "OrganizationsWebhooksController_getOrganizationWebhook",
        "parameters": [
          {
            "name": "webhookId",
            "required": true,
            "in": "path",
            "schema": {
              "type": "string"
            }
          }
        ],
        "responses": {
          "200": {
            "description": "",
            "content": {
              "application/json": {
                "schema": {
                  "$ref": "#/components/schemas/TeamWebhookOutputResponseDto"
                }
              }
            }
          }
        },
        "tags": [
          "Organizations Webhooks"
        ]
      },
      "delete": {
        "operationId": "OrganizationsWebhooksController_deleteWebhook",
        "parameters": [
          {
            "name": "webhookId",
            "required": true,
            "in": "path",
            "schema": {
              "type": "string"
            }
          }
        ],
        "responses": {
          "200": {
            "description": "",
            "content": {
              "application/json": {
                "schema": {
                  "$ref": "#/components/schemas/TeamWebhookOutputResponseDto"
                }
              }
            }
          }
        },
        "tags": [
          "Organizations Webhooks"
        ]
      },
      "patch": {
        "operationId": "OrganizationsWebhooksController_updateOrgWebhook",
        "parameters": [
          {
            "name": "webhookId",
            "required": true,
            "in": "path",
            "schema": {
              "type": "string"
            }
          }
        ],
        "requestBody": {
          "required": true,
          "content": {
            "application/json": {
              "schema": {
                "$ref": "#/components/schemas/UpdateWebhookInputDto"
              }
            }
          }
        },
        "responses": {
          "200": {
            "description": "",
            "content": {
              "application/json": {
                "schema": {
                  "$ref": "#/components/schemas/TeamWebhookOutputResponseDto"
                }
              }
            }
          }
        },
        "tags": [
          "Organizations Webhooks"
        ]
      }
    },
    "/v2/schedules": {
      "post": {
        "operationId": "SchedulesController_2024_04_15_createSchedule",
        "parameters": [],
        "requestBody": {
          "required": true,
          "content": {
            "application/json": {
              "schema": {
                "$ref": "#/components/schemas/CreateScheduleInput_2024_04_15"
              }
            }
          }
        },
        "responses": {
          "201": {
            "description": "",
            "content": {
              "application/json": {
                "schema": {
                  "$ref": "#/components/schemas/CreateScheduleOutput_2024_04_15"
                }
              }
            }
          }
        },
        "tags": [
          "Schedules"
        ]
      },
      "get": {
        "operationId": "SchedulesController_2024_04_15_getSchedules",
        "parameters": [],
        "responses": {
          "200": {
            "description": "",
            "content": {
              "application/json": {
                "schema": {
                  "$ref": "#/components/schemas/GetSchedulesOutput_2024_04_15"
                }
              }
            }
          }
        },
        "tags": [
          "Schedules"
        ]
      }
    },
    "/v2/schedules/default": {
      "get": {
        "operationId": "SchedulesController_2024_04_15_getDefaultSchedule",
        "parameters": [],
        "responses": {
          "200": {
            "description": "Returns the default schedule",
            "content": {
              "application/json": {
                "schema": {
                  "$ref": "#/components/schemas/GetDefaultScheduleOutput_2024_04_15"
                }
              }
            }
          }
        },
        "tags": [
          "Schedules"
        ]
      }
    },
    "/v2/schedules/{scheduleId}": {
      "get": {
        "operationId": "SchedulesController_2024_04_15_getSchedule",
        "parameters": [
          {
            "name": "scheduleId",
            "required": true,
            "in": "path",
            "schema": {
              "type": "number"
            }
          }
        ],
        "responses": {
          "200": {
            "description": "",
            "content": {
              "application/json": {
                "schema": {
                  "$ref": "#/components/schemas/GetScheduleOutput_2024_04_15"
                }
              }
            }
          }
        },
        "tags": [
          "Schedules"
        ]
      },
      "patch": {
        "operationId": "SchedulesController_2024_04_15_updateSchedule",
        "parameters": [
          {
            "name": "scheduleId",
            "required": true,
            "in": "path",
            "schema": {
              "type": "string"
            }
          }
        ],
        "requestBody": {
          "required": true,
          "content": {
            "application/json": {
              "schema": {
                "$ref": "#/components/schemas/UpdateScheduleInput_2024_04_15"
              }
            }
          }
        },
        "responses": {
          "200": {
            "description": "",
            "content": {
              "application/json": {
                "schema": {
                  "$ref": "#/components/schemas/UpdateScheduleOutput_2024_04_15"
                }
              }
            }
          }
        },
        "tags": [
          "Schedules"
        ]
      },
      "delete": {
        "operationId": "SchedulesController_2024_04_15_deleteSchedule",
        "parameters": [
          {
            "name": "scheduleId",
            "required": true,
            "in": "path",
            "schema": {
              "type": "number"
            }
          }
        ],
        "responses": {
          "200": {
            "description": "",
            "content": {
              "application/json": {
                "schema": {
                  "$ref": "#/components/schemas/DeleteScheduleOutput_2024_04_15"
                }
              }
            }
          }
        },
        "tags": [
          "Schedules"
        ]
      }
    },
    "/v2/gcal/oauth/auth-url": {
      "get": {
        "operationId": "GcalController_redirect",
        "parameters": [
          {
            "name": "Authorization",
            "required": true,
            "in": "header",
            "schema": {
              "type": "string"
            }
          }
        ],
        "responses": {
          "200": {
            "description": "",
            "content": {
              "application/json": {
                "schema": {
                  "$ref": "#/components/schemas/GcalAuthUrlOutput"
                }
              }
            }
          }
        },
        "tags": [
          "Google Calendar"
        ]
      }
    },
    "/v2/gcal/oauth/save": {
      "get": {
        "operationId": "GcalController_save",
        "parameters": [
          {
            "name": "state",
            "required": true,
            "in": "query",
            "schema": {
              "type": "string"
            }
          },
          {
            "name": "code",
            "required": true,
            "in": "query",
            "schema": {
              "type": "string"
            }
          }
        ],
        "responses": {
          "200": {
            "description": "",
            "content": {
              "application/json": {
                "schema": {
                  "$ref": "#/components/schemas/GcalSaveRedirectOutput"
                }
              }
            }
          }
        },
        "tags": [
          "Google Calendar"
        ]
      }
    },
    "/v2/gcal/check": {
      "get": {
        "operationId": "GcalController_check",
        "parameters": [],
        "responses": {
          "200": {
            "description": "",
            "content": {
              "application/json": {
                "schema": {
                  "$ref": "#/components/schemas/GcalCheckOutput"
                }
              }
            }
          }
        },
        "tags": [
          "Google Calendar"
        ]
      }
    },
    "/v2/provider/{clientId}": {
      "get": {
        "operationId": "CalProviderController_verifyClientId",
        "parameters": [
          {
            "name": "clientId",
            "required": true,
            "in": "path",
            "schema": {
              "type": "string"
            }
          }
        ],
        "responses": {
          "200": {
            "description": "",
            "content": {
              "application/json": {
                "schema": {
                  "$ref": "#/components/schemas/ProviderVerifyClientOutput"
                }
              }
            }
          }
        },
        "tags": [
          "Cal provider"
        ]
      }
    },
    "/v2/provider/{clientId}/access-token": {
      "get": {
        "operationId": "CalProviderController_verifyAccessToken",
        "parameters": [
          {
            "name": "clientId",
            "required": true,
            "in": "path",
            "schema": {
              "type": "string"
            }
          }
        ],
        "responses": {
          "200": {
            "description": "",
            "content": {
              "application/json": {
                "schema": {
                  "$ref": "#/components/schemas/ProviderVerifyAccessTokenOutput"
                }
              }
            }
          }
        },
        "tags": [
          "Cal provider"
        ]
      }
    },
    "/v2/me": {
      "get": {
        "operationId": "MeController_getMe",
        "parameters": [],
        "responses": {
          "200": {
            "description": "",
            "content": {
              "application/json": {
                "schema": {
                  "$ref": "#/components/schemas/GetMeOutput"
                }
              }
            }
          }
        },
        "tags": [
          "Me"
        ]
      },
      "patch": {
        "operationId": "MeController_updateMe",
        "parameters": [],
        "requestBody": {
          "required": true,
          "content": {
            "application/json": {
              "schema": {
                "$ref": "#/components/schemas/UpdateManagedUserInput"
              }
            }
          }
        },
        "responses": {
          "200": {
            "description": "",
            "content": {
              "application/json": {
                "schema": {
                  "$ref": "#/components/schemas/UpdateMeOutput"
                }
              }
            }
          }
        },
        "tags": [
          "Me"
        ]
      }
    },
    "/v2/calendars/busy-times": {
      "get": {
        "operationId": "CalendarsController_getBusyTimes",
        "parameters": [],
        "responses": {
          "200": {
            "description": "",
            "content": {
              "application/json": {
                "schema": {
                  "$ref": "#/components/schemas/GetBusyTimesOutput"
                }
              }
            }
          }
        },
        "tags": [
          "Calendars"
        ]
      }
    },
    "/v2/calendars": {
      "get": {
        "operationId": "CalendarsController_getCalendars",
        "parameters": [],
        "responses": {
          "200": {
            "description": "",
            "content": {
              "application/json": {
                "schema": {
                  "$ref": "#/components/schemas/ConnectedCalendarsOutput"
                }
              }
            }
          }
        },
        "tags": [
          "Calendars"
        ]
      }
    },
    "/v2/calendars/{calendar}/connect": {
      "get": {
        "operationId": "CalendarsController_redirect",
        "parameters": [
          {
            "name": "Authorization",
            "required": true,
            "in": "header",
            "schema": {
              "type": "string"
            }
          },
          {
            "name": "calendar",
            "required": true,
            "in": "path",
            "schema": {
              "type": "string"
            }
          }
        ],
        "responses": {
          "200": {
            "description": "",
            "content": {
              "application/json": {
                "schema": {
                  "type": "object"
                }
              }
            }
          }
        },
        "tags": [
          "Calendars"
        ]
      }
    },
    "/v2/calendars/{calendar}/save": {
      "get": {
        "operationId": "CalendarsController_save",
        "parameters": [
          {
            "name": "state",
            "required": true,
            "in": "query",
            "schema": {
              "type": "string"
            }
          },
          {
            "name": "code",
            "required": true,
            "in": "query",
            "schema": {
              "type": "string"
            }
          },
          {
            "name": "calendar",
            "required": true,
            "in": "path",
            "schema": {
              "type": "string"
            }
          }
        ],
        "responses": {
          "200": {
            "description": ""
          }
        },
        "tags": [
          "Calendars"
        ]
      }
    },
    "/v2/calendars/{calendar}/credentials": {
      "post": {
        "operationId": "CalendarsController_syncCredentials",
        "parameters": [
          {
            "name": "calendar",
            "required": true,
            "in": "path",
            "schema": {
              "type": "string"
            }
          }
        ],
        "responses": {
          "201": {
            "description": ""
          }
        },
        "tags": [
          "Calendars"
        ]
      }
    },
    "/v2/calendars/{calendar}/check": {
      "get": {
        "operationId": "CalendarsController_check",
        "parameters": [
          {
            "name": "calendar",
            "required": true,
            "in": "path",
            "schema": {
              "type": "string"
            }
          }
        ],
        "responses": {
          "200": {
            "description": "",
            "content": {
              "application/json": {
                "schema": {
                  "type": "object"
                }
              }
            }
          }
        },
        "tags": [
          "Calendars"
        ]
      }
    },
    "/v2/calendars/{calendar}/disconnect": {
      "post": {
        "operationId": "CalendarsController_deleteCalendarCredentials",
        "parameters": [
          {
            "name": "calendar",
            "required": true,
            "in": "path",
            "schema": {
              "type": "string"
            }
          }
        ],
        "requestBody": {
          "required": true,
          "content": {
            "application/json": {
              "schema": {
                "$ref": "#/components/schemas/DeleteCalendarCredentialsInputBodyDto"
              }
            }
          }
        },
        "responses": {
          "200": {
            "description": "",
            "content": {
              "application/json": {
                "schema": {
                  "$ref": "#/components/schemas/DeletedCalendarCredentialsOutputResponseDto"
                }
              }
            }
          }
        },
        "tags": [
          "Calendars"
        ]
      }
    },
    "/v2/bookings": {
      "get": {
        "operationId": "BookingsController_getBookings",
        "parameters": [
          {
            "name": "cursor",
            "required": false,
            "in": "query",
            "schema": {
              "type": "number"
            }
          },
          {
            "name": "limit",
            "required": false,
            "in": "query",
            "schema": {
              "type": "number"
            }
          },
          {
            "name": "filters[status]",
            "required": true,
            "in": "query",
            "schema": {
              "enum": [
                "upcoming",
                "recurring",
                "past",
                "cancelled",
                "unconfirmed"
              ],
              "type": "string"
            }
          }
        ],
        "responses": {
          "200": {
            "description": "",
            "content": {
              "application/json": {
                "schema": {
                  "$ref": "#/components/schemas/GetBookingsOutput"
                }
              }
            }
          }
        },
        "tags": [
          "Bookings"
        ]
      },
      "post": {
        "operationId": "BookingsController_createBooking",
        "parameters": [
          {
            "name": "x-cal-client-id",
            "required": true,
            "in": "header",
            "schema": {
              "type": "string"
            }
          }
        ],
        "requestBody": {
          "required": true,
          "content": {
            "application/json": {
              "schema": {
                "$ref": "#/components/schemas/CreateBookingInput"
              }
            }
          }
        },
        "responses": {
          "201": {
            "description": "",
            "content": {
              "application/json": {
                "schema": {
                  "type": "object"
                }
              }
            }
          }
        },
        "tags": [
          "Bookings"
        ]
      }
    },
    "/v2/bookings/{bookingUid}": {
      "get": {
        "operationId": "BookingsController_getBooking",
        "parameters": [
          {
            "name": "bookingUid",
            "required": true,
            "in": "path",
            "schema": {
              "type": "string"
            }
          }
        ],
        "responses": {
          "200": {
            "description": "",
            "content": {
              "application/json": {
                "schema": {
                  "$ref": "#/components/schemas/GetBookingOutput"
                }
              }
            }
          }
        },
        "tags": [
          "Bookings"
        ]
      }
    },
    "/v2/bookings/{bookingUid}/reschedule": {
      "get": {
        "operationId": "BookingsController_getBookingForReschedule",
        "parameters": [
          {
            "name": "bookingUid",
            "required": true,
            "in": "path",
            "schema": {
              "type": "string"
            }
          }
        ],
        "responses": {
          "200": {
            "description": "",
            "content": {
              "application/json": {
                "schema": {
                  "type": "object"
                }
              }
            }
          }
        },
        "tags": [
          "Bookings"
        ]
      }
    },
    "/v2/bookings/{bookingId}/cancel": {
      "post": {
        "operationId": "BookingsController_cancelBooking",
        "parameters": [
          {
            "name": "bookingId",
            "required": true,
            "in": "path",
            "schema": {
              "type": "string"
            }
          },
          {
            "name": "x-cal-client-id",
            "required": true,
            "in": "header",
            "schema": {
              "type": "string"
            }
          }
        ],
        "requestBody": {
          "required": true,
          "content": {
            "application/json": {
              "schema": {
                "$ref": "#/components/schemas/CancelBookingInput"
              }
            }
          }
        },
        "responses": {
          "201": {
            "description": "",
            "content": {
              "application/json": {
                "schema": {
                  "type": "object"
                }
              }
            }
          }
        },
        "tags": [
          "Bookings"
        ]
      }
    },
    "/v2/bookings/{bookingUid}/mark-no-show": {
      "post": {
        "operationId": "BookingsController_markNoShow",
        "parameters": [
          {
            "name": "bookingUid",
            "required": true,
            "in": "path",
            "schema": {
              "type": "string"
            }
          }
        ],
        "requestBody": {
          "required": true,
          "content": {
            "application/json": {
              "schema": {
                "$ref": "#/components/schemas/MarkNoShowInput"
              }
            }
          }
        },
        "responses": {
          "201": {
            "description": "",
            "content": {
              "application/json": {
                "schema": {
                  "$ref": "#/components/schemas/MarkNoShowOutput"
                }
              }
            }
          }
        },
        "tags": [
          "Bookings"
        ]
      }
    },
    "/v2/bookings/recurring": {
      "post": {
        "operationId": "BookingsController_createRecurringBooking",
        "parameters": [
          {
            "name": "x-cal-client-id",
            "required": true,
            "in": "header",
            "schema": {
              "type": "string"
            }
          }
        ],
        "requestBody": {
          "required": true,
          "content": {
            "application/json": {
              "schema": {
                "type": "array",
                "items": {
                  "type": "string"
                }
              }
            }
          }
        },
        "responses": {
          "201": {
            "description": "",
            "content": {
              "application/json": {
                "schema": {
                  "type": "object"
                }
              }
            }
          }
        },
        "tags": [
          "Bookings"
        ]
      }
    },
    "/v2/bookings/instant": {
      "post": {
        "operationId": "BookingsController_createInstantBooking",
        "parameters": [
          {
            "name": "x-cal-client-id",
            "required": true,
            "in": "header",
            "schema": {
              "type": "string"
            }
          }
        ],
        "requestBody": {
          "required": true,
          "content": {
            "application/json": {
              "schema": {
                "$ref": "#/components/schemas/CreateBookingInput"
              }
            }
          }
        },
        "responses": {
          "201": {
            "description": "",
            "content": {
              "application/json": {
                "schema": {
                  "type": "object"
                }
              }
            }
          }
        },
        "tags": [
          "Bookings"
        ]
      }
    },
    "/v2/slots/reserve": {
      "post": {
        "operationId": "SlotsController_reserveSlot",
        "parameters": [],
        "requestBody": {
          "required": true,
          "content": {
            "application/json": {
              "schema": {
                "$ref": "#/components/schemas/ReserveSlotInput"
              }
            }
          }
        },
        "responses": {
          "201": {
            "description": "",
            "content": {
              "application/json": {
                "schema": {
                  "type": "object"
                }
              }
            }
          }
        },
        "tags": [
          "Slots"
        ]
      }
    },
    "/v2/slots/selected-slot": {
      "delete": {
        "operationId": "SlotsController_deleteSelectedSlot",
        "parameters": [],
        "responses": {
          "200": {
            "description": "",
            "content": {
              "application/json": {
                "schema": {
                  "type": "object"
                }
              }
            }
          }
        },
        "tags": [
          "Slots"
        ]
      }
    },
    "/v2/slots/available": {
      "get": {
        "operationId": "SlotsController_getAvailableSlots",
        "parameters": [],
        "responses": {
          "200": {
            "description": "",
            "content": {
              "application/json": {
                "schema": {
                  "type": "object"
                }
              }
            }
          }
        },
        "tags": [
          "Slots"
        ]
      }
    },
    "/v2/timezones": {
      "get": {
        "operationId": "TimezonesController_getTimeZones",
        "parameters": [],
        "responses": {
          "200": {
            "description": "",
            "content": {
              "application/json": {
                "schema": {
                  "type": "object"
                }
              }
            }
          }
        },
        "tags": [
          "Timezones"
        ]
      }
    },
    "/v2/webhooks": {
      "post": {
        "operationId": "WebhooksController_createWebhook",
        "summary": "Create a webhook",
        "parameters": [],
        "requestBody": {
          "required": true,
          "content": {
            "application/json": {
              "schema": {
                "$ref": "#/components/schemas/CreateWebhookInputDto"
              }
            }
          }
        },
        "responses": {
          "201": {
            "description": "",
            "content": {
              "application/json": {
                "schema": {
                  "$ref": "#/components/schemas/UserWebhookOutputResponseDto"
                }
              }
            }
          }
        },
        "tags": [
          "Users' Webhooks"
        ]
      },
      "get": {
        "operationId": "WebhooksController_getWebhooks",
        "summary": "Get all user webhooks paginated",
        "parameters": [
          {
            "name": "take",
            "required": false,
            "in": "query",
            "description": "The number of items to return",
            "example": 10,
            "schema": {
              "type": "number"
            }
          },
          {
            "name": "skip",
            "required": false,
            "in": "query",
            "description": "The number of items to skip",
            "example": 0,
            "schema": {
              "type": "number"
            }
          }
        ],
        "responses": {
          "200": {
            "description": "",
            "content": {
              "application/json": {
                "schema": {
                  "$ref": "#/components/schemas/UserWebhooksOutputResponseDto"
                }
              }
            }
          }
        },
        "tags": [
          "Users' Webhooks"
        ]
      }
    },
    "/v2/webhooks/{webhookId}": {
      "patch": {
        "operationId": "WebhooksController_updateWebhook",
        "summary": "Update a webhook",
        "parameters": [
          {
            "name": "webhookId",
            "required": true,
            "in": "path",
            "schema": {
              "type": "string"
            }
          }
        ],
        "requestBody": {
          "required": true,
          "content": {
            "application/json": {
              "schema": {
                "$ref": "#/components/schemas/UpdateWebhookInputDto"
              }
            }
          }
        },
        "responses": {
          "200": {
            "description": "",
            "content": {
              "application/json": {
                "schema": {
                  "$ref": "#/components/schemas/UserWebhookOutputResponseDto"
                }
              }
            }
          }
        },
        "tags": [
          "Users' Webhooks"
        ]
      },
      "get": {
        "operationId": "WebhooksController_getWebhook",
        "summary": "Get a webhook",
        "parameters": [],
        "responses": {
          "200": {
            "description": "",
            "content": {
              "application/json": {
                "schema": {
                  "$ref": "#/components/schemas/UserWebhookOutputResponseDto"
                }
              }
            }
          }
        },
        "tags": [
          "Users' Webhooks"
        ]
      },
      "delete": {
        "operationId": "WebhooksController_deleteWebhook",
        "summary": "Delete a webhook",
        "parameters": [
          {
            "name": "webhookId",
            "required": true,
            "in": "path",
            "schema": {
              "type": "string"
            }
          }
        ],
        "responses": {
          "200": {
            "description": "",
            "content": {
              "application/json": {
                "schema": {
                  "$ref": "#/components/schemas/UserWebhookOutputResponseDto"
                }
              }
            }
          }
        },
        "tags": [
          "Users' Webhooks"
        ]
      }
    },
    "/v2/event-types/{eventTypeId}/webhooks": {
      "post": {
        "operationId": "EventTypeWebhooksController_createEventTypeWebhook",
        "summary": "Create a webhook for an event-type",
        "parameters": [
          {
            "name": "eventTypeId",
            "required": true,
            "in": "path",
            "schema": {
              "type": "number"
            }
          }
        ],
        "requestBody": {
          "required": true,
          "content": {
            "application/json": {
              "schema": {
                "$ref": "#/components/schemas/CreateWebhookInputDto"
              }
            }
          }
        },
        "responses": {
          "201": {
            "description": "",
            "content": {
              "application/json": {
                "schema": {
                  "$ref": "#/components/schemas/EventTypeWebhookOutputResponseDto"
                }
              }
            }
          }
        },
        "tags": [
          "Users' EventTypes Webhooks"
        ]
      },
      "get": {
        "operationId": "EventTypeWebhooksController_getEventTypeWebhooks",
        "summary": "Get all webhooks of an event-type",
        "parameters": [
          {
            "name": "eventTypeId",
            "required": true,
            "in": "path",
            "schema": {
              "type": "number"
            }
          },
          {
            "name": "take",
            "required": false,
            "in": "query",
            "description": "The number of items to return",
            "example": 10,
            "schema": {
              "type": "number"
            }
          },
          {
            "name": "skip",
            "required": false,
            "in": "query",
            "description": "The number of items to skip",
            "example": 0,
            "schema": {
              "type": "number"
            }
          }
        ],
        "responses": {
          "200": {
            "description": "",
            "content": {
              "application/json": {
                "schema": {
                  "$ref": "#/components/schemas/EventTypeWebhooksOutputResponseDto"
                }
              }
            }
          }
        },
        "tags": [
          "Users' EventTypes Webhooks"
        ]
      },
      "delete": {
        "operationId": "EventTypeWebhooksController_deleteAllEventTypeWebhooks",
        "summary": "Delete all webhooks of an event-type",
        "parameters": [
          {
            "name": "eventTypeId",
            "required": true,
            "in": "path",
            "schema": {
              "type": "number"
            }
          }
        ],
        "responses": {
          "200": {
            "description": "",
            "content": {
              "application/json": {
                "schema": {
                  "$ref": "#/components/schemas/DeleteManyWebhooksOutputResponseDto"
                }
              }
            }
          }
        },
        "tags": [
          "Users' EventTypes Webhooks"
        ]
      }
    },
    "/v2/event-types/{eventTypeId}/webhooks/{webhookId}": {
      "patch": {
        "operationId": "EventTypeWebhooksController_updateEventTypeWebhook",
        "summary": "Update a webhook of an event-type",
        "parameters": [
          {
            "name": "webhookId",
            "required": true,
            "in": "path",
            "schema": {
              "type": "string"
            }
          }
        ],
        "requestBody": {
          "required": true,
          "content": {
            "application/json": {
              "schema": {
                "$ref": "#/components/schemas/UpdateWebhookInputDto"
              }
            }
          }
        },
        "responses": {
          "200": {
            "description": "",
            "content": {
              "application/json": {
                "schema": {
                  "$ref": "#/components/schemas/EventTypeWebhookOutputResponseDto"
                }
              }
            }
          }
        },
        "tags": [
          "Users' EventTypes Webhooks"
        ]
      },
      "get": {
        "operationId": "EventTypeWebhooksController_getEventTypeWebhook",
        "summary": "Get a webhook of an event-type",
        "parameters": [],
        "responses": {
          "200": {
            "description": "",
            "content": {
              "application/json": {
                "schema": {
                  "$ref": "#/components/schemas/EventTypeWebhookOutputResponseDto"
                }
              }
            }
          }
        },
        "tags": [
          "Users' EventTypes Webhooks"
        ]
      },
      "delete": {
        "operationId": "EventTypeWebhooksController_deleteEventTypeWebhook",
        "summary": "Delete a webhook of an event-type",
        "parameters": [],
        "responses": {
          "200": {
            "description": "",
            "content": {
              "application/json": {
                "schema": {
                  "$ref": "#/components/schemas/EventTypeWebhookOutputResponseDto"
                }
              }
            }
          }
        },
        "tags": [
          "Users' EventTypes Webhooks"
        ]
      }
    },
    "/v2/oauth-clients/{clientId}/webhooks": {
      "post": {
        "operationId": "OAuthClientWebhooksController_createOAuthClientWebhook",
        "summary": "Create a webhook for an oAuthClient",
        "parameters": [
          {
            "name": "clientId",
            "required": true,
            "in": "path",
            "schema": {
              "type": "string"
            }
          }
        ],
        "requestBody": {
          "required": true,
          "content": {
            "application/json": {
              "schema": {
                "$ref": "#/components/schemas/CreateWebhookInputDto"
              }
            }
          }
        },
        "responses": {
          "201": {
            "description": "",
            "content": {
              "application/json": {
                "schema": {
                  "$ref": "#/components/schemas/OAuthClientWebhookOutputResponseDto"
                }
              }
            }
          }
        },
        "tags": [
          "OAuthClients Webhooks"
        ]
      },
      "get": {
        "operationId": "OAuthClientWebhooksController_getOAuthClientWebhooks",
        "summary": "Get all webhooks of an oAuthClient",
        "parameters": [
          {
            "name": "clientId",
            "required": true,
            "in": "path",
            "schema": {
              "type": "string"
            }
          },
          {
            "name": "take",
            "required": false,
            "in": "query",
            "description": "The number of items to return",
            "example": 10,
            "schema": {
              "type": "number"
            }
          },
          {
            "name": "skip",
            "required": false,
            "in": "query",
            "description": "The number of items to skip",
            "example": 0,
            "schema": {
              "type": "number"
            }
          }
        ],
        "responses": {
          "200": {
            "description": "",
            "content": {
              "application/json": {
                "schema": {
                  "$ref": "#/components/schemas/OAuthClientWebhooksOutputResponseDto"
                }
              }
            }
          }
        },
        "tags": [
          "OAuthClients Webhooks"
        ]
      },
      "delete": {
        "operationId": "OAuthClientWebhooksController_deleteAllOAuthClientWebhooks",
        "summary": "Delete all webhooks of an oAuthClient",
        "parameters": [
          {
            "name": "clientId",
            "required": true,
            "in": "path",
            "schema": {
              "type": "string"
            }
          }
        ],
        "responses": {
          "200": {
            "description": "",
            "content": {
              "application/json": {
                "schema": {
                  "$ref": "#/components/schemas/DeleteManyWebhooksOutputResponseDto"
                }
              }
            }
          }
        },
        "tags": [
          "OAuthClients Webhooks"
        ]
      }
    },
    "/v2/oauth-clients/{clientId}/webhooks/{webhookId}": {
      "patch": {
        "operationId": "OAuthClientWebhooksController_updateOAuthClientWebhook",
        "summary": "Update a webhook of an oAuthClient",
        "parameters": [
          {
            "name": "webhookId",
            "required": true,
            "in": "path",
            "schema": {
              "type": "string"
            }
          }
        ],
        "requestBody": {
          "required": true,
          "content": {
            "application/json": {
              "schema": {
                "$ref": "#/components/schemas/UpdateWebhookInputDto"
              }
            }
          }
        },
        "responses": {
          "200": {
            "description": "",
            "content": {
              "application/json": {
                "schema": {
                  "$ref": "#/components/schemas/OAuthClientWebhookOutputResponseDto"
                }
              }
            }
          }
        },
        "tags": [
          "OAuthClients Webhooks"
        ]
      },
      "get": {
        "operationId": "OAuthClientWebhooksController_getOAuthClientWebhook",
        "summary": "Get a webhook of an oAuthClient",
        "parameters": [],
        "responses": {
          "200": {
            "description": "",
            "content": {
              "application/json": {
                "schema": {
                  "$ref": "#/components/schemas/OAuthClientWebhookOutputResponseDto"
                }
              }
            }
          }
        },
        "tags": [
          "OAuthClients Webhooks"
        ]
      },
      "delete": {
        "operationId": "OAuthClientWebhooksController_deleteOAuthClientWebhook",
        "summary": "Delete a webhook of an oAuthClient",
        "parameters": [],
        "responses": {
          "200": {
            "description": "",
            "content": {
              "application/json": {
                "schema": {
                  "$ref": "#/components/schemas/OAuthClientWebhookOutputResponseDto"
                }
              }
            }
          }
        },
        "tags": [
          "OAuthClients Webhooks"
        ]
      }
    },
    "/v2/destination-calendars": {
      "put": {
        "operationId": "DestinationCalendarsController_updateDestinationCalendars",
        "parameters": [],
        "requestBody": {
          "required": true,
          "content": {
            "application/json": {
              "schema": {
                "$ref": "#/components/schemas/DestinationCalendarsInputBodyDto"
              }
            }
          }
        },
        "responses": {
          "200": {
            "description": "",
            "content": {
              "application/json": {
                "schema": {
                  "$ref": "#/components/schemas/DestinationCalendarsOutputResponseDto"
                }
              }
            }
          }
        },
        "tags": [
          "Destination-Calendars",
          "Select a third party destination calendar where events will be created"
        ]
      }
    }
  },
  "info": {
    "title": "Cal.com v2 API",
    "description": "",
    "version": "1.0.0",
    "contact": {}
  },
  "tags": [],
  "servers": [],
  "components": {
    "schemas": {
      "ManagedUserOutput": {
        "type": "object",
        "properties": {
          "id": {
            "type": "number",
            "example": 1
          },
          "email": {
            "type": "string",
            "example": "alice+cluo37fwd0001khkzqqynkpj3@example.com"
          },
          "username": {
            "type": "string",
            "nullable": true,
            "example": "alice"
          },
          "timeZone": {
            "type": "string",
            "example": "America/New_York"
          },
          "weekStart": {
            "type": "string",
            "example": "Sunday"
          },
          "createdDate": {
            "type": "string",
            "example": "2024-04-01T00:00:00.000Z"
          },
          "timeFormat": {
            "type": "number",
            "nullable": true,
            "example": 12
          },
          "defaultScheduleId": {
            "type": "number",
            "nullable": true,
            "example": null
          },
          "locale": {
            "enum": [
              "ar",
              "ca",
              "de",
              "es",
              "eu",
              "he",
              "id",
              "ja",
              "lv",
              "pl",
              "ro",
              "sr",
              "th",
              "vi",
              "az",
              "cs",
              "el",
              "es-419",
              "fi",
              "hr",
              "it",
              "km",
              "nl",
              "pt",
              "ru",
              "sv",
              "tr",
              "zh-CN",
              "bg",
              "da",
              "en",
              "et",
              "fr",
              "hu",
              "iw",
              "ko",
              "no",
              "pt-BR",
              "sk",
              "ta",
              "uk",
              "zh-TW"
            ],
            "type": "string",
            "example": "en"
          }
        },
        "required": [
          "id",
          "email",
          "username",
          "timeZone",
          "weekStart",
          "createdDate",
          "timeFormat",
          "defaultScheduleId"
        ]
      },
      "GetManagedUsersOutput": {
        "type": "object",
        "properties": {
          "status": {
            "type": "string",
            "example": "success",
            "enum": [
              "success",
              "error"
            ]
          },
          "data": {
            "type": "array",
            "items": {
              "$ref": "#/components/schemas/ManagedUserOutput"
            }
          }
        },
        "required": [
          "status",
          "data"
        ]
      },
      "CreateManagedUserInput": {
        "type": "object",
        "properties": {
          "email": {
            "type": "string",
            "example": "alice@example.com"
          },
          "timeFormat": {
            "type": "number",
            "example": 12,
            "enum": [
              12,
              24
            ],
            "description": "Must be 12 or 24"
          },
          "weekStart": {
            "type": "string",
            "example": "Monday",
            "enum": [
              "Monday",
              "Tuesday",
              "Wednesday",
              "Thursday",
              "Friday",
              "Saturday",
              "Sunday"
            ]
          },
          "timeZone": {
            "type": "string",
            "example": "America/New_York"
          },
          "locale": {
            "enum": [
              "ar",
              "ca",
              "de",
              "es",
              "eu",
              "he",
              "id",
              "ja",
              "lv",
              "pl",
              "ro",
              "sr",
              "th",
              "vi",
              "az",
              "cs",
              "el",
              "es-419",
              "fi",
              "hr",
              "it",
              "km",
              "nl",
              "pt",
              "ru",
              "sv",
              "tr",
              "zh-CN",
              "bg",
              "da",
              "en",
              "et",
              "fr",
              "hu",
              "iw",
              "ko",
              "no",
              "pt-BR",
              "sk",
              "ta",
              "uk",
              "zh-TW"
            ],
            "type": "string",
            "example": "en"
          },
          "name": {
            "type": "string"
          }
        },
        "required": [
          "email"
        ]
      },
      "CreateManagedUserData": {
        "type": "object",
        "properties": {
          "user": {
            "$ref": "#/components/schemas/ManagedUserOutput"
          },
          "accessToken": {
            "type": "string"
          },
          "refreshToken": {
            "type": "string"
          },
          "accessTokenExpiresAt": {
            "type": "number"
          }
        },
        "required": [
          "user",
          "accessToken",
          "refreshToken",
          "accessTokenExpiresAt"
        ]
      },
      "CreateManagedUserOutput": {
        "type": "object",
        "properties": {
          "status": {
            "type": "string",
            "example": "success",
            "enum": [
              "success",
              "error"
            ]
          },
          "data": {
            "$ref": "#/components/schemas/CreateManagedUserData"
          }
        },
        "required": [
          "status",
          "data"
        ]
      },
      "GetManagedUserOutput": {
        "type": "object",
        "properties": {
          "status": {
            "type": "string",
            "example": "success",
            "enum": [
              "success",
              "error"
            ]
          },
          "data": {
            "$ref": "#/components/schemas/ManagedUserOutput"
          }
        },
        "required": [
          "status",
          "data"
        ]
      },
      "UpdateManagedUserInput": {
        "type": "object",
        "properties": {
          "timeFormat": {
            "type": "number",
            "enum": [
              12,
              24
            ],
            "example": 12,
            "description": "Must be 12 or 24"
          },
          "weekStart": {
            "type": "string",
            "enum": [
              "Monday",
              "Tuesday",
              "Wednesday",
              "Thursday",
              "Friday",
              "Saturday",
              "Sunday"
            ],
            "example": "Monday"
          },
          "locale": {
            "enum": [
              "ar",
              "ca",
              "de",
              "es",
              "eu",
              "he",
              "id",
              "ja",
              "lv",
              "pl",
              "ro",
              "sr",
              "th",
              "vi",
              "az",
              "cs",
              "el",
              "es-419",
              "fi",
              "hr",
              "it",
              "km",
              "nl",
              "pt",
              "ru",
              "sv",
              "tr",
              "zh-CN",
              "bg",
              "da",
              "en",
              "et",
              "fr",
              "hu",
              "iw",
              "ko",
              "no",
              "pt-BR",
              "sk",
              "ta",
              "uk",
              "zh-TW"
            ],
            "type": "string",
            "example": "en"
          },
          "email": {
            "type": "string"
          },
          "name": {
            "type": "string"
          },
          "defaultScheduleId": {
            "type": "number"
          },
          "timeZone": {
            "type": "string"
          }
        }
      },
      "KeysDto": {
        "type": "object",
        "properties": {
          "accessToken": {
            "type": "string",
            "example": "eyJhbGciOiJIUzI1NiIsInR5cCI6IkpXVCJ9"
          },
          "refreshToken": {
            "type": "string",
            "example": "eyJhbGciOiJIUzI1NiIsInR5cCI6IkpXVCJ9"
          },
          "accessTokenExpiresAt": {
            "type": "number"
          }
        },
        "required": [
          "accessToken",
          "refreshToken",
          "accessTokenExpiresAt"
        ]
      },
      "KeysResponseDto": {
        "type": "object",
        "properties": {
          "status": {
            "type": "string",
            "example": "success",
            "enum": [
              "success",
              "error"
            ]
          },
          "data": {
            "$ref": "#/components/schemas/KeysDto"
          }
        },
        "required": [
          "status",
          "data"
        ]
      },
      "CreateOAuthClientInput": {
        "type": "object",
        "properties": {}
      },
      "DataDto": {
        "type": "object",
        "properties": {
          "clientId": {
            "type": "string",
            "example": "clsx38nbl0001vkhlwin9fmt0"
          },
          "clientSecret": {
            "type": "string",
            "example": "eyJhbGciOiJIUzI1NiIsInR5cCI6IkpXVCJ9.eyJuYW1lIjoib2F1dGgtY2xpZW50Iiwi"
          }
        },
        "required": [
          "clientId",
          "clientSecret"
        ]
      },
      "CreateOAuthClientResponseDto": {
        "type": "object",
        "properties": {
          "status": {
            "type": "string",
            "enum": [
              "success",
              "error"
            ],
            "example": "success"
          },
          "data": {
            "example": {
              "clientId": "clsx38nbl0001vkhlwin9fmt0",
              "clientSecret": "eyJhbGciOiJIUzI1NiIsInR5cCI6IkpXVCJ9.eyJuYW1lIjoib2F1dGgtY2xpZW50Iiwi"
            },
            "allOf": [
              {
                "$ref": "#/components/schemas/DataDto"
              }
            ]
          }
        },
        "required": [
          "status",
          "data"
        ]
      },
      "PlatformOAuthClientDto": {
        "type": "object",
        "properties": {
          "id": {
            "type": "string",
            "example": "clsx38nbl0001vkhlwin9fmt0"
          },
          "name": {
            "type": "string",
            "example": "MyClient"
          },
          "secret": {
            "type": "string",
            "example": "secretValue"
          },
          "permissions": {
            "type": "number",
            "example": 3
          },
          "logo": {
            "type": "string",
            "nullable": true,
            "example": "https://example.com/logo.png"
          },
          "redirectUris": {
            "example": [
              "https://example.com/callback"
            ],
            "type": "array",
            "items": {
              "type": "string"
            }
          },
          "organizationId": {
            "type": "number",
            "example": 1
          },
          "createdAt": {
            "format": "date-time",
            "type": "string",
            "example": "2024-03-23T08:33:21.851Z"
          }
        },
        "required": [
          "id",
          "name",
          "secret",
          "permissions",
          "redirectUris",
          "organizationId",
          "createdAt"
        ]
      },
      "GetOAuthClientsResponseDto": {
        "type": "object",
        "properties": {
          "status": {
            "type": "string",
            "example": "success",
            "enum": [
              "success",
              "error"
            ]
          },
          "data": {
            "type": "array",
            "items": {
              "$ref": "#/components/schemas/PlatformOAuthClientDto"
            }
          }
        },
        "required": [
          "status",
          "data"
        ]
      },
      "GetOAuthClientResponseDto": {
        "type": "object",
        "properties": {
          "status": {
            "type": "string",
            "example": "success",
            "enum": [
              "success",
              "error"
            ]
          },
          "data": {
            "$ref": "#/components/schemas/PlatformOAuthClientDto"
          }
        },
        "required": [
          "status",
          "data"
        ]
      },
      "UpdateOAuthClientInput": {
        "type": "object",
        "properties": {
          "logo": {
            "type": "string"
          },
          "name": {
            "type": "string"
          },
          "redirectUris": {
            "default": [],
            "type": "array",
            "items": {
              "type": "string"
            }
          },
          "bookingRedirectUri": {
            "type": "string"
          },
          "bookingCancelRedirectUri": {
            "type": "string"
          },
          "bookingRescheduleRedirectUri": {
            "type": "string"
          },
          "areEmailsEnabled": {
            "type": "boolean"
          }
        }
      },
      "OAuthAuthorizeInput": {
        "type": "object",
        "properties": {
          "redirectUri": {
            "type": "string"
          }
        },
        "required": [
          "redirectUri"
        ]
      },
      "ExchangeAuthorizationCodeInput": {
        "type": "object",
        "properties": {
          "clientSecret": {
            "type": "string"
          }
        },
        "required": [
          "clientSecret"
        ]
      },
      "RefreshTokenInput": {
        "type": "object",
        "properties": {
          "refreshToken": {
            "type": "string"
          }
        },
        "required": [
          "refreshToken"
        ]
      },
      "CreateEventTypeInput_2024_06_14": {
        "type": "object",
        "properties": {
          "lengthInMinutes": {
            "type": "number",
            "example": 60
          },
          "title": {
            "type": "string",
            "example": "Learn the secrets of masterchief!"
          },
          "description": {
            "type": "string",
            "example": "Discover the culinary wonders of the Argentina by making the best flan ever!"
          }
        },
        "required": [
          "lengthInMinutes",
          "title",
          "description"
        ]
      },
      "EventTypeOutput_2024_06_14": {
        "type": "object",
        "properties": {
          "id": {
            "type": "number",
            "example": 1
          }
        },
        "required": [
          "id"
        ]
      },
      "CreateEventTypeOutput_2024_06_14": {
        "type": "object",
        "properties": {
          "status": {
            "type": "string",
            "enum": [
              "success",
              "error"
            ],
            "example": "success"
          },
          "data": {
            "$ref": "#/components/schemas/EventTypeOutput_2024_06_14"
          }
        },
        "required": [
          "status",
          "data"
        ]
      },
      "GetEventTypeOutput_2024_06_14": {
        "type": "object",
        "properties": {
          "status": {
            "type": "string",
            "enum": [
              "success",
              "error"
            ],
            "example": "success"
          },
          "data": {
            "nullable": true,
            "allOf": [
              {
                "$ref": "#/components/schemas/EventTypeOutput_2024_06_14"
              }
            ]
          }
        },
        "required": [
          "status",
          "data"
        ]
      },
      "GetEventTypesOutput_2024_06_14": {
        "type": "object",
        "properties": {
          "status": {
            "type": "string",
            "enum": [
              "success",
              "error"
            ],
            "example": "success"
          },
          "data": {
            "type": "array",
            "items": {
              "$ref": "#/components/schemas/EventTypeOutput_2024_06_14"
            }
          }
        },
        "required": [
          "status",
          "data"
        ]
      },
      "UpdateEventTypeInput_2024_06_14": {
        "type": "object",
        "properties": {}
      },
      "UpdateEventTypeOutput_2024_06_14": {
        "type": "object",
        "properties": {
          "status": {
            "type": "string",
            "enum": [
              "success",
              "error"
            ],
            "example": "success"
          },
          "data": {
            "$ref": "#/components/schemas/EventTypeOutput_2024_06_14"
          }
        },
        "required": [
          "status",
          "data"
        ]
      },
      "DeleteData_2024_06_14": {
        "type": "object",
        "properties": {
          "id": {
            "type": "number",
            "example": 1
          },
          "lengthInMinutes": {
            "type": "number",
            "example": 60
          },
          "title": {
            "type": "string",
            "example": "Learn the secrets of masterchief!"
          },
          "slug": {
            "type": "string"
          }
        },
        "required": [
          "id",
          "lengthInMinutes",
          "title",
          "slug"
        ]
      },
      "DeleteEventTypeOutput_2024_06_14": {
        "type": "object",
        "properties": {
          "status": {
            "type": "string",
            "enum": [
              "success",
              "error"
            ],
            "example": "success"
          },
          "data": {
            "$ref": "#/components/schemas/DeleteData_2024_06_14"
          }
        },
        "required": [
          "status",
          "data"
        ]
      },
      "SelectedCalendarsInputDto": {
        "type": "object",
        "properties": {
          "integration": {
            "type": "string"
          },
          "externalId": {
            "type": "string"
          },
          "credentialId": {
            "type": "number"
          }
        },
        "required": [
          "integration",
          "externalId",
          "credentialId"
        ]
      },
      "SelectedCalendarOutputDto": {
        "type": "object",
        "properties": {
          "userId": {
            "type": "number"
          },
          "integration": {
            "type": "string"
          },
          "externalId": {
            "type": "string"
          },
          "credentialId": {
            "type": "number",
            "nullable": true
          }
        },
        "required": [
          "userId",
          "integration",
          "externalId",
          "credentialId"
        ]
      },
      "SelectedCalendarOutputResponseDto": {
        "type": "object",
        "properties": {
          "status": {
            "type": "string",
            "example": "success",
            "enum": [
              "success",
              "error"
            ]
          },
          "data": {
            "$ref": "#/components/schemas/SelectedCalendarOutputDto"
          }
        },
        "required": [
          "status",
          "data"
        ]
      },
      "EventTypeLocation_2024_04_15": {
        "type": "object",
        "properties": {
          "type": {
            "type": "string",
            "example": "link"
          },
          "link": {
            "type": "string",
            "example": "https://masterchief.com/argentina/flan/video/9129412"
          }
        },
        "required": [
          "type"
        ]
      },
      "CreateEventTypeInput_2024_04_15": {
        "type": "object",
        "properties": {
          "length": {
            "type": "number",
            "minimum": 1,
            "example": 60
          },
          "slug": {
            "type": "string",
            "example": "cooking-class"
          },
          "title": {
            "type": "string",
            "example": "Learn the secrets of masterchief!"
          },
          "description": {
            "type": "string",
            "example": "Discover the culinary wonders of the Argentina by making the best flan ever!"
          },
          "locations": {
            "type": "array",
            "items": {
              "$ref": "#/components/schemas/EventTypeLocation_2024_04_15"
            }
          },
          "disableGuests": {
            "type": "boolean"
          },
          "slotInterval": {
            "type": "number",
            "minimum": 0
          },
          "minimumBookingNotice": {
            "type": "number",
            "minimum": 0
          },
          "beforeEventBuffer": {
            "type": "number",
            "minimum": 0
          },
          "afterEventBuffer": {
            "type": "number",
            "minimum": 0
          }
        },
        "required": [
          "length",
          "slug",
          "title"
        ]
      },
      "EventTypeOutput": {
        "type": "object",
        "properties": {
          "id": {
            "type": "number",
            "example": 1
          },
          "length": {
            "type": "number",
            "example": 60
          },
          "slug": {
            "type": "string",
            "example": "cooking-class"
          },
          "title": {
            "type": "string",
            "example": "Learn the secrets of masterchief!"
          },
          "description": {
            "type": "string",
            "nullable": true,
            "example": "Discover the culinary wonders of the Argentina by making the best flan ever!"
          },
          "locations": {
            "nullable": true,
            "type": "array",
            "items": {
              "$ref": "#/components/schemas/EventTypeLocation_2024_04_15"
            }
          }
        },
        "required": [
          "id",
          "length",
          "slug",
          "title",
          "description",
          "locations"
        ]
      },
      "CreateEventTypeOutput": {
        "type": "object",
        "properties": {
          "status": {
            "type": "string",
            "example": "success",
            "enum": [
              "success",
              "error"
            ]
          },
          "data": {
            "$ref": "#/components/schemas/EventTypeOutput"
          }
        },
        "required": [
          "status",
          "data"
        ]
      },
      "Data": {
        "type": "object",
        "properties": {
          "eventType": {
            "$ref": "#/components/schemas/EventTypeOutput"
          }
        },
        "required": [
          "eventType"
        ]
      },
      "GetEventTypeOutput": {
        "type": "object",
        "properties": {
          "status": {
            "type": "string",
            "example": "success",
            "enum": [
              "success",
              "error"
            ]
          },
          "data": {
            "$ref": "#/components/schemas/Data"
          }
        },
        "required": [
          "status",
          "data"
        ]
      },
      "EventTypeGroup": {
        "type": "object",
        "properties": {
          "eventTypes": {
            "type": "array",
            "items": {
              "$ref": "#/components/schemas/EventTypeOutput"
            }
          }
        },
        "required": [
          "eventTypes"
        ]
      },
      "GetEventTypesData": {
        "type": "object",
        "properties": {
          "eventTypeGroups": {
            "type": "array",
            "items": {
              "$ref": "#/components/schemas/EventTypeGroup"
            }
          }
        },
        "required": [
          "eventTypeGroups"
        ]
      },
      "GetEventTypesOutput": {
        "type": "object",
        "properties": {
          "status": {
            "type": "string",
            "example": "success",
            "enum": [
              "success",
              "error"
            ]
          },
          "data": {
            "$ref": "#/components/schemas/GetEventTypesData"
          }
        },
        "required": [
          "status",
          "data"
        ]
      },
      "Location": {
        "type": "object",
        "properties": {
          "type": {
            "type": "string"
          }
        },
        "required": [
          "type"
        ]
      },
      "Source": {
        "type": "object",
        "properties": {
          "id": {
            "type": "string"
          },
          "type": {
            "type": "string"
          },
          "label": {
            "type": "string"
          }
        },
        "required": [
          "id",
          "type",
          "label"
        ]
      },
      "BookingField": {
        "type": "object",
        "properties": {
          "name": {
            "type": "string"
          },
          "type": {
            "type": "string"
          },
          "defaultLabel": {
            "type": "string"
          },
          "label": {
            "type": "string"
          },
          "placeholder": {
            "type": "string"
          },
          "required": {
            "type": "boolean"
          },
          "getOptionsAt": {
            "type": "string"
          },
          "hideWhenJustOneOption": {
            "type": "boolean"
          },
          "editable": {
            "type": "string"
          },
          "sources": {
            "type": "array",
            "items": {
              "$ref": "#/components/schemas/Source"
            }
          },
          "disableOnPrefill": {
            "type": "boolean"
          }
        },
        "required": [
          "name",
          "type"
        ]
      },
      "Organization": {
        "type": "object",
        "properties": {
          "id": {
            "type": "number"
          },
          "slug": {
            "type": "string",
            "nullable": true
          },
          "name": {
            "type": "string"
          },
          "metadata": {
            "type": "object"
          }
        },
        "required": [
          "id",
          "name",
          "metadata"
        ]
      },
      "Profile": {
        "type": "object",
        "properties": {
          "username": {
            "type": "string",
            "nullable": true
          },
          "id": {
            "type": "number",
            "nullable": true
          },
          "userId": {
            "type": "number"
          },
          "uid": {
            "type": "string"
          },
          "name": {
            "type": "string"
          },
          "organizationId": {
            "type": "number",
            "nullable": true
          },
          "organization": {
            "nullable": true,
            "allOf": [
              {
                "$ref": "#/components/schemas/Organization"
              }
            ]
          },
          "upId": {
            "type": "string"
          },
          "image": {
            "type": "string"
          },
          "brandColor": {
            "type": "string"
          },
          "darkBrandColor": {
            "type": "string"
          },
          "theme": {
            "type": "string"
          },
          "bookerLayouts": {
            "type": "object"
          }
        },
        "required": [
          "username",
          "id",
          "organizationId",
          "upId"
        ]
      },
      "Owner": {
        "type": "object",
        "properties": {
          "id": {
            "type": "number"
          },
          "avatarUrl": {
            "type": "string",
            "nullable": true
          },
          "username": {
            "type": "string",
            "nullable": true
          },
          "name": {
            "type": "string",
            "nullable": true
          },
          "weekStart": {
            "type": "string"
          },
          "brandColor": {
            "type": "string",
            "nullable": true
          },
          "darkBrandColor": {
            "type": "string",
            "nullable": true
          },
          "theme": {
            "type": "string",
            "nullable": true
          },
          "metadata": {
            "type": "object"
          },
          "defaultScheduleId": {
            "type": "number",
            "nullable": true
          },
          "nonProfileUsername": {
            "type": "string",
            "nullable": true
          },
          "profile": {
            "$ref": "#/components/schemas/Profile"
          }
        },
        "required": [
          "id",
          "username",
          "name",
          "weekStart",
          "metadata",
          "nonProfileUsername",
          "profile"
        ]
      },
      "Schedule": {
        "type": "object",
        "properties": {
          "id": {
            "type": "number"
          },
          "timeZone": {
            "type": "string",
            "nullable": true
          }
        },
        "required": [
          "id",
          "timeZone"
        ]
      },
      "User": {
        "type": "object",
        "properties": {
          "username": {
            "type": "string",
            "nullable": true
          },
          "name": {
            "type": "string",
            "nullable": true
          },
          "weekStart": {
            "type": "string"
          },
          "organizationId": {
            "type": "number"
          },
          "avatarUrl": {
            "type": "string",
            "nullable": true
          },
          "profile": {
            "$ref": "#/components/schemas/Profile"
          },
          "bookerUrl": {
            "type": "string"
          }
        },
        "required": [
          "username",
          "name",
          "weekStart",
          "profile",
          "bookerUrl"
        ]
      },
      "PublicEventTypeOutput": {
        "type": "object",
        "properties": {
          "id": {
            "type": "number"
          },
          "title": {
            "type": "string"
          },
          "description": {
            "type": "string"
          },
          "eventName": {
            "type": "string",
            "nullable": true
          },
          "slug": {
            "type": "string"
          },
          "isInstantEvent": {
            "type": "boolean"
          },
          "aiPhoneCallConfig": {
            "type": "object"
          },
          "schedulingType": {
            "type": "object"
          },
          "length": {
            "type": "number"
          },
          "locations": {
            "type": "array",
            "items": {
              "$ref": "#/components/schemas/Location"
            }
          },
          "customInputs": {
            "type": "array",
            "items": {
              "type": "object"
            }
          },
          "disableGuests": {
            "type": "boolean"
          },
          "metadata": {
            "type": "object",
            "nullable": true
          },
          "lockTimeZoneToggleOnBookingPage": {
            "type": "boolean"
          },
          "requiresConfirmation": {
            "type": "boolean"
          },
          "requiresBookerEmailVerification": {
            "type": "boolean"
          },
          "recurringEvent": {
            "type": "object"
          },
          "price": {
            "type": "number"
          },
          "currency": {
            "type": "string"
          },
          "seatsPerTimeSlot": {
            "type": "number",
            "nullable": true
          },
          "seatsShowAvailabilityCount": {
            "type": "boolean",
            "nullable": true
          },
          "bookingFields": {
            "type": "array",
            "items": {
              "$ref": "#/components/schemas/BookingField"
            }
          },
          "team": {
            "type": "object"
          },
          "successRedirectUrl": {
            "type": "string",
            "nullable": true
          },
          "workflows": {
            "type": "array",
            "items": {
              "type": "object"
            }
          },
          "hosts": {
            "type": "array",
            "items": {
              "type": "object"
            }
          },
          "owner": {
            "nullable": true,
            "allOf": [
              {
                "$ref": "#/components/schemas/Owner"
              }
            ]
          },
          "schedule": {
            "nullable": true,
            "allOf": [
              {
                "$ref": "#/components/schemas/Schedule"
              }
            ]
          },
          "hidden": {
            "type": "boolean"
          },
          "assignAllTeamMembers": {
            "type": "boolean"
          },
          "bookerLayouts": {
            "type": "object"
          },
          "users": {
            "type": "array",
            "items": {
              "$ref": "#/components/schemas/User"
            }
          },
          "entity": {
            "type": "object"
          },
          "isDynamic": {
            "type": "boolean"
          }
        },
        "required": [
          "id",
          "title",
          "description",
          "slug",
          "isInstantEvent",
          "length",
          "locations",
          "customInputs",
          "disableGuests",
          "metadata",
          "lockTimeZoneToggleOnBookingPage",
          "requiresConfirmation",
          "requiresBookerEmailVerification",
          "price",
          "currency",
          "seatsShowAvailabilityCount",
          "bookingFields",
          "workflows",
          "hosts",
          "owner",
          "schedule",
          "hidden",
          "assignAllTeamMembers",
          "users",
          "entity",
          "isDynamic"
        ]
      },
      "GetEventTypePublicOutput": {
        "type": "object",
        "properties": {
          "status": {
            "type": "string",
            "example": "success",
            "enum": [
              "success",
              "error"
            ]
          },
          "data": {
            "nullable": true,
            "allOf": [
              {
                "$ref": "#/components/schemas/PublicEventTypeOutput"
              }
            ]
          }
        },
        "required": [
          "status",
          "data"
        ]
      },
      "PublicEventType": {
        "type": "object",
        "properties": {
          "id": {
            "type": "number",
            "example": 1
          },
          "length": {
            "type": "number",
            "example": 60
          },
          "slug": {
            "type": "string",
            "example": "cooking-class"
          },
          "title": {
            "type": "string",
            "example": "Learn the secrets of masterchief!"
          },
          "description": {
            "type": "string",
            "nullable": true
          }
        },
        "required": [
          "id",
          "length",
          "slug",
          "title"
        ]
      },
      "GetEventTypesPublicOutput": {
        "type": "object",
        "properties": {
          "status": {
            "type": "string",
            "example": "success",
            "enum": [
              "success",
              "error"
            ]
          },
          "data": {
            "type": "array",
            "items": {
              "$ref": "#/components/schemas/PublicEventType"
            }
          }
        },
        "required": [
          "status",
          "data"
        ]
      },
      "Option": {
        "type": "object",
        "properties": {
          "value": {
            "type": "string"
          },
          "label": {
            "type": "string"
          }
        },
        "required": [
          "value",
          "label"
        ]
      },
      "VariantsConfig": {
        "type": "object",
        "properties": {
          "variants": {
            "type": "object"
          }
        },
        "required": [
          "variants"
        ]
      },
      "View": {
        "type": "object",
        "properties": {
          "id": {
            "type": "string"
          },
          "label": {
            "type": "string"
          },
          "description": {
            "type": "string"
          }
        },
        "required": [
          "id",
          "label"
        ]
      },
      "BookingField_2024_04_15": {
        "type": "object",
        "properties": {
          "type": {
            "type": "string",
            "enum": [
              "number",
              "boolean",
              "address",
              "name",
              "text",
              "textarea",
              "email",
              "phone",
              "multiemail",
              "select",
              "multiselect",
              "checkbox",
              "radio",
              "radioInput"
            ]
          },
          "name": {
            "type": "string"
          },
          "options": {
            "type": "array",
            "items": {
              "$ref": "#/components/schemas/Option"
            }
          },
          "label": {
            "type": "string"
          },
          "labelAsSafeHtml": {
            "type": "string"
          },
          "defaultLabel": {
            "type": "string"
          },
          "placeholder": {
            "type": "string"
          },
          "required": {
            "type": "boolean"
          },
          "getOptionsAt": {
            "type": "string"
          },
          "optionsInputs": {
            "type": "object"
          },
          "variant": {
            "type": "string"
          },
          "variantsConfig": {
            "$ref": "#/components/schemas/VariantsConfig"
          },
          "views": {
            "type": "array",
            "items": {
              "$ref": "#/components/schemas/View"
            }
          },
          "hideWhenJustOneOption": {
            "type": "boolean"
          },
          "hidden": {
            "type": "boolean"
          },
          "editable": {
            "type": "string",
            "enum": [
              "system",
              "system-but-optional",
              "system-but-hidden",
              "user",
              "user-readonly"
            ]
          },
          "sources": {
            "type": "array",
            "items": {
              "$ref": "#/components/schemas/Source"
            }
          },
          "disableOnPrefill": {
            "type": "boolean"
          }
        },
        "required": [
          "type",
          "name"
        ]
      },
      "UpdateEventTypeInput_2024_04_15": {
        "type": "object",
        "properties": {
          "length": {
            "type": "number",
            "minimum": 1
          },
          "slug": {
            "type": "string"
          },
          "title": {
            "type": "string"
          },
          "description": {
            "type": "string"
          },
          "hidden": {
            "type": "boolean"
          },
          "locations": {
            "type": "array",
            "items": {
              "$ref": "#/components/schemas/EventTypeLocation_2024_04_15"
            }
          },
          "bookingFields": {
            "type": "array",
            "items": {
              "$ref": "#/components/schemas/BookingField_2024_04_15"
            }
          },
          "disableGuests": {
            "type": "boolean"
          },
          "minimumBookingNotice": {
            "type": "number",
            "minimum": 0
          },
          "beforeEventBuffer": {
            "type": "number",
            "minimum": 0
          },
          "afterEventBuffer": {
            "type": "number",
            "minimum": 0
          },
          "slotInterval": {
            "type": "number",
            "minimum": 0
          }
        }
      },
      "UpdateEventTypeOutput": {
        "type": "object",
        "properties": {
          "status": {
            "type": "string",
            "example": "success",
            "enum": [
              "success",
              "error"
            ]
          },
          "data": {
            "$ref": "#/components/schemas/EventTypeOutput"
          }
        },
        "required": [
          "status",
          "data"
        ]
      },
      "DeleteData": {
        "type": "object",
        "properties": {
          "id": {
            "type": "number",
            "example": 1
          },
          "length": {
            "type": "number",
            "example": 60
          },
          "slug": {
            "type": "string",
            "example": "cooking-class"
          },
          "title": {
            "type": "string",
            "example": "Learn the secrets of masterchief!"
          }
        },
        "required": [
          "id",
          "length",
          "slug",
          "title"
        ]
      },
      "DeleteEventTypeOutput": {
        "type": "object",
        "properties": {
          "status": {
            "type": "string",
            "example": "success",
            "enum": [
              "success",
              "error"
            ]
          },
          "data": {
            "$ref": "#/components/schemas/DeleteData"
          }
        },
        "required": [
          "status",
          "data"
        ]
      },
      "OrgTeamOutputDto": {
        "type": "object",
        "properties": {
          "id": {
            "type": "number"
          },
          "parentId": {
            "type": "number"
          },
          "name": {
            "type": "string",
            "minLength": 1
          },
          "slug": {
            "type": "string"
          },
          "logoUrl": {
            "type": "string"
          },
          "calVideoLogo": {
            "type": "string"
          },
          "appLogo": {
            "type": "string"
          },
          "appIconLogo": {
            "type": "string"
          },
          "bio": {
            "type": "string"
          },
          "hideBranding": {
            "type": "boolean"
          },
          "isOrganization": {
            "type": "boolean"
          },
          "isPrivate": {
            "type": "boolean"
          },
          "hideBookATeamMember": {
            "type": "boolean",
            "default": false
          },
          "metadata": {
            "type": "string"
          },
          "theme": {
            "type": "string"
          },
          "brandColor": {
            "type": "string"
          },
          "darkBrandColor": {
            "type": "string"
          },
          "bannerUrl": {
            "type": "string"
          },
          "timeFormat": {
            "type": "number"
          },
          "timeZone": {
            "type": "string",
            "default": "Europe/London"
          },
          "weekStart": {
            "type": "string",
            "default": "Sunday"
          }
        },
        "required": [
          "id",
          "name"
        ]
      },
      "OrgTeamsOutputResponseDto": {
        "type": "object",
        "properties": {
          "status": {
            "type": "string",
            "example": "success",
            "enum": [
              "success",
              "error"
            ]
          },
          "data": {
            "type": "array",
            "items": {
              "$ref": "#/components/schemas/OrgTeamOutputDto"
            }
          }
        },
        "required": [
          "status",
          "data"
        ]
      },
      "OrgMeTeamsOutputResponseDto": {
        "type": "object",
        "properties": {
          "status": {
            "type": "string",
            "example": "success",
            "enum": [
              "success",
              "error"
            ]
          },
          "data": {
            "type": "array",
            "items": {
              "$ref": "#/components/schemas/OrgTeamOutputDto"
            }
          }
        },
        "required": [
          "status",
          "data"
        ]
      },
      "OrgTeamOutputResponseDto": {
        "type": "object",
        "properties": {
          "status": {
            "type": "string",
            "example": "success",
            "enum": [
              "success",
              "error"
            ]
          },
          "data": {
            "$ref": "#/components/schemas/OrgTeamOutputDto"
          }
        },
        "required": [
          "status",
          "data"
        ]
      },
      "UpdateOrgTeamDto": {
        "type": "object",
        "properties": {
          "name": {
            "type": "string",
            "minLength": 1
          },
          "slug": {
            "type": "string"
          },
          "logoUrl": {
            "type": "string"
          },
          "calVideoLogo": {
            "type": "string"
          },
          "appLogo": {
            "type": "string"
          },
          "appIconLogo": {
            "type": "string"
          },
          "bio": {
            "type": "string"
          },
          "hideBranding": {
            "type": "boolean",
            "default": false
          },
          "isPrivate": {
            "type": "boolean"
          },
          "hideBookATeamMember": {
            "type": "boolean"
          },
          "metadata": {
            "type": "string"
          },
          "theme": {
            "type": "string"
          },
          "brandColor": {
            "type": "string"
          },
          "darkBrandColor": {
            "type": "string"
          },
          "bannerUrl": {
            "type": "string"
          },
          "timeFormat": {
            "type": "number"
          },
          "timeZone": {
            "type": "string",
            "default": "Europe/London"
          },
          "weekStart": {
            "type": "string",
            "default": "Sunday"
          }
        }
      },
      "CreateOrgTeamDto": {
        "type": "object",
        "properties": {
          "name": {
            "type": "string",
            "minLength": 1
          },
          "slug": {
            "type": "string"
          },
          "logoUrl": {
            "type": "string"
          },
          "calVideoLogo": {
            "type": "string"
          },
          "appLogo": {
            "type": "string"
          },
          "appIconLogo": {
            "type": "string"
          },
          "bio": {
            "type": "string"
          },
          "hideBranding": {
            "type": "boolean",
            "default": false
          },
          "isPrivate": {
            "type": "boolean"
          },
          "hideBookATeamMember": {
            "type": "boolean"
          },
          "metadata": {
            "type": "string"
          },
          "theme": {
            "type": "string"
          },
          "brandColor": {
            "type": "string"
          },
          "darkBrandColor": {
            "type": "string"
          },
          "bannerUrl": {
            "type": "string"
          },
          "timeFormat": {
            "type": "number"
          },
          "timeZone": {
            "type": "string",
            "default": "Europe/London"
          },
          "weekStart": {
            "type": "string",
            "default": "Sunday"
          },
          "autoAcceptCreator": {
            "type": "boolean",
            "default": true
          }
        },
        "required": [
          "name"
        ]
      },
      "ScheduleAvailabilityInput_2024_06_11": {
        "type": "object",
        "properties": {
          "days": {
            "example": [
              "Monday",
              "Tuesday"
            ],
            "type": "array",
            "items": {
              "type": "object"
            }
          },
          "startTime": {
            "type": "string",
            "pattern": "TIME_FORMAT_HH_MM",
            "example": "09:00"
          },
          "endTime": {
            "type": "string",
            "pattern": "TIME_FORMAT_HH_MM",
            "example": "10:00"
          }
        },
        "required": [
          "days",
          "startTime",
          "endTime"
        ]
      },
      "ScheduleOverrideInput_2024_06_11": {
        "type": "object",
        "properties": {
          "date": {
            "type": "string",
            "example": "2024-05-20"
          },
          "startTime": {
            "type": "string",
            "pattern": "TIME_FORMAT_HH_MM",
            "example": "12:00"
          },
          "endTime": {
            "type": "string",
            "pattern": "TIME_FORMAT_HH_MM",
            "example": "13:00"
          }
        },
        "required": [
          "date",
          "startTime",
          "endTime"
        ]
      },
      "ScheduleOutput_2024_06_11": {
        "type": "object",
        "properties": {
          "id": {
            "type": "number",
            "example": 254
          },
          "ownerId": {
            "type": "number",
            "example": 478
          },
          "name": {
            "type": "string",
            "example": "One-on-one coaching"
          },
          "timeZone": {
            "type": "string",
            "example": "Europe/Rome"
          },
          "availability": {
            "example": [
              {
                "days": [
                  "Monday",
                  "Tuesday"
                ],
                "startTime": "09:00",
                "endTime": "10:00"
              }
            ],
            "type": "array",
            "items": {
              "$ref": "#/components/schemas/ScheduleAvailabilityInput_2024_06_11"
            }
          },
          "isDefault": {
            "type": "boolean",
            "example": true
          },
          "overrides": {
            "example": [
              {
                "date": "2024-05-20",
                "startTime": "12:00",
                "endTime": "13:00"
              }
            ],
            "type": "array",
            "items": {
              "$ref": "#/components/schemas/ScheduleOverrideInput_2024_06_11"
            }
          }
        },
        "required": [
          "id",
          "ownerId",
          "name",
          "timeZone",
          "availability",
          "isDefault",
          "overrides"
        ]
      },
      "GetSchedulesOutput_2024_06_11": {
        "type": "object",
        "properties": {
          "status": {
            "type": "string",
            "example": "success",
            "enum": [
              "success",
              "error"
            ]
          },
          "data": {
            "type": "array",
            "items": {
              "$ref": "#/components/schemas/ScheduleOutput_2024_06_11"
            }
          },
          "error": {
            "type": "object"
          }
        },
        "required": [
          "status",
          "data"
        ]
      },
      "CreateScheduleInput_2024_06_11": {
        "type": "object",
        "properties": {
          "name": {
            "type": "string",
            "example": "One-on-one coaching"
          },
          "timeZone": {
            "type": "string",
            "example": "Europe/Rome"
          },
          "availability": {
            "example": [
              {
                "days": [
                  "Monday",
                  "Tuesday"
                ],
                "startTime": "09:00",
                "endTime": "10:00"
              }
            ],
            "type": "array",
            "items": {
              "$ref": "#/components/schemas/ScheduleAvailabilityInput_2024_06_11"
            }
          },
          "isDefault": {
            "type": "boolean",
            "example": true
          },
          "overrides": {
            "example": [
              {
                "date": "2024-05-20",
                "startTime": "12:00",
                "endTime": "14:00"
              }
            ],
            "type": "array",
            "items": {
              "$ref": "#/components/schemas/ScheduleOverrideInput_2024_06_11"
            }
          }
        },
        "required": [
          "name",
          "timeZone",
          "isDefault"
        ]
      },
      "CreateScheduleOutput_2024_06_11": {
        "type": "object",
        "properties": {
          "status": {
            "type": "string",
            "example": "success",
            "enum": [
              "success",
              "error"
            ]
          },
          "data": {
            "$ref": "#/components/schemas/ScheduleOutput_2024_06_11"
          }
        },
        "required": [
          "status",
          "data"
        ]
      },
      "GetScheduleOutput_2024_06_11": {
        "type": "object",
        "properties": {
          "status": {
            "type": "string",
            "example": "success",
            "enum": [
              "success",
              "error"
            ]
          },
          "data": {
            "nullable": true,
            "allOf": [
              {
                "$ref": "#/components/schemas/ScheduleOutput_2024_06_11"
              }
            ]
          },
          "error": {
            "type": "object"
          }
        },
        "required": [
          "status",
          "data"
        ]
      },
      "UpdateScheduleInput_2024_06_11": {
        "type": "object",
        "properties": {
          "name": {
            "type": "string",
            "example": "One-on-one coaching"
          },
          "timeZone": {
            "type": "string",
            "example": "Europe/Rome"
          },
          "availability": {
            "example": [
              {
                "days": [
                  "Monday",
                  "Tuesday"
                ],
                "startTime": "09:00",
                "endTime": "10:00"
              }
            ],
            "type": "array",
            "items": {
              "$ref": "#/components/schemas/ScheduleAvailabilityInput_2024_06_11"
            }
          },
          "isDefault": {
            "type": "boolean",
            "example": true
          },
          "overrides": {
            "example": [
              {
                "date": "2024-05-20",
                "startTime": "12:00",
                "endTime": "14:00"
              }
            ],
            "type": "array",
            "items": {
              "$ref": "#/components/schemas/ScheduleOverrideInput_2024_06_11"
            }
          }
        }
      },
      "UpdateScheduleOutput_2024_06_11": {
        "type": "object",
        "properties": {
          "status": {
            "type": "string",
            "example": "success",
            "enum": [
              "success",
              "error"
            ]
          },
          "data": {
            "$ref": "#/components/schemas/ScheduleOutput_2024_06_11"
          },
          "error": {
            "type": "object"
          }
        },
        "required": [
          "status",
          "data"
        ]
      },
      "DeleteScheduleOutput_2024_06_11": {
        "type": "object",
        "properties": {
          "status": {
            "type": "string",
            "example": "success",
            "enum": [
              "success",
              "error"
            ]
          }
        },
        "required": [
          "status"
        ]
      },
      "GetUserOutput": {
        "type": "object",
        "properties": {
          "id": {
            "type": "number",
            "description": "The ID of the user",
            "example": 1
          },
          "username": {
            "type": "string",
            "nullable": true,
            "description": "The username of the user",
            "example": "john_doe"
          },
          "name": {
            "type": "string",
            "nullable": true,
            "description": "The name of the user",
            "example": "John Doe"
          },
          "email": {
            "type": "string",
            "description": "The email of the user",
            "example": "john@example.com"
          },
          "emailVerified": {
            "format": "date-time",
            "type": "string",
            "nullable": true,
            "description": "The date when the email was verified",
            "example": "2022-01-01T00:00:00Z"
          },
          "bio": {
            "type": "string",
            "nullable": true,
            "description": "The bio of the user",
            "example": "I am a software developer"
          },
          "avatarUrl": {
            "type": "string",
            "nullable": true,
            "description": "The URL of the user's avatar",
            "example": "https://example.com/avatar.jpg"
          },
          "timeZone": {
            "type": "string",
            "description": "The time zone of the user",
            "example": "America/New_York"
          },
          "weekStart": {
            "type": "string",
            "description": "The week start day of the user",
            "example": "Monday"
          },
          "appTheme": {
            "type": "string",
            "nullable": true,
            "description": "The app theme of the user",
            "example": "light"
          },
          "theme": {
            "type": "string",
            "nullable": true,
            "description": "The theme of the user",
            "example": "default"
          },
          "defaultScheduleId": {
            "type": "number",
            "nullable": true,
            "description": "The ID of the default schedule for the user",
            "example": 1
          },
          "locale": {
            "type": "string",
            "nullable": true,
            "description": "The locale of the user",
            "example": "en-US"
          },
          "timeFormat": {
            "type": "number",
            "nullable": true,
            "description": "The time format of the user",
            "example": 12
          },
          "hideBranding": {
            "type": "boolean",
            "description": "Whether to hide branding for the user",
            "example": false
          },
          "brandColor": {
            "type": "string",
            "nullable": true,
            "description": "The brand color of the user",
            "example": "#ffffff"
          },
          "darkBrandColor": {
            "type": "string",
            "nullable": true,
            "description": "The dark brand color of the user",
            "example": "#000000"
          },
          "allowDynamicBooking": {
            "type": "boolean",
            "nullable": true,
            "description": "Whether dynamic booking is allowed for the user",
            "example": true
          },
          "createdDate": {
            "format": "date-time",
            "type": "string",
            "description": "The date when the user was created",
            "example": "2022-01-01T00:00:00Z"
          },
          "verified": {
            "type": "boolean",
            "nullable": true,
            "description": "Whether the user is verified",
            "example": true
          },
          "invitedTo": {
            "type": "number",
            "nullable": true,
            "description": "The ID of the user who invited this user",
            "example": 1
          }
        },
        "required": [
          "id",
          "email",
          "timeZone",
          "weekStart",
          "hideBranding",
          "createdDate"
        ]
      },
      "GetOrganizationUsersOutput": {
        "type": "object",
        "properties": {
          "status": {
            "type": "string",
            "example": "success",
            "enum": [
              "success",
              "error"
            ]
          },
          "data": {
            "type": "array",
            "items": {
              "$ref": "#/components/schemas/GetUserOutput"
            }
          }
        },
        "required": [
          "status",
          "data"
        ]
      },
      "CreateOrganizationUserInput": {
        "type": "object",
        "properties": {
          "email": {
            "type": "string",
            "description": "User email address",
            "example": "user@example.com"
          },
          "username": {
            "type": "string",
            "description": "Username",
            "example": "user123"
          },
          "weekday": {
            "type": "string",
            "description": "Preferred weekday",
            "example": "Monday"
          },
          "brandColor": {
            "type": "string",
            "description": "Brand color in HEX format",
            "example": "#FFFFFF"
          },
          "darkBrandColor": {
            "type": "string",
            "description": "Dark brand color in HEX format",
            "example": "#000000"
          },
          "hideBranding": {
            "type": "boolean",
            "description": "Hide branding",
            "example": false
          },
          "timeZone": {
            "type": "string",
            "description": "Time zone",
            "example": "America/New_York"
          },
          "theme": {
            "type": "string",
            "nullable": true,
            "description": "Theme",
            "example": "dark"
          },
          "appTheme": {
            "type": "string",
            "nullable": true,
            "description": "Application theme",
            "example": "light"
          },
          "timeFormat": {
            "type": "number",
            "description": "Time format",
            "example": 24
          },
          "defaultScheduleId": {
            "type": "number",
            "minimum": 0,
            "description": "Default schedule ID",
            "example": 1
          },
          "locale": {
            "type": "string",
            "nullable": true,
            "default": "en",
            "description": "Locale",
            "example": "en"
          },
          "avatarUrl": {
            "type": "string",
            "description": "Avatar URL",
            "example": "https://example.com/avatar.jpg"
          },
          "organizationRole": {
            "type": "object",
            "default": "MEMBER"
          },
          "autoAccept": {
            "type": "object",
            "default": true
          }
        },
        "required": [
          "email",
          "organizationRole",
          "autoAccept"
        ]
      },
      "GetOrganizationUserOutput": {
        "type": "object",
        "properties": {
          "status": {
            "type": "string",
            "example": "success",
            "enum": [
              "success",
              "error"
            ]
          },
          "data": {
            "$ref": "#/components/schemas/GetUserOutput"
          }
        },
        "required": [
          "status",
          "data"
        ]
      },
      "UpdateOrganizationUserInput": {
        "type": "object",
        "properties": {}
      },
      "OrgMembershipOutputDto": {
        "type": "object",
        "properties": {
          "role": {
            "type": "string",
            "enum": [
              "MEMBER",
              "OWNER",
              "ADMIN"
            ]
          },
          "id": {
            "type": "number"
          },
          "userId": {
            "type": "number"
          },
          "teamId": {
            "type": "number"
          },
          "accepted": {
            "type": "boolean"
          },
          "disableImpersonation": {
            "type": "boolean"
          }
        },
        "required": [
          "role",
          "id",
          "userId",
          "teamId",
          "accepted"
        ]
      },
      "GetAllOrgMemberships": {
        "type": "object",
        "properties": {
          "status": {
            "type": "string",
            "example": "success",
            "enum": [
              "success",
              "error"
            ]
          },
          "data": {
            "$ref": "#/components/schemas/OrgMembershipOutputDto"
          }
        },
        "required": [
          "status",
          "data"
        ]
      },
      "CreateOrgMembershipDto": {
        "type": "object",
        "properties": {
          "role": {
            "type": "string",
            "default": "MEMBER",
            "enum": [
              "MEMBER",
              "OWNER",
              "ADMIN"
            ]
          },
          "userId": {
            "type": "number"
          },
          "accepted": {
            "type": "boolean",
            "default": false
          },
          "disableImpersonation": {
            "type": "boolean",
            "default": false
          }
        },
        "required": [
          "role",
          "userId"
        ]
      },
      "CreateOrgMembershipOutput": {
        "type": "object",
        "properties": {
          "status": {
            "type": "string",
            "example": "success",
            "enum": [
              "success",
              "error"
            ]
          },
          "data": {
            "$ref": "#/components/schemas/OrgMembershipOutputDto"
          }
        },
        "required": [
          "status",
          "data"
        ]
      },
      "GetOrgMembership": {
        "type": "object",
        "properties": {
          "status": {
            "type": "string",
            "example": "success",
            "enum": [
              "success",
              "error"
            ]
          },
          "data": {
            "$ref": "#/components/schemas/OrgMembershipOutputDto"
          }
        },
        "required": [
          "status",
          "data"
        ]
      },
      "DeleteOrgMembership": {
        "type": "object",
        "properties": {
          "status": {
            "type": "string",
            "example": "success",
            "enum": [
              "success",
              "error"
            ]
          },
          "data": {
            "$ref": "#/components/schemas/OrgMembershipOutputDto"
          }
        },
        "required": [
          "status",
          "data"
        ]
      },
      "UpdateOrgMembershipDto": {
        "type": "object",
        "properties": {
          "role": {
            "type": "string",
            "default": "MEMBER",
            "enum": [
              "MEMBER",
              "OWNER",
              "ADMIN"
            ]
          },
          "accepted": {
            "type": "boolean",
            "default": false
          },
          "disableImpersonation": {
            "type": "boolean",
            "default": false
          }
        }
      },
      "UpdateOrgMembership": {
        "type": "object",
        "properties": {
          "status": {
            "type": "string",
            "example": "success",
            "enum": [
              "success",
              "error"
            ]
          },
          "data": {
            "$ref": "#/components/schemas/OrgMembershipOutputDto"
          }
        },
        "required": [
          "status",
          "data"
        ]
      },
      "CreateTeamEventTypeInput_2024_06_14": {
        "type": "object",
        "properties": {
          "lengthInMinutes": {
            "type": "number",
            "example": 60
          },
          "title": {
            "type": "string",
            "example": "Learn the secrets of masterchief!"
          },
          "description": {
            "type": "string",
            "example": "Discover the culinary wonders of the Argentina by making the best flan ever!"
          },
          "schedulingType": {
            "type": "object"
          },
          "hosts": {
            "type": "array",
            "items": {
              "type": "string"
            }
          },
          "assignAllTeamMembers": {
            "type": "boolean"
          }
        },
        "required": [
          "lengthInMinutes",
          "title",
          "description",
          "schedulingType",
          "hosts",
          "assignAllTeamMembers"
        ]
      },
      "CreateTeamEventTypeOutput": {
        "type": "object",
        "properties": {
          "status": {
            "type": "string",
            "example": "success",
            "enum": [
              "success",
              "error"
            ]
          },
          "data": {
            "oneOf": [
              {
                "$ref": "#/components/schemas/TeamEventTypeOutput_2024_06_14"
              },
              {
                "type": "array",
                "items": {
                  "$ref": "#/components/schemas/TeamEventTypeOutput_2024_06_14"
                }
              }
            ]
          }
        },
        "required": [
          "status",
          "data"
        ]
      },
      "Recurrence_2024_06_14": {
        "type": "object",
        "properties": {
          "interval": {
            "type": "number",
            "example": 10,
            "description": "Repeats every {count} week | month | year"
          },
          "occurrences": {
            "type": "number",
            "example": 10,
            "description": "Repeats for a maximum of {count} events"
          },
          "frequency": {
            "enum": [
              "yearly",
              "monthly",
              "weekly"
            ],
            "type": "string"
          }
        },
        "required": [
          "interval",
          "occurrences",
          "frequency"
        ]
      },
      "TeamEventTypeResponseHost": {
        "type": "object",
        "properties": {
          "name": {
            "type": "string"
          },
          "userId": {
            "type": "number"
          },
          "mandatory": {
            "type": "boolean",
            "default": false
          },
          "priority": {
            "type": "object",
            "default": "medium"
          }
        },
        "required": [
          "name",
          "userId"
        ]
      },
      "BookingLimitsCount_2024_06_14": {
        "type": "object",
        "properties": {
          "day": {
            "type": "number",
            "minimum": 1,
            "description": "The number of bookings per day",
            "example": 1
          },
          "week": {
            "type": "number",
            "minimum": 1,
            "description": "The number of bookings per week",
            "example": 2
          },
          "month": {
            "type": "number",
            "minimum": 1,
            "description": "The number of bookings per month",
            "example": 3
          },
          "year": {
            "type": "number",
            "minimum": 1,
            "description": "The number of bookings per year",
            "example": 4
          }
        }
      },
      "BookingLimitsDuration_2024_06_14": {
        "type": "object",
        "properties": {
          "day": {
            "type": "number",
            "minimum": 15,
            "description": "The duration of bookings per day (must be a multiple of 15)",
            "example": 60
          },
          "week": {
            "type": "number",
            "minimum": 15,
            "description": "The duration of bookings per week (must be a multiple of 15)",
            "example": 120
          },
          "month": {
            "type": "number",
            "minimum": 15,
            "description": "The duration of bookings per month (must be a multiple of 15)",
            "example": 180
          },
          "year": {
            "type": "number",
            "minimum": 15,
            "description": "The duration of bookings per year (must be a multiple of 15)",
            "example": 240
          }
        }
      },
      "TeamEventTypeOutput_2024_06_14": {
        "type": "object",
        "properties": {
          "id": {
            "type": "number",
            "example": 1
          },
          "lengthInMinutes": {
            "type": "number",
            "minimum": 1
          },
          "title": {
            "type": "string"
          },
          "slug": {
            "type": "string"
          },
          "description": {
            "type": "string"
          },
          "locations": {
            "type": "array",
            "items": {
              "type": "object"
            }
          },
          "bookingFields": {
            "type": "array",
            "items": {
              "type": "object"
            }
          },
          "disableGuests": {
            "type": "boolean"
          },
          "slotInterval": {
            "type": "number",
            "nullable": true
          },
          "minimumBookingNotice": {
            "type": "number",
            "minimum": 0
          },
          "beforeEventBuffer": {
            "type": "number"
          },
          "afterEventBuffer": {
            "type": "number"
          },
          "schedulingType": {
            "type": "object",
            "nullable": true
          },
          "recurrence": {
            "nullable": true,
            "allOf": [
              {
                "$ref": "#/components/schemas/Recurrence_2024_06_14"
              }
            ]
          },
          "metadata": {
            "type": "object"
          },
          "requiresConfirmation": {
            "type": "boolean"
          },
          "price": {
            "type": "number"
          },
          "currency": {
            "type": "string"
          },
          "lockTimeZoneToggleOnBookingPage": {
            "type": "boolean"
          },
          "seatsPerTimeSlot": {
            "type": "number",
            "nullable": true
          },
          "forwardParamsSuccessRedirect": {
            "type": "boolean",
            "nullable": true
          },
          "successRedirectUrl": {
            "type": "string",
            "nullable": true
          },
          "seatsShowAvailabilityCount": {
            "type": "boolean",
            "nullable": true
          },
          "isInstantEvent": {
            "type": "boolean"
          },
          "scheduleId": {
            "type": "number",
            "nullable": true
          },
          "teamId": {
            "type": "number",
            "nullable": true
          },
          "ownerId": {
            "type": "number",
            "nullable": true
          },
          "parentEventTypeId": {
            "type": "number",
            "nullable": true
          },
          "hosts": {
            "type": "array",
            "items": {
              "$ref": "#/components/schemas/TeamEventTypeResponseHost"
            }
          },
          "assignAllTeamMembers": {
            "type": "boolean"
          },
          "bookingLimitsCount": {
            "$ref": "#/components/schemas/BookingLimitsCount_2024_06_14"
          },
          "onlyShowFirstAvailableSlot": {
            "type": "boolean"
          },
          "bookingLimitsDuration": {
            "$ref": "#/components/schemas/BookingLimitsDuration_2024_06_14"
          },
          "bookingWindow": {
            "type": "object"
          },
          "offsetStart": {
            "type": "number",
            "minimum": 1
          }
        },
        "required": [
          "id",
          "lengthInMinutes",
          "title",
          "slug",
          "description",
          "locations",
          "bookingFields",
          "disableGuests",
          "schedulingType",
          "recurrence",
          "metadata",
          "requiresConfirmation",
          "price",
          "currency",
          "lockTimeZoneToggleOnBookingPage",
          "seatsPerTimeSlot",
          "forwardParamsSuccessRedirect",
          "successRedirectUrl",
          "seatsShowAvailabilityCount",
          "isInstantEvent",
          "scheduleId",
          "hosts"
        ]
      },
      "GetTeamEventTypeOutput": {
        "type": "object",
        "properties": {
          "status": {
            "type": "string",
            "example": "success",
            "enum": [
              "success",
              "error"
            ]
          },
          "data": {
            "$ref": "#/components/schemas/TeamEventTypeOutput_2024_06_14"
          }
        },
        "required": [
          "status",
          "data"
        ]
      },
      "GetTeamEventTypesOutput": {
        "type": "object",
        "properties": {
          "status": {
            "type": "string",
            "example": "success",
            "enum": [
              "success",
              "error"
            ]
          },
          "data": {
            "type": "array",
            "items": {
              "$ref": "#/components/schemas/TeamEventTypeOutput_2024_06_14"
            }
          }
        },
        "required": [
          "status",
          "data"
        ]
      },
      "UpdateTeamEventTypeInput_2024_06_14": {
        "type": "object",
        "properties": {
          "lengthInMinutes": {
            "type": "number"
          },
          "title": {
            "type": "string"
          },
          "slug": {
            "type": "string"
          },
          "description": {
            "type": "string"
          },
          "locations": {
            "type": "array",
            "items": {
              "type": "string"
            }
          },
          "bookingFields": {
            "type": "array",
            "items": {
              "type": "string"
            }
          },
          "disableGuests": {
            "type": "boolean"
          },
          "slotInterval": {
            "type": "number"
          },
          "minimumBookingNotice": {
            "type": "number"
          },
          "beforeEventBuffer": {
            "type": "number"
          },
          "afterEventBuffer": {
            "type": "number"
          },
          "hosts": {
            "type": "array",
            "items": {
              "type": "string"
            }
          },
          "assignAllTeamMembers": {
            "type": "boolean"
          }
        },
        "required": [
          "lengthInMinutes",
          "title",
          "slug",
          "description",
          "locations",
          "bookingFields",
          "disableGuests",
          "slotInterval",
          "minimumBookingNotice",
          "beforeEventBuffer",
          "afterEventBuffer",
          "hosts",
          "assignAllTeamMembers"
        ]
      },
      "UpdateTeamEventTypeOutput": {
        "type": "object",
        "properties": {
          "status": {
            "type": "string",
            "example": "success",
            "enum": [
              "success",
              "error"
            ]
          },
          "data": {
            "oneOf": [
              {
                "$ref": "#/components/schemas/TeamEventTypeOutput_2024_06_14"
              },
              {
                "type": "array",
                "items": {
                  "$ref": "#/components/schemas/TeamEventTypeOutput_2024_06_14"
                }
              }
            ]
          }
        },
        "required": [
          "status",
          "data"
        ]
      },
      "DeleteTeamEventTypeOutput": {
        "type": "object",
        "properties": {
          "status": {
            "type": "string",
            "example": "success",
            "enum": [
              "success",
              "error"
            ]
          },
          "data": {
            "type": "object"
          }
        },
        "required": [
          "status",
          "data"
        ]
      },
      "OrgTeamMembershipOutputDto": {
        "type": "object",
        "properties": {
          "role": {
            "type": "string",
            "enum": [
              "MEMBER",
              "OWNER",
              "ADMIN"
            ]
          },
          "id": {
            "type": "number"
          },
          "userId": {
            "type": "number"
          },
          "teamId": {
            "type": "number"
          },
          "accepted": {
            "type": "boolean"
          },
          "disableImpersonation": {
            "type": "boolean"
          }
        },
        "required": [
          "role",
          "id",
          "userId",
          "teamId",
          "accepted"
        ]
      },
      "OrgTeamMembershipsOutputResponseDto": {
        "type": "object",
        "properties": {
          "status": {
            "type": "string",
            "example": "success",
            "enum": [
              "success",
              "error"
            ]
          },
          "data": {
            "type": "array",
            "items": {
              "$ref": "#/components/schemas/OrgTeamMembershipOutputDto"
            }
          }
        },
        "required": [
          "status",
          "data"
        ]
      },
      "OrgTeamMembershipOutputResponseDto": {
        "type": "object",
        "properties": {
          "status": {
            "type": "string",
            "example": "success",
            "enum": [
              "success",
              "error"
            ]
          },
          "data": {
            "$ref": "#/components/schemas/OrgTeamMembershipOutputDto"
          }
        },
        "required": [
          "status",
          "data"
        ]
      },
      "UpdateOrgTeamMembershipDto": {
        "type": "object",
        "properties": {
          "role": {
            "type": "string",
            "default": "MEMBER",
            "enum": [
              "MEMBER",
              "OWNER",
              "ADMIN"
            ]
          },
          "accepted": {
            "type": "boolean",
            "default": false
          },
          "disableImpersonation": {
            "type": "boolean",
            "default": false
          }
        }
      },
      "CreateOrgTeamMembershipDto": {
        "type": "object",
        "properties": {
          "role": {
            "type": "string",
            "default": "MEMBER",
            "enum": [
              "MEMBER",
              "OWNER",
              "ADMIN"
            ]
          },
          "userId": {
            "type": "number"
          },
          "accepted": {
            "type": "boolean",
            "default": false
          },
          "disableImpersonation": {
            "type": "boolean",
            "default": false
          }
        },
        "required": [
          "role",
          "userId"
        ]
      },
<<<<<<< HEAD
      "Attribute": {
        "type": "object",
        "properties": {
          "id": {
            "type": "string",
            "description": "The ID of the attribute",
            "example": "attr_123"
          },
          "teamId": {
            "type": "number",
            "description": "The team ID associated with the attribute",
            "example": 1
          },
          "type": {
            "type": "string",
            "description": "The type of the attribute",
            "enum": [
              "TEXT",
              "NUMBER",
              "SINGLE_SELECT",
              "MULTI_SELECT"
            ]
          },
          "name": {
            "type": "string",
            "description": "The name of the attribute",
            "example": "Attribute Name"
          },
          "slug": {
            "type": "string",
            "description": "The slug of the attribute",
            "example": "attribute-name"
          },
          "enabled": {
            "type": "boolean",
            "description": "Whether the attribute is enabled and displayed on their profile",
            "example": true
          },
          "usersCanEditRelation": {
            "type": "boolean",
            "description": "Whether users can edit the relation",
            "example": true
          }
        },
        "required": [
          "id",
          "teamId",
          "type",
          "name",
          "slug",
          "enabled"
        ]
      },
      "GetOrganizationAttributesOutput": {
        "type": "object",
        "properties": {
          "status": {
            "type": "string",
            "example": "success",
            "enum": [
              "success",
              "error"
            ]
          },
          "data": {
            "type": "array",
            "items": {
              "$ref": "#/components/schemas/Attribute"
            }
          }
        },
        "required": [
          "status",
          "data"
        ]
      },
      "GetSingleAttributeOutput": {
        "type": "object",
        "properties": {
          "status": {
            "type": "string",
            "example": "success",
            "enum": [
              "success",
              "error"
            ]
          },
          "data": {
            "nullable": true,
            "allOf": [
              {
                "$ref": "#/components/schemas/Attribute"
              }
            ]
          }
        },
        "required": [
          "status",
          "data"
        ]
      },
      "CreateOrganizationAttributeOptionInput": {
        "type": "object",
        "properties": {
          "value": {
            "type": "string"
          },
          "slug": {
            "type": "string"
          }
        },
        "required": [
          "value",
          "slug"
        ]
      },
      "CreateOrganizationAttributeInput": {
        "type": "object",
        "properties": {
          "name": {
            "type": "string"
          },
          "slug": {
            "type": "string"
          },
          "type": {
            "type": "object"
          },
          "options": {
            "type": "array",
            "items": {
              "$ref": "#/components/schemas/CreateOrganizationAttributeOptionInput"
            }
          },
          "enabled": {
            "type": "boolean"
          }
        },
        "required": [
          "name",
          "slug",
          "type",
          "options"
        ]
      },
      "CreateOrganizationAttributesOutput": {
        "type": "object",
        "properties": {
          "status": {
            "type": "string",
            "example": "success",
            "enum": [
              "success",
              "error"
            ]
          },
          "data": {
            "$ref": "#/components/schemas/Attribute"
          }
        },
        "required": [
          "status",
          "data"
        ]
      },
      "UpdateOrganizationAttributeInput": {
        "type": "object",
        "properties": {
          "name": {
            "type": "string"
          },
          "slug": {
            "type": "string"
          },
          "type": {
            "type": "object"
          },
          "enabled": {
            "type": "boolean"
          }
        }
      },
      "UpdateOrganizationAttributesOutput": {
        "type": "object",
        "properties": {
          "status": {
            "type": "string",
            "example": "success",
            "enum": [
              "success",
              "error"
            ]
          },
          "data": {
            "$ref": "#/components/schemas/Attribute"
          }
        },
        "required": [
          "status",
          "data"
        ]
      },
      "DeleteOrganizationAttributesOutput": {
=======
      "TeamWebhookOutputDto": {
        "type": "object",
        "properties": {
          "payloadTemplate": {
            "type": "string",
            "description": "The template of the payload that will be sent to the subscriberUrl, check cal.com/docs/core-features/webhooks for more information",
            "example": "{\"content\":\"A new event has been scheduled\",\"type\":\"{{type}}\",\"name\":\"{{title}}\",\"organizer\":\"{{organizer.name}}\",\"booker\":\"{{attendees.0.name}}\"}"
          },
          "teamId": {
            "type": "number"
          },
          "id": {
            "type": "number"
          },
          "triggers": {
            "type": "array",
            "items": {
              "type": "object"
            }
          },
          "subscriberUrl": {
            "type": "string"
          },
          "active": {
            "type": "boolean"
          },
          "secret": {
            "type": "string"
          }
        },
        "required": [
          "payloadTemplate",
          "teamId",
          "id",
          "triggers",
          "subscriberUrl",
          "active"
        ]
      },
      "TeamWebhooksOutputResponseDto": {
>>>>>>> 36e79bf6
        "type": "object",
        "properties": {
          "status": {
            "type": "string",
            "example": "success",
            "enum": [
              "success",
              "error"
            ]
          },
          "data": {
<<<<<<< HEAD
            "$ref": "#/components/schemas/Attribute"
=======
            "type": "array",
            "items": {
              "$ref": "#/components/schemas/TeamWebhookOutputDto"
            }
>>>>>>> 36e79bf6
          }
        },
        "required": [
          "status",
          "data"
        ]
      },
<<<<<<< HEAD
      "OptionOutput": {
        "type": "object",
        "properties": {
          "id": {
            "type": "string",
            "description": "The ID of the option",
            "example": "attr_option_id"
          },
          "attributeId": {
            "type": "string",
            "description": "The ID of the attribute",
            "example": "attr_id"
          },
          "value": {
            "type": "string",
            "description": "The value of the option",
            "example": "option_value"
          },
          "slug": {
            "type": "string",
            "description": "The slug of the option",
            "example": "option-slug"
          }
        },
        "required": [
          "id",
          "attributeId",
          "value",
          "slug"
        ]
      },
      "CreateAttributeOptionOutput": {
        "type": "object",
        "properties": {
          "status": {
            "type": "string",
            "example": "success",
            "enum": [
              "success",
              "error"
            ]
          },
          "data": {
            "$ref": "#/components/schemas/OptionOutput"
          }
        },
        "required": [
          "status",
          "data"
        ]
      },
      "DeleteAttributeOptionOutput": {
        "type": "object",
        "properties": {
          "status": {
            "type": "string",
            "example": "success",
            "enum": [
              "success",
              "error"
            ]
          },
          "data": {
            "$ref": "#/components/schemas/OptionOutput"
          }
        },
        "required": [
          "status",
          "data"
        ]
      },
      "UpdateOrganizationAttributeOptionInput": {
        "type": "object",
        "properties": {
          "value": {
            "type": "string"
          },
          "slug": {
            "type": "string"
          }
        }
      },
      "UpdateAttributeOptionOutput": {
        "type": "object",
        "properties": {
          "status": {
            "type": "string",
            "example": "success",
            "enum": [
              "success",
              "error"
            ]
          },
          "data": {
            "$ref": "#/components/schemas/OptionOutput"
          }
        },
        "required": [
          "status",
          "data"
        ]
      },
      "GetAllAttributeOptionOutput": {
=======
      "CreateWebhookInputDto": {
        "type": "object",
        "properties": {
          "payloadTemplate": {
            "type": "string",
            "description": "The template of the payload that will be sent to the subscriberUrl, check cal.com/docs/core-features/webhooks for more information",
            "example": "{\"content\":\"A new event has been scheduled\",\"type\":\"{{type}}\",\"name\":\"{{title}}\",\"organizer\":\"{{organizer.name}}\",\"booker\":\"{{attendees.0.name}}\"}"
          },
          "triggers": {
            "type": "string",
            "example": [
              "BOOKING_CREATED",
              "BOOKING_RESCHEDULED",
              "BOOKING_CANCELLED",
              "BOOKING_CONFIRMED",
              "BOOKING_REJECTED",
              "BOOKING_COMPLETED",
              "BOOKING_NO_SHOW",
              "BOOKING_REOPENED"
            ],
            "enum": [
              "BOOKING_CREATED",
              "BOOKING_PAYMENT_INITIATED",
              "BOOKING_PAID",
              "BOOKING_RESCHEDULED",
              "BOOKING_REQUESTED",
              "BOOKING_CANCELLED",
              "BOOKING_REJECTED",
              "BOOKING_NO_SHOW_UPDATED",
              "FORM_SUBMITTED",
              "MEETING_ENDED",
              "MEETING_STARTED",
              "RECORDING_READY",
              "INSTANT_MEETING",
              "RECORDING_TRANSCRIPTION_GENERATED"
            ]
          },
          "active": {
            "type": "boolean"
          },
          "subscriberUrl": {
            "type": "string"
          },
          "secret": {
            "type": "string"
          }
        },
        "required": [
          "triggers",
          "active",
          "subscriberUrl"
        ]
      },
      "TeamWebhookOutputResponseDto": {
>>>>>>> 36e79bf6
        "type": "object",
        "properties": {
          "status": {
            "type": "string",
            "example": "success",
            "enum": [
              "success",
              "error"
            ]
          },
          "data": {
<<<<<<< HEAD
            "type": "array",
            "items": {
              "$ref": "#/components/schemas/OptionOutput"
            }
=======
            "$ref": "#/components/schemas/TeamWebhookOutputDto"
>>>>>>> 36e79bf6
          }
        },
        "required": [
          "status",
          "data"
        ]
      },
<<<<<<< HEAD
      "AssignOrganizationAttributeOptionToUserInput": {
        "type": "object",
        "properties": {
          "value": {
            "type": "string"
          },
          "attributeOptionId": {
            "type": "string"
          },
          "attributeId": {
            "type": "string"
          }
        },
        "required": [
          "attributeId"
        ]
      },
      "AssignOptionUserOutputData": {
        "type": "object",
        "properties": {
          "id": {
            "type": "string",
            "description": "The ID of the option assigned to the user"
          },
          "memberId": {
            "type": "number",
            "description": "The ID form the org membership for the user"
          },
          "attributeOptionId": {
            "type": "string",
            "description": "The value of the option"
          }
        },
        "required": [
          "id",
          "memberId",
          "attributeOptionId"
        ]
      },
      "AssignOptionUserOutput": {
        "type": "object",
        "properties": {
          "status": {
            "type": "string",
            "example": "success",
            "enum": [
              "success",
              "error"
            ]
          },
          "data": {
            "$ref": "#/components/schemas/AssignOptionUserOutputData"
          }
        },
        "required": [
          "status",
          "data"
        ]
      },
      "UnassignOptionUserOutput": {
        "type": "object",
        "properties": {
          "status": {
            "type": "string",
            "example": "success",
            "enum": [
              "success",
              "error"
            ]
          },
          "data": {
            "$ref": "#/components/schemas/AssignOptionUserOutputData"
          }
        },
        "required": [
          "status",
          "data"
        ]
      },
      "GetOptionUserOutputData": {
        "type": "object",
        "properties": {
          "id": {
            "type": "string",
            "description": "The ID of the option assigned to the user"
          },
          "attributeId": {
            "type": "string",
            "description": "The ID of the attribute"
          },
          "value": {
            "type": "string",
            "description": "The value of the option"
          },
          "slug": {
            "type": "string",
            "description": "The slug of the option"
          }
        },
        "required": [
          "id",
          "attributeId",
          "value",
          "slug"
        ]
      },
      "GetOptionUserOutput": {
        "type": "object",
        "properties": {
          "status": {
            "type": "string",
            "example": "success",
            "enum": [
              "success",
              "error"
            ]
          },
          "data": {
            "type": "array",
            "items": {
              "$ref": "#/components/schemas/GetOptionUserOutputData"
            }
          }
        },
        "required": [
          "status",
          "data"
        ]
=======
      "UpdateWebhookInputDto": {
        "type": "object",
        "properties": {
          "payloadTemplate": {
            "type": "string",
            "description": "The template of the payload that will be sent to the subscriberUrl, check cal.com/docs/core-features/webhooks for more information",
            "example": "{\"content\":\"A new event has been scheduled\",\"type\":\"{{type}}\",\"name\":\"{{title}}\",\"organizer\":\"{{organizer.name}}\",\"booker\":\"{{attendees.0.name}}\"}"
          },
          "triggers": {
            "type": "string",
            "example": [
              "BOOKING_CREATED",
              "BOOKING_RESCHEDULED",
              "BOOKING_CANCELLED",
              "BOOKING_CONFIRMED",
              "BOOKING_REJECTED",
              "BOOKING_COMPLETED",
              "BOOKING_NO_SHOW",
              "BOOKING_REOPENED"
            ],
            "enum": [
              "BOOKING_CREATED",
              "BOOKING_PAYMENT_INITIATED",
              "BOOKING_PAID",
              "BOOKING_RESCHEDULED",
              "BOOKING_REQUESTED",
              "BOOKING_CANCELLED",
              "BOOKING_REJECTED",
              "BOOKING_NO_SHOW_UPDATED",
              "FORM_SUBMITTED",
              "MEETING_ENDED",
              "MEETING_STARTED",
              "RECORDING_READY",
              "INSTANT_MEETING",
              "RECORDING_TRANSCRIPTION_GENERATED"
            ]
          },
          "active": {
            "type": "boolean"
          },
          "subscriberUrl": {
            "type": "string"
          },
          "secret": {
            "type": "string"
          }
        }
>>>>>>> 36e79bf6
      },
      "GetDefaultScheduleOutput_2024_06_11": {
        "type": "object",
        "properties": {
          "status": {
            "type": "string",
            "example": "success",
            "enum": [
              "success",
              "error"
            ]
          },
          "data": {
            "$ref": "#/components/schemas/ScheduleOutput_2024_06_11"
          }
        },
        "required": [
          "status",
          "data"
        ]
      },
      "CreateAvailabilityInput_2024_04_15": {
        "type": "object",
        "properties": {
          "days": {
            "example": [
              1,
              2
            ],
            "type": "array",
            "items": {
              "type": "number"
            }
          },
          "startTime": {
            "format": "date-time",
            "type": "string"
          },
          "endTime": {
            "format": "date-time",
            "type": "string"
          }
        },
        "required": [
          "days",
          "startTime",
          "endTime"
        ]
      },
      "CreateScheduleInput_2024_04_15": {
        "type": "object",
        "properties": {
          "name": {
            "type": "string"
          },
          "timeZone": {
            "type": "string"
          },
          "availabilities": {
            "type": "array",
            "items": {
              "$ref": "#/components/schemas/CreateAvailabilityInput_2024_04_15"
            }
          },
          "isDefault": {
            "type": "boolean"
          }
        },
        "required": [
          "name",
          "timeZone",
          "isDefault"
        ]
      },
      "WorkingHours": {
        "type": "object",
        "properties": {
          "days": {
            "type": "array",
            "items": {
              "type": "number"
            }
          },
          "startTime": {
            "type": "number"
          },
          "endTime": {
            "type": "number"
          },
          "userId": {
            "type": "number",
            "nullable": true
          }
        },
        "required": [
          "days",
          "startTime",
          "endTime"
        ]
      },
      "AvailabilityModel": {
        "type": "object",
        "properties": {
          "id": {
            "type": "number"
          },
          "userId": {
            "type": "number",
            "nullable": true
          },
          "eventTypeId": {
            "type": "number",
            "nullable": true
          },
          "days": {
            "type": "array",
            "items": {
              "type": "number"
            }
          },
          "startTime": {
            "format": "date-time",
            "type": "string"
          },
          "endTime": {
            "format": "date-time",
            "type": "string"
          },
          "date": {
            "format": "date-time",
            "type": "string",
            "nullable": true
          },
          "scheduleId": {
            "type": "number",
            "nullable": true
          }
        },
        "required": [
          "id",
          "days",
          "startTime",
          "endTime"
        ]
      },
      "TimeRange": {
        "type": "object",
        "properties": {
          "userId": {
            "type": "number",
            "nullable": true
          },
          "start": {
            "format": "date-time",
            "type": "string"
          },
          "end": {
            "format": "date-time",
            "type": "string"
          }
        },
        "required": [
          "start",
          "end"
        ]
      },
      "ScheduleOutput": {
        "type": "object",
        "properties": {
          "id": {
            "type": "number"
          },
          "name": {
            "type": "string"
          },
          "isManaged": {
            "type": "boolean"
          },
          "workingHours": {
            "type": "array",
            "items": {
              "$ref": "#/components/schemas/WorkingHours"
            }
          },
          "schedule": {
            "type": "array",
            "items": {
              "$ref": "#/components/schemas/AvailabilityModel"
            }
          },
          "availability": {
            "type": "array",
            "items": {
              "required": true,
              "type": "array",
              "items": {
                "$ref": "#/components/schemas/TimeRange"
              }
            }
          },
          "timeZone": {
            "type": "string"
          },
          "dateOverrides": {
            "type": "array",
            "items": {
              "type": "object"
            }
          },
          "isDefault": {
            "type": "boolean"
          },
          "isLastSchedule": {
            "type": "boolean"
          },
          "readOnly": {
            "type": "boolean"
          }
        },
        "required": [
          "id",
          "name",
          "isManaged",
          "workingHours",
          "schedule",
          "availability",
          "timeZone",
          "dateOverrides",
          "isDefault",
          "isLastSchedule",
          "readOnly"
        ]
      },
      "CreateScheduleOutput_2024_04_15": {
        "type": "object",
        "properties": {
          "status": {
            "type": "string",
            "example": "success",
            "enum": [
              "success",
              "error"
            ]
          },
          "data": {
            "$ref": "#/components/schemas/ScheduleOutput"
          }
        },
        "required": [
          "status",
          "data"
        ]
      },
      "GetDefaultScheduleOutput_2024_04_15": {
        "type": "object",
        "properties": {
          "status": {
            "type": "string",
            "example": "success",
            "enum": [
              "success",
              "error"
            ]
          },
          "data": {
            "nullable": true,
            "allOf": [
              {
                "$ref": "#/components/schemas/ScheduleOutput"
              }
            ]
          }
        },
        "required": [
          "status",
          "data"
        ]
      },
      "GetScheduleOutput_2024_04_15": {
        "type": "object",
        "properties": {
          "status": {
            "type": "string",
            "example": "success",
            "enum": [
              "success",
              "error"
            ]
          },
          "data": {
            "$ref": "#/components/schemas/ScheduleOutput"
          }
        },
        "required": [
          "status",
          "data"
        ]
      },
      "GetSchedulesOutput_2024_04_15": {
        "type": "object",
        "properties": {
          "status": {
            "type": "string",
            "example": "success",
            "enum": [
              "success",
              "error"
            ]
          },
          "data": {
            "$ref": "#/components/schemas/ScheduleOutput"
          }
        },
        "required": [
          "status",
          "data"
        ]
      },
      "UpdateScheduleInput_2024_04_15": {
        "type": "object",
        "properties": {
          "timeZone": {
            "type": "string"
          },
          "name": {
            "type": "string"
          },
          "isDefault": {
            "type": "boolean"
          },
          "schedule": {
            "example": [
              [],
              [
                {
                  "start": "2022-01-01T00:00:00.000Z",
                  "end": "2022-01-02T00:00:00.000Z"
                }
              ],
              [],
              [],
              [],
              [],
              []
            ],
            "items": {
              "type": "array"
            },
            "type": "array"
          },
          "dateOverrides": {
            "example": [
              [],
              [
                {
                  "start": "2022-01-01T00:00:00.000Z",
                  "end": "2022-01-02T00:00:00.000Z"
                }
              ],
              [],
              [],
              [],
              [],
              []
            ],
            "items": {
              "type": "array"
            },
            "type": "array"
          }
        },
        "required": [
          "timeZone",
          "name",
          "isDefault",
          "schedule"
        ]
      },
      "EventTypeModel_2024_04_15": {
        "type": "object",
        "properties": {
          "id": {
            "type": "number"
          },
          "eventName": {
            "type": "string",
            "nullable": true
          }
        },
        "required": [
          "id"
        ]
      },
      "AvailabilityModel_2024_04_15": {
        "type": "object",
        "properties": {
          "id": {
            "type": "number"
          },
          "userId": {
            "type": "number",
            "nullable": true
          },
          "scheduleId": {
            "type": "number",
            "nullable": true
          },
          "eventTypeId": {
            "type": "number",
            "nullable": true
          },
          "days": {
            "type": "array",
            "items": {
              "type": "number"
            }
          },
          "startTime": {
            "format": "date-time",
            "type": "string"
          },
          "endTime": {
            "format": "date-time",
            "type": "string"
          },
          "date": {
            "format": "date-time",
            "type": "string",
            "nullable": true
          }
        },
        "required": [
          "id",
          "days"
        ]
      },
      "ScheduleModel_2024_04_15": {
        "type": "object",
        "properties": {
          "id": {
            "type": "number"
          },
          "userId": {
            "type": "number"
          },
          "name": {
            "type": "string"
          },
          "timeZone": {
            "type": "string",
            "nullable": true
          },
          "eventType": {
            "type": "array",
            "items": {
              "$ref": "#/components/schemas/EventTypeModel_2024_04_15"
            }
          },
          "availability": {
            "type": "array",
            "items": {
              "$ref": "#/components/schemas/AvailabilityModel_2024_04_15"
            }
          }
        },
        "required": [
          "id",
          "userId",
          "name"
        ]
      },
      "UpdatedScheduleOutput_2024_04_15": {
        "type": "object",
        "properties": {
          "schedule": {
            "$ref": "#/components/schemas/ScheduleModel_2024_04_15"
          },
          "isDefault": {
            "type": "boolean"
          },
          "timeZone": {
            "type": "string"
          },
          "prevDefaultId": {
            "type": "number",
            "nullable": true
          },
          "currentDefaultId": {
            "type": "number",
            "nullable": true
          }
        },
        "required": [
          "schedule",
          "isDefault"
        ]
      },
      "UpdateScheduleOutput_2024_04_15": {
        "type": "object",
        "properties": {
          "status": {
            "type": "string",
            "example": "success",
            "enum": [
              "success",
              "error"
            ]
          },
          "data": {
            "$ref": "#/components/schemas/UpdatedScheduleOutput_2024_04_15"
          }
        },
        "required": [
          "status",
          "data"
        ]
      },
      "DeleteScheduleOutput_2024_04_15": {
        "type": "object",
        "properties": {
          "status": {
            "type": "string",
            "example": "success",
            "enum": [
              "success",
              "error"
            ]
          }
        },
        "required": [
          "status"
        ]
      },
      "AuthUrlData": {
        "type": "object",
        "properties": {
          "authUrl": {
            "type": "string"
          }
        },
        "required": [
          "authUrl"
        ]
      },
      "GcalAuthUrlOutput": {
        "type": "object",
        "properties": {
          "status": {
            "type": "string",
            "example": "success",
            "enum": [
              "success",
              "error"
            ]
          },
          "data": {
            "$ref": "#/components/schemas/AuthUrlData"
          }
        },
        "required": [
          "status",
          "data"
        ]
      },
      "GcalSaveRedirectOutput": {
        "type": "object",
        "properties": {
          "url": {
            "type": "string"
          }
        },
        "required": [
          "url"
        ]
      },
      "GcalCheckOutput": {
        "type": "object",
        "properties": {
          "status": {
            "type": "string",
            "example": "success",
            "enum": [
              "success",
              "error"
            ]
          }
        },
        "required": [
          "status"
        ]
      },
      "ProviderVerifyClientOutput": {
        "type": "object",
        "properties": {
          "status": {
            "type": "string",
            "example": "success",
            "enum": [
              "success",
              "error"
            ]
          }
        },
        "required": [
          "status"
        ]
      },
      "ProviderVerifyAccessTokenOutput": {
        "type": "object",
        "properties": {
          "status": {
            "type": "string",
            "example": "success",
            "enum": [
              "success",
              "error"
            ]
          }
        },
        "required": [
          "status"
        ]
      },
      "MeOrgOutput": {
        "type": "object",
        "properties": {
          "isPlatform": {
            "type": "boolean"
          },
          "id": {
            "type": "number"
          }
        },
        "required": [
          "isPlatform",
          "id"
        ]
      },
      "MeOutput": {
        "type": "object",
        "properties": {
          "id": {
            "type": "number"
          },
          "username": {
            "type": "string"
          },
          "email": {
            "type": "string"
          },
          "timeFormat": {
            "type": "number"
          },
          "defaultScheduleId": {
            "type": "number",
            "nullable": true
          },
          "weekStart": {
            "type": "string"
          },
          "timeZone": {
            "type": "string"
          },
          "organizationId": {
            "type": "number",
            "nullable": true
          },
          "organization": {
            "$ref": "#/components/schemas/MeOrgOutput"
          }
        },
        "required": [
          "id",
          "username",
          "email",
          "timeFormat",
          "defaultScheduleId",
          "weekStart",
          "timeZone",
          "organizationId"
        ]
      },
      "GetMeOutput": {
        "type": "object",
        "properties": {
          "status": {
            "type": "string",
            "example": "success",
            "enum": [
              "success",
              "error"
            ]
          },
          "data": {
            "$ref": "#/components/schemas/MeOutput"
          }
        },
        "required": [
          "status",
          "data"
        ]
      },
      "UpdateMeOutput": {
        "type": "object",
        "properties": {
          "status": {
            "type": "string",
            "example": "success",
            "enum": [
              "success",
              "error"
            ]
          },
          "data": {
            "$ref": "#/components/schemas/MeOutput"
          }
        },
        "required": [
          "status",
          "data"
        ]
      },
      "BusyTimesOutput": {
        "type": "object",
        "properties": {
          "start": {
            "format": "date-time",
            "type": "string"
          },
          "end": {
            "format": "date-time",
            "type": "string"
          },
          "source": {
            "type": "string",
            "nullable": true
          }
        },
        "required": [
          "start",
          "end"
        ]
      },
      "GetBusyTimesOutput": {
        "type": "object",
        "properties": {
          "status": {
            "type": "string",
            "example": "success",
            "enum": [
              "success",
              "error"
            ]
          },
          "data": {
            "type": "array",
            "items": {
              "$ref": "#/components/schemas/BusyTimesOutput"
            }
          }
        },
        "required": [
          "status",
          "data"
        ]
      },
      "Integration": {
        "type": "object",
        "properties": {
          "appData": {
            "type": "object",
            "nullable": true
          },
          "dirName": {
            "type": "string"
          },
          "__template": {
            "type": "string"
          },
          "name": {
            "type": "string"
          },
          "description": {
            "type": "string"
          },
          "installed": {
            "type": "boolean"
          },
          "type": {
            "type": "string"
          },
          "title": {
            "type": "string"
          },
          "variant": {
            "type": "string"
          },
          "category": {
            "type": "string"
          },
          "categories": {
            "type": "array",
            "items": {
              "type": "string"
            }
          },
          "logo": {
            "type": "string"
          },
          "publisher": {
            "type": "string"
          },
          "slug": {
            "type": "string"
          },
          "url": {
            "type": "string"
          },
          "email": {
            "type": "string"
          },
          "locationOption": {
            "type": "object",
            "nullable": true
          }
        },
        "required": [
          "name",
          "description",
          "type",
          "variant",
          "categories",
          "logo",
          "publisher",
          "slug",
          "url",
          "email",
          "locationOption"
        ]
      },
      "Primary": {
        "type": "object",
        "properties": {
          "externalId": {
            "type": "string"
          },
          "integration": {
            "type": "string"
          },
          "name": {
            "type": "string"
          },
          "primary": {
            "type": "boolean",
            "nullable": true
          },
          "readOnly": {
            "type": "boolean"
          },
          "email": {
            "type": "string"
          },
          "isSelected": {
            "type": "boolean"
          },
          "credentialId": {
            "type": "number"
          }
        },
        "required": [
          "externalId",
          "primary",
          "readOnly",
          "isSelected",
          "credentialId"
        ]
      },
      "Calendar": {
        "type": "object",
        "properties": {
          "externalId": {
            "type": "string"
          },
          "integration": {
            "type": "string"
          },
          "name": {
            "type": "string"
          },
          "primary": {
            "type": "boolean",
            "nullable": true
          },
          "readOnly": {
            "type": "boolean"
          },
          "email": {
            "type": "string"
          },
          "isSelected": {
            "type": "boolean"
          },
          "credentialId": {
            "type": "number"
          }
        },
        "required": [
          "externalId",
          "readOnly",
          "isSelected",
          "credentialId"
        ]
      },
      "ConnectedCalendar": {
        "type": "object",
        "properties": {
          "integration": {
            "$ref": "#/components/schemas/Integration"
          },
          "credentialId": {
            "type": "number"
          },
          "primary": {
            "$ref": "#/components/schemas/Primary"
          },
          "calendars": {
            "type": "array",
            "items": {
              "$ref": "#/components/schemas/Calendar"
            }
          }
        },
        "required": [
          "integration",
          "credentialId"
        ]
      },
      "DestinationCalendar": {
        "type": "object",
        "properties": {
          "id": {
            "type": "number"
          },
          "integration": {
            "type": "string"
          },
          "externalId": {
            "type": "string"
          },
          "primaryEmail": {
            "type": "string",
            "nullable": true
          },
          "userId": {
            "type": "number",
            "nullable": true
          },
          "eventTypeId": {
            "type": "number",
            "nullable": true
          },
          "credentialId": {
            "type": "number",
            "nullable": true
          },
          "name": {
            "type": "string",
            "nullable": true
          },
          "primary": {
            "type": "boolean"
          },
          "readOnly": {
            "type": "boolean"
          },
          "email": {
            "type": "string"
          },
          "integrationTitle": {
            "type": "string"
          }
        },
        "required": [
          "id",
          "integration",
          "externalId",
          "primaryEmail",
          "userId",
          "eventTypeId",
          "credentialId"
        ]
      },
      "ConnectedCalendarsData": {
        "type": "object",
        "properties": {
          "connectedCalendars": {
            "type": "array",
            "items": {
              "$ref": "#/components/schemas/ConnectedCalendar"
            }
          },
          "destinationCalendar": {
            "$ref": "#/components/schemas/DestinationCalendar"
          }
        },
        "required": [
          "connectedCalendars",
          "destinationCalendar"
        ]
      },
      "ConnectedCalendarsOutput": {
        "type": "object",
        "properties": {
          "status": {
            "type": "string",
            "example": "success",
            "enum": [
              "success",
              "error"
            ]
          },
          "data": {
            "$ref": "#/components/schemas/ConnectedCalendarsData"
          }
        },
        "required": [
          "status",
          "data"
        ]
      },
      "DeleteCalendarCredentialsInputBodyDto": {
        "type": "object",
        "properties": {
          "id": {
            "type": "integer",
            "example": 10,
            "description": "Credential ID of the calendar to delete, as returned by the /calendars endpoint"
          }
        },
        "required": [
          "id"
        ]
      },
      "DeletedCalendarCredentialsOutputDto": {
        "type": "object",
        "properties": {
          "id": {
            "type": "number"
          },
          "type": {
            "type": "string"
          },
          "userId": {
            "type": "number",
            "nullable": true
          },
          "teamId": {
            "type": "number",
            "nullable": true
          },
          "appId": {
            "type": "string",
            "nullable": true
          },
          "invalid": {
            "type": "boolean",
            "nullable": true
          }
        },
        "required": [
          "id",
          "type",
          "userId",
          "teamId",
          "appId",
          "invalid"
        ]
      },
      "DeletedCalendarCredentialsOutputResponseDto": {
        "type": "object",
        "properties": {
          "status": {
            "type": "string",
            "example": "success",
            "enum": [
              "success",
              "error"
            ]
          },
          "data": {
            "$ref": "#/components/schemas/DeletedCalendarCredentialsOutputDto"
          }
        },
        "required": [
          "status",
          "data"
        ]
      },
      "Attendee": {
        "type": "object",
        "properties": {
          "id": {
            "type": "number"
          },
          "email": {
            "type": "string"
          },
          "name": {
            "type": "string"
          },
          "timeZone": {
            "type": "string"
          },
          "locale": {
            "type": "string",
            "nullable": true
          },
          "bookingId": {
            "type": "number",
            "nullable": true
          }
        },
        "required": [
          "id",
          "email",
          "name",
          "timeZone",
          "locale",
          "bookingId"
        ]
      },
      "EventType": {
        "type": "object",
        "properties": {
          "slug": {
            "type": "string"
          },
          "id": {
            "type": "number"
          },
          "eventName": {
            "type": "string",
            "nullable": true
          },
          "price": {
            "type": "number"
          },
          "recurringEvent": {
            "type": "object"
          },
          "currency": {
            "type": "string"
          },
          "metadata": {
            "type": "object"
          },
          "seatsShowAttendees": {
            "type": "object"
          },
          "seatsShowAvailabilityCount": {
            "type": "object"
          },
          "team": {
            "type": "object",
            "nullable": true
          }
        },
        "required": [
          "price",
          "currency",
          "metadata"
        ]
      },
      "Reference": {
        "type": "object",
        "properties": {
          "id": {
            "type": "number"
          },
          "type": {
            "type": "string"
          },
          "uid": {
            "type": "string"
          },
          "meetingId": {
            "type": "string",
            "nullable": true
          },
          "thirdPartyRecurringEventId": {
            "type": "string",
            "nullable": true
          },
          "meetingPassword": {
            "type": "string",
            "nullable": true
          },
          "meetingUrl": {
            "type": "string",
            "nullable": true
          },
          "bookingId": {
            "type": "number",
            "nullable": true
          },
          "externalCalendarId": {
            "type": "string",
            "nullable": true
          },
          "deleted": {
            "type": "object"
          },
          "credentialId": {
            "type": "number",
            "nullable": true
          }
        },
        "required": [
          "id",
          "type",
          "uid",
          "meetingPassword",
          "bookingId",
          "externalCalendarId",
          "credentialId"
        ]
      },
      "GetBookingsDataEntry": {
        "type": "object",
        "properties": {
          "id": {
            "type": "number"
          },
          "title": {
            "type": "string"
          },
          "userPrimaryEmail": {
            "type": "string",
            "nullable": true
          },
          "description": {
            "type": "string",
            "nullable": true
          },
          "customInputs": {
            "type": "object"
          },
          "startTime": {
            "type": "string"
          },
          "endTime": {
            "type": "string"
          },
          "attendees": {
            "type": "array",
            "items": {
              "$ref": "#/components/schemas/Attendee"
            }
          },
          "metadata": {
            "type": "object"
          },
          "uid": {
            "type": "string"
          },
          "recurringEventId": {
            "type": "string",
            "nullable": true
          },
          "location": {
            "type": "string",
            "nullable": true
          },
          "eventType": {
            "$ref": "#/components/schemas/EventType"
          },
          "status": {
            "type": "object"
          },
          "paid": {
            "type": "boolean"
          },
          "payment": {
            "type": "array",
            "items": {
              "type": "object"
            }
          },
          "references": {
            "type": "array",
            "items": {
              "$ref": "#/components/schemas/Reference"
            }
          },
          "isRecorded": {
            "type": "boolean"
          },
          "seatsReferences": {
            "type": "array",
            "items": {
              "type": "object"
            }
          },
          "user": {
            "nullable": true,
            "allOf": [
              {
                "$ref": "#/components/schemas/User"
              }
            ]
          },
          "rescheduled": {
            "type": "object"
          }
        },
        "required": [
          "id",
          "title",
          "description",
          "customInputs",
          "startTime",
          "endTime",
          "attendees",
          "metadata",
          "uid",
          "recurringEventId",
          "location",
          "eventType",
          "status",
          "paid",
          "payment",
          "references",
          "isRecorded",
          "seatsReferences",
          "user"
        ]
      },
      "GetBookingsData": {
        "type": "object",
        "properties": {
          "bookings": {
            "type": "array",
            "items": {
              "$ref": "#/components/schemas/GetBookingsDataEntry"
            }
          },
          "recurringInfo": {
            "type": "array",
            "items": {
              "type": "object"
            }
          },
          "nextCursor": {
            "type": "number",
            "nullable": true
          }
        },
        "required": [
          "bookings",
          "recurringInfo",
          "nextCursor"
        ]
      },
      "GetBookingsOutput": {
        "type": "object",
        "properties": {
          "status": {
            "type": "string",
            "example": "success",
            "enum": [
              "success",
              "error"
            ]
          },
          "data": {
            "$ref": "#/components/schemas/GetBookingsData"
          }
        },
        "required": [
          "status",
          "data"
        ]
      },
      "GetBookingData": {
        "type": "object",
        "properties": {
          "title": {
            "type": "string"
          },
          "id": {
            "type": "number"
          },
          "uid": {
            "type": "string"
          },
          "description": {
            "type": "string",
            "nullable": true
          },
          "customInputs": {
            "type": "object"
          },
          "smsReminderNumber": {
            "type": "string",
            "nullable": true
          },
          "recurringEventId": {
            "type": "string",
            "nullable": true
          },
          "startTime": {
            "format": "date-time",
            "type": "string"
          },
          "endTime": {
            "format": "date-time",
            "type": "string"
          },
          "location": {
            "type": "string",
            "nullable": true
          },
          "status": {
            "type": "string"
          },
          "metadata": {
            "type": "object"
          },
          "cancellationReason": {
            "type": "string",
            "nullable": true
          },
          "responses": {
            "type": "object"
          },
          "rejectionReason": {
            "type": "string",
            "nullable": true
          },
          "userPrimaryEmail": {
            "type": "string",
            "nullable": true
          },
          "user": {
            "nullable": true,
            "allOf": [
              {
                "$ref": "#/components/schemas/User"
              }
            ]
          },
          "attendees": {
            "type": "array",
            "items": {
              "$ref": "#/components/schemas/Attendee"
            }
          },
          "eventTypeId": {
            "type": "number",
            "nullable": true
          },
          "eventType": {
            "nullable": true,
            "allOf": [
              {
                "$ref": "#/components/schemas/EventType"
              }
            ]
          }
        },
        "required": [
          "title",
          "id",
          "uid",
          "description",
          "customInputs",
          "smsReminderNumber",
          "recurringEventId",
          "startTime",
          "endTime",
          "location",
          "status",
          "metadata",
          "cancellationReason",
          "responses",
          "rejectionReason",
          "userPrimaryEmail",
          "user",
          "attendees",
          "eventTypeId",
          "eventType"
        ]
      },
      "GetBookingOutput": {
        "type": "object",
        "properties": {
          "status": {
            "type": "string",
            "example": "success",
            "enum": [
              "success",
              "error"
            ]
          },
          "data": {
            "$ref": "#/components/schemas/GetBookingData"
          }
        },
        "required": [
          "status",
          "data"
        ]
      },
      "Response": {
        "type": "object",
        "properties": {
          "name": {
            "type": "string"
          },
          "email": {
            "type": "string"
          },
          "guests": {
            "type": "array",
            "items": {
              "type": "string"
            }
          },
          "location": {
            "$ref": "#/components/schemas/Location"
          },
          "notes": {
            "type": "string"
          }
        },
        "required": [
          "name",
          "email",
          "guests"
        ]
      },
      "CreateBookingInput": {
        "type": "object",
        "properties": {
          "end": {
            "type": "string"
          },
          "start": {
            "type": "string"
          },
          "eventTypeId": {
            "type": "number"
          },
          "eventTypeSlug": {
            "type": "string"
          },
          "rescheduleUid": {
            "type": "string"
          },
          "recurringEventId": {
            "type": "string"
          },
          "timeZone": {
            "type": "string"
          },
          "user": {
            "type": "array",
            "items": {
              "type": "string"
            }
          },
          "language": {
            "type": "string"
          },
          "bookingUid": {
            "type": "string"
          },
          "metadata": {
            "type": "object"
          },
          "hasHashedBookingLink": {
            "type": "boolean"
          },
          "hashedLink": {
            "type": "string",
            "nullable": true
          },
          "seatReferenceUid": {
            "type": "string"
          },
          "responses": {
            "$ref": "#/components/schemas/Response"
          },
          "orgSlug": {
            "type": "string"
          },
          "locationUrl": {
            "type": "string"
          }
        },
        "required": [
          "start",
          "eventTypeId",
          "timeZone",
          "language",
          "metadata",
          "hashedLink",
          "responses"
        ]
      },
      "CancelBookingInput": {
        "type": "object",
        "properties": {
          "id": {
            "type": "number"
          },
          "uid": {
            "type": "string"
          },
          "allRemainingBookings": {
            "type": "boolean"
          },
          "cancellationReason": {
            "type": "string"
          },
          "seatReferenceUid": {
            "type": "string"
          }
        },
        "required": [
          "id",
          "uid",
          "allRemainingBookings",
          "cancellationReason",
          "seatReferenceUid"
        ]
      },
      "MarkNoShowInput": {
        "type": "object",
        "properties": {
          "noShowHost": {
            "type": "boolean"
          },
          "attendees": {
            "type": "array",
            "items": {
              "$ref": "#/components/schemas/Attendee"
            }
          }
        }
      },
      "HandleMarkNoShowData": {
        "type": "object",
        "properties": {
          "message": {
            "type": "string"
          },
          "noShowHost": {
            "type": "boolean"
          },
          "attendees": {
            "type": "array",
            "items": {
              "$ref": "#/components/schemas/Attendee"
            }
          }
        },
        "required": [
          "message"
        ]
      },
      "MarkNoShowOutput": {
        "type": "object",
        "properties": {
          "status": {
            "type": "string",
            "example": "success",
            "enum": [
              "success",
              "error"
            ]
          },
          "data": {
            "$ref": "#/components/schemas/HandleMarkNoShowData"
          }
        },
        "required": [
          "status",
          "data"
        ]
      },
      "ReserveSlotInput": {
        "type": "object",
        "properties": {}
      },
      "UserWebhookOutputDto": {
        "type": "object",
        "properties": {
          "payloadTemplate": {
            "type": "string",
            "description": "The template of the payload that will be sent to the subscriberUrl, check cal.com/docs/core-features/webhooks for more information",
            "example": "{\"content\":\"A new event has been scheduled\",\"type\":\"{{type}}\",\"name\":\"{{title}}\",\"organizer\":\"{{organizer.name}}\",\"booker\":\"{{attendees.0.name}}\"}"
          },
          "userId": {
            "type": "number"
          },
          "id": {
            "type": "number"
          },
          "triggers": {
            "type": "array",
            "items": {
              "type": "object"
            }
          },
          "subscriberUrl": {
            "type": "string"
          },
          "active": {
            "type": "boolean"
          },
          "secret": {
            "type": "string"
          }
        },
        "required": [
          "payloadTemplate",
          "userId",
          "id",
          "triggers",
          "subscriberUrl",
          "active"
        ]
      },
      "UserWebhookOutputResponseDto": {
        "type": "object",
        "properties": {
          "status": {
            "type": "string",
            "example": "success",
            "enum": [
              "success",
              "error"
            ]
          },
          "data": {
            "$ref": "#/components/schemas/UserWebhookOutputDto"
          }
        },
        "required": [
          "status",
          "data"
        ]
      },
      "UserWebhooksOutputResponseDto": {
        "type": "object",
        "properties": {
          "status": {
            "type": "string",
            "example": "success",
            "enum": [
              "success",
              "error"
            ]
          },
          "data": {
            "type": "array",
            "items": {
              "$ref": "#/components/schemas/UserWebhookOutputDto"
            }
          }
        },
        "required": [
          "status",
          "data"
        ]
      },
      "EventTypeWebhookOutputDto": {
        "type": "object",
        "properties": {
          "payloadTemplate": {
            "type": "string",
            "description": "The template of the payload that will be sent to the subscriberUrl, check cal.com/docs/core-features/webhooks for more information",
            "example": "{\"content\":\"A new event has been scheduled\",\"type\":\"{{type}}\",\"name\":\"{{title}}\",\"organizer\":\"{{organizer.name}}\",\"booker\":\"{{attendees.0.name}}\"}"
          },
          "eventTypeId": {
            "type": "number"
          },
          "id": {
            "type": "number"
          },
          "triggers": {
            "type": "array",
            "items": {
              "type": "object"
            }
          },
          "subscriberUrl": {
            "type": "string"
          },
          "active": {
            "type": "boolean"
          },
          "secret": {
            "type": "string"
          }
        },
        "required": [
          "payloadTemplate",
          "eventTypeId",
          "id",
          "triggers",
          "subscriberUrl",
          "active"
        ]
      },
      "EventTypeWebhookOutputResponseDto": {
        "type": "object",
        "properties": {
          "status": {
            "type": "string",
            "example": "success",
            "enum": [
              "success",
              "error"
            ]
          },
          "data": {
            "$ref": "#/components/schemas/EventTypeWebhookOutputDto"
          }
        },
        "required": [
          "status",
          "data"
        ]
      },
      "EventTypeWebhooksOutputResponseDto": {
        "type": "object",
        "properties": {
          "status": {
            "type": "string",
            "example": "success",
            "enum": [
              "success",
              "error"
            ]
          },
          "data": {
            "type": "array",
            "items": {
              "$ref": "#/components/schemas/EventTypeWebhookOutputDto"
            }
          }
        },
        "required": [
          "status",
          "data"
        ]
      },
      "DeleteManyWebhooksOutputResponseDto": {
        "type": "object",
        "properties": {
          "status": {
            "type": "string",
            "example": "success",
            "enum": [
              "success",
              "error"
            ]
          },
          "data": {
            "type": "string"
          }
        },
        "required": [
          "status",
          "data"
        ]
      },
      "OAuthClientWebhookOutputDto": {
        "type": "object",
        "properties": {
          "payloadTemplate": {
            "type": "string",
            "description": "The template of the payload that will be sent to the subscriberUrl, check cal.com/docs/core-features/webhooks for more information",
            "example": "{\"content\":\"A new event has been scheduled\",\"type\":\"{{type}}\",\"name\":\"{{title}}\",\"organizer\":\"{{organizer.name}}\",\"booker\":\"{{attendees.0.name}}\"}"
          },
          "oAuthClientId": {
            "type": "string"
          },
          "id": {
            "type": "number"
          },
          "triggers": {
            "type": "array",
            "items": {
              "type": "object"
            }
          },
          "subscriberUrl": {
            "type": "string"
          },
          "active": {
            "type": "boolean"
          },
          "secret": {
            "type": "string"
          }
        },
        "required": [
          "payloadTemplate",
          "oAuthClientId",
          "id",
          "triggers",
          "subscriberUrl",
          "active"
        ]
      },
      "OAuthClientWebhookOutputResponseDto": {
        "type": "object",
        "properties": {
          "status": {
            "type": "string",
            "example": "success",
            "enum": [
              "success",
              "error"
            ]
          },
          "data": {
            "$ref": "#/components/schemas/OAuthClientWebhookOutputDto"
          }
        },
        "required": [
          "status",
          "data"
        ]
      },
      "OAuthClientWebhooksOutputResponseDto": {
        "type": "object",
        "properties": {
          "status": {
            "type": "string",
            "example": "success",
            "enum": [
              "success",
              "error"
            ]
          },
          "data": {
            "type": "array",
            "items": {
              "$ref": "#/components/schemas/OAuthClientWebhookOutputDto"
            }
          }
        },
        "required": [
          "status",
          "data"
        ]
      },
      "DestinationCalendarsInputBodyDto": {
        "type": "object",
        "properties": {
          "integration": {
            "type": "string",
            "example": "apple_calendar",
            "description": "The calendar service you want to integrate, as returned by the /calendars endpoint",
            "enum": [
              "apple_calendar",
              "google_calendar",
              "office365_calendar"
            ]
          },
          "externalId": {
            "type": "string",
            "example": "https://caldav.icloud.com/26962146906/calendars/1644422A-1945-4438-BBC0-4F0Q23A57R7S/",
            "description": "Unique identifier used to represent the specfic calendar, as returned by the /calendars endpoint"
          }
        },
        "required": [
          "integration",
          "externalId"
        ]
      },
      "DestinationCalendarsOutputDto": {
        "type": "object",
        "properties": {
          "userId": {
            "type": "number"
          },
          "integration": {
            "type": "string"
          },
          "externalId": {
            "type": "string"
          },
          "credentialId": {
            "type": "number",
            "nullable": true
          }
        },
        "required": [
          "userId",
          "integration",
          "externalId",
          "credentialId"
        ]
      },
      "DestinationCalendarsOutputResponseDto": {
        "type": "object",
        "properties": {
          "status": {
            "type": "string",
            "example": "success",
            "enum": [
              "success",
              "error"
            ]
          },
          "data": {
            "$ref": "#/components/schemas/DestinationCalendarsOutputDto"
          }
        },
        "required": [
          "status",
          "data"
        ]
      }
    }
  }
}<|MERGE_RESOLUTION|>--- conflicted
+++ resolved
@@ -2283,6 +2283,492 @@
         "tags": [
           "Organizations Teams"
         ]
+      }
+    },
+    "/v2/organizations/{orgId}/attributes": {
+      "get": {
+        "operationId": "OrganizationsAttributesController_getOrganizationAttributes",
+        "parameters": [
+          {
+            "name": "orgId",
+            "required": true,
+            "in": "path",
+            "schema": {
+              "type": "number"
+            }
+          },
+          {
+            "name": "take",
+            "required": false,
+            "in": "query",
+            "description": "The number of items to return",
+            "example": 10,
+            "schema": {
+              "type": "number"
+            }
+          },
+          {
+            "name": "skip",
+            "required": false,
+            "in": "query",
+            "description": "The number of items to skip",
+            "example": 0,
+            "schema": {
+              "type": "number"
+            }
+          }
+        ],
+        "responses": {
+          "200": {
+            "description": "",
+            "content": {
+              "application/json": {
+                "schema": {
+                  "$ref": "#/components/schemas/GetOrganizationAttributesOutput"
+                }
+              }
+            }
+          }
+        }
+      },
+      "post": {
+        "operationId": "OrganizationsAttributesController_createOrganizationAttribute",
+        "parameters": [
+          {
+            "name": "orgId",
+            "required": true,
+            "in": "path",
+            "schema": {
+              "type": "number"
+            }
+          }
+        ],
+        "requestBody": {
+          "required": true,
+          "content": {
+            "application/json": {
+              "schema": {
+                "$ref": "#/components/schemas/CreateOrganizationAttributeInput"
+              }
+            }
+          }
+        },
+        "responses": {
+          "201": {
+            "description": "",
+            "content": {
+              "application/json": {
+                "schema": {
+                  "$ref": "#/components/schemas/CreateOrganizationAttributesOutput"
+                }
+              }
+            }
+          }
+        }
+      }
+    },
+    "/v2/organizations/{orgId}/attributes/{attributeId}": {
+      "get": {
+        "operationId": "OrganizationsAttributesController_getOrganizationAttribute",
+        "parameters": [
+          {
+            "name": "orgId",
+            "required": true,
+            "in": "path",
+            "schema": {
+              "type": "number"
+            }
+          },
+          {
+            "name": "attributeId",
+            "required": true,
+            "in": "path",
+            "schema": {
+              "type": "string"
+            }
+          }
+        ],
+        "responses": {
+          "200": {
+            "description": "",
+            "content": {
+              "application/json": {
+                "schema": {
+                  "$ref": "#/components/schemas/GetSingleAttributeOutput"
+                }
+              }
+            }
+          }
+        }
+      },
+      "patch": {
+        "operationId": "OrganizationsAttributesController_updateOrganizationAttribute",
+        "parameters": [
+          {
+            "name": "orgId",
+            "required": true,
+            "in": "path",
+            "schema": {
+              "type": "number"
+            }
+          },
+          {
+            "name": "attributeId",
+            "required": true,
+            "in": "path",
+            "schema": {
+              "type": "string"
+            }
+          }
+        ],
+        "requestBody": {
+          "required": true,
+          "content": {
+            "application/json": {
+              "schema": {
+                "$ref": "#/components/schemas/UpdateOrganizationAttributeInput"
+              }
+            }
+          }
+        },
+        "responses": {
+          "200": {
+            "description": "",
+            "content": {
+              "application/json": {
+                "schema": {
+                  "$ref": "#/components/schemas/UpdateOrganizationAttributesOutput"
+                }
+              }
+            }
+          }
+        }
+      },
+      "delete": {
+        "operationId": "OrganizationsAttributesController_deleteOrganizationAttribute",
+        "parameters": [
+          {
+            "name": "orgId",
+            "required": true,
+            "in": "path",
+            "schema": {
+              "type": "number"
+            }
+          },
+          {
+            "name": "attributeId",
+            "required": true,
+            "in": "path",
+            "schema": {
+              "type": "string"
+            }
+          }
+        ],
+        "responses": {
+          "200": {
+            "description": "",
+            "content": {
+              "application/json": {
+                "schema": {
+                  "$ref": "#/components/schemas/DeleteOrganizationAttributesOutput"
+                }
+              }
+            }
+          }
+        }
+      }
+    },
+    "/v2/organizations/{orgId}/attributes/{attributeId}/options": {
+      "post": {
+        "operationId": "OrganizationsOptionsAttributesController_createOrganizationAttributeOption",
+        "parameters": [
+          {
+            "name": "orgId",
+            "required": true,
+            "in": "path",
+            "schema": {
+              "type": "number"
+            }
+          },
+          {
+            "name": "attributeId",
+            "required": true,
+            "in": "path",
+            "schema": {
+              "type": "string"
+            }
+          }
+        ],
+        "requestBody": {
+          "required": true,
+          "content": {
+            "application/json": {
+              "schema": {
+                "$ref": "#/components/schemas/CreateOrganizationAttributeOptionInput"
+              }
+            }
+          }
+        },
+        "responses": {
+          "201": {
+            "description": "",
+            "content": {
+              "application/json": {
+                "schema": {
+                  "$ref": "#/components/schemas/CreateAttributeOptionOutput"
+                }
+              }
+            }
+          }
+        }
+      },
+      "get": {
+        "operationId": "OrganizationsOptionsAttributesController_getOrganizationAttributeOptions",
+        "parameters": [
+          {
+            "name": "orgId",
+            "required": true,
+            "in": "path",
+            "schema": {
+              "type": "number"
+            }
+          },
+          {
+            "name": "attributeId",
+            "required": true,
+            "in": "path",
+            "schema": {
+              "type": "string"
+            }
+          }
+        ],
+        "responses": {
+          "200": {
+            "description": "",
+            "content": {
+              "application/json": {
+                "schema": {
+                  "$ref": "#/components/schemas/GetAllAttributeOptionOutput"
+                }
+              }
+            }
+          }
+        }
+      }
+    },
+    "/v2/organizations/{orgId}/attributes/{attributeId}/options/{optionId}": {
+      "delete": {
+        "operationId": "OrganizationsOptionsAttributesController_deleteOrganizationAttributeOption",
+        "parameters": [
+          {
+            "name": "orgId",
+            "required": true,
+            "in": "path",
+            "schema": {
+              "type": "number"
+            }
+          },
+          {
+            "name": "attributeId",
+            "required": true,
+            "in": "path",
+            "schema": {
+              "type": "string"
+            }
+          },
+          {
+            "name": "optionId",
+            "required": true,
+            "in": "path",
+            "schema": {
+              "type": "string"
+            }
+          }
+        ],
+        "responses": {
+          "200": {
+            "description": "",
+            "content": {
+              "application/json": {
+                "schema": {
+                  "$ref": "#/components/schemas/DeleteAttributeOptionOutput"
+                }
+              }
+            }
+          }
+        }
+      },
+      "patch": {
+        "operationId": "OrganizationsOptionsAttributesController_updateOrganizationAttributeOption",
+        "parameters": [
+          {
+            "name": "orgId",
+            "required": true,
+            "in": "path",
+            "schema": {
+              "type": "number"
+            }
+          },
+          {
+            "name": "attributeId",
+            "required": true,
+            "in": "path",
+            "schema": {
+              "type": "string"
+            }
+          },
+          {
+            "name": "optionId",
+            "required": true,
+            "in": "path",
+            "schema": {
+              "type": "string"
+            }
+          }
+        ],
+        "requestBody": {
+          "required": true,
+          "content": {
+            "application/json": {
+              "schema": {
+                "$ref": "#/components/schemas/UpdateOrganizationAttributeOptionInput"
+              }
+            }
+          }
+        },
+        "responses": {
+          "200": {
+            "description": "",
+            "content": {
+              "application/json": {
+                "schema": {
+                  "$ref": "#/components/schemas/UpdateAttributeOptionOutput"
+                }
+              }
+            }
+          }
+        }
+      }
+    },
+    "/v2/organizations/{orgId}/attributes/options/{userId}": {
+      "post": {
+        "operationId": "OrganizationsOptionsAttributesController_assignOrganizationAttributeOptionToUser",
+        "parameters": [
+          {
+            "name": "orgId",
+            "required": true,
+            "in": "path",
+            "schema": {
+              "type": "number"
+            }
+          },
+          {
+            "name": "userId",
+            "required": true,
+            "in": "path",
+            "schema": {
+              "type": "number"
+            }
+          }
+        ],
+        "requestBody": {
+          "required": true,
+          "content": {
+            "application/json": {
+              "schema": {
+                "$ref": "#/components/schemas/AssignOrganizationAttributeOptionToUserInput"
+              }
+            }
+          }
+        },
+        "responses": {
+          "201": {
+            "description": "",
+            "content": {
+              "application/json": {
+                "schema": {
+                  "$ref": "#/components/schemas/AssignOptionUserOutput"
+                }
+              }
+            }
+          }
+        }
+      },
+      "get": {
+        "operationId": "OrganizationsOptionsAttributesController_getOrganizationAttributeOptionsForUser",
+        "parameters": [
+          {
+            "name": "orgId",
+            "required": true,
+            "in": "path",
+            "schema": {
+              "type": "number"
+            }
+          },
+          {
+            "name": "userId",
+            "required": true,
+            "in": "path",
+            "schema": {
+              "type": "number"
+            }
+          }
+        ],
+        "responses": {
+          "200": {
+            "description": "",
+            "content": {
+              "application/json": {
+                "schema": {
+                  "$ref": "#/components/schemas/GetOptionUserOutput"
+                }
+              }
+            }
+          }
+        }
+      }
+    },
+    "/v2/organizations/{orgId}/attributes/options/{userId}/{attributeOptionId}": {
+      "delete": {
+        "operationId": "OrganizationsOptionsAttributesController_unassignOrganizationAttributeOptionFromUser",
+        "parameters": [
+          {
+            "name": "orgId",
+            "required": true,
+            "in": "path",
+            "schema": {
+              "type": "number"
+            }
+          },
+          {
+            "name": "userId",
+            "required": true,
+            "in": "path",
+            "schema": {
+              "type": "number"
+            }
+          },
+          {
+            "name": "attributeOptionId",
+            "required": true,
+            "in": "path",
+            "schema": {
+              "type": "string"
+            }
+          }
+        ],
+        "responses": {
+          "200": {
+            "description": "",
+            "content": {
+              "application/json": {
+                "schema": {
+                  "$ref": "#/components/schemas/UnassignOptionUserOutput"
+                }
+              }
+            }
+          }
+        }
       }
     },
     "/v2/organizations/{orgId}/webhooks": {
@@ -7578,7 +8064,6 @@
           "userId"
         ]
       },
-<<<<<<< HEAD
       "Attribute": {
         "type": "object",
         "properties": {
@@ -7782,7 +8267,279 @@
         ]
       },
       "DeleteOrganizationAttributesOutput": {
-=======
+        "type": "object",
+        "properties": {
+          "status": {
+            "type": "string",
+            "example": "success",
+            "enum": [
+              "success",
+              "error"
+            ]
+          },
+          "data": {
+            "$ref": "#/components/schemas/Attribute"
+          }
+        },
+        "required": [
+          "status",
+          "data"
+        ]
+      },
+      "OptionOutput": {
+        "type": "object",
+        "properties": {
+          "id": {
+            "type": "string",
+            "description": "The ID of the option",
+            "example": "attr_option_id"
+          },
+          "attributeId": {
+            "type": "string",
+            "description": "The ID of the attribute",
+            "example": "attr_id"
+          },
+          "value": {
+            "type": "string",
+            "description": "The value of the option",
+            "example": "option_value"
+          },
+          "slug": {
+            "type": "string",
+            "description": "The slug of the option",
+            "example": "option-slug"
+          }
+        },
+        "required": [
+          "id",
+          "attributeId",
+          "value",
+          "slug"
+        ]
+      },
+      "CreateAttributeOptionOutput": {
+        "type": "object",
+        "properties": {
+          "status": {
+            "type": "string",
+            "example": "success",
+            "enum": [
+              "success",
+              "error"
+            ]
+          },
+          "data": {
+            "$ref": "#/components/schemas/OptionOutput"
+          }
+        },
+        "required": [
+          "status",
+          "data"
+        ]
+      },
+      "DeleteAttributeOptionOutput": {
+        "type": "object",
+        "properties": {
+          "status": {
+            "type": "string",
+            "example": "success",
+            "enum": [
+              "success",
+              "error"
+            ]
+          },
+          "data": {
+            "$ref": "#/components/schemas/OptionOutput"
+          }
+        },
+        "required": [
+          "status",
+          "data"
+        ]
+      },
+      "UpdateOrganizationAttributeOptionInput": {
+        "type": "object",
+        "properties": {
+          "value": {
+            "type": "string"
+          },
+          "slug": {
+            "type": "string"
+          }
+        }
+      },
+      "UpdateAttributeOptionOutput": {
+        "type": "object",
+        "properties": {
+          "status": {
+            "type": "string",
+            "example": "success",
+            "enum": [
+              "success",
+              "error"
+            ]
+          },
+          "data": {
+            "$ref": "#/components/schemas/OptionOutput"
+          }
+        },
+        "required": [
+          "status",
+          "data"
+        ]
+      },
+      "GetAllAttributeOptionOutput": {
+        "type": "object",
+        "properties": {
+          "status": {
+            "type": "string",
+            "example": "success",
+            "enum": [
+              "success",
+              "error"
+            ]
+          },
+          "data": {
+            "type": "array",
+            "items": {
+              "$ref": "#/components/schemas/OptionOutput"
+            }
+          }
+        },
+        "required": [
+          "status",
+          "data"
+        ]
+      },
+      "AssignOrganizationAttributeOptionToUserInput": {
+        "type": "object",
+        "properties": {
+          "value": {
+            "type": "string"
+          },
+          "attributeOptionId": {
+            "type": "string"
+          },
+          "attributeId": {
+            "type": "string"
+          }
+        },
+        "required": [
+          "attributeId"
+        ]
+      },
+      "AssignOptionUserOutputData": {
+        "type": "object",
+        "properties": {
+          "id": {
+            "type": "string",
+            "description": "The ID of the option assigned to the user"
+          },
+          "memberId": {
+            "type": "number",
+            "description": "The ID form the org membership for the user"
+          },
+          "attributeOptionId": {
+            "type": "string",
+            "description": "The value of the option"
+          }
+        },
+        "required": [
+          "id",
+          "memberId",
+          "attributeOptionId"
+        ]
+      },
+      "AssignOptionUserOutput": {
+        "type": "object",
+        "properties": {
+          "status": {
+            "type": "string",
+            "example": "success",
+            "enum": [
+              "success",
+              "error"
+            ]
+          },
+          "data": {
+            "$ref": "#/components/schemas/AssignOptionUserOutputData"
+          }
+        },
+        "required": [
+          "status",
+          "data"
+        ]
+      },
+      "UnassignOptionUserOutput": {
+        "type": "object",
+        "properties": {
+          "status": {
+            "type": "string",
+            "example": "success",
+            "enum": [
+              "success",
+              "error"
+            ]
+          },
+          "data": {
+            "$ref": "#/components/schemas/AssignOptionUserOutputData"
+          }
+        },
+        "required": [
+          "status",
+          "data"
+        ]
+      },
+      "GetOptionUserOutputData": {
+        "type": "object",
+        "properties": {
+          "id": {
+            "type": "string",
+            "description": "The ID of the option assigned to the user"
+          },
+          "attributeId": {
+            "type": "string",
+            "description": "The ID of the attribute"
+          },
+          "value": {
+            "type": "string",
+            "description": "The value of the option"
+          },
+          "slug": {
+            "type": "string",
+            "description": "The slug of the option"
+          }
+        },
+        "required": [
+          "id",
+          "attributeId",
+          "value",
+          "slug"
+        ]
+      },
+      "GetOptionUserOutput": {
+        "type": "object",
+        "properties": {
+          "status": {
+            "type": "string",
+            "example": "success",
+            "enum": [
+              "success",
+              "error"
+            ]
+          },
+          "data": {
+            "type": "array",
+            "items": {
+              "$ref": "#/components/schemas/GetOptionUserOutputData"
+            }
+          }
+        },
+        "required": [
+          "status",
+          "data"
+        ]
+      },
       "TeamWebhookOutputDto": {
         "type": "object",
         "properties": {
@@ -7823,7 +8580,6 @@
         ]
       },
       "TeamWebhooksOutputResponseDto": {
->>>>>>> 36e79bf6
         "type": "object",
         "properties": {
           "status": {
@@ -7835,14 +8591,10 @@
             ]
           },
           "data": {
-<<<<<<< HEAD
-            "$ref": "#/components/schemas/Attribute"
-=======
             "type": "array",
             "items": {
               "$ref": "#/components/schemas/TeamWebhookOutputDto"
             }
->>>>>>> 36e79bf6
           }
         },
         "required": [
@@ -7850,111 +8602,6 @@
           "data"
         ]
       },
-<<<<<<< HEAD
-      "OptionOutput": {
-        "type": "object",
-        "properties": {
-          "id": {
-            "type": "string",
-            "description": "The ID of the option",
-            "example": "attr_option_id"
-          },
-          "attributeId": {
-            "type": "string",
-            "description": "The ID of the attribute",
-            "example": "attr_id"
-          },
-          "value": {
-            "type": "string",
-            "description": "The value of the option",
-            "example": "option_value"
-          },
-          "slug": {
-            "type": "string",
-            "description": "The slug of the option",
-            "example": "option-slug"
-          }
-        },
-        "required": [
-          "id",
-          "attributeId",
-          "value",
-          "slug"
-        ]
-      },
-      "CreateAttributeOptionOutput": {
-        "type": "object",
-        "properties": {
-          "status": {
-            "type": "string",
-            "example": "success",
-            "enum": [
-              "success",
-              "error"
-            ]
-          },
-          "data": {
-            "$ref": "#/components/schemas/OptionOutput"
-          }
-        },
-        "required": [
-          "status",
-          "data"
-        ]
-      },
-      "DeleteAttributeOptionOutput": {
-        "type": "object",
-        "properties": {
-          "status": {
-            "type": "string",
-            "example": "success",
-            "enum": [
-              "success",
-              "error"
-            ]
-          },
-          "data": {
-            "$ref": "#/components/schemas/OptionOutput"
-          }
-        },
-        "required": [
-          "status",
-          "data"
-        ]
-      },
-      "UpdateOrganizationAttributeOptionInput": {
-        "type": "object",
-        "properties": {
-          "value": {
-            "type": "string"
-          },
-          "slug": {
-            "type": "string"
-          }
-        }
-      },
-      "UpdateAttributeOptionOutput": {
-        "type": "object",
-        "properties": {
-          "status": {
-            "type": "string",
-            "example": "success",
-            "enum": [
-              "success",
-              "error"
-            ]
-          },
-          "data": {
-            "$ref": "#/components/schemas/OptionOutput"
-          }
-        },
-        "required": [
-          "status",
-          "data"
-        ]
-      },
-      "GetAllAttributeOptionOutput": {
-=======
       "CreateWebhookInputDto": {
         "type": "object",
         "properties": {
@@ -8009,7 +8656,6 @@
         ]
       },
       "TeamWebhookOutputResponseDto": {
->>>>>>> 36e79bf6
         "type": "object",
         "properties": {
           "status": {
@@ -8021,14 +8667,7 @@
             ]
           },
           "data": {
-<<<<<<< HEAD
-            "type": "array",
-            "items": {
-              "$ref": "#/components/schemas/OptionOutput"
-            }
-=======
             "$ref": "#/components/schemas/TeamWebhookOutputDto"
->>>>>>> 36e79bf6
           }
         },
         "required": [
@@ -8036,136 +8675,6 @@
           "data"
         ]
       },
-<<<<<<< HEAD
-      "AssignOrganizationAttributeOptionToUserInput": {
-        "type": "object",
-        "properties": {
-          "value": {
-            "type": "string"
-          },
-          "attributeOptionId": {
-            "type": "string"
-          },
-          "attributeId": {
-            "type": "string"
-          }
-        },
-        "required": [
-          "attributeId"
-        ]
-      },
-      "AssignOptionUserOutputData": {
-        "type": "object",
-        "properties": {
-          "id": {
-            "type": "string",
-            "description": "The ID of the option assigned to the user"
-          },
-          "memberId": {
-            "type": "number",
-            "description": "The ID form the org membership for the user"
-          },
-          "attributeOptionId": {
-            "type": "string",
-            "description": "The value of the option"
-          }
-        },
-        "required": [
-          "id",
-          "memberId",
-          "attributeOptionId"
-        ]
-      },
-      "AssignOptionUserOutput": {
-        "type": "object",
-        "properties": {
-          "status": {
-            "type": "string",
-            "example": "success",
-            "enum": [
-              "success",
-              "error"
-            ]
-          },
-          "data": {
-            "$ref": "#/components/schemas/AssignOptionUserOutputData"
-          }
-        },
-        "required": [
-          "status",
-          "data"
-        ]
-      },
-      "UnassignOptionUserOutput": {
-        "type": "object",
-        "properties": {
-          "status": {
-            "type": "string",
-            "example": "success",
-            "enum": [
-              "success",
-              "error"
-            ]
-          },
-          "data": {
-            "$ref": "#/components/schemas/AssignOptionUserOutputData"
-          }
-        },
-        "required": [
-          "status",
-          "data"
-        ]
-      },
-      "GetOptionUserOutputData": {
-        "type": "object",
-        "properties": {
-          "id": {
-            "type": "string",
-            "description": "The ID of the option assigned to the user"
-          },
-          "attributeId": {
-            "type": "string",
-            "description": "The ID of the attribute"
-          },
-          "value": {
-            "type": "string",
-            "description": "The value of the option"
-          },
-          "slug": {
-            "type": "string",
-            "description": "The slug of the option"
-          }
-        },
-        "required": [
-          "id",
-          "attributeId",
-          "value",
-          "slug"
-        ]
-      },
-      "GetOptionUserOutput": {
-        "type": "object",
-        "properties": {
-          "status": {
-            "type": "string",
-            "example": "success",
-            "enum": [
-              "success",
-              "error"
-            ]
-          },
-          "data": {
-            "type": "array",
-            "items": {
-              "$ref": "#/components/schemas/GetOptionUserOutputData"
-            }
-          }
-        },
-        "required": [
-          "status",
-          "data"
-        ]
-=======
       "UpdateWebhookInputDto": {
         "type": "object",
         "properties": {
@@ -8213,7 +8722,6 @@
             "type": "string"
           }
         }
->>>>>>> 36e79bf6
       },
       "GetDefaultScheduleOutput_2024_06_11": {
         "type": "object",
