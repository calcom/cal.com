--- conflicted
+++ resolved
@@ -4605,8 +4605,6 @@
           "status"
         ]
       },
-<<<<<<< HEAD
-=======
       "GetOrganizationsUsersInput": {
         "type": "object",
         "properties": {
@@ -4687,7 +4685,6 @@
           }
         }
       },
->>>>>>> af3d2e68
       "GetDefaultScheduleOutput_2024_06_11": {
         "type": "object",
         "properties": {
