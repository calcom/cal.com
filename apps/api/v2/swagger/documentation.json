{
  "openapi": "3.0.0",
  "paths": {
    "/health": {
      "get": {
        "operationId": "AppController_getHealth",
        "parameters": [],
        "responses": {
          "200": {
            "description": "",
            "content": {
              "application/json": {
                "schema": {
                  "type": "string"
                }
              }
            }
          }
        },
        "tags": [
          "Health - development only"
        ]
      }
    },
    "/api/v2/events/public": {
      "get": {
        "operationId": "EventsController_getPublicEvent",
        "parameters": [
          {
            "name": "username",
            "required": true,
            "in": "query",
            "schema": {
              "type": "string"
            }
          },
          {
            "name": "eventSlug",
            "required": true,
            "in": "query",
            "schema": {
              "type": "string"
            }
          },
          {
            "name": "isTeamEvent",
            "required": false,
            "in": "query",
            "schema": {
              "type": "boolean"
            }
          },
          {
            "name": "org",
            "required": false,
            "in": "query",
            "schema": {
              "type": "string"
            }
          }
        ],
        "responses": {
          "200": {
            "description": "",
            "content": {
              "application/json": {
                "schema": {
                  "type": "object"
                }
              }
            }
          }
        },
        "tags": [
          "Event types"
        ]
      }
    },
    "/api/v2/oauth-clients/{clientId}/users": {
      "get": {
        "operationId": "OAuthClientUsersController_getManagedUsers",
        "parameters": [
          {
            "name": "clientId",
            "required": true,
            "in": "path",
            "schema": {
              "type": "string"
            }
          }
        ],
        "responses": {
          "200": {
            "description": "",
            "content": {
              "application/json": {
                "schema": {
                  "$ref": "#/components/schemas/GetManagedUsersOutput"
                }
              }
            }
          }
        },
        "tags": [
          "Managed users"
        ]
      },
      "post": {
        "operationId": "OAuthClientUsersController_createUser",
        "parameters": [
          {
            "name": "clientId",
            "required": true,
            "in": "path",
            "schema": {
              "type": "string"
            }
          }
        ],
        "requestBody": {
          "required": true,
          "content": {
            "application/json": {
              "schema": {
                "$ref": "#/components/schemas/CreateManagedUserInput"
              }
            }
          }
        },
        "responses": {
          "201": {
            "description": "",
            "content": {
              "application/json": {
                "schema": {
                  "$ref": "#/components/schemas/CreateManagedUserOutput"
                }
              }
            }
          }
        },
        "tags": [
          "Managed users"
        ]
      }
    },
    "/api/v2/oauth-clients/{clientId}/users/{userId}": {
      "get": {
        "operationId": "OAuthClientUsersController_getUserById",
        "parameters": [
          {
            "name": "clientId",
            "required": true,
            "in": "path",
            "schema": {
              "type": "string"
            }
          },
          {
            "name": "userId",
            "required": true,
            "in": "path",
            "schema": {
              "type": "number"
            }
          }
        ],
        "responses": {
          "200": {
            "description": "",
            "content": {
              "application/json": {
                "schema": {
                  "$ref": "#/components/schemas/GetManagedUserOutput"
                }
              }
            }
          }
        },
        "tags": [
          "Managed users"
        ]
      },
      "patch": {
        "operationId": "OAuthClientUsersController_updateUser",
        "parameters": [
          {
            "name": "clientId",
            "required": true,
            "in": "path",
            "schema": {
              "type": "string"
            }
          },
          {
            "name": "userId",
            "required": true,
            "in": "path",
            "schema": {
              "type": "number"
            }
          }
        ],
        "requestBody": {
          "required": true,
          "content": {
            "application/json": {
              "schema": {
                "$ref": "#/components/schemas/UpdateManagedUserInput"
              }
            }
          }
        },
        "responses": {
          "200": {
            "description": "",
            "content": {
              "application/json": {
                "schema": {
                  "$ref": "#/components/schemas/GetManagedUserOutput"
                }
              }
            }
          }
        },
        "tags": [
          "Managed users"
        ]
      },
      "delete": {
        "operationId": "OAuthClientUsersController_deleteUser",
        "parameters": [
          {
            "name": "clientId",
            "required": true,
            "in": "path",
            "schema": {
              "type": "string"
            }
          },
          {
            "name": "userId",
            "required": true,
            "in": "path",
            "schema": {
              "type": "number"
            }
          }
        ],
        "responses": {
          "200": {
            "description": "",
            "content": {
              "application/json": {
                "schema": {
                  "$ref": "#/components/schemas/GetManagedUserOutput"
                }
              }
            }
          }
        },
        "tags": [
          "Managed users"
        ]
      }
    },
    "/api/v2/oauth-clients/{clientId}/users/{userId}/force-refresh": {
      "post": {
        "operationId": "OAuthClientUsersController_forceRefresh",
        "parameters": [
          {
            "name": "userId",
            "required": true,
            "in": "path",
            "schema": {
              "type": "number"
            }
          },
          {
            "name": "clientId",
            "required": true,
            "in": "path",
            "schema": {
              "type": "string"
            }
          }
        ],
        "responses": {
          "200": {
            "description": "",
            "content": {
              "application/json": {
                "schema": {
                  "$ref": "#/components/schemas/KeysResponseDto"
                }
              }
            }
          }
        },
        "tags": [
          "Managed users"
        ]
      }
    },
    "/api/v2/oauth-clients": {
      "post": {
        "operationId": "OAuthClientsController_createOAuthClient",
        "summary": "",
        "description": "⚠️ First, this endpoint requires `Cookie: next-auth.session-token=eyJhbGciOiJ` header. Log into Cal web app using owner of organization that was created after visiting `/settings/organizations/new`, refresh swagger docs, and the cookie will be added to requests automatically to pass the NextAuthGuard.\nSecond, make sure that the logged in user has organizationId set to pass the OrganizationRolesGuard guard.",
        "parameters": [],
        "requestBody": {
          "required": true,
          "content": {
            "application/json": {
              "schema": {
                "$ref": "#/components/schemas/CreateOAuthClientInput"
              }
            }
          }
        },
        "responses": {
          "201": {
            "description": "Create an OAuth client",
            "content": {
              "application/json": {
                "schema": {
                  "$ref": "#/components/schemas/CreateOAuthClientResponseDto"
                }
              }
            }
          }
        },
        "tags": [
          "OAuth - development only"
        ]
      },
      "get": {
        "operationId": "OAuthClientsController_getOAuthClients",
        "summary": "",
        "description": "⚠️ First, this endpoint requires `Cookie: next-auth.session-token=eyJhbGciOiJ` header. Log into Cal web app using owner of organization that was created after visiting `/settings/organizations/new`, refresh swagger docs, and the cookie will be added to requests automatically to pass the NextAuthGuard.\nSecond, make sure that the logged in user has organizationId set to pass the OrganizationRolesGuard guard.",
        "parameters": [],
        "responses": {
          "200": {
            "description": "",
            "content": {
              "application/json": {
                "schema": {
                  "$ref": "#/components/schemas/GetOAuthClientsResponseDto"
                }
              }
            }
          }
        },
        "tags": [
          "OAuth - development only"
        ]
      }
    },
    "/api/v2/oauth-clients/{clientId}": {
      "get": {
        "operationId": "OAuthClientsController_getOAuthClientById",
        "summary": "",
        "description": "⚠️ First, this endpoint requires `Cookie: next-auth.session-token=eyJhbGciOiJ` header. Log into Cal web app using owner of organization that was created after visiting `/settings/organizations/new`, refresh swagger docs, and the cookie will be added to requests automatically to pass the NextAuthGuard.\nSecond, make sure that the logged in user has organizationId set to pass the OrganizationRolesGuard guard.",
        "parameters": [
          {
            "name": "clientId",
            "required": true,
            "in": "path",
            "schema": {
              "type": "string"
            }
          }
        ],
        "responses": {
          "200": {
            "description": "",
            "content": {
              "application/json": {
                "schema": {
                  "$ref": "#/components/schemas/GetOAuthClientResponseDto"
                }
              }
            }
          }
        },
        "tags": [
          "OAuth - development only"
        ]
      },
      "patch": {
        "operationId": "OAuthClientsController_updateOAuthClient",
        "summary": "",
        "description": "⚠️ First, this endpoint requires `Cookie: next-auth.session-token=eyJhbGciOiJ` header. Log into Cal web app using owner of organization that was created after visiting `/settings/organizations/new`, refresh swagger docs, and the cookie will be added to requests automatically to pass the NextAuthGuard.\nSecond, make sure that the logged in user has organizationId set to pass the OrganizationRolesGuard guard.",
        "parameters": [
          {
            "name": "clientId",
            "required": true,
            "in": "path",
            "schema": {
              "type": "string"
            }
          }
        ],
        "requestBody": {
          "required": true,
          "content": {
            "application/json": {
              "schema": {
                "$ref": "#/components/schemas/UpdateOAuthClientInput"
              }
            }
          }
        },
        "responses": {
          "200": {
            "description": "",
            "content": {
              "application/json": {
                "schema": {
                  "$ref": "#/components/schemas/GetOAuthClientResponseDto"
                }
              }
            }
          }
        },
        "tags": [
          "OAuth - development only"
        ]
      },
      "delete": {
        "operationId": "OAuthClientsController_deleteOAuthClient",
        "summary": "",
        "description": "⚠️ First, this endpoint requires `Cookie: next-auth.session-token=eyJhbGciOiJ` header. Log into Cal web app using owner of organization that was created after visiting `/settings/organizations/new`, refresh swagger docs, and the cookie will be added to requests automatically to pass the NextAuthGuard.\nSecond, make sure that the logged in user has organizationId set to pass the OrganizationRolesGuard guard.",
        "parameters": [
          {
            "name": "clientId",
            "required": true,
            "in": "path",
            "schema": {
              "type": "string"
            }
          }
        ],
        "responses": {
          "200": {
            "description": "",
            "content": {
              "application/json": {
                "schema": {
                  "$ref": "#/components/schemas/GetOAuthClientResponseDto"
                }
              }
            }
          }
        },
        "tags": [
          "OAuth - development only"
        ]
      }
    },
    "/api/v2/oauth/{clientId}/authorize": {
      "post": {
        "operationId": "OAuthFlowController_authorize",
        "summary": "Authorize an OAuth client",
        "description": "Redirects the user to the specified 'redirect_uri' with an authorization code in query parameter if the client is authorized successfully. The code is then exchanged for access and refresh tokens via the `/exchange` endpoint.",
        "parameters": [
          {
            "name": "clientId",
            "required": true,
            "in": "path",
            "schema": {
              "type": "string"
            }
          }
        ],
        "requestBody": {
          "required": true,
          "content": {
            "application/json": {
              "schema": {
                "$ref": "#/components/schemas/OAuthAuthorizeInput"
              }
            }
          }
        },
        "responses": {
          "200": {
            "description": "The user is redirected to the 'redirect_uri' with an authorization code in query parameter e.g. `redirectUri?code=secretcode.`"
          },
          "400": {
            "description": "Bad request if the OAuth client is not found, if the redirect URI is invalid, or if the user has already authorized the client."
          }
        },
        "tags": [
          "OAuth - development only"
        ]
      }
    },
    "/api/v2/oauth/{clientId}/exchange": {
      "post": {
        "operationId": "OAuthFlowController_exchange",
        "summary": "Exchange authorization code for access tokens",
        "description": "Exchanges the authorization code received from the `/authorize` endpoint for access and refresh tokens. The authorization code should be provided in the 'Authorization' header prefixed with 'Bearer '.",
        "parameters": [
          {
            "name": "Authorization",
            "required": true,
            "in": "header",
            "schema": {
              "type": "string"
            }
          },
          {
            "name": "clientId",
            "required": true,
            "in": "path",
            "schema": {
              "type": "string"
            }
          }
        ],
        "requestBody": {
          "required": true,
          "content": {
            "application/json": {
              "schema": {
                "$ref": "#/components/schemas/ExchangeAuthorizationCodeInput"
              }
            }
          }
        },
        "responses": {
          "200": {
            "description": "Successfully exchanged authorization code for access and refresh tokens.",
            "content": {
              "application/json": {
                "schema": {
                  "$ref": "#/components/schemas/KeysResponseDto"
                }
              }
            }
          },
          "400": {
            "description": "Bad request if the authorization code is missing, invalid, or if the client ID and secret do not match."
          }
        },
        "tags": [
          "OAuth - development only"
        ]
      }
    },
    "/api/v2/oauth/{clientId}/refresh": {
      "post": {
        "operationId": "OAuthFlowController_refreshAccessToken",
        "parameters": [
          {
            "name": "clientId",
            "required": true,
            "in": "path",
            "schema": {
              "type": "string"
            }
          },
          {
            "name": "x-cal-secret-key",
            "required": true,
            "in": "header",
            "schema": {
              "type": "string"
            }
          }
        ],
        "requestBody": {
          "required": true,
          "content": {
            "application/json": {
              "schema": {
                "$ref": "#/components/schemas/RefreshTokenInput"
              }
            }
          }
        },
        "responses": {
          "200": {
            "description": "",
            "content": {
              "application/json": {
                "schema": {
                  "$ref": "#/components/schemas/KeysResponseDto"
                }
              }
            }
          }
        },
        "tags": [
          "OAuth - development only"
        ]
      }
    },
    "/api/v2/event-types": {
      "post": {
        "operationId": "EventTypesController_createEventType",
        "parameters": [],
        "requestBody": {
          "required": true,
          "content": {
            "application/json": {
              "schema": {
                "$ref": "#/components/schemas/CreateEventTypeInput"
              }
            }
          }
        },
        "responses": {
          "201": {
            "description": "",
            "content": {
              "application/json": {
                "schema": {
                  "$ref": "#/components/schemas/CreateEventTypeOutput"
                }
              }
            }
          }
        },
        "tags": [
          "Event types"
        ]
      },
      "get": {
        "operationId": "EventTypesController_getEventTypes",
        "parameters": [],
        "responses": {
          "200": {
            "description": "",
            "content": {
              "application/json": {
                "schema": {
                  "$ref": "#/components/schemas/GetEventTypesOutput"
                }
              }
            }
          }
        },
        "tags": [
          "Event types"
        ]
      }
    },
    "/api/v2/event-types/{eventTypeId}": {
      "get": {
        "operationId": "EventTypesController_getEventType",
        "parameters": [
          {
            "name": "eventTypeId",
            "required": true,
            "in": "path",
            "schema": {
              "type": "string"
            }
          }
        ],
        "responses": {
          "200": {
            "description": "",
            "content": {
              "application/json": {
                "schema": {
                  "$ref": "#/components/schemas/GetEventTypeOutput"
                }
              }
            }
          }
        },
        "tags": [
          "Event types"
        ]
      },
      "patch": {
        "operationId": "EventTypesController_updateEventType",
        "parameters": [
          {
            "name": "eventTypeId",
            "required": true,
            "in": "path",
            "schema": {
              "type": "number"
            }
          }
        ],
        "requestBody": {
          "required": true,
          "content": {
            "application/json": {
              "schema": {
                "$ref": "#/components/schemas/UpdateEventTypeInput"
              }
            }
          }
        },
        "responses": {
          "200": {
            "description": "",
            "content": {
              "application/json": {
                "schema": {
                  "$ref": "#/components/schemas/UpdateEventTypeOutput"
                }
              }
            }
          }
        },
        "tags": [
          "Event types"
        ]
      },
      "delete": {
        "operationId": "EventTypesController_deleteEventType",
        "parameters": [
          {
            "name": "eventTypeId",
            "required": true,
            "in": "path",
            "schema": {
              "type": "number"
            }
          }
        ],
        "responses": {
          "200": {
            "description": "",
            "content": {
              "application/json": {
                "schema": {
                  "$ref": "#/components/schemas/DeleteEventTypeOutput"
                }
              }
            }
          }
        },
        "tags": [
          "Event types"
        ]
      }
    },
    "/api/v2/event-types/{username}/public": {
      "get": {
        "operationId": "EventTypesController_getPublicEventTypes",
        "parameters": [
          {
            "name": "username",
            "required": true,
            "in": "path",
            "schema": {
              "type": "string"
            }
          }
        ],
        "responses": {
          "200": {
            "description": "",
            "content": {
              "application/json": {
                "schema": {
                  "$ref": "#/components/schemas/GetEventTypesPublicOutput"
                }
              }
            }
          }
        },
        "tags": [
          "Event types"
        ]
      }
    },
    "/api/v2/ee/gcal/oauth/auth-url": {
      "get": {
        "operationId": "GcalController_redirect",
        "parameters": [
          {
            "name": "Authorization",
            "required": true,
            "in": "header",
            "schema": {
              "type": "string"
            }
          }
        ],
        "responses": {
          "200": {
            "description": "",
            "content": {
              "application/json": {
                "schema": {
                  "$ref": "#/components/schemas/GcalAuthUrlOutput"
                }
              }
            }
          }
        },
        "tags": [
          "Google Calendar"
        ]
      }
    },
    "/api/v2/ee/gcal/oauth/save": {
      "get": {
        "operationId": "GcalController_save",
        "parameters": [
          {
            "name": "state",
            "required": true,
            "in": "query",
            "schema": {
              "type": "string"
            }
          },
          {
            "name": "code",
            "required": true,
            "in": "query",
            "schema": {
              "type": "string"
            }
          }
        ],
        "responses": {
          "200": {
            "description": "",
            "content": {
              "application/json": {
                "schema": {
                  "$ref": "#/components/schemas/GcalSaveRedirectOutput"
                }
              }
            }
          }
        },
        "tags": [
          "Google Calendar"
        ]
      }
    },
    "/api/v2/ee/gcal/check": {
      "get": {
        "operationId": "GcalController_check",
        "parameters": [],
        "responses": {
          "200": {
            "description": "",
            "content": {
              "application/json": {
                "schema": {
                  "$ref": "#/components/schemas/GcalCheckOutput"
                }
              }
            }
          }
        },
        "tags": [
          "Google Calendar"
        ]
      }
    },
    "/api/v2/ee/provider/{clientId}": {
      "get": {
        "operationId": "CalProviderController_verifyClientId",
        "parameters": [
          {
            "name": "clientId",
            "required": true,
            "in": "path",
            "schema": {
              "type": "string"
            }
          }
        ],
        "responses": {
          "200": {
            "description": "",
            "content": {
              "application/json": {
                "schema": {
                  "$ref": "#/components/schemas/ProviderVerifyClientOutput"
                }
              }
            }
          }
        },
        "tags": [
          "Cal provider"
        ]
      }
    },
    "/api/v2/ee/provider/{clientId}/access-token": {
      "get": {
        "operationId": "CalProviderController_verifyAccessToken",
        "parameters": [
          {
            "name": "clientId",
            "required": true,
            "in": "path",
            "schema": {
              "type": "string"
            }
          }
        ],
        "responses": {
          "200": {
            "description": "",
            "content": {
              "application/json": {
                "schema": {
                  "$ref": "#/components/schemas/ProviderVerifyAccessTokenOutput"
                }
              }
            }
          }
        },
        "tags": [
          "Cal provider"
        ]
      }
    },
    "/api/v2/schedules": {
      "post": {
        "operationId": "SchedulesController_createSchedule",
        "parameters": [],
        "requestBody": {
          "required": true,
          "content": {
            "application/json": {
              "schema": {
                "$ref": "#/components/schemas/CreateScheduleInput"
              }
            }
          }
        },
        "responses": {
          "201": {
            "description": "",
            "content": {
              "application/json": {
                "schema": {
                  "$ref": "#/components/schemas/CreateScheduleOutput"
                }
              }
            }
          }
        },
        "tags": [
          "Schedules"
        ]
      },
      "get": {
        "operationId": "SchedulesController_getSchedules",
        "parameters": [],
        "responses": {
          "200": {
            "description": "",
            "content": {
              "application/json": {
                "schema": {
                  "$ref": "#/components/schemas/GetSchedulesOutput"
                }
              }
            }
          }
        },
        "tags": [
          "Schedules"
        ]
      }
    },
    "/api/v2/schedules/default": {
      "get": {
        "operationId": "SchedulesController_getDefaultSchedule",
        "parameters": [],
        "responses": {
          "200": {
            "description": "Returns the default schedule",
            "content": {
              "application/json": {
                "schema": {
                  "$ref": "#/components/schemas/GetDefaultScheduleOutput"
                }
              }
            }
          }
        },
        "tags": [
          "Schedules"
        ]
      }
    },
    "/api/v2/schedules/{scheduleId}": {
      "get": {
        "operationId": "SchedulesController_getSchedule",
        "parameters": [
          {
            "name": "scheduleId",
            "required": true,
            "in": "path",
            "schema": {
              "type": "number"
            }
          }
        ],
        "responses": {
          "200": {
            "description": "",
            "content": {
              "application/json": {
                "schema": {
                  "$ref": "#/components/schemas/GetScheduleOutput"
                }
              }
            }
          }
        },
        "tags": [
          "Schedules"
        ]
      },
      "patch": {
        "operationId": "SchedulesController_updateSchedule",
        "parameters": [
          {
            "name": "scheduleId",
            "required": true,
            "in": "path",
            "schema": {
              "type": "string"
            }
          }
        ],
        "requestBody": {
          "required": true,
          "content": {
            "application/json": {
              "schema": {
                "$ref": "#/components/schemas/UpdateScheduleInput"
              }
            }
          }
        },
        "responses": {
          "200": {
            "description": "",
            "content": {
              "application/json": {
                "schema": {
                  "$ref": "#/components/schemas/UpdateScheduleOutput"
                }
              }
            }
          }
        },
        "tags": [
          "Schedules"
        ]
      },
      "delete": {
        "operationId": "SchedulesController_deleteSchedule",
        "parameters": [
          {
            "name": "scheduleId",
            "required": true,
            "in": "path",
            "schema": {
              "type": "number"
            }
          }
        ],
        "responses": {
          "200": {
            "description": "",
            "content": {
              "application/json": {
                "schema": {
                  "$ref": "#/components/schemas/DeleteScheduleOutput"
                }
              }
            }
          }
        },
        "tags": [
          "Schedules"
        ]
      }
    },
    "/api/v2/ee/me": {
      "get": {
        "operationId": "MeController_getMe",
        "parameters": [],
        "responses": {
          "200": {
            "description": "",
            "content": {
              "application/json": {
                "schema": {
                  "$ref": "#/components/schemas/GetMeOutput"
                }
              }
            }
          }
        },
        "tags": [
          "Me"
        ]
      },
      "patch": {
        "operationId": "MeController_updateMe",
        "parameters": [],
        "requestBody": {
          "required": true,
          "content": {
            "application/json": {
              "schema": {
                "$ref": "#/components/schemas/UpdateManagedUserInput"
              }
            }
          }
        },
        "responses": {
          "200": {
            "description": "",
            "content": {
              "application/json": {
                "schema": {
                  "$ref": "#/components/schemas/UpdateMeOutput"
                }
              }
            }
          }
        },
        "tags": [
          "Me"
        ]
      }
    },
    "/api/v2/ee/calendars/busy-times": {
      "get": {
        "operationId": "CalendarsController_getBusyTimes",
        "parameters": [],
        "responses": {
          "200": {
            "description": "",
            "content": {
              "application/json": {
                "schema": {
                  "$ref": "#/components/schemas/GetBusyTimesOutput"
                }
              }
            }
          }
        },
        "tags": [
          "Calendars"
        ]
      }
    },
    "/api/v2/ee/calendars": {
      "get": {
        "operationId": "CalendarsController_getCalendars",
        "parameters": [],
        "responses": {
          "200": {
            "description": "",
            "content": {
              "application/json": {
                "schema": {
                  "$ref": "#/components/schemas/ConnectedCalendarsOutput"
                }
              }
            }
          }
        },
        "tags": [
          "Calendars"
        ]
      }
    },
    "/api/v2/ee/bookings": {
      "get": {
        "operationId": "BookingsController_getBookings",
        "parameters": [
          {
            "name": "cursor",
            "required": false,
            "in": "query",
            "schema": {
              "type": "number"
            }
          },
          {
            "name": "limit",
            "required": false,
            "in": "query",
            "schema": {
              "type": "number"
            }
          },
          {
            "name": "filters[status]",
            "required": true,
            "in": "query",
            "schema": {
              "enum": [
                "upcoming",
                "recurring",
                "past",
                "cancelled",
                "unconfirmed"
              ],
              "type": "string"
            }
          }
        ],
        "responses": {
          "200": {
            "description": "",
            "content": {
              "application/json": {
                "schema": {
                  "$ref": "#/components/schemas/GetBookingsOutput"
                }
              }
            }
          }
        },
        "tags": [
          "Bookings"
        ]
      },
      "post": {
        "operationId": "BookingsController_createBooking",
        "parameters": [
          {
            "name": "x-cal-client-id",
            "required": true,
            "in": "header",
            "schema": {
              "type": "string"
            }
          }
        ],
        "requestBody": {
          "required": true,
          "content": {
            "application/json": {
              "schema": {
                "$ref": "#/components/schemas/CreateBookingInput"
              }
            }
          }
        },
        "responses": {
          "201": {
            "description": "",
            "content": {
              "application/json": {
                "schema": {
                  "type": "object"
                }
              }
            }
          }
        },
        "tags": [
          "Bookings"
        ]
      }
    },
    "/api/v2/ee/bookings/{bookingUid}": {
      "get": {
        "operationId": "BookingsController_getBooking",
        "parameters": [
          {
            "name": "bookingUid",
            "required": true,
            "in": "path",
            "schema": {
              "type": "string"
            }
          }
        ],
        "responses": {
          "200": {
            "description": "",
            "content": {
              "application/json": {
                "schema": {
                  "$ref": "#/components/schemas/GetBookingOutput"
                }
              }
            }
          }
        },
        "tags": [
          "Bookings"
        ]
      }
    },
    "/api/v2/ee/bookings/{bookingUid}/reschedule": {
      "get": {
        "operationId": "BookingsController_getBookingForReschedule",
        "parameters": [
          {
            "name": "bookingUid",
            "required": true,
            "in": "path",
            "schema": {
              "type": "string"
            }
          }
        ],
        "responses": {
          "200": {
            "description": "",
            "content": {
              "application/json": {
                "schema": {
                  "type": "object"
                }
              }
            }
          }
        },
        "tags": [
          "Bookings"
        ]
      }
    },
    "/api/v2/ee/bookings/{bookingId}/cancel": {
      "post": {
        "operationId": "BookingsController_cancelBooking",
        "parameters": [
          {
            "name": "bookingId",
            "required": true,
            "in": "path",
            "schema": {
              "type": "string"
            }
          },
          {
            "name": "x-cal-client-id",
            "required": true,
            "in": "header",
            "schema": {
              "type": "string"
            }
          }
        ],
        "requestBody": {
          "required": true,
          "content": {
            "application/json": {
              "schema": {
                "$ref": "#/components/schemas/CancelBookingInput"
              }
            }
          }
        },
        "responses": {
          "201": {
            "description": "",
            "content": {
              "application/json": {
                "schema": {
                  "type": "object"
                }
              }
            }
          }
        },
        "tags": [
          "Bookings"
        ]
      }
    },
    "/api/v2/ee/bookings/reccuring": {
      "post": {
        "operationId": "BookingsController_createReccuringBooking",
        "parameters": [
          {
            "name": "x-cal-client-id",
            "required": true,
            "in": "header",
            "schema": {
              "type": "string"
            }
          }
        ],
        "requestBody": {
          "required": true,
          "content": {
            "application/json": {
              "schema": {
                "type": "array",
                "items": {
                  "type": "string"
                }
              }
            }
          }
        },
        "responses": {
          "201": {
            "description": "",
            "content": {
              "application/json": {
                "schema": {
                  "type": "object"
                }
              }
            }
          }
        },
        "tags": [
          "Bookings"
        ]
      }
    },
    "/api/v2/ee/bookings/instant": {
      "post": {
        "operationId": "BookingsController_createInstantBooking",
        "parameters": [
          {
            "name": "x-cal-client-id",
            "required": true,
            "in": "header",
            "schema": {
              "type": "string"
            }
          }
        ],
        "requestBody": {
          "required": true,
          "content": {
            "application/json": {
              "schema": {
                "$ref": "#/components/schemas/CreateBookingInput"
              }
            }
          }
        },
        "responses": {
          "201": {
            "description": "",
            "content": {
              "application/json": {
                "schema": {
                  "type": "object"
                }
              }
            }
          }
        },
        "tags": [
          "Bookings"
        ]
      }
    },
    "/api/v2/slots/reserve": {
      "post": {
        "operationId": "SlotsController_reserveSlot",
        "parameters": [],
        "requestBody": {
          "required": true,
          "content": {
            "application/json": {
              "schema": {
                "$ref": "#/components/schemas/ReserveSlotInput"
              }
            }
          }
        },
        "responses": {
          "201": {
            "description": "",
            "content": {
              "application/json": {
                "schema": {
                  "type": "object"
                }
              }
            }
          }
        },
        "tags": [
          "Slots"
        ]
      }
    },
    "/api/v2/slots/selected-slot": {
      "delete": {
        "operationId": "SlotsController_deleteSelectedSlot",
        "parameters": [],
        "responses": {
          "200": {
            "description": "",
            "content": {
              "application/json": {
                "schema": {
                  "type": "object"
                }
              }
            }
          }
        },
        "tags": [
          "Slots"
        ]
      }
    },
    "/api/v2/slots/available": {
      "get": {
        "operationId": "SlotsController_getAvailableSlots",
        "parameters": [],
        "responses": {
          "200": {
            "description": "",
            "content": {
              "application/json": {
                "schema": {
                  "type": "object"
                }
              }
            }
          }
        },
        "tags": [
          "Slots"
        ]
      }
    },
    "/api/v2/timezones": {
      "get": {
        "operationId": "TimezonesController_getTimeZones",
        "parameters": [],
        "responses": {
          "200": {
            "description": "",
            "content": {
              "application/json": {
                "schema": {
                  "type": "object"
                }
              }
            }
          }
        },
        "tags": [
          "Timezones"
        ]
      }
    }
  },
  "info": {
    "title": "Cal.com v2 API",
    "description": "",
    "version": "1.0.0",
    "contact": {}
  },
  "tags": [],
  "servers": [],
  "components": {
    "schemas": {
      "ManagedUserOutput": {
        "type": "object",
        "properties": {
          "id": {
            "type": "number",
            "example": 1
          },
          "email": {
            "type": "string",
            "example": "alice+cluo37fwd0001khkzqqynkpj3@example.com"
          },
          "username": {
            "type": "string",
            "nullable": true,
            "example": "alice"
          },
          "timeZone": {
            "type": "string",
            "example": "America/New_York"
          },
          "weekStart": {
            "type": "string",
            "example": "Sunday"
          },
          "createdDate": {
            "type": "string",
            "example": "2024-04-01T00:00:00.000Z"
          },
          "timeFormat": {
            "type": "number",
            "nullable": true,
            "example": 12
          },
          "defaultScheduleId": {
            "type": "number",
            "nullable": true,
            "example": null
          }
        },
        "required": [
          "id",
          "email",
          "username",
          "timeZone",
          "weekStart",
          "createdDate",
          "timeFormat",
          "defaultScheduleId"
        ]
      },
      "GetManagedUsersOutput": {
        "type": "object",
        "properties": {
          "status": {
            "type": "string",
            "example": "success",
            "enum": [
              "success",
              "error"
            ]
          },
          "data": {
            "type": "array",
            "items": {
              "$ref": "#/components/schemas/ManagedUserOutput"
            }
          }
        },
        "required": [
          "status",
          "data"
        ]
      },
      "CreateManagedUserInput": {
        "type": "object",
        "properties": {
          "email": {
            "type": "string",
            "example": "alice@example.com"
          },
          "timeFormat": {
            "type": "number",
            "example": 12
          },
          "weekStart": {
            "type": "string",
            "example": "Sunday"
          },
          "timeZone": {
            "type": "string",
            "example": "America/New_York"
          },
          "name": {
            "type": "string"
          }
        },
        "required": [
          "email"
        ]
      },
      "CreateManagedUserData": {
        "type": "object",
        "properties": {
          "user": {
            "$ref": "#/components/schemas/ManagedUserOutput"
          },
          "accessToken": {
            "type": "string"
          },
          "refreshToken": {
            "type": "string"
          }
        },
        "required": [
          "user",
          "accessToken",
          "refreshToken"
        ]
      },
      "CreateManagedUserOutput": {
        "type": "object",
        "properties": {
          "status": {
            "type": "string",
            "example": "success",
            "enum": [
              "success",
              "error"
            ]
          },
          "data": {
            "$ref": "#/components/schemas/CreateManagedUserData"
          }
        },
        "required": [
          "status",
          "data"
        ]
      },
      "GetManagedUserOutput": {
        "type": "object",
        "properties": {
          "status": {
            "type": "string",
            "example": "success",
            "enum": [
              "success",
              "error"
            ]
          },
          "data": {
            "$ref": "#/components/schemas/ManagedUserOutput"
          }
        },
        "required": [
          "status",
          "data"
        ]
      },
      "UpdateManagedUserInput": {
        "type": "object",
        "properties": {
          "email": {
            "type": "string"
          },
          "name": {
            "type": "string"
          },
          "timeFormat": {
            "type": "number"
          },
          "defaultScheduleId": {
            "type": "number"
          },
          "weekStart": {
            "type": "string"
          },
          "timeZone": {
            "type": "string"
          }
        }
      },
      "KeysDto": {
        "type": "object",
        "properties": {
          "accessToken": {
            "type": "string",
            "example": "eyJhbGciOiJIUzI1NiIsInR5cCI6IkpXVCJ9"
          },
          "refreshToken": {
            "type": "string",
            "example": "eyJhbGciOiJIUzI1NiIsInR5cCI6IkpXVCJ9"
          }
        },
        "required": [
          "accessToken",
          "refreshToken"
        ]
      },
      "KeysResponseDto": {
        "type": "object",
        "properties": {
          "status": {
            "type": "string",
            "example": "success",
            "enum": [
              "success",
              "error"
            ]
          },
          "data": {
            "$ref": "#/components/schemas/KeysDto"
          }
        },
        "required": [
          "status",
          "data"
        ]
      },
      "CreateOAuthClientInput": {
        "type": "object",
        "properties": {}
      },
      "DataDto": {
        "type": "object",
        "properties": {
          "clientId": {
            "type": "string",
            "example": "clsx38nbl0001vkhlwin9fmt0"
          },
          "clientSecret": {
            "type": "string",
            "example": "eyJhbGciOiJIUzI1NiIsInR5cCI6IkpXVCJ9.eyJuYW1lIjoib2F1dGgtY2xpZW50Iiwi"
          }
        },
        "required": [
          "clientId",
          "clientSecret"
        ]
      },
      "CreateOAuthClientResponseDto": {
        "type": "object",
        "properties": {
          "status": {
            "type": "string",
            "enum": [
              "success",
              "error"
            ],
            "example": "success"
          },
          "data": {
            "example": {
              "clientId": "clsx38nbl0001vkhlwin9fmt0",
              "clientSecret": "eyJhbGciOiJIUzI1NiIsInR5cCI6IkpXVCJ9.eyJuYW1lIjoib2F1dGgtY2xpZW50Iiwi"
            },
            "allOf": [
              {
                "$ref": "#/components/schemas/DataDto"
              }
            ]
          }
        },
        "required": [
          "status",
          "data"
        ]
      },
      "PlatformOAuthClientDto": {
        "type": "object",
        "properties": {
          "id": {
            "type": "string",
            "example": "clsx38nbl0001vkhlwin9fmt0"
          },
          "name": {
            "type": "string",
            "example": "MyClient"
          },
          "secret": {
            "type": "string",
            "example": "secretValue"
          },
          "permissions": {
            "type": "number",
            "example": 3
          },
          "logo": {
            "type": "string",
            "nullable": true,
            "example": "https://example.com/logo.png"
          },
          "redirectUris": {
            "example": [
              "https://example.com/callback"
            ],
            "type": "array",
            "items": {
              "type": "string"
            }
          },
          "organizationId": {
            "type": "number",
            "example": 1
          },
          "createdAt": {
            "format": "date-time",
            "type": "string",
            "example": "2024-03-23T08:33:21.851Z"
          }
        },
        "required": [
          "id",
          "name",
          "secret",
          "permissions",
          "redirectUris",
          "organizationId",
          "createdAt"
        ]
      },
      "GetOAuthClientsResponseDto": {
        "type": "object",
        "properties": {
          "status": {
            "type": "string",
            "example": "success",
            "enum": [
              "success",
              "error"
            ]
          },
          "data": {
            "type": "array",
            "items": {
              "$ref": "#/components/schemas/PlatformOAuthClientDto"
            }
          }
        },
        "required": [
          "status",
          "data"
        ]
      },
      "GetOAuthClientResponseDto": {
        "type": "object",
        "properties": {
          "status": {
            "type": "string",
            "example": "success",
            "enum": [
              "success",
              "error"
            ]
          },
          "data": {
            "$ref": "#/components/schemas/PlatformOAuthClientDto"
          }
        },
        "required": [
          "status",
          "data"
        ]
      },
      "UpdateOAuthClientInput": {
        "type": "object",
        "properties": {
          "logo": {
            "type": "string"
          },
          "name": {
            "type": "string"
          },
          "redirectUris": {
            "default": [],
            "type": "array",
            "items": {
              "type": "string"
            }
          }
        }
      },
      "OAuthAuthorizeInput": {
        "type": "object",
        "properties": {
          "redirectUri": {
            "type": "string"
          }
        },
        "required": [
          "redirectUri"
        ]
      },
      "ExchangeAuthorizationCodeInput": {
        "type": "object",
        "properties": {
          "clientSecret": {
            "type": "string"
          }
        },
        "required": [
          "clientSecret"
        ]
      },
      "RefreshTokenInput": {
        "type": "object",
        "properties": {
          "refreshToken": {
            "type": "string"
          }
        },
        "required": [
          "refreshToken"
        ]
      },
      "EventTypeLocation": {
        "type": "object",
        "properties": {
          "type": {
            "type": "string",
            "example": "link"
          },
          "link": {
            "type": "string",
            "example": "https://masterchief.com/argentina/flan/video/9129412"
          }
        },
        "required": [
          "type"
        ]
      },
      "CreateEventTypeInput": {
        "type": "object",
        "properties": {
          "length": {
            "type": "number",
            "minimum": 1,
            "example": 60
          },
          "slug": {
            "type": "string",
            "example": "cooking-class"
          },
          "title": {
            "type": "string",
            "example": "Learn the secrets of masterchief!"
          },
          "description": {
            "type": "string",
            "example": "Discover the culinary wonders of the Argentina by making the best flan ever!"
          },
          "locations": {
            "type": "array",
            "items": {
              "$ref": "#/components/schemas/EventTypeLocation"
            }
          }
        },
        "required": [
          "length",
          "slug",
          "title"
        ]
      },
      "EventTypeOutput": {
        "type": "object",
        "properties": {
          "id": {
            "type": "number",
            "example": 1
          },
          "length": {
            "type": "number",
            "example": 60
          },
          "slug": {
            "type": "string",
            "example": "cooking-class"
          },
          "title": {
            "type": "string",
            "example": "Learn the secrets of masterchief!"
          },
          "description": {
            "type": "string",
            "nullable": true,
            "example": "Discover the culinary wonders of the Argentina by making the best flan ever!"
          },
          "locations": {
            "nullable": true,
            "type": "array",
            "items": {
              "$ref": "#/components/schemas/EventTypeLocation"
            }
          }
        },
        "required": [
          "id",
          "length",
          "slug",
          "title",
          "description",
          "locations"
        ]
      },
      "CreateEventTypeOutput": {
        "type": "object",
        "properties": {
          "status": {
            "type": "string",
            "example": "success",
            "enum": [
              "success",
              "error"
            ]
          },
          "data": {
            "$ref": "#/components/schemas/EventTypeOutput"
          }
        },
        "required": [
          "status",
          "data"
        ]
      },
      "Data": {
        "type": "object",
        "properties": {
          "eventType": {
            "$ref": "#/components/schemas/EventTypeOutput"
          }
        },
        "required": [
          "eventType"
        ]
      },
      "GetEventTypeOutput": {
        "type": "object",
        "properties": {
          "status": {
            "type": "string",
            "example": "success",
            "enum": [
              "success",
              "error"
            ]
          },
          "data": {
            "$ref": "#/components/schemas/Data"
          }
        },
        "required": [
          "status",
          "data"
        ]
      },
      "EventTypeGroup": {
        "type": "object",
        "properties": {
          "eventTypes": {
            "type": "array",
            "items": {
              "$ref": "#/components/schemas/EventTypeOutput"
            }
          }
        },
        "required": [
          "eventTypes"
        ]
      },
      "GetEventTypesData": {
        "type": "object",
        "properties": {
          "eventTypeGroups": {
            "type": "array",
            "items": {
              "$ref": "#/components/schemas/EventTypeGroup"
            }
          }
        },
        "required": [
          "eventTypeGroups"
        ]
      },
      "GetEventTypesOutput": {
        "type": "object",
        "properties": {
          "status": {
            "type": "string",
            "example": "success",
            "enum": [
              "success",
              "error"
            ]
          },
          "data": {
            "$ref": "#/components/schemas/GetEventTypesData"
          }
        },
        "required": [
          "status",
          "data"
        ]
      },
      "PublicEventType": {
        "type": "object",
        "properties": {
          "id": {
            "type": "number",
            "example": 1
          },
          "length": {
            "type": "number",
            "example": 60
          },
          "slug": {
            "type": "string",
            "example": "cooking-class"
          },
          "title": {
            "type": "string",
            "example": "Learn the secrets of masterchief!"
          },
          "description": {
            "type": "string",
            "nullable": true
          }
        },
        "required": [
          "id",
          "length",
          "slug",
          "title"
        ]
      },
      "GetEventTypesPublicOutput": {
        "type": "object",
        "properties": {
          "status": {
            "type": "string",
            "example": "success",
            "enum": [
              "success",
              "error"
            ]
          },
          "data": {
            "type": "array",
            "items": {
              "$ref": "#/components/schemas/PublicEventType"
            }
          }
        },
        "required": [
          "status",
          "data"
        ]
      },
      "UpdateEventTypeInput": {
        "type": "object",
        "properties": {
          "length": {
            "type": "number",
            "minimum": 1
          },
          "slug": {
            "type": "string"
          },
          "title": {
            "type": "string"
          },
          "description": {
            "type": "string"
          },
          "hidden": {
            "type": "boolean"
          },
          "locations": {
            "type": "array",
            "items": {
              "$ref": "#/components/schemas/EventTypeLocation"
            }
          }
        }
      },
      "UpdateEventTypeOutput": {
        "type": "object",
        "properties": {
          "status": {
            "type": "string",
            "example": "success",
            "enum": [
              "success",
              "error"
            ]
          },
          "data": {
            "$ref": "#/components/schemas/EventTypeOutput"
          }
        },
        "required": [
          "status",
          "data"
        ]
      },
      "DeleteData": {
        "type": "object",
        "properties": {
          "id": {
            "type": "number",
            "example": 1
          },
          "length": {
            "type": "number",
            "example": 60
          },
          "slug": {
            "type": "string",
            "example": "cooking-class"
          },
          "title": {
            "type": "string",
            "example": "Learn the secrets of masterchief!"
          }
        },
        "required": [
          "id",
          "length",
          "slug",
          "title"
        ]
      },
      "DeleteEventTypeOutput": {
        "type": "object",
        "properties": {
          "status": {
            "type": "string",
            "example": "success",
            "enum": [
              "success",
              "error"
            ]
          },
          "data": {
            "$ref": "#/components/schemas/DeleteData"
          }
        },
        "required": [
          "status",
          "data"
        ]
      },
      "AuthUrlData": {
        "type": "object",
        "properties": {
          "authUrl": {
            "type": "string"
          }
        },
        "required": [
          "authUrl"
        ]
      },
      "GcalAuthUrlOutput": {
        "type": "object",
        "properties": {
          "status": {
            "type": "string",
            "example": "success",
            "enum": [
              "success",
              "error"
            ]
          },
          "data": {
            "$ref": "#/components/schemas/AuthUrlData"
          }
        },
        "required": [
          "status",
          "data"
        ]
      },
      "GcalSaveRedirectOutput": {
        "type": "object",
        "properties": {
          "url": {
            "type": "string"
          }
        },
        "required": [
          "url"
        ]
      },
      "GcalCheckOutput": {
        "type": "object",
        "properties": {
          "status": {
            "type": "string",
            "example": "success",
            "enum": [
              "success",
              "error"
            ]
          }
        },
        "required": [
          "status"
        ]
      },
      "ProviderVerifyClientOutput": {
        "type": "object",
        "properties": {
          "status": {
            "type": "string",
            "example": "success",
            "enum": [
              "success",
              "error"
            ]
          }
        },
        "required": [
          "status"
        ]
      },
      "ProviderVerifyAccessTokenOutput": {
        "type": "object",
        "properties": {
          "status": {
            "type": "string",
            "example": "success",
            "enum": [
              "success",
              "error"
            ]
          }
        },
        "required": [
          "status"
        ]
      },
      "CreateAvailabilityInput": {
        "type": "object",
        "properties": {
          "days": {
            "example": [
              1,
              2
            ],
            "type": "array",
            "items": {
              "type": "number"
            }
          },
          "startTime": {
            "format": "date-time",
            "type": "string"
          },
          "endTime": {
            "format": "date-time",
            "type": "string"
          }
        },
        "required": [
          "days",
          "startTime",
          "endTime"
        ]
      },
      "CreateScheduleInput": {
        "type": "object",
        "properties": {
          "name": {
            "type": "string"
          },
          "timeZone": {
            "type": "string"
          },
          "availabilities": {
            "type": "array",
            "items": {
              "$ref": "#/components/schemas/CreateAvailabilityInput"
            }
          },
          "isDefault": {
            "type": "boolean"
          }
        },
        "required": [
          "name",
          "timeZone",
          "isDefault"
        ]
      },
      "WorkingHours": {
        "type": "object",
        "properties": {
          "days": {
            "type": "array",
            "items": {
              "type": "number"
            }
          },
          "startTime": {
            "type": "number"
          },
          "endTime": {
            "type": "number"
          },
          "userId": {
            "type": "number",
            "nullable": true
          }
        },
        "required": [
          "days",
          "startTime",
          "endTime"
        ]
      },
      "AvailabilityModel": {
        "type": "object",
        "properties": {
          "id": {
            "type": "number"
          },
          "userId": {
            "type": "number",
            "nullable": true
          },
          "eventTypeId": {
            "type": "number",
            "nullable": true
          },
          "days": {
            "type": "array",
            "items": {
              "type": "number"
            }
          },
          "startTime": {
            "format": "date-time",
            "type": "string"
          },
          "endTime": {
            "format": "date-time",
            "type": "string"
          },
          "date": {
            "format": "date-time",
            "type": "string",
            "nullable": true
          },
          "scheduleId": {
            "type": "number",
            "nullable": true
          }
        },
        "required": [
          "id",
          "days",
          "startTime",
          "endTime"
        ]
      },
      "TimeRange": {
        "type": "object",
        "properties": {
          "userId": {
            "type": "number",
            "nullable": true
          },
          "start": {
            "format": "date-time",
            "type": "string"
          },
          "end": {
            "format": "date-time",
            "type": "string"
          }
        },
        "required": [
          "start",
          "end"
        ]
      },
      "ScheduleOutput": {
        "type": "object",
        "properties": {
          "id": {
            "type": "number"
          },
          "name": {
            "type": "string"
          },
          "isManaged": {
            "type": "boolean"
          },
          "workingHours": {
            "type": "array",
            "items": {
              "$ref": "#/components/schemas/WorkingHours"
            }
          },
          "schedule": {
            "type": "array",
            "items": {
              "$ref": "#/components/schemas/AvailabilityModel"
            }
          },
          "availability": {
            "type": "array",
            "items": {
              "required": true,
              "type": "array",
              "items": {
                "$ref": "#/components/schemas/TimeRange"
              }
            }
          },
          "timeZone": {
            "type": "string"
          },
          "dateOverrides": {
            "type": "array",
            "items": {
              "type": "object"
            }
          },
          "isDefault": {
            "type": "boolean"
          },
          "isLastSchedule": {
            "type": "boolean"
          },
          "readOnly": {
            "type": "boolean"
          }
        },
        "required": [
          "id",
          "name",
          "isManaged",
          "workingHours",
          "schedule",
          "availability",
          "timeZone",
          "dateOverrides",
          "isDefault",
          "isLastSchedule",
          "readOnly"
        ]
      },
      "CreateScheduleOutput": {
        "type": "object",
        "properties": {
          "status": {
            "type": "string",
            "example": "success",
            "enum": [
              "success",
              "error"
            ]
          },
          "data": {
            "$ref": "#/components/schemas/ScheduleOutput"
          }
        },
        "required": [
          "status",
          "data"
        ]
      },
      "GetDefaultScheduleOutput": {
        "type": "object",
        "properties": {
          "status": {
            "type": "string",
            "example": "success",
            "enum": [
              "success",
              "error"
            ]
          },
          "data": {
            "nullable": true,
            "allOf": [
              {
                "$ref": "#/components/schemas/ScheduleOutput"
              }
            ]
          }
        },
        "required": [
          "status",
          "data"
        ]
      },
      "GetScheduleOutput": {
        "type": "object",
        "properties": {
          "status": {
            "type": "string",
            "example": "success",
            "enum": [
              "success",
              "error"
            ]
          },
          "data": {
            "$ref": "#/components/schemas/ScheduleOutput"
          }
        },
        "required": [
          "status",
          "data"
        ]
      },
      "GetSchedulesOutput": {
        "type": "object",
        "properties": {
          "status": {
            "type": "string",
            "example": "success",
            "enum": [
              "success",
              "error"
            ]
          },
          "data": {
            "$ref": "#/components/schemas/ScheduleOutput"
          }
        },
        "required": [
          "status",
          "data"
        ]
      },
      "UpdateScheduleInput": {
        "type": "object",
        "properties": {
          "timeZone": {
            "type": "string"
          },
          "name": {
            "type": "string"
          },
          "isDefault": {
            "type": "boolean"
          },
          "schedule": {
            "example": [
              [],
              [
                {
                  "start": "2022-01-01T00:00:00.000Z",
                  "end": "2022-01-02T00:00:00.000Z"
                }
              ],
              [],
              [],
              [],
              [],
              []
            ],
            "items": {
              "type": "array"
            },
            "type": "array"
          },
          "dateOverrides": {
            "example": [
              [],
              [
                {
                  "start": "2022-01-01T00:00:00.000Z",
                  "end": "2022-01-02T00:00:00.000Z"
                }
              ],
              [],
              [],
              [],
              [],
              []
            ],
            "items": {
              "type": "array"
            },
            "type": "array"
          }
        },
        "required": [
          "timeZone",
          "name",
          "isDefault",
          "schedule"
        ]
      },
      "EventTypeModel": {
        "type": "object",
        "properties": {
          "id": {
            "type": "number"
          },
          "eventName": {
            "type": "string",
            "nullable": true
          }
        },
        "required": [
          "id"
        ]
      },
      "ScheduleModel": {
        "type": "object",
        "properties": {
          "id": {
            "type": "number"
          },
          "userId": {
            "type": "number"
          },
          "name": {
            "type": "string"
          },
          "timeZone": {
            "type": "string",
            "nullable": true
          },
          "eventType": {
            "type": "array",
            "items": {
              "$ref": "#/components/schemas/EventTypeModel"
            }
          },
          "availability": {
            "type": "array",
            "items": {
              "$ref": "#/components/schemas/AvailabilityModel"
            }
          }
        },
        "required": [
          "id",
          "userId",
          "name"
        ]
      },
      "UpdatedScheduleOutput": {
        "type": "object",
        "properties": {
          "schedule": {
            "$ref": "#/components/schemas/ScheduleModel"
          },
          "isDefault": {
            "type": "boolean"
          },
          "timeZone": {
            "type": "string"
          },
          "prevDefaultId": {
            "type": "number",
            "nullable": true
          },
          "currentDefaultId": {
            "type": "number",
            "nullable": true
          }
        },
        "required": [
          "schedule",
          "isDefault"
        ]
      },
      "UpdateScheduleOutput": {
        "type": "object",
        "properties": {
          "status": {
            "type": "string",
            "example": "success",
            "enum": [
              "success",
              "error"
            ]
          },
          "data": {
            "$ref": "#/components/schemas/UpdatedScheduleOutput"
          }
        },
        "required": [
          "status",
          "data"
        ]
      },
      "DeleteScheduleOutput": {
        "type": "object",
        "properties": {
          "status": {
            "type": "string",
            "example": "success",
            "enum": [
              "success",
              "error"
            ]
          }
        },
        "required": [
          "status"
        ]
      },
      "MeOutput": {
        "type": "object",
        "properties": {
          "id": {
            "type": "number"
          },
          "username": {
            "type": "string"
          },
          "email": {
            "type": "string"
          },
          "timeFormat": {
            "type": "number"
          },
          "defaultScheduleId": {
            "type": "number",
            "nullable": true
          },
          "weekStart": {
            "type": "string"
          },
          "timeZone": {
            "type": "string"
          }
        },
        "required": [
          "id",
          "username",
          "email",
          "timeFormat",
          "defaultScheduleId",
          "weekStart",
          "timeZone"
        ]
      },
      "GetMeOutput": {
        "type": "object",
        "properties": {
          "status": {
            "type": "string",
            "example": "success",
            "enum": [
              "success",
              "error"
            ]
          },
          "data": {
            "$ref": "#/components/schemas/MeOutput"
          }
        },
        "required": [
          "status",
          "data"
        ]
      },
      "UpdateMeOutput": {
        "type": "object",
        "properties": {
          "status": {
            "type": "string",
            "example": "success",
            "enum": [
              "success",
              "error"
            ]
          },
          "data": {
            "$ref": "#/components/schemas/MeOutput"
          }
        },
        "required": [
          "status",
          "data"
        ]
      },
      "BusyTimesOutput": {
        "type": "object",
        "properties": {
          "start": {
            "format": "date-time",
            "type": "string"
          },
          "end": {
            "format": "date-time",
            "type": "string"
          },
          "source": {
            "type": "string",
            "nullable": true
          }
        },
        "required": [
          "start",
          "end"
        ]
      },
      "GetBusyTimesOutput": {
        "type": "object",
        "properties": {
          "status": {
            "type": "string",
            "example": "success",
            "enum": [
              "success",
              "error"
            ]
          },
          "data": {
            "type": "array",
            "items": {
              "$ref": "#/components/schemas/BusyTimesOutput"
            }
          }
        },
        "required": [
          "status",
          "data"
        ]
      },
      "Integration": {
        "type": "object",
        "properties": {
          "appData": {
            "type": "object",
            "nullable": true
          },
          "dirName": {
            "type": "string"
          },
          "__template": {
            "type": "string"
          },
          "name": {
            "type": "string"
          },
          "description": {
            "type": "string"
          },
          "installed": {
            "type": "boolean"
          },
          "type": {
            "type": "string"
          },
          "title": {
            "type": "string"
          },
          "variant": {
            "type": "string"
          },
          "category": {
            "type": "string"
          },
          "categories": {
            "type": "array",
            "items": {
              "type": "string"
            }
          },
          "logo": {
            "type": "string"
          },
          "publisher": {
            "type": "string"
          },
          "slug": {
            "type": "string"
          },
          "url": {
            "type": "string"
          },
          "email": {
            "type": "string"
          },
          "locationOption": {
            "type": "object",
            "nullable": true
          }
        },
        "required": [
          "name",
          "description",
          "type",
          "variant",
          "categories",
          "logo",
          "publisher",
          "slug",
          "url",
          "email",
          "locationOption"
        ]
      },
      "Primary": {
        "type": "object",
        "properties": {
          "externalId": {
            "type": "string"
          },
          "integration": {
            "type": "string"
          },
          "name": {
            "type": "string"
          },
          "primary": {
            "type": "boolean",
            "nullable": true
          },
          "readOnly": {
            "type": "boolean"
          },
          "email": {
            "type": "string"
          },
          "isSelected": {
            "type": "boolean"
          },
          "credentialId": {
            "type": "number"
          }
        },
        "required": [
          "externalId",
          "primary",
          "readOnly",
          "isSelected",
          "credentialId"
        ]
      },
      "Calendar": {
        "type": "object",
        "properties": {
          "externalId": {
            "type": "string"
          },
          "integration": {
            "type": "string"
          },
          "name": {
            "type": "string"
          },
          "primary": {
            "type": "boolean",
            "nullable": true
          },
          "readOnly": {
            "type": "boolean"
          },
          "email": {
            "type": "string"
          },
          "isSelected": {
            "type": "boolean"
          },
          "credentialId": {
            "type": "number"
          }
        },
        "required": [
          "externalId",
          "readOnly",
          "isSelected",
          "credentialId"
        ]
      },
      "ConnectedCalendar": {
        "type": "object",
        "properties": {
          "integration": {
            "$ref": "#/components/schemas/Integration"
          },
          "credentialId": {
            "type": "number"
          },
          "primary": {
            "$ref": "#/components/schemas/Primary"
          },
          "calendars": {
            "type": "array",
            "items": {
              "$ref": "#/components/schemas/Calendar"
            }
          }
        },
        "required": [
          "integration",
          "credentialId"
        ]
      },
      "DestinationCalendar": {
        "type": "object",
        "properties": {
          "id": {
            "type": "number"
          },
          "integration": {
            "type": "string"
          },
          "externalId": {
            "type": "string"
          },
          "primaryEmail": {
            "type": "string",
            "nullable": true
          },
          "userId": {
            "type": "number",
            "nullable": true
          },
          "eventTypeId": {
            "type": "number",
            "nullable": true
          },
          "credentialId": {
            "type": "number",
            "nullable": true
          },
          "name": {
            "type": "string",
            "nullable": true
          },
          "primary": {
            "type": "boolean"
          },
          "readOnly": {
            "type": "boolean"
          },
          "email": {
            "type": "string"
          },
          "integrationTitle": {
            "type": "string"
          }
        },
        "required": [
          "id",
          "integration",
          "externalId",
          "primaryEmail",
          "userId",
          "eventTypeId",
          "credentialId"
        ]
      },
      "ConnectedCalendarsData": {
        "type": "object",
        "properties": {
          "connectedCalendars": {
            "type": "array",
            "items": {
              "$ref": "#/components/schemas/ConnectedCalendar"
            }
          },
          "destinationCalendar": {
            "$ref": "#/components/schemas/DestinationCalendar"
          }
        },
        "required": [
          "connectedCalendars",
          "destinationCalendar"
        ]
      },
      "ConnectedCalendarsOutput": {
        "type": "object",
        "properties": {
          "status": {
            "type": "string",
            "example": "success",
            "enum": [
              "success",
              "error"
            ]
          },
          "data": {
            "$ref": "#/components/schemas/ConnectedCalendarsData"
          }
        },
        "required": [
          "status",
          "data"
        ]
      },
      "Attendee": {
        "type": "object",
        "properties": {
          "id": {
            "type": "number"
          },
          "email": {
            "type": "string"
          },
          "name": {
            "type": "string"
          },
          "timeZone": {
            "type": "string"
          },
          "locale": {
            "type": "string",
            "nullable": true
          },
          "bookingId": {
            "type": "number",
            "nullable": true
          }
        },
        "required": [
          "id",
          "email",
          "name",
          "timeZone",
          "locale",
          "bookingId"
        ]
      },
      "EventType": {
        "type": "object",
        "properties": {
          "slug": {
            "type": "string"
          },
          "id": {
            "type": "number"
          },
          "eventName": {
            "type": "string",
            "nullable": true
          },
          "price": {
            "type": "number"
          },
          "recurringEvent": {
            "type": "object"
          },
          "currency": {
            "type": "string"
          },
          "metadata": {
            "type": "object"
          },
          "seatsShowAttendees": {
            "type": "object"
          },
          "seatsShowAvailabilityCount": {
            "type": "object"
          },
          "team": {
            "type": "object",
            "nullable": true
          }
        },
        "required": [
          "price",
          "currency",
          "metadata"
        ]
      },
      "Reference": {
        "type": "object",
        "properties": {
          "id": {
            "type": "number"
          },
          "type": {
            "type": "string"
          },
          "uid": {
            "type": "string"
          },
          "meetingId": {
            "type": "string",
            "nullable": true
          },
          "thirdPartyRecurringEventId": {
            "type": "string",
            "nullable": true
          },
          "meetingPassword": {
            "type": "string",
            "nullable": true
          },
          "meetingUrl": {
            "type": "string",
            "nullable": true
          },
          "bookingId": {
            "type": "number",
            "nullable": true
          },
          "externalCalendarId": {
            "type": "string",
            "nullable": true
          },
          "deleted": {
            "type": "object"
          },
          "credentialId": {
            "type": "number",
            "nullable": true
          }
        },
        "required": [
          "id",
          "type",
          "uid",
          "meetingPassword",
          "bookingId",
          "externalCalendarId",
          "credentialId"
        ]
      },
      "User": {
        "type": "object",
        "properties": {
          "id": {
            "type": "number"
          },
          "name": {
            "type": "string",
            "nullable": true
          },
          "email": {
            "type": "string"
          }
        },
        "required": [
          "id",
          "name",
          "email"
        ]
      },
      "GetBookingsDataEntry": {
        "type": "object",
        "properties": {
          "id": {
            "type": "number"
          },
          "title": {
            "type": "string"
          },
          "userPrimaryEmail": {
            "type": "string",
            "nullable": true
          },
          "description": {
            "type": "string",
            "nullable": true
          },
          "customInputs": {
            "type": "object"
          },
          "startTime": {
            "type": "string"
          },
          "endTime": {
            "type": "string"
          },
          "attendees": {
            "type": "array",
            "items": {
              "$ref": "#/components/schemas/Attendee"
            }
          },
          "metadata": {
            "type": "object"
          },
          "uid": {
            "type": "string"
          },
          "recurringEventId": {
            "type": "string",
            "nullable": true
          },
          "location": {
            "type": "string",
            "nullable": true
          },
          "eventType": {
            "$ref": "#/components/schemas/EventType"
          },
          "status": {
            "type": "object"
          },
          "paid": {
            "type": "boolean"
          },
          "payment": {
            "type": "array",
            "items": {
              "type": "object"
            }
          },
          "references": {
            "type": "array",
            "items": {
              "$ref": "#/components/schemas/Reference"
            }
          },
          "isRecorded": {
            "type": "boolean"
          },
          "seatsReferences": {
            "type": "array",
            "items": {
              "type": "object"
            }
          },
          "user": {
            "nullable": true,
            "allOf": [
              {
                "$ref": "#/components/schemas/User"
              }
            ]
          },
          "rescheduled": {
            "type": "object"
          }
        },
        "required": [
          "id",
          "title",
          "description",
          "customInputs",
          "startTime",
          "endTime",
          "attendees",
          "metadata",
          "uid",
          "recurringEventId",
          "location",
          "eventType",
          "status",
          "paid",
          "payment",
          "references",
          "isRecorded",
          "seatsReferences",
          "user"
        ]
      },
      "GetBookingsData": {
        "type": "object",
        "properties": {
          "bookings": {
            "type": "array",
            "items": {
              "$ref": "#/components/schemas/GetBookingsDataEntry"
            }
          },
          "recurringInfo": {
            "type": "array",
            "items": {
              "type": "object"
            }
          },
          "nextCursor": {
            "type": "number",
            "nullable": true
          }
        },
        "required": [
          "bookings",
          "recurringInfo",
          "nextCursor"
        ]
      },
      "GetBookingsOutput": {
        "type": "object",
        "properties": {
          "status": {
            "type": "string",
            "example": "success",
            "enum": [
              "success",
              "error"
            ]
          },
          "data": {
            "$ref": "#/components/schemas/GetBookingsData"
          }
        },
        "required": [
          "status",
          "data"
        ]
      },
      "GetBookingData": {
        "type": "object",
        "properties": {
          "title": {
            "type": "string"
          },
          "id": {
            "type": "number"
          },
          "uid": {
            "type": "string"
          },
          "description": {
            "type": "string",
            "nullable": true
          },
          "customInputs": {
            "type": "object"
          },
          "smsReminderNumber": {
            "type": "string",
            "nullable": true
          },
          "recurringEventId": {
            "type": "string",
            "nullable": true
          },
          "startTime": {
            "format": "date-time",
            "type": "string"
          },
          "endTime": {
            "format": "date-time",
            "type": "string"
          },
          "location": {
            "type": "string",
            "nullable": true
          },
          "status": {
            "type": "string"
          },
          "metadata": {
            "type": "object"
          },
          "cancellationReason": {
            "type": "string",
            "nullable": true
          },
          "responses": {
            "type": "object"
          },
          "rejectionReason": {
            "type": "string",
            "nullable": true
          },
          "userPrimaryEmail": {
            "type": "string",
            "nullable": true
          },
          "user": {
            "nullable": true,
            "allOf": [
              {
                "$ref": "#/components/schemas/User"
              }
            ]
          },
          "attendees": {
            "type": "array",
            "items": {
              "$ref": "#/components/schemas/Attendee"
            }
          },
          "eventTypeId": {
            "type": "number",
            "nullable": true
          },
          "eventType": {
            "nullable": true,
            "allOf": [
              {
                "$ref": "#/components/schemas/EventType"
              }
            ]
          }
        },
        "required": [
          "title",
          "id",
          "uid",
          "description",
          "customInputs",
          "smsReminderNumber",
          "recurringEventId",
          "startTime",
          "endTime",
          "location",
          "status",
          "metadata",
          "cancellationReason",
          "responses",
          "rejectionReason",
          "userPrimaryEmail",
          "user",
          "attendees",
          "eventTypeId",
          "eventType"
        ]
      },
      "GetBookingOutput": {
        "type": "object",
        "properties": {
          "status": {
            "type": "string",
            "example": "success",
            "enum": [
              "success",
              "error"
            ]
          },
          "data": {
            "$ref": "#/components/schemas/GetBookingData"
          }
        },
        "required": [
          "status",
          "data"
        ]
      },
      "Location": {
        "type": "object",
        "properties": {
          "optionValue": {
            "type": "string"
          },
          "value": {
            "type": "string"
          }
        },
        "required": [
          "optionValue",
          "value"
        ]
      },
      "Response": {
        "type": "object",
        "properties": {
          "name": {
            "type": "string"
          },
          "email": {
            "type": "string"
          },
          "guests": {
            "type": "array",
            "items": {
              "type": "string"
            }
          },
          "location": {
            "$ref": "#/components/schemas/Location"
          },
          "notes": {
            "type": "string"
          }
        },
        "required": [
          "name",
          "email",
          "guests"
        ]
      },
      "Responses": {
        "type": "object",
        "properties": {
          "email": {
            "type": "string"
          },
          "name": {
            "type": "string"
          },
          "guests": {
            "type": "array",
            "items": {
              "type": "string"
            }
          }
        },
        "required": [
          "email",
          "name"
        ]
      },
      "CreateBookingInput": {
        "type": "object",
        "properties": {
          "end": {
            "type": "string"
          },
          "start": {
            "type": "string"
          },
          "eventTypeId": {
            "type": "number"
          },
          "eventTypeSlug": {
            "type": "string"
          },
          "rescheduleUid": {
            "type": "string"
          },
          "recurringEventId": {
            "type": "string"
          },
          "timeZone": {
            "type": "string"
          },
          "user": {
            "type": "array",
            "items": {
              "type": "string"
            }
          },
          "language": {
            "type": "string"
          },
          "bookingUid": {
            "type": "string"
          },
          "metadata": {
            "type": "object"
          },
          "hasHashedBookingLink": {
            "type": "boolean"
          },
          "hashedLink": {
            "type": "string",
            "nullable": true
          },
          "seatReferenceUid": {
            "type": "string"
          },
          "responses": {
<<<<<<< HEAD
            "$ref": "#/components/schemas/Responses"
=======
            "$ref": "#/components/schemas/Response"
>>>>>>> aa2808d6
          }
        },
        "required": [
          "start",
          "eventTypeId",
          "timeZone",
          "language",
          "metadata",
          "hashedLink",
          "responses"
        ]
      },
      "CancelBookingInput": {
        "type": "object",
        "properties": {
          "id": {
            "type": "number"
          },
          "uid": {
            "type": "string"
          },
          "allRemainingBookings": {
            "type": "boolean"
          },
          "cancellationReason": {
            "type": "string"
          },
          "seatReferenceUid": {
            "type": "string"
          }
        },
        "required": [
          "id",
          "uid",
          "allRemainingBookings",
          "cancellationReason",
          "seatReferenceUid"
        ]
      },
      "ReserveSlotInput": {
        "type": "object",
        "properties": {}
      }
    }
  }
}<|MERGE_RESOLUTION|>--- conflicted
+++ resolved
@@ -3812,11 +3812,7 @@
             "type": "string"
           },
           "responses": {
-<<<<<<< HEAD
-            "$ref": "#/components/schemas/Responses"
-=======
             "$ref": "#/components/schemas/Response"
->>>>>>> aa2808d6
           }
         },
         "required": [
