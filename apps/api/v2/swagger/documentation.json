{
  "openapi": "3.0.0",
  "paths": {
    "/health": {
      "get": {
        "operationId": "AppController_getHealth",
        "parameters": [],
        "responses": {
          "200": {
            "description": "",
            "content": {
              "application/json": {
                "schema": {
                  "type": "string"
                }
              }
            }
          }
        },
        "tags": [
          "Health - development only"
        ]
      }
    },
<<<<<<< HEAD
    "/api/v2/oauth-clients/{clientId}/users": {
=======
    "/v2/events/public": {
      "get": {
        "operationId": "EventsController_getPublicEvent",
        "parameters": [
          {
            "name": "username",
            "required": true,
            "in": "query",
            "schema": {
              "type": "string"
            }
          },
          {
            "name": "eventSlug",
            "required": true,
            "in": "query",
            "schema": {
              "type": "string"
            }
          },
          {
            "name": "isTeamEvent",
            "required": false,
            "in": "query",
            "schema": {
              "type": "boolean"
            }
          },
          {
            "name": "org",
            "required": false,
            "in": "query",
            "schema": {
              "type": "string"
            }
          }
        ],
        "responses": {
          "200": {
            "description": "",
            "content": {
              "application/json": {
                "schema": {
                  "type": "object"
                }
              }
            }
          }
        },
        "tags": [
          "Event types"
        ]
      }
    },
    "/v2/oauth-clients/{clientId}/users": {
>>>>>>> 29667804
      "get": {
        "operationId": "OAuthClientUsersController_getManagedUsers",
        "parameters": [
          {
            "name": "clientId",
            "required": true,
            "in": "path",
            "schema": {
              "type": "string"
            }
          }
        ],
        "responses": {
          "200": {
            "description": "",
            "content": {
              "application/json": {
                "schema": {
                  "$ref": "#/components/schemas/GetManagedUsersOutput"
                }
              }
            }
          }
        },
        "tags": [
          "Managed users"
        ]
      },
      "post": {
        "operationId": "OAuthClientUsersController_createUser",
        "parameters": [
          {
            "name": "clientId",
            "required": true,
            "in": "path",
            "schema": {
              "type": "string"
            }
          }
        ],
        "requestBody": {
          "required": true,
          "content": {
            "application/json": {
              "schema": {
                "$ref": "#/components/schemas/CreateManagedUserInput"
              }
            }
          }
        },
        "responses": {
          "201": {
            "description": "",
            "content": {
              "application/json": {
                "schema": {
                  "$ref": "#/components/schemas/CreateManagedUserOutput"
                }
              }
            }
          }
        },
        "tags": [
          "Managed users"
        ]
      }
    },
    "/v2/oauth-clients/{clientId}/users/{userId}": {
      "get": {
        "operationId": "OAuthClientUsersController_getUserById",
        "parameters": [
          {
            "name": "clientId",
            "required": true,
            "in": "path",
            "schema": {
              "type": "string"
            }
          },
          {
            "name": "userId",
            "required": true,
            "in": "path",
            "schema": {
              "type": "number"
            }
          }
        ],
        "responses": {
          "200": {
            "description": "",
            "content": {
              "application/json": {
                "schema": {
                  "$ref": "#/components/schemas/GetManagedUserOutput"
                }
              }
            }
          }
        },
        "tags": [
          "Managed users"
        ]
      },
      "patch": {
        "operationId": "OAuthClientUsersController_updateUser",
        "parameters": [
          {
            "name": "clientId",
            "required": true,
            "in": "path",
            "schema": {
              "type": "string"
            }
          },
          {
            "name": "userId",
            "required": true,
            "in": "path",
            "schema": {
              "type": "number"
            }
          }
        ],
        "requestBody": {
          "required": true,
          "content": {
            "application/json": {
              "schema": {
                "$ref": "#/components/schemas/UpdateManagedUserInput"
              }
            }
          }
        },
        "responses": {
          "200": {
            "description": "",
            "content": {
              "application/json": {
                "schema": {
                  "$ref": "#/components/schemas/GetManagedUserOutput"
                }
              }
            }
          }
        },
        "tags": [
          "Managed users"
        ]
      },
      "delete": {
        "operationId": "OAuthClientUsersController_deleteUser",
        "parameters": [
          {
            "name": "clientId",
            "required": true,
            "in": "path",
            "schema": {
              "type": "string"
            }
          },
          {
            "name": "userId",
            "required": true,
            "in": "path",
            "schema": {
              "type": "number"
            }
          }
        ],
        "responses": {
          "200": {
            "description": "",
            "content": {
              "application/json": {
                "schema": {
                  "$ref": "#/components/schemas/GetManagedUserOutput"
                }
              }
            }
          }
        },
        "tags": [
          "Managed users"
        ]
      }
    },
    "/v2/oauth-clients/{clientId}/users/{userId}/force-refresh": {
      "post": {
        "operationId": "OAuthClientUsersController_forceRefresh",
        "parameters": [
          {
            "name": "userId",
            "required": true,
            "in": "path",
            "schema": {
              "type": "number"
            }
          },
          {
            "name": "clientId",
            "required": true,
            "in": "path",
            "schema": {
              "type": "string"
            }
          }
        ],
        "responses": {
          "200": {
            "description": "",
            "content": {
              "application/json": {
                "schema": {
                  "$ref": "#/components/schemas/KeysResponseDto"
                }
              }
            }
          }
        },
        "tags": [
          "Managed users"
        ]
      }
    },
    "/v2/oauth-clients": {
      "post": {
        "operationId": "OAuthClientsController_createOAuthClient",
        "summary": "",
        "description": "⚠️ First, this endpoint requires `Cookie: next-auth.session-token=eyJhbGciOiJ` header. Log into Cal web app using owner of organization that was created after visiting `/settings/organizations/new`, refresh swagger docs, and the cookie will be added to requests automatically to pass the NextAuthGuard.\nSecond, make sure that the logged in user has organizationId set to pass the OrganizationRolesGuard guard.",
        "parameters": [],
        "requestBody": {
          "required": true,
          "content": {
            "application/json": {
              "schema": {
                "$ref": "#/components/schemas/CreateOAuthClientInput"
              }
            }
          }
        },
        "responses": {
          "201": {
            "description": "Create an OAuth client",
            "content": {
              "application/json": {
                "schema": {
                  "$ref": "#/components/schemas/CreateOAuthClientResponseDto"
                }
              }
            }
          }
        },
        "tags": [
          "OAuth - development only"
        ]
      },
      "get": {
        "operationId": "OAuthClientsController_getOAuthClients",
        "summary": "",
        "description": "⚠️ First, this endpoint requires `Cookie: next-auth.session-token=eyJhbGciOiJ` header. Log into Cal web app using owner of organization that was created after visiting `/settings/organizations/new`, refresh swagger docs, and the cookie will be added to requests automatically to pass the NextAuthGuard.\nSecond, make sure that the logged in user has organizationId set to pass the OrganizationRolesGuard guard.",
        "parameters": [],
        "responses": {
          "200": {
            "description": "",
            "content": {
              "application/json": {
                "schema": {
                  "$ref": "#/components/schemas/GetOAuthClientsResponseDto"
                }
              }
            }
          }
        },
        "tags": [
          "OAuth - development only"
        ]
      }
    },
    "/v2/oauth-clients/{clientId}": {
      "get": {
        "operationId": "OAuthClientsController_getOAuthClientById",
        "summary": "",
        "description": "⚠️ First, this endpoint requires `Cookie: next-auth.session-token=eyJhbGciOiJ` header. Log into Cal web app using owner of organization that was created after visiting `/settings/organizations/new`, refresh swagger docs, and the cookie will be added to requests automatically to pass the NextAuthGuard.\nSecond, make sure that the logged in user has organizationId set to pass the OrganizationRolesGuard guard.",
        "parameters": [
          {
            "name": "clientId",
            "required": true,
            "in": "path",
            "schema": {
              "type": "string"
            }
          }
        ],
        "responses": {
          "200": {
            "description": "",
            "content": {
              "application/json": {
                "schema": {
                  "$ref": "#/components/schemas/GetOAuthClientResponseDto"
                }
              }
            }
          }
        },
        "tags": [
          "OAuth - development only"
        ]
      },
      "patch": {
        "operationId": "OAuthClientsController_updateOAuthClient",
        "summary": "",
        "description": "⚠️ First, this endpoint requires `Cookie: next-auth.session-token=eyJhbGciOiJ` header. Log into Cal web app using owner of organization that was created after visiting `/settings/organizations/new`, refresh swagger docs, and the cookie will be added to requests automatically to pass the NextAuthGuard.\nSecond, make sure that the logged in user has organizationId set to pass the OrganizationRolesGuard guard.",
        "parameters": [
          {
            "name": "clientId",
            "required": true,
            "in": "path",
            "schema": {
              "type": "string"
            }
          }
        ],
        "requestBody": {
          "required": true,
          "content": {
            "application/json": {
              "schema": {
                "$ref": "#/components/schemas/UpdateOAuthClientInput"
              }
            }
          }
        },
        "responses": {
          "200": {
            "description": "",
            "content": {
              "application/json": {
                "schema": {
                  "$ref": "#/components/schemas/GetOAuthClientResponseDto"
                }
              }
            }
          }
        },
        "tags": [
          "OAuth - development only"
        ]
      },
      "delete": {
        "operationId": "OAuthClientsController_deleteOAuthClient",
        "summary": "",
        "description": "⚠️ First, this endpoint requires `Cookie: next-auth.session-token=eyJhbGciOiJ` header. Log into Cal web app using owner of organization that was created after visiting `/settings/organizations/new`, refresh swagger docs, and the cookie will be added to requests automatically to pass the NextAuthGuard.\nSecond, make sure that the logged in user has organizationId set to pass the OrganizationRolesGuard guard.",
        "parameters": [
          {
            "name": "clientId",
            "required": true,
            "in": "path",
            "schema": {
              "type": "string"
            }
          }
        ],
        "responses": {
          "200": {
            "description": "",
            "content": {
              "application/json": {
                "schema": {
                  "$ref": "#/components/schemas/GetOAuthClientResponseDto"
                }
              }
            }
          }
        },
        "tags": [
          "OAuth - development only"
        ]
      }
    },
    "/v2/oauth/{clientId}/authorize": {
      "post": {
        "operationId": "OAuthFlowController_authorize",
        "summary": "Authorize an OAuth client",
        "description": "Redirects the user to the specified 'redirect_uri' with an authorization code in query parameter if the client is authorized successfully. The code is then exchanged for access and refresh tokens via the `/exchange` endpoint.",
        "parameters": [
          {
            "name": "clientId",
            "required": true,
            "in": "path",
            "schema": {
              "type": "string"
            }
          }
        ],
        "requestBody": {
          "required": true,
          "content": {
            "application/json": {
              "schema": {
                "$ref": "#/components/schemas/OAuthAuthorizeInput"
              }
            }
          }
        },
        "responses": {
          "200": {
            "description": "The user is redirected to the 'redirect_uri' with an authorization code in query parameter e.g. `redirectUri?code=secretcode.`"
          },
          "400": {
            "description": "Bad request if the OAuth client is not found, if the redirect URI is invalid, or if the user has already authorized the client."
          }
        },
        "tags": [
          "OAuth - development only"
        ]
      }
    },
    "/v2/oauth/{clientId}/exchange": {
      "post": {
        "operationId": "OAuthFlowController_exchange",
        "summary": "Exchange authorization code for access tokens",
        "description": "Exchanges the authorization code received from the `/authorize` endpoint for access and refresh tokens. The authorization code should be provided in the 'Authorization' header prefixed with 'Bearer '.",
        "parameters": [
          {
            "name": "Authorization",
            "required": true,
            "in": "header",
            "schema": {
              "type": "string"
            }
          },
          {
            "name": "clientId",
            "required": true,
            "in": "path",
            "schema": {
              "type": "string"
            }
          }
        ],
        "requestBody": {
          "required": true,
          "content": {
            "application/json": {
              "schema": {
                "$ref": "#/components/schemas/ExchangeAuthorizationCodeInput"
              }
            }
          }
        },
        "responses": {
          "200": {
            "description": "Successfully exchanged authorization code for access and refresh tokens.",
            "content": {
              "application/json": {
                "schema": {
                  "$ref": "#/components/schemas/KeysResponseDto"
                }
              }
            }
          },
          "400": {
            "description": "Bad request if the authorization code is missing, invalid, or if the client ID and secret do not match."
          }
        },
        "tags": [
          "OAuth - development only"
        ]
      }
    },
    "/v2/oauth/{clientId}/refresh": {
      "post": {
        "operationId": "OAuthFlowController_refreshAccessToken",
        "parameters": [
          {
            "name": "clientId",
            "required": true,
            "in": "path",
            "schema": {
              "type": "string"
            }
          },
          {
            "name": "x-cal-secret-key",
            "required": true,
            "in": "header",
            "schema": {
              "type": "string"
            }
          }
        ],
        "requestBody": {
          "required": true,
          "content": {
            "application/json": {
              "schema": {
                "$ref": "#/components/schemas/RefreshTokenInput"
              }
            }
          }
        },
        "responses": {
          "200": {
            "description": "",
            "content": {
              "application/json": {
                "schema": {
                  "$ref": "#/components/schemas/KeysResponseDto"
                }
              }
            }
          }
        },
        "tags": [
          "OAuth - development only"
        ]
      }
    },
    "/v2/event-types": {
      "post": {
        "operationId": "EventTypesController_createEventType",
        "parameters": [],
        "requestBody": {
          "required": true,
          "content": {
            "application/json": {
              "schema": {
                "$ref": "#/components/schemas/CreateEventTypeInput"
              }
            }
          }
        },
        "responses": {
          "201": {
            "description": "",
            "content": {
              "application/json": {
                "schema": {
                  "$ref": "#/components/schemas/CreateEventTypeOutput"
                }
              }
            }
          }
        },
        "tags": [
          "Event types"
        ]
      },
      "get": {
        "operationId": "EventTypesController_getEventTypes",
        "parameters": [],
        "responses": {
          "200": {
            "description": "",
            "content": {
              "application/json": {
                "schema": {
                  "$ref": "#/components/schemas/GetEventTypesOutput"
                }
              }
            }
          }
        },
        "tags": [
          "Event types"
        ]
      }
    },
    "/v2/event-types/{eventTypeId}": {
      "get": {
        "operationId": "EventTypesController_getEventType",
        "parameters": [
          {
            "name": "eventTypeId",
            "required": true,
            "in": "path",
            "schema": {
              "type": "string"
            }
          }
        ],
        "responses": {
          "200": {
            "description": "",
            "content": {
              "application/json": {
                "schema": {
                  "$ref": "#/components/schemas/GetEventTypeOutput"
                }
              }
            }
          }
        },
        "tags": [
          "Event types"
        ]
      },
      "patch": {
        "operationId": "EventTypesController_updateEventType",
        "parameters": [
          {
            "name": "eventTypeId",
            "required": true,
            "in": "path",
            "schema": {
              "type": "number"
            }
          }
        ],
        "requestBody": {
          "required": true,
          "content": {
            "application/json": {
              "schema": {
                "$ref": "#/components/schemas/UpdateEventTypeInput"
              }
            }
          }
        },
        "responses": {
          "200": {
            "description": "",
            "content": {
              "application/json": {
                "schema": {
                  "$ref": "#/components/schemas/UpdateEventTypeOutput"
                }
              }
            }
          }
        },
        "tags": [
          "Event types"
        ]
      },
      "delete": {
        "operationId": "EventTypesController_deleteEventType",
        "parameters": [
          {
            "name": "eventTypeId",
            "required": true,
            "in": "path",
            "schema": {
              "type": "number"
            }
          }
        ],
        "responses": {
          "200": {
            "description": "",
            "content": {
              "application/json": {
                "schema": {
                  "$ref": "#/components/schemas/DeleteEventTypeOutput"
                }
              }
            }
          }
        },
        "tags": [
          "Event types"
        ]
      }
    },
<<<<<<< HEAD
    "/api/v2/event-types/{username}/{eventSlug}/public": {
      "get": {
        "operationId": "EventTypesController_getPublicEventType",
        "parameters": [
          {
            "name": "username",
            "required": true,
            "in": "path",
            "schema": {
              "type": "string"
            }
          },
          {
            "name": "eventSlug",
            "required": true,
            "in": "path",
            "schema": {
              "type": "string"
            }
          },
          {
            "name": "isTeamEvent",
            "required": false,
            "in": "query",
            "schema": {
              "type": "boolean"
            }
          },
          {
            "name": "org",
            "required": false,
            "in": "query",
            "schema": {
              "type": "string"
            }
          }
        ],
        "responses": {
          "200": {
            "description": "",
            "content": {
              "application/json": {
                "schema": {
                  "$ref": "#/components/schemas/GetEventTypePublicOutput"
                }
              }
            }
          }
        },
        "tags": [
          "Event types"
        ]
      }
    },
    "/api/v2/event-types/{username}/public": {
=======
    "/v2/event-types/{username}/public": {
>>>>>>> 29667804
      "get": {
        "operationId": "EventTypesController_getPublicEventTypes",
        "parameters": [
          {
            "name": "username",
            "required": true,
            "in": "path",
            "schema": {
              "type": "string"
            }
          }
        ],
        "responses": {
          "200": {
            "description": "",
            "content": {
              "application/json": {
                "schema": {
                  "$ref": "#/components/schemas/GetEventTypesPublicOutput"
                }
              }
            }
          }
        },
        "tags": [
          "Event types"
        ]
      }
    },
    "/v2/ee/gcal/oauth/auth-url": {
      "get": {
        "operationId": "GcalController_redirect",
        "parameters": [
          {
            "name": "Authorization",
            "required": true,
            "in": "header",
            "schema": {
              "type": "string"
            }
          }
        ],
        "responses": {
          "200": {
            "description": "",
            "content": {
              "application/json": {
                "schema": {
                  "$ref": "#/components/schemas/GcalAuthUrlOutput"
                }
              }
            }
          }
        },
        "tags": [
          "Google Calendar"
        ]
      }
    },
    "/v2/ee/gcal/oauth/save": {
      "get": {
        "operationId": "GcalController_save",
        "parameters": [
          {
            "name": "state",
            "required": true,
            "in": "query",
            "schema": {
              "type": "string"
            }
          },
          {
            "name": "code",
            "required": true,
            "in": "query",
            "schema": {
              "type": "string"
            }
          }
        ],
        "responses": {
          "200": {
            "description": "",
            "content": {
              "application/json": {
                "schema": {
                  "$ref": "#/components/schemas/GcalSaveRedirectOutput"
                }
              }
            }
          }
        },
        "tags": [
          "Google Calendar"
        ]
      }
    },
    "/v2/ee/gcal/check": {
      "get": {
        "operationId": "GcalController_check",
        "parameters": [],
        "responses": {
          "200": {
            "description": "",
            "content": {
              "application/json": {
                "schema": {
                  "$ref": "#/components/schemas/GcalCheckOutput"
                }
              }
            }
          }
        },
        "tags": [
          "Google Calendar"
        ]
      }
    },
    "/v2/ee/provider/{clientId}": {
      "get": {
        "operationId": "CalProviderController_verifyClientId",
        "parameters": [
          {
            "name": "clientId",
            "required": true,
            "in": "path",
            "schema": {
              "type": "string"
            }
          }
        ],
        "responses": {
          "200": {
            "description": "",
            "content": {
              "application/json": {
                "schema": {
                  "$ref": "#/components/schemas/ProviderVerifyClientOutput"
                }
              }
            }
          }
        },
        "tags": [
          "Cal provider"
        ]
      }
    },
    "/v2/ee/provider/{clientId}/access-token": {
      "get": {
        "operationId": "CalProviderController_verifyAccessToken",
        "parameters": [
          {
            "name": "clientId",
            "required": true,
            "in": "path",
            "schema": {
              "type": "string"
            }
          }
        ],
        "responses": {
          "200": {
            "description": "",
            "content": {
              "application/json": {
                "schema": {
                  "$ref": "#/components/schemas/ProviderVerifyAccessTokenOutput"
                }
              }
            }
          }
        },
        "tags": [
          "Cal provider"
        ]
      }
    },
    "/v2/schedules": {
      "post": {
        "operationId": "SchedulesController_createSchedule",
        "parameters": [],
        "requestBody": {
          "required": true,
          "content": {
            "application/json": {
              "schema": {
                "$ref": "#/components/schemas/CreateScheduleInput"
              }
            }
          }
        },
        "responses": {
          "201": {
            "description": "",
            "content": {
              "application/json": {
                "schema": {
                  "$ref": "#/components/schemas/CreateScheduleOutput"
                }
              }
            }
          }
        },
        "tags": [
          "Schedules"
        ]
      },
      "get": {
        "operationId": "SchedulesController_getSchedules",
        "parameters": [],
        "responses": {
          "200": {
            "description": "",
            "content": {
              "application/json": {
                "schema": {
                  "$ref": "#/components/schemas/GetSchedulesOutput"
                }
              }
            }
          }
        },
        "tags": [
          "Schedules"
        ]
      }
    },
    "/v2/schedules/default": {
      "get": {
        "operationId": "SchedulesController_getDefaultSchedule",
        "parameters": [],
        "responses": {
          "200": {
            "description": "Returns the default schedule",
            "content": {
              "application/json": {
                "schema": {
                  "$ref": "#/components/schemas/GetDefaultScheduleOutput"
                }
              }
            }
          }
        },
        "tags": [
          "Schedules"
        ]
      }
    },
    "/v2/schedules/{scheduleId}": {
      "get": {
        "operationId": "SchedulesController_getSchedule",
        "parameters": [
          {
            "name": "scheduleId",
            "required": true,
            "in": "path",
            "schema": {
              "type": "number"
            }
          }
        ],
        "responses": {
          "200": {
            "description": "",
            "content": {
              "application/json": {
                "schema": {
                  "$ref": "#/components/schemas/GetScheduleOutput"
                }
              }
            }
          }
        },
        "tags": [
          "Schedules"
        ]
      },
      "patch": {
        "operationId": "SchedulesController_updateSchedule",
        "parameters": [
          {
            "name": "scheduleId",
            "required": true,
            "in": "path",
            "schema": {
              "type": "string"
            }
          }
        ],
        "requestBody": {
          "required": true,
          "content": {
            "application/json": {
              "schema": {
                "$ref": "#/components/schemas/UpdateScheduleInput"
              }
            }
          }
        },
        "responses": {
          "200": {
            "description": "",
            "content": {
              "application/json": {
                "schema": {
                  "$ref": "#/components/schemas/UpdateScheduleOutput"
                }
              }
            }
          }
        },
        "tags": [
          "Schedules"
        ]
      },
      "delete": {
        "operationId": "SchedulesController_deleteSchedule",
        "parameters": [
          {
            "name": "scheduleId",
            "required": true,
            "in": "path",
            "schema": {
              "type": "number"
            }
          }
        ],
        "responses": {
          "200": {
            "description": "",
            "content": {
              "application/json": {
                "schema": {
                  "$ref": "#/components/schemas/DeleteScheduleOutput"
                }
              }
            }
          }
        },
        "tags": [
          "Schedules"
        ]
      }
    },
    "/v2/ee/me": {
      "get": {
        "operationId": "MeController_getMe",
        "parameters": [],
        "responses": {
          "200": {
            "description": "",
            "content": {
              "application/json": {
                "schema": {
                  "$ref": "#/components/schemas/GetMeOutput"
                }
              }
            }
          }
        },
        "tags": [
          "Me"
        ]
      },
      "patch": {
        "operationId": "MeController_updateMe",
        "parameters": [],
        "requestBody": {
          "required": true,
          "content": {
            "application/json": {
              "schema": {
                "$ref": "#/components/schemas/UpdateManagedUserInput"
              }
            }
          }
        },
        "responses": {
          "200": {
            "description": "",
            "content": {
              "application/json": {
                "schema": {
                  "$ref": "#/components/schemas/UpdateMeOutput"
                }
              }
            }
          }
        },
        "tags": [
          "Me"
        ]
      }
    },
    "/v2/ee/calendars/busy-times": {
      "get": {
        "operationId": "CalendarsController_getBusyTimes",
        "parameters": [],
        "responses": {
          "200": {
            "description": "",
            "content": {
              "application/json": {
                "schema": {
                  "$ref": "#/components/schemas/GetBusyTimesOutput"
                }
              }
            }
          }
        },
        "tags": [
          "Calendars"
        ]
      }
    },
    "/v2/ee/calendars": {
      "get": {
        "operationId": "CalendarsController_getCalendars",
        "parameters": [],
        "responses": {
          "200": {
            "description": "",
            "content": {
              "application/json": {
                "schema": {
                  "$ref": "#/components/schemas/ConnectedCalendarsOutput"
                }
              }
            }
          }
        },
        "tags": [
          "Calendars"
        ]
      }
    },
    "/v2/ee/bookings": {
      "get": {
        "operationId": "BookingsController_getBookings",
        "parameters": [
          {
            "name": "cursor",
            "required": false,
            "in": "query",
            "schema": {
              "type": "number"
            }
          },
          {
            "name": "limit",
            "required": false,
            "in": "query",
            "schema": {
              "type": "number"
            }
          },
          {
            "name": "filters[status]",
            "required": true,
            "in": "query",
            "schema": {
              "enum": [
                "upcoming",
                "recurring",
                "past",
                "cancelled",
                "unconfirmed"
              ],
              "type": "string"
            }
          }
        ],
        "responses": {
          "200": {
            "description": "",
            "content": {
              "application/json": {
                "schema": {
                  "$ref": "#/components/schemas/GetBookingsOutput"
                }
              }
            }
          }
        },
        "tags": [
          "Bookings"
        ]
      },
      "post": {
        "operationId": "BookingsController_createBooking",
        "parameters": [
          {
            "name": "x-cal-client-id",
            "required": true,
            "in": "header",
            "schema": {
              "type": "string"
            }
          }
        ],
        "requestBody": {
          "required": true,
          "content": {
            "application/json": {
              "schema": {
                "$ref": "#/components/schemas/CreateBookingInput"
              }
            }
          }
        },
        "responses": {
          "201": {
            "description": "",
            "content": {
              "application/json": {
                "schema": {
                  "type": "object"
                }
              }
            }
          }
        },
        "tags": [
          "Bookings"
        ]
      }
    },
    "/v2/ee/bookings/{bookingUid}": {
      "get": {
        "operationId": "BookingsController_getBooking",
        "parameters": [
          {
            "name": "bookingUid",
            "required": true,
            "in": "path",
            "schema": {
              "type": "string"
            }
          }
        ],
        "responses": {
          "200": {
            "description": "",
            "content": {
              "application/json": {
                "schema": {
                  "$ref": "#/components/schemas/GetBookingOutput"
                }
              }
            }
          }
        },
        "tags": [
          "Bookings"
        ]
      }
    },
    "/v2/ee/bookings/{bookingUid}/reschedule": {
      "get": {
        "operationId": "BookingsController_getBookingForReschedule",
        "parameters": [
          {
            "name": "bookingUid",
            "required": true,
            "in": "path",
            "schema": {
              "type": "string"
            }
          }
        ],
        "responses": {
          "200": {
            "description": "",
            "content": {
              "application/json": {
                "schema": {
                  "type": "object"
                }
              }
            }
          }
        },
        "tags": [
          "Bookings"
        ]
      }
    },
    "/v2/ee/bookings/{bookingId}/cancel": {
      "post": {
        "operationId": "BookingsController_cancelBooking",
        "parameters": [
          {
            "name": "bookingId",
            "required": true,
            "in": "path",
            "schema": {
              "type": "string"
            }
          },
          {
            "name": "x-cal-client-id",
            "required": true,
            "in": "header",
            "schema": {
              "type": "string"
            }
          }
        ],
        "requestBody": {
          "required": true,
          "content": {
            "application/json": {
              "schema": {
                "$ref": "#/components/schemas/CancelBookingInput"
              }
            }
          }
        },
        "responses": {
          "201": {
            "description": "",
            "content": {
              "application/json": {
                "schema": {
                  "type": "object"
                }
              }
            }
          }
        },
        "tags": [
          "Bookings"
        ]
      }
    },
    "/v2/ee/bookings/reccuring": {
      "post": {
        "operationId": "BookingsController_createReccuringBooking",
        "parameters": [
          {
            "name": "x-cal-client-id",
            "required": true,
            "in": "header",
            "schema": {
              "type": "string"
            }
          }
        ],
        "requestBody": {
          "required": true,
          "content": {
            "application/json": {
              "schema": {
                "type": "array",
                "items": {
                  "type": "string"
                }
              }
            }
          }
        },
        "responses": {
          "201": {
            "description": "",
            "content": {
              "application/json": {
                "schema": {
                  "type": "object"
                }
              }
            }
          }
        },
        "tags": [
          "Bookings"
        ]
      }
    },
    "/v2/ee/bookings/instant": {
      "post": {
        "operationId": "BookingsController_createInstantBooking",
        "parameters": [
          {
            "name": "x-cal-client-id",
            "required": true,
            "in": "header",
            "schema": {
              "type": "string"
            }
          }
        ],
        "requestBody": {
          "required": true,
          "content": {
            "application/json": {
              "schema": {
                "$ref": "#/components/schemas/CreateBookingInput"
              }
            }
          }
        },
        "responses": {
          "201": {
            "description": "",
            "content": {
              "application/json": {
                "schema": {
                  "type": "object"
                }
              }
            }
          }
        },
        "tags": [
          "Bookings"
        ]
      }
    },
    "/v2/slots/reserve": {
      "post": {
        "operationId": "SlotsController_reserveSlot",
        "parameters": [],
        "requestBody": {
          "required": true,
          "content": {
            "application/json": {
              "schema": {
                "$ref": "#/components/schemas/ReserveSlotInput"
              }
            }
          }
        },
        "responses": {
          "201": {
            "description": "",
            "content": {
              "application/json": {
                "schema": {
                  "type": "object"
                }
              }
            }
          }
        },
        "tags": [
          "Slots"
        ]
      }
    },
    "/v2/slots/selected-slot": {
      "delete": {
        "operationId": "SlotsController_deleteSelectedSlot",
        "parameters": [],
        "responses": {
          "200": {
            "description": "",
            "content": {
              "application/json": {
                "schema": {
                  "type": "object"
                }
              }
            }
          }
        },
        "tags": [
          "Slots"
        ]
      }
    },
    "/v2/slots/available": {
      "get": {
        "operationId": "SlotsController_getAvailableSlots",
        "parameters": [],
        "responses": {
          "200": {
            "description": "",
            "content": {
              "application/json": {
                "schema": {
                  "type": "object"
                }
              }
            }
          }
        },
        "tags": [
          "Slots"
        ]
      }
    },
    "/v2/timezones": {
      "get": {
        "operationId": "TimezonesController_getTimeZones",
        "parameters": [],
        "responses": {
          "200": {
            "description": "",
            "content": {
              "application/json": {
                "schema": {
                  "type": "object"
                }
              }
            }
          }
        },
        "tags": [
          "Timezones"
        ]
      }
    }
  },
  "info": {
    "title": "Cal.com v2 API",
    "description": "",
    "version": "1.0.0",
    "contact": {}
  },
  "tags": [],
  "servers": [],
  "components": {
    "schemas": {
      "ManagedUserOutput": {
        "type": "object",
        "properties": {
          "id": {
            "type": "number",
            "example": 1
          },
          "email": {
            "type": "string",
            "example": "alice+cluo37fwd0001khkzqqynkpj3@example.com"
          },
          "username": {
            "type": "string",
            "nullable": true,
            "example": "alice"
          },
          "timeZone": {
            "type": "string",
            "example": "America/New_York"
          },
          "weekStart": {
            "type": "string",
            "example": "Sunday"
          },
          "createdDate": {
            "type": "string",
            "example": "2024-04-01T00:00:00.000Z"
          },
          "timeFormat": {
            "type": "number",
            "nullable": true,
            "example": 12
          },
          "defaultScheduleId": {
            "type": "number",
            "nullable": true,
            "example": null
          }
        },
        "required": [
          "id",
          "email",
          "username",
          "timeZone",
          "weekStart",
          "createdDate",
          "timeFormat",
          "defaultScheduleId"
        ]
      },
      "GetManagedUsersOutput": {
        "type": "object",
        "properties": {
          "status": {
            "type": "string",
            "example": "success",
            "enum": [
              "success",
              "error"
            ]
          },
          "data": {
            "type": "array",
            "items": {
              "$ref": "#/components/schemas/ManagedUserOutput"
            }
          }
        },
        "required": [
          "status",
          "data"
        ]
      },
      "CreateManagedUserInput": {
        "type": "object",
        "properties": {
          "email": {
            "type": "string",
            "example": "alice@example.com"
          },
          "timeFormat": {
            "type": "number",
            "example": 12
          },
          "weekStart": {
            "type": "string",
            "example": "Sunday"
          },
          "timeZone": {
            "type": "string",
            "example": "America/New_York"
          },
          "name": {
            "type": "string"
          }
        },
        "required": [
          "email"
        ]
      },
      "CreateManagedUserData": {
        "type": "object",
        "properties": {
          "user": {
            "$ref": "#/components/schemas/ManagedUserOutput"
          },
          "accessToken": {
            "type": "string"
          },
          "refreshToken": {
            "type": "string"
          }
        },
        "required": [
          "user",
          "accessToken",
          "refreshToken"
        ]
      },
      "CreateManagedUserOutput": {
        "type": "object",
        "properties": {
          "status": {
            "type": "string",
            "example": "success",
            "enum": [
              "success",
              "error"
            ]
          },
          "data": {
            "$ref": "#/components/schemas/CreateManagedUserData"
          }
        },
        "required": [
          "status",
          "data"
        ]
      },
      "GetManagedUserOutput": {
        "type": "object",
        "properties": {
          "status": {
            "type": "string",
            "example": "success",
            "enum": [
              "success",
              "error"
            ]
          },
          "data": {
            "$ref": "#/components/schemas/ManagedUserOutput"
          }
        },
        "required": [
          "status",
          "data"
        ]
      },
      "UpdateManagedUserInput": {
        "type": "object",
        "properties": {
          "email": {
            "type": "string"
          },
          "name": {
            "type": "string"
          },
          "timeFormat": {
            "type": "number"
          },
          "defaultScheduleId": {
            "type": "number"
          },
          "weekStart": {
            "type": "string"
          },
          "timeZone": {
            "type": "string"
          }
        }
      },
      "KeysDto": {
        "type": "object",
        "properties": {
          "accessToken": {
            "type": "string",
            "example": "eyJhbGciOiJIUzI1NiIsInR5cCI6IkpXVCJ9"
          },
          "refreshToken": {
            "type": "string",
            "example": "eyJhbGciOiJIUzI1NiIsInR5cCI6IkpXVCJ9"
          }
        },
        "required": [
          "accessToken",
          "refreshToken"
        ]
      },
      "KeysResponseDto": {
        "type": "object",
        "properties": {
          "status": {
            "type": "string",
            "example": "success",
            "enum": [
              "success",
              "error"
            ]
          },
          "data": {
            "$ref": "#/components/schemas/KeysDto"
          }
        },
        "required": [
          "status",
          "data"
        ]
      },
      "CreateOAuthClientInput": {
        "type": "object",
        "properties": {}
      },
      "DataDto": {
        "type": "object",
        "properties": {
          "clientId": {
            "type": "string",
            "example": "clsx38nbl0001vkhlwin9fmt0"
          },
          "clientSecret": {
            "type": "string",
            "example": "eyJhbGciOiJIUzI1NiIsInR5cCI6IkpXVCJ9.eyJuYW1lIjoib2F1dGgtY2xpZW50Iiwi"
          }
        },
        "required": [
          "clientId",
          "clientSecret"
        ]
      },
      "CreateOAuthClientResponseDto": {
        "type": "object",
        "properties": {
          "status": {
            "type": "string",
            "enum": [
              "success",
              "error"
            ],
            "example": "success"
          },
          "data": {
            "example": {
              "clientId": "clsx38nbl0001vkhlwin9fmt0",
              "clientSecret": "eyJhbGciOiJIUzI1NiIsInR5cCI6IkpXVCJ9.eyJuYW1lIjoib2F1dGgtY2xpZW50Iiwi"
            },
            "allOf": [
              {
                "$ref": "#/components/schemas/DataDto"
              }
            ]
          }
        },
        "required": [
          "status",
          "data"
        ]
      },
      "PlatformOAuthClientDto": {
        "type": "object",
        "properties": {
          "id": {
            "type": "string",
            "example": "clsx38nbl0001vkhlwin9fmt0"
          },
          "name": {
            "type": "string",
            "example": "MyClient"
          },
          "secret": {
            "type": "string",
            "example": "secretValue"
          },
          "permissions": {
            "type": "number",
            "example": 3
          },
          "logo": {
            "type": "string",
            "nullable": true,
            "example": "https://example.com/logo.png"
          },
          "redirectUris": {
            "example": [
              "https://example.com/callback"
            ],
            "type": "array",
            "items": {
              "type": "string"
            }
          },
          "organizationId": {
            "type": "number",
            "example": 1
          },
          "createdAt": {
            "format": "date-time",
            "type": "string",
            "example": "2024-03-23T08:33:21.851Z"
          }
        },
        "required": [
          "id",
          "name",
          "secret",
          "permissions",
          "redirectUris",
          "organizationId",
          "createdAt"
        ]
      },
      "GetOAuthClientsResponseDto": {
        "type": "object",
        "properties": {
          "status": {
            "type": "string",
            "example": "success",
            "enum": [
              "success",
              "error"
            ]
          },
          "data": {
            "type": "array",
            "items": {
              "$ref": "#/components/schemas/PlatformOAuthClientDto"
            }
          }
        },
        "required": [
          "status",
          "data"
        ]
      },
      "GetOAuthClientResponseDto": {
        "type": "object",
        "properties": {
          "status": {
            "type": "string",
            "example": "success",
            "enum": [
              "success",
              "error"
            ]
          },
          "data": {
            "$ref": "#/components/schemas/PlatformOAuthClientDto"
          }
        },
        "required": [
          "status",
          "data"
        ]
      },
      "UpdateOAuthClientInput": {
        "type": "object",
        "properties": {
          "logo": {
            "type": "string"
          },
          "name": {
            "type": "string"
          },
          "redirectUris": {
            "default": [],
            "type": "array",
            "items": {
              "type": "string"
            }
          },
          "bookingRedirectUri": {
            "type": "string"
          },
          "bookingCancelRedirectUri": {
            "type": "string"
          },
          "bookingRescheduleRedirectUri": {
            "type": "string"
          },
          "areEmailsEnabled": {
            "type": "boolean"
          }
        }
      },
      "OAuthAuthorizeInput": {
        "type": "object",
        "properties": {
          "redirectUri": {
            "type": "string"
          }
        },
        "required": [
          "redirectUri"
        ]
      },
      "ExchangeAuthorizationCodeInput": {
        "type": "object",
        "properties": {
          "clientSecret": {
            "type": "string"
          }
        },
        "required": [
          "clientSecret"
        ]
      },
      "RefreshTokenInput": {
        "type": "object",
        "properties": {
          "refreshToken": {
            "type": "string"
          }
        },
        "required": [
          "refreshToken"
        ]
      },
      "EventTypeLocation": {
        "type": "object",
        "properties": {
          "type": {
            "type": "string",
            "example": "link"
          },
          "link": {
            "type": "string",
            "example": "https://masterchief.com/argentina/flan/video/9129412"
          }
        },
        "required": [
          "type"
        ]
      },
      "CreateEventTypeInput": {
        "type": "object",
        "properties": {
          "length": {
            "type": "number",
            "minimum": 1,
            "example": 60
          },
          "slug": {
            "type": "string",
            "example": "cooking-class"
          },
          "title": {
            "type": "string",
            "example": "Learn the secrets of masterchief!"
          },
          "description": {
            "type": "string",
            "example": "Discover the culinary wonders of the Argentina by making the best flan ever!"
          },
          "locations": {
            "type": "array",
            "items": {
              "$ref": "#/components/schemas/EventTypeLocation"
            }
          }
        },
        "required": [
          "length",
          "slug",
          "title"
        ]
      },
      "EventTypeOutput": {
        "type": "object",
        "properties": {
          "id": {
            "type": "number",
            "example": 1
          },
          "length": {
            "type": "number",
            "example": 60
          },
          "slug": {
            "type": "string",
            "example": "cooking-class"
          },
          "title": {
            "type": "string",
            "example": "Learn the secrets of masterchief!"
          },
          "description": {
            "type": "string",
            "nullable": true,
            "example": "Discover the culinary wonders of the Argentina by making the best flan ever!"
          },
          "locations": {
            "nullable": true,
            "type": "array",
            "items": {
              "$ref": "#/components/schemas/EventTypeLocation"
            }
          }
        },
        "required": [
          "id",
          "length",
          "slug",
          "title",
          "description",
          "locations"
        ]
      },
      "CreateEventTypeOutput": {
        "type": "object",
        "properties": {
          "status": {
            "type": "string",
            "example": "success",
            "enum": [
              "success",
              "error"
            ]
          },
          "data": {
            "$ref": "#/components/schemas/EventTypeOutput"
          }
        },
        "required": [
          "status",
          "data"
        ]
      },
      "Data": {
        "type": "object",
        "properties": {
          "eventType": {
            "$ref": "#/components/schemas/EventTypeOutput"
          }
        },
        "required": [
          "eventType"
        ]
      },
      "GetEventTypeOutput": {
        "type": "object",
        "properties": {
          "status": {
            "type": "string",
            "example": "success",
            "enum": [
              "success",
              "error"
            ]
          },
          "data": {
            "$ref": "#/components/schemas/Data"
          }
        },
        "required": [
          "status",
          "data"
        ]
      },
      "EventTypeGroup": {
        "type": "object",
        "properties": {
          "eventTypes": {
            "type": "array",
            "items": {
              "$ref": "#/components/schemas/EventTypeOutput"
            }
          }
        },
        "required": [
          "eventTypes"
        ]
      },
      "GetEventTypesData": {
        "type": "object",
        "properties": {
          "eventTypeGroups": {
            "type": "array",
            "items": {
              "$ref": "#/components/schemas/EventTypeGroup"
            }
          }
        },
        "required": [
          "eventTypeGroups"
        ]
      },
      "GetEventTypesOutput": {
        "type": "object",
        "properties": {
          "status": {
            "type": "string",
            "example": "success",
            "enum": [
              "success",
              "error"
            ]
          },
          "data": {
            "$ref": "#/components/schemas/GetEventTypesData"
          }
        },
        "required": [
          "status",
          "data"
        ]
      },
      "Location": {
        "type": "object",
        "properties": {
          "type": {
            "type": "string"
          }
        },
        "required": [
          "type"
        ]
      },
      "Source": {
        "type": "object",
        "properties": {
          "id": {
            "type": "string"
          },
          "type": {
            "type": "string"
          },
          "label": {
            "type": "string"
          }
        },
        "required": [
          "id",
          "type",
          "label"
        ]
      },
      "BookingField": {
        "type": "object",
        "properties": {
          "name": {
            "type": "string"
          },
          "type": {
            "type": "string"
          },
          "defaultLabel": {
            "type": "string"
          },
          "label": {
            "type": "string"
          },
          "placeholder": {
            "type": "string"
          },
          "required": {
            "type": "boolean"
          },
          "getOptionsAt": {
            "type": "string"
          },
          "hideWhenJustOneOption": {
            "type": "boolean"
          },
          "editable": {
            "type": "string"
          },
          "sources": {
            "type": "array",
            "items": {
              "$ref": "#/components/schemas/Source"
            }
          }
        },
        "required": [
          "name",
          "type"
        ]
      },
      "Organization": {
        "type": "object",
        "properties": {
          "id": {
            "type": "number"
          },
          "slug": {
            "type": "string",
            "nullable": true
          },
          "name": {
            "type": "string"
          },
          "metadata": {
            "type": "object"
          }
        },
        "required": [
          "id",
          "name",
          "metadata"
        ]
      },
      "Profile": {
        "type": "object",
        "properties": {
          "username": {
            "type": "string",
            "nullable": true
          },
          "id": {
            "type": "number",
            "nullable": true
          },
          "userId": {
            "type": "number"
          },
          "uid": {
            "type": "string"
          },
          "name": {
            "type": "string"
          },
          "organizationId": {
            "type": "number",
            "nullable": true
          },
          "organization": {
            "nullable": true,
            "allOf": [
              {
                "$ref": "#/components/schemas/Organization"
              }
            ]
          },
          "upId": {
            "type": "string"
          },
          "image": {
            "type": "string"
          },
          "brandColor": {
            "type": "string"
          },
          "darkBrandColor": {
            "type": "string"
          },
          "theme": {
            "type": "string"
          },
          "bookerLayouts": {
            "type": "object"
          }
        },
        "required": [
          "username",
          "id",
          "organizationId",
          "upId"
        ]
      },
      "Owner": {
        "type": "object",
        "properties": {
          "id": {
            "type": "number"
          },
          "avatarUrl": {
            "type": "string",
            "nullable": true
          },
          "username": {
            "type": "string",
            "nullable": true
          },
          "name": {
            "type": "string",
            "nullable": true
          },
          "weekStart": {
            "type": "string"
          },
          "brandColor": {
            "type": "string",
            "nullable": true
          },
          "darkBrandColor": {
            "type": "string",
            "nullable": true
          },
          "theme": {
            "type": "string",
            "nullable": true
          },
          "metadata": {
            "type": "object"
          },
          "defaultScheduleId": {
            "type": "number",
            "nullable": true
          },
          "nonProfileUsername": {
            "type": "string",
            "nullable": true
          },
          "profile": {
            "$ref": "#/components/schemas/Profile"
          }
        },
        "required": [
          "id",
          "username",
          "name",
          "weekStart",
          "metadata",
          "nonProfileUsername",
          "profile"
        ]
      },
      "Schedule": {
        "type": "object",
        "properties": {
          "id": {
            "type": "number"
          },
          "timeZone": {
            "type": "string",
            "nullable": true
          }
        },
        "required": [
          "id",
          "timeZone"
        ]
      },
      "User": {
        "type": "object",
        "properties": {
          "username": {
            "type": "string",
            "nullable": true
          },
          "name": {
            "type": "string",
            "nullable": true
          },
          "weekStart": {
            "type": "string"
          },
          "organizationId": {
            "type": "number"
          },
          "avatarUrl": {
            "type": "string",
            "nullable": true
          },
          "profile": {
            "$ref": "#/components/schemas/Profile"
          },
          "bookerUrl": {
            "type": "string"
          }
        },
        "required": [
          "username",
          "name",
          "weekStart",
          "profile",
          "bookerUrl"
        ]
      },
      "PublicEventTypeOutput": {
        "type": "object",
        "properties": {
          "id": {
            "type": "number"
          },
          "title": {
            "type": "string"
          },
          "description": {
            "type": "string"
          },
          "eventName": {
            "type": "string",
            "nullable": true
          },
          "slug": {
            "type": "string"
          },
          "isInstantEvent": {
            "type": "boolean"
          },
          "aiPhoneCallConfig": {
            "type": "object"
          },
          "schedulingType": {
            "type": "object"
          },
          "length": {
            "type": "number"
          },
          "locations": {
            "type": "array",
            "items": {
              "$ref": "#/components/schemas/Location"
            }
          },
          "customInputs": {
            "type": "array",
            "items": {
              "type": "object"
            }
          },
          "disableGuests": {
            "type": "boolean"
          },
          "metadata": {
            "type": "object",
            "nullable": true
          },
          "lockTimeZoneToggleOnBookingPage": {
            "type": "boolean"
          },
          "requiresConfirmation": {
            "type": "boolean"
          },
          "requiresBookerEmailVerification": {
            "type": "boolean"
          },
          "recurringEvent": {
            "type": "object"
          },
          "price": {
            "type": "number"
          },
          "currency": {
            "type": "string"
          },
          "seatsPerTimeSlot": {
            "type": "number",
            "nullable": true
          },
          "seatsShowAvailabilityCount": {
            "type": "boolean",
            "nullable": true
          },
          "bookingFields": {
            "type": "array",
            "items": {
              "$ref": "#/components/schemas/BookingField"
            }
          },
          "team": {
            "type": "object"
          },
          "successRedirectUrl": {
            "type": "string",
            "nullable": true
          },
          "workflows": {
            "type": "array",
            "items": {
              "type": "object"
            }
          },
          "hosts": {
            "type": "array",
            "items": {
              "type": "object"
            }
          },
          "owner": {
            "nullable": true,
            "allOf": [
              {
                "$ref": "#/components/schemas/Owner"
              }
            ]
          },
          "schedule": {
            "nullable": true,
            "allOf": [
              {
                "$ref": "#/components/schemas/Schedule"
              }
            ]
          },
          "hidden": {
            "type": "boolean"
          },
          "assignAllTeamMembers": {
            "type": "boolean"
          },
          "bookerLayouts": {
            "type": "object"
          },
          "users": {
            "type": "array",
            "items": {
              "$ref": "#/components/schemas/User"
            }
          },
          "entity": {
            "type": "object"
          },
          "isDynamic": {
            "type": "boolean"
          }
        },
        "required": [
          "id",
          "title",
          "description",
          "slug",
          "isInstantEvent",
          "length",
          "locations",
          "customInputs",
          "disableGuests",
          "metadata",
          "lockTimeZoneToggleOnBookingPage",
          "requiresConfirmation",
          "requiresBookerEmailVerification",
          "price",
          "currency",
          "seatsShowAvailabilityCount",
          "bookingFields",
          "workflows",
          "hosts",
          "owner",
          "schedule",
          "hidden",
          "assignAllTeamMembers",
          "users",
          "entity",
          "isDynamic"
        ]
      },
      "GetEventTypePublicOutput": {
        "type": "object",
        "properties": {
          "status": {
            "type": "string",
            "example": "success",
            "enum": [
              "success",
              "error"
            ]
          },
          "data": {
            "nullable": true,
            "allOf": [
              {
                "$ref": "#/components/schemas/PublicEventTypeOutput"
              }
            ]
          }
        },
        "required": [
          "status",
          "data"
        ]
      },
      "PublicEventType": {
        "type": "object",
        "properties": {
          "id": {
            "type": "number",
            "example": 1
          },
          "length": {
            "type": "number",
            "example": 60
          },
          "slug": {
            "type": "string",
            "example": "cooking-class"
          },
          "title": {
            "type": "string",
            "example": "Learn the secrets of masterchief!"
          },
          "description": {
            "type": "string",
            "nullable": true
          }
        },
        "required": [
          "id",
          "length",
          "slug",
          "title"
        ]
      },
      "GetEventTypesPublicOutput": {
        "type": "object",
        "properties": {
          "status": {
            "type": "string",
            "example": "success",
            "enum": [
              "success",
              "error"
            ]
          },
          "data": {
            "type": "array",
            "items": {
              "$ref": "#/components/schemas/PublicEventType"
            }
          }
        },
        "required": [
          "status",
          "data"
        ]
      },
      "UpdateEventTypeInput": {
        "type": "object",
        "properties": {
          "length": {
            "type": "number",
            "minimum": 1
          },
          "slug": {
            "type": "string"
          },
          "title": {
            "type": "string"
          },
          "description": {
            "type": "string"
          },
          "hidden": {
            "type": "boolean"
          },
          "locations": {
            "type": "array",
            "items": {
              "$ref": "#/components/schemas/EventTypeLocation"
            }
          }
        }
      },
      "UpdateEventTypeOutput": {
        "type": "object",
        "properties": {
          "status": {
            "type": "string",
            "example": "success",
            "enum": [
              "success",
              "error"
            ]
          },
          "data": {
            "$ref": "#/components/schemas/EventTypeOutput"
          }
        },
        "required": [
          "status",
          "data"
        ]
      },
      "DeleteData": {
        "type": "object",
        "properties": {
          "id": {
            "type": "number",
            "example": 1
          },
          "length": {
            "type": "number",
            "example": 60
          },
          "slug": {
            "type": "string",
            "example": "cooking-class"
          },
          "title": {
            "type": "string",
            "example": "Learn the secrets of masterchief!"
          }
        },
        "required": [
          "id",
          "length",
          "slug",
          "title"
        ]
      },
      "DeleteEventTypeOutput": {
        "type": "object",
        "properties": {
          "status": {
            "type": "string",
            "example": "success",
            "enum": [
              "success",
              "error"
            ]
          },
          "data": {
            "$ref": "#/components/schemas/DeleteData"
          }
        },
        "required": [
          "status",
          "data"
        ]
      },
      "AuthUrlData": {
        "type": "object",
        "properties": {
          "authUrl": {
            "type": "string"
          }
        },
        "required": [
          "authUrl"
        ]
      },
      "GcalAuthUrlOutput": {
        "type": "object",
        "properties": {
          "status": {
            "type": "string",
            "example": "success",
            "enum": [
              "success",
              "error"
            ]
          },
          "data": {
            "$ref": "#/components/schemas/AuthUrlData"
          }
        },
        "required": [
          "status",
          "data"
        ]
      },
      "GcalSaveRedirectOutput": {
        "type": "object",
        "properties": {
          "url": {
            "type": "string"
          }
        },
        "required": [
          "url"
        ]
      },
      "GcalCheckOutput": {
        "type": "object",
        "properties": {
          "status": {
            "type": "string",
            "example": "success",
            "enum": [
              "success",
              "error"
            ]
          }
        },
        "required": [
          "status"
        ]
      },
      "ProviderVerifyClientOutput": {
        "type": "object",
        "properties": {
          "status": {
            "type": "string",
            "example": "success",
            "enum": [
              "success",
              "error"
            ]
          }
        },
        "required": [
          "status"
        ]
      },
      "ProviderVerifyAccessTokenOutput": {
        "type": "object",
        "properties": {
          "status": {
            "type": "string",
            "example": "success",
            "enum": [
              "success",
              "error"
            ]
          }
        },
        "required": [
          "status"
        ]
      },
      "CreateAvailabilityInput": {
        "type": "object",
        "properties": {
          "days": {
            "example": [
              1,
              2
            ],
            "type": "array",
            "items": {
              "type": "number"
            }
          },
          "startTime": {
            "format": "date-time",
            "type": "string"
          },
          "endTime": {
            "format": "date-time",
            "type": "string"
          }
        },
        "required": [
          "days",
          "startTime",
          "endTime"
        ]
      },
      "CreateScheduleInput": {
        "type": "object",
        "properties": {
          "name": {
            "type": "string"
          },
          "timeZone": {
            "type": "string"
          },
          "availabilities": {
            "type": "array",
            "items": {
              "$ref": "#/components/schemas/CreateAvailabilityInput"
            }
          },
          "isDefault": {
            "type": "boolean"
          }
        },
        "required": [
          "name",
          "timeZone",
          "isDefault"
        ]
      },
      "WorkingHours": {
        "type": "object",
        "properties": {
          "days": {
            "type": "array",
            "items": {
              "type": "number"
            }
          },
          "startTime": {
            "type": "number"
          },
          "endTime": {
            "type": "number"
          },
          "userId": {
            "type": "number",
            "nullable": true
          }
        },
        "required": [
          "days",
          "startTime",
          "endTime"
        ]
      },
      "AvailabilityModel": {
        "type": "object",
        "properties": {
          "id": {
            "type": "number"
          },
          "userId": {
            "type": "number",
            "nullable": true
          },
          "eventTypeId": {
            "type": "number",
            "nullable": true
          },
          "days": {
            "type": "array",
            "items": {
              "type": "number"
            }
          },
          "startTime": {
            "format": "date-time",
            "type": "string"
          },
          "endTime": {
            "format": "date-time",
            "type": "string"
          },
          "date": {
            "format": "date-time",
            "type": "string",
            "nullable": true
          },
          "scheduleId": {
            "type": "number",
            "nullable": true
          }
        },
        "required": [
          "id",
          "days",
          "startTime",
          "endTime"
        ]
      },
      "TimeRange": {
        "type": "object",
        "properties": {
          "userId": {
            "type": "number",
            "nullable": true
          },
          "start": {
            "format": "date-time",
            "type": "string"
          },
          "end": {
            "format": "date-time",
            "type": "string"
          }
        },
        "required": [
          "start",
          "end"
        ]
      },
      "ScheduleOutput": {
        "type": "object",
        "properties": {
          "id": {
            "type": "number"
          },
          "name": {
            "type": "string"
          },
          "isManaged": {
            "type": "boolean"
          },
          "workingHours": {
            "type": "array",
            "items": {
              "$ref": "#/components/schemas/WorkingHours"
            }
          },
          "schedule": {
            "type": "array",
            "items": {
              "$ref": "#/components/schemas/AvailabilityModel"
            }
          },
          "availability": {
            "type": "array",
            "items": {
              "required": true,
              "type": "array",
              "items": {
                "$ref": "#/components/schemas/TimeRange"
              }
            }
          },
          "timeZone": {
            "type": "string"
          },
          "dateOverrides": {
            "type": "array",
            "items": {
              "type": "object"
            }
          },
          "isDefault": {
            "type": "boolean"
          },
          "isLastSchedule": {
            "type": "boolean"
          },
          "readOnly": {
            "type": "boolean"
          }
        },
        "required": [
          "id",
          "name",
          "isManaged",
          "workingHours",
          "schedule",
          "availability",
          "timeZone",
          "dateOverrides",
          "isDefault",
          "isLastSchedule",
          "readOnly"
        ]
      },
      "CreateScheduleOutput": {
        "type": "object",
        "properties": {
          "status": {
            "type": "string",
            "example": "success",
            "enum": [
              "success",
              "error"
            ]
          },
          "data": {
            "$ref": "#/components/schemas/ScheduleOutput"
          }
        },
        "required": [
          "status",
          "data"
        ]
      },
      "GetDefaultScheduleOutput": {
        "type": "object",
        "properties": {
          "status": {
            "type": "string",
            "example": "success",
            "enum": [
              "success",
              "error"
            ]
          },
          "data": {
            "nullable": true,
            "allOf": [
              {
                "$ref": "#/components/schemas/ScheduleOutput"
              }
            ]
          }
        },
        "required": [
          "status",
          "data"
        ]
      },
      "GetScheduleOutput": {
        "type": "object",
        "properties": {
          "status": {
            "type": "string",
            "example": "success",
            "enum": [
              "success",
              "error"
            ]
          },
          "data": {
            "$ref": "#/components/schemas/ScheduleOutput"
          }
        },
        "required": [
          "status",
          "data"
        ]
      },
      "GetSchedulesOutput": {
        "type": "object",
        "properties": {
          "status": {
            "type": "string",
            "example": "success",
            "enum": [
              "success",
              "error"
            ]
          },
          "data": {
            "$ref": "#/components/schemas/ScheduleOutput"
          }
        },
        "required": [
          "status",
          "data"
        ]
      },
      "UpdateScheduleInput": {
        "type": "object",
        "properties": {
          "timeZone": {
            "type": "string"
          },
          "name": {
            "type": "string"
          },
          "isDefault": {
            "type": "boolean"
          },
          "schedule": {
            "example": [
              [],
              [
                {
                  "start": "2022-01-01T00:00:00.000Z",
                  "end": "2022-01-02T00:00:00.000Z"
                }
              ],
              [],
              [],
              [],
              [],
              []
            ],
            "items": {
              "type": "array"
            },
            "type": "array"
          },
          "dateOverrides": {
            "example": [
              [],
              [
                {
                  "start": "2022-01-01T00:00:00.000Z",
                  "end": "2022-01-02T00:00:00.000Z"
                }
              ],
              [],
              [],
              [],
              [],
              []
            ],
            "items": {
              "type": "array"
            },
            "type": "array"
          }
        },
        "required": [
          "timeZone",
          "name",
          "isDefault",
          "schedule"
        ]
      },
      "EventTypeModel": {
        "type": "object",
        "properties": {
          "id": {
            "type": "number"
          },
          "eventName": {
            "type": "string",
            "nullable": true
          }
        },
        "required": [
          "id"
        ]
      },
      "ScheduleModel": {
        "type": "object",
        "properties": {
          "id": {
            "type": "number"
          },
          "userId": {
            "type": "number"
          },
          "name": {
            "type": "string"
          },
          "timeZone": {
            "type": "string",
            "nullable": true
          },
          "eventType": {
            "type": "array",
            "items": {
              "$ref": "#/components/schemas/EventTypeModel"
            }
          },
          "availability": {
            "type": "array",
            "items": {
              "$ref": "#/components/schemas/AvailabilityModel"
            }
          }
        },
        "required": [
          "id",
          "userId",
          "name"
        ]
      },
      "UpdatedScheduleOutput": {
        "type": "object",
        "properties": {
          "schedule": {
            "$ref": "#/components/schemas/ScheduleModel"
          },
          "isDefault": {
            "type": "boolean"
          },
          "timeZone": {
            "type": "string"
          },
          "prevDefaultId": {
            "type": "number",
            "nullable": true
          },
          "currentDefaultId": {
            "type": "number",
            "nullable": true
          }
        },
        "required": [
          "schedule",
          "isDefault"
        ]
      },
      "UpdateScheduleOutput": {
        "type": "object",
        "properties": {
          "status": {
            "type": "string",
            "example": "success",
            "enum": [
              "success",
              "error"
            ]
          },
          "data": {
            "$ref": "#/components/schemas/UpdatedScheduleOutput"
          }
        },
        "required": [
          "status",
          "data"
        ]
      },
      "DeleteScheduleOutput": {
        "type": "object",
        "properties": {
          "status": {
            "type": "string",
            "example": "success",
            "enum": [
              "success",
              "error"
            ]
          }
        },
        "required": [
          "status"
        ]
      },
      "MeOutput": {
        "type": "object",
        "properties": {
          "id": {
            "type": "number"
          },
          "username": {
            "type": "string"
          },
          "email": {
            "type": "string"
          },
          "timeFormat": {
            "type": "number"
          },
          "defaultScheduleId": {
            "type": "number",
            "nullable": true
          },
          "weekStart": {
            "type": "string"
          },
          "timeZone": {
            "type": "string"
          }
        },
        "required": [
          "id",
          "username",
          "email",
          "timeFormat",
          "defaultScheduleId",
          "weekStart",
          "timeZone"
        ]
      },
      "GetMeOutput": {
        "type": "object",
        "properties": {
          "status": {
            "type": "string",
            "example": "success",
            "enum": [
              "success",
              "error"
            ]
          },
          "data": {
            "$ref": "#/components/schemas/MeOutput"
          }
        },
        "required": [
          "status",
          "data"
        ]
      },
      "UpdateMeOutput": {
        "type": "object",
        "properties": {
          "status": {
            "type": "string",
            "example": "success",
            "enum": [
              "success",
              "error"
            ]
          },
          "data": {
            "$ref": "#/components/schemas/MeOutput"
          }
        },
        "required": [
          "status",
          "data"
        ]
      },
      "BusyTimesOutput": {
        "type": "object",
        "properties": {
          "start": {
            "format": "date-time",
            "type": "string"
          },
          "end": {
            "format": "date-time",
            "type": "string"
          },
          "source": {
            "type": "string",
            "nullable": true
          }
        },
        "required": [
          "start",
          "end"
        ]
      },
      "GetBusyTimesOutput": {
        "type": "object",
        "properties": {
          "status": {
            "type": "string",
            "example": "success",
            "enum": [
              "success",
              "error"
            ]
          },
          "data": {
            "type": "array",
            "items": {
              "$ref": "#/components/schemas/BusyTimesOutput"
            }
          }
        },
        "required": [
          "status",
          "data"
        ]
      },
      "Integration": {
        "type": "object",
        "properties": {
          "appData": {
            "type": "object",
            "nullable": true
          },
          "dirName": {
            "type": "string"
          },
          "__template": {
            "type": "string"
          },
          "name": {
            "type": "string"
          },
          "description": {
            "type": "string"
          },
          "installed": {
            "type": "boolean"
          },
          "type": {
            "type": "string"
          },
          "title": {
            "type": "string"
          },
          "variant": {
            "type": "string"
          },
          "category": {
            "type": "string"
          },
          "categories": {
            "type": "array",
            "items": {
              "type": "string"
            }
          },
          "logo": {
            "type": "string"
          },
          "publisher": {
            "type": "string"
          },
          "slug": {
            "type": "string"
          },
          "url": {
            "type": "string"
          },
          "email": {
            "type": "string"
          },
          "locationOption": {
            "type": "object",
            "nullable": true
          }
        },
        "required": [
          "name",
          "description",
          "type",
          "variant",
          "categories",
          "logo",
          "publisher",
          "slug",
          "url",
          "email",
          "locationOption"
        ]
      },
      "Primary": {
        "type": "object",
        "properties": {
          "externalId": {
            "type": "string"
          },
          "integration": {
            "type": "string"
          },
          "name": {
            "type": "string"
          },
          "primary": {
            "type": "boolean",
            "nullable": true
          },
          "readOnly": {
            "type": "boolean"
          },
          "email": {
            "type": "string"
          },
          "isSelected": {
            "type": "boolean"
          },
          "credentialId": {
            "type": "number"
          }
        },
        "required": [
          "externalId",
          "primary",
          "readOnly",
          "isSelected",
          "credentialId"
        ]
      },
      "Calendar": {
        "type": "object",
        "properties": {
          "externalId": {
            "type": "string"
          },
          "integration": {
            "type": "string"
          },
          "name": {
            "type": "string"
          },
          "primary": {
            "type": "boolean",
            "nullable": true
          },
          "readOnly": {
            "type": "boolean"
          },
          "email": {
            "type": "string"
          },
          "isSelected": {
            "type": "boolean"
          },
          "credentialId": {
            "type": "number"
          }
        },
        "required": [
          "externalId",
          "readOnly",
          "isSelected",
          "credentialId"
        ]
      },
      "ConnectedCalendar": {
        "type": "object",
        "properties": {
          "integration": {
            "$ref": "#/components/schemas/Integration"
          },
          "credentialId": {
            "type": "number"
          },
          "primary": {
            "$ref": "#/components/schemas/Primary"
          },
          "calendars": {
            "type": "array",
            "items": {
              "$ref": "#/components/schemas/Calendar"
            }
          }
        },
        "required": [
          "integration",
          "credentialId"
        ]
      },
      "DestinationCalendar": {
        "type": "object",
        "properties": {
          "id": {
            "type": "number"
          },
          "integration": {
            "type": "string"
          },
          "externalId": {
            "type": "string"
          },
          "primaryEmail": {
            "type": "string",
            "nullable": true
          },
          "userId": {
            "type": "number",
            "nullable": true
          },
          "eventTypeId": {
            "type": "number",
            "nullable": true
          },
          "credentialId": {
            "type": "number",
            "nullable": true
          },
          "name": {
            "type": "string",
            "nullable": true
          },
          "primary": {
            "type": "boolean"
          },
          "readOnly": {
            "type": "boolean"
          },
          "email": {
            "type": "string"
          },
          "integrationTitle": {
            "type": "string"
          }
        },
        "required": [
          "id",
          "integration",
          "externalId",
          "primaryEmail",
          "userId",
          "eventTypeId",
          "credentialId"
        ]
      },
      "ConnectedCalendarsData": {
        "type": "object",
        "properties": {
          "connectedCalendars": {
            "type": "array",
            "items": {
              "$ref": "#/components/schemas/ConnectedCalendar"
            }
          },
          "destinationCalendar": {
            "$ref": "#/components/schemas/DestinationCalendar"
          }
        },
        "required": [
          "connectedCalendars",
          "destinationCalendar"
        ]
      },
      "ConnectedCalendarsOutput": {
        "type": "object",
        "properties": {
          "status": {
            "type": "string",
            "example": "success",
            "enum": [
              "success",
              "error"
            ]
          },
          "data": {
            "$ref": "#/components/schemas/ConnectedCalendarsData"
          }
        },
        "required": [
          "status",
          "data"
        ]
      },
      "Attendee": {
        "type": "object",
        "properties": {
          "id": {
            "type": "number"
          },
          "email": {
            "type": "string"
          },
          "name": {
            "type": "string"
          },
          "timeZone": {
            "type": "string"
          },
          "locale": {
            "type": "string",
            "nullable": true
          },
          "bookingId": {
            "type": "number",
            "nullable": true
          }
        },
        "required": [
          "id",
          "email",
          "name",
          "timeZone",
          "locale",
          "bookingId"
        ]
      },
      "EventType": {
        "type": "object",
        "properties": {
          "slug": {
            "type": "string"
          },
          "id": {
            "type": "number"
          },
          "eventName": {
            "type": "string",
            "nullable": true
          },
          "price": {
            "type": "number"
          },
          "recurringEvent": {
            "type": "object"
          },
          "currency": {
            "type": "string"
          },
          "metadata": {
            "type": "object"
          },
          "seatsShowAttendees": {
            "type": "object"
          },
          "seatsShowAvailabilityCount": {
            "type": "object"
          },
          "team": {
            "type": "object",
            "nullable": true
          }
        },
        "required": [
          "price",
          "currency",
          "metadata"
        ]
      },
      "Reference": {
        "type": "object",
        "properties": {
          "id": {
            "type": "number"
          },
          "type": {
            "type": "string"
          },
          "uid": {
            "type": "string"
          },
          "meetingId": {
            "type": "string",
            "nullable": true
          },
          "thirdPartyRecurringEventId": {
            "type": "string",
            "nullable": true
          },
          "meetingPassword": {
            "type": "string",
            "nullable": true
          },
          "meetingUrl": {
            "type": "string",
            "nullable": true
          },
          "bookingId": {
            "type": "number",
            "nullable": true
          },
          "externalCalendarId": {
            "type": "string",
            "nullable": true
          },
          "deleted": {
            "type": "object"
          },
          "credentialId": {
            "type": "number",
            "nullable": true
          }
        },
        "required": [
          "id",
          "type",
          "uid",
          "meetingPassword",
          "bookingId",
          "externalCalendarId",
          "credentialId"
        ]
      },
      "GetBookingsDataEntry": {
        "type": "object",
        "properties": {
          "id": {
            "type": "number"
          },
          "title": {
            "type": "string"
          },
          "userPrimaryEmail": {
            "type": "string",
            "nullable": true
          },
          "description": {
            "type": "string",
            "nullable": true
          },
          "customInputs": {
            "type": "object"
          },
          "startTime": {
            "type": "string"
          },
          "endTime": {
            "type": "string"
          },
          "attendees": {
            "type": "array",
            "items": {
              "$ref": "#/components/schemas/Attendee"
            }
          },
          "metadata": {
            "type": "object"
          },
          "uid": {
            "type": "string"
          },
          "recurringEventId": {
            "type": "string",
            "nullable": true
          },
          "location": {
            "type": "string",
            "nullable": true
          },
          "eventType": {
            "$ref": "#/components/schemas/EventType"
          },
          "status": {
            "type": "object"
          },
          "paid": {
            "type": "boolean"
          },
          "payment": {
            "type": "array",
            "items": {
              "type": "object"
            }
          },
          "references": {
            "type": "array",
            "items": {
              "$ref": "#/components/schemas/Reference"
            }
          },
          "isRecorded": {
            "type": "boolean"
          },
          "seatsReferences": {
            "type": "array",
            "items": {
              "type": "object"
            }
          },
          "user": {
            "nullable": true,
            "allOf": [
              {
                "$ref": "#/components/schemas/User"
              }
            ]
          },
          "rescheduled": {
            "type": "object"
          }
        },
        "required": [
          "id",
          "title",
          "description",
          "customInputs",
          "startTime",
          "endTime",
          "attendees",
          "metadata",
          "uid",
          "recurringEventId",
          "location",
          "eventType",
          "status",
          "paid",
          "payment",
          "references",
          "isRecorded",
          "seatsReferences",
          "user"
        ]
      },
      "GetBookingsData": {
        "type": "object",
        "properties": {
          "bookings": {
            "type": "array",
            "items": {
              "$ref": "#/components/schemas/GetBookingsDataEntry"
            }
          },
          "recurringInfo": {
            "type": "array",
            "items": {
              "type": "object"
            }
          },
          "nextCursor": {
            "type": "number",
            "nullable": true
          }
        },
        "required": [
          "bookings",
          "recurringInfo",
          "nextCursor"
        ]
      },
      "GetBookingsOutput": {
        "type": "object",
        "properties": {
          "status": {
            "type": "string",
            "example": "success",
            "enum": [
              "success",
              "error"
            ]
          },
          "data": {
            "$ref": "#/components/schemas/GetBookingsData"
          }
        },
        "required": [
          "status",
          "data"
        ]
      },
      "GetBookingData": {
        "type": "object",
        "properties": {
          "title": {
            "type": "string"
          },
          "id": {
            "type": "number"
          },
          "uid": {
            "type": "string"
          },
          "description": {
            "type": "string",
            "nullable": true
          },
          "customInputs": {
            "type": "object"
          },
          "smsReminderNumber": {
            "type": "string",
            "nullable": true
          },
          "recurringEventId": {
            "type": "string",
            "nullable": true
          },
          "startTime": {
            "format": "date-time",
            "type": "string"
          },
          "endTime": {
            "format": "date-time",
            "type": "string"
          },
          "location": {
            "type": "string",
            "nullable": true
          },
          "status": {
            "type": "string"
          },
          "metadata": {
            "type": "object"
          },
          "cancellationReason": {
            "type": "string",
            "nullable": true
          },
          "responses": {
            "type": "object"
          },
          "rejectionReason": {
            "type": "string",
            "nullable": true
          },
          "userPrimaryEmail": {
            "type": "string",
            "nullable": true
          },
          "user": {
            "nullable": true,
            "allOf": [
              {
                "$ref": "#/components/schemas/User"
              }
            ]
          },
          "attendees": {
            "type": "array",
            "items": {
              "$ref": "#/components/schemas/Attendee"
            }
          },
          "eventTypeId": {
            "type": "number",
            "nullable": true
          },
          "eventType": {
            "nullable": true,
            "allOf": [
              {
                "$ref": "#/components/schemas/EventType"
              }
            ]
          }
        },
        "required": [
          "title",
          "id",
          "uid",
          "description",
          "customInputs",
          "smsReminderNumber",
          "recurringEventId",
          "startTime",
          "endTime",
          "location",
          "status",
          "metadata",
          "cancellationReason",
          "responses",
          "rejectionReason",
          "userPrimaryEmail",
          "user",
          "attendees",
          "eventTypeId",
          "eventType"
        ]
      },
      "GetBookingOutput": {
        "type": "object",
        "properties": {
          "status": {
            "type": "string",
            "example": "success",
            "enum": [
              "success",
              "error"
            ]
          },
          "data": {
            "$ref": "#/components/schemas/GetBookingData"
          }
        },
        "required": [
          "status",
          "data"
        ]
      },
      "Response": {
        "type": "object",
        "properties": {
          "name": {
            "type": "string"
          },
          "email": {
            "type": "string"
          },
          "guests": {
            "type": "array",
            "items": {
              "type": "string"
            }
          },
          "location": {
            "$ref": "#/components/schemas/Location"
          },
          "notes": {
            "type": "string"
          }
        },
        "required": [
          "name",
          "email",
          "guests"
        ]
      },
      "CreateBookingInput": {
        "type": "object",
        "properties": {
          "end": {
            "type": "string"
          },
          "start": {
            "type": "string"
          },
          "eventTypeId": {
            "type": "number"
          },
          "eventTypeSlug": {
            "type": "string"
          },
          "rescheduleUid": {
            "type": "string"
          },
          "recurringEventId": {
            "type": "string"
          },
          "timeZone": {
            "type": "string"
          },
          "user": {
            "type": "array",
            "items": {
              "type": "string"
            }
          },
          "language": {
            "type": "string"
          },
          "bookingUid": {
            "type": "string"
          },
          "metadata": {
            "type": "object"
          },
          "hasHashedBookingLink": {
            "type": "boolean"
          },
          "hashedLink": {
            "type": "string",
            "nullable": true
          },
          "seatReferenceUid": {
            "type": "string"
          },
          "responses": {
            "$ref": "#/components/schemas/Response"
          }
        },
        "required": [
          "start",
          "eventTypeId",
          "timeZone",
          "language",
          "metadata",
          "hashedLink",
          "responses"
        ]
      },
      "CancelBookingInput": {
        "type": "object",
        "properties": {
          "id": {
            "type": "number"
          },
          "uid": {
            "type": "string"
          },
          "allRemainingBookings": {
            "type": "boolean"
          },
          "cancellationReason": {
            "type": "string"
          },
          "seatReferenceUid": {
            "type": "string"
          }
        },
        "required": [
          "id",
          "uid",
          "allRemainingBookings",
          "cancellationReason",
          "seatReferenceUid"
        ]
      },
      "ReserveSlotInput": {
        "type": "object",
        "properties": {}
      }
    }
  }
}<|MERGE_RESOLUTION|>--- conflicted
+++ resolved
@@ -22,9 +22,6 @@
         ]
       }
     },
-<<<<<<< HEAD
-    "/api/v2/oauth-clients/{clientId}/users": {
-=======
     "/v2/events/public": {
       "get": {
         "operationId": "EventsController_getPublicEvent",
@@ -80,7 +77,6 @@
       }
     },
     "/v2/oauth-clients/{clientId}/users": {
->>>>>>> 29667804
       "get": {
         "operationId": "OAuthClientUsersController_getManagedUsers",
         "parameters": [
@@ -747,7 +743,6 @@
         ]
       }
     },
-<<<<<<< HEAD
     "/api/v2/event-types/{username}/{eventSlug}/public": {
       "get": {
         "operationId": "EventTypesController_getPublicEventType",
@@ -803,9 +798,6 @@
       }
     },
     "/api/v2/event-types/{username}/public": {
-=======
-    "/v2/event-types/{username}/public": {
->>>>>>> 29667804
       "get": {
         "operationId": "EventTypesController_getPublicEventTypes",
         "parameters": [
