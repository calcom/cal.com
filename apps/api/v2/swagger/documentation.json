{
  "openapi": "3.0.0",
  "paths": {
    "/health": {
      "get": {
        "operationId": "AppController_getHealth",
        "parameters": [],
        "responses": {
          "200": {
            "description": "",
            "content": {
              "application/json": {
                "schema": {
                  "type": "string"
                }
              }
            }
          }
        },
        "tags": [
          "Health - development only"
        ]
      }
    },
    "/v2/oauth-clients/{clientId}/users": {
      "get": {
        "operationId": "OAuthClientUsersController_getManagedUsers",
        "parameters": [
          {
            "name": "clientId",
            "required": true,
            "in": "path",
            "schema": {
              "type": "string"
            }
          },
          {
            "name": "limit",
            "required": false,
            "in": "query",
            "description": "The number of items to return",
            "example": 10,
            "schema": {
              "type": "number"
            }
          }
        ],
        "responses": {
          "200": {
            "description": "",
            "content": {
              "application/json": {
                "schema": {
                  "$ref": "#/components/schemas/GetManagedUsersOutput"
                }
              }
            }
          }
        },
        "tags": [
          "Managed users"
        ]
      },
      "post": {
        "operationId": "OAuthClientUsersController_createUser",
        "parameters": [
          {
            "name": "clientId",
            "required": true,
            "in": "path",
            "schema": {
              "type": "string"
            }
          }
        ],
        "requestBody": {
          "required": true,
          "content": {
            "application/json": {
              "schema": {
                "$ref": "#/components/schemas/CreateManagedUserInput"
              }
            }
          }
        },
        "responses": {
          "201": {
            "description": "",
            "content": {
              "application/json": {
                "schema": {
                  "$ref": "#/components/schemas/CreateManagedUserOutput"
                }
              }
            }
          }
        },
        "tags": [
          "Managed users"
        ]
      }
    },
    "/v2/oauth-clients/{clientId}/users/{userId}": {
      "get": {
        "operationId": "OAuthClientUsersController_getUserById",
        "parameters": [
          {
            "name": "clientId",
            "required": true,
            "in": "path",
            "schema": {
              "type": "string"
            }
          },
          {
            "name": "userId",
            "required": true,
            "in": "path",
            "schema": {
              "type": "number"
            }
          }
        ],
        "responses": {
          "200": {
            "description": "",
            "content": {
              "application/json": {
                "schema": {
                  "$ref": "#/components/schemas/GetManagedUserOutput"
                }
              }
            }
          }
        },
        "tags": [
          "Managed users"
        ]
      },
      "patch": {
        "operationId": "OAuthClientUsersController_updateUser",
        "parameters": [
          {
            "name": "clientId",
            "required": true,
            "in": "path",
            "schema": {
              "type": "string"
            }
          },
          {
            "name": "userId",
            "required": true,
            "in": "path",
            "schema": {
              "type": "number"
            }
          }
        ],
        "requestBody": {
          "required": true,
          "content": {
            "application/json": {
              "schema": {
                "$ref": "#/components/schemas/UpdateManagedUserInput"
              }
            }
          }
        },
        "responses": {
          "200": {
            "description": "",
            "content": {
              "application/json": {
                "schema": {
                  "$ref": "#/components/schemas/GetManagedUserOutput"
                }
              }
            }
          }
        },
        "tags": [
          "Managed users"
        ]
      },
      "delete": {
        "operationId": "OAuthClientUsersController_deleteUser",
        "parameters": [
          {
            "name": "clientId",
            "required": true,
            "in": "path",
            "schema": {
              "type": "string"
            }
          },
          {
            "name": "userId",
            "required": true,
            "in": "path",
            "schema": {
              "type": "number"
            }
          }
        ],
        "responses": {
          "200": {
            "description": "",
            "content": {
              "application/json": {
                "schema": {
                  "$ref": "#/components/schemas/GetManagedUserOutput"
                }
              }
            }
          }
        },
        "tags": [
          "Managed users"
        ]
      }
    },
    "/v2/oauth-clients/{clientId}/users/{userId}/force-refresh": {
      "post": {
        "operationId": "OAuthClientUsersController_forceRefresh",
        "parameters": [
          {
            "name": "userId",
            "required": true,
            "in": "path",
            "schema": {
              "type": "number"
            }
          },
          {
            "name": "clientId",
            "required": true,
            "in": "path",
            "schema": {
              "type": "string"
            }
          }
        ],
        "responses": {
          "200": {
            "description": "",
            "content": {
              "application/json": {
                "schema": {
                  "$ref": "#/components/schemas/KeysResponseDto"
                }
              }
            }
          }
        },
        "tags": [
          "Managed users"
        ]
      }
    },
    "/v2/oauth-clients": {
      "post": {
        "operationId": "OAuthClientsController_createOAuthClient",
        "summary": "",
        "description": "⚠️ First, this endpoint requires `Cookie: next-auth.session-token=eyJhbGciOiJ` header. Log into Cal web app using owner of organization that was created after visiting `/settings/organizations/new`, refresh swagger docs, and the cookie will be added to requests automatically to pass the NextAuthGuard.\nSecond, make sure that the logged in user has organizationId set to pass the OrganizationRolesGuard guard.",
        "parameters": [],
        "requestBody": {
          "required": true,
          "content": {
            "application/json": {
              "schema": {
                "$ref": "#/components/schemas/CreateOAuthClientInput"
              }
            }
          }
        },
        "responses": {
          "201": {
            "description": "Create an OAuth client",
            "content": {
              "application/json": {
                "schema": {
                  "$ref": "#/components/schemas/CreateOAuthClientResponseDto"
                }
              }
            }
          }
        },
        "tags": [
          "OAuth - development only"
        ]
      },
      "get": {
        "operationId": "OAuthClientsController_getOAuthClients",
        "summary": "",
        "description": "⚠️ First, this endpoint requires `Cookie: next-auth.session-token=eyJhbGciOiJ` header. Log into Cal web app using owner of organization that was created after visiting `/settings/organizations/new`, refresh swagger docs, and the cookie will be added to requests automatically to pass the NextAuthGuard.\nSecond, make sure that the logged in user has organizationId set to pass the OrganizationRolesGuard guard.",
        "parameters": [],
        "responses": {
          "200": {
            "description": "",
            "content": {
              "application/json": {
                "schema": {
                  "$ref": "#/components/schemas/GetOAuthClientsResponseDto"
                }
              }
            }
          }
        },
        "tags": [
          "OAuth - development only"
        ]
      }
    },
    "/v2/oauth-clients/{clientId}": {
      "get": {
        "operationId": "OAuthClientsController_getOAuthClientById",
        "summary": "",
        "description": "⚠️ First, this endpoint requires `Cookie: next-auth.session-token=eyJhbGciOiJ` header. Log into Cal web app using owner of organization that was created after visiting `/settings/organizations/new`, refresh swagger docs, and the cookie will be added to requests automatically to pass the NextAuthGuard.\nSecond, make sure that the logged in user has organizationId set to pass the OrganizationRolesGuard guard.",
        "parameters": [
          {
            "name": "clientId",
            "required": true,
            "in": "path",
            "schema": {
              "type": "string"
            }
          }
        ],
        "responses": {
          "200": {
            "description": "",
            "content": {
              "application/json": {
                "schema": {
                  "$ref": "#/components/schemas/GetOAuthClientResponseDto"
                }
              }
            }
          }
        },
        "tags": [
          "OAuth - development only"
        ]
      },
      "patch": {
        "operationId": "OAuthClientsController_updateOAuthClient",
        "summary": "",
        "description": "⚠️ First, this endpoint requires `Cookie: next-auth.session-token=eyJhbGciOiJ` header. Log into Cal web app using owner of organization that was created after visiting `/settings/organizations/new`, refresh swagger docs, and the cookie will be added to requests automatically to pass the NextAuthGuard.\nSecond, make sure that the logged in user has organizationId set to pass the OrganizationRolesGuard guard.",
        "parameters": [
          {
            "name": "clientId",
            "required": true,
            "in": "path",
            "schema": {
              "type": "string"
            }
          }
        ],
        "requestBody": {
          "required": true,
          "content": {
            "application/json": {
              "schema": {
                "$ref": "#/components/schemas/UpdateOAuthClientInput"
              }
            }
          }
        },
        "responses": {
          "200": {
            "description": "",
            "content": {
              "application/json": {
                "schema": {
                  "$ref": "#/components/schemas/GetOAuthClientResponseDto"
                }
              }
            }
          }
        },
        "tags": [
          "OAuth - development only"
        ]
      },
      "delete": {
        "operationId": "OAuthClientsController_deleteOAuthClient",
        "summary": "",
        "description": "⚠️ First, this endpoint requires `Cookie: next-auth.session-token=eyJhbGciOiJ` header. Log into Cal web app using owner of organization that was created after visiting `/settings/organizations/new`, refresh swagger docs, and the cookie will be added to requests automatically to pass the NextAuthGuard.\nSecond, make sure that the logged in user has organizationId set to pass the OrganizationRolesGuard guard.",
        "parameters": [
          {
            "name": "clientId",
            "required": true,
            "in": "path",
            "schema": {
              "type": "string"
            }
          }
        ],
        "responses": {
          "200": {
            "description": "",
            "content": {
              "application/json": {
                "schema": {
                  "$ref": "#/components/schemas/GetOAuthClientResponseDto"
                }
              }
            }
          }
        },
        "tags": [
          "OAuth - development only"
        ]
      }
    },
    "/v2/oauth-clients/{clientId}/managed-users": {
      "get": {
        "operationId": "OAuthClientsController_getOAuthClientManagedUsersById",
        "summary": "",
        "description": "⚠️ First, this endpoint requires `Cookie: next-auth.session-token=eyJhbGciOiJ` header. Log into Cal web app using owner of organization that was created after visiting `/settings/organizations/new`, refresh swagger docs, and the cookie will be added to requests automatically to pass the NextAuthGuard.\nSecond, make sure that the logged in user has organizationId set to pass the OrganizationRolesGuard guard.",
        "parameters": [
          {
            "name": "clientId",
            "required": true,
            "in": "path",
            "schema": {
              "type": "string"
            }
          },
          {
            "name": "limit",
            "required": false,
            "in": "query",
            "description": "The number of items to return",
            "example": 10,
            "schema": {
              "type": "number"
            }
          }
        ],
        "responses": {
          "200": {
            "description": "",
            "content": {
              "application/json": {
                "schema": {
                  "$ref": "#/components/schemas/GetManagedUsersOutput"
                }
              }
            }
          }
        },
        "tags": [
          "OAuth - development only"
        ]
      }
    },
    "/v2/oauth/{clientId}/authorize": {
      "post": {
        "operationId": "OAuthFlowController_authorize",
        "summary": "Authorize an OAuth client",
        "description": "Redirects the user to the specified 'redirect_uri' with an authorization code in query parameter if the client is authorized successfully. The code is then exchanged for access and refresh tokens via the `/exchange` endpoint.",
        "parameters": [
          {
            "name": "clientId",
            "required": true,
            "in": "path",
            "schema": {
              "type": "string"
            }
          }
        ],
        "requestBody": {
          "required": true,
          "content": {
            "application/json": {
              "schema": {
                "$ref": "#/components/schemas/OAuthAuthorizeInput"
              }
            }
          }
        },
        "responses": {
          "200": {
            "description": "The user is redirected to the 'redirect_uri' with an authorization code in query parameter e.g. `redirectUri?code=secretcode.`"
          },
          "400": {
            "description": "Bad request if the OAuth client is not found, if the redirect URI is invalid, or if the user has already authorized the client."
          }
        },
        "tags": [
          "OAuth - development only"
        ]
      }
    },
    "/v2/oauth/{clientId}/exchange": {
      "post": {
        "operationId": "OAuthFlowController_exchange",
        "summary": "Exchange authorization code for access tokens",
        "description": "Exchanges the authorization code received from the `/authorize` endpoint for access and refresh tokens. The authorization code should be provided in the 'Authorization' header prefixed with 'Bearer '.",
        "parameters": [
          {
            "name": "Authorization",
            "required": true,
            "in": "header",
            "schema": {
              "type": "string"
            }
          },
          {
            "name": "clientId",
            "required": true,
            "in": "path",
            "schema": {
              "type": "string"
            }
          }
        ],
        "requestBody": {
          "required": true,
          "content": {
            "application/json": {
              "schema": {
                "$ref": "#/components/schemas/ExchangeAuthorizationCodeInput"
              }
            }
          }
        },
        "responses": {
          "200": {
            "description": "Successfully exchanged authorization code for access and refresh tokens.",
            "content": {
              "application/json": {
                "schema": {
                  "$ref": "#/components/schemas/KeysResponseDto"
                }
              }
            }
          },
          "400": {
            "description": "Bad request if the authorization code is missing, invalid, or if the client ID and secret do not match."
          }
        },
        "tags": [
          "OAuth - development only"
        ]
      }
    },
    "/v2/oauth/{clientId}/refresh": {
      "post": {
        "operationId": "OAuthFlowController_refreshAccessToken",
        "parameters": [
          {
            "name": "clientId",
            "required": true,
            "in": "path",
            "schema": {
              "type": "string"
            }
          },
          {
            "name": "x-cal-secret-key",
            "required": true,
            "in": "header",
            "schema": {
              "type": "string"
            }
          }
        ],
        "requestBody": {
          "required": true,
          "content": {
            "application/json": {
              "schema": {
                "$ref": "#/components/schemas/RefreshTokenInput"
              }
            }
          }
        },
        "responses": {
          "200": {
            "description": "",
            "content": {
              "application/json": {
                "schema": {
                  "$ref": "#/components/schemas/KeysResponseDto"
                }
              }
            }
          }
        },
        "tags": [
          "OAuth - development only"
        ]
      }
    },
    "/v2/event-types": {
      "post": {
        "operationId": "EventTypesController_2024_06_14_createEventType",
        "parameters": [
          {
            "name": "cal-api-version",
            "in": "header",
            "description": "Must be set to `2024-06-14`",
            "required": true,
            "schema": {
              "type": "string"
            }
          },
          {
            "name": "Authorization",
            "in": "header",
            "description": "value must be `Bearer <token>` where `<token>` either managed user access token or api key prefixed with cal_",
            "required": true,
            "schema": {
              "type": "string"
            }
          }
        ],
        "requestBody": {
          "required": true,
          "content": {
            "application/json": {
              "schema": {
                "$ref": "#/components/schemas/CreateEventTypeInput_2024_06_14"
              }
            }
          }
        },
        "responses": {
          "201": {
            "description": "",
            "content": {
              "application/json": {
                "schema": {
                  "$ref": "#/components/schemas/CreateEventTypeOutput_2024_06_14"
                }
              }
            }
          }
        },
        "tags": [
          "Event types"
        ]
      },
      "get": {
        "operationId": "EventTypesController_2024_06_14_getEventTypes",
        "parameters": [
          {
            "name": "cal-api-version",
            "in": "header",
            "description": "Must be set to `2024-06-14`",
            "required": true,
            "schema": {
              "type": "string"
            }
          },
          {
            "name": "username",
            "required": true,
            "in": "query",
            "description": "The username of the user to get event types for. If only username provided will get all event types.",
            "schema": {
              "type": "string"
            }
          },
          {
            "name": "eventSlug",
            "required": true,
            "in": "query",
            "description": "Slug of event type to return. Notably, if eventSlug is provided then username must be provided too, because multiple users can have event with same slug.",
            "schema": {
              "type": "string"
            }
          },
          {
            "name": "usernames",
            "required": true,
            "in": "query",
            "description": "Get dynamic event type for multiple usernames separated by comma. e.g `usernames=alice,bob`",
            "schema": {
              "type": "string"
            }
          }
        ],
        "responses": {
          "200": {
            "description": "",
            "content": {
              "application/json": {
                "schema": {
                  "$ref": "#/components/schemas/GetEventTypesOutput_2024_06_14"
                }
              }
            }
          }
        },
        "tags": [
          "Event types"
        ]
      }
    },
    "/v2/event-types/{eventTypeId}": {
      "get": {
        "operationId": "EventTypesController_2024_06_14_getEventTypeById",
        "parameters": [
          {
            "name": "cal-api-version",
            "in": "header",
            "description": "Must be set to `2024-06-14`",
            "required": true,
            "schema": {
              "type": "string"
            }
          },
          {
            "name": "eventTypeId",
            "required": true,
            "in": "path",
            "schema": {
              "type": "string"
            }
          },
          {
            "name": "Authorization",
            "in": "header",
            "description": "value must be `Bearer <token>` where `<token>` either managed user access token or api key prefixed with cal_",
            "required": true,
            "schema": {
              "type": "string"
            }
          }
        ],
        "responses": {
          "200": {
            "description": "",
            "content": {
              "application/json": {
                "schema": {
                  "$ref": "#/components/schemas/GetEventTypeOutput_2024_06_14"
                }
              }
            }
          }
        },
        "tags": [
          "Event types"
        ]
      },
      "patch": {
        "operationId": "EventTypesController_2024_06_14_updateEventType",
        "parameters": [
          {
            "name": "cal-api-version",
            "in": "header",
            "description": "Must be set to `2024-06-14`",
            "required": true,
            "schema": {
              "type": "string"
            }
          },
          {
            "name": "eventTypeId",
            "required": true,
            "in": "path",
            "schema": {
              "type": "number"
            }
          },
          {
            "name": "Authorization",
            "in": "header",
            "description": "value must be `Bearer <token>` where `<token>` either managed user access token or api key prefixed with cal_",
            "required": true,
            "schema": {
              "type": "string"
            }
          }
        ],
        "requestBody": {
          "required": true,
          "content": {
            "application/json": {
              "schema": {
                "$ref": "#/components/schemas/UpdateEventTypeInput_2024_06_14"
              }
            }
          }
        },
        "responses": {
          "200": {
            "description": "",
            "content": {
              "application/json": {
                "schema": {
                  "$ref": "#/components/schemas/UpdateEventTypeOutput_2024_06_14"
                }
              }
            }
          }
        },
        "tags": [
          "Event types"
        ]
      },
      "delete": {
        "operationId": "EventTypesController_2024_06_14_deleteEventType",
        "parameters": [
          {
            "name": "cal-api-version",
            "in": "header",
            "description": "Must be set to `2024-06-14`",
            "required": true,
            "schema": {
              "type": "string"
            }
          },
          {
            "name": "eventTypeId",
            "required": true,
            "in": "path",
            "schema": {
              "type": "number"
            }
          },
          {
            "name": "Authorization",
            "in": "header",
            "description": "value must be `Bearer <token>` where `<token>` either managed user access token or api key prefixed with cal_",
            "required": true,
            "schema": {
              "type": "string"
            }
          }
        ],
        "responses": {
          "200": {
            "description": "",
            "content": {
              "application/json": {
                "schema": {
                  "$ref": "#/components/schemas/DeleteEventTypeOutput_2024_06_14"
                }
              }
            }
          }
        },
        "tags": [
          "Event types"
        ]
      }
    },
    "/v2/selected-calendars": {
      "post": {
        "operationId": "SelectedCalendarsController_addSelectedCalendar",
        "parameters": [],
        "requestBody": {
          "required": true,
          "content": {
            "application/json": {
              "schema": {
                "$ref": "#/components/schemas/SelectedCalendarsInputDto"
              }
            }
          }
        },
        "responses": {
          "201": {
            "description": "",
            "content": {
              "application/json": {
                "schema": {
                  "$ref": "#/components/schemas/SelectedCalendarOutputResponseDto"
                }
              }
            }
          }
        },
        "tags": [
          "Selected-Calendars"
        ]
      },
      "delete": {
        "operationId": "SelectedCalendarsController_removeSelectedCalendar",
        "parameters": [
          {
            "name": "integration",
            "required": true,
            "in": "query",
            "schema": {
              "type": "string"
            }
          },
          {
            "name": "externalId",
            "required": true,
            "in": "query",
            "schema": {
              "type": "string"
            }
          },
          {
            "name": "credentialId",
            "required": true,
            "in": "query",
            "schema": {
              "type": "string"
            }
          }
        ],
        "responses": {
          "200": {
            "description": "",
            "content": {
              "application/json": {
                "schema": {
                  "$ref": "#/components/schemas/SelectedCalendarOutputResponseDto"
                }
              }
            }
          }
        },
        "tags": [
          "Selected-Calendars"
        ]
      }
    },
    "/v2/organizations/{orgId}/teams": {
      "get": {
        "operationId": "OrganizationsTeamsController_getAllTeams",
        "summary": "Get all the teams of an organization.",
        "parameters": [
          {
            "name": "orgId",
            "required": true,
            "in": "path",
            "schema": {
              "type": "number"
            }
          },
          {
            "name": "take",
            "required": false,
            "in": "query",
            "description": "The number of items to return",
            "example": 10,
            "schema": {
              "type": "number"
            }
          },
          {
            "name": "skip",
            "required": false,
            "in": "query",
            "description": "The number of items to skip",
            "example": 0,
            "schema": {
              "type": "number"
            }
          }
        ],
        "responses": {
          "200": {
            "description": "",
            "content": {
              "application/json": {
                "schema": {
                  "$ref": "#/components/schemas/OrgTeamsOutputResponseDto"
                }
              }
            }
          }
        },
        "tags": [
          "Organizations Teams"
        ]
      },
      "post": {
        "operationId": "OrganizationsTeamsController_createTeam",
        "summary": "Create a team for an organization.",
        "parameters": [
          {
            "name": "orgId",
            "required": true,
            "in": "path",
            "schema": {
              "type": "number"
            }
          },
          {
            "name": "x-cal-client-id",
            "required": true,
            "in": "header",
            "schema": {
              "type": "string"
            }
          }
        ],
        "requestBody": {
          "required": true,
          "content": {
            "application/json": {
              "schema": {
                "$ref": "#/components/schemas/CreateOrgTeamDto"
              }
            }
          }
        },
        "responses": {
          "201": {
            "description": "",
            "content": {
              "application/json": {
                "schema": {
                  "$ref": "#/components/schemas/OrgTeamOutputResponseDto"
                }
              }
            }
          }
        },
        "tags": [
          "Organizations Teams"
        ]
      }
    },
    "/v2/organizations/{orgId}/teams/me": {
      "get": {
        "operationId": "OrganizationsTeamsController_getMyTeams",
        "summary": "Get the organization's teams user is a member of",
        "parameters": [
          {
            "name": "orgId",
            "required": true,
            "in": "path",
            "schema": {
              "type": "number"
            }
          },
          {
            "name": "take",
            "required": false,
            "in": "query",
            "description": "The number of items to return",
            "example": 10,
            "schema": {
              "type": "number"
            }
          },
          {
            "name": "skip",
            "required": false,
            "in": "query",
            "description": "The number of items to skip",
            "example": 0,
            "schema": {
              "type": "number"
            }
          }
        ],
        "responses": {
          "200": {
            "description": "",
            "content": {
              "application/json": {
                "schema": {
                  "$ref": "#/components/schemas/OrgMeTeamsOutputResponseDto"
                }
              }
            }
          }
        },
        "tags": [
          "Organizations Teams"
        ]
      }
    },
    "/v2/organizations/{orgId}/teams/{teamId}": {
      "get": {
        "operationId": "OrganizationsTeamsController_getTeam",
        "summary": "Get a team of the organization by ID.",
        "parameters": [],
        "responses": {
          "200": {
            "description": "",
            "content": {
              "application/json": {
                "schema": {
                  "$ref": "#/components/schemas/OrgTeamOutputResponseDto"
                }
              }
            }
          }
        },
        "tags": [
          "Organizations Teams"
        ]
      },
      "delete": {
        "operationId": "OrganizationsTeamsController_deleteTeam",
        "summary": "Delete a team of the organization by ID.",
        "parameters": [
          {
            "name": "orgId",
            "required": true,
            "in": "path",
            "schema": {
              "type": "number"
            }
          },
          {
            "name": "teamId",
            "required": true,
            "in": "path",
            "schema": {
              "type": "number"
            }
          }
        ],
        "responses": {
          "200": {
            "description": "",
            "content": {
              "application/json": {
                "schema": {
                  "$ref": "#/components/schemas/OrgTeamOutputResponseDto"
                }
              }
            }
          }
        },
        "tags": [
          "Organizations Teams"
        ]
      },
      "patch": {
        "operationId": "OrganizationsTeamsController_updateTeam",
        "summary": "Update a team of the organization by ID.",
        "parameters": [
          {
            "name": "orgId",
            "required": true,
            "in": "path",
            "schema": {
              "type": "number"
            }
          },
          {
            "name": "teamId",
            "required": true,
            "in": "path",
            "schema": {
              "type": "number"
            }
          }
        ],
        "requestBody": {
          "required": true,
          "content": {
            "application/json": {
              "schema": {
                "$ref": "#/components/schemas/UpdateOrgTeamDto"
              }
            }
          }
        },
        "responses": {
          "200": {
            "description": "",
            "content": {
              "application/json": {
                "schema": {
                  "$ref": "#/components/schemas/OrgTeamOutputResponseDto"
                }
              }
            }
          }
        },
        "tags": [
          "Organizations Teams"
        ]
      }
    },
    "/v2/organizations/{orgId}/schedules": {
      "get": {
        "operationId": "OrganizationsSchedulesController_getOrganizationSchedules",
        "parameters": [
          {
            "name": "orgId",
            "required": true,
            "in": "path",
            "schema": {
              "type": "number"
            }
          },
          {
            "name": "take",
            "required": false,
            "in": "query",
            "description": "The number of items to return",
            "example": 10,
            "schema": {
              "type": "number"
            }
          },
          {
            "name": "skip",
            "required": false,
            "in": "query",
            "description": "The number of items to skip",
            "example": 0,
            "schema": {
              "type": "number"
            }
          }
        ],
        "responses": {
          "200": {
            "description": "",
            "content": {
              "application/json": {
                "schema": {
                  "$ref": "#/components/schemas/GetSchedulesOutput_2024_06_11"
                }
              }
            }
          }
        },
        "tags": [
          "Organizations Schedules"
        ]
      }
    },
    "/v2/organizations/{orgId}/users/{userId}/schedules": {
      "post": {
        "operationId": "OrganizationsSchedulesController_createUserSchedule",
        "parameters": [
          {
            "name": "userId",
            "required": true,
            "in": "path",
            "schema": {
              "type": "number"
            }
          }
        ],
        "requestBody": {
          "required": true,
          "content": {
            "application/json": {
              "schema": {
                "$ref": "#/components/schemas/CreateScheduleInput_2024_06_11"
              }
            }
          }
        },
        "responses": {
          "201": {
            "description": "",
            "content": {
              "application/json": {
                "schema": {
                  "$ref": "#/components/schemas/CreateScheduleOutput_2024_06_11"
                }
              }
            }
          }
        },
        "tags": [
          "Organizations Schedules"
        ]
      },
      "get": {
        "operationId": "OrganizationsSchedulesController_getUserSchedules",
        "parameters": [
          {
            "name": "userId",
            "required": true,
            "in": "path",
            "schema": {
              "type": "number"
            }
          }
        ],
        "responses": {
          "200": {
            "description": "",
            "content": {
              "application/json": {
                "schema": {
                  "$ref": "#/components/schemas/GetSchedulesOutput_2024_06_11"
                }
              }
            }
          }
        },
        "tags": [
          "Organizations Schedules"
        ]
      }
    },
    "/v2/organizations/{orgId}/users/{userId}/schedules/{scheduleId}": {
      "get": {
        "operationId": "OrganizationsSchedulesController_getUserSchedule",
        "parameters": [
          {
            "name": "userId",
            "required": true,
            "in": "path",
            "schema": {
              "type": "number"
            }
          },
          {
            "name": "scheduleId",
            "required": true,
            "in": "path",
            "schema": {
              "type": "number"
            }
          }
        ],
        "responses": {
          "200": {
            "description": "",
            "content": {
              "application/json": {
                "schema": {
                  "$ref": "#/components/schemas/GetScheduleOutput_2024_06_11"
                }
              }
            }
          }
        },
        "tags": [
          "Organizations Schedules"
        ]
      },
      "patch": {
        "operationId": "OrganizationsSchedulesController_updateUserSchedule",
        "parameters": [
          {
            "name": "userId",
            "required": true,
            "in": "path",
            "schema": {
              "type": "number"
            }
          },
          {
            "name": "scheduleId",
            "required": true,
            "in": "path",
            "schema": {
              "type": "number"
            }
          }
        ],
        "requestBody": {
          "required": true,
          "content": {
            "application/json": {
              "schema": {
                "$ref": "#/components/schemas/UpdateScheduleInput_2024_06_11"
              }
            }
          }
        },
        "responses": {
          "200": {
            "description": "",
            "content": {
              "application/json": {
                "schema": {
                  "$ref": "#/components/schemas/UpdateScheduleOutput_2024_06_11"
                }
              }
            }
          }
        },
        "tags": [
          "Organizations Schedules"
        ]
      },
      "delete": {
        "operationId": "OrganizationsSchedulesController_deleteUserSchedule",
        "parameters": [
          {
            "name": "userId",
            "required": true,
            "in": "path",
            "schema": {
              "type": "number"
            }
          },
          {
            "name": "scheduleId",
            "required": true,
            "in": "path",
            "schema": {
              "type": "number"
            }
          }
        ],
        "responses": {
          "200": {
            "description": "",
            "content": {
              "application/json": {
                "schema": {
                  "$ref": "#/components/schemas/DeleteScheduleOutput_2024_06_11"
                }
              }
            }
          }
        },
        "tags": [
          "Organizations Schedules"
        ]
      }
    },
    "/v2/organizations/{orgId}/users": {
      "get": {
        "operationId": "OrganizationsUsersController_getOrganizationsUsers",
        "parameters": [
          {
            "name": "orgId",
            "required": true,
            "in": "path",
            "schema": {
              "type": "number"
            }
          },
          {
            "name": "take",
            "required": false,
            "in": "query",
            "description": "The number of items to return",
            "example": 10,
            "schema": {
              "type": "number"
            }
          },
          {
            "name": "skip",
            "required": false,
            "in": "query",
            "description": "The number of items to skip",
            "example": 0,
            "schema": {
              "type": "number"
            }
          },
          {
            "name": "emails",
            "required": false,
            "in": "query",
            "description": "The email address or an array of email addresses to filter by",
            "schema": {
              "type": "array",
              "items": {
                "type": "string"
              }
            }
          }
        ],
        "responses": {
          "200": {
            "description": "",
            "content": {
              "application/json": {
                "schema": {
                  "$ref": "#/components/schemas/GetOrganizationUsersOutput"
                }
              }
            }
          }
        },
        "tags": [
          "Organizations Users"
        ]
      },
      "post": {
        "operationId": "OrganizationsUsersController_createOrganizationUser",
        "parameters": [
          {
            "name": "orgId",
            "required": true,
            "in": "path",
            "schema": {
              "type": "number"
            }
          }
        ],
        "requestBody": {
          "required": true,
          "content": {
            "application/json": {
              "schema": {
                "$ref": "#/components/schemas/CreateOrganizationUserInput"
              }
            }
          }
        },
        "responses": {
          "201": {
            "description": "",
            "content": {
              "application/json": {
                "schema": {
                  "$ref": "#/components/schemas/GetOrganizationUserOutput"
                }
              }
            }
          }
        },
        "tags": [
          "Organizations Users"
        ]
      }
    },
    "/v2/organizations/{orgId}/users/{userId}": {
      "patch": {
        "operationId": "OrganizationsUsersController_updateOrganizationUser",
        "parameters": [
          {
            "name": "orgId",
            "required": true,
            "in": "path",
            "schema": {
              "type": "number"
            }
          },
          {
            "name": "userId",
            "required": true,
            "in": "path",
            "schema": {
              "type": "number"
            }
          }
        ],
        "requestBody": {
          "required": true,
          "content": {
            "application/json": {
              "schema": {
                "$ref": "#/components/schemas/UpdateOrganizationUserInput"
              }
            }
          }
        },
        "responses": {
          "200": {
            "description": "",
            "content": {
              "application/json": {
                "schema": {
                  "$ref": "#/components/schemas/GetOrganizationUserOutput"
                }
              }
            }
          }
        },
        "tags": [
          "Organizations Users"
        ]
      },
      "delete": {
        "operationId": "OrganizationsUsersController_deleteOrganizationUser",
        "parameters": [
          {
            "name": "orgId",
            "required": true,
            "in": "path",
            "schema": {
              "type": "number"
            }
          },
          {
            "name": "userId",
            "required": true,
            "in": "path",
            "schema": {
              "type": "number"
            }
          }
        ],
        "responses": {
          "200": {
            "description": "",
            "content": {
              "application/json": {
                "schema": {
                  "$ref": "#/components/schemas/GetOrganizationUserOutput"
                }
              }
            }
          }
        },
        "tags": [
          "Organizations Users"
        ]
      }
    },
    "/v2/organizations/{orgId}/memberships": {
      "get": {
        "operationId": "OrganizationsMembershipsController_getAllMemberships",
        "parameters": [
          {
            "name": "orgId",
            "required": true,
            "in": "path",
            "schema": {
              "type": "number"
            }
          },
          {
            "name": "take",
            "required": false,
            "in": "query",
            "description": "The number of items to return",
            "example": 10,
            "schema": {
              "type": "number"
            }
          },
          {
            "name": "skip",
            "required": false,
            "in": "query",
            "description": "The number of items to skip",
            "example": 0,
            "schema": {
              "type": "number"
            }
          }
        ],
        "responses": {
          "200": {
            "description": "",
            "content": {
              "application/json": {
                "schema": {
                  "$ref": "#/components/schemas/GetAllOrgMemberships"
                }
              }
            }
          }
        },
        "tags": [
          "Organizations Memberships"
        ]
      },
      "post": {
        "operationId": "OrganizationsMembershipsController_createMembership",
        "parameters": [
          {
            "name": "orgId",
            "required": true,
            "in": "path",
            "schema": {
              "type": "number"
            }
          }
        ],
        "requestBody": {
          "required": true,
          "content": {
            "application/json": {
              "schema": {
                "$ref": "#/components/schemas/CreateOrgMembershipDto"
              }
            }
          }
        },
        "responses": {
          "201": {
            "description": "",
            "content": {
              "application/json": {
                "schema": {
                  "$ref": "#/components/schemas/CreateOrgMembershipOutput"
                }
              }
            }
          }
        },
        "tags": [
          "Organizations Memberships"
        ]
      }
    },
    "/v2/organizations/{orgId}/memberships/{membershipId}": {
      "get": {
        "operationId": "OrganizationsMembershipsController_getOrgMembership",
        "parameters": [
          {
            "name": "orgId",
            "required": true,
            "in": "path",
            "schema": {
              "type": "number"
            }
          },
          {
            "name": "membershipId",
            "required": true,
            "in": "path",
            "schema": {
              "type": "number"
            }
          }
        ],
        "responses": {
          "200": {
            "description": "",
            "content": {
              "application/json": {
                "schema": {
                  "$ref": "#/components/schemas/GetOrgMembership"
                }
              }
            }
          }
        },
        "tags": [
          "Organizations Memberships"
        ]
      },
      "delete": {
        "operationId": "OrganizationsMembershipsController_deleteMembership",
        "parameters": [
          {
            "name": "orgId",
            "required": true,
            "in": "path",
            "schema": {
              "type": "number"
            }
          },
          {
            "name": "membershipId",
            "required": true,
            "in": "path",
            "schema": {
              "type": "number"
            }
          }
        ],
        "responses": {
          "200": {
            "description": "",
            "content": {
              "application/json": {
                "schema": {
                  "$ref": "#/components/schemas/DeleteOrgMembership"
                }
              }
            }
          }
        },
        "tags": [
          "Organizations Memberships"
        ]
      },
      "patch": {
        "operationId": "OrganizationsMembershipsController_updateMembership",
        "parameters": [
          {
            "name": "orgId",
            "required": true,
            "in": "path",
            "schema": {
              "type": "number"
            }
          },
          {
            "name": "membershipId",
            "required": true,
            "in": "path",
            "schema": {
              "type": "number"
            }
          }
        ],
        "requestBody": {
          "required": true,
          "content": {
            "application/json": {
              "schema": {
                "$ref": "#/components/schemas/UpdateOrgMembershipDto"
              }
            }
          }
        },
        "responses": {
          "200": {
            "description": "",
            "content": {
              "application/json": {
                "schema": {
                  "$ref": "#/components/schemas/UpdateOrgMembership"
                }
              }
            }
          }
        },
        "tags": [
          "Organizations Memberships"
        ]
      }
    },
    "/v2/organizations/{orgId}/teams/{teamId}/event-types": {
      "post": {
        "operationId": "OrganizationsEventTypesController_createTeamEventType",
        "parameters": [
          {
            "name": "teamId",
            "required": true,
            "in": "path",
            "schema": {
              "type": "number"
            }
          },
          {
            "name": "orgId",
            "required": true,
            "in": "path",
            "schema": {
              "type": "number"
            }
          }
        ],
        "requestBody": {
          "required": true,
          "content": {
            "application/json": {
              "schema": {
                "$ref": "#/components/schemas/CreateTeamEventTypeInput_2024_06_14"
              }
            }
          }
        },
        "responses": {
          "201": {
            "description": "",
            "content": {
              "application/json": {
                "schema": {
                  "$ref": "#/components/schemas/CreateTeamEventTypeOutput"
                }
              }
            }
          }
        },
        "tags": [
          "Organizations Event Types"
        ]
      },
      "get": {
        "operationId": "OrganizationsEventTypesController_getTeamEventTypes",
        "parameters": [
          {
            "name": "teamId",
            "required": true,
            "in": "path",
            "schema": {
              "type": "number"
            }
          },
          {
            "name": "eventSlug",
            "required": true,
            "in": "query",
            "description": "Slug of team event type to return.",
            "schema": {
              "type": "string"
            }
          }
        ],
        "responses": {
          "200": {
            "description": "",
            "content": {
              "application/json": {
                "schema": {
                  "$ref": "#/components/schemas/GetTeamEventTypesOutput"
                }
              }
            }
          }
        },
        "tags": [
          "Organizations Event Types"
        ]
      }
    },
    "/v2/organizations/{orgId}/teams/{teamId}/event-types/{eventTypeId}": {
      "get": {
        "operationId": "OrganizationsEventTypesController_getTeamEventType",
        "parameters": [
          {
            "name": "teamId",
            "required": true,
            "in": "path",
            "schema": {
              "type": "number"
            }
          },
          {
            "name": "eventTypeId",
            "required": true,
            "in": "path",
            "schema": {
              "type": "number"
            }
          }
        ],
        "responses": {
          "200": {
            "description": "",
            "content": {
              "application/json": {
                "schema": {
                  "$ref": "#/components/schemas/GetTeamEventTypeOutput"
                }
              }
            }
          }
        },
        "tags": [
          "Organizations Event Types"
        ]
      },
      "patch": {
        "operationId": "OrganizationsEventTypesController_updateTeamEventType",
        "parameters": [
          {
            "name": "teamId",
            "required": true,
            "in": "path",
            "schema": {
              "type": "number"
            }
          },
          {
            "name": "eventTypeId",
            "required": true,
            "in": "path",
            "schema": {
              "type": "number"
            }
          }
        ],
        "requestBody": {
          "required": true,
          "content": {
            "application/json": {
              "schema": {
                "$ref": "#/components/schemas/UpdateTeamEventTypeInput_2024_06_14"
              }
            }
          }
        },
        "responses": {
          "200": {
            "description": "",
            "content": {
              "application/json": {
                "schema": {
                  "$ref": "#/components/schemas/UpdateTeamEventTypeOutput"
                }
              }
            }
          }
        },
        "tags": [
          "Organizations Event Types"
        ]
      },
      "delete": {
        "operationId": "OrganizationsEventTypesController_deleteTeamEventType",
        "parameters": [
          {
            "name": "teamId",
            "required": true,
            "in": "path",
            "schema": {
              "type": "number"
            }
          },
          {
            "name": "eventTypeId",
            "required": true,
            "in": "path",
            "schema": {
              "type": "number"
            }
          }
        ],
        "responses": {
          "200": {
            "description": "",
            "content": {
              "application/json": {
                "schema": {
                  "$ref": "#/components/schemas/DeleteTeamEventTypeOutput"
                }
              }
            }
          }
        },
        "tags": [
          "Organizations Event Types"
        ]
      }
    },
    "/v2/organizations/{orgId}/teams/{teamId}/event-types/{eventTypeId}/create-phone-call": {
      "post": {
        "operationId": "OrganizationsEventTypesController_createPhoneCall",
        "parameters": [
          {
            "name": "eventTypeId",
            "required": true,
            "in": "path",
            "schema": {
              "type": "number"
            }
          },
          {
            "name": "orgId",
            "required": true,
            "in": "path",
            "schema": {
              "type": "number"
            }
          }
        ],
        "requestBody": {
          "required": true,
          "content": {
            "application/json": {
              "schema": {
                "$ref": "#/components/schemas/CreatePhoneCallInput"
              }
            }
          }
        },
        "responses": {
          "201": {
            "description": "",
            "content": {
              "application/json": {
                "schema": {
                  "$ref": "#/components/schemas/CreatePhoneCallOutput"
                }
              }
            }
          }
        },
        "tags": [
          "Organizations Event Types"
        ]
      }
    },
    "/v2/organizations/{orgId}/teams/event-types": {
      "get": {
        "operationId": "OrganizationsEventTypesController_getTeamsEventTypes",
        "parameters": [
          {
            "name": "orgId",
            "required": true,
            "in": "path",
            "schema": {
              "type": "number"
            }
          },
          {
            "name": "take",
            "required": false,
            "in": "query",
            "description": "The number of items to return",
            "example": 10,
            "schema": {
              "type": "number"
            }
          },
          {
            "name": "skip",
            "required": false,
            "in": "query",
            "description": "The number of items to skip",
            "example": 0,
            "schema": {
              "type": "number"
            }
          }
        ],
        "responses": {
          "200": {
            "description": "",
            "content": {
              "application/json": {
                "schema": {
                  "$ref": "#/components/schemas/GetTeamEventTypesOutput"
                }
              }
            }
          }
        },
        "tags": [
          "Organizations Event Types"
        ]
      }
    },
    "/v2/organizations/{orgId}/teams/{teamId}/memberships": {
      "get": {
        "operationId": "OrganizationsTeamsMembershipsController_getAllOrgTeamMemberships",
        "summary": "Get all the memberships of a team of an organization.",
        "parameters": [
          {
            "name": "orgId",
            "required": true,
            "in": "path",
            "schema": {
              "type": "number"
            }
          },
          {
            "name": "teamId",
            "required": true,
            "in": "path",
            "schema": {
              "type": "number"
            }
          },
          {
            "name": "take",
            "required": false,
            "in": "query",
            "description": "The number of items to return",
            "example": 10,
            "schema": {
              "type": "number"
            }
          },
          {
            "name": "skip",
            "required": false,
            "in": "query",
            "description": "The number of items to skip",
            "example": 0,
            "schema": {
              "type": "number"
            }
          }
        ],
        "responses": {
          "200": {
            "description": "",
            "content": {
              "application/json": {
                "schema": {
                  "$ref": "#/components/schemas/OrgTeamMembershipsOutputResponseDto"
                }
              }
            }
          }
        },
        "tags": [
          "Organizations Teams"
        ]
      },
      "post": {
        "operationId": "OrganizationsTeamsMembershipsController_createOrgTeamMembership",
        "summary": "Create a membership of an organization's team",
        "parameters": [
          {
            "name": "orgId",
            "required": true,
            "in": "path",
            "schema": {
              "type": "number"
            }
          },
          {
            "name": "teamId",
            "required": true,
            "in": "path",
            "schema": {
              "type": "number"
            }
          }
        ],
        "requestBody": {
          "required": true,
          "content": {
            "application/json": {
              "schema": {
                "$ref": "#/components/schemas/CreateOrgTeamMembershipDto"
              }
            }
          }
        },
        "responses": {
          "201": {
            "description": "",
            "content": {
              "application/json": {
                "schema": {
                  "$ref": "#/components/schemas/OrgTeamMembershipOutputResponseDto"
                }
              }
            }
          }
        },
        "tags": [
          "Organizations Teams"
        ]
      }
    },
    "/v2/organizations/{orgId}/teams/{teamId}/memberships/{membershipId}": {
      "get": {
        "operationId": "OrganizationsTeamsMembershipsController_getOrgTeamMembership",
        "summary": "Get the membership of an organization's team by ID",
        "parameters": [
          {
            "name": "orgId",
            "required": true,
            "in": "path",
            "schema": {
              "type": "number"
            }
          },
          {
            "name": "teamId",
            "required": true,
            "in": "path",
            "schema": {
              "type": "number"
            }
          },
          {
            "name": "membershipId",
            "required": true,
            "in": "path",
            "schema": {
              "type": "number"
            }
          }
        ],
        "responses": {
          "200": {
            "description": "",
            "content": {
              "application/json": {
                "schema": {
                  "$ref": "#/components/schemas/OrgTeamMembershipOutputResponseDto"
                }
              }
            }
          }
        },
        "tags": [
          "Organizations Teams"
        ]
      },
      "delete": {
        "operationId": "OrganizationsTeamsMembershipsController_deleteOrgTeamMembership",
        "summary": "Delete the membership of an organization's team by ID",
        "parameters": [
          {
            "name": "orgId",
            "required": true,
            "in": "path",
            "schema": {
              "type": "number"
            }
          },
          {
            "name": "teamId",
            "required": true,
            "in": "path",
            "schema": {
              "type": "number"
            }
          },
          {
            "name": "membershipId",
            "required": true,
            "in": "path",
            "schema": {
              "type": "number"
            }
          }
        ],
        "responses": {
          "200": {
            "description": "",
            "content": {
              "application/json": {
                "schema": {
                  "$ref": "#/components/schemas/OrgTeamMembershipOutputResponseDto"
                }
              }
            }
          }
        },
        "tags": [
          "Organizations Teams"
        ]
      },
      "patch": {
        "operationId": "OrganizationsTeamsMembershipsController_updateOrgTeamMembership",
        "summary": "Update the membership of an organization's team by ID",
        "parameters": [
          {
            "name": "orgId",
            "required": true,
            "in": "path",
            "schema": {
              "type": "number"
            }
          },
          {
            "name": "teamId",
            "required": true,
            "in": "path",
            "schema": {
              "type": "number"
            }
          },
          {
            "name": "membershipId",
            "required": true,
            "in": "path",
            "schema": {
              "type": "number"
            }
          }
        ],
        "requestBody": {
          "required": true,
          "content": {
            "application/json": {
              "schema": {
                "$ref": "#/components/schemas/UpdateOrgTeamMembershipDto"
              }
            }
          }
        },
        "responses": {
          "200": {
            "description": "",
            "content": {
              "application/json": {
                "schema": {
                  "$ref": "#/components/schemas/OrgTeamMembershipOutputResponseDto"
                }
              }
            }
          }
        },
        "tags": [
          "Organizations Teams"
        ]
      }
    },
    "/v2/organizations/{orgId}/attributes": {
      "get": {
        "operationId": "OrganizationsAttributesController_getOrganizationAttributes",
        "parameters": [
          {
            "name": "orgId",
            "required": true,
            "in": "path",
            "schema": {
              "type": "number"
            }
          },
          {
            "name": "take",
            "required": false,
            "in": "query",
            "description": "The number of items to return",
            "example": 10,
            "schema": {
              "type": "number"
            }
          },
          {
            "name": "skip",
            "required": false,
            "in": "query",
            "description": "The number of items to skip",
            "example": 0,
            "schema": {
              "type": "number"
            }
          }
        ],
        "responses": {
          "200": {
            "description": "",
            "content": {
              "application/json": {
                "schema": {
                  "$ref": "#/components/schemas/GetOrganizationAttributesOutput"
                }
              }
            }
          }
        }
      },
      "post": {
        "operationId": "OrganizationsAttributesController_createOrganizationAttribute",
        "parameters": [
          {
            "name": "orgId",
            "required": true,
            "in": "path",
            "schema": {
              "type": "number"
            }
          }
        ],
        "requestBody": {
          "required": true,
          "content": {
            "application/json": {
              "schema": {
                "$ref": "#/components/schemas/CreateOrganizationAttributeInput"
              }
            }
          }
        },
        "responses": {
          "201": {
            "description": "",
            "content": {
              "application/json": {
                "schema": {
                  "$ref": "#/components/schemas/CreateOrganizationAttributesOutput"
                }
              }
            }
          }
        }
      }
    },
    "/v2/organizations/{orgId}/attributes/{attributeId}": {
      "get": {
        "operationId": "OrganizationsAttributesController_getOrganizationAttribute",
        "parameters": [
          {
            "name": "orgId",
            "required": true,
            "in": "path",
            "schema": {
              "type": "number"
            }
          },
          {
            "name": "attributeId",
            "required": true,
            "in": "path",
            "schema": {
              "type": "string"
            }
          }
        ],
        "responses": {
          "200": {
            "description": "",
            "content": {
              "application/json": {
                "schema": {
                  "$ref": "#/components/schemas/GetSingleAttributeOutput"
                }
              }
            }
          }
        }
      },
      "patch": {
        "operationId": "OrganizationsAttributesController_updateOrganizationAttribute",
        "parameters": [
          {
            "name": "orgId",
            "required": true,
            "in": "path",
            "schema": {
              "type": "number"
            }
          },
          {
            "name": "attributeId",
            "required": true,
            "in": "path",
            "schema": {
              "type": "string"
            }
          }
        ],
        "requestBody": {
          "required": true,
          "content": {
            "application/json": {
              "schema": {
                "$ref": "#/components/schemas/UpdateOrganizationAttributeInput"
              }
            }
          }
        },
        "responses": {
          "200": {
            "description": "",
            "content": {
              "application/json": {
                "schema": {
                  "$ref": "#/components/schemas/UpdateOrganizationAttributesOutput"
                }
              }
            }
          }
        }
      },
      "delete": {
        "operationId": "OrganizationsAttributesController_deleteOrganizationAttribute",
        "parameters": [
          {
            "name": "orgId",
            "required": true,
            "in": "path",
            "schema": {
              "type": "number"
            }
          },
          {
            "name": "attributeId",
            "required": true,
            "in": "path",
            "schema": {
              "type": "string"
            }
          }
        ],
        "responses": {
          "200": {
            "description": "",
            "content": {
              "application/json": {
                "schema": {
                  "$ref": "#/components/schemas/DeleteOrganizationAttributesOutput"
                }
              }
            }
          }
        }
      }
    },
    "/v2/organizations/{orgId}/attributes/{attributeId}/options": {
      "post": {
        "operationId": "OrganizationsOptionsAttributesController_createOrganizationAttributeOption",
        "parameters": [
          {
            "name": "orgId",
            "required": true,
            "in": "path",
            "schema": {
              "type": "number"
            }
          },
          {
            "name": "attributeId",
            "required": true,
            "in": "path",
            "schema": {
              "type": "string"
            }
          }
        ],
        "requestBody": {
          "required": true,
          "content": {
            "application/json": {
              "schema": {
                "$ref": "#/components/schemas/CreateOrganizationAttributeOptionInput"
              }
            }
          }
        },
        "responses": {
          "201": {
            "description": "",
            "content": {
              "application/json": {
                "schema": {
                  "$ref": "#/components/schemas/CreateAttributeOptionOutput"
                }
              }
            }
          }
        }
      },
      "get": {
        "operationId": "OrganizationsOptionsAttributesController_getOrganizationAttributeOptions",
        "parameters": [
          {
            "name": "orgId",
            "required": true,
            "in": "path",
            "schema": {
              "type": "number"
            }
          },
          {
            "name": "attributeId",
            "required": true,
            "in": "path",
            "schema": {
              "type": "string"
            }
          }
        ],
        "responses": {
          "200": {
            "description": "",
            "content": {
              "application/json": {
                "schema": {
                  "$ref": "#/components/schemas/GetAllAttributeOptionOutput"
                }
              }
            }
          }
        }
      }
    },
    "/v2/organizations/{orgId}/attributes/{attributeId}/options/{optionId}": {
      "delete": {
        "operationId": "OrganizationsOptionsAttributesController_deleteOrganizationAttributeOption",
        "parameters": [
          {
            "name": "orgId",
            "required": true,
            "in": "path",
            "schema": {
              "type": "number"
            }
          },
          {
            "name": "attributeId",
            "required": true,
            "in": "path",
            "schema": {
              "type": "string"
            }
          },
          {
            "name": "optionId",
            "required": true,
            "in": "path",
            "schema": {
              "type": "string"
            }
          }
        ],
        "responses": {
          "200": {
            "description": "",
            "content": {
              "application/json": {
                "schema": {
                  "$ref": "#/components/schemas/DeleteAttributeOptionOutput"
                }
              }
            }
          }
        }
      },
      "patch": {
        "operationId": "OrganizationsOptionsAttributesController_updateOrganizationAttributeOption",
        "parameters": [
          {
            "name": "orgId",
            "required": true,
            "in": "path",
            "schema": {
              "type": "number"
            }
          },
          {
            "name": "attributeId",
            "required": true,
            "in": "path",
            "schema": {
              "type": "string"
            }
          },
          {
            "name": "optionId",
            "required": true,
            "in": "path",
            "schema": {
              "type": "string"
            }
          }
        ],
        "requestBody": {
          "required": true,
          "content": {
            "application/json": {
              "schema": {
                "$ref": "#/components/schemas/UpdateOrganizationAttributeOptionInput"
              }
            }
          }
        },
        "responses": {
          "200": {
            "description": "",
            "content": {
              "application/json": {
                "schema": {
                  "$ref": "#/components/schemas/UpdateAttributeOptionOutput"
                }
              }
            }
          }
        }
      }
    },
    "/v2/organizations/{orgId}/attributes/options/{userId}": {
      "post": {
        "operationId": "OrganizationsOptionsAttributesController_assignOrganizationAttributeOptionToUser",
        "parameters": [
          {
            "name": "orgId",
            "required": true,
            "in": "path",
            "schema": {
              "type": "number"
            }
          },
          {
            "name": "userId",
            "required": true,
            "in": "path",
            "schema": {
              "type": "number"
            }
          }
        ],
        "requestBody": {
          "required": true,
          "content": {
            "application/json": {
              "schema": {
                "$ref": "#/components/schemas/AssignOrganizationAttributeOptionToUserInput"
              }
            }
          }
        },
        "responses": {
          "201": {
            "description": "",
            "content": {
              "application/json": {
                "schema": {
                  "$ref": "#/components/schemas/AssignOptionUserOutput"
                }
              }
            }
          }
        }
      },
      "get": {
        "operationId": "OrganizationsOptionsAttributesController_getOrganizationAttributeOptionsForUser",
        "parameters": [
          {
            "name": "orgId",
            "required": true,
            "in": "path",
            "schema": {
              "type": "number"
            }
          },
          {
            "name": "userId",
            "required": true,
            "in": "path",
            "schema": {
              "type": "number"
            }
          }
        ],
        "responses": {
          "200": {
            "description": "",
            "content": {
              "application/json": {
                "schema": {
                  "$ref": "#/components/schemas/GetOptionUserOutput"
                }
              }
            }
          }
        }
      }
    },
    "/v2/organizations/{orgId}/attributes/options/{userId}/{attributeOptionId}": {
      "delete": {
        "operationId": "OrganizationsOptionsAttributesController_unassignOrganizationAttributeOptionFromUser",
        "parameters": [
          {
            "name": "orgId",
            "required": true,
            "in": "path",
            "schema": {
              "type": "number"
            }
          },
          {
            "name": "userId",
            "required": true,
            "in": "path",
            "schema": {
              "type": "number"
            }
          },
          {
            "name": "attributeOptionId",
            "required": true,
            "in": "path",
            "schema": {
              "type": "string"
            }
          }
        ],
        "responses": {
          "200": {
            "description": "",
            "content": {
              "application/json": {
                "schema": {
                  "$ref": "#/components/schemas/UnassignOptionUserOutput"
                }
              }
            }
          }
        }
      }
    },
    "/v2/organizations/{orgId}/webhooks": {
      "get": {
        "operationId": "OrganizationsWebhooksController_getAllOrganizationWebhooks",
        "parameters": [
          {
            "name": "orgId",
            "required": true,
            "in": "path",
            "schema": {
              "type": "number"
            }
          },
          {
            "name": "take",
            "required": false,
            "in": "query",
            "description": "The number of items to return",
            "example": 10,
            "schema": {
              "type": "number"
            }
          },
          {
            "name": "skip",
            "required": false,
            "in": "query",
            "description": "The number of items to skip",
            "example": 0,
            "schema": {
              "type": "number"
            }
          }
        ],
        "responses": {
          "200": {
            "description": "",
            "content": {
              "application/json": {
                "schema": {
                  "$ref": "#/components/schemas/TeamWebhooksOutputResponseDto"
                }
              }
            }
          }
        },
        "tags": [
          "Organizations Webhooks"
        ]
      },
      "post": {
        "operationId": "OrganizationsWebhooksController_createOrganizationWebhook",
        "parameters": [
          {
            "name": "orgId",
            "required": true,
            "in": "path",
            "schema": {
              "type": "number"
            }
          }
        ],
        "requestBody": {
          "required": true,
          "content": {
            "application/json": {
              "schema": {
                "$ref": "#/components/schemas/CreateWebhookInputDto"
              }
            }
          }
        },
        "responses": {
          "201": {
            "description": "",
            "content": {
              "application/json": {
                "schema": {
                  "$ref": "#/components/schemas/TeamWebhookOutputResponseDto"
                }
              }
            }
          }
        },
        "tags": [
          "Organizations Webhooks"
        ]
      }
    },
    "/v2/organizations/{orgId}/webhooks/{webhookId}": {
      "get": {
        "operationId": "OrganizationsWebhooksController_getOrganizationWebhook",
        "parameters": [
          {
            "name": "webhookId",
            "required": true,
            "in": "path",
            "schema": {
              "type": "string"
            }
          }
        ],
        "responses": {
          "200": {
            "description": "",
            "content": {
              "application/json": {
                "schema": {
                  "$ref": "#/components/schemas/TeamWebhookOutputResponseDto"
                }
              }
            }
          }
        },
        "tags": [
          "Organizations Webhooks"
        ]
      },
      "delete": {
        "operationId": "OrganizationsWebhooksController_deleteWebhook",
        "parameters": [
          {
            "name": "webhookId",
            "required": true,
            "in": "path",
            "schema": {
              "type": "string"
            }
          }
        ],
        "responses": {
          "200": {
            "description": "",
            "content": {
              "application/json": {
                "schema": {
                  "$ref": "#/components/schemas/TeamWebhookOutputResponseDto"
                }
              }
            }
          }
        },
        "tags": [
          "Organizations Webhooks"
        ]
      },
      "patch": {
        "operationId": "OrganizationsWebhooksController_updateOrgWebhook",
        "parameters": [
          {
            "name": "webhookId",
            "required": true,
            "in": "path",
            "schema": {
              "type": "string"
            }
          }
        ],
        "requestBody": {
          "required": true,
          "content": {
            "application/json": {
              "schema": {
                "$ref": "#/components/schemas/UpdateWebhookInputDto"
              }
            }
          }
        },
        "responses": {
          "200": {
            "description": "",
            "content": {
              "application/json": {
                "schema": {
                  "$ref": "#/components/schemas/TeamWebhookOutputResponseDto"
                }
              }
            }
          }
        },
        "tags": [
          "Organizations Webhooks"
        ]
      }
    },
    "/v2/schedules": {
      "post": {
        "operationId": "SchedulesController_2024_06_11_createSchedule",
        "summary": "Create a schedule",
        "description": "\n      The point of creating schedules is for event types to be available at specific times.\n\n      First goal of schedules is to have a default schedule. If you are platform customer and created managed users, then it is important to note that each managed user should have a default schedule.\n      1. If you passed `timeZone` when creating managed user, then the default schedule from Monday to Friday from 9AM to 5PM will be created with that timezone. Managed user can then change the default schedule via `AvailabilitySettings` atom.\n      2. If you did not, then we assume you want that user has specific schedule right away. You should create default schedule by specifying\n      `\"isDefault\": true` in the request body. Until the user has a default schedule that user can't be booked or manage his / her schedule via the AvailabilitySettings atom.\n\n      Second goal is to create other schedules that event types can point to, so that when that event is booked availability is not checked against the default schedule but against that specific schedule.\n      After creating a non default schedule you can update event type to point to that schedule via the PATCH `event-types/{eventTypeId}` endpoint.\n\n      When specifying start time and end time for each day use 24 hour format e.g. 08:00, 15:00 etc.\n      ",
        "parameters": [
          {
            "name": "Authorization",
            "in": "header",
            "description": "value must be `Bearer <token>` where `<token>` either managed user access token or api key prefixed with cal_",
            "required": true,
            "schema": {
              "type": "string"
            }
          },
          {
            "name": "cal-api-version",
            "in": "header",
            "description": "Must be set to `2024-06-11`",
            "required": true,
            "schema": {
              "type": "string"
            }
          }
        ],
        "requestBody": {
          "required": true,
          "content": {
            "application/json": {
              "schema": {
                "$ref": "#/components/schemas/CreateScheduleInput_2024_06_11"
              }
            }
          }
        },
        "responses": {
          "201": {
            "description": "",
            "content": {
              "application/json": {
                "schema": {
                  "$ref": "#/components/schemas/CreateScheduleOutput_2024_06_11"
                }
              }
            }
          }
        },
        "tags": [
          "Schedules"
        ]
      },
      "get": {
        "operationId": "SchedulesController_2024_06_11_getSchedules",
        "summary": "",
        "description": "Returns all schedules of the authenticated user",
        "parameters": [
          {
            "name": "Authorization",
            "in": "header",
            "description": "value must be `Bearer <token>` where `<token>` either managed user access token or api key prefixed with cal_",
            "required": true,
            "schema": {
              "type": "string"
            }
          },
          {
            "name": "cal-api-version",
            "in": "header",
            "description": "Must be set to `2024-06-11`",
            "required": true,
            "schema": {
              "type": "string"
            }
          }
        ],
        "responses": {
          "200": {
            "description": "",
            "content": {
              "application/json": {
                "schema": {
                  "$ref": "#/components/schemas/GetSchedulesOutput_2024_06_11"
                }
              }
            }
          }
        },
        "tags": [
          "Schedules"
        ]
      }
    },
    "/v2/schedules/default": {
      "get": {
        "operationId": "SchedulesController_2024_06_11_getDefaultSchedule",
        "parameters": [
          {
            "name": "Authorization",
            "in": "header",
            "description": "value must be `Bearer <token>` where `<token>` either managed user access token or api key prefixed with cal_",
            "required": true,
            "schema": {
              "type": "string"
            }
          },
          {
            "name": "cal-api-version",
            "in": "header",
            "description": "Must be set to `2024-06-11`",
            "required": true,
            "schema": {
              "type": "string"
            }
          }
        ],
        "responses": {
          "200": {
            "description": "Returns the default schedule of the authenticated user",
            "content": {
              "application/json": {
                "schema": {
                  "$ref": "#/components/schemas/GetDefaultScheduleOutput_2024_06_11"
                }
              }
            }
          }
        },
        "tags": [
          "Schedules"
        ]
      }
    },
    "/v2/schedules/{scheduleId}": {
      "get": {
        "operationId": "SchedulesController_2024_06_11_getSchedule",
        "parameters": [
          {
            "name": "Authorization",
            "in": "header",
            "description": "value must be `Bearer <token>` where `<token>` either managed user access token or api key prefixed with cal_",
            "required": true,
            "schema": {
              "type": "string"
            }
          },
          {
            "name": "cal-api-version",
            "in": "header",
            "description": "Must be set to `2024-06-11`",
            "required": true,
            "schema": {
              "type": "string"
            }
          },
          {
            "name": "scheduleId",
            "required": true,
            "in": "path",
            "schema": {
              "type": "number"
            }
          }
        ],
        "responses": {
          "200": {
            "description": "",
            "content": {
              "application/json": {
                "schema": {
                  "$ref": "#/components/schemas/GetScheduleOutput_2024_06_11"
                }
              }
            }
          }
        },
        "tags": [
          "Schedules"
        ]
      },
      "patch": {
        "operationId": "SchedulesController_2024_06_11_updateSchedule",
        "parameters": [
          {
            "name": "Authorization",
            "in": "header",
            "description": "value must be `Bearer <token>` where `<token>` either managed user access token or api key prefixed with cal_",
            "required": true,
            "schema": {
              "type": "string"
            }
          },
          {
            "name": "cal-api-version",
            "in": "header",
            "description": "Must be set to `2024-06-11`",
            "required": true,
            "schema": {
              "type": "string"
            }
          },
          {
            "name": "scheduleId",
            "required": true,
            "in": "path",
            "schema": {
              "type": "string"
            }
          }
        ],
        "requestBody": {
          "required": true,
          "content": {
            "application/json": {
              "schema": {
                "$ref": "#/components/schemas/UpdateScheduleInput_2024_06_11"
              }
            }
          }
        },
        "responses": {
          "200": {
            "description": "",
            "content": {
              "application/json": {
                "schema": {
                  "$ref": "#/components/schemas/UpdateScheduleOutput_2024_06_11"
                }
              }
            }
          }
        },
        "tags": [
          "Schedules"
        ]
      },
      "delete": {
        "operationId": "SchedulesController_2024_06_11_deleteSchedule",
        "parameters": [
          {
            "name": "Authorization",
            "in": "header",
            "description": "value must be `Bearer <token>` where `<token>` either managed user access token or api key prefixed with cal_",
            "required": true,
            "schema": {
              "type": "string"
            }
          },
          {
            "name": "cal-api-version",
            "in": "header",
            "description": "Must be set to `2024-06-11`",
            "required": true,
            "schema": {
              "type": "string"
            }
          },
          {
            "name": "scheduleId",
            "required": true,
            "in": "path",
            "schema": {
              "type": "number"
            }
          }
        ],
        "responses": {
          "200": {
            "description": "",
            "content": {
              "application/json": {
                "schema": {
                  "$ref": "#/components/schemas/DeleteScheduleOutput_2024_06_11"
                }
              }
            }
          }
        },
        "tags": [
          "Schedules"
        ]
      }
    },
    "/v2/gcal/oauth/auth-url": {
      "get": {
        "operationId": "GcalController_redirect",
        "parameters": [
          {
            "name": "Authorization",
            "required": true,
            "in": "header",
            "schema": {
              "type": "string"
            }
          }
        ],
        "responses": {
          "200": {
            "description": "",
            "content": {
              "application/json": {
                "schema": {
                  "$ref": "#/components/schemas/GcalAuthUrlOutput"
                }
              }
            }
          }
        },
        "tags": [
          "Google Calendar"
        ]
      }
    },
    "/v2/gcal/oauth/save": {
      "get": {
        "operationId": "GcalController_save",
        "parameters": [
          {
            "name": "state",
            "required": true,
            "in": "query",
            "schema": {
              "type": "string"
            }
          },
          {
            "name": "code",
            "required": true,
            "in": "query",
            "schema": {
              "type": "string"
            }
          }
        ],
        "responses": {
          "200": {
            "description": "",
            "content": {
              "application/json": {
                "schema": {
                  "$ref": "#/components/schemas/GcalSaveRedirectOutput"
                }
              }
            }
          }
        },
        "tags": [
          "Google Calendar"
        ]
      }
    },
    "/v2/gcal/check": {
      "get": {
        "operationId": "GcalController_check",
        "parameters": [],
        "responses": {
          "200": {
            "description": "",
            "content": {
              "application/json": {
                "schema": {
                  "$ref": "#/components/schemas/GcalCheckOutput"
                }
              }
            }
          }
        },
        "tags": [
          "Google Calendar"
        ]
      }
    },
    "/v2/provider/{clientId}": {
      "get": {
        "operationId": "CalProviderController_verifyClientId",
        "parameters": [
          {
            "name": "clientId",
            "required": true,
            "in": "path",
            "schema": {
              "type": "string"
            }
          }
        ],
        "responses": {
          "200": {
            "description": "",
            "content": {
              "application/json": {
                "schema": {
                  "$ref": "#/components/schemas/ProviderVerifyClientOutput"
                }
              }
            }
          }
        },
        "tags": [
          "Cal provider"
        ]
      }
    },
    "/v2/provider/{clientId}/access-token": {
      "get": {
        "operationId": "CalProviderController_verifyAccessToken",
        "parameters": [
          {
            "name": "clientId",
            "required": true,
            "in": "path",
            "schema": {
              "type": "string"
            }
          }
        ],
        "responses": {
          "200": {
            "description": "",
            "content": {
              "application/json": {
                "schema": {
                  "$ref": "#/components/schemas/ProviderVerifyAccessTokenOutput"
                }
              }
            }
          }
        },
        "tags": [
          "Cal provider"
        ]
      }
    },
    "/v2/me": {
      "get": {
        "operationId": "MeController_getMe",
        "parameters": [],
        "responses": {
          "200": {
            "description": "",
            "content": {
              "application/json": {
                "schema": {
                  "$ref": "#/components/schemas/GetMeOutput"
                }
              }
            }
          }
        },
        "tags": [
          "Me"
        ]
      },
      "patch": {
        "operationId": "MeController_updateMe",
        "parameters": [],
        "requestBody": {
          "required": true,
          "content": {
            "application/json": {
              "schema": {
                "$ref": "#/components/schemas/UpdateManagedUserInput"
              }
            }
          }
        },
        "responses": {
          "200": {
            "description": "",
            "content": {
              "application/json": {
                "schema": {
                  "$ref": "#/components/schemas/UpdateMeOutput"
                }
              }
            }
          }
        },
        "tags": [
          "Me"
        ]
      }
    },
    "/v2/calendars/busy-times": {
      "get": {
        "operationId": "CalendarsController_getBusyTimes",
        "parameters": [
          {
            "name": "loggedInUsersTz",
            "required": true,
            "in": "query",
            "description": "The timezone of the logged in user represented as a string",
            "example": "America/New_York",
            "schema": {
              "type": "string"
            }
          },
          {
            "name": "calendarsToLoad",
            "required": true,
            "in": "query",
            "description": "An array of Calendar objects representing the calendars to be loaded",
            "example": "[{ credentialId: \"1\", externalId: \"AQgtJE7RnHEeyisVq2ENs2gAAAgEGAAAACgtJE7RnHEeyisVq2ENs2gAAAhSDAAAA\" }, { credentialId: \"2\", externalId: \"AQM7RnHEeyisVq2ENs2gAAAhFDBBBBB\" }]",
            "schema": {
              "type": "array",
              "items": {
                "type": "string"
              }
            }
          }
        ],
        "responses": {
          "200": {
            "description": "",
            "content": {
              "application/json": {
                "schema": {
                  "$ref": "#/components/schemas/GetBusyTimesOutput"
                }
              }
            }
          }
        },
        "tags": [
          "Calendars"
        ]
      }
    },
    "/v2/calendars": {
      "get": {
        "operationId": "CalendarsController_getCalendars",
        "parameters": [],
        "responses": {
          "200": {
            "description": "",
            "content": {
              "application/json": {
                "schema": {
                  "$ref": "#/components/schemas/ConnectedCalendarsOutput"
                }
              }
            }
          }
        },
        "tags": [
          "Calendars"
        ]
      }
    },
    "/v2/calendars/{calendar}/connect": {
      "get": {
        "operationId": "CalendarsController_redirect",
        "parameters": [
          {
            "name": "Authorization",
            "required": true,
            "in": "header",
            "schema": {
              "type": "string"
            }
          },
          {
            "name": "calendar",
            "required": true,
            "in": "path",
            "schema": {
              "type": "string"
            }
          }
        ],
        "responses": {
          "200": {
            "description": "",
            "content": {
              "application/json": {
                "schema": {
                  "type": "object"
                }
              }
            }
          }
        },
        "tags": [
          "Calendars"
        ]
      }
    },
    "/v2/calendars/{calendar}/save": {
      "get": {
        "operationId": "CalendarsController_save",
        "parameters": [
          {
            "name": "state",
            "required": true,
            "in": "query",
            "schema": {
              "type": "string"
            }
          },
          {
            "name": "code",
            "required": true,
            "in": "query",
            "schema": {
              "type": "string"
            }
          },
          {
            "name": "calendar",
            "required": true,
            "in": "path",
            "schema": {
              "type": "string"
            }
          }
        ],
        "responses": {
          "200": {
            "description": ""
          }
        },
        "tags": [
          "Calendars"
        ]
      }
    },
    "/v2/calendars/{calendar}/credentials": {
      "post": {
        "operationId": "CalendarsController_syncCredentials",
        "parameters": [
          {
            "name": "calendar",
            "required": true,
            "in": "path",
            "schema": {
              "type": "string"
            }
          }
        ],
        "responses": {
          "201": {
            "description": ""
          }
        },
        "tags": [
          "Calendars"
        ]
      }
    },
    "/v2/calendars/{calendar}/check": {
      "get": {
        "operationId": "CalendarsController_check",
        "parameters": [
          {
            "name": "calendar",
            "required": true,
            "in": "path",
            "schema": {
              "type": "string"
            }
          }
        ],
        "responses": {
          "200": {
            "description": "",
            "content": {
              "application/json": {
                "schema": {
                  "type": "object"
                }
              }
            }
          }
        },
        "tags": [
          "Calendars"
        ]
      }
    },
    "/v2/calendars/{calendar}/disconnect": {
      "post": {
        "operationId": "CalendarsController_deleteCalendarCredentials",
        "parameters": [
          {
            "name": "calendar",
            "required": true,
            "in": "path",
            "schema": {
              "type": "string"
            }
          }
        ],
        "requestBody": {
          "required": true,
          "content": {
            "application/json": {
              "schema": {
                "$ref": "#/components/schemas/DeleteCalendarCredentialsInputBodyDto"
              }
            }
          }
        },
        "responses": {
          "200": {
            "description": "",
            "content": {
              "application/json": {
                "schema": {
                  "$ref": "#/components/schemas/DeletedCalendarCredentialsOutputResponseDto"
                }
              }
            }
          }
        },
        "tags": [
          "Calendars"
        ]
      }
    },
    "/v2/bookings": {
      "get": {
        "operationId": "BookingsController_getBookings",
        "parameters": [
          {
            "name": "cursor",
            "required": false,
            "in": "query",
            "schema": {
              "type": "number"
            }
          },
          {
            "name": "limit",
            "required": false,
            "in": "query",
            "schema": {
              "type": "number"
            }
          },
          {
            "name": "filters[status]",
            "required": true,
            "in": "query",
            "schema": {
              "enum": [
                "upcoming",
                "recurring",
                "past",
                "cancelled",
                "unconfirmed"
              ],
              "type": "string"
            }
          }
        ],
        "responses": {
          "200": {
            "description": "",
            "content": {
              "application/json": {
                "schema": {
                  "$ref": "#/components/schemas/GetBookingsOutput"
                }
              }
            }
          }
        },
        "tags": [
          "Bookings"
        ]
      },
      "post": {
        "operationId": "BookingsController_createBooking",
        "parameters": [
          {
            "name": "x-cal-client-id",
            "required": true,
            "in": "header",
            "schema": {
              "type": "string"
            }
          }
        ],
        "requestBody": {
          "required": true,
          "content": {
            "application/json": {
              "schema": {
                "$ref": "#/components/schemas/CreateBookingInput"
              }
            }
          }
        },
        "responses": {
          "201": {
            "description": "",
            "content": {
              "application/json": {
                "schema": {
                  "type": "object"
                }
              }
            }
          }
        },
        "tags": [
          "Bookings"
        ]
      }
    },
    "/v2/bookings/{bookingUid}": {
      "get": {
        "operationId": "BookingsController_getBooking",
        "parameters": [
          {
            "name": "bookingUid",
            "required": true,
            "in": "path",
            "schema": {
              "type": "string"
            }
          }
        ],
        "responses": {
          "200": {
            "description": "",
            "content": {
              "application/json": {
                "schema": {
                  "$ref": "#/components/schemas/GetBookingOutput"
                }
              }
            }
          }
        },
        "tags": [
          "Bookings"
        ]
      }
    },
    "/v2/bookings/{bookingUid}/reschedule": {
      "get": {
        "operationId": "BookingsController_getBookingForReschedule",
        "parameters": [
          {
            "name": "bookingUid",
            "required": true,
            "in": "path",
            "schema": {
              "type": "string"
            }
          }
        ],
        "responses": {
          "200": {
            "description": "",
            "content": {
              "application/json": {
                "schema": {
                  "type": "object"
                }
              }
            }
          }
        },
        "tags": [
          "Bookings"
        ]
      }
    },
    "/v2/bookings/{bookingId}/cancel": {
      "post": {
        "operationId": "BookingsController_cancelBooking",
        "parameters": [
          {
            "name": "bookingId",
            "required": true,
            "in": "path",
            "schema": {
              "type": "string"
            }
          },
          {
            "name": "x-cal-client-id",
            "required": true,
            "in": "header",
            "schema": {
              "type": "string"
            }
          }
        ],
        "requestBody": {
          "required": true,
          "content": {
            "application/json": {
              "schema": {
                "$ref": "#/components/schemas/CancelBookingInput"
              }
            }
          }
        },
        "responses": {
          "201": {
            "description": "",
            "content": {
              "application/json": {
                "schema": {
                  "type": "object"
                }
              }
            }
          }
        },
        "tags": [
          "Bookings"
        ]
      }
    },
    "/v2/bookings/{bookingUid}/mark-no-show": {
      "post": {
        "operationId": "BookingsController_markNoShow",
        "parameters": [
          {
            "name": "bookingUid",
            "required": true,
            "in": "path",
            "schema": {
              "type": "string"
            }
          }
        ],
        "requestBody": {
          "required": true,
          "content": {
            "application/json": {
              "schema": {
                "$ref": "#/components/schemas/MarkNoShowInput"
              }
            }
          }
        },
        "responses": {
          "201": {
            "description": "",
            "content": {
              "application/json": {
                "schema": {
                  "$ref": "#/components/schemas/MarkNoShowOutput"
                }
              }
            }
          }
        },
        "tags": [
          "Bookings"
        ]
      }
    },
    "/v2/bookings/recurring": {
      "post": {
        "operationId": "BookingsController_createRecurringBooking",
        "parameters": [
          {
            "name": "x-cal-client-id",
            "required": true,
            "in": "header",
            "schema": {
              "type": "string"
            }
          }
        ],
        "requestBody": {
          "required": true,
          "content": {
            "application/json": {
              "schema": {
                "type": "array",
                "items": {
                  "type": "string"
                }
              }
            }
          }
        },
        "responses": {
          "201": {
            "description": "",
            "content": {
              "application/json": {
                "schema": {
                  "type": "object"
                }
              }
            }
          }
        },
        "tags": [
          "Bookings"
        ]
      }
    },
    "/v2/bookings/instant": {
      "post": {
        "operationId": "BookingsController_createInstantBooking",
        "parameters": [
          {
            "name": "x-cal-client-id",
            "required": true,
            "in": "header",
            "schema": {
              "type": "string"
            }
          }
        ],
        "requestBody": {
          "required": true,
          "content": {
            "application/json": {
              "schema": {
                "$ref": "#/components/schemas/CreateBookingInput"
              }
            }
          }
        },
        "responses": {
          "201": {
            "description": "",
            "content": {
              "application/json": {
                "schema": {
                  "type": "object"
                }
              }
            }
          }
        },
        "tags": [
          "Bookings"
        ]
      }
    },
    "/v2/slots/reserve": {
      "post": {
        "operationId": "SlotsController_reserveSlot",
        "parameters": [],
        "requestBody": {
          "required": true,
          "content": {
            "application/json": {
              "schema": {
                "$ref": "#/components/schemas/ReserveSlotInput"
              }
            }
          }
        },
        "responses": {
          "201": {
            "description": "",
            "content": {
              "application/json": {
                "schema": {
                  "type": "object"
                }
              }
            }
          }
        },
        "tags": [
          "Slots"
        ]
      }
    },
    "/v2/slots/selected-slot": {
      "delete": {
        "operationId": "SlotsController_deleteSelectedSlot",
        "parameters": [],
        "responses": {
          "200": {
            "description": "",
            "content": {
              "application/json": {
                "schema": {
                  "type": "object"
                }
              }
            }
          }
        },
        "tags": [
          "Slots"
        ]
      }
    },
    "/v2/slots/available": {
      "get": {
        "operationId": "SlotsController_getAvailableSlots",
        "parameters": [],
        "responses": {
          "200": {
            "description": "",
            "content": {
              "application/json": {
                "schema": {
                  "type": "object"
                }
              }
            }
          }
        },
        "tags": [
          "Slots"
        ]
      }
    },
    "/v2/timezones": {
      "get": {
        "operationId": "TimezonesController_getTimeZones",
        "parameters": [],
        "responses": {
          "200": {
            "description": "",
            "content": {
              "application/json": {
                "schema": {
                  "type": "object"
                }
              }
            }
          }
        },
        "tags": [
          "Timezones"
        ]
      }
    },
    "/v2/webhooks": {
      "post": {
        "operationId": "WebhooksController_createWebhook",
        "summary": "Create a webhook",
        "parameters": [],
        "requestBody": {
          "required": true,
          "content": {
            "application/json": {
              "schema": {
                "$ref": "#/components/schemas/CreateWebhookInputDto"
              }
            }
          }
        },
        "responses": {
          "201": {
            "description": "",
            "content": {
              "application/json": {
                "schema": {
                  "$ref": "#/components/schemas/UserWebhookOutputResponseDto"
                }
              }
            }
          }
        },
        "tags": [
          "Users' Webhooks"
        ]
      },
      "get": {
        "operationId": "WebhooksController_getWebhooks",
        "summary": "Get all user webhooks paginated",
        "parameters": [
          {
            "name": "take",
            "required": false,
            "in": "query",
            "description": "The number of items to return",
            "example": 10,
            "schema": {
              "type": "number"
            }
          },
          {
            "name": "skip",
            "required": false,
            "in": "query",
            "description": "The number of items to skip",
            "example": 0,
            "schema": {
              "type": "number"
            }
          }
        ],
        "responses": {
          "200": {
            "description": "",
            "content": {
              "application/json": {
                "schema": {
                  "$ref": "#/components/schemas/UserWebhooksOutputResponseDto"
                }
              }
            }
          }
        },
        "tags": [
          "Users' Webhooks"
        ]
      }
    },
    "/v2/webhooks/{webhookId}": {
      "patch": {
        "operationId": "WebhooksController_updateWebhook",
        "summary": "Update a webhook",
        "parameters": [
          {
            "name": "webhookId",
            "required": true,
            "in": "path",
            "schema": {
              "type": "string"
            }
          }
        ],
        "requestBody": {
          "required": true,
          "content": {
            "application/json": {
              "schema": {
                "$ref": "#/components/schemas/UpdateWebhookInputDto"
              }
            }
          }
        },
        "responses": {
          "200": {
            "description": "",
            "content": {
              "application/json": {
                "schema": {
                  "$ref": "#/components/schemas/UserWebhookOutputResponseDto"
                }
              }
            }
          }
        },
        "tags": [
          "Users' Webhooks"
        ]
      },
      "get": {
        "operationId": "WebhooksController_getWebhook",
        "summary": "Get a webhook",
        "parameters": [],
        "responses": {
          "200": {
            "description": "",
            "content": {
              "application/json": {
                "schema": {
                  "$ref": "#/components/schemas/UserWebhookOutputResponseDto"
                }
              }
            }
          }
        },
        "tags": [
          "Users' Webhooks"
        ]
      },
      "delete": {
        "operationId": "WebhooksController_deleteWebhook",
        "summary": "Delete a webhook",
        "parameters": [
          {
            "name": "webhookId",
            "required": true,
            "in": "path",
            "schema": {
              "type": "string"
            }
          }
        ],
        "responses": {
          "200": {
            "description": "",
            "content": {
              "application/json": {
                "schema": {
                  "$ref": "#/components/schemas/UserWebhookOutputResponseDto"
                }
              }
            }
          }
        },
        "tags": [
          "Users' Webhooks"
        ]
      }
    },
    "/v2/event-types/{eventTypeId}/webhooks": {
      "post": {
        "operationId": "EventTypeWebhooksController_createEventTypeWebhook",
        "summary": "Create a webhook for an event-type",
        "parameters": [
          {
            "name": "eventTypeId",
            "required": true,
            "in": "path",
            "schema": {
              "type": "number"
            }
          }
        ],
        "requestBody": {
          "required": true,
          "content": {
            "application/json": {
              "schema": {
                "$ref": "#/components/schemas/CreateWebhookInputDto"
              }
            }
          }
        },
        "responses": {
          "201": {
            "description": "",
            "content": {
              "application/json": {
                "schema": {
                  "$ref": "#/components/schemas/EventTypeWebhookOutputResponseDto"
                }
              }
            }
          }
        },
        "tags": [
          "Users' EventTypes Webhooks"
        ]
      },
      "get": {
        "operationId": "EventTypeWebhooksController_getEventTypeWebhooks",
        "summary": "Get all webhooks of an event-type",
        "parameters": [
          {
            "name": "eventTypeId",
            "required": true,
            "in": "path",
            "schema": {
              "type": "number"
            }
          },
          {
            "name": "take",
            "required": false,
            "in": "query",
            "description": "The number of items to return",
            "example": 10,
            "schema": {
              "type": "number"
            }
          },
          {
            "name": "skip",
            "required": false,
            "in": "query",
            "description": "The number of items to skip",
            "example": 0,
            "schema": {
              "type": "number"
            }
          }
        ],
        "responses": {
          "200": {
            "description": "",
            "content": {
              "application/json": {
                "schema": {
                  "$ref": "#/components/schemas/EventTypeWebhooksOutputResponseDto"
                }
              }
            }
          }
        },
        "tags": [
          "Users' EventTypes Webhooks"
        ]
      },
      "delete": {
        "operationId": "EventTypeWebhooksController_deleteAllEventTypeWebhooks",
        "summary": "Delete all webhooks of an event-type",
        "parameters": [
          {
            "name": "eventTypeId",
            "required": true,
            "in": "path",
            "schema": {
              "type": "number"
            }
          }
        ],
        "responses": {
          "200": {
            "description": "",
            "content": {
              "application/json": {
                "schema": {
                  "$ref": "#/components/schemas/DeleteManyWebhooksOutputResponseDto"
                }
              }
            }
          }
        },
        "tags": [
          "Users' EventTypes Webhooks"
        ]
      }
    },
    "/v2/event-types/{eventTypeId}/webhooks/{webhookId}": {
      "patch": {
        "operationId": "EventTypeWebhooksController_updateEventTypeWebhook",
        "summary": "Update a webhook of an event-type",
        "parameters": [
          {
            "name": "webhookId",
            "required": true,
            "in": "path",
            "schema": {
              "type": "string"
            }
          }
        ],
        "requestBody": {
          "required": true,
          "content": {
            "application/json": {
              "schema": {
                "$ref": "#/components/schemas/UpdateWebhookInputDto"
              }
            }
          }
        },
        "responses": {
          "200": {
            "description": "",
            "content": {
              "application/json": {
                "schema": {
                  "$ref": "#/components/schemas/EventTypeWebhookOutputResponseDto"
                }
              }
            }
          }
        },
        "tags": [
          "Users' EventTypes Webhooks"
        ]
      },
      "get": {
        "operationId": "EventTypeWebhooksController_getEventTypeWebhook",
        "summary": "Get a webhook of an event-type",
        "parameters": [],
        "responses": {
          "200": {
            "description": "",
            "content": {
              "application/json": {
                "schema": {
                  "$ref": "#/components/schemas/EventTypeWebhookOutputResponseDto"
                }
              }
            }
          }
        },
        "tags": [
          "Users' EventTypes Webhooks"
        ]
      },
      "delete": {
        "operationId": "EventTypeWebhooksController_deleteEventTypeWebhook",
        "summary": "Delete a webhook of an event-type",
        "parameters": [],
        "responses": {
          "200": {
            "description": "",
            "content": {
              "application/json": {
                "schema": {
                  "$ref": "#/components/schemas/EventTypeWebhookOutputResponseDto"
                }
              }
            }
          }
        },
        "tags": [
          "Users' EventTypes Webhooks"
        ]
      }
    },
    "/v2/oauth-clients/{clientId}/webhooks": {
      "post": {
        "operationId": "OAuthClientWebhooksController_createOAuthClientWebhook",
        "summary": "Create a webhook for an oAuthClient",
        "parameters": [
          {
            "name": "clientId",
            "required": true,
            "in": "path",
            "schema": {
              "type": "string"
            }
          }
        ],
        "requestBody": {
          "required": true,
          "content": {
            "application/json": {
              "schema": {
                "$ref": "#/components/schemas/CreateWebhookInputDto"
              }
            }
          }
        },
        "responses": {
          "201": {
            "description": "",
            "content": {
              "application/json": {
                "schema": {
                  "$ref": "#/components/schemas/OAuthClientWebhookOutputResponseDto"
                }
              }
            }
          }
        },
        "tags": [
          "OAuthClients Webhooks"
        ]
      },
      "get": {
        "operationId": "OAuthClientWebhooksController_getOAuthClientWebhooks",
        "summary": "Get all webhooks of an oAuthClient",
        "parameters": [
          {
            "name": "clientId",
            "required": true,
            "in": "path",
            "schema": {
              "type": "string"
            }
          },
          {
            "name": "take",
            "required": false,
            "in": "query",
            "description": "The number of items to return",
            "example": 10,
            "schema": {
              "type": "number"
            }
          },
          {
            "name": "skip",
            "required": false,
            "in": "query",
            "description": "The number of items to skip",
            "example": 0,
            "schema": {
              "type": "number"
            }
          }
        ],
        "responses": {
          "200": {
            "description": "",
            "content": {
              "application/json": {
                "schema": {
                  "$ref": "#/components/schemas/OAuthClientWebhooksOutputResponseDto"
                }
              }
            }
          }
        },
        "tags": [
          "OAuthClients Webhooks"
        ]
      },
      "delete": {
        "operationId": "OAuthClientWebhooksController_deleteAllOAuthClientWebhooks",
        "summary": "Delete all webhooks of an oAuthClient",
        "parameters": [
          {
            "name": "clientId",
            "required": true,
            "in": "path",
            "schema": {
              "type": "string"
            }
          }
        ],
        "responses": {
          "200": {
            "description": "",
            "content": {
              "application/json": {
                "schema": {
                  "$ref": "#/components/schemas/DeleteManyWebhooksOutputResponseDto"
                }
              }
            }
          }
        },
        "tags": [
          "OAuthClients Webhooks"
        ]
      }
    },
    "/v2/oauth-clients/{clientId}/webhooks/{webhookId}": {
      "patch": {
        "operationId": "OAuthClientWebhooksController_updateOAuthClientWebhook",
        "summary": "Update a webhook of an oAuthClient",
        "parameters": [
          {
            "name": "webhookId",
            "required": true,
            "in": "path",
            "schema": {
              "type": "string"
            }
          }
        ],
        "requestBody": {
          "required": true,
          "content": {
            "application/json": {
              "schema": {
                "$ref": "#/components/schemas/UpdateWebhookInputDto"
              }
            }
          }
        },
        "responses": {
          "200": {
            "description": "",
            "content": {
              "application/json": {
                "schema": {
                  "$ref": "#/components/schemas/OAuthClientWebhookOutputResponseDto"
                }
              }
            }
          }
        },
        "tags": [
          "OAuthClients Webhooks"
        ]
      },
      "get": {
        "operationId": "OAuthClientWebhooksController_getOAuthClientWebhook",
        "summary": "Get a webhook of an oAuthClient",
        "parameters": [],
        "responses": {
          "200": {
            "description": "",
            "content": {
              "application/json": {
                "schema": {
                  "$ref": "#/components/schemas/OAuthClientWebhookOutputResponseDto"
                }
              }
            }
          }
        },
        "tags": [
          "OAuthClients Webhooks"
        ]
      },
      "delete": {
        "operationId": "OAuthClientWebhooksController_deleteOAuthClientWebhook",
        "summary": "Delete a webhook of an oAuthClient",
        "parameters": [],
        "responses": {
          "200": {
            "description": "",
            "content": {
              "application/json": {
                "schema": {
                  "$ref": "#/components/schemas/OAuthClientWebhookOutputResponseDto"
                }
              }
            }
          }
        },
        "tags": [
          "OAuthClients Webhooks"
        ]
      }
    },
    "/v2/destination-calendars": {
      "put": {
        "operationId": "DestinationCalendarsController_updateDestinationCalendars",
        "parameters": [],
        "requestBody": {
          "required": true,
          "content": {
            "application/json": {
              "schema": {
                "$ref": "#/components/schemas/DestinationCalendarsInputBodyDto"
              }
            }
          }
        },
        "responses": {
          "200": {
            "description": "",
            "content": {
              "application/json": {
                "schema": {
                  "$ref": "#/components/schemas/DestinationCalendarsOutputResponseDto"
                }
              }
            }
          }
        },
        "tags": [
          "Destination-Calendars",
          "Select a third party destination calendar where events will be created"
        ]
      }
    }
  },
  "info": {
    "title": "Cal.com v2 API",
    "description": "",
    "version": "1.0.0",
    "contact": {}
  },
  "tags": [],
  "servers": [],
  "components": {
    "schemas": {
      "ManagedUserOutput": {
        "type": "object",
        "properties": {
          "id": {
            "type": "number",
            "example": 1
          },
          "email": {
            "type": "string",
            "example": "alice+cluo37fwd0001khkzqqynkpj3@example.com"
          },
          "username": {
            "type": "string",
            "nullable": true,
            "example": "alice"
          },
          "timeZone": {
            "type": "string",
            "example": "America/New_York"
          },
          "weekStart": {
            "type": "string",
            "example": "Sunday"
          },
          "createdDate": {
            "type": "string",
            "example": "2024-04-01T00:00:00.000Z"
          },
          "timeFormat": {
            "type": "number",
            "nullable": true,
            "example": 12
          },
          "defaultScheduleId": {
            "type": "number",
            "nullable": true,
            "example": null
          },
          "locale": {
            "enum": [
              "ar",
              "ca",
              "de",
              "es",
              "eu",
              "he",
              "id",
              "ja",
              "lv",
              "pl",
              "ro",
              "sr",
              "th",
              "vi",
              "az",
              "cs",
              "el",
              "es-419",
              "fi",
              "hr",
              "it",
              "km",
              "nl",
              "pt",
              "ru",
              "sv",
              "tr",
              "zh-CN",
              "bg",
              "da",
              "en",
              "et",
              "fr",
              "hu",
              "iw",
              "ko",
              "no",
              "pt-BR",
              "sk",
              "ta",
              "uk",
              "zh-TW"
            ],
            "type": "string",
            "example": "en"
          }
        },
        "required": [
          "id",
          "email",
          "username",
          "timeZone",
          "weekStart",
          "createdDate",
          "timeFormat",
          "defaultScheduleId"
        ]
      },
      "GetManagedUsersOutput": {
        "type": "object",
        "properties": {
          "status": {
            "type": "string",
            "example": "success",
            "enum": [
              "success",
              "error"
            ]
          },
          "data": {
            "type": "array",
            "items": {
              "$ref": "#/components/schemas/ManagedUserOutput"
            }
          }
        },
        "required": [
          "status",
          "data"
        ]
      },
      "CreateManagedUserInput": {
        "type": "object",
        "properties": {
          "email": {
            "type": "string",
            "example": "alice@example.com"
          },
          "timeFormat": {
            "type": "number",
            "example": 12,
            "enum": [
              12,
              24
            ],
            "description": "Must be 12 or 24"
          },
          "weekStart": {
            "type": "string",
            "example": "Monday",
            "enum": [
              "Monday",
              "Tuesday",
              "Wednesday",
              "Thursday",
              "Friday",
              "Saturday",
              "Sunday"
            ]
          },
          "timeZone": {
            "type": "string",
            "example": "America/New_York",
            "description": "Timezone is used to create user's default schedule from Monday to Friday from 9AM to 5PM. If it is not passed then user does not have\n      a default schedule and it must be created manually via the /schedules endpoint. Until the schedule is created, the user can't access availability atom to set his / her availability nor booked."
          },
          "locale": {
            "enum": [
              "ar",
              "ca",
              "de",
              "es",
              "eu",
              "he",
              "id",
              "ja",
              "lv",
              "pl",
              "ro",
              "sr",
              "th",
              "vi",
              "az",
              "cs",
              "el",
              "es-419",
              "fi",
              "hr",
              "it",
              "km",
              "nl",
              "pt",
              "ru",
              "sv",
              "tr",
              "zh-CN",
              "bg",
              "da",
              "en",
              "et",
              "fr",
              "hu",
              "iw",
              "ko",
              "no",
              "pt-BR",
              "sk",
              "ta",
              "uk",
              "zh-TW"
            ],
            "type": "string",
            "example": "en"
          },
          "name": {
            "type": "string"
          }
        },
        "required": [
          "email"
        ]
      },
      "CreateManagedUserData": {
        "type": "object",
        "properties": {
          "user": {
            "$ref": "#/components/schemas/ManagedUserOutput"
          },
          "accessToken": {
            "type": "string"
          },
          "refreshToken": {
            "type": "string"
          },
          "accessTokenExpiresAt": {
            "type": "number"
          }
        },
        "required": [
          "user",
          "accessToken",
          "refreshToken",
          "accessTokenExpiresAt"
        ]
      },
      "CreateManagedUserOutput": {
        "type": "object",
        "properties": {
          "status": {
            "type": "string",
            "example": "success",
            "enum": [
              "success",
              "error"
            ]
          },
          "data": {
            "$ref": "#/components/schemas/CreateManagedUserData"
          }
        },
        "required": [
          "status",
          "data"
        ]
      },
      "GetManagedUserOutput": {
        "type": "object",
        "properties": {
          "status": {
            "type": "string",
            "example": "success",
            "enum": [
              "success",
              "error"
            ]
          },
          "data": {
            "$ref": "#/components/schemas/ManagedUserOutput"
          }
        },
        "required": [
          "status",
          "data"
        ]
      },
      "UpdateManagedUserInput": {
        "type": "object",
        "properties": {
          "timeFormat": {
            "type": "number",
            "enum": [
              12,
              24
            ],
            "example": 12,
            "description": "Must be 12 or 24"
          },
          "weekStart": {
            "type": "string",
            "enum": [
              "Monday",
              "Tuesday",
              "Wednesday",
              "Thursday",
              "Friday",
              "Saturday",
              "Sunday"
            ],
            "example": "Monday"
          },
          "locale": {
            "enum": [
              "ar",
              "ca",
              "de",
              "es",
              "eu",
              "he",
              "id",
              "ja",
              "lv",
              "pl",
              "ro",
              "sr",
              "th",
              "vi",
              "az",
              "cs",
              "el",
              "es-419",
              "fi",
              "hr",
              "it",
              "km",
              "nl",
              "pt",
              "ru",
              "sv",
              "tr",
              "zh-CN",
              "bg",
              "da",
              "en",
              "et",
              "fr",
              "hu",
              "iw",
              "ko",
              "no",
              "pt-BR",
              "sk",
              "ta",
              "uk",
              "zh-TW"
            ],
            "type": "string",
            "example": "en"
          },
          "email": {
            "type": "string"
          },
          "name": {
            "type": "string"
          },
          "defaultScheduleId": {
            "type": "number"
          },
          "timeZone": {
            "type": "string"
          }
        }
      },
      "KeysDto": {
        "type": "object",
        "properties": {
          "accessToken": {
            "type": "string",
            "example": "eyJhbGciOiJIUzI1NiIsInR5cCI6IkpXVCJ9"
          },
          "refreshToken": {
            "type": "string",
            "example": "eyJhbGciOiJIUzI1NiIsInR5cCI6IkpXVCJ9"
          },
          "accessTokenExpiresAt": {
            "type": "number"
          }
        },
        "required": [
          "accessToken",
          "refreshToken",
          "accessTokenExpiresAt"
        ]
      },
      "KeysResponseDto": {
        "type": "object",
        "properties": {
          "status": {
            "type": "string",
            "example": "success",
            "enum": [
              "success",
              "error"
            ]
          },
          "data": {
            "$ref": "#/components/schemas/KeysDto"
          }
        },
        "required": [
          "status",
          "data"
        ]
      },
      "CreateOAuthClientInput": {
        "type": "object",
        "properties": {}
      },
      "DataDto": {
        "type": "object",
        "properties": {
          "clientId": {
            "type": "string",
            "example": "clsx38nbl0001vkhlwin9fmt0"
          },
          "clientSecret": {
            "type": "string",
            "example": "eyJhbGciOiJIUzI1NiIsInR5cCI6IkpXVCJ9.eyJuYW1lIjoib2F1dGgtY2xpZW50Iiwi"
          }
        },
        "required": [
          "clientId",
          "clientSecret"
        ]
      },
      "CreateOAuthClientResponseDto": {
        "type": "object",
        "properties": {
          "status": {
            "type": "string",
            "enum": [
              "success",
              "error"
            ],
            "example": "success"
          },
          "data": {
            "example": {
              "clientId": "clsx38nbl0001vkhlwin9fmt0",
              "clientSecret": "eyJhbGciOiJIUzI1NiIsInR5cCI6IkpXVCJ9.eyJuYW1lIjoib2F1dGgtY2xpZW50Iiwi"
            },
            "allOf": [
              {
                "$ref": "#/components/schemas/DataDto"
              }
            ]
          }
        },
        "required": [
          "status",
          "data"
        ]
      },
      "PlatformOAuthClientDto": {
        "type": "object",
        "properties": {
          "id": {
            "type": "string",
            "example": "clsx38nbl0001vkhlwin9fmt0"
          },
          "name": {
            "type": "string",
            "example": "MyClient"
          },
          "secret": {
            "type": "string",
            "example": "secretValue"
          },
          "permissions": {
            "type": "number",
            "example": 3
          },
          "logo": {
            "type": "string",
            "nullable": true,
            "example": "https://example.com/logo.png"
          },
          "redirectUris": {
            "example": [
              "https://example.com/callback"
            ],
            "type": "array",
            "items": {
              "type": "string"
            }
          },
          "organizationId": {
            "type": "number",
            "example": 1
          },
          "createdAt": {
            "format": "date-time",
            "type": "string",
            "example": "2024-03-23T08:33:21.851Z"
          }
        },
        "required": [
          "id",
          "name",
          "secret",
          "permissions",
          "redirectUris",
          "organizationId",
          "createdAt"
        ]
      },
      "GetOAuthClientsResponseDto": {
        "type": "object",
        "properties": {
          "status": {
            "type": "string",
            "example": "success",
            "enum": [
              "success",
              "error"
            ]
          },
          "data": {
            "type": "array",
            "items": {
              "$ref": "#/components/schemas/PlatformOAuthClientDto"
            }
          }
        },
        "required": [
          "status",
          "data"
        ]
      },
      "GetOAuthClientResponseDto": {
        "type": "object",
        "properties": {
          "status": {
            "type": "string",
            "example": "success",
            "enum": [
              "success",
              "error"
            ]
          },
          "data": {
            "$ref": "#/components/schemas/PlatformOAuthClientDto"
          }
        },
        "required": [
          "status",
          "data"
        ]
      },
      "UpdateOAuthClientInput": {
        "type": "object",
        "properties": {
          "logo": {
            "type": "string"
          },
          "name": {
            "type": "string"
          },
          "redirectUris": {
            "default": [],
            "type": "array",
            "items": {
              "type": "string"
            }
          },
          "bookingRedirectUri": {
            "type": "string"
          },
          "bookingCancelRedirectUri": {
            "type": "string"
          },
          "bookingRescheduleRedirectUri": {
            "type": "string"
          },
          "areEmailsEnabled": {
            "type": "boolean"
          }
        }
      },
      "OAuthAuthorizeInput": {
        "type": "object",
        "properties": {
          "redirectUri": {
            "type": "string"
          }
        },
        "required": [
          "redirectUri"
        ]
      },
      "ExchangeAuthorizationCodeInput": {
        "type": "object",
        "properties": {
          "clientSecret": {
            "type": "string"
          }
        },
        "required": [
          "clientSecret"
        ]
      },
      "RefreshTokenInput": {
        "type": "object",
        "properties": {
          "refreshToken": {
            "type": "string"
          }
        },
        "required": [
          "refreshToken"
        ]
      },
      "AddressLocation_2024_06_14": {
        "type": "object",
        "properties": {
          "type": {
            "type": "string",
            "example": "address",
            "description": "only allowed value for type is `address`"
          },
          "address": {
            "type": "string",
<<<<<<< HEAD
            "example": "Discover the culinary wonders of the Argentina by making the best flan ever!"
          },
          "customName": {
            "type": "string",
            "description": "Customizable event name with valid variables: \n      {Event type title}, {Organiser}, {Scheduler}, {Location}, {Organiser first name}, \n      {Scheduler first name}, {Scheduler last name}, {Event duration}, {LOCATION}, \n      {HOST/ATTENDEE}, {HOST}, {ATTENDEE}, {USER}",
            "example": "{Event type title} between {Organiser} and {Scheduler}"
          }
        },
        "required": [
          "lengthInMinutes",
          "title",
          "description",
          "customName"
        ]
      },
      "EventTypeOutput_2024_06_14": {
        "type": "object",
        "properties": {
          "id": {
            "type": "number",
            "example": 1
=======
            "example": "123 Example St, City, Country"
          },
          "public": {
            "type": "boolean"
>>>>>>> d8284703
          }
        },
        "required": [
          "type",
          "address",
          "public"
        ]
      },
      "LinkLocation_2024_06_14": {
        "type": "object",
        "properties": {
          "type": {
            "type": "string",
            "example": "link",
            "description": "only allowed value for type is `link`"
          },
          "link": {
            "type": "string",
            "example": "https://customvideo.com/join/123456"
          },
          "public": {
            "type": "boolean"
          }
        },
        "required": [
          "type",
          "link",
          "public"
        ]
      },
      "IntegrationLocation_2024_06_14": {
        "type": "object",
        "properties": {
          "type": {
            "type": "string",
            "example": "integration",
            "description": "only allowed value for type is `integration`"
          },
          "integration": {
            "type": "string",
            "example": "cal-video",
            "enum": [
              "cal-video"
            ]
          }
        },
        "required": [
          "type",
          "integration"
        ]
      },
      "PhoneLocation_2024_06_14": {
        "type": "object",
        "properties": {
          "type": {
            "type": "string",
            "example": "phone",
            "description": "only allowed value for type is `phone`"
          },
          "phone": {
            "type": "string",
            "example": "+37120993151"
          },
          "public": {
            "type": "boolean"
          }
        },
        "required": [
          "type",
          "phone",
          "public"
        ]
      },
<<<<<<< HEAD
      "UpdateEventTypeInput_2024_06_14": {
        "type": "object",
        "properties": {
          "lengthInMinutes": {
            "type": "number",
            "example": 60
          },
          "title": {
            "type": "string",
            "example": "Learn the secrets of masterchief!"
          },
          "description": {
            "type": "string",
            "example": "Discover the culinary wonders of the Argentina by making the best flan ever!"
          },
          "customName": {
            "type": "string",
            "description": "Customizable event name with valid variables: \n      {Event type title}, {Organiser}, {Scheduler}, {Location}, {Organiser first name}, \n      {Scheduler first name}, {Scheduler last name}, {Event duration}, {LOCATION}, \n      {HOST/ATTENDEE}, {HOST}, {ATTENDEE}, {USER}",
            "example": "{Event type title} between {Organiser} and {Scheduler}"
          }
        },
        "required": [
          "lengthInMinutes",
          "title",
          "description",
          "customName"
        ]
      },
      "UpdateEventTypeOutput_2024_06_14": {
=======
      "PhoneFieldInput_2024_06_14": {
>>>>>>> d8284703
        "type": "object",
        "properties": {
          "type": {
            "type": "string",
            "example": "phone",
            "description": "only allowed value for type is `phone`"
          },
          "slug": {
            "type": "string",
            "description": "Unique identifier for the field in format `some-slug`. It is used to access response to this booking field during the booking",
            "example": "some-slug"
          },
          "label": {
            "type": "string"
          },
          "required": {
            "type": "boolean"
          },
          "placeholder": {
            "type": "string"
          }
        },
        "required": [
          "type",
          "slug",
          "label",
          "required",
          "placeholder"
        ]
      },
      "AddressFieldInput_2024_06_14": {
        "type": "object",
        "properties": {
          "type": {
            "type": "string",
            "example": "address",
            "description": "only allowed value for type is `address`"
          },
          "slug": {
            "type": "string",
            "description": "Unique identifier for the field in format `some-slug`. It is used to access response to this booking field during the booking",
            "example": "some-slug"
          },
          "label": {
            "type": "string",
            "example": "Please enter your address"
          },
          "required": {
            "type": "boolean"
          },
          "placeholder": {
            "type": "string",
            "example": "e.g., 1234 Main St"
          }
        },
        "required": [
          "type",
          "slug",
          "label",
          "required",
          "placeholder"
        ]
      },
      "TextFieldInput_2024_06_14": {
        "type": "object",
        "properties": {
          "type": {
            "type": "string",
            "example": "text",
            "description": "only allowed value for type is `text`"
          },
          "slug": {
            "type": "string",
            "description": "Unique identifier for the field in format `some-slug`. It is used to access response to this booking field during the booking",
            "example": "some-slug"
          },
          "label": {
            "type": "string",
            "example": "Please enter your text"
          },
          "required": {
            "type": "boolean"
          },
          "placeholder": {
            "type": "string",
            "example": "e.g., Enter text here"
          }
        },
        "required": [
          "type",
          "slug",
          "label",
          "required",
          "placeholder"
        ]
      },
      "NumberFieldInput_2024_06_14": {
        "type": "object",
        "properties": {
          "type": {
            "type": "string",
            "example": "number",
            "description": "only allowed value for type is `number`"
          },
          "slug": {
            "type": "string",
            "description": "Unique identifier for the field in format `some-slug`. It is used to access response to this booking field during the booking",
            "example": "some-slug"
          },
          "label": {
            "type": "string",
            "example": "Please enter a number"
          },
          "required": {
            "type": "boolean"
          },
          "placeholder": {
            "type": "string",
            "example": "e.g., 100"
          }
        },
        "required": [
          "type",
          "slug",
          "label",
          "required",
          "placeholder"
        ]
      },
      "TextAreaFieldInput_2024_06_14": {
        "type": "object",
        "properties": {
          "type": {
            "type": "string",
            "example": "textarea",
            "description": "only allowed value for type is `textarea`"
          },
          "slug": {
            "type": "string",
            "description": "Unique identifier for the field in format `some-slug`. It is used to access response to this booking field during the booking",
            "example": "some-slug"
          },
          "label": {
            "type": "string",
            "example": "Please enter detailed information"
          },
          "required": {
            "type": "boolean"
          },
          "placeholder": {
            "type": "string",
            "example": "e.g., Detailed description here..."
          }
        },
        "required": [
          "type",
          "slug",
          "label",
          "required",
          "placeholder"
        ]
      },
      "SelectFieldInput_2024_06_14": {
        "type": "object",
        "properties": {
          "type": {
            "type": "string",
            "example": "select",
            "description": "only allowed value for type is `select`"
          },
          "slug": {
            "type": "string",
            "description": "Unique identifier for the field in format `some-slug`. It is used to access response to this booking field during the booking",
            "example": "some-slug"
          },
          "label": {
            "type": "string",
            "example": "Please select an option"
          },
          "required": {
            "type": "boolean"
          },
          "placeholder": {
            "type": "string",
            "example": "Select..."
          },
          "options": {
            "example": [
              "Option 1",
              "Option 2"
            ],
            "type": "array",
            "items": {
              "type": "string"
            }
          }
        },
        "required": [
          "type",
          "slug",
          "label",
          "required",
          "placeholder",
          "options"
        ]
      },
      "MultiSelectFieldInput_2024_06_14": {
        "type": "object",
        "properties": {
          "type": {
            "type": "string",
            "example": "multiselect",
            "description": "only allowed value for type is `multiselect`"
          },
          "slug": {
            "type": "string",
            "description": "Unique identifier for the field in format `some-slug`. It is used to access response to this booking field during the booking",
            "example": "some-slug"
          },
          "label": {
            "type": "string",
            "example": "Please select multiple options"
          },
          "required": {
            "type": "boolean"
          },
          "options": {
            "example": [
              "Option 1",
              "Option 2"
            ],
            "type": "array",
            "items": {
              "type": "string"
            }
          }
        },
        "required": [
          "type",
          "slug",
          "label",
          "required",
          "options"
        ]
      },
      "MultiEmailFieldInput_2024_06_14": {
        "type": "object",
        "properties": {
          "type": {
            "type": "string",
            "example": "multiemail",
            "description": "only allowed value for type is `multiemail`"
          },
          "slug": {
            "type": "string",
            "description": "Unique identifier for the field in format `some-slug`. It is used to access response to this booking field during the booking",
            "example": "some-slug"
          },
          "label": {
            "type": "string",
            "example": "Please enter multiple emails"
          },
          "required": {
            "type": "boolean"
          },
          "placeholder": {
            "type": "string",
            "example": "e.g., example@example.com"
          }
        },
        "required": [
          "type",
          "slug",
          "label",
          "required",
          "placeholder"
        ]
      },
      "CheckboxGroupFieldInput_2024_06_14": {
        "type": "object",
        "properties": {
          "type": {
            "type": "string",
            "example": "checkbox",
            "description": "only allowed value for type is `checkbox`"
          },
          "slug": {
            "type": "string",
            "description": "Unique identifier for the field in format `some-slug`. It is used to access response to this booking field during the booking",
            "example": "some-slug"
          },
          "label": {
            "type": "string",
            "example": "Select all that apply"
          },
          "required": {
            "type": "boolean"
          },
          "options": {
            "example": [
              "Checkbox 1",
              "Checkbox 2"
            ],
            "type": "array",
            "items": {
              "type": "string"
            }
          }
        },
        "required": [
          "type",
          "slug",
          "label",
          "required",
          "options"
        ]
      },
      "RadioGroupFieldInput_2024_06_14": {
        "type": "object",
        "properties": {
          "type": {
            "type": "string",
            "example": "radio",
            "description": "only allowed value for type is `radio`"
          },
          "slug": {
            "type": "string",
            "description": "Unique identifier for the field in format `some-slug`. It is used to access response to this booking field during the booking",
            "example": "some-slug"
          },
          "label": {
            "type": "string",
            "example": "Select one option"
          },
          "required": {
            "type": "boolean"
          },
          "options": {
            "example": [
              "Radio 1",
              "Radio 2"
            ],
            "type": "array",
            "items": {
              "type": "string"
            }
          }
        },
        "required": [
          "type",
          "slug",
          "label",
          "required",
          "options"
        ]
      },
      "BooleanFieldInput_2024_06_14": {
        "type": "object",
        "properties": {
          "type": {
            "type": "string",
            "example": "boolean",
            "description": "only allowed value for type is `boolean`"
          },
          "slug": {
            "type": "string",
            "description": "Unique identifier for the field in format `some-slug`. It is used to access response to this booking field during the booking",
            "example": "some-slug"
          },
          "label": {
            "type": "string",
            "example": "Agree to terms?"
          },
          "required": {
            "type": "boolean"
          }
        },
        "required": [
          "type",
          "slug",
          "label",
          "required"
        ]
      },
      "BusinessDaysWindow_2024_06_14": {
        "type": "object",
        "properties": {
          "type": {
            "type": "string",
            "enum": [
              "businessDays",
              "calendarDays",
              "range"
            ],
            "description": "Whether the window should be business days, calendar days or a range of dates"
          },
          "value": {
            "type": "number",
            "example": 5,
            "description": "How many business day into the future can this event be booked"
          },
          "rolling": {
            "type": "boolean",
            "example": true,
            "description": "If true, the window will be rolling aka from the moment that someone is trying to book this event. Otherwise it will be specified amount of days from the current date."
          }
        },
        "required": [
          "type",
          "value",
          "rolling"
        ]
      },
      "CalendarDaysWindow_2024_06_14": {
        "type": "object",
        "properties": {
          "type": {
            "type": "string",
            "enum": [
              "businessDays",
              "calendarDays",
              "range"
            ],
            "description": "Whether the window should be business days, calendar days or a range of dates"
          },
          "value": {
            "type": "number",
            "example": 5,
            "description": "How many calendar days into the future can this event be booked"
          },
          "rolling": {
            "type": "boolean",
            "example": true,
            "description": "If true, the window will be rolling aka from the moment that someone is trying to book this event. Otherwise it will be specified amount of days from the current date."
          }
        },
        "required": [
          "type",
          "value",
          "rolling"
        ]
      },
      "RangeWindow_2024_06_14": {
        "type": "object",
        "properties": {
          "type": {
            "type": "string",
            "enum": [
              "businessDays",
              "calendarDays",
              "range"
            ],
            "description": "Whether the window should be business days, calendar days or a range of dates"
          },
          "value": {
            "example": [
              "2030-09-05",
              "2030-09-09"
            ],
            "description": "Date range for when this event can be booked.",
            "type": "array",
            "items": {
              "type": "string"
            }
          }
        },
        "required": [
          "type",
          "value"
        ]
      },
      "BookingLimitsCount_2024_06_14": {
        "type": "object",
        "properties": {
          "day": {
            "type": "number",
            "description": "The number of bookings per day",
            "example": 1
          },
          "week": {
            "type": "number",
            "description": "The number of bookings per week",
            "example": 2
          },
          "month": {
            "type": "number",
            "description": "The number of bookings per month",
            "example": 3
          },
          "year": {
            "type": "number",
            "description": "The number of bookings per year",
            "example": 4
          }
        },
        "required": [
          "day",
          "week",
          "month",
          "year"
        ]
      },
      "BookingLimitsDuration_2024_06_14": {
        "type": "object",
        "properties": {
          "day": {
            "type": "number",
            "minimum": 15,
            "description": "The duration of bookings per day (must be a multiple of 15)",
            "example": 60
          },
          "week": {
            "type": "number",
            "minimum": 15,
            "description": "The duration of bookings per week (must be a multiple of 15)",
            "example": 120
          },
          "month": {
            "type": "number",
            "minimum": 15,
            "description": "The duration of bookings per month (must be a multiple of 15)",
            "example": 180
          },
          "year": {
            "type": "number",
            "minimum": 15,
            "description": "The duration of bookings per year (must be a multiple of 15)",
            "example": 240
          }
        }
      },
      "Recurrence_2024_06_14": {
        "type": "object",
        "properties": {
          "interval": {
            "type": "number",
            "example": 10,
            "description": "Repeats every {count} week | month | year"
          },
          "occurrences": {
            "type": "number",
            "example": 10,
            "description": "Repeats for a maximum of {count} events"
          },
          "frequency": {
            "type": "string",
            "enum": [
              "yearly",
              "monthly",
              "weekly"
            ]
          }
        },
        "required": [
          "interval",
          "occurrences",
          "frequency"
        ]
      },
      "CreateEventTypeInput_2024_06_14": {
        "type": "object",
        "properties": {
          "lengthInMinutes": {
            "type": "number",
            "example": 60
          },
          "title": {
            "type": "string",
            "example": "Learn the secrets of masterchief!"
          },
          "slug": {
            "type": "string",
            "example": "learn-the-secrets-of-masterchief"
          },
          "description": {
            "type": "string",
            "example": "Discover the culinary wonders of the Argentina by making the best flan ever!"
          },
          "locations": {
            "type": "array",
            "description": "Locations where the event will take place. If not provided, cal video link will be used as the location.",
            "items": {
              "oneOf": [
                {
                  "$ref": "#/components/schemas/AddressLocation_2024_06_14"
                },
                {
                  "$ref": "#/components/schemas/LinkLocation_2024_06_14"
                },
                {
                  "$ref": "#/components/schemas/IntegrationLocation_2024_06_14"
                },
                {
                  "$ref": "#/components/schemas/PhoneLocation_2024_06_14"
                }
              ]
            }
          },
          "bookingFields": {
            "type": "array",
            "description": "Custom fields that can be added to the booking form when the event is booked by someone. By default booking form has name and email field.",
            "items": {
              "oneOf": [
                {
                  "$ref": "#/components/schemas/PhoneFieldInput_2024_06_14"
                },
                {
                  "$ref": "#/components/schemas/AddressFieldInput_2024_06_14"
                },
                {
                  "$ref": "#/components/schemas/TextFieldInput_2024_06_14"
                },
                {
                  "$ref": "#/components/schemas/NumberFieldInput_2024_06_14"
                },
                {
                  "$ref": "#/components/schemas/TextAreaFieldInput_2024_06_14"
                },
                {
                  "$ref": "#/components/schemas/SelectFieldInput_2024_06_14"
                },
                {
                  "$ref": "#/components/schemas/MultiSelectFieldInput_2024_06_14"
                },
                {
                  "$ref": "#/components/schemas/MultiEmailFieldInput_2024_06_14"
                },
                {
                  "$ref": "#/components/schemas/CheckboxGroupFieldInput_2024_06_14"
                },
                {
                  "$ref": "#/components/schemas/RadioGroupFieldInput_2024_06_14"
                },
                {
                  "$ref": "#/components/schemas/BooleanFieldInput_2024_06_14"
                }
              ]
            }
          },
          "disableGuests": {
            "type": "boolean",
            "description": "If true, person booking this event't cant add guests via their emails."
          },
          "slotInterval": {
            "type": "number",
            "description": "Number representing length of each slot when event is booked. By default it equal length of the event type.\n      If event length is 60 minutes then we would have slots 9AM, 10AM, 11AM etc. but if it was changed to 30 minutes then\n      we would have slots 9AM, 9:30AM, 10AM, 10:30AM etc. as the available times to book the 60 minute event."
          },
          "minimumBookingNotice": {
            "type": "number",
            "description": "Minimum number of minutes before the event that a booking can be made."
          },
          "beforeEventBuffer": {
            "type": "number",
            "description": "Time spaces that can be pre-pended before an event to give more time before it."
          },
          "afterEventBuffer": {
            "type": "number",
            "description": "Time spaces that can be appended after an event to give more time after it."
          },
          "scheduleId": {
            "type": "number",
            "description": "If you want that this event has different schedule than user's default one you can specify it here."
          },
          "bookingLimitsCount": {
            "description": "Limit how many times this event can be booked",
            "allOf": [
              {
                "$ref": "#/components/schemas/BookingLimitsCount_2024_06_14"
              }
            ]
          },
          "onlyShowFirstAvailableSlot": {
            "type": "boolean",
            "description": "This will limit your availability for this event type to one slot per day, scheduled at the earliest available time."
          },
          "bookingLimitsDuration": {
            "description": "Limit total amount of time that this event can be booked",
            "allOf": [
              {
                "$ref": "#/components/schemas/BookingLimitsDuration_2024_06_14"
              }
            ]
          },
          "bookingWindow": {
            "type": "array",
            "description": "Limit how far in the future this event can be booked",
            "items": {
              "oneOf": [
                {
                  "$ref": "#/components/schemas/BusinessDaysWindow_2024_06_14"
                },
                {
                  "$ref": "#/components/schemas/CalendarDaysWindow_2024_06_14"
                },
                {
                  "$ref": "#/components/schemas/RangeWindow_2024_06_14"
                }
              ]
            }
          },
          "offsetStart": {
            "type": "number",
            "description": "Offset timeslots shown to bookers by a specified number of minutes"
          },
          "recurrence": {
            "description": "Create a recurring event that can be booked once but will occur multiple times",
            "allOf": [
              {
                "$ref": "#/components/schemas/Recurrence_2024_06_14"
              }
            ]
          }
        },
        "required": [
          "lengthInMinutes",
          "title",
          "slug",
          "description",
          "locations",
          "bookingFields",
          "disableGuests",
          "slotInterval",
          "minimumBookingNotice",
          "beforeEventBuffer",
          "afterEventBuffer",
          "scheduleId",
          "bookingLimitsCount",
          "onlyShowFirstAvailableSlot",
          "bookingLimitsDuration",
          "bookingWindow",
          "offsetStart",
          "recurrence"
        ]
      },
      "EmailDefaultFieldOutput_2024_06_14": {
        "type": "object",
        "properties": {
          "isDefault": {
            "type": "object",
            "default": true,
            "description": "This property is always true because it's a default field",
            "example": true
          },
          "slug": {
            "type": "string",
            "default": "email"
          },
          "type": {
            "type": "string",
            "default": "email"
          },
          "required": {
            "type": "boolean"
          }
        },
        "required": [
          "isDefault",
          "slug",
          "type",
          "required"
        ]
      },
      "NameDefaultFieldOutput_2024_06_14": {
        "type": "object",
        "properties": {
          "isDefault": {
            "type": "object",
            "default": true,
            "description": "This property is always true because it's a default field",
            "example": true
          },
          "slug": {
            "type": "string",
            "default": "name"
          },
          "type": {
            "type": "string",
            "default": "name"
          },
          "required": {
            "type": "boolean"
          }
        },
        "required": [
          "isDefault",
          "slug",
          "type",
          "required"
        ]
      },
      "LocationDefaultFieldOutput_2024_06_14": {
        "type": "object",
        "properties": {
          "isDefault": {
            "type": "object",
            "default": true,
            "description": "This property is always true because it's a default field",
            "example": true
          },
          "slug": {
            "type": "string",
            "default": "location"
          },
          "type": {
            "type": "string",
            "default": "radioInput"
          },
          "required": {
            "type": "boolean"
          }
        },
        "required": [
          "isDefault",
          "slug",
          "type",
          "required"
        ]
      },
      "RescheduleReasonDefaultFieldOutput_2024_06_14": {
        "type": "object",
        "properties": {
          "isDefault": {
            "type": "object",
            "default": true,
            "description": "This property is always true because it's a default field",
            "example": true
          },
          "slug": {
            "type": "string",
            "default": "rescheduleReason"
          },
          "type": {
            "type": "string",
            "default": "textarea"
          },
          "required": {
            "type": "boolean"
          }
        },
        "required": [
          "isDefault",
          "slug",
          "type",
          "required"
        ]
      },
      "TitleDefaultFieldOutput_2024_06_14": {
        "type": "object",
        "properties": {
          "isDefault": {
            "type": "object",
            "default": true,
            "description": "This property is always true because it's a default field",
            "example": true
          },
          "slug": {
            "type": "string",
            "default": "title"
          },
          "type": {
            "type": "string",
            "default": "text"
          },
          "required": {
            "type": "boolean"
          }
        },
        "required": [
          "isDefault",
          "slug",
          "type",
          "required"
        ]
      },
      "NotesDefaultFieldOutput_2024_06_14": {
        "type": "object",
        "properties": {
          "isDefault": {
            "type": "object",
            "default": true,
            "description": "This property is always true because it's a default field",
            "example": true
          },
          "slug": {
            "type": "string",
            "default": "notes"
          },
          "type": {
            "type": "string",
            "default": "textarea"
          },
          "required": {
            "type": "boolean"
          }
        },
        "required": [
          "isDefault",
          "slug",
          "type",
          "required"
        ]
      },
      "GuestsDefaultFieldOutput_2024_06_14": {
        "type": "object",
        "properties": {
          "isDefault": {
            "type": "object",
            "default": true,
            "description": "This property is always true because it's a default field",
            "example": true
          },
          "slug": {
            "type": "string",
            "default": "guests"
          },
          "type": {
            "type": "string",
            "default": "multiemail"
          },
          "required": {
            "type": "boolean"
          }
        },
        "required": [
          "isDefault",
          "slug",
          "type",
          "required"
        ]
      },
      "AddressFieldOutput_2024_06_14": {
        "type": "object",
        "properties": {
          "type": {
            "type": "string",
            "enum": [
              "phone",
              "address",
              "text",
              "number",
              "textarea",
              "select",
              "multiselect",
              "multiemail",
              "checkbox",
              "radio",
              "boolean"
            ],
            "example": "address",
            "description": "only allowed value for type is `address`"
          },
          "slug": {
            "type": "string",
            "description": "Unique identifier for the field in format `some-slug`. It is used to access response to this booking field during the booking",
            "example": "some-slug"
          },
          "label": {
            "type": "string",
            "example": "Please enter your address"
          },
          "required": {
            "type": "boolean"
          },
          "placeholder": {
            "type": "string",
            "example": "e.g., 1234 Main St"
          },
          "isDefault": {
            "type": "object",
            "default": false,
            "description": "This property is always false because it's not default field but custom field",
            "example": false
          }
        },
        "required": [
          "type",
          "slug",
          "label",
          "required",
          "isDefault"
        ]
      },
      "BooleanFieldOutput_2024_06_14": {
        "type": "object",
        "properties": {
          "type": {
            "type": "string",
            "enum": [
              "phone",
              "address",
              "text",
              "number",
              "textarea",
              "select",
              "multiselect",
              "multiemail",
              "checkbox",
              "radio",
              "boolean"
            ],
            "example": "boolean",
            "description": "only allowed value for type is `boolean`"
          },
          "slug": {
            "type": "string",
            "description": "Unique identifier for the field in format `some-slug`. It is used to access response to this booking field during the booking",
            "example": "some-slug"
          },
          "label": {
            "type": "string",
            "example": "Agree to terms?"
          },
          "required": {
            "type": "boolean"
          },
          "isDefault": {
            "type": "object",
            "default": false,
            "description": "This property is always false because it's not default field but custom field",
            "example": false
          }
        },
        "required": [
          "type",
          "slug",
          "label",
          "required",
          "isDefault"
        ]
      },
      "CheckboxGroupFieldOutput_2024_06_14": {
        "type": "object",
        "properties": {
          "type": {
            "type": "string",
            "enum": [
              "phone",
              "address",
              "text",
              "number",
              "textarea",
              "select",
              "multiselect",
              "multiemail",
              "checkbox",
              "radio",
              "boolean"
            ],
            "example": "checkbox",
            "description": "only allowed value for type is `checkbox`"
          },
          "slug": {
            "type": "string",
            "description": "Unique identifier for the field in format `some-slug`. It is used to access response to this booking field during the booking",
            "example": "some-slug"
          },
          "label": {
            "type": "string",
            "example": "Select all that apply"
          },
          "required": {
            "type": "boolean"
          },
          "options": {
            "example": [
              "Checkbox 1",
              "Checkbox 2"
            ],
            "type": "array",
            "items": {
              "type": "string"
            }
          },
          "isDefault": {
            "type": "object",
            "default": false,
            "description": "This property is always false because it's not default field but custom field",
            "example": false
          }
        },
        "required": [
          "type",
          "slug",
          "label",
          "required",
          "options",
          "isDefault"
        ]
      },
      "MultiEmailFieldOutput_2024_06_14": {
        "type": "object",
        "properties": {
          "type": {
            "type": "string",
            "enum": [
              "phone",
              "address",
              "text",
              "number",
              "textarea",
              "select",
              "multiselect",
              "multiemail",
              "checkbox",
              "radio",
              "boolean"
            ],
            "example": "multiemail",
            "description": "only allowed value for type is `multiemail`"
          },
          "slug": {
            "type": "string",
            "description": "Unique identifier for the field in format `some-slug`. It is used to access response to this booking field during the booking",
            "example": "some-slug"
          },
          "label": {
            "type": "string",
            "example": "Please enter multiple emails"
          },
          "required": {
            "type": "boolean"
          },
          "placeholder": {
            "type": "string",
            "example": "e.g., example@example.com"
          },
          "isDefault": {
            "type": "object",
            "default": false,
            "description": "This property is always false because it's not default field but custom field",
            "example": false
          }
        },
        "required": [
          "type",
          "slug",
          "label",
          "required",
          "isDefault"
        ]
      },
      "MultiSelectFieldOutput_2024_06_14": {
        "type": "object",
        "properties": {
          "type": {
            "type": "string",
            "enum": [
              "phone",
              "address",
              "text",
              "number",
              "textarea",
              "select",
              "multiselect",
              "multiemail",
              "checkbox",
              "radio",
              "boolean"
            ],
            "example": "multiselect",
            "description": "only allowed value for type is `multiselect`"
          },
          "slug": {
            "type": "string",
            "description": "Unique identifier for the field in format `some-slug`. It is used to access response to this booking field during the booking",
            "example": "some-slug"
          },
          "label": {
            "type": "string",
            "example": "Please select multiple options"
          },
          "required": {
            "type": "boolean"
          },
          "options": {
            "example": [
              "Option 1",
              "Option 2"
            ],
            "type": "array",
            "items": {
              "type": "string"
            }
          },
          "isDefault": {
            "type": "object",
            "default": false,
            "description": "This property is always false because it's not default field but custom field",
            "example": false
          }
        },
        "required": [
          "type",
          "slug",
          "label",
          "required",
          "options",
          "isDefault"
        ]
      },
      "NumberFieldOutput_2024_06_14": {
        "type": "object",
        "properties": {
          "type": {
            "type": "string",
            "enum": [
              "phone",
              "address",
              "text",
              "number",
              "textarea",
              "select",
              "multiselect",
              "multiemail",
              "checkbox",
              "radio",
              "boolean"
            ],
            "example": "number",
            "description": "only allowed value for type is `number`"
          },
          "slug": {
            "type": "string",
            "description": "Unique identifier for the field in format `some-slug`. It is used to access response to this booking field during the booking",
            "example": "some-slug"
          },
          "label": {
            "type": "string",
            "example": "Please enter a number"
          },
          "required": {
            "type": "boolean"
          },
          "placeholder": {
            "type": "string",
            "example": "e.g., 100"
          },
          "isDefault": {
            "type": "object",
            "default": false,
            "description": "This property is always false because it's not default field but custom field",
            "example": false
          }
        },
        "required": [
          "type",
          "slug",
          "label",
          "required",
          "isDefault"
        ]
      },
      "PhoneFieldOutput_2024_06_14": {
        "type": "object",
        "properties": {
          "type": {
            "type": "string",
            "enum": [
              "phone",
              "address",
              "text",
              "number",
              "textarea",
              "select",
              "multiselect",
              "multiemail",
              "checkbox",
              "radio",
              "boolean"
            ],
            "example": "phone",
            "description": "only allowed value for type is `phone`"
          },
          "slug": {
            "type": "string",
            "description": "Unique identifier for the field in format `some-slug`. It is used to access response to this booking field during the booking",
            "example": "some-slug"
          },
          "label": {
            "type": "string"
          },
          "required": {
            "type": "boolean"
          },
          "placeholder": {
            "type": "string"
          },
          "isDefault": {
            "type": "object",
            "default": false,
            "description": "This property is always false because it's not default field but custom field",
            "example": false
          }
        },
        "required": [
          "type",
          "slug",
          "label",
          "required",
          "isDefault"
        ]
      },
      "RadioGroupFieldOutput_2024_06_14": {
        "type": "object",
        "properties": {
          "type": {
            "type": "string",
            "enum": [
              "phone",
              "address",
              "text",
              "number",
              "textarea",
              "select",
              "multiselect",
              "multiemail",
              "checkbox",
              "radio",
              "boolean"
            ],
            "example": "radio",
            "description": "only allowed value for type is `radio`"
          },
          "slug": {
            "type": "string",
            "description": "Unique identifier for the field in format `some-slug`. It is used to access response to this booking field during the booking",
            "example": "some-slug"
          },
          "label": {
            "type": "string",
            "example": "Select one option"
          },
          "required": {
            "type": "boolean"
          },
          "options": {
            "example": [
              "Radio 1",
              "Radio 2"
            ],
            "type": "array",
            "items": {
              "type": "string"
            }
          },
          "isDefault": {
            "type": "object",
            "default": false,
            "description": "This property is always false because it's not default field but custom field",
            "example": false
          }
        },
        "required": [
          "type",
          "slug",
          "label",
          "required",
          "options",
          "isDefault"
        ]
      },
      "SelectFieldOutput_2024_06_14": {
        "type": "object",
        "properties": {
          "type": {
            "type": "string",
            "enum": [
              "phone",
              "address",
              "text",
              "number",
              "textarea",
              "select",
              "multiselect",
              "multiemail",
              "checkbox",
              "radio",
              "boolean"
            ],
            "example": "select",
            "description": "only allowed value for type is `select`"
          },
          "slug": {
            "type": "string",
            "description": "Unique identifier for the field in format `some-slug`. It is used to access response to this booking field during the booking",
            "example": "some-slug"
          },
          "label": {
            "type": "string",
            "example": "Please select an option"
          },
          "required": {
            "type": "boolean"
          },
          "placeholder": {
            "type": "string",
            "example": "Select..."
          },
          "options": {
            "example": [
              "Option 1",
              "Option 2"
            ],
            "type": "array",
            "items": {
              "type": "string"
            }
          },
          "isDefault": {
            "type": "object",
            "default": false,
            "description": "This property is always false because it's not default field but custom field",
            "example": false
          }
        },
        "required": [
          "type",
          "slug",
          "label",
          "required",
          "options",
          "isDefault"
        ]
      },
      "TextAreaFieldOutput_2024_06_14": {
        "type": "object",
        "properties": {
          "type": {
            "type": "string",
            "enum": [
              "phone",
              "address",
              "text",
              "number",
              "textarea",
              "select",
              "multiselect",
              "multiemail",
              "checkbox",
              "radio",
              "boolean"
            ],
            "example": "textarea",
            "description": "only allowed value for type is `textarea`"
          },
          "slug": {
            "type": "string",
            "description": "Unique identifier for the field in format `some-slug`. It is used to access response to this booking field during the booking",
            "example": "some-slug"
          },
          "label": {
            "type": "string",
            "example": "Please enter detailed information"
          },
          "required": {
            "type": "boolean"
          },
          "placeholder": {
            "type": "string",
            "example": "e.g., Detailed description here..."
          },
          "isDefault": {
            "type": "object",
            "default": false,
            "description": "This property is always false because it's not default field but custom field",
            "example": false
          }
        },
        "required": [
          "type",
          "slug",
          "label",
          "required",
          "isDefault"
        ]
      },
      "TextFieldOutput_2024_06_14": {
        "type": "object",
        "properties": {
          "type": {
            "type": "string",
            "enum": [
              "phone",
              "address",
              "text",
              "number",
              "textarea",
              "select",
              "multiselect",
              "multiemail",
              "checkbox",
              "radio",
              "boolean"
            ],
            "example": "text",
            "description": "only allowed value for type is `text`"
          },
          "slug": {
            "type": "string",
            "description": "Unique identifier for the field in format `some-slug`. It is used to access response to this booking field during the booking",
            "example": "some-slug"
          },
          "label": {
            "type": "string",
            "example": "Please enter your text"
          },
          "required": {
            "type": "boolean"
          },
          "placeholder": {
            "type": "string",
            "example": "e.g., Enter text here"
          },
          "isDefault": {
            "type": "object",
            "default": false,
            "description": "This property is always false because it's not default field but custom field",
            "example": false
          }
        },
        "required": [
          "type",
          "slug",
          "label",
          "required",
          "isDefault"
        ]
      },
      "EventTypeOutput_2024_06_14": {
        "type": "object",
        "properties": {
          "id": {
            "type": "number",
            "example": 1
          },
          "lengthInMinutes": {
            "type": "number",
            "example": 60
          },
          "title": {
            "type": "string",
            "example": "Learn the secrets of masterchief!"
          },
          "slug": {
            "type": "string",
            "example": "learn-the-secrets-of-masterchief"
          },
          "description": {
            "type": "string",
            "example": "Discover the culinary wonders of the Argentina by making the best flan ever!"
          },
          "locations": {
            "type": "array",
            "items": {
              "oneOf": [
                {
                  "$ref": "#/components/schemas/AddressLocation_2024_06_14"
                },
                {
                  "$ref": "#/components/schemas/LinkLocation_2024_06_14"
                },
                {
                  "$ref": "#/components/schemas/IntegrationLocation_2024_06_14"
                },
                {
                  "$ref": "#/components/schemas/PhoneLocation_2024_06_14"
                }
              ]
            }
          },
          "bookingFields": {
            "type": "array",
            "items": {
              "oneOf": [
                {
                  "$ref": "#/components/schemas/NameDefaultFieldOutput_2024_06_14"
                },
                {
                  "$ref": "#/components/schemas/EmailDefaultFieldOutput_2024_06_14"
                },
                {
                  "$ref": "#/components/schemas/LocationDefaultFieldOutput_2024_06_14"
                },
                {
                  "$ref": "#/components/schemas/RescheduleReasonDefaultFieldOutput_2024_06_14"
                },
                {
                  "$ref": "#/components/schemas/TitleDefaultFieldOutput_2024_06_14"
                },
                {
                  "$ref": "#/components/schemas/NotesDefaultFieldOutput_2024_06_14"
                },
                {
                  "$ref": "#/components/schemas/GuestsDefaultFieldOutput_2024_06_14"
                },
                {
                  "$ref": "#/components/schemas/PhoneFieldOutput_2024_06_14"
                },
                {
                  "$ref": "#/components/schemas/AddressFieldOutput_2024_06_14"
                },
                {
                  "$ref": "#/components/schemas/TextFieldOutput_2024_06_14"
                },
                {
                  "$ref": "#/components/schemas/NumberFieldOutput_2024_06_14"
                },
                {
                  "$ref": "#/components/schemas/TextAreaFieldOutput_2024_06_14"
                },
                {
                  "$ref": "#/components/schemas/SelectFieldOutput_2024_06_14"
                },
                {
                  "$ref": "#/components/schemas/MultiSelectFieldOutput_2024_06_14"
                },
                {
                  "$ref": "#/components/schemas/MultiEmailFieldOutput_2024_06_14"
                },
                {
                  "$ref": "#/components/schemas/CheckboxGroupFieldOutput_2024_06_14"
                },
                {
                  "$ref": "#/components/schemas/RadioGroupFieldOutput_2024_06_14"
                },
                {
                  "$ref": "#/components/schemas/BooleanFieldOutput_2024_06_14"
                }
              ]
            }
          },
          "disableGuests": {
            "type": "boolean"
          },
          "slotInterval": {
            "type": "number",
            "example": 60
          },
          "minimumBookingNotice": {
            "type": "number",
            "example": 0
          },
          "beforeEventBuffer": {
            "type": "number",
            "example": 0
          },
          "afterEventBuffer": {
            "type": "number",
            "example": 0
          },
          "recurrence": {
            "type": "object"
          },
          "metadata": {
            "type": "object"
          },
          "requiresConfirmation": {
            "type": "boolean"
          },
          "price": {
            "type": "number"
          },
          "currency": {
            "type": "string"
          },
          "lockTimeZoneToggleOnBookingPage": {
            "type": "boolean"
          },
          "seatsPerTimeSlot": {
            "type": "object"
          },
          "forwardParamsSuccessRedirect": {
            "type": "object"
          },
          "successRedirectUrl": {
            "type": "object"
          },
          "seatsShowAvailabilityCount": {
            "type": "object"
          },
          "scheduleId": {
            "type": "object"
          },
          "bookingLimitsCount": {
            "$ref": "#/components/schemas/BookingLimitsCount_2024_06_14"
          },
          "onlyShowFirstAvailableSlot": {
            "type": "boolean"
          },
          "bookingLimitsDuration": {
            "$ref": "#/components/schemas/BookingLimitsDuration_2024_06_14"
          },
          "bookingWindow": {
            "type": "array",
            "description": "Limit how far in the future this event can be booked",
            "items": {
              "oneOf": [
                {
                  "$ref": "#/components/schemas/BusinessDaysWindow_2024_06_14"
                },
                {
                  "$ref": "#/components/schemas/CalendarDaysWindow_2024_06_14"
                },
                {
                  "$ref": "#/components/schemas/RangeWindow_2024_06_14"
                }
              ]
            }
          },
          "offsetStart": {
            "type": "number"
          },
          "ownerId": {
            "type": "number",
            "example": 10
          },
          "users": {
            "type": "array",
            "items": {
              "type": "string"
            }
          }
        },
        "required": [
          "id",
          "lengthInMinutes",
          "title",
          "slug",
          "description",
          "locations",
          "bookingFields",
          "disableGuests",
          "slotInterval",
          "minimumBookingNotice",
          "beforeEventBuffer",
          "afterEventBuffer",
          "recurrence",
          "metadata",
          "requiresConfirmation",
          "price",
          "currency",
          "lockTimeZoneToggleOnBookingPage",
          "seatsPerTimeSlot",
          "forwardParamsSuccessRedirect",
          "successRedirectUrl",
          "seatsShowAvailabilityCount",
          "scheduleId",
          "bookingLimitsCount",
          "onlyShowFirstAvailableSlot",
          "bookingLimitsDuration",
          "bookingWindow",
          "offsetStart",
          "ownerId",
          "users"
        ]
      },
      "CreateEventTypeOutput_2024_06_14": {
        "type": "object",
        "properties": {
          "status": {
            "type": "string",
            "enum": [
              "success",
              "error"
            ],
            "example": "success"
          },
          "data": {
            "$ref": "#/components/schemas/EventTypeOutput_2024_06_14"
          }
        },
        "required": [
          "status",
          "data"
        ]
      },
      "GetEventTypeOutput_2024_06_14": {
        "type": "object",
        "properties": {
          "status": {
            "type": "string",
            "enum": [
              "success",
              "error"
            ],
            "example": "success"
          },
          "data": {
            "nullable": true,
            "allOf": [
              {
                "$ref": "#/components/schemas/EventTypeOutput_2024_06_14"
              }
            ]
          }
        },
        "required": [
          "status",
          "data"
        ]
      },
      "GetEventTypesOutput_2024_06_14": {
        "type": "object",
        "properties": {
          "status": {
            "type": "string",
            "enum": [
              "success",
              "error"
            ],
            "example": "success"
          },
          "data": {
            "type": "array",
            "items": {
              "$ref": "#/components/schemas/EventTypeOutput_2024_06_14"
            }
          }
        },
        "required": [
          "status",
          "data"
        ]
      },
      "UpdateEventTypeInput_2024_06_14": {
        "type": "object",
        "properties": {
          "lengthInMinutes": {
            "type": "number",
            "example": 60
          },
          "title": {
            "type": "string",
            "example": "Learn the secrets of masterchief!"
          },
          "slug": {
            "type": "string",
            "example": "learn-the-secrets-of-masterchief"
          },
          "description": {
            "type": "string",
            "example": "Discover the culinary wonders of the Argentina by making the best flan ever!"
          },
          "locations": {
            "type": "array",
            "description": "Locations where the event will take place. If not provided, cal video link will be used as the location.",
            "items": {
              "oneOf": [
                {
                  "$ref": "#/components/schemas/AddressLocation_2024_06_14"
                },
                {
                  "$ref": "#/components/schemas/LinkLocation_2024_06_14"
                },
                {
                  "$ref": "#/components/schemas/IntegrationLocation_2024_06_14"
                },
                {
                  "$ref": "#/components/schemas/PhoneLocation_2024_06_14"
                }
              ]
            }
          },
          "bookingFields": {
            "type": "array",
            "description": "Custom fields that can be added to the booking form when the event is booked by someone. By default booking form has name and email field.",
            "items": {
              "oneOf": [
                {
                  "$ref": "#/components/schemas/PhoneFieldInput_2024_06_14"
                },
                {
                  "$ref": "#/components/schemas/AddressFieldInput_2024_06_14"
                },
                {
                  "$ref": "#/components/schemas/TextFieldInput_2024_06_14"
                },
                {
                  "$ref": "#/components/schemas/NumberFieldInput_2024_06_14"
                },
                {
                  "$ref": "#/components/schemas/TextAreaFieldInput_2024_06_14"
                },
                {
                  "$ref": "#/components/schemas/SelectFieldInput_2024_06_14"
                },
                {
                  "$ref": "#/components/schemas/MultiSelectFieldInput_2024_06_14"
                },
                {
                  "$ref": "#/components/schemas/MultiEmailFieldInput_2024_06_14"
                },
                {
                  "$ref": "#/components/schemas/CheckboxGroupFieldInput_2024_06_14"
                },
                {
                  "$ref": "#/components/schemas/RadioGroupFieldInput_2024_06_14"
                },
                {
                  "$ref": "#/components/schemas/BooleanFieldInput_2024_06_14"
                }
              ]
            }
          },
          "disableGuests": {
            "type": "boolean",
            "description": "If true, person booking this event't cant add guests via their emails."
          },
          "slotInterval": {
            "type": "number",
            "description": "Number representing length of each slot when event is booked. By default it equal length of the event type.\n      If event length is 60 minutes then we would have slots 9AM, 10AM, 11AM etc. but if it was changed to 30 minutes then\n      we would have slots 9AM, 9:30AM, 10AM, 10:30AM etc. as the available times to book the 60 minute event."
          },
          "minimumBookingNotice": {
            "type": "number",
            "description": "Minimum number of minutes before the event that a booking can be made."
          },
          "beforeEventBuffer": {
            "type": "number",
            "description": "Time spaces that can be pre-pended before an event to give more time before it."
          },
          "afterEventBuffer": {
            "type": "number",
            "description": "Time spaces that can be appended after an event to give more time after it."
          },
          "scheduleId": {
            "type": "number",
            "description": "If you want that this event has different schedule than user's default one you can specify it here."
          },
          "bookingLimitsCount": {
            "description": "Limit how many times this event can be booked",
            "allOf": [
              {
                "$ref": "#/components/schemas/BookingLimitsCount_2024_06_14"
              }
            ]
          },
          "onlyShowFirstAvailableSlot": {
            "type": "boolean",
            "description": "This will limit your availability for this event type to one slot per day, scheduled at the earliest available time."
          },
          "bookingLimitsDuration": {
            "description": "Limit total amount of time that this event can be booked",
            "allOf": [
              {
                "$ref": "#/components/schemas/BookingLimitsDuration_2024_06_14"
              }
            ]
          },
          "bookingWindow": {
            "type": "array",
            "description": "Limit how far in the future this event can be booked",
            "items": {
              "oneOf": [
                {
                  "$ref": "#/components/schemas/BusinessDaysWindow_2024_06_14"
                },
                {
                  "$ref": "#/components/schemas/CalendarDaysWindow_2024_06_14"
                },
                {
                  "$ref": "#/components/schemas/RangeWindow_2024_06_14"
                }
              ]
            }
          },
          "offsetStart": {
            "type": "number",
            "description": "Offset timeslots shown to bookers by a specified number of minutes"
          },
          "recurrence": {
            "description": "Create a recurring event that can be booked once but will occur multiple times",
            "allOf": [
              {
                "$ref": "#/components/schemas/Recurrence_2024_06_14"
              }
            ]
          }
        },
        "required": [
          "lengthInMinutes",
          "title",
          "slug",
          "description",
          "locations",
          "bookingFields",
          "disableGuests",
          "slotInterval",
          "minimumBookingNotice",
          "beforeEventBuffer",
          "afterEventBuffer",
          "scheduleId",
          "bookingLimitsCount",
          "onlyShowFirstAvailableSlot",
          "bookingLimitsDuration",
          "bookingWindow",
          "offsetStart",
          "recurrence"
        ]
      },
      "UpdateEventTypeOutput_2024_06_14": {
        "type": "object",
        "properties": {
          "status": {
            "type": "string",
            "enum": [
              "success",
              "error"
            ],
            "example": "success"
          },
          "data": {
            "$ref": "#/components/schemas/EventTypeOutput_2024_06_14"
          }
        },
        "required": [
          "status",
          "data"
        ]
      },
      "DeleteData_2024_06_14": {
        "type": "object",
        "properties": {
          "id": {
            "type": "number",
            "example": 1
          },
          "lengthInMinutes": {
            "type": "number",
            "example": 60
          },
          "title": {
            "type": "string",
            "example": "Learn the secrets of masterchief!"
          },
          "slug": {
            "type": "string"
          }
        },
        "required": [
          "id",
          "lengthInMinutes",
          "title",
          "slug"
        ]
      },
      "DeleteEventTypeOutput_2024_06_14": {
        "type": "object",
        "properties": {
          "status": {
            "type": "string",
            "enum": [
              "success",
              "error"
            ],
            "example": "success"
          },
          "data": {
            "$ref": "#/components/schemas/DeleteData_2024_06_14"
          }
        },
        "required": [
          "status",
          "data"
        ]
      },
      "SelectedCalendarsInputDto": {
        "type": "object",
        "properties": {
          "integration": {
            "type": "string"
          },
          "externalId": {
            "type": "string"
          },
          "credentialId": {
            "type": "number"
          }
        },
        "required": [
          "integration",
          "externalId",
          "credentialId"
        ]
      },
      "SelectedCalendarOutputDto": {
        "type": "object",
        "properties": {
          "userId": {
            "type": "number"
          },
          "integration": {
            "type": "string"
          },
          "externalId": {
            "type": "string"
          },
          "credentialId": {
            "type": "number",
            "nullable": true
          }
        },
        "required": [
          "userId",
          "integration",
          "externalId",
          "credentialId"
        ]
      },
      "SelectedCalendarOutputResponseDto": {
        "type": "object",
        "properties": {
          "status": {
            "type": "string",
            "example": "success",
            "enum": [
              "success",
              "error"
            ]
          },
          "data": {
            "$ref": "#/components/schemas/SelectedCalendarOutputDto"
          }
        },
        "required": [
          "status",
          "data"
        ]
      },
      "OrgTeamOutputDto": {
        "type": "object",
        "properties": {
          "id": {
            "type": "number"
          },
          "parentId": {
            "type": "number"
          },
          "name": {
            "type": "string",
            "minLength": 1
          },
          "slug": {
            "type": "string"
          },
          "logoUrl": {
            "type": "string"
          },
          "calVideoLogo": {
            "type": "string"
          },
          "appLogo": {
            "type": "string"
          },
          "appIconLogo": {
            "type": "string"
          },
          "bio": {
            "type": "string"
          },
          "hideBranding": {
            "type": "boolean"
          },
          "isOrganization": {
            "type": "boolean"
          },
          "isPrivate": {
            "type": "boolean"
          },
          "hideBookATeamMember": {
            "type": "boolean",
            "default": false
          },
          "metadata": {
            "type": "string"
          },
          "theme": {
            "type": "string"
          },
          "brandColor": {
            "type": "string"
          },
          "darkBrandColor": {
            "type": "string"
          },
          "bannerUrl": {
            "type": "string"
          },
          "timeFormat": {
            "type": "number"
          },
          "timeZone": {
            "type": "string",
            "default": "Europe/London"
          },
          "weekStart": {
            "type": "string",
            "default": "Sunday"
          }
        },
        "required": [
          "id",
          "name"
        ]
      },
      "OrgTeamsOutputResponseDto": {
        "type": "object",
        "properties": {
          "status": {
            "type": "string",
            "example": "success",
            "enum": [
              "success",
              "error"
            ]
          },
          "data": {
            "type": "array",
            "items": {
              "$ref": "#/components/schemas/OrgTeamOutputDto"
            }
          }
        },
        "required": [
          "status",
          "data"
        ]
      },
      "OrgMeTeamsOutputResponseDto": {
        "type": "object",
        "properties": {
          "status": {
            "type": "string",
            "example": "success",
            "enum": [
              "success",
              "error"
            ]
          },
          "data": {
            "type": "array",
            "items": {
              "$ref": "#/components/schemas/OrgTeamOutputDto"
            }
          }
        },
        "required": [
          "status",
          "data"
        ]
      },
      "OrgTeamOutputResponseDto": {
        "type": "object",
        "properties": {
          "status": {
            "type": "string",
            "example": "success",
            "enum": [
              "success",
              "error"
            ]
          },
          "data": {
            "$ref": "#/components/schemas/OrgTeamOutputDto"
          }
        },
        "required": [
          "status",
          "data"
        ]
      },
      "UpdateOrgTeamDto": {
        "type": "object",
        "properties": {
          "name": {
            "type": "string",
            "minLength": 1
          },
          "slug": {
            "type": "string"
          },
          "logoUrl": {
            "type": "string"
          },
          "calVideoLogo": {
            "type": "string"
          },
          "appLogo": {
            "type": "string"
          },
          "appIconLogo": {
            "type": "string"
          },
          "bio": {
            "type": "string"
          },
          "hideBranding": {
            "type": "boolean",
            "default": false
          },
          "isPrivate": {
            "type": "boolean"
          },
          "hideBookATeamMember": {
            "type": "boolean"
          },
          "metadata": {
            "type": "string"
          },
          "theme": {
            "type": "string"
          },
          "brandColor": {
            "type": "string"
          },
          "darkBrandColor": {
            "type": "string"
          },
          "bannerUrl": {
            "type": "string"
          },
          "timeFormat": {
            "type": "number"
          },
          "timeZone": {
            "type": "string",
            "default": "Europe/London"
          },
          "weekStart": {
            "type": "string",
            "default": "Sunday"
          }
        }
      },
      "CreateOrgTeamDto": {
        "type": "object",
        "properties": {
          "name": {
            "type": "string",
            "minLength": 1
          },
          "slug": {
            "type": "string"
          },
          "logoUrl": {
            "type": "string"
          },
          "calVideoLogo": {
            "type": "string"
          },
          "appLogo": {
            "type": "string"
          },
          "appIconLogo": {
            "type": "string"
          },
          "bio": {
            "type": "string"
          },
          "hideBranding": {
            "type": "boolean",
            "default": false
          },
          "isPrivate": {
            "type": "boolean"
          },
          "hideBookATeamMember": {
            "type": "boolean"
          },
          "metadata": {
            "type": "string"
          },
          "theme": {
            "type": "string"
          },
          "brandColor": {
            "type": "string"
          },
          "darkBrandColor": {
            "type": "string"
          },
          "bannerUrl": {
            "type": "string"
          },
          "timeFormat": {
            "type": "number"
          },
          "timeZone": {
            "type": "string",
            "default": "Europe/London"
          },
          "weekStart": {
            "type": "string",
            "default": "Sunday"
          },
          "autoAcceptCreator": {
            "type": "boolean",
            "default": true
          }
        },
        "required": [
          "name"
        ]
      },
      "ScheduleAvailabilityInput_2024_06_11": {
        "type": "object",
        "properties": {
          "days": {
            "type": "string",
            "enum": [
              "Monday",
              "Tuesday",
              "Wednesday",
              "Thursday",
              "Friday",
              "Saturday",
              "Sunday"
            ],
            "example": [
              "Monday",
              "Tuesday"
            ],
            "description": "Array of days when schedule is active."
          },
          "startTime": {
            "type": "string",
            "pattern": "TIME_FORMAT_HH_MM",
            "example": "08:00",
            "description": "startTime must be a valid time in format HH:MM e.g. 08:00"
          },
          "endTime": {
            "type": "string",
            "pattern": "TIME_FORMAT_HH_MM",
            "example": "15:00",
            "description": "endTime must be a valid time in format HH:MM e.g. 15:00"
          }
        },
        "required": [
          "days",
          "startTime",
          "endTime"
        ]
      },
      "ScheduleOverrideInput_2024_06_11": {
        "type": "object",
        "properties": {
          "date": {
            "type": "string",
            "example": "2024-05-20"
          },
          "startTime": {
            "type": "string",
            "pattern": "TIME_FORMAT_HH_MM",
            "example": "12:00",
            "description": "startTime must be a valid time in format HH:MM e.g. 12:00"
          },
          "endTime": {
            "type": "string",
            "pattern": "TIME_FORMAT_HH_MM",
            "example": "13:00",
            "description": "endTime must be a valid time in format HH:MM e.g. 13:00"
          }
        },
        "required": [
          "date",
          "startTime",
          "endTime"
        ]
      },
      "ScheduleOutput_2024_06_11": {
        "type": "object",
        "properties": {
          "id": {
            "type": "number",
            "example": 254
          },
          "ownerId": {
            "type": "number",
            "example": 478
          },
          "name": {
            "type": "string",
            "example": "Catch up hours"
          },
          "timeZone": {
            "type": "string",
            "example": "Europe/Rome"
          },
          "availability": {
            "example": [
              {
                "days": [
                  "Monday",
                  "Tuesday"
                ],
                "startTime": "17:00",
                "endTime": "19:00"
              },
              {
                "days": [
                  "Wednesday",
                  "Thursday"
                ],
                "startTime": "16:00",
                "endTime": "20:00"
              }
            ],
            "type": "array",
            "items": {
              "$ref": "#/components/schemas/ScheduleAvailabilityInput_2024_06_11"
            }
          },
          "isDefault": {
            "type": "boolean",
            "example": true
          },
          "overrides": {
            "example": [
              {
                "date": "2024-05-20",
                "startTime": "18:00",
                "endTime": "21:00"
              }
            ],
            "type": "array",
            "items": {
              "$ref": "#/components/schemas/ScheduleOverrideInput_2024_06_11"
            }
          }
        },
        "required": [
          "id",
          "ownerId",
          "name",
          "timeZone",
          "availability",
          "isDefault",
          "overrides"
        ]
      },
      "GetSchedulesOutput_2024_06_11": {
        "type": "object",
        "properties": {
          "status": {
            "type": "string",
            "example": "success",
            "enum": [
              "success",
              "error"
            ]
          },
          "data": {
            "type": "array",
            "items": {
              "$ref": "#/components/schemas/ScheduleOutput_2024_06_11"
            }
          },
          "error": {
            "type": "object"
          }
        },
        "required": [
          "status",
          "data"
        ]
      },
      "CreateScheduleInput_2024_06_11": {
        "type": "object",
        "properties": {
          "name": {
            "type": "string",
            "example": "Catch up hours"
          },
          "timeZone": {
            "type": "string",
<<<<<<< HEAD
            "example": "Discover the culinary wonders of the Argentina by making the best flan ever!"
          },
          "customName": {
            "type": "string",
            "description": "Customizable event name with valid variables: \n      {Event type title}, {Organiser}, {Scheduler}, {Location}, {Organiser first name}, \n      {Scheduler first name}, {Scheduler last name}, {Event duration}, {LOCATION}, \n      {HOST/ATTENDEE}, {HOST}, {ATTENDEE}, {USER}",
            "example": "{Event type title} between {Organiser} and {Scheduler}"
          },
          "schedulingType": {
            "type": "object"
=======
            "example": "Europe/Rome",
            "description": "Timezone is used to calculate available times when an event using the schedule is booked."
>>>>>>> d8284703
          },
          "availability": {
            "description": "Each object contains days and times when the user is available. If not passed, the default availability is Monday to Friday from 09:00 to 17:00.",
            "example": [
              {
                "days": [
                  "Monday",
                  "Tuesday"
                ],
                "startTime": "17:00",
                "endTime": "19:00"
              },
              {
                "days": [
                  "Wednesday",
                  "Thursday"
                ],
                "startTime": "16:00",
                "endTime": "20:00"
              }
            ],
            "type": "array",
            "items": {
              "$ref": "#/components/schemas/ScheduleAvailabilityInput_2024_06_11"
            }
          },
          "isDefault": {
            "type": "boolean",
            "example": true,
            "description": "Each user should have 1 default schedule. If you specified `timeZone` when creating managed user, then the default schedule will be created with that timezone.\n    Default schedule means that if an event type is not tied to a specific schedule then the default schedule is used."
          },
          "overrides": {
            "description": "Need to change availability for a specific date? Add an override.",
            "example": [
              {
                "date": "2024-05-20",
                "startTime": "18:00",
                "endTime": "21:00"
              }
            ],
            "type": "array",
            "items": {
              "$ref": "#/components/schemas/ScheduleOverrideInput_2024_06_11"
            }
          }
        },
        "required": [
<<<<<<< HEAD
          "lengthInMinutes",
          "title",
          "description",
          "customName",
          "schedulingType",
          "hosts",
          "assignAllTeamMembers"
=======
          "name",
          "timeZone",
          "isDefault"
>>>>>>> d8284703
        ]
      },
      "CreateScheduleOutput_2024_06_11": {
        "type": "object",
        "properties": {
          "status": {
            "type": "string",
            "example": "success",
            "enum": [
              "success",
              "error"
            ]
          },
          "data": {
            "$ref": "#/components/schemas/ScheduleOutput_2024_06_11"
          }
        },
        "required": [
          "status",
          "data"
        ]
      },
<<<<<<< HEAD
      "User_2024_06_14": {
        "type": "object",
        "properties": {
          "id": {
            "type": "number"
          },
          "name": {
            "type": "string",
            "nullable": true
          },
          "username": {
            "type": "string",
            "nullable": true
          },
          "avatarUrl": {
            "type": "string",
            "nullable": true
          },
          "weekStart": {
            "type": "string"
          },
          "brandColor": {
            "type": "string",
            "nullable": true
          },
          "darkBrandColor": {
            "type": "string",
            "nullable": true
          },
          "metadata": {
            "type": "object"
          }
        },
        "required": [
          "id",
          "name",
          "username",
          "avatarUrl",
          "weekStart",
          "brandColor",
          "darkBrandColor",
          "metadata"
        ]
      },
      "Recurrence_2024_06_14": {
=======
      "GetScheduleOutput_2024_06_11": {
>>>>>>> d8284703
        "type": "object",
        "properties": {
          "status": {
            "type": "string",
            "example": "success",
            "enum": [
              "success",
              "error"
            ]
          },
          "data": {
            "nullable": true,
            "allOf": [
              {
                "$ref": "#/components/schemas/ScheduleOutput_2024_06_11"
              }
            ]
          },
<<<<<<< HEAD
          "frequency": {
            "enum": [
              "yearly",
              "monthly",
              "weekly"
            ],
            "type": "string"
          },
          "disabled": {
            "type": "boolean",
            "default": false
=======
          "error": {
            "type": "object"
>>>>>>> d8284703
          }
        },
        "required": [
          "status",
          "data"
        ]
      },
<<<<<<< HEAD
      "BookerLayouts_2024_06_14": {
        "type": "object",
        "properties": {
          "defaultLayout": {
            "type": "string",
            "enum": [
              "month",
              "week",
              "column"
            ]
          },
          "enabledLayouts": {
            "type": "array",
            "items": {
              "type": "string",
              "enum": [
                "month",
                "week",
                "column"
              ]
            }
          }
        },
        "required": [
          "defaultLayout",
          "enabledLayouts"
        ]
      },
      "EventTypeColor_2024_06_14": {
        "type": "object",
        "properties": {
          "lightThemeHex": {
            "type": "string",
            "description": "Color used for event types in light theme",
            "example": "#292929"
          },
          "darkThemeHex": {
            "type": "string",
            "description": "Color used for event types in dark theme",
            "example": "#fafafa"
          }
        },
        "required": [
          "lightThemeHex",
          "darkThemeHex"
        ]
      },
      "Seats_2024_06_14": {
        "type": "object",
        "properties": {
          "seatsPerTimeSlot": {
            "type": "number",
            "minimum": 1,
            "description": "Number of seats available per time slot",
            "example": 4
          },
          "showAttendeeInfo": {
            "type": "boolean",
            "description": "Show attendee information to other guests",
            "example": true
          },
          "showAvailabilityCount": {
            "type": "boolean",
            "description": "Display the count of available seats",
            "example": true
          },
          "disabled": {
            "type": "boolean",
            "default": false
          }
        },
        "required": [
          "seatsPerTimeSlot",
          "showAttendeeInfo",
          "showAvailabilityCount"
        ]
      },
      "TeamEventTypeResponseHost": {
=======
      "UpdateScheduleInput_2024_06_11": {
>>>>>>> d8284703
        "type": "object",
        "properties": {
          "name": {
            "type": "string",
            "example": "One-on-one coaching"
          },
          "timeZone": {
            "type": "string",
            "example": "Europe/Rome"
          },
          "availability": {
            "example": [
              {
                "days": [
                  "Monday",
                  "Tuesday"
                ],
                "startTime": "09:00",
                "endTime": "10:00"
              }
            ],
            "type": "array",
            "items": {
              "$ref": "#/components/schemas/ScheduleAvailabilityInput_2024_06_11"
            }
          },
          "isDefault": {
            "type": "boolean",
            "example": true
          },
          "overrides": {
            "example": [
              {
                "date": "2024-05-20",
                "startTime": "12:00",
                "endTime": "14:00"
              }
            ],
            "type": "array",
            "items": {
              "$ref": "#/components/schemas/ScheduleOverrideInput_2024_06_11"
            }
          }
        }
      },
<<<<<<< HEAD
      "DestinationCalendar_2024_06_14": {
        "type": "object",
        "properties": {
          "integration": {
            "type": "string",
            "description": "The integration type of the destination calendar. Refer to the /api/v2/calendars endpoint to retrieve the integration type of your connected calendars."
          },
          "externalId": {
            "type": "string",
            "description": "The external ID of the destination calendar. Refer to the /api/v2/calendars endpoint to retrieve the external IDs of your connected calendars."
          }
        },
        "required": [
          "integration",
          "externalId"
=======
      "UpdateScheduleOutput_2024_06_11": {
        "type": "object",
        "properties": {
          "status": {
            "type": "string",
            "example": "success",
            "enum": [
              "success",
              "error"
            ]
          },
          "data": {
            "$ref": "#/components/schemas/ScheduleOutput_2024_06_11"
          },
          "error": {
            "type": "object"
          }
        },
        "required": [
          "status",
          "data"
        ]
      },
      "DeleteScheduleOutput_2024_06_11": {
        "type": "object",
        "properties": {
          "status": {
            "type": "string",
            "example": "success",
            "enum": [
              "success",
              "error"
            ]
          }
        },
        "required": [
          "status"
>>>>>>> d8284703
        ]
      },
      "GetUserOutput": {
        "type": "object",
        "properties": {
          "id": {
            "type": "number",
            "description": "The ID of the user",
            "example": 1
          },
<<<<<<< HEAD
          "ownerId": {
            "type": "number",
            "nullable": true
          },
          "lengthInMinutes": {
            "type": "number",
            "minimum": 1
=======
          "username": {
            "type": "string",
            "nullable": true,
            "description": "The username of the user",
            "example": "john_doe"
>>>>>>> d8284703
          },
          "name": {
            "type": "string",
            "nullable": true,
            "description": "The name of the user",
            "example": "John Doe"
          },
          "email": {
            "type": "string",
            "description": "The email of the user",
            "example": "john@example.com"
          },
          "emailVerified": {
            "format": "date-time",
            "type": "string",
            "nullable": true,
            "description": "The date when the email was verified",
            "example": "2022-01-01T00:00:00Z"
          },
<<<<<<< HEAD
          "users": {
            "type": "array",
            "items": {
              "$ref": "#/components/schemas/User_2024_06_14"
            }
          },
          "locations": {
            "type": "array",
            "items": {
              "type": "object"
            }
=======
          "bio": {
            "type": "string",
            "nullable": true,
            "description": "The bio of the user",
            "example": "I am a software developer"
>>>>>>> d8284703
          },
          "avatarUrl": {
            "type": "string",
            "nullable": true,
            "description": "The URL of the user's avatar",
            "example": "https://example.com/avatar.jpg"
          },
          "timeZone": {
            "type": "string",
            "description": "The time zone of the user",
            "example": "America/New_York"
          },
          "weekStart": {
            "type": "string",
            "description": "The week start day of the user",
            "example": "Monday"
          },
          "appTheme": {
            "type": "string",
            "nullable": true,
            "description": "The app theme of the user",
            "example": "light"
          },
          "theme": {
            "type": "string",
            "nullable": true,
            "description": "The theme of the user",
            "example": "default"
          },
          "defaultScheduleId": {
            "type": "number",
            "nullable": true,
            "description": "The ID of the default schedule for the user",
            "example": 1
          },
          "locale": {
            "type": "string",
            "nullable": true,
            "description": "The locale of the user",
            "example": "en-US"
          },
          "timeFormat": {
            "type": "number",
            "nullable": true,
            "description": "The time format of the user",
            "example": 12
          },
          "hideBranding": {
            "type": "boolean",
            "description": "Whether to hide branding for the user",
            "example": false
          },
          "brandColor": {
            "type": "string",
            "nullable": true,
            "description": "The brand color of the user",
            "example": "#ffffff"
          },
          "darkBrandColor": {
            "type": "string",
            "nullable": true,
            "description": "The dark brand color of the user",
            "example": "#000000"
          },
          "allowDynamicBooking": {
            "type": "boolean",
            "nullable": true,
            "description": "Whether dynamic booking is allowed for the user",
            "example": true
          },
          "createdDate": {
            "format": "date-time",
            "type": "string",
            "description": "The date when the user was created",
            "example": "2022-01-01T00:00:00Z"
          },
<<<<<<< HEAD
          "price": {
            "type": "number"
=======
          "verified": {
            "type": "boolean",
            "nullable": true,
            "description": "Whether the user is verified",
            "example": true
          },
          "invitedTo": {
            "type": "number",
            "nullable": true,
            "description": "The ID of the user who invited this user",
            "example": 1
          }
        },
        "required": [
          "id",
          "email",
          "timeZone",
          "weekStart",
          "hideBranding",
          "createdDate"
        ]
      },
      "GetOrganizationUsersOutput": {
        "type": "object",
        "properties": {
          "status": {
            "type": "string",
            "example": "success",
            "enum": [
              "success",
              "error"
            ]
>>>>>>> d8284703
          },
          "data": {
            "type": "array",
            "items": {
              "$ref": "#/components/schemas/GetUserOutput"
            }
          }
        },
        "required": [
          "status",
          "data"
        ]
      },
      "CreateOrganizationUserInput": {
        "type": "object",
        "properties": {
          "email": {
            "type": "string",
            "description": "User email address",
            "example": "user@example.com"
          },
          "username": {
            "type": "string",
            "description": "Username",
            "example": "user123"
          },
<<<<<<< HEAD
          "forwardParamsSuccessRedirect": {
            "type": "boolean",
            "nullable": true
=======
          "weekday": {
            "type": "string",
            "description": "Preferred weekday",
            "example": "Monday"
          },
          "brandColor": {
            "type": "string",
            "description": "Brand color in HEX format",
            "example": "#FFFFFF"
>>>>>>> d8284703
          },
          "darkBrandColor": {
            "type": "string",
            "description": "Dark brand color in HEX format",
            "example": "#000000"
          },
<<<<<<< HEAD
          "isInstantEvent": {
            "type": "boolean"
=======
          "hideBranding": {
            "type": "boolean",
            "description": "Hide branding",
            "example": false
          },
          "timeZone": {
            "type": "string",
            "description": "Time zone",
            "example": "America/New_York"
>>>>>>> d8284703
          },
          "theme": {
            "type": "string",
            "nullable": true,
            "description": "Theme",
            "example": "dark"
          },
<<<<<<< HEAD
          "bookingLimitsCount": {
            "type": "object"
          },
          "onlyShowFirstAvailableSlot": {
            "type": "boolean"
          },
          "bookingLimitsDuration": {
            "type": "object"
          },
          "bookingWindow": {
            "type": "object"
          },
          "bookerLayouts": {
            "$ref": "#/components/schemas/BookerLayouts_2024_06_14"
          },
          "confirmationPolicy": {
            "type": "object"
          },
          "requiresBookerEmailVerification": {
            "type": "boolean"
          },
          "hideCalendarNotes": {
            "type": "boolean"
          },
          "color": {
            "$ref": "#/components/schemas/EventTypeColor_2024_06_14"
          },
          "seats": {
            "$ref": "#/components/schemas/Seats_2024_06_14"
          },
          "offsetStart": {
            "type": "number",
            "minimum": 1
          },
          "teamId": {
=======
          "appTheme": {
            "type": "string",
            "nullable": true,
            "description": "Application theme",
            "example": "light"
          },
          "timeFormat": {
>>>>>>> d8284703
            "type": "number",
            "description": "Time format",
            "example": 24
          },
          "defaultScheduleId": {
            "type": "number",
            "minimum": 0,
            "description": "Default schedule ID",
            "example": 1
          },
          "locale": {
            "type": "string",
            "nullable": true,
            "default": "en",
            "description": "Locale",
            "example": "en"
          },
          "avatarUrl": {
            "type": "string",
            "description": "Avatar URL",
            "example": "https://example.com/avatar.jpg"
          },
          "organizationRole": {
            "type": "object",
            "default": "MEMBER"
          },
          "autoAccept": {
            "type": "object",
            "default": true
          }
        },
        "required": [
          "email",
          "organizationRole",
          "autoAccept"
        ]
      },
      "GetOrganizationUserOutput": {
        "type": "object",
        "properties": {
          "status": {
            "type": "string",
            "example": "success",
            "enum": [
              "success",
              "error"
            ]
          },
          "data": {
            "$ref": "#/components/schemas/GetUserOutput"
          }
        },
        "required": [
          "status",
          "data"
        ]
      },
      "UpdateOrganizationUserInput": {
        "type": "object",
        "properties": {}
      },
      "OrgMembershipOutputDto": {
        "type": "object",
        "properties": {
          "role": {
            "type": "string",
            "enum": [
              "MEMBER",
              "OWNER",
              "ADMIN"
            ]
          },
<<<<<<< HEAD
          "customName": {
            "type": "string"
          },
          "destinationCalendar": {
            "$ref": "#/components/schemas/DestinationCalendar_2024_06_14"
          },
          "useDestinationCalendarEmail": {
=======
          "id": {
            "type": "number"
          },
          "userId": {
            "type": "number"
          },
          "teamId": {
            "type": "number"
          },
          "accepted": {
            "type": "boolean"
          },
          "disableImpersonation": {
>>>>>>> d8284703
            "type": "boolean"
          }
        },
        "required": [
          "role",
          "id",
<<<<<<< HEAD
          "lengthInMinutes",
          "title",
          "slug",
          "description",
          "users",
          "locations",
          "bookingFields",
          "disableGuests",
          "schedulingType",
          "recurrence",
          "metadata",
          "price",
          "currency",
          "lockTimeZoneToggleOnBookingPage",
          "forwardParamsSuccessRedirect",
          "successRedirectUrl",
          "isInstantEvent",
          "scheduleId",
          "hosts"
=======
          "userId",
          "teamId",
          "accepted"
>>>>>>> d8284703
        ]
      },
      "GetAllOrgMemberships": {
        "type": "object",
        "properties": {
          "status": {
            "type": "string",
            "example": "success",
            "enum": [
              "success",
              "error"
            ]
          },
          "data": {
            "$ref": "#/components/schemas/OrgMembershipOutputDto"
          }
        },
        "required": [
          "status",
          "data"
        ]
      },
      "CreateOrgMembershipDto": {
        "type": "object",
        "properties": {
          "role": {
            "type": "string",
            "default": "MEMBER",
            "enum": [
              "MEMBER",
              "OWNER",
              "ADMIN"
            ]
          },
          "userId": {
            "type": "number"
          },
          "accepted": {
            "type": "boolean",
            "default": false
          },
          "disableImpersonation": {
            "type": "boolean",
            "default": false
          }
        },
        "required": [
          "role",
          "userId"
        ]
      },
      "CreateOrgMembershipOutput": {
        "type": "object",
        "properties": {
          "status": {
            "type": "string",
            "example": "success",
            "enum": [
              "success",
              "error"
            ]
          },
          "data": {
            "$ref": "#/components/schemas/OrgMembershipOutputDto"
          }
        },
        "required": [
          "status",
          "data"
        ]
      },
      "GetOrgMembership": {
        "type": "object",
        "properties": {
          "status": {
            "type": "string",
            "example": "success",
            "enum": [
              "success",
              "error"
            ]
          },
          "data": {
            "$ref": "#/components/schemas/OrgMembershipOutputDto"
          }
        },
        "required": [
          "status",
          "data"
        ]
      },
      "DeleteOrgMembership": {
        "type": "object",
        "properties": {
          "status": {
            "type": "string",
            "example": "success",
            "enum": [
              "success",
              "error"
            ]
          },
          "data": {
            "$ref": "#/components/schemas/OrgMembershipOutputDto"
          }
        },
        "required": [
          "status",
          "data"
        ]
      },
      "UpdateOrgMembershipDto": {
        "type": "object",
        "properties": {
          "role": {
            "type": "string",
            "default": "MEMBER",
            "enum": [
              "MEMBER",
              "OWNER",
              "ADMIN"
            ]
          },
          "accepted": {
            "type": "boolean",
            "default": false
          },
          "disableImpersonation": {
            "type": "boolean",
            "default": false
          }
        }
      },
      "UpdateOrgMembership": {
        "type": "object",
        "properties": {
          "status": {
            "type": "string",
            "example": "success",
            "enum": [
              "success",
              "error"
            ]
          },
          "data": {
            "$ref": "#/components/schemas/OrgMembershipOutputDto"
          }
        },
        "required": [
          "status",
          "data"
        ]
      },
      "CreateTeamEventTypeInput_2024_06_14": {
        "type": "object",
        "properties": {
          "lengthInMinutes": {
            "type": "number",
            "example": 60
          },
          "title": {
            "type": "string",
            "example": "Learn the secrets of masterchief!"
<<<<<<< HEAD
=======
          },
          "slug": {
            "type": "string",
            "example": "learn-the-secrets-of-masterchief"
>>>>>>> d8284703
          },
          "description": {
            "type": "string",
            "example": "Discover the culinary wonders of the Argentina by making the best flan ever!"
<<<<<<< HEAD
          },
          "customName": {
            "type": "string",
            "description": "Customizable event name with valid variables: \n      {Event type title}, {Organiser}, {Scheduler}, {Location}, {Organiser first name}, \n      {Scheduler first name}, {Scheduler last name}, {Event duration}, {LOCATION}, \n      {HOST/ATTENDEE}, {HOST}, {ATTENDEE}, {USER}",
            "example": "{Event type title} between {Organiser} and {Scheduler}"
=======
          },
          "locations": {
            "type": "array",
            "description": "Locations where the event will take place. If not provided, cal video link will be used as the location.",
            "items": {
              "oneOf": [
                {
                  "$ref": "#/components/schemas/AddressLocation_2024_06_14"
                },
                {
                  "$ref": "#/components/schemas/LinkLocation_2024_06_14"
                },
                {
                  "$ref": "#/components/schemas/IntegrationLocation_2024_06_14"
                },
                {
                  "$ref": "#/components/schemas/PhoneLocation_2024_06_14"
                }
              ]
            }
          },
          "bookingFields": {
            "type": "array",
            "description": "Custom fields that can be added to the booking form when the event is booked by someone. By default booking form has name and email field.",
            "items": {
              "oneOf": [
                {
                  "$ref": "#/components/schemas/PhoneFieldInput_2024_06_14"
                },
                {
                  "$ref": "#/components/schemas/AddressFieldInput_2024_06_14"
                },
                {
                  "$ref": "#/components/schemas/TextFieldInput_2024_06_14"
                },
                {
                  "$ref": "#/components/schemas/NumberFieldInput_2024_06_14"
                },
                {
                  "$ref": "#/components/schemas/TextAreaFieldInput_2024_06_14"
                },
                {
                  "$ref": "#/components/schemas/SelectFieldInput_2024_06_14"
                },
                {
                  "$ref": "#/components/schemas/MultiSelectFieldInput_2024_06_14"
                },
                {
                  "$ref": "#/components/schemas/MultiEmailFieldInput_2024_06_14"
                },
                {
                  "$ref": "#/components/schemas/CheckboxGroupFieldInput_2024_06_14"
                },
                {
                  "$ref": "#/components/schemas/RadioGroupFieldInput_2024_06_14"
                },
                {
                  "$ref": "#/components/schemas/BooleanFieldInput_2024_06_14"
                }
              ]
            }
          },
          "disableGuests": {
            "type": "boolean",
            "description": "If true, person booking this event't cant add guests via their emails."
          },
          "slotInterval": {
            "type": "number",
            "description": "Number representing length of each slot when event is booked. By default it equal length of the event type.\n      If event length is 60 minutes then we would have slots 9AM, 10AM, 11AM etc. but if it was changed to 30 minutes then\n      we would have slots 9AM, 9:30AM, 10AM, 10:30AM etc. as the available times to book the 60 minute event."
          },
          "minimumBookingNotice": {
            "type": "number",
            "description": "Minimum number of minutes before the event that a booking can be made."
          },
          "beforeEventBuffer": {
            "type": "number",
            "description": "Time spaces that can be pre-pended before an event to give more time before it."
          },
          "afterEventBuffer": {
            "type": "number",
            "description": "Time spaces that can be appended after an event to give more time after it."
          },
          "scheduleId": {
            "type": "number",
            "description": "If you want that this event has different schedule than user's default one you can specify it here."
          },
          "bookingLimitsCount": {
            "description": "Limit how many times this event can be booked",
            "allOf": [
              {
                "$ref": "#/components/schemas/BookingLimitsCount_2024_06_14"
              }
            ]
          },
          "onlyShowFirstAvailableSlot": {
            "type": "boolean",
            "description": "This will limit your availability for this event type to one slot per day, scheduled at the earliest available time."
          },
          "bookingLimitsDuration": {
            "description": "Limit total amount of time that this event can be booked",
            "allOf": [
              {
                "$ref": "#/components/schemas/BookingLimitsDuration_2024_06_14"
              }
            ]
          },
          "bookingWindow": {
            "type": "array",
            "description": "Limit how far in the future this event can be booked",
            "items": {
              "oneOf": [
                {
                  "$ref": "#/components/schemas/BusinessDaysWindow_2024_06_14"
                },
                {
                  "$ref": "#/components/schemas/CalendarDaysWindow_2024_06_14"
                },
                {
                  "$ref": "#/components/schemas/RangeWindow_2024_06_14"
                }
              ]
            }
          },
          "offsetStart": {
            "type": "number",
            "description": "Offset timeslots shown to bookers by a specified number of minutes"
          },
          "recurrence": {
            "description": "Create a recurring event that can be booked once but will occur multiple times",
            "allOf": [
              {
                "$ref": "#/components/schemas/Recurrence_2024_06_14"
              }
            ]
          },
          "schedulingType": {
            "type": "object"
>>>>>>> d8284703
          },
          "hosts": {
            "type": "array",
            "items": {
              "type": "string"
            }
          },
          "assignAllTeamMembers": {
            "type": "boolean",
            "description": "If true, all current and future team members will be assigned to this event type"
          }
        },
        "required": [
          "lengthInMinutes",
          "title",
          "description",
<<<<<<< HEAD
          "customName",
=======
          "locations",
          "bookingFields",
          "disableGuests",
          "slotInterval",
          "minimumBookingNotice",
          "beforeEventBuffer",
          "afterEventBuffer",
          "scheduleId",
          "bookingLimitsCount",
          "onlyShowFirstAvailableSlot",
          "bookingLimitsDuration",
          "bookingWindow",
          "offsetStart",
          "recurrence",
          "schedulingType",
>>>>>>> d8284703
          "hosts",
          "assignAllTeamMembers"
        ]
      },
      "CreateTeamEventTypeOutput": {
        "type": "object",
        "properties": {
          "status": {
            "type": "string",
            "example": "success",
            "enum": [
              "success",
              "error"
            ]
          },
          "data": {
            "oneOf": [
              {
                "$ref": "#/components/schemas/TeamEventTypeOutput_2024_06_14"
              },
              {
                "type": "array",
                "items": {
                  "$ref": "#/components/schemas/TeamEventTypeOutput_2024_06_14"
                }
              }
            ]
          }
        },
        "required": [
          "status",
          "data"
        ]
      },
      "TeamEventTypeResponseHost": {
        "type": "object",
        "properties": {
          "userId": {
            "type": "number",
            "description": "Which user is the host of this event"
          },
          "mandatory": {
            "type": "boolean",
            "default": false,
            "description": "Only relevant for round robin event types. If true then the user must attend round robin event always."
          },
          "priority": {
            "type": "string",
            "default": "medium",
            "enum": [
              "lowest",
              "low",
              "medium",
              "high",
              "highest"
            ]
          },
          "name": {
            "type": "string",
            "example": "John Doe"
          }
        },
        "required": [
          "userId",
          "name"
        ]
      },
      "TeamEventTypeOutput_2024_06_14": {
        "type": "object",
        "properties": {
          "id": {
            "type": "number",
            "example": 1
          },
          "lengthInMinutes": {
            "type": "number",
            "minimum": 1,
            "example": 60
          },
          "title": {
            "type": "string",
            "example": "Learn the secrets of masterchief!"
          },
          "slug": {
            "type": "string",
            "example": "learn-the-secrets-of-masterchief"
          },
          "description": {
            "type": "string",
            "example": "Discover the culinary wonders of the Argentina by making the best flan ever!"
          },
          "locations": {
            "type": "array",
            "items": {
              "oneOf": [
                {
                  "$ref": "#/components/schemas/AddressLocation_2024_06_14"
                },
                {
                  "$ref": "#/components/schemas/LinkLocation_2024_06_14"
                },
                {
                  "$ref": "#/components/schemas/IntegrationLocation_2024_06_14"
                },
                {
                  "$ref": "#/components/schemas/PhoneLocation_2024_06_14"
                }
              ]
            }
          },
          "bookingFields": {
            "type": "array",
            "items": {
              "oneOf": [
                {
                  "$ref": "#/components/schemas/NameDefaultFieldOutput_2024_06_14"
                },
                {
                  "$ref": "#/components/schemas/EmailDefaultFieldOutput_2024_06_14"
                },
                {
                  "$ref": "#/components/schemas/LocationDefaultFieldOutput_2024_06_14"
                },
                {
                  "$ref": "#/components/schemas/RescheduleReasonDefaultFieldOutput_2024_06_14"
                },
                {
                  "$ref": "#/components/schemas/TitleDefaultFieldOutput_2024_06_14"
                },
                {
                  "$ref": "#/components/schemas/NotesDefaultFieldOutput_2024_06_14"
                },
                {
                  "$ref": "#/components/schemas/GuestsDefaultFieldOutput_2024_06_14"
                },
                {
                  "$ref": "#/components/schemas/PhoneFieldOutput_2024_06_14"
                },
                {
                  "$ref": "#/components/schemas/AddressFieldOutput_2024_06_14"
                },
                {
                  "$ref": "#/components/schemas/TextFieldOutput_2024_06_14"
                },
                {
                  "$ref": "#/components/schemas/NumberFieldOutput_2024_06_14"
                },
                {
                  "$ref": "#/components/schemas/TextAreaFieldOutput_2024_06_14"
                },
                {
                  "$ref": "#/components/schemas/SelectFieldOutput_2024_06_14"
                },
                {
                  "$ref": "#/components/schemas/MultiSelectFieldOutput_2024_06_14"
                },
                {
                  "$ref": "#/components/schemas/MultiEmailFieldOutput_2024_06_14"
                },
                {
                  "$ref": "#/components/schemas/CheckboxGroupFieldOutput_2024_06_14"
                },
                {
                  "$ref": "#/components/schemas/RadioGroupFieldOutput_2024_06_14"
                },
                {
                  "$ref": "#/components/schemas/BooleanFieldOutput_2024_06_14"
                }
              ]
            }
          },
          "disableGuests": {
            "type": "boolean"
          },
          "slotInterval": {
            "type": "number",
            "nullable": true,
            "example": 60
          },
          "minimumBookingNotice": {
            "type": "number",
            "minimum": 0,
            "example": 0
          },
          "beforeEventBuffer": {
            "type": "number",
            "example": 0
          },
          "afterEventBuffer": {
            "type": "number",
            "example": 0
          },
          "recurrence": {
            "nullable": true,
            "allOf": [
              {
                "$ref": "#/components/schemas/Recurrence_2024_06_14"
              }
            ]
          },
          "metadata": {
            "type": "object"
          },
          "requiresConfirmation": {
            "type": "boolean"
          },
          "price": {
            "type": "number"
          },
          "currency": {
            "type": "string"
          },
          "lockTimeZoneToggleOnBookingPage": {
            "type": "boolean"
          },
          "seatsPerTimeSlot": {
            "type": "number",
            "nullable": true
          },
          "forwardParamsSuccessRedirect": {
            "type": "boolean",
            "nullable": true
          },
          "successRedirectUrl": {
            "type": "string",
            "nullable": true
          },
          "seatsShowAvailabilityCount": {
            "type": "boolean",
            "nullable": true
          },
          "scheduleId": {
            "type": "number",
            "nullable": true
          },
          "bookingLimitsCount": {
            "$ref": "#/components/schemas/BookingLimitsCount_2024_06_14"
          },
          "onlyShowFirstAvailableSlot": {
            "type": "boolean"
          },
          "bookingLimitsDuration": {
            "$ref": "#/components/schemas/BookingLimitsDuration_2024_06_14"
          },
          "bookingWindow": {
            "type": "array",
            "description": "Limit how far in the future this event can be booked",
            "items": {
              "oneOf": [
                {
                  "$ref": "#/components/schemas/BusinessDaysWindow_2024_06_14"
                },
                {
                  "$ref": "#/components/schemas/CalendarDaysWindow_2024_06_14"
                },
                {
                  "$ref": "#/components/schemas/RangeWindow_2024_06_14"
                }
              ]
            }
          },
          "offsetStart": {
            "type": "number",
            "minimum": 1
          },
          "schedulingType": {
            "type": "string",
            "nullable": true,
            "enum": [
              "ROUND_ROBIN",
              "COLLECTIVE",
              "MANAGED"
            ]
          },
          "teamId": {
            "type": "number",
            "nullable": true
          },
          "ownerId": {
            "type": "number",
            "nullable": true
          },
          "parentEventTypeId": {
            "type": "number",
            "nullable": true,
            "description": "For managed event types parent event type is the event type that this event type is based on"
          },
          "hosts": {
            "type": "array",
            "items": {
              "$ref": "#/components/schemas/TeamEventTypeResponseHost"
            }
          },
          "assignAllTeamMembers": {
            "type": "boolean"
          }
        },
        "required": [
          "id",
          "lengthInMinutes",
          "title",
          "slug",
          "description",
          "locations",
          "bookingFields",
          "disableGuests",
          "recurrence",
          "metadata",
          "requiresConfirmation",
          "price",
          "currency",
          "lockTimeZoneToggleOnBookingPage",
          "seatsPerTimeSlot",
          "forwardParamsSuccessRedirect",
          "successRedirectUrl",
          "seatsShowAvailabilityCount",
          "scheduleId",
          "schedulingType",
          "hosts"
        ]
      },
      "GetTeamEventTypeOutput": {
        "type": "object",
        "properties": {
          "status": {
            "type": "string",
            "example": "success",
            "enum": [
              "success",
              "error"
            ]
          },
          "data": {
            "$ref": "#/components/schemas/TeamEventTypeOutput_2024_06_14"
          }
        },
        "required": [
          "status",
          "data"
        ]
      },
      "CreatePhoneCallInput": {
        "type": "object",
        "properties": {
          "yourPhoneNumber": {
            "type": "string",
            "pattern": "/^\\+[1-9]\\d{1,14}$/",
            "description": "Your phone number"
          },
          "numberToCall": {
            "type": "string",
            "pattern": "/^\\+[1-9]\\d{1,14}$/",
            "description": "Number to call"
          },
          "calApiKey": {
            "type": "string",
            "description": "CAL API Key"
          },
          "enabled": {
            "type": "object",
            "default": true,
            "description": "Enabled status"
          },
          "templateType": {
            "default": "CUSTOM_TEMPLATE",
            "enum": [
              "CHECK_IN_APPOINTMENT",
              "CUSTOM_TEMPLATE"
            ],
            "type": "string",
            "description": "Template type"
          },
          "schedulerName": {
            "type": "string",
            "description": "Scheduler name"
          },
          "guestName": {
            "type": "string",
            "description": "Guest name"
          },
          "guestEmail": {
            "type": "string",
            "description": "Guest email"
          },
          "guestCompany": {
            "type": "string",
            "description": "Guest company"
          },
          "beginMessage": {
            "type": "string",
            "description": "Begin message"
          },
          "generalPrompt": {
            "type": "string",
            "description": "General prompt"
          }
        },
        "required": [
          "yourPhoneNumber",
          "numberToCall",
          "calApiKey",
          "enabled",
          "templateType"
        ]
      },
      "Data": {
        "type": "object",
        "properties": {
          "callId": {
            "type": "string"
          },
          "agentId": {
            "type": "string"
          }
        },
        "required": [
          "callId",
          "agentId"
        ]
      },
      "CreatePhoneCallOutput": {
        "type": "object",
        "properties": {
          "status": {
            "type": "string",
            "example": "success",
            "enum": [
              "success",
              "error"
            ]
          },
          "data": {
            "$ref": "#/components/schemas/Data"
          }
        },
        "required": [
          "status",
          "data"
        ]
      },
      "GetTeamEventTypesOutput": {
        "type": "object",
        "properties": {
          "status": {
            "type": "string",
            "example": "success",
            "enum": [
              "success",
              "error"
            ]
          },
          "data": {
            "type": "array",
            "items": {
              "$ref": "#/components/schemas/TeamEventTypeOutput_2024_06_14"
            }
          }
        },
        "required": [
          "status",
          "data"
        ]
      },
      "UpdateTeamEventTypeInput_2024_06_14": {
        "type": "object",
        "properties": {
          "lengthInMinutes": {
            "type": "number",
            "example": 60
          },
          "title": {
            "type": "string",
            "example": "Learn the secrets of masterchief!"
          },
          "slug": {
            "type": "string",
            "example": "learn-the-secrets-of-masterchief"
          },
          "description": {
            "type": "string",
            "example": "Discover the culinary wonders of the Argentina by making the best flan ever!"
          },
          "locations": {
            "type": "array",
            "description": "Locations where the event will take place. If not provided, cal video link will be used as the location.",
            "items": {
              "oneOf": [
                {
                  "$ref": "#/components/schemas/AddressLocation_2024_06_14"
                },
                {
                  "$ref": "#/components/schemas/LinkLocation_2024_06_14"
                },
                {
                  "$ref": "#/components/schemas/IntegrationLocation_2024_06_14"
                },
                {
                  "$ref": "#/components/schemas/PhoneLocation_2024_06_14"
                }
              ]
            }
          },
          "bookingFields": {
            "type": "array",
            "description": "Custom fields that can be added to the booking form when the event is booked by someone. By default booking form has name and email field.",
            "items": {
              "oneOf": [
                {
                  "$ref": "#/components/schemas/PhoneFieldInput_2024_06_14"
                },
                {
                  "$ref": "#/components/schemas/AddressFieldInput_2024_06_14"
                },
                {
                  "$ref": "#/components/schemas/TextFieldInput_2024_06_14"
                },
                {
                  "$ref": "#/components/schemas/NumberFieldInput_2024_06_14"
                },
                {
                  "$ref": "#/components/schemas/TextAreaFieldInput_2024_06_14"
                },
                {
                  "$ref": "#/components/schemas/SelectFieldInput_2024_06_14"
                },
                {
                  "$ref": "#/components/schemas/MultiSelectFieldInput_2024_06_14"
                },
                {
                  "$ref": "#/components/schemas/MultiEmailFieldInput_2024_06_14"
                },
                {
                  "$ref": "#/components/schemas/CheckboxGroupFieldInput_2024_06_14"
                },
                {
                  "$ref": "#/components/schemas/RadioGroupFieldInput_2024_06_14"
                },
                {
                  "$ref": "#/components/schemas/BooleanFieldInput_2024_06_14"
                }
              ]
            }
          },
          "disableGuests": {
            "type": "boolean",
            "description": "If true, person booking this event't cant add guests via their emails."
          },
          "slotInterval": {
            "type": "number",
            "description": "Number representing length of each slot when event is booked. By default it equal length of the event type.\n      If event length is 60 minutes then we would have slots 9AM, 10AM, 11AM etc. but if it was changed to 30 minutes then\n      we would have slots 9AM, 9:30AM, 10AM, 10:30AM etc. as the available times to book the 60 minute event."
          },
          "minimumBookingNotice": {
            "type": "number",
            "description": "Minimum number of minutes before the event that a booking can be made."
          },
          "beforeEventBuffer": {
            "type": "number",
            "description": "Time spaces that can be pre-pended before an event to give more time before it."
          },
          "afterEventBuffer": {
            "type": "number",
            "description": "Time spaces that can be appended after an event to give more time after it."
          },
          "scheduleId": {
            "type": "number",
            "description": "If you want that this event has different schedule than user's default one you can specify it here."
          },
          "bookingLimitsCount": {
            "description": "Limit how many times this event can be booked",
            "allOf": [
              {
                "$ref": "#/components/schemas/BookingLimitsCount_2024_06_14"
              }
            ]
          },
          "onlyShowFirstAvailableSlot": {
            "type": "boolean",
            "description": "This will limit your availability for this event type to one slot per day, scheduled at the earliest available time."
          },
          "bookingLimitsDuration": {
            "description": "Limit total amount of time that this event can be booked",
            "allOf": [
              {
                "$ref": "#/components/schemas/BookingLimitsDuration_2024_06_14"
              }
            ]
          },
          "bookingWindow": {
            "type": "array",
            "description": "Limit how far in the future this event can be booked",
            "items": {
              "oneOf": [
                {
                  "$ref": "#/components/schemas/BusinessDaysWindow_2024_06_14"
                },
                {
                  "$ref": "#/components/schemas/CalendarDaysWindow_2024_06_14"
                },
                {
                  "$ref": "#/components/schemas/RangeWindow_2024_06_14"
                }
              ]
            }
          },
          "offsetStart": {
            "type": "number",
            "description": "Offset timeslots shown to bookers by a specified number of minutes"
          },
          "recurrence": {
            "description": "Create a recurring event that can be booked once but will occur multiple times",
            "allOf": [
              {
                "$ref": "#/components/schemas/Recurrence_2024_06_14"
              }
            ]
          },
          "hosts": {
            "type": "array",
            "items": {
              "type": "string"
            }
          },
          "assignAllTeamMembers": {
            "type": "boolean",
            "description": "If true, all current and future team members will be assigned to this event type"
          }
        },
        "required": [
          "lengthInMinutes",
          "title",
          "slug",
          "description",
          "locations",
          "bookingFields",
          "disableGuests",
          "slotInterval",
          "minimumBookingNotice",
          "beforeEventBuffer",
          "afterEventBuffer",
          "scheduleId",
          "bookingLimitsCount",
          "onlyShowFirstAvailableSlot",
          "bookingLimitsDuration",
          "bookingWindow",
          "offsetStart",
          "recurrence",
          "hosts",
          "assignAllTeamMembers"
        ]
      },
      "UpdateTeamEventTypeOutput": {
        "type": "object",
        "properties": {
          "status": {
            "type": "string",
            "example": "success",
            "enum": [
              "success",
              "error"
            ]
          },
          "data": {
            "oneOf": [
              {
                "$ref": "#/components/schemas/TeamEventTypeOutput_2024_06_14"
              },
              {
                "type": "array",
                "items": {
                  "$ref": "#/components/schemas/TeamEventTypeOutput_2024_06_14"
                }
              }
            ]
          }
        },
        "required": [
          "status",
          "data"
        ]
      },
      "DeleteTeamEventTypeOutput": {
        "type": "object",
        "properties": {
          "status": {
            "type": "string",
            "example": "success",
            "enum": [
              "success",
              "error"
            ]
          },
          "data": {
            "type": "object"
          }
        },
        "required": [
          "status",
          "data"
        ]
      },
      "OrgTeamMembershipOutputDto": {
        "type": "object",
        "properties": {
          "role": {
            "type": "string",
            "enum": [
              "MEMBER",
              "OWNER",
              "ADMIN"
            ]
          },
          "id": {
            "type": "number"
          },
          "userId": {
            "type": "number"
          },
          "teamId": {
            "type": "number"
          },
          "accepted": {
            "type": "boolean"
          },
          "disableImpersonation": {
            "type": "boolean"
          }
        },
        "required": [
          "role",
          "id",
          "userId",
          "teamId",
          "accepted"
        ]
      },
      "OrgTeamMembershipsOutputResponseDto": {
        "type": "object",
        "properties": {
          "status": {
            "type": "string",
            "example": "success",
            "enum": [
              "success",
              "error"
            ]
          },
          "data": {
            "type": "array",
            "items": {
              "$ref": "#/components/schemas/OrgTeamMembershipOutputDto"
            }
          }
        },
        "required": [
          "status",
          "data"
        ]
      },
      "OrgTeamMembershipOutputResponseDto": {
        "type": "object",
        "properties": {
          "status": {
            "type": "string",
            "example": "success",
            "enum": [
              "success",
              "error"
            ]
          },
          "data": {
            "$ref": "#/components/schemas/OrgTeamMembershipOutputDto"
          }
        },
        "required": [
          "status",
          "data"
        ]
      },
      "UpdateOrgTeamMembershipDto": {
        "type": "object",
        "properties": {
          "role": {
            "type": "string",
            "default": "MEMBER",
            "enum": [
              "MEMBER",
              "OWNER",
              "ADMIN"
            ]
          },
          "accepted": {
            "type": "boolean",
            "default": false
          },
          "disableImpersonation": {
            "type": "boolean",
            "default": false
          }
        }
      },
      "CreateOrgTeamMembershipDto": {
        "type": "object",
        "properties": {
          "role": {
            "type": "string",
            "default": "MEMBER",
            "enum": [
              "MEMBER",
              "OWNER",
              "ADMIN"
            ]
          },
          "userId": {
            "type": "number"
          },
          "accepted": {
            "type": "boolean",
            "default": false
          },
          "disableImpersonation": {
            "type": "boolean",
            "default": false
          }
        },
        "required": [
          "role",
          "userId"
        ]
      },
      "Attribute": {
        "type": "object",
        "properties": {
          "id": {
            "type": "string",
            "description": "The ID of the attribute",
            "example": "attr_123"
          },
          "teamId": {
            "type": "number",
            "description": "The team ID associated with the attribute",
            "example": 1
          },
          "type": {
            "type": "string",
            "description": "The type of the attribute",
            "enum": [
              "TEXT",
              "NUMBER",
              "SINGLE_SELECT",
              "MULTI_SELECT"
            ]
          },
          "name": {
            "type": "string",
            "description": "The name of the attribute",
            "example": "Attribute Name"
          },
          "slug": {
            "type": "string",
            "description": "The slug of the attribute",
            "example": "attribute-name"
          },
          "enabled": {
            "type": "boolean",
            "description": "Whether the attribute is enabled and displayed on their profile",
            "example": true
          },
          "usersCanEditRelation": {
            "type": "boolean",
            "description": "Whether users can edit the relation",
            "example": true
          }
        },
        "required": [
          "id",
          "teamId",
          "type",
          "name",
          "slug",
          "enabled"
        ]
      },
      "GetOrganizationAttributesOutput": {
        "type": "object",
        "properties": {
          "status": {
            "type": "string",
            "example": "success",
            "enum": [
              "success",
              "error"
            ]
          },
          "data": {
            "type": "array",
            "items": {
              "$ref": "#/components/schemas/Attribute"
            }
          }
        },
        "required": [
          "status",
          "data"
        ]
      },
      "GetSingleAttributeOutput": {
        "type": "object",
        "properties": {
          "status": {
            "type": "string",
            "example": "success",
            "enum": [
              "success",
              "error"
            ]
          },
          "data": {
            "nullable": true,
            "allOf": [
              {
                "$ref": "#/components/schemas/Attribute"
              }
            ]
          }
        },
        "required": [
          "status",
          "data"
        ]
      },
      "CreateOrganizationAttributeOptionInput": {
        "type": "object",
        "properties": {
          "value": {
            "type": "string"
          },
          "slug": {
            "type": "string"
          }
        },
        "required": [
          "value",
          "slug"
        ]
      },
      "CreateOrganizationAttributeInput": {
        "type": "object",
        "properties": {
          "name": {
            "type": "string"
          },
          "slug": {
            "type": "string"
          },
          "type": {
            "type": "object"
          },
          "options": {
            "type": "array",
            "items": {
              "$ref": "#/components/schemas/CreateOrganizationAttributeOptionInput"
            }
          },
          "enabled": {
            "type": "boolean"
          }
        },
        "required": [
          "name",
          "slug",
          "type",
          "options"
        ]
      },
      "CreateOrganizationAttributesOutput": {
        "type": "object",
        "properties": {
          "status": {
            "type": "string",
            "example": "success",
            "enum": [
              "success",
              "error"
            ]
          },
          "data": {
            "$ref": "#/components/schemas/Attribute"
          }
        },
        "required": [
          "status",
          "data"
        ]
      },
      "UpdateOrganizationAttributeInput": {
        "type": "object",
        "properties": {
          "name": {
            "type": "string"
          },
          "slug": {
            "type": "string"
          },
          "type": {
            "type": "object"
          },
          "enabled": {
            "type": "boolean"
          }
        }
      },
      "UpdateOrganizationAttributesOutput": {
        "type": "object",
        "properties": {
          "status": {
            "type": "string",
            "example": "success",
            "enum": [
              "success",
              "error"
            ]
          },
          "data": {
            "$ref": "#/components/schemas/Attribute"
          }
        },
        "required": [
          "status",
          "data"
        ]
      },
      "DeleteOrganizationAttributesOutput": {
        "type": "object",
        "properties": {
          "status": {
            "type": "string",
            "example": "success",
            "enum": [
              "success",
              "error"
            ]
          },
          "data": {
            "$ref": "#/components/schemas/Attribute"
          }
        },
        "required": [
          "status",
          "data"
        ]
      },
      "OptionOutput": {
        "type": "object",
        "properties": {
          "id": {
            "type": "string",
            "description": "The ID of the option",
            "example": "attr_option_id"
          },
          "attributeId": {
            "type": "string",
            "description": "The ID of the attribute",
            "example": "attr_id"
          },
          "value": {
            "type": "string",
            "description": "The value of the option",
            "example": "option_value"
          },
          "slug": {
            "type": "string",
            "description": "The slug of the option",
            "example": "option-slug"
          }
        },
        "required": [
          "id",
          "attributeId",
          "value",
          "slug"
        ]
      },
      "CreateAttributeOptionOutput": {
        "type": "object",
        "properties": {
          "status": {
            "type": "string",
            "example": "success",
            "enum": [
              "success",
              "error"
            ]
          },
          "data": {
            "$ref": "#/components/schemas/OptionOutput"
          }
        },
        "required": [
          "status",
          "data"
        ]
      },
      "DeleteAttributeOptionOutput": {
        "type": "object",
        "properties": {
          "status": {
            "type": "string",
            "example": "success",
            "enum": [
              "success",
              "error"
            ]
          },
          "data": {
            "$ref": "#/components/schemas/OptionOutput"
          }
        },
        "required": [
          "status",
          "data"
        ]
      },
      "UpdateOrganizationAttributeOptionInput": {
        "type": "object",
        "properties": {
          "value": {
            "type": "string"
          },
          "slug": {
            "type": "string"
          }
        }
      },
      "UpdateAttributeOptionOutput": {
        "type": "object",
        "properties": {
          "status": {
            "type": "string",
            "example": "success",
            "enum": [
              "success",
              "error"
            ]
          },
          "data": {
            "$ref": "#/components/schemas/OptionOutput"
          }
        },
        "required": [
          "status",
          "data"
        ]
      },
      "GetAllAttributeOptionOutput": {
        "type": "object",
        "properties": {
          "status": {
            "type": "string",
            "example": "success",
            "enum": [
              "success",
              "error"
            ]
          },
          "data": {
            "type": "array",
            "items": {
              "$ref": "#/components/schemas/OptionOutput"
            }
          }
        },
        "required": [
          "status",
          "data"
        ]
      },
      "AssignOrganizationAttributeOptionToUserInput": {
        "type": "object",
        "properties": {
          "value": {
            "type": "string"
          },
          "attributeOptionId": {
            "type": "string"
          },
          "attributeId": {
            "type": "string"
          }
        },
        "required": [
          "attributeId"
        ]
      },
      "AssignOptionUserOutputData": {
        "type": "object",
        "properties": {
          "id": {
            "type": "string",
            "description": "The ID of the option assigned to the user"
          },
          "memberId": {
            "type": "number",
            "description": "The ID form the org membership for the user"
          },
          "attributeOptionId": {
            "type": "string",
            "description": "The value of the option"
          }
        },
        "required": [
          "id",
          "memberId",
          "attributeOptionId"
        ]
      },
      "AssignOptionUserOutput": {
        "type": "object",
        "properties": {
          "status": {
            "type": "string",
            "example": "success",
            "enum": [
              "success",
              "error"
            ]
          },
          "data": {
            "$ref": "#/components/schemas/AssignOptionUserOutputData"
          }
        },
        "required": [
          "status",
          "data"
        ]
      },
      "UnassignOptionUserOutput": {
        "type": "object",
        "properties": {
          "status": {
            "type": "string",
            "example": "success",
            "enum": [
              "success",
              "error"
            ]
          },
          "data": {
            "$ref": "#/components/schemas/AssignOptionUserOutputData"
          }
        },
        "required": [
          "status",
          "data"
        ]
      },
      "GetOptionUserOutputData": {
        "type": "object",
        "properties": {
          "id": {
            "type": "string",
            "description": "The ID of the option assigned to the user"
          },
          "attributeId": {
            "type": "string",
            "description": "The ID of the attribute"
          },
          "value": {
            "type": "string",
            "description": "The value of the option"
          },
          "slug": {
            "type": "string",
            "description": "The slug of the option"
          }
        },
        "required": [
          "id",
          "attributeId",
          "value",
          "slug"
        ]
      },
      "GetOptionUserOutput": {
        "type": "object",
        "properties": {
          "status": {
            "type": "string",
            "example": "success",
            "enum": [
              "success",
              "error"
            ]
          },
          "data": {
            "type": "array",
            "items": {
              "$ref": "#/components/schemas/GetOptionUserOutputData"
            }
          }
        },
        "required": [
          "status",
          "data"
        ]
      },
      "TeamWebhookOutputDto": {
        "type": "object",
        "properties": {
          "payloadTemplate": {
            "type": "string",
            "description": "The template of the payload that will be sent to the subscriberUrl, check cal.com/docs/core-features/webhooks for more information",
            "example": "{\"content\":\"A new event has been scheduled\",\"type\":\"{{type}}\",\"name\":\"{{title}}\",\"organizer\":\"{{organizer.name}}\",\"booker\":\"{{attendees.0.name}}\"}"
          },
          "teamId": {
            "type": "number"
          },
          "id": {
            "type": "number"
          },
          "triggers": {
            "type": "array",
            "items": {
              "type": "object"
            }
          },
          "subscriberUrl": {
            "type": "string"
          },
          "active": {
            "type": "boolean"
          },
          "secret": {
            "type": "string"
          }
        },
        "required": [
          "payloadTemplate",
          "teamId",
          "id",
          "triggers",
          "subscriberUrl",
          "active"
        ]
      },
      "TeamWebhooksOutputResponseDto": {
        "type": "object",
        "properties": {
          "status": {
            "type": "string",
            "example": "success",
            "enum": [
              "success",
              "error"
            ]
          },
          "data": {
            "type": "array",
            "items": {
              "$ref": "#/components/schemas/TeamWebhookOutputDto"
            }
          }
        },
        "required": [
          "status",
          "data"
        ]
      },
      "CreateWebhookInputDto": {
        "type": "object",
        "properties": {
          "payloadTemplate": {
            "type": "string",
            "description": "The template of the payload that will be sent to the subscriberUrl, check cal.com/docs/core-features/webhooks for more information",
            "example": "{\"content\":\"A new event has been scheduled\",\"type\":\"{{type}}\",\"name\":\"{{title}}\",\"organizer\":\"{{organizer.name}}\",\"booker\":\"{{attendees.0.name}}\"}"
          },
          "triggers": {
            "type": "string",
            "example": [
              "BOOKING_CREATED",
              "BOOKING_RESCHEDULED",
              "BOOKING_CANCELLED",
              "BOOKING_CONFIRMED",
              "BOOKING_REJECTED",
              "BOOKING_COMPLETED",
              "BOOKING_NO_SHOW",
              "BOOKING_REOPENED"
            ],
            "enum": [
              "BOOKING_CREATED",
              "BOOKING_PAYMENT_INITIATED",
              "BOOKING_PAID",
              "BOOKING_RESCHEDULED",
              "BOOKING_REQUESTED",
              "BOOKING_CANCELLED",
              "BOOKING_REJECTED",
              "BOOKING_NO_SHOW_UPDATED",
              "FORM_SUBMITTED",
              "MEETING_ENDED",
              "MEETING_STARTED",
              "RECORDING_READY",
              "INSTANT_MEETING",
              "RECORDING_TRANSCRIPTION_GENERATED",
              "OOO_CREATED"
            ]
          },
          "active": {
            "type": "boolean"
          },
          "subscriberUrl": {
            "type": "string"
          },
          "secret": {
            "type": "string"
          }
        },
        "required": [
          "triggers",
          "active",
          "subscriberUrl"
        ]
      },
      "TeamWebhookOutputResponseDto": {
        "type": "object",
        "properties": {
          "status": {
            "type": "string",
            "example": "success",
            "enum": [
              "success",
              "error"
            ]
          },
          "data": {
            "$ref": "#/components/schemas/TeamWebhookOutputDto"
          }
        },
        "required": [
          "status",
          "data"
        ]
      },
      "UpdateWebhookInputDto": {
        "type": "object",
        "properties": {
          "payloadTemplate": {
            "type": "string",
            "description": "The template of the payload that will be sent to the subscriberUrl, check cal.com/docs/core-features/webhooks for more information",
            "example": "{\"content\":\"A new event has been scheduled\",\"type\":\"{{type}}\",\"name\":\"{{title}}\",\"organizer\":\"{{organizer.name}}\",\"booker\":\"{{attendees.0.name}}\"}"
          },
          "triggers": {
            "type": "string",
            "example": [
              "BOOKING_CREATED",
              "BOOKING_RESCHEDULED",
              "BOOKING_CANCELLED",
              "BOOKING_CONFIRMED",
              "BOOKING_REJECTED",
              "BOOKING_COMPLETED",
              "BOOKING_NO_SHOW",
              "BOOKING_REOPENED"
            ],
            "enum": [
              "BOOKING_CREATED",
              "BOOKING_PAYMENT_INITIATED",
              "BOOKING_PAID",
              "BOOKING_RESCHEDULED",
              "BOOKING_REQUESTED",
              "BOOKING_CANCELLED",
              "BOOKING_REJECTED",
              "BOOKING_NO_SHOW_UPDATED",
              "FORM_SUBMITTED",
              "MEETING_ENDED",
              "MEETING_STARTED",
              "RECORDING_READY",
              "INSTANT_MEETING",
              "RECORDING_TRANSCRIPTION_GENERATED",
              "OOO_CREATED"
            ]
          },
          "active": {
            "type": "boolean"
          },
          "subscriberUrl": {
            "type": "string"
          },
          "secret": {
            "type": "string"
          }
        }
      },
      "GetDefaultScheduleOutput_2024_06_11": {
        "type": "object",
        "properties": {
          "status": {
            "type": "string",
            "example": "success",
            "enum": [
              "success",
              "error"
            ]
          },
          "data": {
            "$ref": "#/components/schemas/ScheduleOutput_2024_06_11"
          }
        },
        "required": [
          "status",
          "data"
        ]
      },
      "AuthUrlData": {
        "type": "object",
        "properties": {
          "authUrl": {
            "type": "string"
          }
        },
        "required": [
          "authUrl"
        ]
      },
      "GcalAuthUrlOutput": {
        "type": "object",
        "properties": {
          "status": {
            "type": "string",
            "example": "success",
            "enum": [
              "success",
              "error"
            ]
          },
          "data": {
            "$ref": "#/components/schemas/AuthUrlData"
          }
        },
        "required": [
          "status",
          "data"
        ]
      },
      "GcalSaveRedirectOutput": {
        "type": "object",
        "properties": {
          "url": {
            "type": "string"
          }
        },
        "required": [
          "url"
        ]
      },
      "GcalCheckOutput": {
        "type": "object",
        "properties": {
          "status": {
            "type": "string",
            "example": "success",
            "enum": [
              "success",
              "error"
            ]
          }
        },
        "required": [
          "status"
        ]
      },
      "ProviderVerifyClientData": {
        "type": "object",
        "properties": {
          "clientId": {
            "type": "string"
          },
          "organizationId": {
            "type": "number"
          },
          "name": {
            "type": "string"
          }
        },
        "required": [
          "clientId",
          "organizationId",
          "name"
        ]
      },
      "ProviderVerifyClientOutput": {
        "type": "object",
        "properties": {
          "status": {
            "type": "string",
            "example": "success",
            "enum": [
              "success",
              "error"
            ]
          },
          "data": {
            "$ref": "#/components/schemas/ProviderVerifyClientData"
          }
        },
        "required": [
          "status",
          "data"
        ]
      },
      "ProviderVerifyAccessTokenOutput": {
        "type": "object",
        "properties": {
          "status": {
            "type": "string",
            "example": "success",
            "enum": [
              "success",
              "error"
            ]
          }
        },
        "required": [
          "status"
        ]
      },
      "MeOrgOutput": {
        "type": "object",
        "properties": {
          "isPlatform": {
            "type": "boolean"
          },
          "id": {
            "type": "number"
          }
        },
        "required": [
          "isPlatform",
          "id"
        ]
      },
      "MeOutput": {
        "type": "object",
        "properties": {
          "id": {
            "type": "number"
          },
          "username": {
            "type": "string"
          },
          "email": {
            "type": "string"
          },
          "timeFormat": {
            "type": "number"
          },
          "defaultScheduleId": {
            "type": "number",
            "nullable": true
          },
          "weekStart": {
            "type": "string"
          },
          "timeZone": {
            "type": "string"
          },
          "organizationId": {
            "type": "number",
            "nullable": true
          },
          "organization": {
            "$ref": "#/components/schemas/MeOrgOutput"
          }
        },
        "required": [
          "id",
          "username",
          "email",
          "timeFormat",
          "defaultScheduleId",
          "weekStart",
          "timeZone",
          "organizationId"
        ]
      },
      "GetMeOutput": {
        "type": "object",
        "properties": {
          "status": {
            "type": "string",
            "example": "success",
            "enum": [
              "success",
              "error"
            ]
          },
          "data": {
            "$ref": "#/components/schemas/MeOutput"
          }
        },
        "required": [
          "status",
          "data"
        ]
      },
      "UpdateMeOutput": {
        "type": "object",
        "properties": {
          "status": {
            "type": "string",
            "example": "success",
            "enum": [
              "success",
              "error"
            ]
          },
          "data": {
            "$ref": "#/components/schemas/MeOutput"
          }
        },
        "required": [
          "status",
          "data"
        ]
      },
      "BusyTimesOutput": {
        "type": "object",
        "properties": {
          "start": {
            "format": "date-time",
            "type": "string"
          },
          "end": {
            "format": "date-time",
            "type": "string"
          },
          "source": {
            "type": "string",
            "nullable": true
          }
        },
        "required": [
          "start",
          "end"
        ]
      },
      "GetBusyTimesOutput": {
        "type": "object",
        "properties": {
          "status": {
            "type": "string",
            "example": "success",
            "enum": [
              "success",
              "error"
            ]
          },
          "data": {
            "type": "array",
            "items": {
              "$ref": "#/components/schemas/BusyTimesOutput"
            }
          }
        },
        "required": [
          "status",
          "data"
        ]
      },
      "Integration": {
        "type": "object",
        "properties": {
          "appData": {
            "type": "object",
            "nullable": true
          },
          "dirName": {
            "type": "string"
          },
          "__template": {
            "type": "string"
          },
          "name": {
            "type": "string"
          },
          "description": {
            "type": "string"
          },
          "installed": {
            "type": "boolean"
          },
          "type": {
            "type": "string"
          },
          "title": {
            "type": "string"
          },
          "variant": {
            "type": "string"
          },
          "category": {
            "type": "string"
          },
          "categories": {
            "type": "array",
            "items": {
              "type": "string"
            }
          },
          "logo": {
            "type": "string"
          },
          "publisher": {
            "type": "string"
          },
          "slug": {
            "type": "string"
          },
          "url": {
            "type": "string"
          },
          "email": {
            "type": "string"
          },
          "locationOption": {
            "type": "object",
            "nullable": true
          }
        },
        "required": [
          "name",
          "description",
          "type",
          "variant",
          "categories",
          "logo",
          "publisher",
          "slug",
          "url",
          "email",
          "locationOption"
        ]
      },
      "Primary": {
        "type": "object",
        "properties": {
          "externalId": {
            "type": "string"
          },
          "integration": {
            "type": "string"
          },
          "name": {
            "type": "string"
          },
          "primary": {
            "type": "boolean",
            "nullable": true
          },
          "readOnly": {
            "type": "boolean"
          },
          "email": {
            "type": "string"
          },
          "isSelected": {
            "type": "boolean"
          },
          "credentialId": {
            "type": "number"
          }
        },
        "required": [
          "externalId",
          "primary",
          "readOnly",
          "isSelected",
          "credentialId"
        ]
      },
      "Calendar": {
        "type": "object",
        "properties": {
          "externalId": {
            "type": "string"
          },
          "integration": {
            "type": "string"
          },
          "name": {
            "type": "string"
          },
          "primary": {
            "type": "boolean",
            "nullable": true
          },
          "readOnly": {
            "type": "boolean"
          },
          "email": {
            "type": "string"
          },
          "isSelected": {
            "type": "boolean"
          },
          "credentialId": {
            "type": "number"
          }
        },
        "required": [
          "externalId",
          "readOnly",
          "isSelected",
          "credentialId"
        ]
      },
      "ConnectedCalendar": {
        "type": "object",
        "properties": {
          "integration": {
            "$ref": "#/components/schemas/Integration"
          },
          "credentialId": {
            "type": "number"
          },
          "primary": {
            "$ref": "#/components/schemas/Primary"
          },
          "calendars": {
            "type": "array",
            "items": {
              "$ref": "#/components/schemas/Calendar"
            }
          }
        },
        "required": [
          "integration",
          "credentialId"
        ]
      },
      "DestinationCalendar": {
        "type": "object",
        "properties": {
          "id": {
            "type": "number"
          },
          "integration": {
            "type": "string"
          },
          "externalId": {
            "type": "string"
          },
          "primaryEmail": {
            "type": "string",
            "nullable": true
          },
          "userId": {
            "type": "number",
            "nullable": true
          },
          "eventTypeId": {
            "type": "number",
            "nullable": true
          },
          "credentialId": {
            "type": "number",
            "nullable": true
          },
          "name": {
            "type": "string",
            "nullable": true
          },
          "primary": {
            "type": "boolean"
          },
          "readOnly": {
            "type": "boolean"
          },
          "email": {
            "type": "string"
          },
          "integrationTitle": {
            "type": "string"
          }
        },
        "required": [
          "id",
          "integration",
          "externalId",
          "primaryEmail",
          "userId",
          "eventTypeId",
          "credentialId"
        ]
      },
      "ConnectedCalendarsData": {
        "type": "object",
        "properties": {
          "connectedCalendars": {
            "type": "array",
            "items": {
              "$ref": "#/components/schemas/ConnectedCalendar"
            }
          },
          "destinationCalendar": {
            "$ref": "#/components/schemas/DestinationCalendar"
          }
        },
        "required": [
          "connectedCalendars",
          "destinationCalendar"
        ]
      },
      "ConnectedCalendarsOutput": {
        "type": "object",
        "properties": {
          "status": {
            "type": "string",
            "example": "success",
            "enum": [
              "success",
              "error"
            ]
          },
          "data": {
            "$ref": "#/components/schemas/ConnectedCalendarsData"
          }
        },
        "required": [
          "status",
          "data"
        ]
      },
      "DeleteCalendarCredentialsInputBodyDto": {
        "type": "object",
        "properties": {
          "id": {
            "type": "integer",
            "example": 10,
            "description": "Credential ID of the calendar to delete, as returned by the /calendars endpoint"
          }
        },
        "required": [
          "id"
        ]
      },
      "DeletedCalendarCredentialsOutputDto": {
        "type": "object",
        "properties": {
          "id": {
            "type": "number"
          },
          "type": {
            "type": "string"
          },
          "userId": {
            "type": "number",
            "nullable": true
          },
          "teamId": {
            "type": "number",
            "nullable": true
          },
          "appId": {
            "type": "string",
            "nullable": true
          },
          "invalid": {
            "type": "boolean",
            "nullable": true
          }
        },
        "required": [
          "id",
          "type",
          "userId",
          "teamId",
          "appId",
          "invalid"
        ]
      },
      "DeletedCalendarCredentialsOutputResponseDto": {
        "type": "object",
        "properties": {
          "status": {
            "type": "string",
            "example": "success",
            "enum": [
              "success",
              "error"
            ]
          },
          "data": {
            "$ref": "#/components/schemas/DeletedCalendarCredentialsOutputDto"
          }
        },
        "required": [
          "status",
          "data"
        ]
      },
      "Attendee": {
        "type": "object",
        "properties": {
          "id": {
            "type": "number"
          },
          "email": {
            "type": "string"
          },
          "name": {
            "type": "string"
          },
          "timeZone": {
            "type": "string"
          },
          "locale": {
            "type": "string",
            "nullable": true
          },
          "bookingId": {
            "type": "number",
            "nullable": true
          }
        },
        "required": [
          "id",
          "email",
          "name",
          "timeZone",
          "locale",
          "bookingId"
        ]
      },
      "EventType": {
        "type": "object",
        "properties": {
          "slug": {
            "type": "string"
          },
          "id": {
            "type": "number"
          },
          "eventName": {
            "type": "string",
            "nullable": true
          },
          "price": {
            "type": "number"
          },
          "recurringEvent": {
            "type": "object"
          },
          "currency": {
            "type": "string"
          },
          "metadata": {
            "type": "object"
          },
          "seatsShowAttendees": {
            "type": "object"
          },
          "seatsShowAvailabilityCount": {
            "type": "object"
          },
          "team": {
            "type": "object",
            "nullable": true
          }
        },
        "required": [
          "price",
          "currency",
          "metadata"
        ]
      },
      "Reference": {
        "type": "object",
        "properties": {
          "id": {
            "type": "number"
          },
          "type": {
            "type": "string"
          },
          "uid": {
            "type": "string"
          },
          "meetingId": {
            "type": "string",
            "nullable": true
          },
          "thirdPartyRecurringEventId": {
            "type": "string",
            "nullable": true
          },
          "meetingPassword": {
            "type": "string",
            "nullable": true
          },
          "meetingUrl": {
            "type": "string",
            "nullable": true
          },
          "bookingId": {
            "type": "number",
            "nullable": true
          },
          "externalCalendarId": {
            "type": "string",
            "nullable": true
          },
          "deleted": {
            "type": "object"
          },
          "credentialId": {
            "type": "number",
            "nullable": true
          }
        },
        "required": [
          "id",
          "type",
          "uid",
          "meetingPassword",
          "bookingId",
          "externalCalendarId",
          "credentialId"
        ]
      },
      "User": {
        "type": "object",
        "properties": {
          "id": {
            "type": "number"
          },
          "name": {
            "type": "string",
            "nullable": true
          },
          "email": {
            "type": "string"
          }
        },
        "required": [
          "id",
          "name",
          "email"
        ]
      },
      "GetBookingsDataEntry": {
        "type": "object",
        "properties": {
          "id": {
            "type": "number"
          },
          "title": {
            "type": "string"
          },
          "userPrimaryEmail": {
            "type": "string",
            "nullable": true
          },
          "description": {
            "type": "string",
            "nullable": true
          },
          "customInputs": {
            "type": "object"
          },
          "startTime": {
            "type": "string"
          },
          "endTime": {
            "type": "string"
          },
          "attendees": {
            "type": "array",
            "items": {
              "$ref": "#/components/schemas/Attendee"
            }
          },
          "metadata": {
            "type": "object"
          },
          "uid": {
            "type": "string"
          },
          "recurringEventId": {
            "type": "string",
            "nullable": true
          },
          "location": {
            "type": "string",
            "nullable": true
          },
          "eventType": {
            "$ref": "#/components/schemas/EventType"
          },
          "status": {
            "type": "object"
          },
          "paid": {
            "type": "boolean"
          },
          "payment": {
            "type": "array",
            "items": {
              "type": "object"
            }
          },
          "references": {
            "type": "array",
            "items": {
              "$ref": "#/components/schemas/Reference"
            }
          },
          "isRecorded": {
            "type": "boolean"
          },
          "seatsReferences": {
            "type": "array",
            "items": {
              "type": "object"
            }
          },
          "user": {
            "nullable": true,
            "allOf": [
              {
                "$ref": "#/components/schemas/User"
              }
            ]
          },
          "rescheduled": {
            "type": "object"
          }
        },
        "required": [
          "id",
          "title",
          "description",
          "customInputs",
          "startTime",
          "endTime",
          "attendees",
          "metadata",
          "uid",
          "recurringEventId",
          "location",
          "eventType",
          "status",
          "paid",
          "payment",
          "references",
          "isRecorded",
          "seatsReferences",
          "user"
        ]
      },
      "GetBookingsData": {
        "type": "object",
        "properties": {
          "bookings": {
            "type": "array",
            "items": {
              "$ref": "#/components/schemas/GetBookingsDataEntry"
            }
          },
          "recurringInfo": {
            "type": "array",
            "items": {
              "type": "object"
            }
          },
          "nextCursor": {
            "type": "number",
            "nullable": true
          }
        },
        "required": [
          "bookings",
          "recurringInfo",
          "nextCursor"
        ]
      },
      "GetBookingsOutput": {
        "type": "object",
        "properties": {
          "status": {
            "type": "string",
            "example": "success",
            "enum": [
              "success",
              "error"
            ]
          },
          "data": {
            "$ref": "#/components/schemas/GetBookingsData"
          }
        },
        "required": [
          "status",
          "data"
        ]
      },
      "GetBookingData": {
        "type": "object",
        "properties": {
          "title": {
            "type": "string"
          },
          "id": {
            "type": "number"
          },
          "uid": {
            "type": "string"
          },
          "description": {
            "type": "string",
            "nullable": true
          },
          "customInputs": {
            "type": "object"
          },
          "smsReminderNumber": {
            "type": "string",
            "nullable": true
          },
          "recurringEventId": {
            "type": "string",
            "nullable": true
          },
          "startTime": {
            "format": "date-time",
            "type": "string"
          },
          "endTime": {
            "format": "date-time",
            "type": "string"
          },
          "location": {
            "type": "string",
            "nullable": true
          },
          "status": {
            "type": "string"
          },
          "metadata": {
            "type": "object"
          },
          "cancellationReason": {
            "type": "string",
            "nullable": true
          },
          "responses": {
            "type": "object"
          },
          "rejectionReason": {
            "type": "string",
            "nullable": true
          },
          "userPrimaryEmail": {
            "type": "string",
            "nullable": true
          },
          "user": {
            "nullable": true,
            "allOf": [
              {
                "$ref": "#/components/schemas/User"
              }
            ]
          },
          "attendees": {
            "type": "array",
            "items": {
              "$ref": "#/components/schemas/Attendee"
            }
          },
          "eventTypeId": {
            "type": "number",
            "nullable": true
          },
          "eventType": {
            "nullable": true,
            "allOf": [
              {
                "$ref": "#/components/schemas/EventType"
              }
            ]
          }
        },
        "required": [
          "title",
          "id",
          "uid",
          "description",
          "customInputs",
          "smsReminderNumber",
          "recurringEventId",
          "startTime",
          "endTime",
          "location",
          "status",
          "metadata",
          "cancellationReason",
          "responses",
          "rejectionReason",
          "userPrimaryEmail",
          "user",
          "attendees",
          "eventTypeId",
          "eventType"
        ]
      },
      "GetBookingOutput": {
        "type": "object",
        "properties": {
          "status": {
            "type": "string",
            "example": "success",
            "enum": [
              "success",
              "error"
            ]
          },
          "data": {
            "$ref": "#/components/schemas/GetBookingData"
          }
        },
        "required": [
          "status",
          "data"
        ]
      },
      "Location": {
        "type": "object",
        "properties": {
          "optionValue": {
            "type": "string"
          },
          "value": {
            "type": "string"
          }
        },
        "required": [
          "optionValue",
          "value"
        ]
      },
      "Response": {
        "type": "object",
        "properties": {
          "name": {
            "type": "string"
          },
          "email": {
            "type": "string"
          },
          "guests": {
            "type": "array",
            "items": {
              "type": "string"
            }
          },
          "location": {
            "$ref": "#/components/schemas/Location"
          },
          "notes": {
            "type": "string"
          }
        },
        "required": [
          "name",
          "email",
          "guests"
        ]
      },
      "CreateBookingInput": {
        "type": "object",
        "properties": {
          "end": {
            "type": "string"
          },
          "start": {
            "type": "string"
          },
          "eventTypeId": {
            "type": "number"
          },
          "eventTypeSlug": {
            "type": "string"
          },
          "rescheduleUid": {
            "type": "string"
          },
          "timeZone": {
            "type": "string"
          },
          "user": {
            "type": "array",
            "items": {
              "type": "string"
            }
          },
          "language": {
            "type": "string"
          },
          "bookingUid": {
            "type": "string"
          },
          "metadata": {
            "type": "object"
          },
          "hasHashedBookingLink": {
            "type": "boolean"
          },
          "hashedLink": {
            "type": "string",
            "nullable": true
          },
          "seatReferenceUid": {
            "type": "string"
          },
          "responses": {
            "$ref": "#/components/schemas/Response"
          },
          "orgSlug": {
            "type": "string"
          },
          "locationUrl": {
            "type": "string"
          }
        },
        "required": [
          "start",
          "eventTypeId",
          "timeZone",
          "language",
          "metadata",
          "hashedLink",
          "responses"
        ]
      },
      "CancelBookingInput": {
        "type": "object",
        "properties": {
          "id": {
            "type": "number"
          },
          "uid": {
            "type": "string"
          },
          "allRemainingBookings": {
            "type": "boolean"
          },
          "cancellationReason": {
            "type": "string"
          },
          "seatReferenceUid": {
            "type": "string"
          }
        },
        "required": [
          "id",
          "uid",
          "allRemainingBookings",
          "cancellationReason",
          "seatReferenceUid"
        ]
      },
      "MarkNoShowInput": {
        "type": "object",
        "properties": {
          "noShowHost": {
            "type": "boolean"
          },
          "attendees": {
            "type": "array",
            "items": {
              "$ref": "#/components/schemas/Attendee"
            }
          }
        }
      },
      "HandleMarkNoShowData": {
        "type": "object",
        "properties": {
          "message": {
            "type": "string"
          },
          "noShowHost": {
            "type": "boolean"
          },
          "attendees": {
            "type": "array",
            "items": {
              "$ref": "#/components/schemas/Attendee"
            }
          }
        },
        "required": [
          "message"
        ]
      },
      "MarkNoShowOutput": {
        "type": "object",
        "properties": {
          "status": {
            "type": "string",
            "example": "success",
            "enum": [
              "success",
              "error"
            ]
          },
          "data": {
            "$ref": "#/components/schemas/HandleMarkNoShowData"
          }
        },
        "required": [
          "status",
          "data"
        ]
      },
      "ReserveSlotInput": {
        "type": "object",
        "properties": {}
      },
      "UserWebhookOutputDto": {
        "type": "object",
        "properties": {
          "payloadTemplate": {
            "type": "string",
            "description": "The template of the payload that will be sent to the subscriberUrl, check cal.com/docs/core-features/webhooks for more information",
            "example": "{\"content\":\"A new event has been scheduled\",\"type\":\"{{type}}\",\"name\":\"{{title}}\",\"organizer\":\"{{organizer.name}}\",\"booker\":\"{{attendees.0.name}}\"}"
          },
          "userId": {
            "type": "number"
          },
          "id": {
            "type": "number"
          },
          "triggers": {
            "type": "array",
            "items": {
              "type": "object"
            }
          },
          "subscriberUrl": {
            "type": "string"
          },
          "active": {
            "type": "boolean"
          },
          "secret": {
            "type": "string"
          }
        },
        "required": [
          "payloadTemplate",
          "userId",
          "id",
          "triggers",
          "subscriberUrl",
          "active"
        ]
      },
      "UserWebhookOutputResponseDto": {
        "type": "object",
        "properties": {
          "status": {
            "type": "string",
            "example": "success",
            "enum": [
              "success",
              "error"
            ]
          },
          "data": {
            "$ref": "#/components/schemas/UserWebhookOutputDto"
          }
        },
        "required": [
          "status",
          "data"
        ]
      },
      "UserWebhooksOutputResponseDto": {
        "type": "object",
        "properties": {
          "status": {
            "type": "string",
            "example": "success",
            "enum": [
              "success",
              "error"
            ]
          },
          "data": {
            "type": "array",
            "items": {
              "$ref": "#/components/schemas/UserWebhookOutputDto"
            }
          }
        },
        "required": [
          "status",
          "data"
        ]
      },
      "EventTypeWebhookOutputDto": {
        "type": "object",
        "properties": {
          "payloadTemplate": {
            "type": "string",
            "description": "The template of the payload that will be sent to the subscriberUrl, check cal.com/docs/core-features/webhooks for more information",
            "example": "{\"content\":\"A new event has been scheduled\",\"type\":\"{{type}}\",\"name\":\"{{title}}\",\"organizer\":\"{{organizer.name}}\",\"booker\":\"{{attendees.0.name}}\"}"
          },
          "eventTypeId": {
            "type": "number"
          },
          "id": {
            "type": "number"
          },
          "triggers": {
            "type": "array",
            "items": {
              "type": "object"
            }
          },
          "subscriberUrl": {
            "type": "string"
          },
          "active": {
            "type": "boolean"
          },
          "secret": {
            "type": "string"
          }
        },
        "required": [
          "payloadTemplate",
          "eventTypeId",
          "id",
          "triggers",
          "subscriberUrl",
          "active"
        ]
      },
      "EventTypeWebhookOutputResponseDto": {
        "type": "object",
        "properties": {
          "status": {
            "type": "string",
            "example": "success",
            "enum": [
              "success",
              "error"
            ]
          },
          "data": {
            "$ref": "#/components/schemas/EventTypeWebhookOutputDto"
          }
        },
        "required": [
          "status",
          "data"
        ]
      },
      "EventTypeWebhooksOutputResponseDto": {
        "type": "object",
        "properties": {
          "status": {
            "type": "string",
            "example": "success",
            "enum": [
              "success",
              "error"
            ]
          },
          "data": {
            "type": "array",
            "items": {
              "$ref": "#/components/schemas/EventTypeWebhookOutputDto"
            }
          }
        },
        "required": [
          "status",
          "data"
        ]
      },
      "DeleteManyWebhooksOutputResponseDto": {
        "type": "object",
        "properties": {
          "status": {
            "type": "string",
            "example": "success",
            "enum": [
              "success",
              "error"
            ]
          },
          "data": {
            "type": "string"
          }
        },
        "required": [
          "status",
          "data"
        ]
      },
      "OAuthClientWebhookOutputDto": {
        "type": "object",
        "properties": {
          "payloadTemplate": {
            "type": "string",
            "description": "The template of the payload that will be sent to the subscriberUrl, check cal.com/docs/core-features/webhooks for more information",
            "example": "{\"content\":\"A new event has been scheduled\",\"type\":\"{{type}}\",\"name\":\"{{title}}\",\"organizer\":\"{{organizer.name}}\",\"booker\":\"{{attendees.0.name}}\"}"
          },
          "oAuthClientId": {
            "type": "string"
          },
          "id": {
            "type": "number"
          },
          "triggers": {
            "type": "array",
            "items": {
              "type": "object"
            }
          },
          "subscriberUrl": {
            "type": "string"
          },
          "active": {
            "type": "boolean"
          },
          "secret": {
            "type": "string"
          }
        },
        "required": [
          "payloadTemplate",
          "oAuthClientId",
          "id",
          "triggers",
          "subscriberUrl",
          "active"
        ]
      },
      "OAuthClientWebhookOutputResponseDto": {
        "type": "object",
        "properties": {
          "status": {
            "type": "string",
            "example": "success",
            "enum": [
              "success",
              "error"
            ]
          },
          "data": {
            "$ref": "#/components/schemas/OAuthClientWebhookOutputDto"
          }
        },
        "required": [
          "status",
          "data"
        ]
      },
      "OAuthClientWebhooksOutputResponseDto": {
        "type": "object",
        "properties": {
          "status": {
            "type": "string",
            "example": "success",
            "enum": [
              "success",
              "error"
            ]
          },
          "data": {
            "type": "array",
            "items": {
              "$ref": "#/components/schemas/OAuthClientWebhookOutputDto"
            }
          }
        },
        "required": [
          "status",
          "data"
        ]
      },
      "DestinationCalendarsInputBodyDto": {
        "type": "object",
        "properties": {
          "integration": {
            "type": "string",
            "example": "apple_calendar",
            "description": "The calendar service you want to integrate, as returned by the /calendars endpoint",
            "enum": [
              "apple_calendar",
              "google_calendar",
              "office365_calendar"
            ]
          },
          "externalId": {
            "type": "string",
            "example": "https://caldav.icloud.com/26962146906/calendars/1644422A-1945-4438-BBC0-4F0Q23A57R7S/",
            "description": "Unique identifier used to represent the specfic calendar, as returned by the /calendars endpoint"
          }
        },
        "required": [
          "integration",
          "externalId"
        ]
      },
      "DestinationCalendarsOutputDto": {
        "type": "object",
        "properties": {
          "userId": {
            "type": "number"
          },
          "integration": {
            "type": "string"
          },
          "externalId": {
            "type": "string"
          },
          "credentialId": {
            "type": "number",
            "nullable": true
          }
        },
        "required": [
          "userId",
          "integration",
          "externalId",
          "credentialId"
        ]
      },
      "DestinationCalendarsOutputResponseDto": {
        "type": "object",
        "properties": {
          "status": {
            "type": "string",
            "example": "success",
            "enum": [
              "success",
              "error"
            ]
          },
          "data": {
            "$ref": "#/components/schemas/DestinationCalendarsOutputDto"
          }
        },
        "required": [
          "status",
          "data"
        ]
      }
    }
  }
}<|MERGE_RESOLUTION|>--- conflicted
+++ resolved
@@ -5396,34 +5396,10 @@
           },
           "address": {
             "type": "string",
-<<<<<<< HEAD
-            "example": "Discover the culinary wonders of the Argentina by making the best flan ever!"
-          },
-          "customName": {
-            "type": "string",
-            "description": "Customizable event name with valid variables: \n      {Event type title}, {Organiser}, {Scheduler}, {Location}, {Organiser first name}, \n      {Scheduler first name}, {Scheduler last name}, {Event duration}, {LOCATION}, \n      {HOST/ATTENDEE}, {HOST}, {ATTENDEE}, {USER}",
-            "example": "{Event type title} between {Organiser} and {Scheduler}"
-          }
-        },
-        "required": [
-          "lengthInMinutes",
-          "title",
-          "description",
-          "customName"
-        ]
-      },
-      "EventTypeOutput_2024_06_14": {
-        "type": "object",
-        "properties": {
-          "id": {
-            "type": "number",
-            "example": 1
-=======
             "example": "123 Example St, City, Country"
           },
           "public": {
             "type": "boolean"
->>>>>>> d8284703
           }
         },
         "required": [
@@ -5497,39 +5473,7 @@
           "public"
         ]
       },
-<<<<<<< HEAD
-      "UpdateEventTypeInput_2024_06_14": {
-        "type": "object",
-        "properties": {
-          "lengthInMinutes": {
-            "type": "number",
-            "example": 60
-          },
-          "title": {
-            "type": "string",
-            "example": "Learn the secrets of masterchief!"
-          },
-          "description": {
-            "type": "string",
-            "example": "Discover the culinary wonders of the Argentina by making the best flan ever!"
-          },
-          "customName": {
-            "type": "string",
-            "description": "Customizable event name with valid variables: \n      {Event type title}, {Organiser}, {Scheduler}, {Location}, {Organiser first name}, \n      {Scheduler first name}, {Scheduler last name}, {Event duration}, {LOCATION}, \n      {HOST/ATTENDEE}, {HOST}, {ATTENDEE}, {USER}",
-            "example": "{Event type title} between {Organiser} and {Scheduler}"
-          }
-        },
-        "required": [
-          "lengthInMinutes",
-          "title",
-          "description",
-          "customName"
-        ]
-      },
-      "UpdateEventTypeOutput_2024_06_14": {
-=======
       "PhoneFieldInput_2024_06_14": {
->>>>>>> d8284703
         "type": "object",
         "properties": {
           "type": {
@@ -8104,20 +8048,8 @@
           },
           "timeZone": {
             "type": "string",
-<<<<<<< HEAD
-            "example": "Discover the culinary wonders of the Argentina by making the best flan ever!"
-          },
-          "customName": {
-            "type": "string",
-            "description": "Customizable event name with valid variables: \n      {Event type title}, {Organiser}, {Scheduler}, {Location}, {Organiser first name}, \n      {Scheduler first name}, {Scheduler last name}, {Event duration}, {LOCATION}, \n      {HOST/ATTENDEE}, {HOST}, {ATTENDEE}, {USER}",
-            "example": "{Event type title} between {Organiser} and {Scheduler}"
-          },
-          "schedulingType": {
-            "type": "object"
-=======
             "example": "Europe/Rome",
             "description": "Timezone is used to calculate available times when an event using the schedule is booked."
->>>>>>> d8284703
           },
           "availability": {
             "description": "Each object contains days and times when the user is available. If not passed, the default availability is Monday to Friday from 09:00 to 17:00.",
@@ -8165,19 +8097,9 @@
           }
         },
         "required": [
-<<<<<<< HEAD
-          "lengthInMinutes",
-          "title",
-          "description",
-          "customName",
-          "schedulingType",
-          "hosts",
-          "assignAllTeamMembers"
-=======
           "name",
           "timeZone",
           "isDefault"
->>>>>>> d8284703
         ]
       },
       "CreateScheduleOutput_2024_06_11": {
@@ -8200,55 +8122,7 @@
           "data"
         ]
       },
-<<<<<<< HEAD
-      "User_2024_06_14": {
-        "type": "object",
-        "properties": {
-          "id": {
-            "type": "number"
-          },
-          "name": {
-            "type": "string",
-            "nullable": true
-          },
-          "username": {
-            "type": "string",
-            "nullable": true
-          },
-          "avatarUrl": {
-            "type": "string",
-            "nullable": true
-          },
-          "weekStart": {
-            "type": "string"
-          },
-          "brandColor": {
-            "type": "string",
-            "nullable": true
-          },
-          "darkBrandColor": {
-            "type": "string",
-            "nullable": true
-          },
-          "metadata": {
-            "type": "object"
-          }
-        },
-        "required": [
-          "id",
-          "name",
-          "username",
-          "avatarUrl",
-          "weekStart",
-          "brandColor",
-          "darkBrandColor",
-          "metadata"
-        ]
-      },
-      "Recurrence_2024_06_14": {
-=======
       "GetScheduleOutput_2024_06_11": {
->>>>>>> d8284703
         "type": "object",
         "properties": {
           "status": {
@@ -8267,22 +8141,8 @@
               }
             ]
           },
-<<<<<<< HEAD
-          "frequency": {
-            "enum": [
-              "yearly",
-              "monthly",
-              "weekly"
-            ],
-            "type": "string"
-          },
-          "disabled": {
-            "type": "boolean",
-            "default": false
-=======
           "error": {
             "type": "object"
->>>>>>> d8284703
           }
         },
         "required": [
@@ -8290,88 +8150,7 @@
           "data"
         ]
       },
-<<<<<<< HEAD
-      "BookerLayouts_2024_06_14": {
-        "type": "object",
-        "properties": {
-          "defaultLayout": {
-            "type": "string",
-            "enum": [
-              "month",
-              "week",
-              "column"
-            ]
-          },
-          "enabledLayouts": {
-            "type": "array",
-            "items": {
-              "type": "string",
-              "enum": [
-                "month",
-                "week",
-                "column"
-              ]
-            }
-          }
-        },
-        "required": [
-          "defaultLayout",
-          "enabledLayouts"
-        ]
-      },
-      "EventTypeColor_2024_06_14": {
-        "type": "object",
-        "properties": {
-          "lightThemeHex": {
-            "type": "string",
-            "description": "Color used for event types in light theme",
-            "example": "#292929"
-          },
-          "darkThemeHex": {
-            "type": "string",
-            "description": "Color used for event types in dark theme",
-            "example": "#fafafa"
-          }
-        },
-        "required": [
-          "lightThemeHex",
-          "darkThemeHex"
-        ]
-      },
-      "Seats_2024_06_14": {
-        "type": "object",
-        "properties": {
-          "seatsPerTimeSlot": {
-            "type": "number",
-            "minimum": 1,
-            "description": "Number of seats available per time slot",
-            "example": 4
-          },
-          "showAttendeeInfo": {
-            "type": "boolean",
-            "description": "Show attendee information to other guests",
-            "example": true
-          },
-          "showAvailabilityCount": {
-            "type": "boolean",
-            "description": "Display the count of available seats",
-            "example": true
-          },
-          "disabled": {
-            "type": "boolean",
-            "default": false
-          }
-        },
-        "required": [
-          "seatsPerTimeSlot",
-          "showAttendeeInfo",
-          "showAvailabilityCount"
-        ]
-      },
-      "TeamEventTypeResponseHost": {
-=======
       "UpdateScheduleInput_2024_06_11": {
->>>>>>> d8284703
         "type": "object",
         "properties": {
           "name": {
@@ -8417,23 +8196,6 @@
           }
         }
       },
-<<<<<<< HEAD
-      "DestinationCalendar_2024_06_14": {
-        "type": "object",
-        "properties": {
-          "integration": {
-            "type": "string",
-            "description": "The integration type of the destination calendar. Refer to the /api/v2/calendars endpoint to retrieve the integration type of your connected calendars."
-          },
-          "externalId": {
-            "type": "string",
-            "description": "The external ID of the destination calendar. Refer to the /api/v2/calendars endpoint to retrieve the external IDs of your connected calendars."
-          }
-        },
-        "required": [
-          "integration",
-          "externalId"
-=======
       "UpdateScheduleOutput_2024_06_11": {
         "type": "object",
         "properties": {
@@ -8471,7 +8233,6 @@
         },
         "required": [
           "status"
->>>>>>> d8284703
         ]
       },
       "GetUserOutput": {
@@ -8482,21 +8243,11 @@
             "description": "The ID of the user",
             "example": 1
           },
-<<<<<<< HEAD
-          "ownerId": {
-            "type": "number",
-            "nullable": true
-          },
-          "lengthInMinutes": {
-            "type": "number",
-            "minimum": 1
-=======
           "username": {
             "type": "string",
             "nullable": true,
             "description": "The username of the user",
             "example": "john_doe"
->>>>>>> d8284703
           },
           "name": {
             "type": "string",
@@ -8516,25 +8267,11 @@
             "description": "The date when the email was verified",
             "example": "2022-01-01T00:00:00Z"
           },
-<<<<<<< HEAD
-          "users": {
-            "type": "array",
-            "items": {
-              "$ref": "#/components/schemas/User_2024_06_14"
-            }
-          },
-          "locations": {
-            "type": "array",
-            "items": {
-              "type": "object"
-            }
-=======
           "bio": {
             "type": "string",
             "nullable": true,
             "description": "The bio of the user",
             "example": "I am a software developer"
->>>>>>> d8284703
           },
           "avatarUrl": {
             "type": "string",
@@ -8611,10 +8348,6 @@
             "description": "The date when the user was created",
             "example": "2022-01-01T00:00:00Z"
           },
-<<<<<<< HEAD
-          "price": {
-            "type": "number"
-=======
           "verified": {
             "type": "boolean",
             "nullable": true,
@@ -8647,7 +8380,6 @@
               "success",
               "error"
             ]
->>>>>>> d8284703
           },
           "data": {
             "type": "array",
@@ -8674,11 +8406,6 @@
             "description": "Username",
             "example": "user123"
           },
-<<<<<<< HEAD
-          "forwardParamsSuccessRedirect": {
-            "type": "boolean",
-            "nullable": true
-=======
           "weekday": {
             "type": "string",
             "description": "Preferred weekday",
@@ -8688,17 +8415,12 @@
             "type": "string",
             "description": "Brand color in HEX format",
             "example": "#FFFFFF"
->>>>>>> d8284703
           },
           "darkBrandColor": {
             "type": "string",
             "description": "Dark brand color in HEX format",
             "example": "#000000"
           },
-<<<<<<< HEAD
-          "isInstantEvent": {
-            "type": "boolean"
-=======
           "hideBranding": {
             "type": "boolean",
             "description": "Hide branding",
@@ -8708,7 +8430,6 @@
             "type": "string",
             "description": "Time zone",
             "example": "America/New_York"
->>>>>>> d8284703
           },
           "theme": {
             "type": "string",
@@ -8716,43 +8437,6 @@
             "description": "Theme",
             "example": "dark"
           },
-<<<<<<< HEAD
-          "bookingLimitsCount": {
-            "type": "object"
-          },
-          "onlyShowFirstAvailableSlot": {
-            "type": "boolean"
-          },
-          "bookingLimitsDuration": {
-            "type": "object"
-          },
-          "bookingWindow": {
-            "type": "object"
-          },
-          "bookerLayouts": {
-            "$ref": "#/components/schemas/BookerLayouts_2024_06_14"
-          },
-          "confirmationPolicy": {
-            "type": "object"
-          },
-          "requiresBookerEmailVerification": {
-            "type": "boolean"
-          },
-          "hideCalendarNotes": {
-            "type": "boolean"
-          },
-          "color": {
-            "$ref": "#/components/schemas/EventTypeColor_2024_06_14"
-          },
-          "seats": {
-            "$ref": "#/components/schemas/Seats_2024_06_14"
-          },
-          "offsetStart": {
-            "type": "number",
-            "minimum": 1
-          },
-          "teamId": {
-=======
           "appTheme": {
             "type": "string",
             "nullable": true,
@@ -8760,7 +8444,6 @@
             "example": "light"
           },
           "timeFormat": {
->>>>>>> d8284703
             "type": "number",
             "description": "Time format",
             "example": 24
@@ -8833,15 +8516,6 @@
               "ADMIN"
             ]
           },
-<<<<<<< HEAD
-          "customName": {
-            "type": "string"
-          },
-          "destinationCalendar": {
-            "$ref": "#/components/schemas/DestinationCalendar_2024_06_14"
-          },
-          "useDestinationCalendarEmail": {
-=======
           "id": {
             "type": "number"
           },
@@ -8855,38 +8529,15 @@
             "type": "boolean"
           },
           "disableImpersonation": {
->>>>>>> d8284703
             "type": "boolean"
           }
         },
         "required": [
           "role",
           "id",
-<<<<<<< HEAD
-          "lengthInMinutes",
-          "title",
-          "slug",
-          "description",
-          "users",
-          "locations",
-          "bookingFields",
-          "disableGuests",
-          "schedulingType",
-          "recurrence",
-          "metadata",
-          "price",
-          "currency",
-          "lockTimeZoneToggleOnBookingPage",
-          "forwardParamsSuccessRedirect",
-          "successRedirectUrl",
-          "isInstantEvent",
-          "scheduleId",
-          "hosts"
-=======
           "userId",
           "teamId",
           "accepted"
->>>>>>> d8284703
         ]
       },
       "GetAllOrgMemberships": {
@@ -9050,24 +8701,14 @@
           "title": {
             "type": "string",
             "example": "Learn the secrets of masterchief!"
-<<<<<<< HEAD
-=======
           },
           "slug": {
             "type": "string",
             "example": "learn-the-secrets-of-masterchief"
->>>>>>> d8284703
           },
           "description": {
             "type": "string",
             "example": "Discover the culinary wonders of the Argentina by making the best flan ever!"
-<<<<<<< HEAD
-          },
-          "customName": {
-            "type": "string",
-            "description": "Customizable event name with valid variables: \n      {Event type title}, {Organiser}, {Scheduler}, {Location}, {Organiser first name}, \n      {Scheduler first name}, {Scheduler last name}, {Event duration}, {LOCATION}, \n      {HOST/ATTENDEE}, {HOST}, {ATTENDEE}, {USER}",
-            "example": "{Event type title} between {Organiser} and {Scheduler}"
-=======
           },
           "locations": {
             "type": "array",
@@ -9205,7 +8846,6 @@
           },
           "schedulingType": {
             "type": "object"
->>>>>>> d8284703
           },
           "hosts": {
             "type": "array",
@@ -9221,10 +8861,8 @@
         "required": [
           "lengthInMinutes",
           "title",
+          "slug",
           "description",
-<<<<<<< HEAD
-          "customName",
-=======
           "locations",
           "bookingFields",
           "disableGuests",
@@ -9240,7 +8878,6 @@
           "offsetStart",
           "recurrence",
           "schedulingType",
->>>>>>> d8284703
           "hosts",
           "assignAllTeamMembers"
         ]
