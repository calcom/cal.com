{
  "openapi": "3.0.0",
  "paths": {
    "/health": {
      "get": {
        "operationId": "AppController_getHealth",
        "parameters": [],
        "responses": {
          "200": {
            "description": "",
            "content": {
              "application/json": {
                "schema": {
                  "type": "string"
                }
              }
            }
          }
        },
        "tags": [
          "Health - development only"
        ]
      }
    },
    "/v2/oauth-clients/{clientId}/users": {
      "get": {
        "operationId": "OAuthClientUsersController_getManagedUsers",
        "parameters": [
          {
            "name": "clientId",
            "required": true,
            "in": "path",
            "schema": {
              "type": "string"
            }
          },
          {
            "name": "limit",
            "required": false,
            "in": "query",
            "description": "The number of items to return",
            "example": 10,
            "schema": {
              "type": "number"
            }
          }
        ],
        "responses": {
          "200": {
            "description": "",
            "content": {
              "application/json": {
                "schema": {
                  "$ref": "#/components/schemas/GetManagedUsersOutput"
                }
              }
            }
          }
        },
        "tags": [
          "Managed users"
        ]
      },
      "post": {
        "operationId": "OAuthClientUsersController_createUser",
        "parameters": [
          {
            "name": "clientId",
            "required": true,
            "in": "path",
            "schema": {
              "type": "string"
            }
          }
        ],
        "requestBody": {
          "required": true,
          "content": {
            "application/json": {
              "schema": {
                "$ref": "#/components/schemas/CreateManagedUserInput"
              }
            }
          }
        },
        "responses": {
          "201": {
            "description": "",
            "content": {
              "application/json": {
                "schema": {
                  "$ref": "#/components/schemas/CreateManagedUserOutput"
                }
              }
            }
          }
        },
        "tags": [
          "Managed users"
        ]
      }
    },
    "/v2/oauth-clients/{clientId}/users/{userId}": {
      "get": {
        "operationId": "OAuthClientUsersController_getUserById",
        "parameters": [
          {
            "name": "clientId",
            "required": true,
            "in": "path",
            "schema": {
              "type": "string"
            }
          },
          {
            "name": "userId",
            "required": true,
            "in": "path",
            "schema": {
              "type": "number"
            }
          }
        ],
        "responses": {
          "200": {
            "description": "",
            "content": {
              "application/json": {
                "schema": {
                  "$ref": "#/components/schemas/GetManagedUserOutput"
                }
              }
            }
          }
        },
        "tags": [
          "Managed users"
        ]
      },
      "patch": {
        "operationId": "OAuthClientUsersController_updateUser",
        "parameters": [
          {
            "name": "clientId",
            "required": true,
            "in": "path",
            "schema": {
              "type": "string"
            }
          },
          {
            "name": "userId",
            "required": true,
            "in": "path",
            "schema": {
              "type": "number"
            }
          }
        ],
        "requestBody": {
          "required": true,
          "content": {
            "application/json": {
              "schema": {
                "$ref": "#/components/schemas/UpdateManagedUserInput"
              }
            }
          }
        },
        "responses": {
          "200": {
            "description": "",
            "content": {
              "application/json": {
                "schema": {
                  "$ref": "#/components/schemas/GetManagedUserOutput"
                }
              }
            }
          }
        },
        "tags": [
          "Managed users"
        ]
      },
      "delete": {
        "operationId": "OAuthClientUsersController_deleteUser",
        "parameters": [
          {
            "name": "clientId",
            "required": true,
            "in": "path",
            "schema": {
              "type": "string"
            }
          },
          {
            "name": "userId",
            "required": true,
            "in": "path",
            "schema": {
              "type": "number"
            }
          }
        ],
        "responses": {
          "200": {
            "description": "",
            "content": {
              "application/json": {
                "schema": {
                  "$ref": "#/components/schemas/GetManagedUserOutput"
                }
              }
            }
          }
        },
        "tags": [
          "Managed users"
        ]
      }
    },
    "/v2/oauth-clients/{clientId}/users/{userId}/force-refresh": {
      "post": {
        "operationId": "OAuthClientUsersController_forceRefresh",
        "parameters": [
          {
            "name": "userId",
            "required": true,
            "in": "path",
            "schema": {
              "type": "number"
            }
          },
          {
            "name": "clientId",
            "required": true,
            "in": "path",
            "schema": {
              "type": "string"
            }
          }
        ],
        "responses": {
          "200": {
            "description": "",
            "content": {
              "application/json": {
                "schema": {
                  "$ref": "#/components/schemas/KeysResponseDto"
                }
              }
            }
          }
        },
        "tags": [
          "Managed users"
        ]
      }
    },
    "/v2/oauth-clients": {
      "post": {
        "operationId": "OAuthClientsController_createOAuthClient",
        "summary": "",
        "description": "⚠️ First, this endpoint requires `Cookie: next-auth.session-token=eyJhbGciOiJ` header. Log into Cal web app using owner of organization that was created after visiting `/settings/organizations/new`, refresh swagger docs, and the cookie will be added to requests automatically to pass the NextAuthGuard.\nSecond, make sure that the logged in user has organizationId set to pass the OrganizationRolesGuard guard.",
        "parameters": [],
        "requestBody": {
          "required": true,
          "content": {
            "application/json": {
              "schema": {
                "$ref": "#/components/schemas/CreateOAuthClientInput"
              }
            }
          }
        },
        "responses": {
          "201": {
            "description": "Create an OAuth client",
            "content": {
              "application/json": {
                "schema": {
                  "$ref": "#/components/schemas/CreateOAuthClientResponseDto"
                }
              }
            }
          }
        },
        "tags": [
          "OAuth - development only"
        ]
      },
      "get": {
        "operationId": "OAuthClientsController_getOAuthClients",
        "summary": "",
        "description": "⚠️ First, this endpoint requires `Cookie: next-auth.session-token=eyJhbGciOiJ` header. Log into Cal web app using owner of organization that was created after visiting `/settings/organizations/new`, refresh swagger docs, and the cookie will be added to requests automatically to pass the NextAuthGuard.\nSecond, make sure that the logged in user has organizationId set to pass the OrganizationRolesGuard guard.",
        "parameters": [],
        "responses": {
          "200": {
            "description": "",
            "content": {
              "application/json": {
                "schema": {
                  "$ref": "#/components/schemas/GetOAuthClientsResponseDto"
                }
              }
            }
          }
        },
        "tags": [
          "OAuth - development only"
        ]
      }
    },
    "/v2/oauth-clients/{clientId}": {
      "get": {
        "operationId": "OAuthClientsController_getOAuthClientById",
        "summary": "",
        "description": "⚠️ First, this endpoint requires `Cookie: next-auth.session-token=eyJhbGciOiJ` header. Log into Cal web app using owner of organization that was created after visiting `/settings/organizations/new`, refresh swagger docs, and the cookie will be added to requests automatically to pass the NextAuthGuard.\nSecond, make sure that the logged in user has organizationId set to pass the OrganizationRolesGuard guard.",
        "parameters": [
          {
            "name": "clientId",
            "required": true,
            "in": "path",
            "schema": {
              "type": "string"
            }
          }
        ],
        "responses": {
          "200": {
            "description": "",
            "content": {
              "application/json": {
                "schema": {
                  "$ref": "#/components/schemas/GetOAuthClientResponseDto"
                }
              }
            }
          }
        },
        "tags": [
          "OAuth - development only"
        ]
      },
      "patch": {
        "operationId": "OAuthClientsController_updateOAuthClient",
        "summary": "",
        "description": "⚠️ First, this endpoint requires `Cookie: next-auth.session-token=eyJhbGciOiJ` header. Log into Cal web app using owner of organization that was created after visiting `/settings/organizations/new`, refresh swagger docs, and the cookie will be added to requests automatically to pass the NextAuthGuard.\nSecond, make sure that the logged in user has organizationId set to pass the OrganizationRolesGuard guard.",
        "parameters": [
          {
            "name": "clientId",
            "required": true,
            "in": "path",
            "schema": {
              "type": "string"
            }
          }
        ],
        "requestBody": {
          "required": true,
          "content": {
            "application/json": {
              "schema": {
                "$ref": "#/components/schemas/UpdateOAuthClientInput"
              }
            }
          }
        },
        "responses": {
          "200": {
            "description": "",
            "content": {
              "application/json": {
                "schema": {
                  "$ref": "#/components/schemas/GetOAuthClientResponseDto"
                }
              }
            }
          }
        },
        "tags": [
          "OAuth - development only"
        ]
      },
      "delete": {
        "operationId": "OAuthClientsController_deleteOAuthClient",
        "summary": "",
        "description": "⚠️ First, this endpoint requires `Cookie: next-auth.session-token=eyJhbGciOiJ` header. Log into Cal web app using owner of organization that was created after visiting `/settings/organizations/new`, refresh swagger docs, and the cookie will be added to requests automatically to pass the NextAuthGuard.\nSecond, make sure that the logged in user has organizationId set to pass the OrganizationRolesGuard guard.",
        "parameters": [
          {
            "name": "clientId",
            "required": true,
            "in": "path",
            "schema": {
              "type": "string"
            }
          }
        ],
        "responses": {
          "200": {
            "description": "",
            "content": {
              "application/json": {
                "schema": {
                  "$ref": "#/components/schemas/GetOAuthClientResponseDto"
                }
              }
            }
          }
        },
        "tags": [
          "OAuth - development only"
        ]
      }
    },
    "/v2/oauth-clients/{clientId}/managed-users": {
      "get": {
        "operationId": "OAuthClientsController_getOAuthClientManagedUsersById",
        "summary": "",
        "description": "⚠️ First, this endpoint requires `Cookie: next-auth.session-token=eyJhbGciOiJ` header. Log into Cal web app using owner of organization that was created after visiting `/settings/organizations/new`, refresh swagger docs, and the cookie will be added to requests automatically to pass the NextAuthGuard.\nSecond, make sure that the logged in user has organizationId set to pass the OrganizationRolesGuard guard.",
        "parameters": [
          {
            "name": "clientId",
            "required": true,
            "in": "path",
            "schema": {
              "type": "string"
            }
          },
          {
            "name": "limit",
            "required": false,
            "in": "query",
            "description": "The number of items to return",
            "example": 10,
            "schema": {
              "type": "number"
            }
          }
        ],
        "responses": {
          "200": {
            "description": "",
            "content": {
              "application/json": {
                "schema": {
                  "$ref": "#/components/schemas/GetManagedUsersOutput"
                }
              }
            }
          }
        },
        "tags": [
          "OAuth - development only"
        ]
      }
    },
    "/v2/oauth/{clientId}/authorize": {
      "post": {
        "operationId": "OAuthFlowController_authorize",
        "summary": "Authorize an OAuth client",
        "description": "Redirects the user to the specified 'redirect_uri' with an authorization code in query parameter if the client is authorized successfully. The code is then exchanged for access and refresh tokens via the `/exchange` endpoint.",
        "parameters": [
          {
            "name": "clientId",
            "required": true,
            "in": "path",
            "schema": {
              "type": "string"
            }
          }
        ],
        "requestBody": {
          "required": true,
          "content": {
            "application/json": {
              "schema": {
                "$ref": "#/components/schemas/OAuthAuthorizeInput"
              }
            }
          }
        },
        "responses": {
          "200": {
            "description": "The user is redirected to the 'redirect_uri' with an authorization code in query parameter e.g. `redirectUri?code=secretcode.`"
          },
          "400": {
            "description": "Bad request if the OAuth client is not found, if the redirect URI is invalid, or if the user has already authorized the client."
          }
        },
        "tags": [
          "OAuth - development only"
        ]
      }
    },
    "/v2/oauth/{clientId}/exchange": {
      "post": {
        "operationId": "OAuthFlowController_exchange",
        "summary": "Exchange authorization code for access tokens",
        "description": "Exchanges the authorization code received from the `/authorize` endpoint for access and refresh tokens. The authorization code should be provided in the 'Authorization' header prefixed with 'Bearer '.",
        "parameters": [
          {
            "name": "Authorization",
            "required": true,
            "in": "header",
            "schema": {
              "type": "string"
            }
          },
          {
            "name": "clientId",
            "required": true,
            "in": "path",
            "schema": {
              "type": "string"
            }
          }
        ],
        "requestBody": {
          "required": true,
          "content": {
            "application/json": {
              "schema": {
                "$ref": "#/components/schemas/ExchangeAuthorizationCodeInput"
              }
            }
          }
        },
        "responses": {
          "200": {
            "description": "Successfully exchanged authorization code for access and refresh tokens.",
            "content": {
              "application/json": {
                "schema": {
                  "$ref": "#/components/schemas/KeysResponseDto"
                }
              }
            }
          },
          "400": {
            "description": "Bad request if the authorization code is missing, invalid, or if the client ID and secret do not match."
          }
        },
        "tags": [
          "OAuth - development only"
        ]
      }
    },
    "/v2/oauth/{clientId}/refresh": {
      "post": {
        "operationId": "OAuthFlowController_refreshAccessToken",
        "parameters": [
          {
            "name": "clientId",
            "required": true,
            "in": "path",
            "schema": {
              "type": "string"
            }
          },
          {
            "name": "x-cal-secret-key",
            "required": true,
            "in": "header",
            "schema": {
              "type": "string"
            }
          }
        ],
        "requestBody": {
          "required": true,
          "content": {
            "application/json": {
              "schema": {
                "$ref": "#/components/schemas/RefreshTokenInput"
              }
            }
          }
        },
        "responses": {
          "200": {
            "description": "",
            "content": {
              "application/json": {
                "schema": {
                  "$ref": "#/components/schemas/KeysResponseDto"
                }
              }
            }
          }
        },
        "tags": [
          "OAuth - development only"
        ]
      }
    },
    "/v2/event-types": {
      "post": {
        "operationId": "EventTypesController_2024_04_15_createEventType",
        "parameters": [],
        "requestBody": {
          "required": true,
          "content": {
            "application/json": {
              "schema": {
                "$ref": "#/components/schemas/CreateEventTypeInput_2024_04_15"
              }
            }
          }
        },
        "responses": {
          "201": {
            "description": "",
            "content": {
              "application/json": {
                "schema": {
                  "$ref": "#/components/schemas/CreateEventTypeOutput"
                }
              }
            }
          }
        },
        "tags": [
          "Event types"
        ]
      },
      "get": {
        "operationId": "EventTypesController_2024_04_15_getEventTypes",
        "parameters": [],
        "responses": {
          "200": {
            "description": "",
            "content": {
              "application/json": {
                "schema": {
                  "$ref": "#/components/schemas/GetEventTypesOutput"
                }
              }
            }
          }
        },
        "tags": [
          "Event types"
        ]
      }
    },
    "/v2/event-types/{eventTypeId}": {
      "get": {
        "operationId": "EventTypesController_2024_04_15_getEventType",
        "parameters": [
          {
            "name": "eventTypeId",
            "required": true,
            "in": "path",
            "schema": {
              "type": "number"
            }
          }
        ],
        "responses": {
          "200": {
            "description": "",
            "content": {
              "application/json": {
                "schema": {
                  "$ref": "#/components/schemas/GetEventTypeOutput"
                }
              }
            }
          }
        },
        "tags": [
          "Event types"
        ]
      },
      "patch": {
        "operationId": "EventTypesController_2024_04_15_updateEventType",
        "parameters": [
          {
            "name": "eventTypeId",
            "required": true,
            "in": "path",
            "schema": {
              "type": "number"
            }
          }
        ],
        "requestBody": {
          "required": true,
          "content": {
            "application/json": {
              "schema": {
                "$ref": "#/components/schemas/UpdateEventTypeInput_2024_04_15"
              }
            }
          }
        },
        "responses": {
          "200": {
            "description": "",
            "content": {
              "application/json": {
                "schema": {
                  "$ref": "#/components/schemas/UpdateEventTypeOutput"
                }
              }
            }
          }
        },
        "tags": [
          "Event types"
        ]
      },
      "delete": {
        "operationId": "EventTypesController_2024_04_15_deleteEventType",
        "parameters": [
          {
            "name": "eventTypeId",
            "required": true,
            "in": "path",
            "schema": {
              "type": "number"
            }
          }
        ],
        "responses": {
          "200": {
            "description": "",
            "content": {
              "application/json": {
                "schema": {
                  "$ref": "#/components/schemas/DeleteEventTypeOutput"
                }
              }
            }
          }
        },
        "tags": [
          "Event types"
        ]
      }
    },
    "/v2/event-types/{username}/{eventSlug}/public": {
      "get": {
        "operationId": "EventTypesController_2024_04_15_getPublicEventType",
        "parameters": [
          {
            "name": "username",
            "required": true,
            "in": "path",
            "schema": {
              "type": "string"
            }
          },
          {
            "name": "eventSlug",
            "required": true,
            "in": "path",
            "schema": {
              "type": "string"
            }
          },
          {
            "name": "isTeamEvent",
            "required": false,
            "in": "query",
            "schema": {
              "type": "boolean"
            }
          },
          {
            "name": "org",
            "required": false,
            "in": "query",
            "schema": {
              "nullable": true,
              "type": "string"
            }
          }
        ],
        "responses": {
          "200": {
            "description": "",
            "content": {
              "application/json": {
                "schema": {
                  "$ref": "#/components/schemas/GetEventTypePublicOutput"
                }
              }
            }
          }
        },
        "tags": [
          "Event types"
        ]
      }
    },
    "/v2/event-types/{username}/public": {
      "get": {
        "operationId": "EventTypesController_2024_04_15_getPublicEventTypes",
        "parameters": [
          {
            "name": "username",
            "required": true,
            "in": "path",
            "schema": {
              "type": "string"
            }
          }
        ],
        "responses": {
          "200": {
            "description": "",
            "content": {
              "application/json": {
                "schema": {
                  "$ref": "#/components/schemas/GetEventTypesPublicOutput"
                }
              }
            }
          }
        },
        "tags": [
          "Event types"
        ]
      }
    },
    "/v2/organizations/{orgId}/teams": {
      "get": {
        "operationId": "OrganizationsTeamsController_getAllTeams",
        "summary": "Get all the teams of an organization.",
        "parameters": [
          {
            "name": "orgId",
            "required": true,
            "in": "path",
            "schema": {
              "type": "number"
            }
          },
          {
            "name": "take",
            "required": false,
            "in": "query",
            "description": "The number of items to return",
            "example": 10,
            "schema": {
              "type": "number"
            }
          },
          {
            "name": "skip",
            "required": false,
            "in": "query",
            "description": "The number of items to skip",
            "example": 0,
            "schema": {
              "type": "number"
            }
          }
        ],
        "responses": {
          "200": {
            "description": "",
            "content": {
              "application/json": {
                "schema": {
                  "$ref": "#/components/schemas/OrgTeamsOutputResponseDto"
                }
              }
            }
          }
        },
        "tags": [
          "Organizations Teams"
        ]
      },
      "post": {
        "operationId": "OrganizationsTeamsController_createTeam",
        "summary": "Create a team for an organization.",
        "parameters": [
          {
            "name": "orgId",
            "required": true,
            "in": "path",
            "schema": {
              "type": "number"
            }
          }
        ],
        "requestBody": {
          "required": true,
          "content": {
            "application/json": {
              "schema": {
                "$ref": "#/components/schemas/CreateOrgTeamDto"
              }
            }
          }
        },
        "responses": {
          "201": {
            "description": "",
            "content": {
              "application/json": {
                "schema": {
                  "$ref": "#/components/schemas/OrgTeamOutputResponseDto"
                }
              }
            }
          }
        },
        "tags": [
          "Organizations Teams"
        ]
      }
    },
    "/v2/organizations/{orgId}/teams/{teamId}": {
      "get": {
        "operationId": "OrganizationsTeamsController_getTeam",
        "summary": "Get a team of the organization by ID.",
        "parameters": [],
        "responses": {
          "200": {
            "description": "",
            "content": {
              "application/json": {
                "schema": {
                  "$ref": "#/components/schemas/OrgTeamOutputResponseDto"
                }
              }
            }
          }
        },
        "tags": [
          "Organizations Teams"
        ]
      },
      "delete": {
        "operationId": "OrganizationsTeamsController_deleteTeam",
        "summary": "Delete a team of the organization by ID.",
        "parameters": [
          {
            "name": "orgId",
            "required": true,
            "in": "path",
            "schema": {
              "type": "number"
            }
          },
          {
            "name": "teamId",
            "required": true,
            "in": "path",
            "schema": {
              "type": "number"
            }
          }
        ],
        "responses": {
          "200": {
            "description": "",
            "content": {
              "application/json": {
                "schema": {
                  "$ref": "#/components/schemas/OrgTeamOutputResponseDto"
                }
              }
            }
          }
        },
        "tags": [
          "Organizations Teams"
        ]
      },
      "patch": {
        "operationId": "OrganizationsTeamsController_updateTeam",
        "summary": "Update a team of the organization by ID.",
        "parameters": [
          {
            "name": "orgId",
            "required": true,
            "in": "path",
            "schema": {
              "type": "number"
            }
          },
          {
            "name": "teamId",
            "required": true,
            "in": "path",
            "schema": {
              "type": "number"
            }
          }
        ],
        "requestBody": {
          "required": true,
          "content": {
            "application/json": {
              "schema": {
                "$ref": "#/components/schemas/CreateOrgTeamDto"
              }
            }
          }
        },
        "responses": {
          "200": {
            "description": "",
            "content": {
              "application/json": {
                "schema": {
                  "$ref": "#/components/schemas/OrgTeamOutputResponseDto"
                }
              }
            }
          }
        },
        "tags": [
          "Organizations Teams"
        ]
      }
    },
    "/v2/organizations/{orgId}/schedules": {
      "get": {
        "operationId": "OrganizationsSchedulesController_getOrganizationSchedules",
        "parameters": [
          {
            "name": "orgId",
            "required": true,
            "in": "path",
            "schema": {
              "type": "number"
            }
          },
          {
            "name": "take",
            "required": false,
            "in": "query",
            "description": "The number of items to return",
            "example": 10,
            "schema": {
              "type": "number"
            }
          },
          {
            "name": "skip",
            "required": false,
            "in": "query",
            "description": "The number of items to skip",
            "example": 0,
            "schema": {
              "type": "number"
            }
          }
        ],
        "responses": {
          "200": {
            "description": "",
            "content": {
              "application/json": {
                "schema": {
                  "$ref": "#/components/schemas/GetSchedulesOutput_2024_06_11"
                }
              }
            }
          }
        },
        "tags": [
          "Organizations Schedules"
        ]
      }
    },
    "/v2/organizations/{orgId}/users/{userId}/schedules": {
      "post": {
        "operationId": "OrganizationsSchedulesController_createUserSchedule",
        "parameters": [
          {
            "name": "userId",
            "required": true,
            "in": "path",
            "schema": {
              "type": "number"
            }
          }
        ],
        "requestBody": {
          "required": true,
          "content": {
            "application/json": {
              "schema": {
                "$ref": "#/components/schemas/CreateScheduleInput_2024_06_11"
              }
            }
          }
        },
        "responses": {
          "201": {
            "description": "",
            "content": {
              "application/json": {
                "schema": {
                  "$ref": "#/components/schemas/CreateScheduleOutput_2024_06_11"
                }
              }
            }
          }
        },
        "tags": [
          "Organizations Schedules"
        ]
      },
      "get": {
        "operationId": "OrganizationsSchedulesController_getUserSchedules",
        "parameters": [
          {
            "name": "userId",
            "required": true,
            "in": "path",
            "schema": {
              "type": "number"
            }
          }
        ],
        "responses": {
          "200": {
            "description": "",
            "content": {
              "application/json": {
                "schema": {
                  "$ref": "#/components/schemas/GetSchedulesOutput_2024_06_11"
                }
              }
            }
          }
        },
        "tags": [
          "Organizations Schedules"
        ]
      }
    },
    "/v2/organizations/{orgId}/users/{userId}/schedules/{scheduleId}": {
      "get": {
        "operationId": "OrganizationsSchedulesController_getUserSchedule",
        "parameters": [
          {
            "name": "userId",
            "required": true,
            "in": "path",
            "schema": {
              "type": "number"
            }
          },
          {
            "name": "scheduleId",
            "required": true,
            "in": "path",
            "schema": {
              "type": "number"
            }
          }
        ],
        "responses": {
          "200": {
            "description": "",
            "content": {
              "application/json": {
                "schema": {
                  "$ref": "#/components/schemas/GetScheduleOutput_2024_06_11"
                }
              }
            }
          }
        },
        "tags": [
          "Organizations Schedules"
        ]
      },
      "patch": {
        "operationId": "OrganizationsSchedulesController_updateUserSchedule",
        "parameters": [
          {
            "name": "userId",
            "required": true,
            "in": "path",
            "schema": {
              "type": "number"
            }
          },
          {
            "name": "scheduleId",
            "required": true,
            "in": "path",
            "schema": {
              "type": "number"
            }
          }
        ],
        "requestBody": {
          "required": true,
          "content": {
            "application/json": {
              "schema": {
                "$ref": "#/components/schemas/UpdateScheduleInput_2024_06_11"
              }
            }
          }
        },
        "responses": {
          "200": {
            "description": "",
            "content": {
              "application/json": {
                "schema": {
                  "$ref": "#/components/schemas/UpdateScheduleOutput_2024_06_11"
                }
              }
            }
          }
        },
        "tags": [
          "Organizations Schedules"
        ]
      },
      "delete": {
        "operationId": "OrganizationsSchedulesController_deleteUserSchedule",
        "parameters": [
          {
            "name": "userId",
            "required": true,
            "in": "path",
            "schema": {
              "type": "number"
            }
          },
          {
            "name": "scheduleId",
            "required": true,
            "in": "path",
            "schema": {
              "type": "number"
            }
          }
        ],
        "responses": {
          "200": {
            "description": "",
            "content": {
              "application/json": {
                "schema": {
                  "$ref": "#/components/schemas/DeleteScheduleOutput_2024_06_11"
                }
              }
            }
          }
        },
        "tags": [
          "Organizations Schedules"
        ]
      }
    },
<<<<<<< HEAD
    "/v2/organizations/{orgId}/memberships": {
      "get": {
        "operationId": "OrganizationsMembershipsController_getAllMemberships",
=======
    "/v2/organizations/{orgId}/users": {
      "get": {
        "operationId": "OrganizationsUsersController_getOrganizationsUsers",
>>>>>>> af3d2e68
        "parameters": [
          {
            "name": "orgId",
            "required": true,
            "in": "path",
            "schema": {
              "type": "number"
            }
          }
        ],
<<<<<<< HEAD
=======
        "requestBody": {
          "required": true,
          "content": {
            "application/json": {
              "schema": {
                "$ref": "#/components/schemas/GetOrganizationsUsersInput"
              }
            }
          }
        },
>>>>>>> af3d2e68
        "responses": {
          "200": {
            "description": "",
            "content": {
              "application/json": {
                "schema": {
<<<<<<< HEAD
                  "$ref": "#/components/schemas/GetAllOrgMemberships"
=======
                  "type": "object"
>>>>>>> af3d2e68
                }
              }
            }
          }
        },
        "tags": [
<<<<<<< HEAD
          "Organizations Memberships"
        ]
      },
      "post": {
        "operationId": "OrganizationsMembershipsController_createMembership",
=======
          "Organizations Users"
        ]
      },
      "post": {
        "operationId": "OrganizationsUsersController_createOrganizationUser",
>>>>>>> af3d2e68
        "parameters": [
          {
            "name": "orgId",
            "required": true,
            "in": "path",
            "schema": {
              "type": "number"
            }
          }
        ],
        "requestBody": {
          "required": true,
          "content": {
            "application/json": {
              "schema": {
<<<<<<< HEAD
                "$ref": "#/components/schemas/CreateOrgMembershipDto"
=======
                "$ref": "#/components/schemas/CreateOrganizationUserInput"
>>>>>>> af3d2e68
              }
            }
          }
        },
        "responses": {
          "201": {
            "description": "",
            "content": {
              "application/json": {
                "schema": {
<<<<<<< HEAD
                  "$ref": "#/components/schemas/CreateOrgMembershipOutput"
=======
                  "type": "object"
>>>>>>> af3d2e68
                }
              }
            }
          }
        },
        "tags": [
<<<<<<< HEAD
          "Organizations Memberships"
        ]
      }
    },
    "/v2/organizations/{orgId}/memberships/{membershipId}": {
      "get": {
        "operationId": "OrganizationsMembershipsController_getUserSchedule",
=======
          "Organizations Users"
        ]
      }
    },
    "/v2/organizations/{orgId}/users/{userId}": {
      "patch": {
        "operationId": "OrganizationsUsersController_updateOrganizationUser",
>>>>>>> af3d2e68
        "parameters": [
          {
            "name": "orgId",
            "required": true,
            "in": "path",
            "schema": {
              "type": "number"
            }
          },
          {
<<<<<<< HEAD
            "name": "membershipId",
=======
            "name": "userId",
>>>>>>> af3d2e68
            "required": true,
            "in": "path",
            "schema": {
              "type": "number"
            }
          }
        ],
<<<<<<< HEAD
        "responses": {
          "200": {
            "description": "",
            "content": {
              "application/json": {
                "schema": {
                  "$ref": "#/components/schemas/GetOrgMembership"
                }
              }
            }
          }
        },
        "tags": [
          "Organizations Memberships"
        ]
      },
      "delete": {
        "operationId": "OrganizationsMembershipsController_deleteMembership",
        "parameters": [
          {
            "name": "orgId",
            "required": true,
            "in": "path",
            "schema": {
              "type": "number"
            }
          },
          {
            "name": "membershipId",
            "required": true,
            "in": "path",
            "schema": {
              "type": "number"
            }
          }
        ],
=======
        "requestBody": {
          "required": true,
          "content": {
            "application/json": {
              "schema": {
                "$ref": "#/components/schemas/UpdateOrganizationUserInput"
              }
            }
          }
        },
>>>>>>> af3d2e68
        "responses": {
          "200": {
            "description": "",
            "content": {
              "application/json": {
                "schema": {
<<<<<<< HEAD
                  "$ref": "#/components/schemas/DeleteOrgMembership"
=======
                  "type": "object"
>>>>>>> af3d2e68
                }
              }
            }
          }
        },
        "tags": [
<<<<<<< HEAD
          "Organizations Memberships"
        ]
      },
      "patch": {
        "operationId": "OrganizationsMembershipsController_updateMembership",
=======
          "Organizations Users"
        ]
      },
      "delete": {
        "operationId": "OrganizationsUsersController_deleteOrganizationUser",
>>>>>>> af3d2e68
        "parameters": [
          {
            "name": "orgId",
            "required": true,
            "in": "path",
            "schema": {
              "type": "number"
            }
          },
          {
<<<<<<< HEAD
            "name": "membershipId",
=======
            "name": "userId",
>>>>>>> af3d2e68
            "required": true,
            "in": "path",
            "schema": {
              "type": "number"
            }
          }
        ],
        "responses": {
          "200": {
            "description": "",
            "content": {
              "application/json": {
                "schema": {
<<<<<<< HEAD
                  "$ref": "#/components/schemas/UpdateOrgMembership"
=======
                  "type": "object"
>>>>>>> af3d2e68
                }
              }
            }
          }
        },
        "tags": [
<<<<<<< HEAD
          "Organizations Memberships"
=======
          "Organizations Users"
>>>>>>> af3d2e68
        ]
      }
    },
    "/v2/schedules": {
      "post": {
        "operationId": "SchedulesController_2024_04_15_createSchedule",
        "parameters": [],
        "requestBody": {
          "required": true,
          "content": {
            "application/json": {
              "schema": {
                "$ref": "#/components/schemas/CreateScheduleInput_2024_04_15"
              }
            }
          }
        },
        "responses": {
          "201": {
            "description": "",
            "content": {
              "application/json": {
                "schema": {
                  "$ref": "#/components/schemas/CreateScheduleOutput_2024_04_15"
                }
              }
            }
          }
        },
        "tags": [
          "Schedules"
        ]
      },
      "get": {
        "operationId": "SchedulesController_2024_04_15_getSchedules",
        "parameters": [],
        "responses": {
          "200": {
            "description": "",
            "content": {
              "application/json": {
                "schema": {
                  "$ref": "#/components/schemas/GetSchedulesOutput_2024_04_15"
                }
              }
            }
          }
        },
        "tags": [
          "Schedules"
        ]
      }
    },
    "/v2/schedules/default": {
      "get": {
        "operationId": "SchedulesController_2024_04_15_getDefaultSchedule",
        "parameters": [],
        "responses": {
          "200": {
            "description": "Returns the default schedule",
            "content": {
              "application/json": {
                "schema": {
                  "$ref": "#/components/schemas/GetDefaultScheduleOutput_2024_04_15"
                }
              }
            }
          }
        },
        "tags": [
          "Schedules"
        ]
      }
    },
    "/v2/schedules/{scheduleId}": {
      "get": {
        "operationId": "SchedulesController_2024_04_15_getSchedule",
        "parameters": [
          {
            "name": "scheduleId",
            "required": true,
            "in": "path",
            "schema": {
              "type": "number"
            }
          }
        ],
        "responses": {
          "200": {
            "description": "",
            "content": {
              "application/json": {
                "schema": {
                  "$ref": "#/components/schemas/GetScheduleOutput_2024_04_15"
                }
              }
            }
          }
        },
        "tags": [
          "Schedules"
        ]
      },
      "patch": {
        "operationId": "SchedulesController_2024_04_15_updateSchedule",
        "parameters": [
          {
            "name": "scheduleId",
            "required": true,
            "in": "path",
            "schema": {
              "type": "string"
            }
          }
        ],
        "requestBody": {
          "required": true,
          "content": {
            "application/json": {
              "schema": {
                "$ref": "#/components/schemas/UpdateScheduleInput_2024_04_15"
              }
            }
          }
        },
        "responses": {
          "200": {
            "description": "",
            "content": {
              "application/json": {
                "schema": {
                  "$ref": "#/components/schemas/UpdateScheduleOutput_2024_04_15"
                }
              }
            }
          }
        },
        "tags": [
          "Schedules"
        ]
      },
      "delete": {
        "operationId": "SchedulesController_2024_04_15_deleteSchedule",
        "parameters": [
          {
            "name": "scheduleId",
            "required": true,
            "in": "path",
            "schema": {
              "type": "number"
            }
          }
        ],
        "responses": {
          "200": {
            "description": "",
            "content": {
              "application/json": {
                "schema": {
                  "$ref": "#/components/schemas/DeleteScheduleOutput_2024_04_15"
                }
              }
            }
          }
        },
        "tags": [
          "Schedules"
        ]
      }
    },
    "/v2/gcal/oauth/auth-url": {
      "get": {
        "operationId": "GcalController_redirect",
        "parameters": [
          {
            "name": "Authorization",
            "required": true,
            "in": "header",
            "schema": {
              "type": "string"
            }
          }
        ],
        "responses": {
          "200": {
            "description": "",
            "content": {
              "application/json": {
                "schema": {
                  "$ref": "#/components/schemas/GcalAuthUrlOutput"
                }
              }
            }
          }
        },
        "tags": [
          "Google Calendar"
        ]
      }
    },
    "/v2/gcal/oauth/save": {
      "get": {
        "operationId": "GcalController_save",
        "parameters": [
          {
            "name": "state",
            "required": true,
            "in": "query",
            "schema": {
              "type": "string"
            }
          },
          {
            "name": "code",
            "required": true,
            "in": "query",
            "schema": {
              "type": "string"
            }
          }
        ],
        "responses": {
          "200": {
            "description": "",
            "content": {
              "application/json": {
                "schema": {
                  "$ref": "#/components/schemas/GcalSaveRedirectOutput"
                }
              }
            }
          }
        },
        "tags": [
          "Google Calendar"
        ]
      }
    },
    "/v2/gcal/check": {
      "get": {
        "operationId": "GcalController_check",
        "parameters": [],
        "responses": {
          "200": {
            "description": "",
            "content": {
              "application/json": {
                "schema": {
                  "$ref": "#/components/schemas/GcalCheckOutput"
                }
              }
            }
          }
        },
        "tags": [
          "Google Calendar"
        ]
      }
    },
    "/v2/provider/{clientId}": {
      "get": {
        "operationId": "CalProviderController_verifyClientId",
        "parameters": [
          {
            "name": "clientId",
            "required": true,
            "in": "path",
            "schema": {
              "type": "string"
            }
          }
        ],
        "responses": {
          "200": {
            "description": "",
            "content": {
              "application/json": {
                "schema": {
                  "$ref": "#/components/schemas/ProviderVerifyClientOutput"
                }
              }
            }
          }
        },
        "tags": [
          "Cal provider"
        ]
      }
    },
    "/v2/provider/{clientId}/access-token": {
      "get": {
        "operationId": "CalProviderController_verifyAccessToken",
        "parameters": [
          {
            "name": "clientId",
            "required": true,
            "in": "path",
            "schema": {
              "type": "string"
            }
          }
        ],
        "responses": {
          "200": {
            "description": "",
            "content": {
              "application/json": {
                "schema": {
                  "$ref": "#/components/schemas/ProviderVerifyAccessTokenOutput"
                }
              }
            }
          }
        },
        "tags": [
          "Cal provider"
        ]
      }
    },
    "/v2/me": {
      "get": {
        "operationId": "MeController_getMe",
        "parameters": [],
        "responses": {
          "200": {
            "description": "",
            "content": {
              "application/json": {
                "schema": {
                  "$ref": "#/components/schemas/GetMeOutput"
                }
              }
            }
          }
        },
        "tags": [
          "Me"
        ]
      },
      "patch": {
        "operationId": "MeController_updateMe",
        "parameters": [],
        "requestBody": {
          "required": true,
          "content": {
            "application/json": {
              "schema": {
                "$ref": "#/components/schemas/UpdateManagedUserInput"
              }
            }
          }
        },
        "responses": {
          "200": {
            "description": "",
            "content": {
              "application/json": {
                "schema": {
                  "$ref": "#/components/schemas/UpdateMeOutput"
                }
              }
            }
          }
        },
        "tags": [
          "Me"
        ]
      }
    },
    "/v2/calendars/busy-times": {
      "get": {
        "operationId": "CalendarsController_getBusyTimes",
        "parameters": [],
        "responses": {
          "200": {
            "description": "",
            "content": {
              "application/json": {
                "schema": {
                  "$ref": "#/components/schemas/GetBusyTimesOutput"
                }
              }
            }
          }
        },
        "tags": [
          "Calendars"
        ]
      }
    },
    "/v2/calendars": {
      "get": {
        "operationId": "CalendarsController_getCalendars",
        "parameters": [],
        "responses": {
          "200": {
            "description": "",
            "content": {
              "application/json": {
                "schema": {
                  "$ref": "#/components/schemas/ConnectedCalendarsOutput"
                }
              }
            }
          }
        },
        "tags": [
          "Calendars"
        ]
      }
    },
    "/v2/calendars/{calendar}/connect": {
      "get": {
        "operationId": "CalendarsController_redirect",
        "parameters": [
          {
            "name": "Authorization",
            "required": true,
            "in": "header",
            "schema": {
              "type": "string"
            }
          },
          {
            "name": "calendar",
            "required": true,
            "in": "path",
            "schema": {
              "type": "string"
            }
          }
        ],
        "responses": {
          "200": {
            "description": "",
            "content": {
              "application/json": {
                "schema": {
                  "type": "object"
                }
              }
            }
          }
        },
        "tags": [
          "Calendars"
        ]
      }
    },
    "/v2/calendars/{calendar}/save": {
      "get": {
        "operationId": "CalendarsController_save",
        "parameters": [
          {
            "name": "state",
            "required": true,
            "in": "query",
            "schema": {
              "type": "string"
            }
          },
          {
            "name": "code",
            "required": true,
            "in": "query",
            "schema": {
              "type": "string"
            }
          },
          {
            "name": "calendar",
            "required": true,
            "in": "path",
            "schema": {
              "type": "string"
            }
          }
        ],
        "responses": {
          "200": {
            "description": ""
          }
        },
        "tags": [
          "Calendars"
        ]
      }
    },
    "/v2/calendars/{calendar}/credentials": {
      "post": {
        "operationId": "CalendarsController_syncCredentials",
        "parameters": [
          {
            "name": "calendar",
            "required": true,
            "in": "path",
            "schema": {
              "type": "string"
            }
          }
        ],
        "responses": {
          "201": {
            "description": ""
          }
        },
        "tags": [
          "Calendars"
        ]
      }
    },
    "/v2/calendars/{calendar}/check": {
      "get": {
        "operationId": "CalendarsController_check",
        "parameters": [
          {
            "name": "calendar",
            "required": true,
            "in": "path",
            "schema": {
              "type": "string"
            }
          }
        ],
        "responses": {
          "200": {
            "description": "",
            "content": {
              "application/json": {
                "schema": {
                  "type": "object"
                }
              }
            }
          }
        },
        "tags": [
          "Calendars"
        ]
      }
    },
    "/v2/bookings": {
      "get": {
        "operationId": "BookingsController_getBookings",
        "parameters": [
          {
            "name": "cursor",
            "required": false,
            "in": "query",
            "schema": {
              "type": "number"
            }
          },
          {
            "name": "limit",
            "required": false,
            "in": "query",
            "schema": {
              "type": "number"
            }
          },
          {
            "name": "filters[status]",
            "required": true,
            "in": "query",
            "schema": {
              "enum": [
                "upcoming",
                "recurring",
                "past",
                "cancelled",
                "unconfirmed"
              ],
              "type": "string"
            }
          }
        ],
        "responses": {
          "200": {
            "description": "",
            "content": {
              "application/json": {
                "schema": {
                  "$ref": "#/components/schemas/GetBookingsOutput"
                }
              }
            }
          }
        },
        "tags": [
          "Bookings"
        ]
      },
      "post": {
        "operationId": "BookingsController_createBooking",
        "parameters": [
          {
            "name": "x-cal-client-id",
            "required": true,
            "in": "header",
            "schema": {
              "type": "string"
            }
          }
        ],
        "requestBody": {
          "required": true,
          "content": {
            "application/json": {
              "schema": {
                "$ref": "#/components/schemas/CreateBookingInput"
              }
            }
          }
        },
        "responses": {
          "201": {
            "description": "",
            "content": {
              "application/json": {
                "schema": {
                  "type": "object"
                }
              }
            }
          }
        },
        "tags": [
          "Bookings"
        ]
      }
    },
    "/v2/bookings/{bookingUid}": {
      "get": {
        "operationId": "BookingsController_getBooking",
        "parameters": [
          {
            "name": "bookingUid",
            "required": true,
            "in": "path",
            "schema": {
              "type": "string"
            }
          }
        ],
        "responses": {
          "200": {
            "description": "",
            "content": {
              "application/json": {
                "schema": {
                  "$ref": "#/components/schemas/GetBookingOutput"
                }
              }
            }
          }
        },
        "tags": [
          "Bookings"
        ]
      }
    },
    "/v2/bookings/{bookingUid}/reschedule": {
      "get": {
        "operationId": "BookingsController_getBookingForReschedule",
        "parameters": [
          {
            "name": "bookingUid",
            "required": true,
            "in": "path",
            "schema": {
              "type": "string"
            }
          }
        ],
        "responses": {
          "200": {
            "description": "",
            "content": {
              "application/json": {
                "schema": {
                  "type": "object"
                }
              }
            }
          }
        },
        "tags": [
          "Bookings"
        ]
      }
    },
    "/v2/bookings/{bookingId}/cancel": {
      "post": {
        "operationId": "BookingsController_cancelBooking",
        "parameters": [
          {
            "name": "bookingId",
            "required": true,
            "in": "path",
            "schema": {
              "type": "string"
            }
          },
          {
            "name": "x-cal-client-id",
            "required": true,
            "in": "header",
            "schema": {
              "type": "string"
            }
          }
        ],
        "requestBody": {
          "required": true,
          "content": {
            "application/json": {
              "schema": {
                "$ref": "#/components/schemas/CancelBookingInput"
              }
            }
          }
        },
        "responses": {
          "201": {
            "description": "",
            "content": {
              "application/json": {
                "schema": {
                  "type": "object"
                }
              }
            }
          }
        },
        "tags": [
          "Bookings"
        ]
      }
    },
    "/v2/bookings/{bookingUid}/mark-no-show": {
<<<<<<< HEAD
      "post": {
        "operationId": "BookingsController_markNoShow",
        "parameters": [
          {
            "name": "bookingUid",
            "required": true,
            "in": "path",
            "schema": {
              "type": "string"
            }
          }
        ],
        "requestBody": {
          "required": true,
          "content": {
            "application/json": {
              "schema": {
                "$ref": "#/components/schemas/MarkNoShowInput"
              }
            }
          }
        },
        "responses": {
          "201": {
            "description": "",
            "content": {
              "application/json": {
                "schema": {
                  "$ref": "#/components/schemas/MarkNoShowOutput"
                }
              }
            }
          }
        },
        "tags": [
          "Bookings"
        ]
      }
    },
    "/v2/bookings/recurring": {
=======
>>>>>>> af3d2e68
      "post": {
        "operationId": "BookingsController_markNoShow",
        "parameters": [
          {
            "name": "bookingUid",
            "required": true,
            "in": "path",
            "schema": {
              "type": "string"
            }
          }
        ],
        "requestBody": {
          "required": true,
          "content": {
            "application/json": {
              "schema": {
                "$ref": "#/components/schemas/MarkNoShowInput"
              }
            }
          }
        },
        "responses": {
          "201": {
            "description": "",
            "content": {
              "application/json": {
                "schema": {
                  "$ref": "#/components/schemas/MarkNoShowOutput"
                }
              }
            }
          }
        },
        "tags": [
          "Bookings"
        ]
      }
    },
    "/v2/bookings/recurring": {
      "post": {
        "operationId": "BookingsController_createRecurringBooking",
        "parameters": [
          {
            "name": "x-cal-client-id",
            "required": true,
            "in": "header",
            "schema": {
              "type": "string"
            }
          }
        ],
        "requestBody": {
          "required": true,
          "content": {
            "application/json": {
              "schema": {
                "type": "array",
                "items": {
                  "type": "string"
                }
              }
            }
          }
        },
        "responses": {
          "201": {
            "description": "",
            "content": {
              "application/json": {
                "schema": {
                  "type": "object"
                }
              }
            }
          }
        },
        "tags": [
          "Bookings"
        ]
      }
    },
    "/v2/bookings/instant": {
      "post": {
        "operationId": "BookingsController_createInstantBooking",
        "parameters": [
          {
            "name": "x-cal-client-id",
            "required": true,
            "in": "header",
            "schema": {
              "type": "string"
            }
          }
        ],
        "requestBody": {
          "required": true,
          "content": {
            "application/json": {
              "schema": {
                "$ref": "#/components/schemas/CreateBookingInput"
              }
            }
          }
        },
        "responses": {
          "201": {
            "description": "",
            "content": {
              "application/json": {
                "schema": {
                  "type": "object"
                }
              }
            }
          }
        },
        "tags": [
          "Bookings"
        ]
      }
    },
    "/v2/slots/reserve": {
      "post": {
        "operationId": "SlotsController_reserveSlot",
        "parameters": [],
        "requestBody": {
          "required": true,
          "content": {
            "application/json": {
              "schema": {
                "$ref": "#/components/schemas/ReserveSlotInput"
              }
            }
          }
        },
        "responses": {
          "201": {
            "description": "",
            "content": {
              "application/json": {
                "schema": {
                  "type": "object"
                }
              }
            }
          }
        },
        "tags": [
          "Slots"
        ]
      }
    },
    "/v2/slots/selected-slot": {
      "delete": {
        "operationId": "SlotsController_deleteSelectedSlot",
        "parameters": [],
        "responses": {
          "200": {
            "description": "",
            "content": {
              "application/json": {
                "schema": {
                  "type": "object"
                }
              }
            }
          }
        },
        "tags": [
          "Slots"
        ]
      }
    },
    "/v2/slots/available": {
      "get": {
        "operationId": "SlotsController_getAvailableSlots",
        "parameters": [],
        "responses": {
          "200": {
            "description": "",
            "content": {
              "application/json": {
                "schema": {
                  "type": "object"
                }
              }
            }
          }
        },
        "tags": [
          "Slots"
        ]
      }
    },
    "/v2/timezones": {
      "get": {
        "operationId": "TimezonesController_getTimeZones",
        "parameters": [],
        "responses": {
          "200": {
            "description": "",
            "content": {
              "application/json": {
                "schema": {
                  "type": "object"
                }
              }
            }
          }
        },
        "tags": [
          "Timezones"
        ]
      }
    }
  },
  "info": {
    "title": "Cal.com v2 API",
    "description": "",
    "version": "1.0.0",
    "contact": {}
  },
  "tags": [],
  "servers": [],
  "components": {
    "schemas": {
      "ManagedUserOutput": {
        "type": "object",
        "properties": {
          "id": {
            "type": "number",
            "example": 1
          },
          "email": {
            "type": "string",
            "example": "alice+cluo37fwd0001khkzqqynkpj3@example.com"
          },
          "username": {
            "type": "string",
            "nullable": true,
            "example": "alice"
          },
          "timeZone": {
            "type": "string",
            "example": "America/New_York"
          },
          "weekStart": {
            "type": "string",
            "example": "Sunday"
          },
          "createdDate": {
            "type": "string",
            "example": "2024-04-01T00:00:00.000Z"
          },
          "timeFormat": {
            "type": "number",
            "nullable": true,
            "example": 12
          },
          "defaultScheduleId": {
            "type": "number",
            "nullable": true,
            "example": null
          }
        },
        "required": [
          "id",
          "email",
          "username",
          "timeZone",
          "weekStart",
          "createdDate",
          "timeFormat",
          "defaultScheduleId"
        ]
      },
      "GetManagedUsersOutput": {
        "type": "object",
        "properties": {
          "status": {
            "type": "string",
            "example": "success",
            "enum": [
              "success",
              "error"
            ]
          },
          "data": {
            "type": "array",
            "items": {
              "$ref": "#/components/schemas/ManagedUserOutput"
            }
          }
        },
        "required": [
          "status",
          "data"
        ]
      },
      "CreateManagedUserInput": {
        "type": "object",
        "properties": {
          "email": {
            "type": "string",
            "example": "alice@example.com"
          },
          "timeFormat": {
            "type": "number",
            "example": 12,
            "enum": [
              12,
              24
            ],
            "description": "Must be 12 or 24"
          },
          "weekStart": {
            "type": "string",
            "example": "Monday",
            "enum": [
              "Monday",
              "Tuesday",
              "Wednesday",
              "Thursday",
              "Friday",
              "Saturday",
              "Sunday"
            ]
          },
          "timeZone": {
            "type": "string",
            "example": "America/New_York"
          },
          "locale": {
            "enum": [
              "ar",
              "ca",
              "de",
              "es",
              "eu",
              "he",
              "id",
              "ja",
              "lv",
              "pl",
              "ro",
              "sr",
              "th",
              "vi",
              "az",
              "cs",
              "el",
              "es-419",
              "fi",
              "hr",
              "it",
              "km",
              "nl",
              "pt",
              "ru",
              "sv",
              "tr",
              "zh-CN",
              "bg",
              "da",
              "en",
              "et",
              "fr",
              "hu",
              "iw",
              "ko",
              "no",
              "pt-BR",
              "sk",
              "ta",
              "uk",
              "zh-TW"
            ],
            "type": "string",
            "example": "en"
          },
          "name": {
            "type": "string"
          }
        },
        "required": [
          "email"
        ]
      },
      "CreateManagedUserData": {
        "type": "object",
        "properties": {
          "user": {
            "$ref": "#/components/schemas/ManagedUserOutput"
          },
          "accessToken": {
            "type": "string"
          },
          "refreshToken": {
            "type": "string"
          },
          "accessTokenExpiresAt": {
            "type": "number"
          }
        },
        "required": [
          "user",
          "accessToken",
          "refreshToken",
          "accessTokenExpiresAt"
        ]
      },
      "CreateManagedUserOutput": {
        "type": "object",
        "properties": {
          "status": {
            "type": "string",
            "example": "success",
            "enum": [
              "success",
              "error"
            ]
          },
          "data": {
            "$ref": "#/components/schemas/CreateManagedUserData"
          }
        },
        "required": [
          "status",
          "data"
        ]
      },
      "GetManagedUserOutput": {
        "type": "object",
        "properties": {
          "status": {
            "type": "string",
            "example": "success",
            "enum": [
              "success",
              "error"
            ]
          },
          "data": {
            "$ref": "#/components/schemas/ManagedUserOutput"
          }
        },
        "required": [
          "status",
          "data"
        ]
      },
      "UpdateManagedUserInput": {
        "type": "object",
        "properties": {
          "timeFormat": {
            "type": "number",
            "enum": [
              12,
              24
            ],
            "example": 12,
            "description": "Must be 12 or 24"
          },
          "weekStart": {
            "type": "string",
            "enum": [
              "Monday",
              "Tuesday",
              "Wednesday",
              "Thursday",
              "Friday",
              "Saturday",
              "Sunday"
            ],
            "example": "Monday"
          },
          "locale": {
            "enum": [
              "ar",
              "ca",
              "de",
              "es",
              "eu",
              "he",
              "id",
              "ja",
              "lv",
              "pl",
              "ro",
              "sr",
              "th",
              "vi",
              "az",
              "cs",
              "el",
              "es-419",
              "fi",
              "hr",
              "it",
              "km",
              "nl",
              "pt",
              "ru",
              "sv",
              "tr",
              "zh-CN",
              "bg",
              "da",
              "en",
              "et",
              "fr",
              "hu",
              "iw",
              "ko",
              "no",
              "pt-BR",
              "sk",
              "ta",
              "uk",
              "zh-TW"
            ],
            "type": "string",
            "example": "en"
          },
          "email": {
            "type": "string"
          },
          "name": {
            "type": "string"
          },
          "defaultScheduleId": {
            "type": "number"
          },
          "timeZone": {
            "type": "string"
          }
        }
      },
      "KeysDto": {
        "type": "object",
        "properties": {
          "accessToken": {
            "type": "string",
            "example": "eyJhbGciOiJIUzI1NiIsInR5cCI6IkpXVCJ9"
          },
          "refreshToken": {
            "type": "string",
            "example": "eyJhbGciOiJIUzI1NiIsInR5cCI6IkpXVCJ9"
          },
          "accessTokenExpiresAt": {
            "type": "number"
          }
        },
        "required": [
          "accessToken",
          "refreshToken",
          "accessTokenExpiresAt"
        ]
      },
      "KeysResponseDto": {
        "type": "object",
        "properties": {
          "status": {
            "type": "string",
            "example": "success",
            "enum": [
              "success",
              "error"
            ]
          },
          "data": {
            "$ref": "#/components/schemas/KeysDto"
          }
        },
        "required": [
          "status",
          "data"
        ]
      },
      "CreateOAuthClientInput": {
        "type": "object",
        "properties": {}
      },
      "DataDto": {
        "type": "object",
        "properties": {
          "clientId": {
            "type": "string",
            "example": "clsx38nbl0001vkhlwin9fmt0"
          },
          "clientSecret": {
            "type": "string",
            "example": "eyJhbGciOiJIUzI1NiIsInR5cCI6IkpXVCJ9.eyJuYW1lIjoib2F1dGgtY2xpZW50Iiwi"
          }
        },
        "required": [
          "clientId",
          "clientSecret"
        ]
      },
      "CreateOAuthClientResponseDto": {
        "type": "object",
        "properties": {
          "status": {
            "type": "string",
            "enum": [
              "success",
              "error"
            ],
            "example": "success"
          },
          "data": {
            "example": {
              "clientId": "clsx38nbl0001vkhlwin9fmt0",
              "clientSecret": "eyJhbGciOiJIUzI1NiIsInR5cCI6IkpXVCJ9.eyJuYW1lIjoib2F1dGgtY2xpZW50Iiwi"
            },
            "allOf": [
              {
                "$ref": "#/components/schemas/DataDto"
              }
            ]
          }
        },
        "required": [
          "status",
          "data"
        ]
      },
      "PlatformOAuthClientDto": {
        "type": "object",
        "properties": {
          "id": {
            "type": "string",
            "example": "clsx38nbl0001vkhlwin9fmt0"
          },
          "name": {
            "type": "string",
            "example": "MyClient"
          },
          "secret": {
            "type": "string",
            "example": "secretValue"
          },
          "permissions": {
            "type": "number",
            "example": 3
          },
          "logo": {
            "type": "string",
            "nullable": true,
            "example": "https://example.com/logo.png"
          },
          "redirectUris": {
            "example": [
              "https://example.com/callback"
            ],
            "type": "array",
            "items": {
              "type": "string"
            }
          },
          "organizationId": {
            "type": "number",
            "example": 1
          },
          "createdAt": {
            "format": "date-time",
            "type": "string",
            "example": "2024-03-23T08:33:21.851Z"
          }
        },
        "required": [
          "id",
          "name",
          "secret",
          "permissions",
          "redirectUris",
          "organizationId",
          "createdAt"
        ]
      },
      "GetOAuthClientsResponseDto": {
        "type": "object",
        "properties": {
          "status": {
            "type": "string",
            "example": "success",
            "enum": [
              "success",
              "error"
            ]
          },
          "data": {
            "type": "array",
            "items": {
              "$ref": "#/components/schemas/PlatformOAuthClientDto"
            }
          }
        },
        "required": [
          "status",
          "data"
        ]
      },
      "GetOAuthClientResponseDto": {
        "type": "object",
        "properties": {
          "status": {
            "type": "string",
            "example": "success",
            "enum": [
              "success",
              "error"
            ]
          },
          "data": {
            "$ref": "#/components/schemas/PlatformOAuthClientDto"
          }
        },
        "required": [
          "status",
          "data"
        ]
      },
      "UpdateOAuthClientInput": {
        "type": "object",
        "properties": {
          "logo": {
            "type": "string"
          },
          "name": {
            "type": "string"
          },
          "redirectUris": {
            "default": [],
            "type": "array",
            "items": {
              "type": "string"
            }
          },
          "bookingRedirectUri": {
            "type": "string"
          },
          "bookingCancelRedirectUri": {
            "type": "string"
          },
          "bookingRescheduleRedirectUri": {
            "type": "string"
          },
          "areEmailsEnabled": {
            "type": "boolean"
          }
        }
      },
      "OAuthAuthorizeInput": {
        "type": "object",
        "properties": {
          "redirectUri": {
            "type": "string"
          }
        },
        "required": [
          "redirectUri"
        ]
      },
      "ExchangeAuthorizationCodeInput": {
        "type": "object",
        "properties": {
          "clientSecret": {
            "type": "string"
          }
        },
        "required": [
          "clientSecret"
        ]
      },
      "RefreshTokenInput": {
        "type": "object",
        "properties": {
          "refreshToken": {
            "type": "string"
          }
        },
        "required": [
          "refreshToken"
        ]
      },
      "CreateEventTypeInput_2024_06_14": {
        "type": "object",
        "properties": {
          "lengthInMinutes": {
            "type": "number",
            "example": 60
          },
          "title": {
            "type": "string",
            "example": "Learn the secrets of masterchief!"
          },
          "description": {
            "type": "string",
            "example": "Discover the culinary wonders of the Argentina by making the best flan ever!"
          }
        },
        "required": [
          "lengthInMinutes",
          "title",
          "description"
        ]
      },
      "EventTypeOutput_2024_06_14": {
        "type": "object",
        "properties": {
          "id": {
            "type": "number",
            "example": 1
          }
        },
        "required": [
          "id"
        ]
      },
      "CreateEventTypeOutput_2024_06_14": {
        "type": "object",
        "properties": {
          "status": {
            "type": "string",
            "enum": [
              "success",
              "error"
            ],
            "example": "success"
          },
          "data": {
            "$ref": "#/components/schemas/EventTypeOutput_2024_06_14"
          }
        },
        "required": [
          "status",
          "data"
        ]
      },
      "GetEventTypeOutput_2024_06_14": {
        "type": "object",
        "properties": {
          "status": {
            "type": "string",
            "enum": [
              "success",
              "error"
            ],
            "example": "success"
          },
          "data": {
            "nullable": true,
            "allOf": [
              {
                "$ref": "#/components/schemas/EventTypeOutput_2024_06_14"
              }
            ]
          }
        },
        "required": [
          "status",
          "data"
        ]
      },
      "GetEventTypesOutput_2024_06_14": {
        "type": "object",
        "properties": {
          "status": {
            "type": "string",
            "enum": [
              "success",
              "error"
            ],
            "example": "success"
          },
          "data": {
            "type": "array",
            "items": {
              "$ref": "#/components/schemas/EventTypeOutput_2024_06_14"
            }
          }
        },
        "required": [
          "status",
          "data"
        ]
      },
      "UpdateEventTypeInput_2024_06_14": {
        "type": "object",
        "properties": {}
      },
      "UpdateEventTypeOutput_2024_06_14": {
        "type": "object",
        "properties": {
          "status": {
            "type": "string",
            "enum": [
              "success",
              "error"
            ],
            "example": "success"
          },
          "data": {
            "$ref": "#/components/schemas/EventTypeOutput_2024_06_14"
          }
        },
        "required": [
          "status",
          "data"
        ]
      },
      "DeleteData_2024_06_14": {
        "type": "object",
        "properties": {
          "id": {
            "type": "number",
            "example": 1
          },
          "lengthInMinutes": {
            "type": "number",
            "example": 60
          },
          "title": {
            "type": "string",
            "example": "Learn the secrets of masterchief!"
          },
          "slug": {
            "type": "string"
          }
        },
        "required": [
          "id",
          "lengthInMinutes",
          "title",
          "slug"
        ]
      },
      "DeleteEventTypeOutput_2024_06_14": {
        "type": "object",
        "properties": {
          "status": {
            "type": "string",
            "enum": [
              "success",
              "error"
            ],
            "example": "success"
          },
          "data": {
            "$ref": "#/components/schemas/DeleteData_2024_06_14"
          }
        },
        "required": [
          "status",
          "data"
        ]
      },
      "EventTypeLocation_2024_04_15": {
        "type": "object",
        "properties": {
          "type": {
            "type": "string",
            "example": "link"
          },
          "link": {
            "type": "string",
            "example": "https://masterchief.com/argentina/flan/video/9129412"
          }
        },
        "required": [
          "type"
        ]
      },
      "CreateEventTypeInput_2024_04_15": {
        "type": "object",
        "properties": {
          "length": {
            "type": "number",
            "minimum": 1,
            "example": 60
          },
          "slug": {
            "type": "string",
            "example": "cooking-class"
          },
          "title": {
            "type": "string",
            "example": "Learn the secrets of masterchief!"
          },
          "description": {
            "type": "string",
            "example": "Discover the culinary wonders of the Argentina by making the best flan ever!"
          },
          "locations": {
            "type": "array",
            "items": {
              "$ref": "#/components/schemas/EventTypeLocation_2024_04_15"
            }
          },
          "disableGuests": {
            "type": "boolean"
          },
          "slotInterval": {
            "type": "number",
            "minimum": 0
          },
          "minimumBookingNotice": {
            "type": "number",
            "minimum": 0
          },
          "beforeEventBuffer": {
            "type": "number",
            "minimum": 0
          },
          "afterEventBuffer": {
            "type": "number",
            "minimum": 0
          }
        },
        "required": [
          "length",
          "slug",
          "title"
        ]
      },
      "EventTypeOutput": {
        "type": "object",
        "properties": {
          "id": {
            "type": "number",
            "example": 1
          },
          "length": {
            "type": "number",
            "example": 60
          },
          "slug": {
            "type": "string",
            "example": "cooking-class"
          },
          "title": {
            "type": "string",
            "example": "Learn the secrets of masterchief!"
          },
          "description": {
            "type": "string",
            "nullable": true,
            "example": "Discover the culinary wonders of the Argentina by making the best flan ever!"
          },
          "locations": {
            "nullable": true,
            "type": "array",
            "items": {
              "$ref": "#/components/schemas/EventTypeLocation_2024_04_15"
            }
          }
        },
        "required": [
          "id",
          "length",
          "slug",
          "title",
          "description",
          "locations"
        ]
      },
      "CreateEventTypeOutput": {
        "type": "object",
        "properties": {
          "status": {
            "type": "string",
            "example": "success",
            "enum": [
              "success",
              "error"
            ]
          },
          "data": {
            "$ref": "#/components/schemas/EventTypeOutput"
          }
        },
        "required": [
          "status",
          "data"
        ]
      },
      "Data": {
        "type": "object",
        "properties": {
          "eventType": {
            "$ref": "#/components/schemas/EventTypeOutput"
          }
        },
        "required": [
          "eventType"
        ]
      },
      "GetEventTypeOutput": {
        "type": "object",
        "properties": {
          "status": {
            "type": "string",
            "example": "success",
            "enum": [
              "success",
              "error"
            ]
          },
          "data": {
            "$ref": "#/components/schemas/Data"
          }
        },
        "required": [
          "status",
          "data"
        ]
      },
      "EventTypeGroup": {
        "type": "object",
        "properties": {
          "eventTypes": {
            "type": "array",
            "items": {
              "$ref": "#/components/schemas/EventTypeOutput"
            }
          }
        },
        "required": [
          "eventTypes"
        ]
      },
      "GetEventTypesData": {
        "type": "object",
        "properties": {
          "eventTypeGroups": {
            "type": "array",
            "items": {
              "$ref": "#/components/schemas/EventTypeGroup"
            }
          }
        },
        "required": [
          "eventTypeGroups"
        ]
      },
      "GetEventTypesOutput": {
        "type": "object",
        "properties": {
          "status": {
            "type": "string",
            "example": "success",
            "enum": [
              "success",
              "error"
            ]
          },
          "data": {
            "$ref": "#/components/schemas/GetEventTypesData"
          }
        },
        "required": [
          "status",
          "data"
        ]
      },
      "Location": {
        "type": "object",
        "properties": {
          "type": {
            "type": "string"
          }
        },
        "required": [
          "type"
        ]
      },
      "Source": {
        "type": "object",
        "properties": {
          "id": {
            "type": "string"
          },
          "type": {
            "type": "string"
          },
          "label": {
            "type": "string"
          }
        },
        "required": [
          "id",
          "type",
          "label"
        ]
      },
      "BookingField": {
        "type": "object",
        "properties": {
          "name": {
            "type": "string"
          },
          "type": {
            "type": "string"
          },
          "defaultLabel": {
            "type": "string"
          },
          "label": {
            "type": "string"
          },
          "placeholder": {
            "type": "string"
          },
          "required": {
            "type": "boolean"
          },
          "getOptionsAt": {
            "type": "string"
          },
          "hideWhenJustOneOption": {
            "type": "boolean"
          },
          "editable": {
            "type": "string"
          },
          "sources": {
            "type": "array",
            "items": {
              "$ref": "#/components/schemas/Source"
            }
          }
        },
        "required": [
          "name",
          "type"
        ]
      },
      "Organization": {
        "type": "object",
        "properties": {
          "id": {
            "type": "number"
          },
          "slug": {
            "type": "string",
            "nullable": true
          },
          "name": {
            "type": "string"
          },
          "metadata": {
            "type": "object"
          }
        },
        "required": [
          "id",
          "name",
          "metadata"
        ]
      },
      "Profile": {
        "type": "object",
        "properties": {
          "username": {
            "type": "string",
            "nullable": true
          },
          "id": {
            "type": "number",
            "nullable": true
          },
          "userId": {
            "type": "number"
          },
          "uid": {
            "type": "string"
          },
          "name": {
            "type": "string"
          },
          "organizationId": {
            "type": "number",
            "nullable": true
          },
          "organization": {
            "nullable": true,
            "allOf": [
              {
                "$ref": "#/components/schemas/Organization"
              }
            ]
          },
          "upId": {
            "type": "string"
          },
          "image": {
            "type": "string"
          },
          "brandColor": {
            "type": "string"
          },
          "darkBrandColor": {
            "type": "string"
          },
          "theme": {
            "type": "string"
          },
          "bookerLayouts": {
            "type": "object"
          }
        },
        "required": [
          "username",
          "id",
          "organizationId",
          "upId"
        ]
      },
      "Owner": {
        "type": "object",
        "properties": {
          "id": {
            "type": "number"
          },
          "avatarUrl": {
            "type": "string",
            "nullable": true
          },
          "username": {
            "type": "string",
            "nullable": true
          },
          "name": {
            "type": "string",
            "nullable": true
          },
          "weekStart": {
            "type": "string"
          },
          "brandColor": {
            "type": "string",
            "nullable": true
          },
          "darkBrandColor": {
            "type": "string",
            "nullable": true
          },
          "theme": {
            "type": "string",
            "nullable": true
          },
          "metadata": {
            "type": "object"
          },
          "defaultScheduleId": {
            "type": "number",
            "nullable": true
          },
          "nonProfileUsername": {
            "type": "string",
            "nullable": true
          },
          "profile": {
            "$ref": "#/components/schemas/Profile"
          }
        },
        "required": [
          "id",
          "username",
          "name",
          "weekStart",
          "metadata",
          "nonProfileUsername",
          "profile"
        ]
      },
      "Schedule": {
        "type": "object",
        "properties": {
          "id": {
            "type": "number"
          },
          "timeZone": {
            "type": "string",
            "nullable": true
          }
        },
        "required": [
          "id",
          "timeZone"
        ]
      },
      "User": {
        "type": "object",
        "properties": {
          "username": {
            "type": "string",
            "nullable": true
          },
          "name": {
            "type": "string",
            "nullable": true
          },
          "weekStart": {
            "type": "string"
          },
          "organizationId": {
            "type": "number"
          },
          "avatarUrl": {
            "type": "string",
            "nullable": true
          },
          "profile": {
            "$ref": "#/components/schemas/Profile"
          },
          "bookerUrl": {
            "type": "string"
          }
        },
        "required": [
          "username",
          "name",
          "weekStart",
          "profile",
          "bookerUrl"
        ]
      },
      "PublicEventTypeOutput": {
        "type": "object",
        "properties": {
          "id": {
            "type": "number"
          },
          "title": {
            "type": "string"
          },
          "description": {
            "type": "string"
          },
          "eventName": {
            "type": "string",
            "nullable": true
          },
          "slug": {
            "type": "string"
          },
          "isInstantEvent": {
            "type": "boolean"
          },
          "aiPhoneCallConfig": {
            "type": "object"
          },
          "schedulingType": {
            "type": "object"
          },
          "length": {
            "type": "number"
          },
          "locations": {
            "type": "array",
            "items": {
              "$ref": "#/components/schemas/Location"
            }
          },
          "customInputs": {
            "type": "array",
            "items": {
              "type": "object"
            }
          },
          "disableGuests": {
            "type": "boolean"
          },
          "metadata": {
            "type": "object",
            "nullable": true
          },
          "lockTimeZoneToggleOnBookingPage": {
            "type": "boolean"
          },
          "requiresConfirmation": {
            "type": "boolean"
          },
          "requiresBookerEmailVerification": {
            "type": "boolean"
          },
          "recurringEvent": {
            "type": "object"
          },
          "price": {
            "type": "number"
          },
          "currency": {
            "type": "string"
          },
          "seatsPerTimeSlot": {
            "type": "number",
            "nullable": true
          },
          "seatsShowAvailabilityCount": {
            "type": "boolean",
            "nullable": true
          },
          "bookingFields": {
            "type": "array",
            "items": {
              "$ref": "#/components/schemas/BookingField"
            }
          },
          "team": {
            "type": "object"
          },
          "successRedirectUrl": {
            "type": "string",
            "nullable": true
          },
          "workflows": {
            "type": "array",
            "items": {
              "type": "object"
            }
          },
          "hosts": {
            "type": "array",
            "items": {
              "type": "object"
            }
          },
          "owner": {
            "nullable": true,
            "allOf": [
              {
                "$ref": "#/components/schemas/Owner"
              }
            ]
          },
          "schedule": {
            "nullable": true,
            "allOf": [
              {
                "$ref": "#/components/schemas/Schedule"
              }
            ]
          },
          "hidden": {
            "type": "boolean"
          },
          "assignAllTeamMembers": {
            "type": "boolean"
          },
          "bookerLayouts": {
            "type": "object"
          },
          "users": {
            "type": "array",
            "items": {
              "$ref": "#/components/schemas/User"
            }
          },
          "entity": {
            "type": "object"
          },
          "isDynamic": {
            "type": "boolean"
          }
        },
        "required": [
          "id",
          "title",
          "description",
          "slug",
          "isInstantEvent",
          "length",
          "locations",
          "customInputs",
          "disableGuests",
          "metadata",
          "lockTimeZoneToggleOnBookingPage",
          "requiresConfirmation",
          "requiresBookerEmailVerification",
          "price",
          "currency",
          "seatsShowAvailabilityCount",
          "bookingFields",
          "workflows",
          "hosts",
          "owner",
          "schedule",
          "hidden",
          "assignAllTeamMembers",
          "users",
          "entity",
          "isDynamic"
        ]
      },
      "GetEventTypePublicOutput": {
        "type": "object",
        "properties": {
          "status": {
            "type": "string",
            "example": "success",
            "enum": [
              "success",
              "error"
            ]
          },
          "data": {
            "nullable": true,
            "allOf": [
              {
                "$ref": "#/components/schemas/PublicEventTypeOutput"
              }
            ]
          }
        },
        "required": [
          "status",
          "data"
        ]
      },
      "PublicEventType": {
        "type": "object",
        "properties": {
          "id": {
            "type": "number",
            "example": 1
          },
          "length": {
            "type": "number",
            "example": 60
          },
          "slug": {
            "type": "string",
            "example": "cooking-class"
          },
          "title": {
            "type": "string",
            "example": "Learn the secrets of masterchief!"
          },
          "description": {
            "type": "string",
            "nullable": true
          }
        },
        "required": [
          "id",
          "length",
          "slug",
          "title"
        ]
      },
      "GetEventTypesPublicOutput": {
        "type": "object",
        "properties": {
          "status": {
            "type": "string",
            "example": "success",
            "enum": [
              "success",
              "error"
            ]
          },
          "data": {
            "type": "array",
            "items": {
              "$ref": "#/components/schemas/PublicEventType"
            }
          }
        },
        "required": [
          "status",
          "data"
        ]
      },
      "Option": {
        "type": "object",
        "properties": {
          "value": {
            "type": "string"
          },
          "label": {
            "type": "string"
          }
        },
        "required": [
          "value",
          "label"
        ]
      },
      "VariantsConfig": {
        "type": "object",
        "properties": {
          "variants": {
            "type": "object"
          }
        },
        "required": [
          "variants"
        ]
      },
      "View": {
        "type": "object",
        "properties": {
          "id": {
            "type": "string"
          },
          "label": {
            "type": "string"
          },
          "description": {
            "type": "string"
          }
        },
        "required": [
          "id",
          "label"
        ]
      },
      "BookingField_2024_04_15": {
        "type": "object",
        "properties": {
          "type": {
            "type": "string",
            "enum": [
              "number",
              "boolean",
              "address",
              "name",
              "text",
              "textarea",
              "email",
              "phone",
              "multiemail",
              "select",
              "multiselect",
              "checkbox",
              "radio",
              "radioInput"
            ]
          },
          "name": {
            "type": "string"
          },
          "options": {
            "type": "array",
            "items": {
              "$ref": "#/components/schemas/Option"
            }
          },
          "label": {
            "type": "string"
          },
          "labelAsSafeHtml": {
            "type": "string"
          },
          "defaultLabel": {
            "type": "string"
          },
          "placeholder": {
            "type": "string"
          },
          "required": {
            "type": "boolean"
          },
          "getOptionsAt": {
            "type": "string"
          },
          "optionsInputs": {
            "type": "object"
          },
          "variant": {
            "type": "string"
          },
          "variantsConfig": {
            "$ref": "#/components/schemas/VariantsConfig"
          },
          "views": {
            "type": "array",
            "items": {
              "$ref": "#/components/schemas/View"
            }
          },
          "hideWhenJustOneOption": {
            "type": "boolean"
          },
          "hidden": {
            "type": "boolean"
          },
          "editable": {
            "type": "string",
            "enum": [
              "system",
              "system-but-optional",
              "system-but-hidden",
              "user",
              "user-readonly"
            ]
          },
          "sources": {
            "type": "array",
            "items": {
              "$ref": "#/components/schemas/Source"
            }
          }
        },
        "required": [
          "type",
          "name"
        ]
      },
      "UpdateEventTypeInput_2024_04_15": {
        "type": "object",
        "properties": {
          "length": {
            "type": "number",
            "minimum": 1
          },
          "slug": {
            "type": "string"
          },
          "title": {
            "type": "string"
          },
          "description": {
            "type": "string"
          },
          "hidden": {
            "type": "boolean"
          },
          "locations": {
            "type": "array",
            "items": {
              "$ref": "#/components/schemas/EventTypeLocation_2024_04_15"
            }
          },
          "bookingFields": {
            "type": "array",
            "items": {
              "$ref": "#/components/schemas/BookingField_2024_04_15"
            }
          },
          "disableGuests": {
            "type": "boolean"
          },
          "minimumBookingNotice": {
            "type": "number",
            "minimum": 0
          },
          "beforeEventBuffer": {
            "type": "number",
            "minimum": 0
          },
          "afterEventBuffer": {
            "type": "number",
            "minimum": 0
          },
          "slotInterval": {
            "type": "number",
            "minimum": 0
          }
        }
      },
      "UpdateEventTypeOutput": {
        "type": "object",
        "properties": {
          "status": {
            "type": "string",
            "example": "success",
            "enum": [
              "success",
              "error"
            ]
          },
          "data": {
            "$ref": "#/components/schemas/EventTypeOutput"
          }
        },
        "required": [
          "status",
          "data"
        ]
      },
      "DeleteData": {
        "type": "object",
        "properties": {
          "id": {
            "type": "number",
            "example": 1
          },
          "length": {
            "type": "number",
            "example": 60
          },
          "slug": {
            "type": "string",
            "example": "cooking-class"
          },
          "title": {
            "type": "string",
            "example": "Learn the secrets of masterchief!"
          }
        },
        "required": [
          "id",
          "length",
          "slug",
          "title"
        ]
      },
      "DeleteEventTypeOutput": {
        "type": "object",
        "properties": {
          "status": {
            "type": "string",
            "example": "success",
            "enum": [
              "success",
              "error"
            ]
          },
          "data": {
            "$ref": "#/components/schemas/DeleteData"
          }
        },
        "required": [
          "status",
          "data"
        ]
      },
      "OrgTeamOutputDto": {
        "type": "object",
        "properties": {
          "id": {
            "type": "number"
          },
          "parentId": {
            "type": "number"
          },
          "name": {
            "type": "string",
            "minLength": 1
          },
          "slug": {
            "type": "string"
          },
          "logoUrl": {
            "type": "string"
          },
          "calVideoLogo": {
            "type": "string"
          },
          "appLogo": {
            "type": "string"
          },
          "appIconLogo": {
            "type": "string"
          },
          "bio": {
            "type": "string"
          },
          "hideBranding": {
            "type": "boolean"
          },
          "isOrganization": {
            "type": "boolean"
          },
          "isPrivate": {
            "type": "boolean"
          },
          "hideBookATeamMember": {
            "type": "boolean",
            "default": false
          },
          "metadata": {
            "type": "string"
          },
          "theme": {
            "type": "string"
          },
          "brandColor": {
            "type": "string"
          },
          "darkBrandColor": {
            "type": "string"
          },
          "bannerUrl": {
            "type": "string"
          },
          "timeFormat": {
            "type": "number"
          },
          "timeZone": {
            "type": "string",
            "default": "Europe/London"
          },
          "weekStart": {
            "type": "string",
            "default": "Sunday"
          }
        },
        "required": [
          "id",
          "name"
        ]
      },
      "OrgTeamsOutputResponseDto": {
        "type": "object",
        "properties": {
          "status": {
            "type": "string",
            "example": "success",
            "enum": [
              "success",
              "error"
            ]
          },
          "data": {
            "type": "array",
            "items": {
              "$ref": "#/components/schemas/OrgTeamOutputDto"
            }
          }
        },
        "required": [
          "status",
          "data"
        ]
      },
      "OrgTeamOutputResponseDto": {
        "type": "object",
        "properties": {
          "status": {
            "type": "string",
            "example": "success",
            "enum": [
              "success",
              "error"
            ]
          },
          "data": {
            "$ref": "#/components/schemas/OrgTeamOutputDto"
          }
        },
        "required": [
          "status",
          "data"
        ]
      },
      "CreateOrgTeamDto": {
        "type": "object",
        "properties": {
          "name": {
            "type": "string",
            "minLength": 1
          },
          "slug": {
            "type": "string"
          },
          "logoUrl": {
            "type": "string"
          },
          "calVideoLogo": {
            "type": "string"
          },
          "appLogo": {
            "type": "string"
          },
          "appIconLogo": {
            "type": "string"
          },
          "bio": {
            "type": "string"
          },
          "hideBranding": {
            "type": "boolean",
            "default": false
          },
          "isPrivate": {
            "type": "boolean"
          },
          "hideBookATeamMember": {
            "type": "boolean"
          },
          "metadata": {
            "type": "string"
          },
          "theme": {
            "type": "string"
          },
          "brandColor": {
            "type": "string"
          },
          "darkBrandColor": {
            "type": "string"
          },
          "bannerUrl": {
            "type": "string"
          },
          "timeFormat": {
            "type": "number"
          },
          "timeZone": {
            "type": "string",
            "default": "Europe/London"
          },
          "weekStart": {
            "type": "string",
            "default": "Sunday"
          }
        },
        "required": [
          "name"
        ]
      },
      "ScheduleAvailabilityInput_2024_06_11": {
        "type": "object",
        "properties": {
          "days": {
            "example": [
              "Monday",
              "Tuesday"
            ],
            "type": "array",
            "items": {
              "type": "object"
            }
          },
          "startTime": {
            "type": "string",
            "pattern": "TIME_FORMAT_HH_MM",
            "example": "09:00"
          },
          "endTime": {
            "type": "string",
            "pattern": "TIME_FORMAT_HH_MM",
            "example": "10:00"
          }
        },
        "required": [
          "days",
          "startTime",
          "endTime"
        ]
      },
      "ScheduleOverrideInput_2024_06_11": {
        "type": "object",
        "properties": {
          "date": {
            "type": "string",
            "example": "2024-05-20"
          },
          "startTime": {
            "type": "string",
            "pattern": "TIME_FORMAT_HH_MM",
            "example": "12:00"
          },
          "endTime": {
            "type": "string",
            "pattern": "TIME_FORMAT_HH_MM",
            "example": "13:00"
          }
        },
        "required": [
          "date",
          "startTime",
          "endTime"
        ]
      },
      "ScheduleOutput_2024_06_11": {
        "type": "object",
        "properties": {
          "id": {
            "type": "number",
            "example": 254
          },
          "ownerId": {
            "type": "number",
            "example": 478
          },
          "name": {
            "type": "string",
            "example": "One-on-one coaching"
          },
          "timeZone": {
            "type": "string",
            "example": "Europe/Rome"
          },
          "availability": {
            "example": [
              {
                "days": [
                  "Monday",
                  "Tuesday"
                ],
                "startTime": "09:00",
                "endTime": "10:00"
              }
            ],
            "type": "array",
            "items": {
              "$ref": "#/components/schemas/ScheduleAvailabilityInput_2024_06_11"
            }
          },
          "isDefault": {
            "type": "boolean",
            "example": true
          },
          "overrides": {
            "example": [
              {
                "date": "2024-05-20",
                "startTime": "12:00",
                "endTime": "13:00"
              }
            ],
            "type": "array",
            "items": {
              "$ref": "#/components/schemas/ScheduleOverrideInput_2024_06_11"
            }
          }
        },
        "required": [
          "id",
          "ownerId",
          "name",
          "timeZone",
          "availability",
          "isDefault",
          "overrides"
        ]
      },
      "GetSchedulesOutput_2024_06_11": {
        "type": "object",
        "properties": {
          "status": {
            "type": "string",
            "example": "success",
            "enum": [
              "success",
              "error"
            ]
          },
          "data": {
            "type": "array",
            "items": {
              "$ref": "#/components/schemas/ScheduleOutput_2024_06_11"
            }
          },
          "error": {
            "type": "object"
          }
        },
        "required": [
          "status",
          "data"
        ]
      },
      "CreateScheduleInput_2024_06_11": {
        "type": "object",
        "properties": {
          "name": {
            "type": "string",
            "example": "One-on-one coaching"
          },
          "timeZone": {
            "type": "string",
            "example": "Europe/Rome"
          },
          "availability": {
            "example": [
              {
                "days": [
                  "Monday",
                  "Tuesday"
                ],
                "startTime": "09:00",
                "endTime": "10:00"
              }
            ],
            "type": "array",
            "items": {
              "$ref": "#/components/schemas/ScheduleAvailabilityInput_2024_06_11"
            }
          },
          "isDefault": {
            "type": "boolean",
            "example": true
          },
          "overrides": {
            "example": [
              {
                "date": "2024-05-20",
                "startTime": "12:00",
                "endTime": "14:00"
              }
            ],
            "type": "array",
            "items": {
              "$ref": "#/components/schemas/ScheduleOverrideInput_2024_06_11"
            }
          }
        },
        "required": [
          "name",
          "timeZone",
          "isDefault"
        ]
      },
      "CreateScheduleOutput_2024_06_11": {
        "type": "object",
        "properties": {
          "status": {
            "type": "string",
            "example": "success",
            "enum": [
              "success",
              "error"
            ]
          },
          "data": {
            "$ref": "#/components/schemas/ScheduleOutput_2024_06_11"
          }
        },
        "required": [
          "status",
          "data"
        ]
      },
      "GetScheduleOutput_2024_06_11": {
        "type": "object",
        "properties": {
          "status": {
            "type": "string",
            "example": "success",
            "enum": [
              "success",
              "error"
            ]
          },
          "data": {
            "nullable": true,
            "allOf": [
              {
                "$ref": "#/components/schemas/ScheduleOutput_2024_06_11"
              }
            ]
          },
          "error": {
            "type": "object"
          }
        },
        "required": [
          "status",
          "data"
        ]
      },
      "UpdateScheduleInput_2024_06_11": {
        "type": "object",
        "properties": {
          "name": {
            "type": "string",
            "example": "One-on-one coaching"
          },
          "timeZone": {
            "type": "string",
            "example": "Europe/Rome"
          },
          "availability": {
            "example": [
              {
                "days": [
                  "Monday",
                  "Tuesday"
                ],
                "startTime": "09:00",
                "endTime": "10:00"
              }
            ],
            "type": "array",
            "items": {
              "$ref": "#/components/schemas/ScheduleAvailabilityInput_2024_06_11"
            }
          },
          "isDefault": {
            "type": "boolean",
            "example": true
          },
          "overrides": {
            "example": [
              {
                "date": "2024-05-20",
                "startTime": "12:00",
                "endTime": "14:00"
              }
            ],
            "type": "array",
            "items": {
              "$ref": "#/components/schemas/ScheduleOverrideInput_2024_06_11"
            }
          }
        }
      },
      "UpdateScheduleOutput_2024_06_11": {
        "type": "object",
        "properties": {
          "status": {
            "type": "string",
            "example": "success",
            "enum": [
              "success",
              "error"
            ]
          },
          "data": {
            "$ref": "#/components/schemas/ScheduleOutput_2024_06_11"
          },
          "error": {
            "type": "object"
          }
        },
        "required": [
          "status",
          "data"
        ]
      },
      "DeleteScheduleOutput_2024_06_11": {
        "type": "object",
        "properties": {
          "status": {
            "type": "string",
            "example": "success",
            "enum": [
              "success",
              "error"
            ]
          }
        },
        "required": [
          "status"
        ]
      },
<<<<<<< HEAD
      "OrgMembershipOutputDto": {
        "type": "object",
        "properties": {
          "id": {
            "type": "number"
          },
          "userId": {
            "type": "number"
          },
          "teamId": {
            "type": "number"
          },
          "accepted": {
            "type": "boolean"
          },
          "role": {
            "type": "object"
          },
          "disableImpersonation": {
            "type": "boolean"
          }
        },
        "required": [
          "id",
          "userId",
          "teamId",
          "accepted",
          "role"
        ]
      },
      "GetAllOrgMemberships": {
        "type": "object",
        "properties": {
          "status": {
            "type": "string",
            "example": "success",
            "enum": [
              "success",
              "error"
            ]
          },
          "data": {
            "$ref": "#/components/schemas/OrgMembershipOutputDto"
          }
        },
        "required": [
          "status",
          "data"
        ]
      },
      "CreateOrgMembershipDto": {
        "type": "object",
        "properties": {
          "teamId": {
            "type": "number"
          },
          "userId": {
            "type": "number"
          },
          "accepted": {
            "type": "boolean",
            "default": false
          },
          "role": {
            "type": "object",
            "default": "MEMBER"
          },
          "disableImpersonation": {
            "type": "boolean",
            "default": false
          }
        },
        "required": [
          "teamId",
          "userId",
          "role"
        ]
      },
      "CreateOrgMembershipOutput": {
        "type": "object",
        "properties": {
          "status": {
            "type": "string",
            "example": "success",
            "enum": [
              "success",
              "error"
            ]
          },
          "data": {
            "$ref": "#/components/schemas/OrgMembershipOutputDto"
          }
        },
        "required": [
          "status",
          "data"
        ]
      },
      "GetOrgMembership": {
        "type": "object",
        "properties": {
          "status": {
            "type": "string",
            "example": "success",
            "enum": [
              "success",
              "error"
            ]
          },
          "data": {
            "$ref": "#/components/schemas/OrgMembershipOutputDto"
          }
        },
        "required": [
          "status",
          "data"
        ]
      },
      "DeleteOrgMembership": {
        "type": "object",
        "properties": {
          "status": {
            "type": "string",
            "example": "success",
            "enum": [
              "success",
              "error"
            ]
          },
          "data": {
            "$ref": "#/components/schemas/OrgMembershipOutputDto"
          }
        },
        "required": [
          "status",
          "data"
        ]
      },
      "UpdateOrgMembership": {
=======
      "GetOrganizationsUsersInput": {
        "type": "object",
        "properties": {
          "email": {
            "type": "object",
            "description": "The email address or an array of email addresses to filter by"
          }
        }
      },
      "CreateOrganizationUserInput": {
        "type": "object",
        "properties": {
          "locale": {
            "type": "object",
            "nullable": true,
            "default": "en"
          },
          "organizationRole": {
            "type": "object",
            "default": "MEMBER"
          },
          "autoAccept": {
            "type": "object",
            "default": true
          },
          "email": {
            "type": "string"
          },
          "username": {
            "type": "string"
          },
          "weekday": {
            "type": "string"
          },
          "brandColor": {
            "type": "string"
          },
          "darkBrandColor": {
            "type": "string"
          },
          "hideBranding": {
            "type": "boolean"
          },
          "timeZone": {
            "type": "string"
          },
          "theme": {
            "type": "string",
            "nullable": true
          },
          "appTheme": {
            "type": "string",
            "nullable": true
          },
          "timeFormat": {
            "type": "number"
          },
          "defaultScheduleId": {
            "type": "number",
            "minimum": 0
          },
          "avatarUrl": {
            "type": "string"
          }
        },
        "required": [
          "locale",
          "organizationRole",
          "autoAccept",
          "email"
        ]
      },
      "UpdateOrganizationUserInput": {
        "type": "object",
        "properties": {
          "email": {
            "type": "string"
          }
        }
      },
      "GetDefaultScheduleOutput_2024_06_11": {
>>>>>>> af3d2e68
        "type": "object",
        "properties": {
          "status": {
            "type": "string",
            "example": "success",
            "enum": [
              "success",
              "error"
            ]
          },
          "data": {
<<<<<<< HEAD
            "$ref": "#/components/schemas/OrgMembershipOutputDto"
=======
            "$ref": "#/components/schemas/ScheduleOutput_2024_06_11"
>>>>>>> af3d2e68
          }
        },
        "required": [
          "status",
          "data"
        ]
      },
      "CreateAvailabilityInput_2024_04_15": {
        "type": "object",
        "properties": {
          "days": {
            "example": [
              1,
              2
            ],
            "type": "array",
            "items": {
              "type": "number"
            }
          },
          "startTime": {
            "format": "date-time",
            "type": "string"
          },
          "endTime": {
            "format": "date-time",
            "type": "string"
          }
        },
        "required": [
          "days",
          "startTime",
          "endTime"
        ]
      },
      "CreateScheduleInput_2024_04_15": {
        "type": "object",
        "properties": {
          "name": {
            "type": "string"
          },
          "timeZone": {
            "type": "string"
          },
          "availabilities": {
            "type": "array",
            "items": {
              "$ref": "#/components/schemas/CreateAvailabilityInput_2024_04_15"
            }
          },
          "isDefault": {
            "type": "boolean"
          }
        },
        "required": [
          "name",
          "timeZone",
          "isDefault"
        ]
      },
      "WorkingHours": {
        "type": "object",
        "properties": {
          "days": {
            "type": "array",
            "items": {
              "type": "number"
            }
          },
          "startTime": {
            "type": "number"
          },
          "endTime": {
            "type": "number"
          },
          "userId": {
            "type": "number",
            "nullable": true
          }
        },
        "required": [
          "days",
          "startTime",
          "endTime"
        ]
      },
      "AvailabilityModel": {
        "type": "object",
        "properties": {
          "id": {
            "type": "number"
          },
          "userId": {
            "type": "number",
            "nullable": true
          },
          "eventTypeId": {
            "type": "number",
            "nullable": true
          },
          "days": {
            "type": "array",
            "items": {
              "type": "number"
            }
          },
          "startTime": {
            "format": "date-time",
            "type": "string"
          },
          "endTime": {
            "format": "date-time",
            "type": "string"
          },
          "date": {
            "format": "date-time",
            "type": "string",
            "nullable": true
          },
          "scheduleId": {
            "type": "number",
            "nullable": true
          }
        },
        "required": [
          "id",
          "days",
          "startTime",
          "endTime"
        ]
      },
      "TimeRange": {
        "type": "object",
        "properties": {
          "userId": {
            "type": "number",
            "nullable": true
          },
          "start": {
            "format": "date-time",
            "type": "string"
          },
          "end": {
            "format": "date-time",
            "type": "string"
          }
        },
        "required": [
          "start",
          "end"
        ]
      },
      "ScheduleOutput": {
        "type": "object",
        "properties": {
          "id": {
            "type": "number"
          },
          "name": {
            "type": "string"
          },
          "isManaged": {
            "type": "boolean"
          },
          "workingHours": {
            "type": "array",
            "items": {
              "$ref": "#/components/schemas/WorkingHours"
            }
          },
          "schedule": {
            "type": "array",
            "items": {
              "$ref": "#/components/schemas/AvailabilityModel"
            }
          },
          "availability": {
            "type": "array",
            "items": {
              "required": true,
              "type": "array",
              "items": {
                "$ref": "#/components/schemas/TimeRange"
              }
            }
          },
          "timeZone": {
            "type": "string"
          },
          "dateOverrides": {
            "type": "array",
            "items": {
              "type": "object"
            }
          },
          "isDefault": {
            "type": "boolean"
          },
          "isLastSchedule": {
            "type": "boolean"
          },
          "readOnly": {
            "type": "boolean"
          }
        },
        "required": [
          "id",
          "name",
          "isManaged",
          "workingHours",
          "schedule",
          "availability",
          "timeZone",
          "dateOverrides",
          "isDefault",
          "isLastSchedule",
          "readOnly"
        ]
      },
      "CreateScheduleOutput_2024_04_15": {
        "type": "object",
        "properties": {
          "status": {
            "type": "string",
            "example": "success",
            "enum": [
              "success",
              "error"
            ]
          },
          "data": {
            "$ref": "#/components/schemas/ScheduleOutput"
          }
        },
        "required": [
          "status",
          "data"
        ]
      },
      "GetDefaultScheduleOutput_2024_04_15": {
        "type": "object",
        "properties": {
          "status": {
            "type": "string",
            "example": "success",
            "enum": [
              "success",
              "error"
            ]
          },
          "data": {
            "nullable": true,
            "allOf": [
              {
                "$ref": "#/components/schemas/ScheduleOutput"
              }
            ]
          }
        },
        "required": [
          "status",
          "data"
        ]
      },
      "GetScheduleOutput_2024_04_15": {
        "type": "object",
        "properties": {
          "status": {
            "type": "string",
            "example": "success",
            "enum": [
              "success",
              "error"
            ]
          },
          "data": {
            "$ref": "#/components/schemas/ScheduleOutput"
          }
        },
        "required": [
          "status",
          "data"
        ]
      },
      "GetSchedulesOutput_2024_04_15": {
        "type": "object",
        "properties": {
          "status": {
            "type": "string",
            "example": "success",
            "enum": [
              "success",
              "error"
            ]
          },
          "data": {
            "$ref": "#/components/schemas/ScheduleOutput"
          }
        },
        "required": [
          "status",
          "data"
        ]
      },
      "UpdateScheduleInput_2024_04_15": {
        "type": "object",
        "properties": {
          "timeZone": {
            "type": "string"
          },
          "name": {
            "type": "string"
          },
          "isDefault": {
            "type": "boolean"
          },
          "schedule": {
            "example": [
              [],
              [
                {
                  "start": "2022-01-01T00:00:00.000Z",
                  "end": "2022-01-02T00:00:00.000Z"
                }
              ],
              [],
              [],
              [],
              [],
              []
            ],
            "items": {
              "type": "array"
            },
            "type": "array"
          },
          "dateOverrides": {
            "example": [
              [],
              [
                {
                  "start": "2022-01-01T00:00:00.000Z",
                  "end": "2022-01-02T00:00:00.000Z"
                }
              ],
              [],
              [],
              [],
              [],
              []
            ],
            "items": {
              "type": "array"
            },
            "type": "array"
          }
        },
        "required": [
          "timeZone",
          "name",
          "isDefault",
          "schedule"
        ]
      },
      "EventTypeModel_2024_04_15": {
        "type": "object",
        "properties": {
          "id": {
            "type": "number"
          },
          "eventName": {
            "type": "string",
            "nullable": true
          }
        },
        "required": [
          "id"
        ]
      },
      "AvailabilityModel_2024_04_15": {
        "type": "object",
        "properties": {
          "id": {
            "type": "number"
          },
          "userId": {
            "type": "number",
            "nullable": true
          },
          "scheduleId": {
            "type": "number",
            "nullable": true
          },
          "eventTypeId": {
            "type": "number",
            "nullable": true
          },
          "days": {
            "type": "array",
            "items": {
              "type": "number"
            }
          },
          "startTime": {
            "format": "date-time",
            "type": "string"
          },
          "endTime": {
            "format": "date-time",
            "type": "string"
          },
          "date": {
            "format": "date-time",
            "type": "string",
            "nullable": true
          }
        },
        "required": [
          "id",
          "days"
        ]
      },
      "ScheduleModel_2024_04_15": {
        "type": "object",
        "properties": {
          "id": {
            "type": "number"
          },
          "userId": {
            "type": "number"
          },
          "name": {
            "type": "string"
          },
          "timeZone": {
            "type": "string",
            "nullable": true
          },
          "eventType": {
            "type": "array",
            "items": {
              "$ref": "#/components/schemas/EventTypeModel_2024_04_15"
            }
          },
          "availability": {
            "type": "array",
            "items": {
              "$ref": "#/components/schemas/AvailabilityModel_2024_04_15"
            }
          }
        },
        "required": [
          "id",
          "userId",
          "name"
        ]
      },
      "UpdatedScheduleOutput_2024_04_15": {
        "type": "object",
        "properties": {
          "schedule": {
            "$ref": "#/components/schemas/ScheduleModel_2024_04_15"
          },
          "isDefault": {
            "type": "boolean"
          },
          "timeZone": {
            "type": "string"
          },
          "prevDefaultId": {
            "type": "number",
            "nullable": true
          },
          "currentDefaultId": {
            "type": "number",
            "nullable": true
          }
        },
        "required": [
          "schedule",
          "isDefault"
        ]
      },
      "UpdateScheduleOutput_2024_04_15": {
        "type": "object",
        "properties": {
          "status": {
            "type": "string",
            "example": "success",
            "enum": [
              "success",
              "error"
            ]
          },
          "data": {
            "$ref": "#/components/schemas/UpdatedScheduleOutput_2024_04_15"
          }
        },
        "required": [
          "status",
          "data"
        ]
      },
      "DeleteScheduleOutput_2024_04_15": {
        "type": "object",
        "properties": {
          "status": {
            "type": "string",
            "example": "success",
            "enum": [
              "success",
              "error"
            ]
          }
        },
        "required": [
          "status"
        ]
      },
      "AuthUrlData": {
        "type": "object",
        "properties": {
          "authUrl": {
            "type": "string"
          }
        },
        "required": [
          "authUrl"
        ]
      },
      "GcalAuthUrlOutput": {
        "type": "object",
        "properties": {
          "status": {
            "type": "string",
            "example": "success",
            "enum": [
              "success",
              "error"
            ]
          },
          "data": {
            "$ref": "#/components/schemas/AuthUrlData"
          }
        },
        "required": [
          "status",
          "data"
        ]
      },
      "GcalSaveRedirectOutput": {
        "type": "object",
        "properties": {
          "url": {
            "type": "string"
          }
        },
        "required": [
          "url"
        ]
      },
      "GcalCheckOutput": {
        "type": "object",
        "properties": {
          "status": {
            "type": "string",
            "example": "success",
            "enum": [
              "success",
              "error"
            ]
          }
        },
        "required": [
          "status"
        ]
      },
      "ProviderVerifyClientOutput": {
        "type": "object",
        "properties": {
          "status": {
            "type": "string",
            "example": "success",
            "enum": [
              "success",
              "error"
            ]
          }
        },
        "required": [
          "status"
        ]
      },
      "ProviderVerifyAccessTokenOutput": {
        "type": "object",
        "properties": {
          "status": {
            "type": "string",
            "example": "success",
            "enum": [
              "success",
              "error"
            ]
          }
        },
        "required": [
          "status"
        ]
      },
      "MeOutput": {
        "type": "object",
        "properties": {
          "id": {
            "type": "number"
          },
          "username": {
            "type": "string"
          },
          "email": {
            "type": "string"
          },
          "timeFormat": {
            "type": "number"
          },
          "defaultScheduleId": {
            "type": "number",
            "nullable": true
          },
          "weekStart": {
            "type": "string"
          },
          "timeZone": {
            "type": "string"
          }
        },
        "required": [
          "id",
          "username",
          "email",
          "timeFormat",
          "defaultScheduleId",
          "weekStart",
          "timeZone"
        ]
      },
      "GetMeOutput": {
        "type": "object",
        "properties": {
          "status": {
            "type": "string",
            "example": "success",
            "enum": [
              "success",
              "error"
            ]
          },
          "data": {
            "$ref": "#/components/schemas/MeOutput"
          }
        },
        "required": [
          "status",
          "data"
        ]
      },
      "UpdateMeOutput": {
        "type": "object",
        "properties": {
          "status": {
            "type": "string",
            "example": "success",
            "enum": [
              "success",
              "error"
            ]
          },
          "data": {
            "$ref": "#/components/schemas/MeOutput"
          }
        },
        "required": [
          "status",
          "data"
        ]
      },
      "BusyTimesOutput": {
        "type": "object",
        "properties": {
          "start": {
            "format": "date-time",
            "type": "string"
          },
          "end": {
            "format": "date-time",
            "type": "string"
          },
          "source": {
            "type": "string",
            "nullable": true
          }
        },
        "required": [
          "start",
          "end"
        ]
      },
      "GetBusyTimesOutput": {
        "type": "object",
        "properties": {
          "status": {
            "type": "string",
            "example": "success",
            "enum": [
              "success",
              "error"
            ]
          },
          "data": {
            "type": "array",
            "items": {
              "$ref": "#/components/schemas/BusyTimesOutput"
            }
          }
        },
        "required": [
          "status",
          "data"
        ]
      },
      "Integration": {
        "type": "object",
        "properties": {
          "appData": {
            "type": "object",
            "nullable": true
          },
          "dirName": {
            "type": "string"
          },
          "__template": {
            "type": "string"
          },
          "name": {
            "type": "string"
          },
          "description": {
            "type": "string"
          },
          "installed": {
            "type": "boolean"
          },
          "type": {
            "type": "string"
          },
          "title": {
            "type": "string"
          },
          "variant": {
            "type": "string"
          },
          "category": {
            "type": "string"
          },
          "categories": {
            "type": "array",
            "items": {
              "type": "string"
            }
          },
          "logo": {
            "type": "string"
          },
          "publisher": {
            "type": "string"
          },
          "slug": {
            "type": "string"
          },
          "url": {
            "type": "string"
          },
          "email": {
            "type": "string"
          },
          "locationOption": {
            "type": "object",
            "nullable": true
          }
        },
        "required": [
          "name",
          "description",
          "type",
          "variant",
          "categories",
          "logo",
          "publisher",
          "slug",
          "url",
          "email",
          "locationOption"
        ]
      },
      "Primary": {
        "type": "object",
        "properties": {
          "externalId": {
            "type": "string"
          },
          "integration": {
            "type": "string"
          },
          "name": {
            "type": "string"
          },
          "primary": {
            "type": "boolean",
            "nullable": true
          },
          "readOnly": {
            "type": "boolean"
          },
          "email": {
            "type": "string"
          },
          "isSelected": {
            "type": "boolean"
          },
          "credentialId": {
            "type": "number"
          }
        },
        "required": [
          "externalId",
          "primary",
          "readOnly",
          "isSelected",
          "credentialId"
        ]
      },
      "Calendar": {
        "type": "object",
        "properties": {
          "externalId": {
            "type": "string"
          },
          "integration": {
            "type": "string"
          },
          "name": {
            "type": "string"
          },
          "primary": {
            "type": "boolean",
            "nullable": true
          },
          "readOnly": {
            "type": "boolean"
          },
          "email": {
            "type": "string"
          },
          "isSelected": {
            "type": "boolean"
          },
          "credentialId": {
            "type": "number"
          }
        },
        "required": [
          "externalId",
          "readOnly",
          "isSelected",
          "credentialId"
        ]
      },
      "ConnectedCalendar": {
        "type": "object",
        "properties": {
          "integration": {
            "$ref": "#/components/schemas/Integration"
          },
          "credentialId": {
            "type": "number"
          },
          "primary": {
            "$ref": "#/components/schemas/Primary"
          },
          "calendars": {
            "type": "array",
            "items": {
              "$ref": "#/components/schemas/Calendar"
            }
          }
        },
        "required": [
          "integration",
          "credentialId"
        ]
      },
      "DestinationCalendar": {
        "type": "object",
        "properties": {
          "id": {
            "type": "number"
          },
          "integration": {
            "type": "string"
          },
          "externalId": {
            "type": "string"
          },
          "primaryEmail": {
            "type": "string",
            "nullable": true
          },
          "userId": {
            "type": "number",
            "nullable": true
          },
          "eventTypeId": {
            "type": "number",
            "nullable": true
          },
          "credentialId": {
            "type": "number",
            "nullable": true
          },
          "name": {
            "type": "string",
            "nullable": true
          },
          "primary": {
            "type": "boolean"
          },
          "readOnly": {
            "type": "boolean"
          },
          "email": {
            "type": "string"
          },
          "integrationTitle": {
            "type": "string"
          }
        },
        "required": [
          "id",
          "integration",
          "externalId",
          "primaryEmail",
          "userId",
          "eventTypeId",
          "credentialId"
        ]
      },
      "ConnectedCalendarsData": {
        "type": "object",
        "properties": {
          "connectedCalendars": {
            "type": "array",
            "items": {
              "$ref": "#/components/schemas/ConnectedCalendar"
            }
          },
          "destinationCalendar": {
            "$ref": "#/components/schemas/DestinationCalendar"
          }
        },
        "required": [
          "connectedCalendars",
          "destinationCalendar"
        ]
      },
      "ConnectedCalendarsOutput": {
        "type": "object",
        "properties": {
          "status": {
            "type": "string",
            "example": "success",
            "enum": [
              "success",
              "error"
            ]
          },
          "data": {
            "$ref": "#/components/schemas/ConnectedCalendarsData"
          }
        },
        "required": [
          "status",
          "data"
        ]
      },
      "Attendee": {
        "type": "object",
        "properties": {
          "id": {
            "type": "number"
          },
          "email": {
            "type": "string"
          },
          "name": {
            "type": "string"
          },
          "timeZone": {
            "type": "string"
          },
          "locale": {
            "type": "string",
            "nullable": true
          },
          "bookingId": {
            "type": "number",
            "nullable": true
          }
        },
        "required": [
          "id",
          "email",
          "name",
          "timeZone",
          "locale",
          "bookingId"
        ]
      },
      "EventType": {
        "type": "object",
        "properties": {
          "slug": {
            "type": "string"
          },
          "id": {
            "type": "number"
          },
          "eventName": {
            "type": "string",
            "nullable": true
          },
          "price": {
            "type": "number"
          },
          "recurringEvent": {
            "type": "object"
          },
          "currency": {
            "type": "string"
          },
          "metadata": {
            "type": "object"
          },
          "seatsShowAttendees": {
            "type": "object"
          },
          "seatsShowAvailabilityCount": {
            "type": "object"
          },
          "team": {
            "type": "object",
            "nullable": true
          }
        },
        "required": [
          "price",
          "currency",
          "metadata"
        ]
      },
      "Reference": {
        "type": "object",
        "properties": {
          "id": {
            "type": "number"
          },
          "type": {
            "type": "string"
          },
          "uid": {
            "type": "string"
          },
          "meetingId": {
            "type": "string",
            "nullable": true
          },
          "thirdPartyRecurringEventId": {
            "type": "string",
            "nullable": true
          },
          "meetingPassword": {
            "type": "string",
            "nullable": true
          },
          "meetingUrl": {
            "type": "string",
            "nullable": true
          },
          "bookingId": {
            "type": "number",
            "nullable": true
          },
          "externalCalendarId": {
            "type": "string",
            "nullable": true
          },
          "deleted": {
            "type": "object"
          },
          "credentialId": {
            "type": "number",
            "nullable": true
          }
        },
        "required": [
          "id",
          "type",
          "uid",
          "meetingPassword",
          "bookingId",
          "externalCalendarId",
          "credentialId"
        ]
      },
      "GetBookingsDataEntry": {
        "type": "object",
        "properties": {
          "id": {
            "type": "number"
          },
          "title": {
            "type": "string"
          },
          "userPrimaryEmail": {
            "type": "string",
            "nullable": true
          },
          "description": {
            "type": "string",
            "nullable": true
          },
          "customInputs": {
            "type": "object"
          },
          "startTime": {
            "type": "string"
          },
          "endTime": {
            "type": "string"
          },
          "attendees": {
            "type": "array",
            "items": {
              "$ref": "#/components/schemas/Attendee"
            }
          },
          "metadata": {
            "type": "object"
          },
          "uid": {
            "type": "string"
          },
          "recurringEventId": {
            "type": "string",
            "nullable": true
          },
          "location": {
            "type": "string",
            "nullable": true
          },
          "eventType": {
            "$ref": "#/components/schemas/EventType"
          },
          "status": {
            "type": "object"
          },
          "paid": {
            "type": "boolean"
          },
          "payment": {
            "type": "array",
            "items": {
              "type": "object"
            }
          },
          "references": {
            "type": "array",
            "items": {
              "$ref": "#/components/schemas/Reference"
            }
          },
          "isRecorded": {
            "type": "boolean"
          },
          "seatsReferences": {
            "type": "array",
            "items": {
              "type": "object"
            }
          },
          "user": {
            "nullable": true,
            "allOf": [
              {
                "$ref": "#/components/schemas/User"
              }
            ]
          },
          "rescheduled": {
            "type": "object"
          }
        },
        "required": [
          "id",
          "title",
          "description",
          "customInputs",
          "startTime",
          "endTime",
          "attendees",
          "metadata",
          "uid",
          "recurringEventId",
          "location",
          "eventType",
          "status",
          "paid",
          "payment",
          "references",
          "isRecorded",
          "seatsReferences",
          "user"
        ]
      },
      "GetBookingsData": {
        "type": "object",
        "properties": {
          "bookings": {
            "type": "array",
            "items": {
              "$ref": "#/components/schemas/GetBookingsDataEntry"
            }
          },
          "recurringInfo": {
            "type": "array",
            "items": {
              "type": "object"
            }
          },
          "nextCursor": {
            "type": "number",
            "nullable": true
          }
        },
        "required": [
          "bookings",
          "recurringInfo",
          "nextCursor"
        ]
      },
      "GetBookingsOutput": {
        "type": "object",
        "properties": {
          "status": {
            "type": "string",
            "example": "success",
            "enum": [
              "success",
              "error"
            ]
          },
          "data": {
            "$ref": "#/components/schemas/GetBookingsData"
          }
        },
        "required": [
          "status",
          "data"
        ]
      },
      "GetBookingData": {
        "type": "object",
        "properties": {
          "title": {
            "type": "string"
          },
          "id": {
            "type": "number"
          },
          "uid": {
            "type": "string"
          },
          "description": {
            "type": "string",
            "nullable": true
          },
          "customInputs": {
            "type": "object"
          },
          "smsReminderNumber": {
            "type": "string",
            "nullable": true
          },
          "recurringEventId": {
            "type": "string",
            "nullable": true
          },
          "startTime": {
            "format": "date-time",
            "type": "string"
          },
          "endTime": {
            "format": "date-time",
            "type": "string"
          },
          "location": {
            "type": "string",
            "nullable": true
          },
          "status": {
            "type": "string"
          },
          "metadata": {
            "type": "object"
          },
          "cancellationReason": {
            "type": "string",
            "nullable": true
          },
          "responses": {
            "type": "object"
          },
          "rejectionReason": {
            "type": "string",
            "nullable": true
          },
          "userPrimaryEmail": {
            "type": "string",
            "nullable": true
          },
          "user": {
            "nullable": true,
            "allOf": [
              {
                "$ref": "#/components/schemas/User"
              }
            ]
          },
          "attendees": {
            "type": "array",
            "items": {
              "$ref": "#/components/schemas/Attendee"
            }
          },
          "eventTypeId": {
            "type": "number",
            "nullable": true
          },
          "eventType": {
            "nullable": true,
            "allOf": [
              {
                "$ref": "#/components/schemas/EventType"
              }
            ]
          }
        },
        "required": [
          "title",
          "id",
          "uid",
          "description",
          "customInputs",
          "smsReminderNumber",
          "recurringEventId",
          "startTime",
          "endTime",
          "location",
          "status",
          "metadata",
          "cancellationReason",
          "responses",
          "rejectionReason",
          "userPrimaryEmail",
          "user",
          "attendees",
          "eventTypeId",
          "eventType"
        ]
      },
      "GetBookingOutput": {
        "type": "object",
        "properties": {
          "status": {
            "type": "string",
            "example": "success",
            "enum": [
              "success",
              "error"
            ]
          },
          "data": {
            "$ref": "#/components/schemas/GetBookingData"
          }
        },
        "required": [
          "status",
          "data"
        ]
      },
      "Response": {
        "type": "object",
        "properties": {
          "name": {
            "type": "string"
          },
          "email": {
            "type": "string"
          },
          "guests": {
            "type": "array",
            "items": {
              "type": "string"
            }
          },
          "location": {
            "$ref": "#/components/schemas/Location"
          },
          "notes": {
            "type": "string"
          }
        },
        "required": [
          "name",
          "email",
          "guests"
        ]
      },
      "CreateBookingInput": {
        "type": "object",
        "properties": {
          "end": {
            "type": "string"
          },
          "start": {
            "type": "string"
          },
          "eventTypeId": {
            "type": "number"
          },
          "eventTypeSlug": {
            "type": "string"
          },
          "rescheduleUid": {
            "type": "string"
          },
          "recurringEventId": {
            "type": "string"
          },
          "timeZone": {
            "type": "string"
          },
          "user": {
            "type": "array",
            "items": {
              "type": "string"
            }
          },
          "language": {
            "type": "string"
          },
          "bookingUid": {
            "type": "string"
          },
          "metadata": {
            "type": "object"
          },
          "hasHashedBookingLink": {
            "type": "boolean"
          },
          "hashedLink": {
            "type": "string",
            "nullable": true
          },
          "seatReferenceUid": {
            "type": "string"
          },
          "responses": {
            "$ref": "#/components/schemas/Response"
          },
          "orgSlug": {
            "type": "string"
          },
          "locationUrl": {
            "type": "string"
          }
        },
        "required": [
          "start",
          "eventTypeId",
          "timeZone",
          "language",
          "metadata",
          "hashedLink",
          "responses"
        ]
      },
      "CancelBookingInput": {
        "type": "object",
        "properties": {
          "id": {
            "type": "number"
          },
          "uid": {
            "type": "string"
          },
          "allRemainingBookings": {
            "type": "boolean"
          },
          "cancellationReason": {
            "type": "string"
          },
          "seatReferenceUid": {
            "type": "string"
          }
        },
        "required": [
          "id",
          "uid",
          "allRemainingBookings",
          "cancellationReason",
          "seatReferenceUid"
        ]
      },
      "MarkNoShowInput": {
        "type": "object",
        "properties": {
          "noShowHost": {
            "type": "boolean"
          },
          "attendees": {
            "type": "array",
            "items": {
              "$ref": "#/components/schemas/Attendee"
            }
          }
        }
      },
      "HandleMarkNoShowData": {
        "type": "object",
        "properties": {
          "message": {
            "type": "string"
          },
          "noShowHost": {
            "type": "boolean"
          },
          "messageKey": {
            "type": "string"
          },
          "attendees": {
            "type": "array",
            "items": {
              "$ref": "#/components/schemas/Attendee"
            }
          }
        },
        "required": [
          "message"
        ]
      },
      "MarkNoShowOutput": {
        "type": "object",
        "properties": {
          "status": {
            "type": "string",
            "example": "success",
            "enum": [
              "success",
              "error"
            ]
          },
          "data": {
            "$ref": "#/components/schemas/HandleMarkNoShowData"
          }
        },
        "required": [
          "status",
          "data"
        ]
      },
      "ReserveSlotInput": {
        "type": "object",
        "properties": {}
      }
    }
  }
}<|MERGE_RESOLUTION|>--- conflicted
+++ resolved
@@ -1085,16 +1085,6 @@
             }
           }
         ],
-        "requestBody": {
-          "required": true,
-          "content": {
-            "application/json": {
-              "schema": {
-                "$ref": "#/components/schemas/CreateScheduleInput_2024_06_11"
-              }
-            }
-          }
-        },
         "responses": {
           "201": {
             "description": "",
@@ -1197,16 +1187,6 @@
             }
           }
         ],
-        "requestBody": {
-          "required": true,
-          "content": {
-            "application/json": {
-              "schema": {
-                "$ref": "#/components/schemas/UpdateScheduleInput_2024_06_11"
-              }
-            }
-          }
-        },
         "responses": {
           "200": {
             "description": "",
@@ -1260,15 +1240,9 @@
         ]
       }
     },
-<<<<<<< HEAD
-    "/v2/organizations/{orgId}/memberships": {
-      "get": {
-        "operationId": "OrganizationsMembershipsController_getAllMemberships",
-=======
     "/v2/organizations/{orgId}/users": {
       "get": {
         "operationId": "OrganizationsUsersController_getOrganizationsUsers",
->>>>>>> af3d2e68
         "parameters": [
           {
             "name": "orgId",
@@ -1277,51 +1251,58 @@
             "schema": {
               "type": "number"
             }
+          },
+          {
+            "name": "take",
+            "required": false,
+            "in": "query",
+            "description": "The number of items to return",
+            "example": 10,
+            "schema": {
+              "type": "number"
+            }
+          },
+          {
+            "name": "skip",
+            "required": false,
+            "in": "query",
+            "description": "The number of items to skip",
+            "example": 0,
+            "schema": {
+              "type": "number"
+            }
+          },
+          {
+            "name": "emails",
+            "required": false,
+            "in": "query",
+            "description": "The email address or an array of email addresses to filter by",
+            "schema": {
+              "type": "array",
+              "items": {
+                "type": "string"
+              }
+            }
           }
         ],
-<<<<<<< HEAD
-=======
-        "requestBody": {
-          "required": true,
-          "content": {
-            "application/json": {
-              "schema": {
-                "$ref": "#/components/schemas/GetOrganizationsUsersInput"
-              }
-            }
-          }
-        },
->>>>>>> af3d2e68
         "responses": {
           "200": {
             "description": "",
             "content": {
               "application/json": {
                 "schema": {
-<<<<<<< HEAD
-                  "$ref": "#/components/schemas/GetAllOrgMemberships"
-=======
-                  "type": "object"
->>>>>>> af3d2e68
-                }
-              }
-            }
-          }
-        },
-        "tags": [
-<<<<<<< HEAD
-          "Organizations Memberships"
-        ]
-      },
-      "post": {
-        "operationId": "OrganizationsMembershipsController_createMembership",
-=======
+                  "$ref": "#/components/schemas/GetOrganizationUsersOutput"
+                }
+              }
+            }
+          }
+        },
+        "tags": [
           "Organizations Users"
         ]
       },
       "post": {
         "operationId": "OrganizationsUsersController_createOrganizationUser",
->>>>>>> af3d2e68
         "parameters": [
           {
             "name": "orgId",
@@ -1337,11 +1318,7 @@
           "content": {
             "application/json": {
               "schema": {
-<<<<<<< HEAD
-                "$ref": "#/components/schemas/CreateOrgMembershipDto"
-=======
                 "$ref": "#/components/schemas/CreateOrganizationUserInput"
->>>>>>> af3d2e68
               }
             }
           }
@@ -1352,26 +1329,13 @@
             "content": {
               "application/json": {
                 "schema": {
-<<<<<<< HEAD
-                  "$ref": "#/components/schemas/CreateOrgMembershipOutput"
-=======
-                  "type": "object"
->>>>>>> af3d2e68
-                }
-              }
-            }
-          }
-        },
-        "tags": [
-<<<<<<< HEAD
-          "Organizations Memberships"
-        ]
-      }
-    },
-    "/v2/organizations/{orgId}/memberships/{membershipId}": {
-      "get": {
-        "operationId": "OrganizationsMembershipsController_getUserSchedule",
-=======
+                  "$ref": "#/components/schemas/GetOrganizationUserOutput"
+                }
+              }
+            }
+          }
+        },
+        "tags": [
           "Organizations Users"
         ]
       }
@@ -1379,7 +1343,6 @@
     "/v2/organizations/{orgId}/users/{userId}": {
       "patch": {
         "operationId": "OrganizationsUsersController_updateOrganizationUser",
->>>>>>> af3d2e68
         "parameters": [
           {
             "name": "orgId",
@@ -1390,11 +1353,7 @@
             }
           },
           {
-<<<<<<< HEAD
-            "name": "membershipId",
-=======
             "name": "userId",
->>>>>>> af3d2e68
             "required": true,
             "in": "path",
             "schema": {
@@ -1402,44 +1361,6 @@
             }
           }
         ],
-<<<<<<< HEAD
-        "responses": {
-          "200": {
-            "description": "",
-            "content": {
-              "application/json": {
-                "schema": {
-                  "$ref": "#/components/schemas/GetOrgMembership"
-                }
-              }
-            }
-          }
-        },
-        "tags": [
-          "Organizations Memberships"
-        ]
-      },
-      "delete": {
-        "operationId": "OrganizationsMembershipsController_deleteMembership",
-        "parameters": [
-          {
-            "name": "orgId",
-            "required": true,
-            "in": "path",
-            "schema": {
-              "type": "number"
-            }
-          },
-          {
-            "name": "membershipId",
-            "required": true,
-            "in": "path",
-            "schema": {
-              "type": "number"
-            }
-          }
-        ],
-=======
         "requestBody": {
           "required": true,
           "content": {
@@ -1450,37 +1371,222 @@
             }
           }
         },
->>>>>>> af3d2e68
         "responses": {
           "200": {
             "description": "",
             "content": {
               "application/json": {
                 "schema": {
-<<<<<<< HEAD
+                  "$ref": "#/components/schemas/GetOrganizationUserOutput"
+                }
+              }
+            }
+          }
+        },
+        "tags": [
+          "Organizations Users"
+        ]
+      },
+      "delete": {
+        "operationId": "OrganizationsUsersController_deleteOrganizationUser",
+        "parameters": [
+          {
+            "name": "orgId",
+            "required": true,
+            "in": "path",
+            "schema": {
+              "type": "number"
+            }
+          },
+          {
+            "name": "userId",
+            "required": true,
+            "in": "path",
+            "schema": {
+              "type": "number"
+            }
+          }
+        ],
+        "responses": {
+          "200": {
+            "description": "",
+            "content": {
+              "application/json": {
+                "schema": {
+                  "$ref": "#/components/schemas/GetOrganizationUserOutput"
+                }
+              }
+            }
+          }
+        },
+        "tags": [
+          "Organizations Users"
+        ]
+      }
+    },
+    "/v2/organizations/{orgId}/memberships": {
+      "get": {
+        "operationId": "OrganizationsMembershipsController_getAllMemberships",
+        "parameters": [
+          {
+            "name": "orgId",
+            "required": true,
+            "in": "path",
+            "schema": {
+              "type": "number"
+            }
+          },
+          {
+            "name": "take",
+            "required": false,
+            "in": "query",
+            "description": "The number of items to return",
+            "example": 10,
+            "schema": {
+              "type": "number"
+            }
+          },
+          {
+            "name": "skip",
+            "required": false,
+            "in": "query",
+            "description": "The number of items to skip",
+            "example": 0,
+            "schema": {
+              "type": "number"
+            }
+          }
+        ],
+        "responses": {
+          "200": {
+            "description": "",
+            "content": {
+              "application/json": {
+                "schema": {
+                  "$ref": "#/components/schemas/GetAllOrgMemberships"
+                }
+              }
+            }
+          }
+        },
+        "tags": [
+          "Organizations Memberships"
+        ]
+      },
+      "post": {
+        "operationId": "OrganizationsMembershipsController_createMembership",
+        "parameters": [
+          {
+            "name": "orgId",
+            "required": true,
+            "in": "path",
+            "schema": {
+              "type": "number"
+            }
+          }
+        ],
+        "requestBody": {
+          "required": true,
+          "content": {
+            "application/json": {
+              "schema": {
+                "$ref": "#/components/schemas/CreateOrgMembershipDto"
+              }
+            }
+          }
+        },
+        "responses": {
+          "201": {
+            "description": "",
+            "content": {
+              "application/json": {
+                "schema": {
+                  "$ref": "#/components/schemas/CreateOrgMembershipOutput"
+                }
+              }
+            }
+          }
+        },
+        "tags": [
+          "Organizations Memberships"
+        ]
+      }
+    },
+    "/v2/organizations/{orgId}/memberships/{membershipId}": {
+      "get": {
+        "operationId": "OrganizationsMembershipsController_getUserSchedule",
+        "parameters": [
+          {
+            "name": "orgId",
+            "required": true,
+            "in": "path",
+            "schema": {
+              "type": "number"
+            }
+          },
+          {
+            "name": "membershipId",
+            "required": true,
+            "in": "path",
+            "schema": {
+              "type": "number"
+            }
+          }
+        ],
+        "responses": {
+          "200": {
+            "description": "",
+            "content": {
+              "application/json": {
+                "schema": {
+                  "$ref": "#/components/schemas/GetOrgMembership"
+                }
+              }
+            }
+          }
+        },
+        "tags": [
+          "Organizations Memberships"
+        ]
+      },
+      "delete": {
+        "operationId": "OrganizationsMembershipsController_deleteMembership",
+        "parameters": [
+          {
+            "name": "orgId",
+            "required": true,
+            "in": "path",
+            "schema": {
+              "type": "number"
+            }
+          },
+          {
+            "name": "membershipId",
+            "required": true,
+            "in": "path",
+            "schema": {
+              "type": "number"
+            }
+          }
+        ],
+        "responses": {
+          "200": {
+            "description": "",
+            "content": {
+              "application/json": {
+                "schema": {
                   "$ref": "#/components/schemas/DeleteOrgMembership"
-=======
-                  "type": "object"
->>>>>>> af3d2e68
-                }
-              }
-            }
-          }
-        },
-        "tags": [
-<<<<<<< HEAD
+                }
+              }
+            }
+          }
+        },
+        "tags": [
           "Organizations Memberships"
         ]
       },
       "patch": {
         "operationId": "OrganizationsMembershipsController_updateMembership",
-=======
-          "Organizations Users"
-        ]
-      },
-      "delete": {
-        "operationId": "OrganizationsUsersController_deleteOrganizationUser",
->>>>>>> af3d2e68
         "parameters": [
           {
             "name": "orgId",
@@ -1491,11 +1597,7 @@
             }
           },
           {
-<<<<<<< HEAD
             "name": "membershipId",
-=======
-            "name": "userId",
->>>>>>> af3d2e68
             "required": true,
             "in": "path",
             "schema": {
@@ -1509,22 +1611,14 @@
             "content": {
               "application/json": {
                 "schema": {
-<<<<<<< HEAD
                   "$ref": "#/components/schemas/UpdateOrgMembership"
-=======
-                  "type": "object"
->>>>>>> af3d2e68
-                }
-              }
-            }
-          }
-        },
-        "tags": [
-<<<<<<< HEAD
+                }
+              }
+            }
+          }
+        },
+        "tags": [
           "Organizations Memberships"
-=======
-          "Organizations Users"
->>>>>>> af3d2e68
         ]
       }
     },
@@ -1640,16 +1734,6 @@
             }
           }
         ],
-        "requestBody": {
-          "required": true,
-          "content": {
-            "application/json": {
-              "schema": {
-                "$ref": "#/components/schemas/UpdateScheduleInput_2024_04_15"
-              }
-            }
-          }
-        },
         "responses": {
           "200": {
             "description": "",
@@ -2266,49 +2350,6 @@
       }
     },
     "/v2/bookings/{bookingUid}/mark-no-show": {
-<<<<<<< HEAD
-      "post": {
-        "operationId": "BookingsController_markNoShow",
-        "parameters": [
-          {
-            "name": "bookingUid",
-            "required": true,
-            "in": "path",
-            "schema": {
-              "type": "string"
-            }
-          }
-        ],
-        "requestBody": {
-          "required": true,
-          "content": {
-            "application/json": {
-              "schema": {
-                "$ref": "#/components/schemas/MarkNoShowInput"
-              }
-            }
-          }
-        },
-        "responses": {
-          "201": {
-            "description": "",
-            "content": {
-              "application/json": {
-                "schema": {
-                  "$ref": "#/components/schemas/MarkNoShowOutput"
-                }
-              }
-            }
-          }
-        },
-        "tags": [
-          "Bookings"
-        ]
-      }
-    },
-    "/v2/bookings/recurring": {
-=======
->>>>>>> af3d2e68
       "post": {
         "operationId": "BookingsController_markNoShow",
         "parameters": [
@@ -2573,74 +2614,6 @@
             "type": "number",
             "nullable": true,
             "example": null
-          }
-        },
-        "required": [
-          "id",
-          "email",
-          "username",
-          "timeZone",
-          "weekStart",
-          "createdDate",
-          "timeFormat",
-          "defaultScheduleId"
-        ]
-      },
-      "GetManagedUsersOutput": {
-        "type": "object",
-        "properties": {
-          "status": {
-            "type": "string",
-            "example": "success",
-            "enum": [
-              "success",
-              "error"
-            ]
-          },
-          "data": {
-            "type": "array",
-            "items": {
-              "$ref": "#/components/schemas/ManagedUserOutput"
-            }
-          }
-        },
-        "required": [
-          "status",
-          "data"
-        ]
-      },
-      "CreateManagedUserInput": {
-        "type": "object",
-        "properties": {
-          "email": {
-            "type": "string",
-            "example": "alice@example.com"
-          },
-          "timeFormat": {
-            "type": "number",
-            "example": 12,
-            "enum": [
-              12,
-              24
-            ],
-            "description": "Must be 12 or 24"
-          },
-          "weekStart": {
-            "type": "string",
-            "example": "Monday",
-            "enum": [
-              "Monday",
-              "Tuesday",
-              "Wednesday",
-              "Thursday",
-              "Friday",
-              "Saturday",
-              "Sunday"
-            ]
-          },
-          "timeZone": {
-            "type": "string",
-            "example": "America/New_York"
           },
           "locale": {
             "enum": [
@@ -2689,39 +2662,20 @@
             ],
             "type": "string",
             "example": "en"
-          },
-          "name": {
-            "type": "string"
-          }
-        },
-        "required": [
-          "email"
-        ]
-      },
-      "CreateManagedUserData": {
-        "type": "object",
-        "properties": {
-          "user": {
-            "$ref": "#/components/schemas/ManagedUserOutput"
-          },
-          "accessToken": {
-            "type": "string"
-          },
-          "refreshToken": {
-            "type": "string"
-          },
-          "accessTokenExpiresAt": {
-            "type": "number"
-          }
-        },
-        "required": [
-          "user",
-          "accessToken",
-          "refreshToken",
-          "accessTokenExpiresAt"
-        ]
-      },
-      "CreateManagedUserOutput": {
+          }
+        },
+        "required": [
+          "id",
+          "email",
+          "username",
+          "timeZone",
+          "weekStart",
+          "createdDate",
+          "timeFormat",
+          "defaultScheduleId"
+        ]
+      },
+      "GetManagedUsersOutput": {
         "type": "object",
         "properties": {
           "status": {
@@ -2733,7 +2687,10 @@
             ]
           },
           "data": {
-            "$ref": "#/components/schemas/CreateManagedUserData"
+            "type": "array",
+            "items": {
+              "$ref": "#/components/schemas/ManagedUserOutput"
+            }
           }
         },
         "required": [
@@ -2741,40 +2698,25 @@
           "data"
         ]
       },
-      "GetManagedUserOutput": {
-        "type": "object",
-        "properties": {
-          "status": {
-            "type": "string",
-            "example": "success",
-            "enum": [
-              "success",
-              "error"
-            ]
-          },
-          "data": {
-            "$ref": "#/components/schemas/ManagedUserOutput"
-          }
-        },
-        "required": [
-          "status",
-          "data"
-        ]
-      },
-      "UpdateManagedUserInput": {
-        "type": "object",
-        "properties": {
+      "CreateManagedUserInput": {
+        "type": "object",
+        "properties": {
+          "email": {
+            "type": "string",
+            "example": "alice@example.com"
+          },
           "timeFormat": {
             "type": "number",
+            "example": 12,
             "enum": [
               12,
               24
             ],
-            "example": 12,
             "description": "Must be 12 or 24"
           },
           "weekStart": {
             "type": "string",
+            "example": "Monday",
             "enum": [
               "Monday",
               "Tuesday",
@@ -2783,8 +2725,11 @@
               "Friday",
               "Saturday",
               "Sunday"
-            ],
-            "example": "Monday"
+            ]
+          },
+          "timeZone": {
+            "type": "string",
+            "example": "America/New_York"
           },
           "locale": {
             "enum": [
@@ -2834,6 +2779,150 @@
             "type": "string",
             "example": "en"
           },
+          "name": {
+            "type": "string"
+          }
+        },
+        "required": [
+          "email"
+        ]
+      },
+      "CreateManagedUserData": {
+        "type": "object",
+        "properties": {
+          "user": {
+            "$ref": "#/components/schemas/ManagedUserOutput"
+          },
+          "accessToken": {
+            "type": "string"
+          },
+          "refreshToken": {
+            "type": "string"
+          },
+          "accessTokenExpiresAt": {
+            "type": "number"
+          }
+        },
+        "required": [
+          "user",
+          "accessToken",
+          "refreshToken",
+          "accessTokenExpiresAt"
+        ]
+      },
+      "CreateManagedUserOutput": {
+        "type": "object",
+        "properties": {
+          "status": {
+            "type": "string",
+            "example": "success",
+            "enum": [
+              "success",
+              "error"
+            ]
+          },
+          "data": {
+            "$ref": "#/components/schemas/CreateManagedUserData"
+          }
+        },
+        "required": [
+          "status",
+          "data"
+        ]
+      },
+      "GetManagedUserOutput": {
+        "type": "object",
+        "properties": {
+          "status": {
+            "type": "string",
+            "example": "success",
+            "enum": [
+              "success",
+              "error"
+            ]
+          },
+          "data": {
+            "$ref": "#/components/schemas/ManagedUserOutput"
+          }
+        },
+        "required": [
+          "status",
+          "data"
+        ]
+      },
+      "UpdateManagedUserInput": {
+        "type": "object",
+        "properties": {
+          "timeFormat": {
+            "type": "number",
+            "enum": [
+              12,
+              24
+            ],
+            "example": 12,
+            "description": "Must be 12 or 24"
+          },
+          "weekStart": {
+            "type": "string",
+            "enum": [
+              "Monday",
+              "Tuesday",
+              "Wednesday",
+              "Thursday",
+              "Friday",
+              "Saturday",
+              "Sunday"
+            ],
+            "example": "Monday"
+          },
+          "locale": {
+            "enum": [
+              "ar",
+              "ca",
+              "de",
+              "es",
+              "eu",
+              "he",
+              "id",
+              "ja",
+              "lv",
+              "pl",
+              "ro",
+              "sr",
+              "th",
+              "vi",
+              "az",
+              "cs",
+              "el",
+              "es-419",
+              "fi",
+              "hr",
+              "it",
+              "km",
+              "nl",
+              "pt",
+              "ru",
+              "sv",
+              "tr",
+              "zh-CN",
+              "bg",
+              "da",
+              "en",
+              "et",
+              "fr",
+              "hu",
+              "iw",
+              "ko",
+              "no",
+              "pt-BR",
+              "sk",
+              "ta",
+              "uk",
+              "zh-TW"
+            ],
+            "type": "string",
+            "example": "en"
+          },
           "email": {
             "type": "string"
           },
@@ -4570,57 +4659,6 @@
           "data"
         ]
       },
-      "CreateScheduleInput_2024_06_11": {
-        "type": "object",
-        "properties": {
-          "name": {
-            "type": "string",
-            "example": "One-on-one coaching"
-          },
-          "timeZone": {
-            "type": "string",
-            "example": "Europe/Rome"
-          },
-          "availability": {
-            "example": [
-              {
-                "days": [
-                  "Monday",
-                  "Tuesday"
-                ],
-                "startTime": "09:00",
-                "endTime": "10:00"
-              }
-            ],
-            "type": "array",
-            "items": {
-              "$ref": "#/components/schemas/ScheduleAvailabilityInput_2024_06_11"
-            }
-          },
-          "isDefault": {
-            "type": "boolean",
-            "example": true
-          },
-          "overrides": {
-            "example": [
-              {
-                "date": "2024-05-20",
-                "startTime": "12:00",
-                "endTime": "14:00"
-              }
-            ],
-            "type": "array",
-            "items": {
-              "$ref": "#/components/schemas/ScheduleOverrideInput_2024_06_11"
-            }
-          }
-        },
-        "required": [
-          "name",
-          "timeZone",
-          "isDefault"
-        ]
-      },
       "CreateScheduleOutput_2024_06_11": {
         "type": "object",
         "properties": {
@@ -4669,52 +4707,6 @@
           "data"
         ]
       },
-      "UpdateScheduleInput_2024_06_11": {
-        "type": "object",
-        "properties": {
-          "name": {
-            "type": "string",
-            "example": "One-on-one coaching"
-          },
-          "timeZone": {
-            "type": "string",
-            "example": "Europe/Rome"
-          },
-          "availability": {
-            "example": [
-              {
-                "days": [
-                  "Monday",
-                  "Tuesday"
-                ],
-                "startTime": "09:00",
-                "endTime": "10:00"
-              }
-            ],
-            "type": "array",
-            "items": {
-              "$ref": "#/components/schemas/ScheduleAvailabilityInput_2024_06_11"
-            }
-          },
-          "isDefault": {
-            "type": "boolean",
-            "example": true
-          },
-          "overrides": {
-            "example": [
-              {
-                "date": "2024-05-20",
-                "startTime": "12:00",
-                "endTime": "14:00"
-              }
-            ],
-            "type": "array",
-            "items": {
-              "$ref": "#/components/schemas/ScheduleOverrideInput_2024_06_11"
-            }
-          }
-        }
-      },
       "UpdateScheduleOutput_2024_06_11": {
         "type": "object",
         "properties": {
@@ -4754,7 +4746,276 @@
           "status"
         ]
       },
-<<<<<<< HEAD
+      "GetUserOutput": {
+        "type": "object",
+        "properties": {
+          "id": {
+            "type": "number",
+            "description": "The ID of the user",
+            "example": 1
+          },
+          "username": {
+            "type": "string",
+            "nullable": true,
+            "description": "The username of the user",
+            "example": "john_doe"
+          },
+          "name": {
+            "type": "string",
+            "nullable": true,
+            "description": "The name of the user",
+            "example": "John Doe"
+          },
+          "email": {
+            "type": "string",
+            "description": "The email of the user",
+            "example": "john@example.com"
+          },
+          "emailVerified": {
+            "format": "date-time",
+            "type": "string",
+            "nullable": true,
+            "description": "The date when the email was verified",
+            "example": "2022-01-01T00:00:00Z"
+          },
+          "bio": {
+            "type": "string",
+            "nullable": true,
+            "description": "The bio of the user",
+            "example": "I am a software developer"
+          },
+          "avatarUrl": {
+            "type": "string",
+            "nullable": true,
+            "description": "The URL of the user's avatar",
+            "example": "https://example.com/avatar.jpg"
+          },
+          "timeZone": {
+            "type": "string",
+            "description": "The time zone of the user",
+            "example": "America/New_York"
+          },
+          "weekStart": {
+            "type": "string",
+            "description": "The week start day of the user",
+            "example": "Monday"
+          },
+          "appTheme": {
+            "type": "string",
+            "nullable": true,
+            "description": "The app theme of the user",
+            "example": "light"
+          },
+          "theme": {
+            "type": "string",
+            "nullable": true,
+            "description": "The theme of the user",
+            "example": "default"
+          },
+          "defaultScheduleId": {
+            "type": "number",
+            "nullable": true,
+            "description": "The ID of the default schedule for the user",
+            "example": 1
+          },
+          "locale": {
+            "type": "string",
+            "nullable": true,
+            "description": "The locale of the user",
+            "example": "en-US"
+          },
+          "timeFormat": {
+            "type": "number",
+            "nullable": true,
+            "description": "The time format of the user",
+            "example": 12
+          },
+          "hideBranding": {
+            "type": "boolean",
+            "description": "Whether to hide branding for the user",
+            "example": false
+          },
+          "brandColor": {
+            "type": "string",
+            "nullable": true,
+            "description": "The brand color of the user",
+            "example": "#ffffff"
+          },
+          "darkBrandColor": {
+            "type": "string",
+            "nullable": true,
+            "description": "The dark brand color of the user",
+            "example": "#000000"
+          },
+          "allowDynamicBooking": {
+            "type": "boolean",
+            "nullable": true,
+            "description": "Whether dynamic booking is allowed for the user",
+            "example": true
+          },
+          "createdDate": {
+            "format": "date-time",
+            "type": "string",
+            "description": "The date when the user was created",
+            "example": "2022-01-01T00:00:00Z"
+          },
+          "verified": {
+            "type": "boolean",
+            "nullable": true,
+            "description": "Whether the user is verified",
+            "example": true
+          },
+          "invitedTo": {
+            "type": "number",
+            "nullable": true,
+            "description": "The ID of the user who invited this user",
+            "example": 1
+          }
+        },
+        "required": [
+          "id",
+          "email",
+          "timeZone",
+          "weekStart",
+          "hideBranding",
+          "createdDate"
+        ]
+      },
+      "GetOrganizationUsersOutput": {
+        "type": "object",
+        "properties": {
+          "status": {
+            "type": "string",
+            "example": "success",
+            "enum": [
+              "success",
+              "error"
+            ]
+          },
+          "data": {
+            "type": "array",
+            "items": {
+              "$ref": "#/components/schemas/GetUserOutput"
+            }
+          }
+        },
+        "required": [
+          "status",
+          "data"
+        ]
+      },
+      "CreateOrganizationUserInput": {
+        "type": "object",
+        "properties": {
+          "email": {
+            "type": "string",
+            "description": "User email address",
+            "example": "user@example.com"
+          },
+          "username": {
+            "type": "string",
+            "description": "Username",
+            "example": "user123"
+          },
+          "weekday": {
+            "type": "string",
+            "description": "Preferred weekday",
+            "example": "Monday"
+          },
+          "brandColor": {
+            "type": "string",
+            "description": "Brand color in HEX format",
+            "example": "#FFFFFF"
+          },
+          "darkBrandColor": {
+            "type": "string",
+            "description": "Dark brand color in HEX format",
+            "example": "#000000"
+          },
+          "hideBranding": {
+            "type": "boolean",
+            "description": "Hide branding",
+            "example": false
+          },
+          "timeZone": {
+            "type": "string",
+            "description": "Time zone",
+            "example": "America/New_York"
+          },
+          "theme": {
+            "type": "string",
+            "nullable": true,
+            "description": "Theme",
+            "example": "dark"
+          },
+          "appTheme": {
+            "type": "string",
+            "nullable": true,
+            "description": "Application theme",
+            "example": "light"
+          },
+          "timeFormat": {
+            "type": "number",
+            "description": "Time format",
+            "example": 24
+          },
+          "defaultScheduleId": {
+            "type": "number",
+            "minimum": 0,
+            "description": "Default schedule ID",
+            "example": 1
+          },
+          "locale": {
+            "type": "string",
+            "nullable": true,
+            "default": "en",
+            "description": "Locale",
+            "example": "en"
+          },
+          "avatarUrl": {
+            "type": "string",
+            "description": "Avatar URL",
+            "example": "https://example.com/avatar.jpg"
+          },
+          "organizationRole": {
+            "type": "object",
+            "default": "MEMBER"
+          },
+          "autoAccept": {
+            "type": "object",
+            "default": true
+          }
+        },
+        "required": [
+          "email",
+          "organizationRole",
+          "autoAccept"
+        ]
+      },
+      "GetOrganizationUserOutput": {
+        "type": "object",
+        "properties": {
+          "status": {
+            "type": "string",
+            "example": "success",
+            "enum": [
+              "success",
+              "error"
+            ]
+          },
+          "data": {
+            "$ref": "#/components/schemas/GetUserOutput"
+          }
+        },
+        "required": [
+          "status",
+          "data"
+        ]
+      },
+      "UpdateOrganizationUserInput": {
+        "type": "object",
+        "properties": {}
+      },
       "OrgMembershipOutputDto": {
         "type": "object",
         "properties": {
@@ -4894,89 +5155,6 @@
         ]
       },
       "UpdateOrgMembership": {
-=======
-      "GetOrganizationsUsersInput": {
-        "type": "object",
-        "properties": {
-          "email": {
-            "type": "object",
-            "description": "The email address or an array of email addresses to filter by"
-          }
-        }
-      },
-      "CreateOrganizationUserInput": {
-        "type": "object",
-        "properties": {
-          "locale": {
-            "type": "object",
-            "nullable": true,
-            "default": "en"
-          },
-          "organizationRole": {
-            "type": "object",
-            "default": "MEMBER"
-          },
-          "autoAccept": {
-            "type": "object",
-            "default": true
-          },
-          "email": {
-            "type": "string"
-          },
-          "username": {
-            "type": "string"
-          },
-          "weekday": {
-            "type": "string"
-          },
-          "brandColor": {
-            "type": "string"
-          },
-          "darkBrandColor": {
-            "type": "string"
-          },
-          "hideBranding": {
-            "type": "boolean"
-          },
-          "timeZone": {
-            "type": "string"
-          },
-          "theme": {
-            "type": "string",
-            "nullable": true
-          },
-          "appTheme": {
-            "type": "string",
-            "nullable": true
-          },
-          "timeFormat": {
-            "type": "number"
-          },
-          "defaultScheduleId": {
-            "type": "number",
-            "minimum": 0
-          },
-          "avatarUrl": {
-            "type": "string"
-          }
-        },
-        "required": [
-          "locale",
-          "organizationRole",
-          "autoAccept",
-          "email"
-        ]
-      },
-      "UpdateOrganizationUserInput": {
-        "type": "object",
-        "properties": {
-          "email": {
-            "type": "string"
-          }
-        }
-      },
-      "GetDefaultScheduleOutput_2024_06_11": {
->>>>>>> af3d2e68
         "type": "object",
         "properties": {
           "status": {
@@ -4988,11 +5166,7 @@
             ]
           },
           "data": {
-<<<<<<< HEAD
             "$ref": "#/components/schemas/OrgMembershipOutputDto"
-=======
-            "$ref": "#/components/schemas/ScheduleOutput_2024_06_11"
->>>>>>> af3d2e68
           }
         },
         "required": [
@@ -5295,66 +5469,6 @@
         "required": [
           "status",
           "data"
-        ]
-      },
-      "UpdateScheduleInput_2024_04_15": {
-        "type": "object",
-        "properties": {
-          "timeZone": {
-            "type": "string"
-          },
-          "name": {
-            "type": "string"
-          },
-          "isDefault": {
-            "type": "boolean"
-          },
-          "schedule": {
-            "example": [
-              [],
-              [
-                {
-                  "start": "2022-01-01T00:00:00.000Z",
-                  "end": "2022-01-02T00:00:00.000Z"
-                }
-              ],
-              [],
-              [],
-              [],
-              [],
-              []
-            ],
-            "items": {
-              "type": "array"
-            },
-            "type": "array"
-          },
-          "dateOverrides": {
-            "example": [
-              [],
-              [
-                {
-                  "start": "2022-01-01T00:00:00.000Z",
-                  "end": "2022-01-02T00:00:00.000Z"
-                }
-              ],
-              [],
-              [],
-              [],
-              [],
-              []
-            ],
-            "items": {
-              "type": "array"
-            },
-            "type": "array"
-          }
-        },
-        "required": [
-          "timeZone",
-          "name",
-          "isDefault",
-          "schedule"
         ]
       },
       "EventTypeModel_2024_04_15": {
