--- conflicted
+++ resolved
@@ -8628,9 +8628,6 @@
           },
           "bookingLimits": {
             "type": "string"
-          },
-          "includeManagedEventsInLimits": {
-            "type": "boolean"
           }
         }
       },
@@ -9725,108 +9722,18 @@
               }
             ]
           },
-<<<<<<< HEAD
           "requiresBookerEmailVerification": {
             "type": "boolean"
-=======
-          "bookingLimitsCount": {
-            "description": "Limit how many times this event can be booked",
-            "oneOf": [
-              {
-                "$ref": "#/components/schemas/BaseBookingLimitsCount_2024_06_14"
-              },
-              {
-                "$ref": "#/components/schemas/Disabled_2024_06_14"
-              }
-            ]
->>>>>>> d9aab908
           },
           "hideCalendarNotes": {
             "type": "boolean"
           },
-<<<<<<< HEAD
           "lockTimeZoneToggleOnBookingPage": {
             "type": "boolean"
           },
           "color": {
             "$ref": "#/components/schemas/EventTypeColor_2024_06_14"
           },
-=======
-          "bookingLimitsDuration": {
-            "description": "Limit total amount of time that this event can be booked",
-            "oneOf": [
-              {
-                "$ref": "#/components/schemas/BaseBookingLimitsDuration_2024_06_14"
-              },
-              {
-                "$ref": "#/components/schemas/Disabled_2024_06_14"
-              }
-            ]
-          },
-          "bookingWindow": {
-            "description": "Limit how far in the future this event can be booked",
-            "oneOf": [
-              {
-                "$ref": "#/components/schemas/BusinessDaysWindow_2024_06_14"
-              },
-              {
-                "$ref": "#/components/schemas/CalendarDaysWindow_2024_06_14"
-              },
-              {
-                "$ref": "#/components/schemas/RangeWindow_2024_06_14"
-              },
-              {
-                "$ref": "#/components/schemas/Disabled_2024_06_14"
-              }
-            ]
-          },
-          "offsetStart": {
-            "type": "number",
-            "description": "Offset timeslots shown to bookers by a specified number of minutes"
-          },
-          "bookerLayouts": {
-            "description": "Should booker have week, month or column view. Specify default layout and enabled layouts user can pick.",
-            "allOf": [
-              {
-                "$ref": "#/components/schemas/BookerLayouts_2024_06_14"
-              }
-            ]
-          },
-          "confirmationPolicy": {
-            "description": "Specify how the booking needs to be manually confirmed before it is pushed to the integrations and a confirmation mail is sent.",
-            "oneOf": [
-              {
-                "$ref": "#/components/schemas/BaseConfirmationPolicy_2024_06_14"
-              },
-              {
-                "$ref": "#/components/schemas/Disabled_2024_06_14"
-              }
-            ]
-          },
-          "recurrence": {
-            "description": "Create a recurring event type.",
-            "oneOf": [
-              {
-                "$ref": "#/components/schemas/Recurrence_2024_06_14"
-              },
-              {
-                "$ref": "#/components/schemas/Disabled_2024_06_14"
-              }
-            ]
-          },
-          "requiresBookerEmailVerification": {
-            "type": "boolean"
-          },
-          "hideCalendarNotes": {
-            "type": "boolean"
-          },
-          "lockTimeZoneToggleOnBookingPage": {
-            "type": "boolean"
-          },
-          "color": {
-            "$ref": "#/components/schemas/EventTypeColor_2024_06_14"
-          },
->>>>>>> d9aab908
           "seats": {
             "description": "Create an event type with multiple seats.",
             "oneOf": [
@@ -12432,8 +12339,6 @@
           "attendee"
         ]
       },
-<<<<<<< HEAD
-=======
       "EventType": {
         "type": "object",
         "properties": {
@@ -12451,7 +12356,6 @@
           "slug"
         ]
       },
->>>>>>> d9aab908
       "BookingOutput_2024_08_13": {
         "type": "object",
         "properties": {
