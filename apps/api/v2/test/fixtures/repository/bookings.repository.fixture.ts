import { PrismaReadService } from "@/modules/prisma/prisma-read.service";
import { PrismaWriteService } from "@/modules/prisma/prisma-write.service";
import { TestingModule } from "@nestjs/testing";

<<<<<<< HEAD
import { Booking, User } from "@calcom/prisma/client";
import { Prisma } from "@calcom/prisma/client";
=======
import type { Prisma } from "@calcom/prisma/client";
>>>>>>> 01a0d439

export class BookingsRepositoryFixture {
  private prismaReadClient: PrismaReadService["prisma"];
  private prismaWriteClient: PrismaWriteService["prisma"];

  constructor(private readonly module: TestingModule) {
    this.prismaReadClient = module.get(PrismaReadService).prisma;
    this.prismaWriteClient = module.get(PrismaWriteService).prisma;
  }

  async getById(bookingId: Booking["id"]) {
    return this.prismaReadClient.booking.findFirst({ where: { id: bookingId } });
  }

  async getByUid(bookingUid: Booking["uid"]) {
    return this.prismaReadClient.booking.findUnique({ where: { uid: bookingUid } });
  }

  async getByRecurringBookingUid(recurringBookingUid: string) {
    return this.prismaReadClient.booking.findMany({
      where: {
        recurringEventId: recurringBookingUid,
      },
    });
  }

  async create(booking: Prisma.BookingCreateInput) {
    return this.prismaWriteClient.booking.create({ data: booking });
  }

  async deleteById(bookingId: Booking["id"]) {
    return this.prismaWriteClient.booking.deleteMany({ where: { id: bookingId } });
  }

  async deleteAllBookings(userId: User["id"], userEmail: User["email"]) {
    return this.prismaWriteClient.booking.deleteMany({ where: { userId, userPrimaryEmail: userEmail } });
  }
}<|MERGE_RESOLUTION|>--- conflicted
+++ resolved
@@ -2,12 +2,8 @@
 import { PrismaWriteService } from "@/modules/prisma/prisma-write.service";
 import { TestingModule } from "@nestjs/testing";
 
-<<<<<<< HEAD
 import { Booking, User } from "@calcom/prisma/client";
-import { Prisma } from "@calcom/prisma/client";
-=======
 import type { Prisma } from "@calcom/prisma/client";
->>>>>>> 01a0d439
 
 export class BookingsRepositoryFixture {
   private prismaReadClient: PrismaReadService["prisma"];
