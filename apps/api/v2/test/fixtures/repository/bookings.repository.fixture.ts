--- conflicted
+++ resolved
@@ -22,8 +22,6 @@
     return this.prismaReadClient.booking.findUnique({ where: { uid: bookingUid } });
   }
 
-<<<<<<< HEAD
-=======
   async getByRecurringBookingUid(recurringBookingUid: string) {
     return this.prismaReadClient.booking.findMany({
       where: {
@@ -32,7 +30,6 @@
     });
   }
 
->>>>>>> 00ee1ef4
   async create(booking: Prisma.BookingCreateInput) {
     return this.prismaWriteClient.booking.create({ data: booking });
   }
