import { PrismaReadService } from "@/modules/prisma/prisma-read.service";
import { PrismaWriteService } from "@/modules/prisma/prisma-write.service";
import { TestingModule } from "@nestjs/testing";
<<<<<<< HEAD

import { Prisma } from "@calcom/prisma/client";
=======
import type { Prisma } from "@prisma/client";
>>>>>>> 01a0d439

export class ProfileRepositoryFixture {
  private prismaReadClient: PrismaReadService["prisma"];
  private prismaWriteClient: PrismaWriteService["prisma"];

  constructor(private readonly module: TestingModule) {
    this.prismaReadClient = module.get(PrismaReadService).prisma;
    this.prismaWriteClient = module.get(PrismaWriteService).prisma;
  }

  async get(profileId: number) {
    return this.prismaReadClient.profile.findFirst({ where: { id: profileId } });
  }

  async findByOrgIdUserId(orgId: number, userId: number) {
    return this.prismaReadClient.profile.findFirst({ where: { userId, organizationId: orgId } });
  }

  async create(data: Prisma.ProfileCreateInput) {
    return this.prismaWriteClient.profile.create({ data });
  }

  async delete(profileId: number) {
    return this.prismaWriteClient.profile.delete({ where: { id: profileId } });
  }
}<|MERGE_RESOLUTION|>--- conflicted
+++ resolved
@@ -1,12 +1,7 @@
 import { PrismaReadService } from "@/modules/prisma/prisma-read.service";
 import { PrismaWriteService } from "@/modules/prisma/prisma-write.service";
 import { TestingModule } from "@nestjs/testing";
-<<<<<<< HEAD
-
-import { Prisma } from "@calcom/prisma/client";
-=======
-import type { Prisma } from "@prisma/client";
->>>>>>> 01a0d439
+import type { Prisma } from "@calcom/prisma/client";
 
 export class ProfileRepositoryFixture {
   private prismaReadClient: PrismaReadService["prisma"];
