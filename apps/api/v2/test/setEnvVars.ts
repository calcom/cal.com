import type { Environment } from "@/env";

const env: Partial<Omit<Environment, "NODE_ENV">> = {
  API_URL: "http://localhost",
  API_PORT: "5555",
  DATABASE_URL: "postgresql://postgres:@localhost:5450/calendso",
  DATABASE_READ_URL: "postgresql://postgres:@localhost:5450/calendso",
  DATABASE_WRITE_URL: "postgresql://postgres:@localhost:5450/calendso",
  NEXTAUTH_SECRET: "XF+Hws3A5g2eyWA5uGYYVJ74X+wrCWJ8oWo6kAfU6O8=",
  JWT_SECRET: "XF+Hws3A5g2eyWA5uGYYVJ74X+wrCWJ8oWo6kAfU6O8=",
  LOG_LEVEL: "trace",
  REDIS_URL: "redis://localhost:6379",
  STRIPE_API_KEY: "sk_test_51J4",
  STRIPE_WEBHOOK_SECRET: "whsec_51J4",
  IS_E2E: true,
  API_KEY_PREFIX: "cal_test_",
  GET_LICENSE_KEY_URL: " https://console.cal.com/api/license",
  CALCOM_LICENSE_KEY: "c4234812-12ab-42s6-a1e3-55bedd4a5bb7",
<<<<<<< HEAD
=======
  RATE_LIMIT_DEFAULT_TTL_MS: 60000,
  // note(Lauris): setting high limit so that e2e tests themselves are not rate limited
  RATE_LIMIT_DEFAULT_LIMIT: 10000,
  RATE_LIMIT_DEFAULT_BLOCK_DURATION_MS: 60000,
  IS_TEAM_BILLING_ENABLED: false,
>>>>>>> 00ee1ef4
};
// eslint-disable-next-line @typescript-eslint/ban-ts-comment
// @ts-ignore
process.env = {
  ...env,
  ...process.env,
  // fake keys for testing
  NEXT_PUBLIC_VAPID_PUBLIC_KEY:
    "BIds0AQJ96xGBjTSMHTOqLBLutQE7Lu32KKdgSdy7A2cS4mKI2cgb3iGkhDJa5Siy-stezyuPm8qpbhmNxdNHMw",
  VAPID_PRIVATE_KEY: "6cJtkASCar5sZWguIAW7OjvyixpBw9p8zL8WDDwk9Jk",
  CALENDSO_ENCRYPTION_KEY: "22gfxhWUlcKliUeXcu8xNah2+HP/29ZX",
};<|MERGE_RESOLUTION|>--- conflicted
+++ resolved
@@ -16,14 +16,11 @@
   API_KEY_PREFIX: "cal_test_",
   GET_LICENSE_KEY_URL: " https://console.cal.com/api/license",
   CALCOM_LICENSE_KEY: "c4234812-12ab-42s6-a1e3-55bedd4a5bb7",
-<<<<<<< HEAD
-=======
   RATE_LIMIT_DEFAULT_TTL_MS: 60000,
   // note(Lauris): setting high limit so that e2e tests themselves are not rate limited
   RATE_LIMIT_DEFAULT_LIMIT: 10000,
   RATE_LIMIT_DEFAULT_BLOCK_DURATION_MS: 60000,
   IS_TEAM_BILLING_ENABLED: false,
->>>>>>> 00ee1ef4
 };
 // eslint-disable-next-line @typescript-eslint/ban-ts-comment
 // @ts-ignore
