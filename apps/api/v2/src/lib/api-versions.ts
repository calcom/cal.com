import { VersionValue } from "@nestjs/common/interfaces";

<<<<<<< HEAD
import {
  API_VERSIONS,
  VERSION_2024_04_15,
  VERSION_2024_05_21,
  VERSION_2024_06_11,
  VERSION_2024_06_14,
} from "@calcom/platform-constants";
=======
import { API_VERSIONS, VERSION_2024_04_15, VERSION_2024_06_11 } from "@calcom/platform-constants";
>>>>>>> 9a473d5b

export const API_VERSIONS_VALUES: VersionValue = API_VERSIONS as unknown as VersionValue;
export const VERSION_2024_06_14_VALUE: VersionValue = VERSION_2024_06_14 as unknown as VersionValue;
export const VERSION_2024_06_11_VALUE: VersionValue = VERSION_2024_06_11 as unknown as VersionValue;
<<<<<<< HEAD
export const VERSION_2024_05_21_VALUE: VersionValue = VERSION_2024_05_21 as unknown as VersionValue;
export const VERSION_2024_04_15_VALUE: VersionValue = VERSION_2024_04_15 as unknown as VersionValue;

export { VERSION_2024_06_11 };
export { VERSION_2024_06_14 };
=======
export const VERSION_2024_04_15_VALUE: VersionValue = VERSION_2024_04_15 as unknown as VersionValue;
>>>>>>> 9a473d5b
<|MERGE_RESOLUTION|>--- conflicted
+++ resolved
@@ -1,26 +1,16 @@
 import { VersionValue } from "@nestjs/common/interfaces";
 
-<<<<<<< HEAD
 import {
   API_VERSIONS,
   VERSION_2024_04_15,
-  VERSION_2024_05_21,
   VERSION_2024_06_11,
   VERSION_2024_06_14,
 } from "@calcom/platform-constants";
-=======
-import { API_VERSIONS, VERSION_2024_04_15, VERSION_2024_06_11 } from "@calcom/platform-constants";
->>>>>>> 9a473d5b
 
 export const API_VERSIONS_VALUES: VersionValue = API_VERSIONS as unknown as VersionValue;
 export const VERSION_2024_06_14_VALUE: VersionValue = VERSION_2024_06_14 as unknown as VersionValue;
 export const VERSION_2024_06_11_VALUE: VersionValue = VERSION_2024_06_11 as unknown as VersionValue;
-<<<<<<< HEAD
-export const VERSION_2024_05_21_VALUE: VersionValue = VERSION_2024_05_21 as unknown as VersionValue;
 export const VERSION_2024_04_15_VALUE: VersionValue = VERSION_2024_04_15 as unknown as VersionValue;
 
 export { VERSION_2024_06_11 };
-export { VERSION_2024_06_14 };
-=======
-export const VERSION_2024_04_15_VALUE: VersionValue = VERSION_2024_04_15 as unknown as VersionValue;
->>>>>>> 9a473d5b
+export { VERSION_2024_06_14 };