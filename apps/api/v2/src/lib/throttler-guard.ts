import { getEnv } from "@/env";
import { hashAPIKey, isApiKey, stripApiKey } from "@/lib/api-key";
import { PrismaReadService } from "@/modules/prisma/prisma-read.service";
import { ThrottlerStorageRedisService } from "@nest-lab/throttler-storage-redis";
import { Inject, Injectable, Logger, UnauthorizedException } from "@nestjs/common";
import { Reflector } from "@nestjs/core";
import {
  ThrottlerGuard,
  ThrottlerException,
  ThrottlerRequest,
  ThrottlerModuleOptions,
  seconds,
} from "@nestjs/throttler";
import { Request, Response } from "express";
import { z } from "zod";

import { X_CAL_CLIENT_ID } from "@calcom/platform-constants";

const rateLimitSchema = z.object({
  name: z.string(),
  limit: z.number(),
  ttl: z.number(),
  blockDuration: z.number(),
});
type RateLimitType = z.infer<typeof rateLimitSchema>;
const rateLimitsSchema = z.array(rateLimitSchema);

const sixtySecondsMs = 60 * 1000;

@Injectable()
export class CustomThrottlerGuard extends ThrottlerGuard {
  private logger = new Logger("CustomThrottlerGuard");

  private defaultTttl = Number(getEnv("RATE_LIMIT_DEFAULT_TTL_MS", sixtySecondsMs));

  private defaultLimitApiKey = Number(getEnv("RATE_LIMIT_DEFAULT_LIMIT_API_KEY", 120));
  private defaultLimitOAuthClient = Number(getEnv("RATE_LIMIT_DEFAULT_LIMIT_OAUTH_CLIENT", 500));
  private defaultLimitAccessToken = Number(getEnv("RATE_LIMIT_DEFAULT_LIMIT_ACCESS_TOKEN", 500));
  private defaultLimit = Number(getEnv("RATE_LIMIT_DEFAULT_LIMIT", 120));

  private defaultBlockDuration = Number(getEnv("RATE_LIMIT_DEFAULT_BLOCK_DURATION_MS", sixtySecondsMs));

  constructor(
    options: ThrottlerModuleOptions,
    @Inject(ThrottlerStorageRedisService) protected readonly storageService: ThrottlerStorageRedisService,
    reflector: Reflector,
    private readonly dbRead: PrismaReadService
  ) {
    super(options, storageService, reflector);
    this.storageService = storageService;
  }

  protected async handleRequest(requestProps: ThrottlerRequest): Promise<boolean> {
    const { context } = requestProps;

    const request = context.switchToHttp().getRequest<Request>();
    const response = context.switchToHttp().getResponse<Response>();
    const tracker = await this.getTracker(request);
    this.logger.log(
      `Tracker "${tracker}" generated based on: Bearer token "${request.get(
        "Authorization"
      )}", OAuth client ID "${request.get(X_CAL_CLIENT_ID)}" and IP "${request.ip}"`
    );

    if (tracker.startsWith("api_key_")) {
      return this.handleApiKeyRequest(tracker, response);
    } else {
      return this.handleNonApiKeyRequest(tracker, response);
    }
  }

  private async handleApiKeyRequest(tracker: string, response: Response): Promise<boolean> {
    const rateLimits = await this.getRateLimitsForApiKeyTracker(tracker);

    let allLimitsBlocked = true;
    for (const rateLimit of rateLimits) {
      const { isBlocked } = await this.incrementRateLimit(tracker, rateLimit, response);
      if (!isBlocked) {
        allLimitsBlocked = false;
      }
    }

    if (allLimitsBlocked) {
      throw new ThrottlerException("Too many requests. Please try again later.");
    }

    return true;
  }

  private async handleNonApiKeyRequest(tracker: string, response: Response): Promise<boolean> {
<<<<<<< HEAD
    const rateLimit = this.getDefaultRateLimit(tracker);
=======
    const rateLimit = this.getDefaultRateLimit();
    this.logger.log(`Tracker "${tracker}" uses default rate limits because it is not tracking api key:
      ${JSON.stringify(rateLimit, null, 2)}
    `);
>>>>>>> a10d3599

    const { isBlocked } = await this.incrementRateLimit(tracker, rateLimit, response);
    if (isBlocked) {
      throw new ThrottlerException("Too many requests. Please try again later.");
    }

    return true;
  }

  private getDefaultRateLimit(tracker: string) {
    return {
      name: "default",
      limit: this.getDefaultLimit(tracker),
      ttl: this.getDefaultTtl(),
      blockDuration: this.getDefaultBlockDuration(),
    };
  }

  getDefaultLimit(tracker: string) {
    if (tracker.startsWith("api_key_")) {
      return this.defaultLimitApiKey;
    } else if (tracker.startsWith("oauth_client_")) {
      return this.defaultLimitOAuthClient;
    } else if (tracker.startsWith("access_token_")) {
      return this.defaultLimitAccessToken;
    } else {
      return this.defaultLimit;
    }
  }

  getDefaultTtl() {
    return this.defaultTttl;
  }

  getDefaultBlockDuration() {
    return this.defaultBlockDuration;
  }

  private async getRateLimitsForApiKeyTracker(tracker: string) {
    const cacheKey = `rate_limit:${tracker}`;

    const cachedRateLimits = await this.storageService.redis.get(cacheKey);
    if (cachedRateLimits) {
      this.logger.log(`Tracker "${tracker}" rate limits retrieved from redis cache:
        ${cachedRateLimits}
      `);
      return rateLimitsSchema.parse(JSON.parse(cachedRateLimits));
    }

    const apiKey = tracker.replace("api_key_", "");
    let rateLimits: RateLimitType[];
    const apiKeyRecord = await this.dbRead.prisma.apiKey.findUnique({
      where: { hashedKey: apiKey },
      select: { id: true },
    });

    if (!apiKeyRecord) {
      throw new UnauthorizedException("Invalid API Key");
    }

    rateLimits = await this.dbRead.prisma.rateLimit.findMany({
      where: { apiKeyId: apiKeyRecord.id },
      select: { name: true, limit: true, ttl: true, blockDuration: true },
    });

    if (rateLimits) {
      this.logger.log(`Tracker "${tracker}" rate limits retrieved from database:
        ${JSON.stringify(rateLimits, null, 2)}`);
    }

    if (!rateLimits || rateLimits.length === 0) {
<<<<<<< HEAD
      rateLimits = [this.getDefaultRateLimit(tracker)];
=======
      rateLimits = [this.getDefaultRateLimit()];
      this.logger.log(`Tracker "${tracker}" rate limits not found in database. Using default rate limits:
        ${JSON.stringify(rateLimits, null, 2)}`);
>>>>>>> a10d3599
    }

    await this.storageService.redis.set(cacheKey, JSON.stringify(rateLimits), "EX", 3600);

    return rateLimits;
  }

  private async incrementRateLimit(tracker: string, rateLimit: RateLimitType, response: Response) {
    const { name, limit, ttl, blockDuration } = rateLimit;

    const key = `${tracker}:${limit}:${ttl}`;

    const { isBlocked, totalHits, timeToExpire, timeToBlockExpire } = await this.storageService.increment(
      key,
      ttl,
      limit,
      blockDuration,
      name
    );

    const nameFirstUpper = name.charAt(0).toUpperCase() + name.slice(1);
    response.setHeader(`X-RateLimit-Limit-${nameFirstUpper}`, limit);
    response.setHeader(
      `X-RateLimit-Remaining-${nameFirstUpper}`,
      timeToBlockExpire ? 0 : Math.max(0, limit - totalHits)
    );
    response.setHeader(`X-RateLimit-Reset-${nameFirstUpper}`, timeToBlockExpire || timeToExpire);

    this.logger.log(
      `Tracker "${tracker}" rate limit "${name}" incremented. isBlocked ${isBlocked}, totalHits ${totalHits}, timeToExpire ${timeToExpire}, timeToBlockExpire ${timeToBlockExpire}`
    );
    this.logger.log(
      `Tracker "${tracker}" rate limit "${name}" response headers:
        X-RateLimit-Limit-${nameFirstUpper}: ${limit},
        X-RateLimit-Remaining-${nameFirstUpper}: ${timeToBlockExpire ? 0 : Math.max(0, limit - totalHits)},
        X-RateLimit-Reset-${nameFirstUpper}: ${timeToBlockExpire || timeToExpire}`
    );

    return { isBlocked };
  }

  protected async getTracker(request: Request): Promise<string> {
    const authorizationHeader = request.get("Authorization")?.replace("Bearer ", "");

    if (authorizationHeader) {
      const apiKeyPrefix = getEnv("API_KEY_PREFIX", "cal_");
      return isApiKey(authorizationHeader, apiKeyPrefix)
        ? `api_key_${hashAPIKey(stripApiKey(authorizationHeader, apiKeyPrefix))}`
        : `access_token_${authorizationHeader}`;
    }

    const oauthClientId = request.get(X_CAL_CLIENT_ID);

    if (oauthClientId) {
      return `oauth_client_${oauthClientId}`;
    }

    if (request.ip) {
      return `ip_${request.ip}`;
    }

    this.logger.log(`no tracker found: ${request.url}`);
    return "unknown";
  }
}<|MERGE_RESOLUTION|>--- conflicted
+++ resolved
@@ -88,14 +88,10 @@
   }
 
   private async handleNonApiKeyRequest(tracker: string, response: Response): Promise<boolean> {
-<<<<<<< HEAD
     const rateLimit = this.getDefaultRateLimit(tracker);
-=======
-    const rateLimit = this.getDefaultRateLimit();
     this.logger.log(`Tracker "${tracker}" uses default rate limits because it is not tracking api key:
       ${JSON.stringify(rateLimit, null, 2)}
     `);
->>>>>>> a10d3599
 
     const { isBlocked } = await this.incrementRateLimit(tracker, rateLimit, response);
     if (isBlocked) {
@@ -167,13 +163,9 @@
     }
 
     if (!rateLimits || rateLimits.length === 0) {
-<<<<<<< HEAD
       rateLimits = [this.getDefaultRateLimit(tracker)];
-=======
-      rateLimits = [this.getDefaultRateLimit()];
       this.logger.log(`Tracker "${tracker}" rate limits not found in database. Using default rate limits:
         ${JSON.stringify(rateLimits, null, 2)}`);
->>>>>>> a10d3599
     }
 
     await this.storageService.redis.set(cacheKey, JSON.stringify(rateLimits), "EX", 3600);
