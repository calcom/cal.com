import { TaskerService } from "@/lib/services/tasker.service";
import { Logger } from "@/lib/logger.bridge";
import { Injectable } from "@nestjs/common";

import { BookingAuditTaskerProducerService, getAuditActorRepository } from "@calcom/platform-libraries/bookings";

@Injectable()
export class BookingAuditProducerService extends BookingAuditTaskerProducerService {
<<<<<<< HEAD
  constructor(taskerService: TaskerService, logger: Logger) {
    super({
      tasker: taskerService.getTasker(),
      log: logger,
=======
  constructor(taskerService: TaskerService, bridgeLogger: Logger) {
    super({
      tasker: taskerService.getTasker(),
      log: bridgeLogger,
      auditActorRepository: getAuditActorRepository(),
>>>>>>> f0bfb934
    });
  }
}<|MERGE_RESOLUTION|>--- conflicted
+++ resolved
@@ -6,18 +6,11 @@
 
 @Injectable()
 export class BookingAuditProducerService extends BookingAuditTaskerProducerService {
-<<<<<<< HEAD
-  constructor(taskerService: TaskerService, logger: Logger) {
-    super({
-      tasker: taskerService.getTasker(),
-      log: logger,
-=======
   constructor(taskerService: TaskerService, bridgeLogger: Logger) {
     super({
       tasker: taskerService.getTasker(),
       log: bridgeLogger,
       auditActorRepository: getAuditActorRepository(),
->>>>>>> f0bfb934
     });
   }
 }