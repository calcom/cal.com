--- conflicted
+++ resolved
@@ -4,21 +4,12 @@
 
 import { BookingAuditTaskerProducerService } from "@calcom/platform-libraries/bookings";
 
-import { Logger } from "@/lib/logger.bridge";
-
 @Injectable()
 export class BookingAuditProducerService extends BookingAuditTaskerProducerService {
-<<<<<<< HEAD
   constructor(taskerService: TaskerService, logger: Logger) {
     super({
       tasker: taskerService.getTasker(),
       log: logger,
-=======
-  constructor(taskerService: TaskerService, bridgeLogger: Logger) {
-    super({
-      tasker: taskerService.getTasker(),
-      log: bridgeLogger,
->>>>>>> 079fb781
     });
   }
 }
