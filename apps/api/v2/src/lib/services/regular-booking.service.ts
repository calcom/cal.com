import { PrismaBookingRepository } from "@/lib/repositories/prisma-booking.repository";
<<<<<<< HEAD
import { PrismaRoutingFormResponseRepository } from "@/lib/repositories/prisma-routing-form-response.repository";
import { PrismaSelectedSlotRepository } from "@/lib/repositories/prisma-selected-slot.repository";
=======
import { PrismaFeaturesRepository } from "@/lib/repositories/prisma-features.repository";
>>>>>>> 8fcbf2c1
import { PrismaUserRepository } from "@/lib/repositories/prisma-user.repository";
import { BookingEventHandlerService } from "@/lib/services/booking-event-handler.service";
import { CheckBookingAndDurationLimitsService } from "@/lib/services/check-booking-and-duration-limits.service";
import { HashedLinkService } from "@/lib/services/hashed-link.service";
import { LuckyUserService } from "@/lib/services/lucky-user.service";
import { BookingEmailAndSmsTasker } from "@/lib/services/tasker/booking-emails-sms-tasker.service";
import { PrismaWriteService } from "@/modules/prisma/prisma-write.service";
import { Injectable } from "@nestjs/common";

import { RegularBookingService as BaseRegularBookingService } from "@calcom/platform-libraries/bookings";
import type { PrismaClient } from "@calcom/prisma";

@Injectable()
export class RegularBookingService extends BaseRegularBookingService {
  constructor(
    checkBookingAndDurationLimitsService: CheckBookingAndDurationLimitsService,
    prismaWriteService: PrismaWriteService,
    bookingRepository: PrismaBookingRepository,
    selectedSlotsRepository: PrismaSelectedSlotRepository,
    hashedLinkService: HashedLinkService,
    luckyUserService: LuckyUserService,
    userRepository: PrismaUserRepository,
<<<<<<< HEAD
    routingFormResponseRepository: PrismaRoutingFormResponseRepository,
=======
    bookingEmailAndSmsTasker: BookingEmailAndSmsTasker,
    featuresRepository: PrismaFeaturesRepository,
>>>>>>> 8fcbf2c1
    bookingEventHandler: BookingEventHandlerService
  ) {
    super({
      checkBookingAndDurationLimitsService,
      prismaClient: prismaWriteService.prisma as unknown as PrismaClient,
      bookingRepository,
      selectedSlotsRepository,
      hashedLinkService,
      luckyUserService,
      userRepository,
<<<<<<< HEAD
      routingFormResponseRepository,
=======
      bookingEmailAndSmsTasker,
      featuresRepository,
>>>>>>> 8fcbf2c1
      bookingEventHandler,
    });
  }
}<|MERGE_RESOLUTION|>--- conflicted
+++ resolved
@@ -1,10 +1,7 @@
 import { PrismaBookingRepository } from "@/lib/repositories/prisma-booking.repository";
-<<<<<<< HEAD
 import { PrismaRoutingFormResponseRepository } from "@/lib/repositories/prisma-routing-form-response.repository";
 import { PrismaSelectedSlotRepository } from "@/lib/repositories/prisma-selected-slot.repository";
-=======
 import { PrismaFeaturesRepository } from "@/lib/repositories/prisma-features.repository";
->>>>>>> 8fcbf2c1
 import { PrismaUserRepository } from "@/lib/repositories/prisma-user.repository";
 import { BookingEventHandlerService } from "@/lib/services/booking-event-handler.service";
 import { CheckBookingAndDurationLimitsService } from "@/lib/services/check-booking-and-duration-limits.service";
@@ -27,12 +24,9 @@
     hashedLinkService: HashedLinkService,
     luckyUserService: LuckyUserService,
     userRepository: PrismaUserRepository,
-<<<<<<< HEAD
     routingFormResponseRepository: PrismaRoutingFormResponseRepository,
-=======
     bookingEmailAndSmsTasker: BookingEmailAndSmsTasker,
     featuresRepository: PrismaFeaturesRepository,
->>>>>>> 8fcbf2c1
     bookingEventHandler: BookingEventHandlerService
   ) {
     super({
@@ -43,12 +37,9 @@
       hashedLinkService,
       luckyUserService,
       userRepository,
-<<<<<<< HEAD
       routingFormResponseRepository,
-=======
       bookingEmailAndSmsTasker,
       featuresRepository,
->>>>>>> 8fcbf2c1
       bookingEventHandler,
     });
   }
