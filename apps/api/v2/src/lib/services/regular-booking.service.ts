--- conflicted
+++ resolved
@@ -22,12 +22,8 @@
     luckyUserService: LuckyUserService,
     userRepository: PrismaUserRepository,
     bookingEmailAndSmsTasker: BookingEmailAndSmsTasker,
-<<<<<<< HEAD
-    featuresRepository: PrismaFeaturesRepository
-=======
     featuresRepository: PrismaFeaturesRepository,
     bookingEventHandler: BookingEventHandlerService
->>>>>>> 8fcbf2c1
   ) {
     super({
       checkBookingAndDurationLimitsService,
@@ -38,10 +34,7 @@
       userRepository,
       bookingEmailAndSmsTasker,
       featuresRepository,
-<<<<<<< HEAD
-=======
       bookingEventHandler,
->>>>>>> 8fcbf2c1
     });
   }
 }