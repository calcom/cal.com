import { PrismaBookingRepository } from "@/lib/repositories/prisma-booking.repository";
import { PrismaFeaturesRepository } from "@/lib/repositories/prisma-features.repository";
import { PrismaUserRepository } from "@/lib/repositories/prisma-user.repository";
import { BookingEventHandlerService } from "@/lib/services/booking-event-handler.service";
import { CheckBookingAndDurationLimitsService } from "@/lib/services/check-booking-and-duration-limits.service";
import { HashedLinkService } from "@/lib/services/hashed-link.service";
import { LuckyUserService } from "@/lib/services/lucky-user.service";
import { BookingEmailAndSmsTasker } from "@/lib/services/tasker/booking-emails-sms-tasker.service";
import { PrismaWriteService } from "@/modules/prisma/prisma-write.service";
import { Injectable } from "@nestjs/common";

import { RegularBookingService as BaseRegularBookingService } from "@calcom/platform-libraries/bookings";
import type { PrismaClient } from "@calcom/prisma";

@Injectable()
export class RegularBookingService extends BaseRegularBookingService {
  constructor(
    checkBookingAndDurationLimitsService: CheckBookingAndDurationLimitsService,
    prismaWriteService: PrismaWriteService,
    bookingRepository: PrismaBookingRepository,
    hashedLinkService: HashedLinkService,
    luckyUserService: LuckyUserService,
    userRepository: PrismaUserRepository,
<<<<<<< HEAD
    bookingEmailAndSmsTasker: BookingEmailAndSmsTasker,
    featuresRepository: PrismaFeaturesRepository
=======
    bookingEventHandler: BookingEventHandlerService
>>>>>>> cbc8d3d7
  ) {
    super({
      checkBookingAndDurationLimitsService,
      prismaClient: prismaWriteService.prisma as unknown as PrismaClient,
      bookingRepository,
      hashedLinkService,
      luckyUserService,
      userRepository,
<<<<<<< HEAD
      bookingEmailAndSmsTasker,
      featuresRepository,
=======
      bookingEventHandler,
>>>>>>> cbc8d3d7
    });
  }
}<|MERGE_RESOLUTION|>--- conflicted
+++ resolved
@@ -21,12 +21,9 @@
     hashedLinkService: HashedLinkService,
     luckyUserService: LuckyUserService,
     userRepository: PrismaUserRepository,
-<<<<<<< HEAD
     bookingEmailAndSmsTasker: BookingEmailAndSmsTasker,
-    featuresRepository: PrismaFeaturesRepository
-=======
+    featuresRepository: PrismaFeaturesRepository,
     bookingEventHandler: BookingEventHandlerService
->>>>>>> cbc8d3d7
   ) {
     super({
       checkBookingAndDurationLimitsService,
@@ -35,12 +32,9 @@
       hashedLinkService,
       luckyUserService,
       userRepository,
-<<<<<<< HEAD
       bookingEmailAndSmsTasker,
       featuresRepository,
-=======
       bookingEventHandler,
->>>>>>> cbc8d3d7
     });
   }
 }