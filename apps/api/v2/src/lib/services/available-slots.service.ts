--- conflicted
+++ resolved
@@ -47,24 +47,12 @@
       eventTypeRepo: eventTypeRepository,
       userRepo: userRepository,
       redisClient: redisService,
-<<<<<<< HEAD
-      checkBookingLimitsService: new CheckBookingLimitsService(bookingRepository),
-      cacheService: new CacheService(featuresRepository),
-      userAvailabilityService: new UserAvailabilityService(
-        oooRepoDependency,
-        bookingRepository,
-        eventTypeRepository,
-        redisService
-      ),
-      busyTimesService: new BusyTimesService(bookingRepository),
-      featuresRepo: featuresRepository,
-=======
       checkBookingLimitsService,
       cacheService,
       userAvailabilityService,
       busyTimesService,
       qualifiedHostsService,
->>>>>>> f3591ef9
+      featuresRepo: featuresRepository,
     });
   }
 }