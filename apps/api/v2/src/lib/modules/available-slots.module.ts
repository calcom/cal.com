--- conflicted
+++ resolved
@@ -25,11 +25,8 @@
     PrismaEventTypeRepository,
     PrismaRoutingFormResponseRepository,
     PrismaTeamRepository,
-<<<<<<< HEAD
     RedisService,
-=======
     PrismaFeaturesRepository,
->>>>>>> 1d1a242a
     CheckBookingLimitsService,
     CacheService,
     AvailableSlotsService,
