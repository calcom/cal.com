--- conflicted
+++ resolved
@@ -116,15 +116,6 @@
     fs.unlinkSync(swaggerOutputFile);
   }
 
-<<<<<<< HEAD
-  fs.writeFileSync(outputFile, JSON.stringify(document, null, 2), { encoding: "utf8" });
-
-  if (!process.env.DOCS_URL) {
-    SwaggerModule.setup("docs", app, document, {
-      customCss: ".swagger-ui .topbar { display: none }",
-    });
-
-=======
   fs.writeFileSync(swaggerOutputFile, stringifiedContents, { encoding: "utf8" });
 
   if (fs.existsSync(docsOutputFile) && getEnv("NODE_ENV") === "development") {
@@ -137,7 +128,6 @@
       customCss: ".swagger-ui .topbar { display: none }",
     });
 
->>>>>>> 00ee1ef4
     logger.log(`Swagger documentation available in the "/docs" endpoint\n`);
   }
 }
