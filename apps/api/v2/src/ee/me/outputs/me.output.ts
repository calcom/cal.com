<<<<<<< HEAD
import { Type } from "class-transformer";
import { IsInt, IsEmail, IsOptional, IsString, ValidateNested } from "class-validator";
=======
import { ApiProperty as DocsProperty, ApiPropertyOptional } from "@nestjs/swagger";
import { Type } from "class-transformer";
import { IsString, IsOptional, IsInt, IsEmail, ValidateNested } from "class-validator";

export class MeOrgOutput {
  @DocsProperty()
  isPlatform!: boolean;

  @DocsProperty()
  id!: number;
}
>>>>>>> 00ee1ef4

export class MeOrgOutput {
  isPlatform!: boolean;

  id!: number;
}
export class MeOutput {
  @IsInt()
  @DocsProperty()
  id!: number;

  @IsString()
  @DocsProperty()
  username!: string;

  @IsEmail()
  @DocsProperty()
  email!: string;

  @IsInt()
  @DocsProperty()
  timeFormat!: number;

  @IsInt()
  @DocsProperty({ type: Number, nullable: true })
  defaultScheduleId!: number | null;

  @IsString()
  @DocsProperty()
  weekStart!: string;

  @IsString()
  @DocsProperty()
  timeZone!: string;

  @IsInt()
<<<<<<< HEAD
=======
  @DocsProperty({ type: Number, nullable: true })
>>>>>>> 00ee1ef4
  organizationId!: number | null;

  @IsOptional()
  @ValidateNested()
  @Type(() => MeOrgOutput)
<<<<<<< HEAD
=======
  @ApiPropertyOptional({ type: MeOrgOutput })
>>>>>>> 00ee1ef4
  organization?: MeOrgOutput;
}<|MERGE_RESOLUTION|>--- conflicted
+++ resolved
@@ -1,7 +1,3 @@
-<<<<<<< HEAD
-import { Type } from "class-transformer";
-import { IsInt, IsEmail, IsOptional, IsString, ValidateNested } from "class-validator";
-=======
 import { ApiProperty as DocsProperty, ApiPropertyOptional } from "@nestjs/swagger";
 import { Type } from "class-transformer";
 import { IsString, IsOptional, IsInt, IsEmail, ValidateNested } from "class-validator";
@@ -13,13 +9,7 @@
   @DocsProperty()
   id!: number;
 }
->>>>>>> 00ee1ef4
 
-export class MeOrgOutput {
-  isPlatform!: boolean;
-
-  id!: number;
-}
 export class MeOutput {
   @IsInt()
   @DocsProperty()
@@ -50,18 +40,12 @@
   timeZone!: string;
 
   @IsInt()
-<<<<<<< HEAD
-=======
   @DocsProperty({ type: Number, nullable: true })
->>>>>>> 00ee1ef4
   organizationId!: number | null;
 
   @IsOptional()
   @ValidateNested()
   @Type(() => MeOrgOutput)
-<<<<<<< HEAD
-=======
   @ApiPropertyOptional({ type: MeOrgOutput })
->>>>>>> 00ee1ef4
   organization?: MeOrgOutput;
 }