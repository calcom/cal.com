--- conflicted
+++ resolved
@@ -21,11 +21,7 @@
   ) {}
 
   @Get("/")
-<<<<<<< HEAD
-  async getMe(@GetUser() user: User): Promise<ApiResponse<UserResponse>> {
-=======
-  async getMe(@GetUser() user: UserWithProfile): Promise<ApiResponse<{ user: UserResponse }>> {
->>>>>>> af4c49ff
+  async getMe(@GetUser() user: UserWithProfile): Promise<ApiResponse<UserResponse>> {
     const me = userSchemaResponse.parse(user);
 
     return {
