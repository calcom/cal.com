--- conflicted
+++ resolved
@@ -157,11 +157,7 @@
     if (!recurringEvent) return null;
     const recurringEventParsed = parseRecurringEvent(recurringEvent);
     if (!recurringEventParsed) return null;
-<<<<<<< HEAD
-    return getResponseEventTypeRecurrence(recurringEventParsed);
-=======
     return transformRecurrenceInternalToApi(recurringEventParsed);
->>>>>>> 5b5a42e7
   }
 
   transformMetadata(metadata: any) {
