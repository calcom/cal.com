import { Injectable } from "@nestjs/common";

import {
  transformApiEventTypeBookingFields,
  transformApiEventTypeLocations,
<<<<<<< HEAD
} from "@calcom/platform-libraries-0.0.20";
=======
} from "@calcom/platform-libraries-0.0.19";
>>>>>>> 73b8569a
import { CreateEventTypeInput_2024_06_14, UpdateEventTypeInput_2024_06_14 } from "@calcom/platform-types";

@Injectable()
export class InputEventTypesService_2024_06_14 {
  transformInputCreateEventType(inputEventType: CreateEventTypeInput_2024_06_14) {
    const defaultLocations: CreateEventTypeInput_2024_06_14["locations"] = [
      {
        type: "integration",
        integration: "cal-video",
      },
    ];

    const { lengthInMinutes, locations, bookingFields, ...rest } = inputEventType;

    const eventType = {
      ...rest,
      length: lengthInMinutes,
      locations: this.transformInputLocations(locations || defaultLocations),
      bookingFields: this.transformInputBookingFields(bookingFields),
    };

    return eventType;
  }

  transformInputUpdateEventType(inputEventType: UpdateEventTypeInput_2024_06_14) {
<<<<<<< HEAD
    const { locations, bookingFields, scheduleId, ...rest } = inputEventType;
=======
    const { lengthInMinutes, locations, bookingFields, ...rest } = inputEventType;
>>>>>>> 73b8569a

    const eventType = {
      ...rest,
      length: lengthInMinutes,
      locations: locations ? this.transformInputLocations(locations) : undefined,
      bookingFields: bookingFields ? this.transformInputBookingFields(bookingFields) : undefined,
      schedule: scheduleId,
    };

    return eventType;
  }

  transformInputLocations(inputLocations: CreateEventTypeInput_2024_06_14["locations"]) {
    return transformApiEventTypeLocations(inputLocations);
  }

  transformInputBookingFields(inputBookingFields: CreateEventTypeInput_2024_06_14["bookingFields"]) {
    return transformApiEventTypeBookingFields(inputBookingFields);
  }
}<|MERGE_RESOLUTION|>--- conflicted
+++ resolved
@@ -3,11 +3,7 @@
 import {
   transformApiEventTypeBookingFields,
   transformApiEventTypeLocations,
-<<<<<<< HEAD
 } from "@calcom/platform-libraries-0.0.20";
-=======
-} from "@calcom/platform-libraries-0.0.19";
->>>>>>> 73b8569a
 import { CreateEventTypeInput_2024_06_14, UpdateEventTypeInput_2024_06_14 } from "@calcom/platform-types";
 
 @Injectable()
@@ -33,11 +29,7 @@
   }
 
   transformInputUpdateEventType(inputEventType: UpdateEventTypeInput_2024_06_14) {
-<<<<<<< HEAD
-    const { locations, bookingFields, scheduleId, ...rest } = inputEventType;
-=======
-    const { lengthInMinutes, locations, bookingFields, ...rest } = inputEventType;
->>>>>>> 73b8569a
+    const { lengthInMinutes, locations, bookingFields, scheduleId, ...rest } = inputEventType;
 
     const eventType = {
       ...rest,
