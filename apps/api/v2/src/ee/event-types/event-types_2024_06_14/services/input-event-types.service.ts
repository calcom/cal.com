--- conflicted
+++ resolved
@@ -50,13 +50,8 @@
 export class InputEventTypesService_2024_06_14 {
   constructor(
     private readonly eventTypesRepository: EventTypesRepository_2024_06_14,
-<<<<<<< HEAD
-    private readonly outputEventTypesService: OutputEventTypesService_2024_06_14,
     private readonly calendarsService: CalendarsService,
     private readonly conferencingService: ConferencingService
-=======
-    private readonly calendarsService: CalendarsService
->>>>>>> 94a26031
   ) {}
 
   async transformAndValidateCreateEventTypeInput(
