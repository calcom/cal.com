--- conflicted
+++ resolved
@@ -5,13 +5,16 @@
 import { Injectable, BadRequestException } from "@nestjs/common";
 
 import {
-<<<<<<< HEAD
-  transformApiEventTypeBookingFields,
-  transformApiEventTypeLocations,
-  transformApiEventTypeIntervalLimits,
-  transformApiEventTypeFutureBookingLimits,
+  transformBookingFieldsApiToInternal,
+  transformLocationsApiToInternal,
+  transformIntervalLimitsApiToInternal,
+  transformFutureBookingLimitsApiToInternal,
+  transformRecurrenceApiToInternal,
+  systemBeforeFieldName,
+  systemBeforeFieldEmail,
+  systemAfterFieldRescheduleReason,
   EventTypeMetaDataSchema,
-  transformApiEventTypeRecurrence,
+  systemBeforeFieldLocation,
 } from "@calcom/platform-libraries";
 import {
   transformApiEventTypeBookerLayouts,
@@ -27,19 +30,6 @@
 } from "@calcom/platform-types";
 
 import { OutputEventTypesService_2024_06_14 } from "./output-event-types.service";
-=======
-  transformBookingFieldsApiToInternal,
-  transformLocationsApiToInternal,
-  transformIntervalLimitsApiToInternal,
-  transformFutureBookingLimitsApiToInternal,
-  transformRecurrenceApiToInternal,
-  systemBeforeFieldName,
-  systemBeforeFieldEmail,
-  systemAfterFieldRescheduleReason,
-} from "@calcom/platform-libraries";
-import { systemBeforeFieldLocation } from "@calcom/platform-libraries";
-import { CreateEventTypeInput_2024_06_14, UpdateEventTypeInput_2024_06_14 } from "@calcom/platform-types";
->>>>>>> c0162410
 
 @Injectable()
 export class InputEventTypesService_2024_06_14 {
@@ -173,24 +163,17 @@
       ? EventTypeMetaDataSchema.parse(eventTypeDb.metadata)
       : {};
 
-<<<<<<< HEAD
     const confirmationPolicyTransformed = this.transformInputConfirmationPolicy(confirmationPolicy);
-=======
     const hasMultipleLocations = !!(locations && locations?.length > 1);
 
->>>>>>> c0162410
     const eventType = {
       ...rest,
       length: lengthInMinutes,
       locations: locations ? this.transformInputLocations(locations) : undefined,
-<<<<<<< HEAD
-      bookingFields: bookingFields ? this.transformInputBookingFields(bookingFields) : undefined,
-=======
       bookingFields: bookingFields
         ? this.transformInputBookingFields(bookingFields, hasMultipleLocations)
         : undefined,
-      schedule: scheduleId,
->>>>>>> c0162410
+      schedule: inputEventType.scheduleId,
       bookingLimits: bookingLimitsCount ? this.transformInputIntervalLimits(bookingLimitsCount) : undefined,
       durationLimits: bookingLimitsDuration
         ? this.transformInputIntervalLimits(bookingLimitsDuration)
