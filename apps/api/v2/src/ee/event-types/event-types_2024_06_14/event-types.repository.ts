--- conflicted
+++ resolved
@@ -21,16 +21,8 @@
   | "onlyShowFirstAvailableSlot"
   | "bookingLimitsDuration"
   | "offsetStart"
-<<<<<<< HEAD
   | "requiresConfirmation"
-=======
-  | "periodType"
-  | "periodDays"
-  | "periodCountCalendarDays"
-  | "periodStartDate"
-  | "periodEndDate"
   | "recurrence"
->>>>>>> ef117554
 > & {
   length: number;
   slug: string;
