--- conflicted
+++ resolved
@@ -32,14 +32,8 @@
     private readonly credentialsRepository: CredentialsRepository,
     private readonly appsRepository: AppsRepository,
     private readonly calendarsRepository: CalendarsRepository,
-<<<<<<< HEAD
-    private readonly dbWrite: PrismaWriteService
-=======
-    private readonly dbRead: PrismaReadService,
     private readonly dbWrite: PrismaWriteService,
-    private readonly config: ConfigService,
     private readonly selectedCalendarsRepository: SelectedCalendarsRepository
->>>>>>> f2b3e620
   ) {}
 
   async getCalendars(userId: number) {
