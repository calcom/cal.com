--- conflicted
+++ resolved
@@ -17,11 +17,8 @@
     MeModule,
     EventTypesModule,
     CalendarsModule,
-<<<<<<< HEAD
     BookingsModule,
-=======
     SlotsModule,
->>>>>>> 42bb67de
   ],
 })
 export class PlatformEndpointsModule implements NestModule {
