--- conflicted
+++ resolved
@@ -7,11 +7,7 @@
 import { Module } from "@nestjs/common";
 
 @Module({
-<<<<<<< HEAD
-  imports: [GcalModule, ProviderModule, SchedulesModule, EventTypesModule],
-=======
-  imports: [GcalModule, ProviderModule, SchedulesModule, MeModule],
->>>>>>> 09718a6a
+  imports: [GcalModule, ProviderModule, SchedulesModule, MeModule, EventTypesModule],
 })
 export class PlatformEndpointsModule implements NestModule {
   // eslint-disable-next-line @typescript-eslint/no-unused-vars
