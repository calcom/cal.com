--- conflicted
+++ resolved
@@ -4,11 +4,8 @@
 import { MeModule } from "@/ee/me/me.module";
 import { ProviderModule } from "@/ee/provider/provider.module";
 import { SchedulesModule } from "@/ee/schedules/schedules.module";
-<<<<<<< HEAD
 import { EventsModule } from "@/modules/events/events.module";
-=======
 import { SlotsModule } from "@/modules/slots/slots.module";
->>>>>>> 42bb67de
 import type { MiddlewareConsumer, NestModule } from "@nestjs/common";
 import { Module } from "@nestjs/common";
 
@@ -20,11 +17,8 @@
     MeModule,
     EventTypesModule,
     CalendarsModule,
-<<<<<<< HEAD
     EventsModule,
-=======
     SlotsModule,
->>>>>>> 42bb67de
   ],
 })
 export class PlatformEndpointsModule implements NestModule {
