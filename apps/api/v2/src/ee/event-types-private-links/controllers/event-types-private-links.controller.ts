--- conflicted
+++ resolved
@@ -5,11 +5,7 @@
 import { PermissionsGuard } from "@/modules/auth/guards/permissions/permissions.guard";
 import { EventTypeOwnershipGuard } from "@/modules/event-types/guards/event-type-ownership.guard";
 import { Body, Controller, Delete, Get, Param, ParseIntPipe, Patch, Post, UseGuards } from "@nestjs/common";
-<<<<<<< HEAD
-import { ApiHeader, ApiOperation, ApiTags as DocsTags, OmitType } from "@nestjs/swagger";
-=======
 import { ApiHeader, ApiOperation, ApiTags as DocsTags } from "@nestjs/swagger";
->>>>>>> 13ba680a
 
 import { EVENT_TYPE_READ, EVENT_TYPE_WRITE, SUCCESS_STATUS } from "@calcom/platform-constants";
 import {
