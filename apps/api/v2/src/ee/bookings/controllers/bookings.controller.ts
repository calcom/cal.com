--- conflicted
+++ resolved
@@ -270,13 +270,8 @@
     const oAuthParams = oAuthClientId
       ? await this.getOAuthClientsParams(req, oAuthClientId)
       : DEFAULT_PLATFORM_PARAMS;
-<<<<<<< HEAD
-    Object.assign(req, { userId, ...oAuthParams });
+    Object.assign(req, { userId, ...oAuthParams, platformBookingLocation });
     req.body = { ...req.body, noEmail: !oAuthParams.areEmailsEnabled };
-=======
-    Object.assign(req, { userId, ...oAuthParams, platformBookingLocation });
-    req.body = { ...req.body, areEmailsEnabled: oAuthParams.areEmailsEnabled };
->>>>>>> be128181
     return req as unknown as NextApiRequest & { userId?: number } & OAuthRequestParams;
   }
 }
