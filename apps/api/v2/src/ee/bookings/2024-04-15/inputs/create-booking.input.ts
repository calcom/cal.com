--- conflicted
+++ resolved
@@ -228,7 +228,6 @@
   @ApiPropertyOptional()
   crmOwnerRecordType?: string;
 
-<<<<<<< HEAD
   @ApiPropertyOptional({
     type: String,
     description:
@@ -239,10 +238,7 @@
   @IsString()
   reservedSlotUid?: string;
 
-  @ApiPropertyOptional({
-=======
   /* @ApiPropertyOptional({
->>>>>>> 26b43856
     type: [Number],
     description:
       "For round robin event types, filter available hosts to only consider the specified subset of host user IDs. This allows you to book with specific hosts within a round robin event type.",
