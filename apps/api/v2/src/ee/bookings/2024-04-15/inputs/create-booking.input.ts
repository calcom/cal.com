--- conflicted
+++ resolved
@@ -27,12 +27,7 @@
       propertyName: propertyName,
       options: validationOptions,
       validator: {
-<<<<<<< HEAD
-        // eslint-disable-next-line @typescript-eslint/no-explicit-any
-        validate(value: any) {
-=======
         validate(value: string | Record<string, string>): boolean {
->>>>>>> f4223d16
           if (typeof value === "string") {
             return value.trim().length > 0;
           }
@@ -234,7 +229,6 @@
   crmOwnerRecordType?: string;
 
   @ApiPropertyOptional({
-<<<<<<< HEAD
     type: String,
     description:
       "Reserved slot uid for the booking. If passed will prevent double bookings by checking that someone else has not reserved the same slot. If there is another reserved slot for the same time we will check if it is not expired and which one was reserved first. If the other reserved slot is expired we will allow the booking to proceed. If there are no reserved slots for the same time we will allow the booking to proceed. Right now only enabled for non-team (round robin, collective) and non-seated bookings aka 1 on 1 bookings and recurring bookings. Instant bookings don't support reserved slot uid because for them slots are not reserved.",
@@ -243,7 +237,8 @@
   @IsOptional()
   @IsString()
   reservedSlotUid?: string;
-=======
+
+  @ApiPropertyOptional({
     type: [Number],
     description:
       "For round robin event types, filter available hosts to only consider the specified subset of host user IDs. This allows you to book with specific hosts within a round robin event type.",
@@ -254,5 +249,4 @@
   @IsArray()
   @IsInt({ each: true })
   rrHostSubsetIds?: number[];
->>>>>>> f4223d16
 }