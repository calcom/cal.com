import { CreateBookingInput_2024_04_15 } from "@/ee/bookings/2024-04-15/inputs/create-booking.input";
import { CreateRecurringBookingInput_2024_04_15 } from "@/ee/bookings/2024-04-15/inputs/create-recurring-booking.input";
import { MarkNoShowInput_2024_04_15 } from "@/ee/bookings/2024-04-15/inputs/mark-no-show.input";
import { GetBookingOutput_2024_04_15 } from "@/ee/bookings/2024-04-15/outputs/get-booking.output";
import { GetBookingsOutput_2024_04_15 } from "@/ee/bookings/2024-04-15/outputs/get-bookings.output";
import { MarkNoShowOutput_2024_04_15 } from "@/ee/bookings/2024-04-15/outputs/mark-no-show.output";
import { PlatformBookingsService } from "@/ee/bookings/shared/platform-bookings.service";
import { sha256Hash, isApiKey, stripApiKey } from "@/lib/api-key";
import { VERSION_2024_04_15, VERSION_2024_06_11, VERSION_2024_06_14 } from "@/lib/api-versions";
import { PrismaEventTypeRepository } from "@/lib/repositories/prisma-event-type.repository";
import { PrismaTeamRepository } from "@/lib/repositories/prisma-team.repository";
import { InstantBookingCreateService } from "@/lib/services/instant-booking-create.service";
import { RecurringBookingService } from "@/lib/services/recurring-booking.service";
import { RegularBookingService } from "@/lib/services/regular-booking.service";
import { ApiKeysRepository } from "@/modules/api-keys/api-keys-repository";
import { GetUser } from "@/modules/auth/decorators/get-user/get-user.decorator";
import { Permissions } from "@/modules/auth/decorators/permissions/permissions.decorator";
import { ApiAuthGuard } from "@/modules/auth/guards/api-auth/api-auth.guard";
import { PermissionsGuard } from "@/modules/auth/guards/permissions/permissions.guard";
import { BillingService } from "@/modules/billing/services/billing.service";
import { KyselyReadService } from "@/modules/kysely/kysely-read.service";
import { OAuthClientRepository } from "@/modules/oauth-clients/oauth-client.repository";
import { OAuthClientUsersService } from "@/modules/oauth-clients/services/oauth-clients-users.service";
import { OAuthFlowService } from "@/modules/oauth-clients/services/oauth-flow.service";
import { PrismaReadService } from "@/modules/prisma/prisma-read.service";
import { UsersService } from "@/modules/users/services/users.service";
import { UsersRepository, UserWithProfile } from "@/modules/users/users.repository";
import {
  Controller,
  Post,
  Logger,
  Req,
  InternalServerErrorException,
  Body,
  Headers,
  HttpException,
  Param,
  Get,
  Query,
  NotFoundException,
  UseGuards,
  BadRequestException,
  UnauthorizedException,
  ForbiddenException,
} from "@nestjs/common";
import { ConfigService } from "@nestjs/config";
import { ApiQuery, ApiExcludeController as DocsExcludeController } from "@nestjs/swagger";
import { Request } from "express";
import { NextApiRequest } from "next/types";
import { v4 as uuidv4 } from "uuid";

import { X_CAL_CLIENT_ID, X_CAL_PLATFORM_EMBED } from "@calcom/platform-constants";
import { BOOKING_READ, SUCCESS_STATUS, BOOKING_WRITE } from "@calcom/platform-constants";
import {
  BookingResponse,
  HttpError,
  handleMarkNoShow,
  getAllUserBookings,
  getBookingInfo,
  handleCancelBooking,
  getBookingForReschedule,
  ErrorCode,
} from "@calcom/platform-libraries";
import { CreationSource } from "@calcom/platform-libraries";
import { type InstantBookingCreateResult } from "@calcom/platform-libraries/bookings";
import { getReservedSlotUidFromRequest } from "@calcom/platform-libraries/slots";
import {
  GetBookingsInput_2024_04_15,
  CancelBookingInput_2024_04_15,
  Status_2024_04_15,
} from "@calcom/platform-types";
import type { ApiResponse } from "@calcom/platform-types";
import type { PrismaClient } from "@calcom/prisma";

type BookingRequest = Request & {
  userId?: number;
};

type OAuthRequestParams = {
  platformClientId: string;
  platformRescheduleUrl: string;
  platformCancelUrl: string;
  platformBookingUrl: string;
  platformBookingLocation?: string;
  arePlatformEmailsEnabled: boolean;
  areCalendarEventsEnabled: boolean;
};

const DEFAULT_PLATFORM_PARAMS = {
  platformClientId: "",
  platformCancelUrl: "",
  platformRescheduleUrl: "",
  platformBookingUrl: "",
  arePlatformEmailsEnabled: false,
  platformBookingLocation: undefined,
  areCalendarEventsEnabled: false,
};

@Controller({
  path: "/v2/bookings",
  version: [VERSION_2024_04_15, VERSION_2024_06_11, VERSION_2024_06_14],
})
@UseGuards(PermissionsGuard)
@DocsExcludeController(true)
export class BookingsController_2024_04_15 {
  private readonly logger = new Logger("BookingsController_2024_04_15");

  constructor(
    private readonly oAuthFlowService: OAuthFlowService,
    private readonly prismaReadService: PrismaReadService,
    private readonly kyselyReadService: KyselyReadService,
    private readonly oAuthClientRepository: OAuthClientRepository,
    private readonly billingService: BillingService,
    private readonly config: ConfigService,
    private readonly apiKeyRepository: ApiKeysRepository,
    private readonly platformBookingsService: PlatformBookingsService,
    private readonly usersRepository: UsersRepository,
    private readonly usersService: UsersService,
    private readonly regularBookingService: RegularBookingService,
    private readonly recurringBookingService: RecurringBookingService,
    private readonly instantBookingCreateService: InstantBookingCreateService,
    private readonly eventTypeRepository: PrismaEventTypeRepository,
    private readonly teamRepository: PrismaTeamRepository
  ) {}

  @Get("/")
  @UseGuards(ApiAuthGuard)
  @Permissions([BOOKING_READ])
  @ApiQuery({ name: "filters[status]", enum: Status_2024_04_15, required: true })
  @ApiQuery({ name: "limit", type: "number", required: false })
  @ApiQuery({ name: "cursor", type: "number", required: false })
  async getBookings(
    @GetUser() user: UserWithProfile,
    @Query() queryParams: GetBookingsInput_2024_04_15
  ): Promise<GetBookingsOutput_2024_04_15> {
    const { filters, cursor, limit } = queryParams;
    const bookingListingByStatus = filters?.status ?? Status_2024_04_15["upcoming"];
    const profile = this.usersService.getUserMainProfile(user);
    const bookings = await getAllUserBookings({
      bookingListingByStatus: [bookingListingByStatus],
      skip: cursor ?? 0,
      take: limit ?? 10,
      filters,
      ctx: {
        user: { email: user.email, id: user.id, orgId: profile?.organizationId },
        prisma: this.prismaReadService.prisma as unknown as PrismaClient,
        kysely: this.kyselyReadService.kysely,
      },
    });

    let nextCursor = null;
    if (bookings.totalCount > (cursor ?? 0) + (limit ?? 10)) {
      nextCursor = (cursor ?? 0) + (limit ?? 10);
    }
    return {
      status: SUCCESS_STATUS,
      data: { ...bookings, nextCursor },
    };
  }

  @Get("/:bookingUid")
  async getBooking(@Param("bookingUid") bookingUid: string): Promise<GetBookingOutput_2024_04_15> {
    const { bookingInfo } = await getBookingInfo(bookingUid);

    if (!bookingInfo) {
      throw new NotFoundException(`Booking with UID=${bookingUid} does not exist.`);
    }

    return {
      status: SUCCESS_STATUS,
      data: bookingInfo,
    };
  }

  @Get("/:bookingUid/reschedule")
  async getBookingForReschedule(@Param("bookingUid") bookingUid: string): Promise<ApiResponse<unknown>> {
    const booking = await getBookingForReschedule(bookingUid);

    if (!booking) {
      throw new NotFoundException(`Booking with UID=${bookingUid} does not exist.`);
    }

    return {
      status: SUCCESS_STATUS,
      data: booking,
    };
  }

  @Post("/")
  async createBooking(
    @Req() req: BookingRequest,
    @Body() body: CreateBookingInput_2024_04_15,
    @Headers(X_CAL_CLIENT_ID) clientId?: string,
    @Headers(X_CAL_PLATFORM_EMBED) isEmbed?: string
  ): Promise<ApiResponse<Partial<BookingResponse>>> {
    const oAuthClientId =
      clientId?.toString() || (await this.getOAuthClientIdFromEventType(body.eventTypeId));
    const { orgSlug, locationUrl } = body;
    try {
      await this.checkBookingRequiresAuthentication(req, body.eventTypeId);
      const bookingRequest = await this.createNextApiBookingRequest(req, oAuthClientId, locationUrl, isEmbed);
      const reservedSlotUid = getReservedSlotUidFromRequest(req);
      const booking = await this.regularBookingService.createBooking({
        bookingData: bookingRequest.body,
        bookingMeta: {
          userId: bookingRequest.userId,
          hostname: bookingRequest.headers?.host || "",
          forcedSlug: orgSlug,
          platformClientId: bookingRequest.platformClientId,
          platformRescheduleUrl: bookingRequest.platformRescheduleUrl,
          platformCancelUrl: bookingRequest.platformCancelUrl,
          platformBookingUrl: bookingRequest.platformBookingUrl,
          platformBookingLocation: bookingRequest.platformBookingLocation,
          areCalendarEventsEnabled: bookingRequest.areCalendarEventsEnabled,
          reservedSlotUid,
        },
      });
      if (booking.userId && booking.uid && booking.startTime) {
        void (await this.billingService.increaseUsageByUserId(booking.userId, {
          uid: booking.uid,
          startTime: booking.startTime,
          fromReschedule: booking.fromReschedule,
        }));
      }
      return {
        status: SUCCESS_STATUS,
        data: booking,
      };
    } catch (err) {
      this.handleBookingErrors(err);
    }
    throw new InternalServerErrorException("Could not create booking.");
  }

  @Post("/:bookingUid/cancel")
  async cancelBooking(
    @Req() req: BookingRequest,
    @Param("bookingUid") bookingUid: string,
    @Body() body: CancelBookingInput_2024_04_15,
    @Headers(X_CAL_CLIENT_ID) clientId?: string,
    @Headers(X_CAL_PLATFORM_EMBED) isEmbed?: string
  ): Promise<ApiResponse<{ bookingId: number; bookingUid: string; onlyRemovedAttendee: boolean }>> {
    const oAuthClientId = clientId?.toString();
    const isUidNumber = !isNaN(Number(bookingUid));

    if (isUidNumber) {
      throw new BadRequestException("Please provide booking uid instead of booking id.");
    }

    if (bookingUid) {
      const { bookingInfo } = await getBookingInfo(bookingUid);
      if (!bookingInfo) {
        throw new NotFoundException(`Booking with UID=${bookingUid} does not exist.`);
      }
      if (bookingInfo.status === "CANCELLED") {
        throw new BadRequestException(
          `Can't cancel booking with uid=${bookingUid} because it has been cancelled already. Please provide uid of a booking that is not cancelled.`
        );
      }
      try {
        req.body.uid = bookingUid;
        const bookingRequest = await this.createNextApiBookingRequest(req, oAuthClientId, undefined, isEmbed);
        const res = await handleCancelBooking({
          bookingData: bookingRequest.body,
          userId: bookingRequest.userId,
          arePlatformEmailsEnabled: bookingRequest.arePlatformEmailsEnabled,
          platformClientId: bookingRequest.platformClientId,
          platformCancelUrl: bookingRequest.platformCancelUrl,
          platformRescheduleUrl: bookingRequest.platformRescheduleUrl,
          platformBookingUrl: bookingRequest.platformBookingUrl,
        });
        if (!res.onlyRemovedAttendee) {
          void (await this.billingService.cancelUsageByBookingUid(res.bookingUid));
        }
        return {
          status: SUCCESS_STATUS,
          data: {
            bookingId: res.bookingId,
            bookingUid: res.bookingUid,
            onlyRemovedAttendee: res.onlyRemovedAttendee,
          },
        };
      } catch (err) {
        this.handleBookingErrors(err);
      }
    } else {
      throw new NotFoundException("Booking ID is required.");
    }
    throw new InternalServerErrorException("Could not cancel booking.");
  }

  @Post("/:bookingUid/mark-no-show")
  @Permissions([BOOKING_WRITE])
  @UseGuards(ApiAuthGuard)
  async markNoShow(
    @GetUser("id") userId: number,
    @Body() body: MarkNoShowInput_2024_04_15,
    @Param("bookingUid") bookingUid: string
  ): Promise<MarkNoShowOutput_2024_04_15> {
    try {
      const markNoShowResponse = await handleMarkNoShow({
        bookingUid: bookingUid,
        attendees: body.attendees,
        noShowHost: body.noShowHost,
        userId,
      });

      return { status: SUCCESS_STATUS, data: markNoShowResponse };
    } catch (err) {
      this.handleBookingErrors(err, "no-show");
    }
    throw new InternalServerErrorException("Could not mark no show.");
  }

  @Post("/recurring")
  async createRecurringBooking(
    @Req() req: BookingRequest,
    @Body() body: CreateRecurringBookingInput_2024_04_15[],
    @Headers(X_CAL_CLIENT_ID) clientId?: string,
    @Headers(X_CAL_PLATFORM_EMBED) isEmbed?: string
  ): Promise<ApiResponse<BookingResponse[]>> {
    const oAuthClientId =
      clientId?.toString() || (await this.getOAuthClientIdFromEventType(body[0]?.eventTypeId));
    try {
      const recurringEventId = uuidv4();
      for (const recurringEvent of req.body) {
        if (!recurringEvent.recurringEventId) {
          recurringEvent.recurringEventId = recurringEventId;
        }
      }
      const bookingRequest = await this.createNextApiBookingRequest(req, oAuthClientId, undefined, isEmbed);
      const createdBookings: BookingResponse[] = await this.recurringBookingService.createBooking({
        bookingData: body.map((booking) => ({ ...booking, creationSource: CreationSource.API_V2 })),
        bookingMeta: {
          userId: bookingRequest.userId,
          hostname: bookingRequest.headers?.host || "",
          platformClientId: bookingRequest.platformClientId,
          platformRescheduleUrl: bookingRequest.platformRescheduleUrl,
          platformCancelUrl: bookingRequest.platformCancelUrl,
          platformBookingUrl: bookingRequest.platformBookingUrl,
          platformBookingLocation: bookingRequest.platformBookingLocation,
          noEmail: bookingRequest.body.noEmail,
        },
      });

      createdBookings.forEach(async (booking) => {
        if (booking.userId && booking.uid && booking.startTime) {
          void (await this.billingService.increaseUsageByUserId(booking.userId, {
            uid: booking.uid,
            startTime: booking.startTime,
          }));
        }
      });

      return {
        status: SUCCESS_STATUS,
        data: createdBookings,
      };
    } catch (err) {
      this.handleBookingErrors(err, "recurring");
    }
    throw new InternalServerErrorException("Could not create recurring booking.");
  }

  @Post("/instant")
  async createInstantBooking(
    @Req() req: BookingRequest,
    @Body() body: CreateBookingInput_2024_04_15,
    @Headers(X_CAL_CLIENT_ID) clientId?: string,
    @Headers(X_CAL_PLATFORM_EMBED) isEmbed?: string
  ): Promise<ApiResponse<InstantBookingCreateResult>> {
    const oAuthClientId =
      clientId?.toString() || (await this.getOAuthClientIdFromEventType(body.eventTypeId));
    req.userId = (await this.getOwnerId(req)) ?? -1;
    try {
      const bookingReq = await this.createNextApiBookingRequest(req, oAuthClientId, undefined, isEmbed);
      const instantMeeting = await this.instantBookingCreateService.createBooking({
        bookingData: bookingReq.body,
      });

      if (instantMeeting.userId && instantMeeting.bookingUid) {
        const now = new Date();
        // add a 10 secondes delay to the usage incrementation to give some time to cancel the booking if needed
        now.setSeconds(now.getSeconds() + 10);
        void (await this.billingService.increaseUsageByUserId(instantMeeting.userId, {
          uid: instantMeeting.bookingUid,
          startTime: now,
        }));
      }

      return {
        status: SUCCESS_STATUS,
        data: instantMeeting,
      };
    } catch (err) {
      this.handleBookingErrors(err, "instant");
    }
    throw new InternalServerErrorException("Could not create instant booking.");
  }

  private async getOwnerId(req: Request): Promise<number | undefined> {
    try {
      const bearerToken = req.get("Authorization")?.replace("Bearer ", "");
      if (bearerToken) {
        if (isApiKey(bearerToken, this.config.get<string>("api.apiKeyPrefix") ?? "cal_")) {
          const strippedApiKey = stripApiKey(bearerToken, this.config.get<string>("api.keyPrefix"));
          const apiKeyHash = sha256Hash(strippedApiKey);
          const keyData = await this.apiKeyRepository.getApiKeyFromHash(apiKeyHash);
          return keyData?.userId;
        } else {
          // Access Token
          const ownerId = await this.oAuthFlowService.getOwnerId(bearerToken);
          return ownerId;
        }
      }
    } catch (err) {
      this.logger.error(err);
    }
  }

  private async getOwnerIdRescheduledBooking(
    request: Request,
    platformClientId?: string
  ): Promise<number | undefined> {
    if (
      platformClientId &&
      request.body.rescheduledBy &&
      !request.body.rescheduledBy.includes(platformClientId)
    ) {
      request.body.rescheduledBy = OAuthClientUsersService.getOAuthUserEmail(
        platformClientId,
        request.body.rescheduledBy
      );
    }

    if (request.body.rescheduledBy) {
      if (request.body.rescheduledBy !== request.body.responses.email) {
        return (await this.usersRepository.findByEmail(request.body.rescheduledBy))?.id;
      }
    }

    return undefined;
  }

  private async getOAuthClientIdFromEventType(eventTypeId: number): Promise<string | undefined> {
    if (!eventTypeId) {
      return undefined;
    }
    const oAuthClientParams = await this.platformBookingsService.getOAuthClientParams(eventTypeId);
    if (!oAuthClientParams) {
      return undefined;
    }
    return oAuthClientParams.platformClientId;
  }

  private async checkBookingRequiresAuthentication(req: Request, eventTypeId: number): Promise<void> {
    const eventType = await this.eventTypeRepository.findByIdIncludeHostsAndTeamMembers({
      id: eventTypeId,
    });

    if (!eventType?.bookingRequiresAuthentication) {
      return;
    }

    const userId = await this.getOwnerId(req);

    if (!userId) {
      throw new UnauthorizedException(
        "This event type requires authentication. Please provide valid credentials."
      );
    }

    const isEventTypeOwner = eventType.userId === userId;
    const isHost = eventType.hosts.some((host) => host.userId === userId);
    const isTeamAdminOrOwner =
      eventType.team?.members.some((member) => member.userId === userId) ?? false;

    let isOrgAdminOrOwner = false;
    if (eventType.team?.parentId) {
      const orgTeam = await this.teamRepository.getTeamByIdIfUserIsAdmin({
        userId,
        teamId: eventType.team.parentId,
      });
      isOrgAdminOrOwner = !!orgTeam;
    } else if (eventType.team?.isOrganization) {
      isOrgAdminOrOwner = isTeamAdminOrOwner;
    }

    const isAuthorized = isEventTypeOwner || isHost || isTeamAdminOrOwner || isOrgAdminOrOwner;

    if (!isAuthorized) {
      throw new ForbiddenException(
        "You are not authorized to book this event type. You must be the event type owner, a host, a team admin/owner, or an organization admin/owner."
      );
    }
  }

  private async getOAuthClientsParams(clientId: string, isEmbed = false): Promise<OAuthRequestParams> {
    const res = { ...DEFAULT_PLATFORM_PARAMS };

    if (isEmbed) {
      // embed should ignore oauth client settings and enable emails by default
      return { ...res, arePlatformEmailsEnabled: true, areCalendarEventsEnabled: true };
    }

    try {
      const client = await this.oAuthClientRepository.getOAuthClient(clientId);
      // fetch oAuthClient from db and use data stored in db to set these values
      if (client) {
        res.platformClientId = clientId;
        res.platformCancelUrl = client.bookingCancelRedirectUri ?? "";
        res.platformRescheduleUrl = client.bookingRescheduleRedirectUri ?? "";
        res.platformBookingUrl = client.bookingRedirectUri ?? "";
        res.arePlatformEmailsEnabled = client.areEmailsEnabled ?? false;
        res.areCalendarEventsEnabled = client.areCalendarEventsEnabled;
      }
      return res;
    } catch (err) {
      this.logger.error(err);
      return res;
    }
  }

  private async createNextApiBookingRequest(
    req: BookingRequest,
    oAuthClientId?: string,
    platformBookingLocation?: string,
    isEmbed?: string
  ): Promise<NextApiRequest & { userId?: number } & OAuthRequestParams> {
    const requestId = req.get("X-Request-Id");
    const clone = { ...req };
    const userId = clone.body.rescheduleUid
      ? await this.getOwnerIdRescheduledBooking(req, oAuthClientId)
      : await this.getOwnerId(req);
    const oAuthParams = oAuthClientId
      ? await this.getOAuthClientsParams(oAuthClientId, this.transformToBoolean(isEmbed))
      : DEFAULT_PLATFORM_PARAMS;
    this.logger.log(`createNextApiBookingRequest_2024_04_15`, {
      requestId,
      ownerId: userId,
      platformBookingLocation,
      oAuthClientId,
      ...oAuthParams,
    });
    Object.assign(clone, { userId, ...oAuthParams, platformBookingLocation });
    clone.body = {
      ...clone.body,
      noEmail: !oAuthParams.arePlatformEmailsEnabled,
      creationSource: CreationSource.API_V2,
    };
    if (oAuthClientId) {
      await this.setPlatformAttendeesEmails(clone.body, oAuthClientId);
    }
    return clone as unknown as NextApiRequest & { userId?: number } & OAuthRequestParams;
  }

  async setPlatformAttendeesEmails(
<<<<<<< HEAD
    requestBody: BookingRequest["body"],
=======
    requestBody: { responses?: { email?: string; guests?: string[] } },
>>>>>>> 6cbe1c1c
    oAuthClientId: string
  ): Promise<void> {
    if (requestBody?.responses?.email) {
      requestBody.responses.email = await this.platformBookingsService.getPlatformAttendeeEmail(
        requestBody.responses.email,
        oAuthClientId
      );
    }
    if (requestBody?.responses?.guests && requestBody?.responses?.guests.length) {
      requestBody.responses.guests = await this.platformBookingsService.getPlatformAttendeesEmails(
        requestBody.responses.guests,
        oAuthClientId
      );
    }
  }

  private async createNextApiRecurringBookingRequest(
    req: BookingRequest,
    oAuthClientId?: string,
    platformBookingLocation?: string,
    isEmbed?: string
  ): Promise<NextApiRequest & { userId?: number } & OAuthRequestParams> {
    const clone = { ...req };
    const userId = (await this.getOwnerId(req)) ?? -1;
    const oAuthParams = oAuthClientId
      ? await this.getOAuthClientsParams(oAuthClientId, this.transformToBoolean(isEmbed))
      : DEFAULT_PLATFORM_PARAMS;
    const requestId = req.get("X-Request-Id");
    this.logger.log(`createNextApiRecurringBookingRequest_2024_04_15`, {
      requestId,
      ownerId: userId,
      platformBookingLocation,
      oAuthClientId,
      ...oAuthParams,
    });
    Object.assign(clone, {
      userId,
      ...oAuthParams,
      platformBookingLocation,
      noEmail: !oAuthParams.arePlatformEmailsEnabled,
      creationSource: CreationSource.API_V2,
    });
    if (oAuthClientId) {
      await this.setPlatformAttendeesEmails(clone.body, oAuthClientId);
    }
    return clone as unknown as NextApiRequest & { userId?: number } & OAuthRequestParams;
  }

  private handleBookingErrors(
    err: Error | HttpError | unknown,
    type?: "recurring" | `instant` | "no-show"
  ): void {
    const errMsg =
      type === "no-show"
        ? `Error while marking no-show.`
        : `Error while creating ${type ? type + " " : ""}booking.`;
    if (err instanceof HttpError) {
      const httpError = err as HttpError;
      throw new HttpException(httpError?.message ?? errMsg, httpError?.statusCode ?? 500);
    }

    if (err instanceof Error) {
      const error = err as Error;
      if (err instanceof HttpException) {
        throw new HttpException(err.getResponse(), err.getStatus());
      }
      if (Object.values(ErrorCode).includes(error.message as unknown as ErrorCode)) {
        throw new HttpException(error.message, 400);
      }
      throw new InternalServerErrorException(error?.message ?? errMsg);
    }

    throw new InternalServerErrorException(errMsg);
  }

  private transformToBoolean(v?: string): boolean {
    return v && typeof v === "string" ? v.toLowerCase() === "true" : false;
  }
}<|MERGE_RESOLUTION|>--- conflicted
+++ resolved
@@ -555,11 +555,7 @@
   }
 
   async setPlatformAttendeesEmails(
-<<<<<<< HEAD
-    requestBody: BookingRequest["body"],
-=======
     requestBody: { responses?: { email?: string; guests?: string[] } },
->>>>>>> 6cbe1c1c
     oAuthClientId: string
   ): Promise<void> {
     if (requestBody?.responses?.email) {
