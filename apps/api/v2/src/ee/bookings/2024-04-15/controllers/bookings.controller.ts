import { CreateBookingInput_2024_04_15 } from "@/ee/bookings/2024-04-15/inputs/create-booking.input";
import { CreateRecurringBookingInput_2024_04_15 } from "@/ee/bookings/2024-04-15/inputs/create-recurring-booking.input";
import { MarkNoShowInput_2024_04_15 } from "@/ee/bookings/2024-04-15/inputs/mark-no-show.input";
import { GetBookingOutput_2024_04_15 } from "@/ee/bookings/2024-04-15/outputs/get-booking.output";
import { GetBookingsOutput_2024_04_15 } from "@/ee/bookings/2024-04-15/outputs/get-bookings.output";
import { MarkNoShowOutput_2024_04_15 } from "@/ee/bookings/2024-04-15/outputs/mark-no-show.output";
import { PlatformBookingsService } from "@/ee/bookings/shared/platform-bookings.service";
import { sha256Hash, isApiKey, stripApiKey, extractBearerToken } from "@/lib/api-key";
import { VERSION_2024_04_15, VERSION_2024_06_11, VERSION_2024_06_14 } from "@/lib/api-versions";
import { PrismaEventTypeRepository } from "@/lib/repositories/prisma-event-type.repository";
import { PrismaTeamRepository } from "@/lib/repositories/prisma-team.repository";
import { InstantBookingCreateService } from "@/lib/services/instant-booking-create.service";
import { RecurringBookingService } from "@/lib/services/recurring-booking.service";
import { RegularBookingService } from "@/lib/services/regular-booking.service";
import { ApiKeysRepository } from "@/modules/api-keys/api-keys-repository";
import {
  AuthOptionalUser,
  GetOptionalUser,
} from "@/modules/auth/decorators/get-optional-user/get-optional-user.decorator";
import { GetUser } from "@/modules/auth/decorators/get-user/get-user.decorator";
import { Permissions } from "@/modules/auth/decorators/permissions/permissions.decorator";
import { ApiAuthGuard } from "@/modules/auth/guards/api-auth/api-auth.guard";
import { OptionalApiAuthGuard } from "@/modules/auth/guards/optional-api-auth/optional-api-auth.guard";
import { PermissionsGuard } from "@/modules/auth/guards/permissions/permissions.guard";
import { BillingService } from "@/modules/billing/services/billing.service";
import { KyselyReadService } from "@/modules/kysely/kysely-read.service";
import { OAuthClientRepository } from "@/modules/oauth-clients/oauth-client.repository";
import { OAuthClientUsersService } from "@/modules/oauth-clients/services/oauth-clients-users.service";
import { OAuthFlowService } from "@/modules/oauth-clients/services/oauth-flow.service";
import { PrismaReadService } from "@/modules/prisma/prisma-read.service";
import { UsersService } from "@/modules/users/services/users.service";
import { UsersRepository, UserWithProfile } from "@/modules/users/users.repository";
import {
  Controller,
  Post,
  Logger,
  Req,
  InternalServerErrorException,
  Body,
  Headers,
  HttpException,
  Param,
  Get,
  Query,
  NotFoundException,
  UseGuards,
  BadRequestException,
  UnauthorizedException,
  ForbiddenException,
} from "@nestjs/common";
import { ConfigService } from "@nestjs/config";
import { ApiQuery, ApiExcludeController as DocsExcludeController } from "@nestjs/swagger";
import { Request } from "express";
import { NextApiRequest } from "next/types";
import { v4 as uuidv4 } from "uuid";

import { X_CAL_CLIENT_ID, X_CAL_PLATFORM_EMBED } from "@calcom/platform-constants";
import { BOOKING_READ, SUCCESS_STATUS, BOOKING_WRITE } from "@calcom/platform-constants";
import {
  BookingResponse,
  HttpError,
  handleMarkNoShow,
  getAllUserBookings,
  getBookingInfo,
  handleCancelBooking,
  getBookingForReschedule,
  ErrorCode,
} from "@calcom/platform-libraries";
import { CreationSource } from "@calcom/platform-libraries";
import { type InstantBookingCreateResult } from "@calcom/platform-libraries/bookings";
import {
  GetBookingsInput_2024_04_15,
  CancelBookingInput_2024_04_15,
  Status_2024_04_15,
} from "@calcom/platform-types";
import type { ApiResponse } from "@calcom/platform-types";
import type { PrismaClient } from "@calcom/prisma";

type BookingRequest = Request & {
  userId?: number;
};

type OAuthRequestParams = {
  platformClientId: string;
  platformRescheduleUrl: string;
  platformCancelUrl: string;
  platformBookingUrl: string;
  platformBookingLocation?: string;
  arePlatformEmailsEnabled: boolean;
  areCalendarEventsEnabled: boolean;
};

const DEFAULT_PLATFORM_PARAMS = {
  platformClientId: "",
  platformCancelUrl: "",
  platformRescheduleUrl: "",
  platformBookingUrl: "",
  arePlatformEmailsEnabled: false,
  platformBookingLocation: undefined,
  areCalendarEventsEnabled: false,
};

@Controller({
  path: "/v2/bookings",
  version: [VERSION_2024_04_15, VERSION_2024_06_11, VERSION_2024_06_14],
})
@UseGuards(PermissionsGuard)
@DocsExcludeController(true)
export class BookingsController_2024_04_15 {
  private readonly logger = new Logger("BookingsController_2024_04_15");

  constructor(
    private readonly oAuthFlowService: OAuthFlowService,
    private readonly prismaReadService: PrismaReadService,
    private readonly kyselyReadService: KyselyReadService,
    private readonly oAuthClientRepository: OAuthClientRepository,
    private readonly billingService: BillingService,
    private readonly config: ConfigService,
    private readonly apiKeyRepository: ApiKeysRepository,
    private readonly platformBookingsService: PlatformBookingsService,
    private readonly usersRepository: UsersRepository,
    private readonly usersService: UsersService,
    private readonly regularBookingService: RegularBookingService,
    private readonly recurringBookingService: RecurringBookingService,
    private readonly instantBookingCreateService: InstantBookingCreateService,
    private readonly eventTypeRepository: PrismaEventTypeRepository,
    private readonly teamRepository: PrismaTeamRepository
  ) { }

  @Get("/")
  @UseGuards(ApiAuthGuard)
  @Permissions([BOOKING_READ])
  @ApiQuery({ name: "filters[status]", enum: Status_2024_04_15, required: true })
  @ApiQuery({ name: "limit", type: "number", required: false })
  @ApiQuery({ name: "cursor", type: "number", required: false })
  async getBookings(
    @GetUser() user: UserWithProfile,
    @Query() queryParams: GetBookingsInput_2024_04_15
  ): Promise<GetBookingsOutput_2024_04_15> {
    const { filters, cursor, limit } = queryParams;
    const bookingListingByStatus = filters?.status ?? Status_2024_04_15["upcoming"];
    const profile = this.usersService.getUserMainProfile(user);
    const bookings = await getAllUserBookings({
      bookingListingByStatus: [bookingListingByStatus],
      skip: cursor ?? 0,
      take: limit ?? 10,
      filters,
      ctx: {
        user: { email: user.email, id: user.id, orgId: profile?.organizationId },
        prisma: this.prismaReadService.prisma as unknown as PrismaClient,
        kysely: this.kyselyReadService.kysely,
      },
    });

    let nextCursor = null;
    if (bookings.totalCount > (cursor ?? 0) + (limit ?? 10)) {
      nextCursor = (cursor ?? 0) + (limit ?? 10);
    }
    return {
      status: SUCCESS_STATUS,
      data: { ...bookings, nextCursor },
    };
  }

  @Get("/:bookingUid")
  async getBooking(@Param("bookingUid") bookingUid: string): Promise<GetBookingOutput_2024_04_15> {
    const { bookingInfo } = await getBookingInfo(bookingUid);

    if (!bookingInfo) {
      throw new NotFoundException(`Booking with UID=${bookingUid} does not exist.`);
    }

    return {
      status: SUCCESS_STATUS,
      data: bookingInfo,
    };
  }

  @Get("/:bookingUid/reschedule")
  @UseGuards(OptionalApiAuthGuard)
  async getBookingForReschedule(
    @Param("bookingUid") bookingUid: string,
    @GetOptionalUser() user: AuthOptionalUser
  ): Promise<ApiResponse<unknown>> {
    const booking = await getBookingForReschedule(bookingUid, user?.id);

    if (!booking) {
      throw new NotFoundException(`Booking with UID=${bookingUid} does not exist.`);
    }

    return {
      status: SUCCESS_STATUS,
      data: booking,
    };
  }

  @Post("/")
  async createBooking(
    @Req() req: BookingRequest,
    @Body() body: CreateBookingInput_2024_04_15,
    @Headers(X_CAL_CLIENT_ID) clientId?: string,
    @Headers(X_CAL_PLATFORM_EMBED) isEmbed?: string
  ): Promise<ApiResponse<Partial<BookingResponse>>> {
    const oAuthClientId =
      clientId?.toString() || (await this.getOAuthClientIdFromEventType(body.eventTypeId));
    const { orgSlug, locationUrl } = body;
    try {
      await this.checkBookingRequiresAuthentication(req, body.eventTypeId, body.rescheduleUid);

      const bookingRequest = await this.createNextApiBookingRequest(req, oAuthClientId, locationUrl, isEmbed);
      const booking = await this.regularBookingService.createBooking({
        bookingData: bookingRequest.body,
        bookingMeta: {
          userId: bookingRequest.userId,
          hostname: bookingRequest.headers?.host || "",
          forcedSlug: orgSlug,
          platformClientId: bookingRequest.platformClientId,
          platformRescheduleUrl: bookingRequest.platformRescheduleUrl,
          platformCancelUrl: bookingRequest.platformCancelUrl,
          platformBookingUrl: bookingRequest.platformBookingUrl,
          platformBookingLocation: bookingRequest.platformBookingLocation,
          areCalendarEventsEnabled: bookingRequest.areCalendarEventsEnabled,
        },
      });
      if (booking.userId && booking.uid && booking.startTime) {
        void (await this.billingService.increaseUsageByUserId(booking.userId, {
          uid: booking.uid,
          startTime: booking.startTime,
          fromReschedule: booking.fromReschedule,
        }));
      }
      return {
        status: SUCCESS_STATUS,
        data: booking,
      };
    } catch (err) {
      this.handleBookingErrors(err);
    }
    throw new InternalServerErrorException("Could not create booking.");
  }

  @Post("/:bookingUid/cancel")
  async cancelBooking(
    @Req() req: BookingRequest,
    @Param("bookingUid") bookingUid: string,
    @Body() body: CancelBookingInput_2024_04_15,
    @Headers(X_CAL_CLIENT_ID) clientId?: string,
    @Headers(X_CAL_PLATFORM_EMBED) isEmbed?: string
  ): Promise<ApiResponse<{ bookingId: number; bookingUid: string; onlyRemovedAttendee: boolean }>> {
    const oAuthClientId = clientId?.toString();
    const isUidNumber = !isNaN(Number(bookingUid));

    if (isUidNumber) {
      throw new BadRequestException("Please provide booking uid instead of booking id.");
    }

    if (bookingUid) {
      const { bookingInfo } = await getBookingInfo(bookingUid);
      if (!bookingInfo) {
        throw new NotFoundException(`Booking with UID=${bookingUid} does not exist.`);
      }
      if (bookingInfo.status === "CANCELLED") {
        throw new BadRequestException(
          `Can't cancel booking with uid=${bookingUid} because it has been cancelled already. Please provide uid of a booking that is not cancelled.`
        );
      }
      try {
        req.body.uid = bookingUid;
        const bookingRequest = await this.createNextApiBookingRequest(req, oAuthClientId, undefined, isEmbed);
        const res = await handleCancelBooking({
          bookingData: bookingRequest.body,
          userId: bookingRequest.userId,
          userUuid: bookingRequest.userUuid,
          arePlatformEmailsEnabled: bookingRequest.arePlatformEmailsEnabled,
          platformClientId: bookingRequest.platformClientId,
          platformCancelUrl: bookingRequest.platformCancelUrl,
          platformRescheduleUrl: bookingRequest.platformRescheduleUrl,
          platformBookingUrl: bookingRequest.platformBookingUrl,
        });
        if (!res.onlyRemovedAttendee) {
          void (await this.billingService.cancelUsageByBookingUid(res.bookingUid));
        }
        return {
          status: SUCCESS_STATUS,
          data: {
            bookingId: res.bookingId,
            bookingUid: res.bookingUid,
            onlyRemovedAttendee: res.onlyRemovedAttendee,
          },
        };
      } catch (err) {
        this.handleBookingErrors(err);
      }
    } else {
      throw new NotFoundException("Booking ID is required.");
    }
    throw new InternalServerErrorException("Could not cancel booking.");
  }

  @Post("/:bookingUid/mark-no-show")
  @Permissions([BOOKING_WRITE])
  @UseGuards(ApiAuthGuard)
  async markNoShow(
    @GetUser() user: UserWithProfile,
    @Body() body: MarkNoShowInput_2024_04_15,
    @Param("bookingUid") bookingUid: string
  ): Promise<MarkNoShowOutput_2024_04_15> {
    try {
      const markNoShowResponse = await handleMarkNoShow({
        bookingUid: bookingUid,
        attendees: body.attendees,
        noShowHost: body.noShowHost,
        userId: user.id,
        userUuid: user.uuid,
      });

      return { status: SUCCESS_STATUS, data: markNoShowResponse };
    } catch (err) {
      this.handleBookingErrors(err, "no-show");
    }
    throw new InternalServerErrorException("Could not mark no show.");
  }

  @Post("/recurring")
  async createRecurringBooking(
    @Req() req: BookingRequest,
    @Body() body: CreateRecurringBookingInput_2024_04_15[],
    @Headers(X_CAL_CLIENT_ID) clientId?: string,
    @Headers(X_CAL_PLATFORM_EMBED) isEmbed?: string
  ): Promise<ApiResponse<BookingResponse[]>> {
    const oAuthClientId =
      clientId?.toString() || (await this.getOAuthClientIdFromEventType(body[0]?.eventTypeId));
    try {
      const recurringEventId = uuidv4();
      for (const recurringEvent of req.body) {
        if (!recurringEvent.recurringEventId) {
          recurringEvent.recurringEventId = recurringEventId;
        }
      }
      const bookingRequest = await this.createNextApiBookingRequest(req, oAuthClientId, undefined, isEmbed);
      const createdBookings: BookingResponse[] = await this.recurringBookingService.createBooking({
        bookingData: body.map((booking) => ({ ...booking, creationSource: CreationSource.API_V2 })),
        bookingMeta: {
          userId: bookingRequest.userId,
          hostname: bookingRequest.headers?.host || "",
          platformClientId: bookingRequest.platformClientId,
          platformRescheduleUrl: bookingRequest.platformRescheduleUrl,
          platformCancelUrl: bookingRequest.platformCancelUrl,
          platformBookingUrl: bookingRequest.platformBookingUrl,
          platformBookingLocation: bookingRequest.platformBookingLocation,
          noEmail: bookingRequest.body.noEmail,
        },
      });

      createdBookings.forEach(async (booking) => {
        if (booking.userId && booking.uid && booking.startTime) {
          void (await this.billingService.increaseUsageByUserId(booking.userId, {
            uid: booking.uid,
            startTime: booking.startTime,
          }));
        }
      });

      return {
        status: SUCCESS_STATUS,
        data: createdBookings,
      };
    } catch (err) {
      this.handleBookingErrors(err, "recurring");
    }
    throw new InternalServerErrorException("Could not create recurring booking.");
  }

  @Post("/instant")
  async createInstantBooking(
    @Req() req: BookingRequest,
    @Body() body: CreateBookingInput_2024_04_15,
    @Headers(X_CAL_CLIENT_ID) clientId?: string,
    @Headers(X_CAL_PLATFORM_EMBED) isEmbed?: string
  ): Promise<ApiResponse<InstantBookingCreateResult>> {
    const oAuthClientId =
      clientId?.toString() || (await this.getOAuthClientIdFromEventType(body.eventTypeId));
    req.userId = (await this.getOwner(req))?.id ?? -1;
    try {
      const bookingReq = await this.createNextApiBookingRequest(req, oAuthClientId, undefined, isEmbed);
      const instantMeeting = await this.instantBookingCreateService.createBooking({
        bookingData: bookingReq.body,
      });

      if (instantMeeting.userId && instantMeeting.bookingUid) {
        const now = new Date();
        // add a 10 secondes delay to the usage incrementation to give some time to cancel the booking if needed
        now.setSeconds(now.getSeconds() + 10);
        void (await this.billingService.increaseUsageByUserId(instantMeeting.userId, {
          uid: instantMeeting.bookingUid,
          startTime: now,
        }));
      }

      return {
        status: SUCCESS_STATUS,
        data: instantMeeting,
      };
    } catch (err) {
      this.handleBookingErrors(err, "instant");
    }
    throw new InternalServerErrorException("Could not create instant booking.");
  }

  private async getOwner(req: Request): Promise<{ id: number; uuid: string } | null> {
    try {
<<<<<<< HEAD
      const bearerToken = extractBearerToken(req.get("Authorization"));
      if (bearerToken) {
        if (isApiKey(bearerToken, this.config.get<string>("api.apiKeyPrefix") ?? "cal_")) {
          const strippedApiKey = stripApiKey(bearerToken, this.config.get<string>("api.keyPrefix"));
          const apiKeyHash = sha256Hash(strippedApiKey);
          const keyData = await this.apiKeyRepository.getApiKeyFromHash(apiKeyHash);
          return keyData?.userId;
        } else {
          // Access Token
          const ownerId = await this.oAuthFlowService.getOwnerId(bearerToken);
          return ownerId;
        }
=======
      const bearerToken = req.get("Authorization")?.replace("Bearer ", "");
      if (!bearerToken) {
        return null;
      }

      let ownerId: number | null = null;

      if (isApiKey(bearerToken, this.config.get<string>("api.apiKeyPrefix") ?? "cal_")) {
        const strippedApiKey = stripApiKey(bearerToken, this.config.get<string>("api.keyPrefix"));
        const apiKeyHash = sha256Hash(strippedApiKey);
        const keyData = await this.apiKeyRepository.getApiKeyFromHash(apiKeyHash);
        ownerId = keyData?.userId ?? null;
      } else {
        // Access Token
        ownerId = await this.oAuthFlowService.getOwnerId(bearerToken);
      }

      if (!ownerId) {
        return null;
      }

      const user = await this.usersRepository.findById(ownerId);
      if (!user) {
        return null;
>>>>>>> b773b23e
      }

      return { id: user.id, uuid: user.uuid };
    } catch (err) {
      this.logger.error(err);
      return null;
    }
  }

  private async getOwnerRescheduledBooking(
    request: Request,
    platformClientId?: string
  ): Promise<{ id: number; uuid: string } | null> {
    if (
      platformClientId &&
      request.body.rescheduledBy &&
      !request.body.rescheduledBy.includes(platformClientId)
    ) {
      request.body.rescheduledBy = OAuthClientUsersService.getOAuthUserEmail(
        platformClientId,
        request.body.rescheduledBy
      );
    }

    if (request.body.rescheduledBy && request.body.rescheduledBy !== request.body.responses.email) {
      const user = await this.usersRepository.findByEmail(request.body.rescheduledBy);
      if (!user) {
        return null;
      }
      return { id: user.id, uuid: user.uuid };
    }

    return null;
  }

  private async getOAuthClientIdFromEventType(eventTypeId: number): Promise<string | undefined> {
    if (!eventTypeId) {
      return undefined;
    }
    const oAuthClientParams = await this.platformBookingsService.getOAuthClientParams(eventTypeId);
    if (!oAuthClientParams) {
      return undefined;
    }
    return oAuthClientParams.platformClientId;
  }

  private async isValidRescheduleBooking(rescheduleUid: string, eventTypeId: number): Promise<boolean> {
    const { bookingInfo } = await getBookingInfo(rescheduleUid);
    if (!bookingInfo) {
      return false;
    }
    if (bookingInfo.status !== "ACCEPTED" && bookingInfo.status !== "PENDING") {
      return false;
    }
    if (bookingInfo.eventTypeId !== eventTypeId) {
      return false;
    }
    return true;
  }

  private async checkBookingRequiresAuthentication(
    req: Request,
    eventTypeId: number,
    rescheduleUid?: string
  ): Promise<void> {
    const eventType = await this.eventTypeRepository.findByIdIncludeHostsAndTeamMembers({
      id: eventTypeId,
    });

    if (!eventType?.bookingRequiresAuthentication) {
      return;
    }

    if (rescheduleUid) {
      const isValidRescheduleBooking = await this.isValidRescheduleBooking(rescheduleUid, eventTypeId);
      if (isValidRescheduleBooking) {
        return;
      } else {
        throw new BadRequestException(
          "Trying to reschedule an event-type which requires authentication but provided invalid rescheduleUid."
        );
      }
    }

    const owner = await this.getOwner(req);
    const userId = owner?.id;

    if (!userId) {
      throw new UnauthorizedException(
        "This event type requires authentication. Please provide valid credentials."
      );
    }

    const isEventTypeOwner = eventType.userId === userId;
    const isHost = eventType.hosts.some((host) => host.userId === userId);
    const isTeamAdminOrOwner = eventType.team?.members.some((member) => member.userId === userId) ?? false;

    let isOrgAdminOrOwner = false;
    if (eventType.team?.parentId) {
      const orgTeam = await this.teamRepository.getTeamByIdIfUserIsAdmin({
        userId,
        teamId: eventType.team.parentId,
      });
      isOrgAdminOrOwner = !!orgTeam;
    } else if (eventType.team?.isOrganization) {
      isOrgAdminOrOwner = isTeamAdminOrOwner;
    }

    const isAuthorized = isEventTypeOwner || isHost || isTeamAdminOrOwner || isOrgAdminOrOwner;

    if (!isAuthorized) {
      throw new ForbiddenException(
        "You are not authorized to book this event type. You must be the event type owner, a host, a team admin/owner, or an organization admin/owner."
      );
    }
  }

  private async getOAuthClientsParams(clientId: string, isEmbed = false): Promise<OAuthRequestParams> {
    const res = { ...DEFAULT_PLATFORM_PARAMS };

    if (isEmbed) {
      // embed should ignore oauth client settings and enable emails by default
      return { ...res, arePlatformEmailsEnabled: true, areCalendarEventsEnabled: true };
    }

    try {
      const client = await this.oAuthClientRepository.getOAuthClient(clientId);
      // fetch oAuthClient from db and use data stored in db to set these values
      if (client) {
        res.platformClientId = clientId;
        res.platformCancelUrl = client.bookingCancelRedirectUri ?? "";
        res.platformRescheduleUrl = client.bookingRescheduleRedirectUri ?? "";
        res.platformBookingUrl = client.bookingRedirectUri ?? "";
        res.arePlatformEmailsEnabled = client.areEmailsEnabled ?? false;
        res.areCalendarEventsEnabled = client.areCalendarEventsEnabled;
      }
      return res;
    } catch (err) {
      this.logger.error(err);
      return res;
    }
  }

  private async createNextApiBookingRequest(
    req: BookingRequest,
    oAuthClientId?: string,
    platformBookingLocation?: string,
    isEmbed?: string
  ): Promise<NextApiRequest & { userId?: number; userUuid?: string } & OAuthRequestParams> {
    const requestId = req.get("X-Request-Id");
    const clone = { ...req };
    const owner = clone.body.rescheduleUid
      ? await this.getOwnerRescheduledBooking(req, oAuthClientId)
      : await this.getOwner(req);

    const userId = owner?.id;
    const userUuid = owner?.uuid;

    const oAuthParams = oAuthClientId
      ? await this.getOAuthClientsParams(oAuthClientId, this.transformToBoolean(isEmbed))
      : DEFAULT_PLATFORM_PARAMS;
    this.logger.log(`createNextApiBookingRequest_2024_04_15`, {
      requestId,
      ownerId: userId,
      platformBookingLocation,
      oAuthClientId,
      ...oAuthParams,
    });
    Object.assign(clone, { userId, userUuid, ...oAuthParams, platformBookingLocation });
    clone.body = {
      ...clone.body,
      noEmail: !oAuthParams.arePlatformEmailsEnabled,
      creationSource: CreationSource.API_V2,
    };
    if (oAuthClientId) {
      await this.setPlatformAttendeesEmails(clone.body, oAuthClientId);
    }
    return clone as unknown as NextApiRequest & { userId?: number; userUuid?: string } & OAuthRequestParams;
  }

  async setPlatformAttendeesEmails(
    requestBody: { responses?: { email?: string; guests?: string[] } },
    oAuthClientId: string
  ): Promise<void> {
    if (requestBody?.responses?.email) {
      requestBody.responses.email = await this.platformBookingsService.getPlatformAttendeeEmail(
        requestBody.responses.email,
        oAuthClientId
      );
    }
    if (requestBody?.responses?.guests && requestBody?.responses?.guests.length) {
      requestBody.responses.guests = await this.platformBookingsService.getPlatformAttendeesEmails(
        requestBody.responses.guests,
        oAuthClientId
      );
    }
  }

  private async createNextApiRecurringBookingRequest(
    req: BookingRequest,
    oAuthClientId?: string,
    platformBookingLocation?: string,
    isEmbed?: string
  ): Promise<NextApiRequest & { userId?: number; userUuid?: string } & OAuthRequestParams> {
    const clone = { ...req };
    const owner = await this.getOwner(req);
    const userId = owner?.id ?? -1;
    const userUuid = owner?.uuid;

    const oAuthParams = oAuthClientId
      ? await this.getOAuthClientsParams(oAuthClientId, this.transformToBoolean(isEmbed))
      : DEFAULT_PLATFORM_PARAMS;
    const requestId = req.get("X-Request-Id");
    this.logger.log(`createNextApiRecurringBookingRequest_2024_04_15`, {
      requestId,
      ownerId: userId,
      platformBookingLocation,
      oAuthClientId,
      ...oAuthParams,
    });
    Object.assign(clone, {
      userId,
      userUuid,
      ...oAuthParams,
      platformBookingLocation,
      noEmail: !oAuthParams.arePlatformEmailsEnabled,
      creationSource: CreationSource.API_V2,
    });
    if (oAuthClientId) {
      await this.setPlatformAttendeesEmails(clone.body, oAuthClientId);
    }
    return clone as unknown as NextApiRequest & { userId?: number; userUuid?: string } & OAuthRequestParams;
  }

  private handleBookingErrors(
    err: Error | HttpError | unknown,
    type?: "recurring" | `instant` | "no-show"
  ): void {
    const errMsg =
      type === "no-show"
        ? `Error while marking no-show.`
        : `Error while creating ${type ? type + " " : ""}booking.`;
    if (err instanceof HttpError) {
      const httpError = err as HttpError;
      throw new HttpException(httpError?.message ?? errMsg, httpError?.statusCode ?? 500);
    }

    if (err instanceof Error) {
      const error = err as Error;
      if (err instanceof HttpException) {
        throw new HttpException(err.getResponse(), err.getStatus());
      }
      if (Object.values(ErrorCode).includes(error.message as unknown as ErrorCode)) {
        throw new HttpException(error.message, 400);
      }
      throw new InternalServerErrorException(error?.message ?? errMsg);
    }

    throw new InternalServerErrorException(errMsg);
  }

  private transformToBoolean(v?: string): boolean {
    return v && typeof v === "string" ? v.toLowerCase() === "true" : false;
  }
}<|MERGE_RESOLUTION|>--- conflicted
+++ resolved
@@ -409,7 +409,6 @@
 
   private async getOwner(req: Request): Promise<{ id: number; uuid: string } | null> {
     try {
-<<<<<<< HEAD
       const bearerToken = extractBearerToken(req.get("Authorization"));
       if (bearerToken) {
         if (isApiKey(bearerToken, this.config.get<string>("api.apiKeyPrefix") ?? "cal_")) {
@@ -422,32 +421,6 @@
           const ownerId = await this.oAuthFlowService.getOwnerId(bearerToken);
           return ownerId;
         }
-=======
-      const bearerToken = req.get("Authorization")?.replace("Bearer ", "");
-      if (!bearerToken) {
-        return null;
-      }
-
-      let ownerId: number | null = null;
-
-      if (isApiKey(bearerToken, this.config.get<string>("api.apiKeyPrefix") ?? "cal_")) {
-        const strippedApiKey = stripApiKey(bearerToken, this.config.get<string>("api.keyPrefix"));
-        const apiKeyHash = sha256Hash(strippedApiKey);
-        const keyData = await this.apiKeyRepository.getApiKeyFromHash(apiKeyHash);
-        ownerId = keyData?.userId ?? null;
-      } else {
-        // Access Token
-        ownerId = await this.oAuthFlowService.getOwnerId(bearerToken);
-      }
-
-      if (!ownerId) {
-        return null;
-      }
-
-      const user = await this.usersRepository.findById(ownerId);
-      if (!user) {
-        return null;
->>>>>>> b773b23e
       }
 
       return { id: user.id, uuid: user.uuid };
