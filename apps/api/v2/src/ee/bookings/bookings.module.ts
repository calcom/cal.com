import { BookingsController } from "@/ee/bookings/controllers/bookings.controller";
import { OAuthClientRepository } from "@/modules/oauth-clients/oauth-client.repository";
import { OAuthFlowService } from "@/modules/oauth-clients/services/oauth-flow.service";
import { PrismaModule } from "@/modules/prisma/prisma.module";
import { RedisModule } from "@/modules/redis/redis.module";
import { TokensModule } from "@/modules/tokens/tokens.module";
import { TokensRepository } from "@/modules/tokens/tokens.repository";
import { Module } from "@nestjs/common";

@Module({
<<<<<<< HEAD
  imports: [PrismaModule, RedisModule, TokensModule],
  providers: [TokensRepository, OAuthFlowService],
=======
  imports: [PrismaModule, TokensModule],
  providers: [TokensRepository, OAuthFlowService, OAuthClientRepository],
>>>>>>> 98f94ea6
  controllers: [BookingsController],
})
export class BookingsModule {}<|MERGE_RESOLUTION|>--- conflicted
+++ resolved
@@ -8,13 +8,8 @@
 import { Module } from "@nestjs/common";
 
 @Module({
-<<<<<<< HEAD
   imports: [PrismaModule, RedisModule, TokensModule],
-  providers: [TokensRepository, OAuthFlowService],
-=======
-  imports: [PrismaModule, TokensModule],
   providers: [TokensRepository, OAuthFlowService, OAuthClientRepository],
->>>>>>> 98f94ea6
   controllers: [BookingsController],
 })
 export class BookingsModule {}