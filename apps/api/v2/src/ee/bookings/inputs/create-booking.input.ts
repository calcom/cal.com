import { Transform, Type } from "class-transformer";
import {
  IsBoolean,
  IsTimeZone,
  IsNumber,
  IsString,
  IsOptional,
  IsArray,
  IsObject,
  IsEmail,
  ValidateNested,
} from "class-validator";

class Location {
  @IsString()
  optionValue!: string;

  @IsString()
  value!: string;
}

class Response {
  @IsString()
  name!: string;

  @IsEmail()
  email!: string;

  @IsArray()
  @IsString({ each: true })
  guests!: string[];

  @IsOptional()
  @ValidateNested()
  @Type(() => Location)
  location?: Location;

  @IsOptional()
  @IsString()
  notes?: string;
}

export class CreateBookingInput {
  @IsString()
  @IsOptional()
  end?: string;

  @IsString()
  start!: string;

  @IsNumber()
  eventTypeId!: number;

  @IsString()
  @IsOptional()
  eventTypeSlug?: string;

  @IsString()
  @IsOptional()
  rescheduleUid?: string;

  @IsString()
  @IsOptional()
  recurringEventId?: string;

  @IsTimeZone()
  timeZone!: string;

  @Transform(({ value }: { value: string | string[] }) => {
    return typeof value === "string" ? [value] : value;
  })
  @IsOptional()
  @IsArray()
  @IsString({ each: true })
  user?: string[];

  @IsString()
  language!: string;

  @IsString()
  @IsOptional()
  bookingUid?: string;

  @IsObject()
  metadata!: Record<string, string>;

  @IsBoolean()
  @IsOptional()
  hasHashedBookingLink?: boolean;

  @IsString()
  @IsOptional()
  hashedLink!: string | null;

  @IsString()
  @IsOptional()
  seatReferenceUid?: string;

  @Type(() => Response)
  responses!: Response;

  @IsString()
  @IsOptional()
<<<<<<< HEAD
  orgSlug?: string;
=======
  locationUrl?: string;
>>>>>>> 480977c2
}<|MERGE_RESOLUTION|>--- conflicted
+++ resolved
@@ -101,9 +101,9 @@
 
   @IsString()
   @IsOptional()
-<<<<<<< HEAD
   orgSlug?: string;
-=======
+
+  @IsString()
+  @IsOptional()
   locationUrl?: string;
->>>>>>> 480977c2
 }