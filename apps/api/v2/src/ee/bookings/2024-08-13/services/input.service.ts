import { BookingsRepository_2024_08_13 } from "@/ee/bookings/2024-08-13/bookings.repository";
import {
  bookingResponsesSchema,
  seatedBookingDataSchema,
} from "@/ee/bookings/2024-08-13/services/output.service";
import { EventTypesRepository_2024_06_14 } from "@/ee/event-types/event-types_2024_06_14/event-types.repository";
import { OutputEventTypesService_2024_06_14 } from "@/ee/event-types/event-types_2024_06_14/services/output-event-types.service";
import { hashAPIKey, isApiKey, stripApiKey } from "@/lib/api-key";
import { ApiKeysRepository } from "@/modules/api-keys/api-keys-repository";
import { BookingSeatRepository } from "@/modules/booking-seat/booking-seat.repository";
import { OAuthClientRepository } from "@/modules/oauth-clients/oauth-client.repository";
import { OAuthFlowService } from "@/modules/oauth-clients/services/oauth-flow.service";
import { BadRequestException, Injectable, NotFoundException } from "@nestjs/common";
import { Logger } from "@nestjs/common";
import { ConfigService } from "@nestjs/config";
import { CreationSource } from "@prisma/client";
import { isURL, isPhoneNumber } from "class-validator";
import { Request } from "express";
import { DateTime } from "luxon";
import { NextApiRequest } from "next/types";
import { v4 as uuidv4 } from "uuid";
import { z } from "zod";

import { EventTypeMetaDataSchema } from "@calcom/platform-libraries";
import {
  CancelBookingInput,
  CancelBookingInput_2024_08_13,
  CancelSeatedBookingInput_2024_08_13,
  CreateBookingInput_2024_08_13,
  CreateInstantBookingInput_2024_08_13,
  CreateRecurringBookingInput_2024_08_13,
  GetBookingsInput_2024_08_13,
  MarkAbsentBookingInput_2024_08_13,
  RescheduleBookingInput,
  RescheduleBookingInput_2024_08_13,
  RescheduleSeatedBookingInput_2024_08_13,
} from "@calcom/platform-types";
<<<<<<< HEAD
import { BookingInputLocation_2024_08_13 } from "@calcom/platform-types/bookings/2024-08-13/inputs/location.input";
=======
>>>>>>> ae8180e7
import { EventType, PlatformOAuthClient } from "@calcom/prisma/client";

type BookingRequest = NextApiRequest & { userId: number | undefined } & OAuthRequestParams;

type OAuthRequestParams = {
  platformClientId: string;
  platformRescheduleUrl: string;
  platformCancelUrl: string;
  platformBookingUrl: string;
  platformBookingLocation?: string;
  arePlatformEmailsEnabled: boolean;
};

export enum Frequency {
  "YEARLY",
  "MONTHLY",
  "WEEKLY",
  "DAILY",
  "HOURLY",
  "MINUTELY",
  "SECONDLY",
}

const recurringEventSchema = z.object({
  dtstart: z.string().optional(),
  interval: z.number().int(),
  count: z.number().int(),
  freq: z.nativeEnum(Frequency),
  until: z.string().optional(),
});

@Injectable()
export class InputBookingsService_2024_08_13 {
  private readonly logger = new Logger("InputBookingsService_2024_08_13");

  constructor(
    private readonly oAuthFlowService: OAuthFlowService,
    private readonly oAuthClientRepository: OAuthClientRepository,
    private readonly eventTypesRepository: EventTypesRepository_2024_06_14,
    private readonly bookingsRepository: BookingsRepository_2024_08_13,
    private readonly config: ConfigService,
    private readonly apiKeyRepository: ApiKeysRepository,
<<<<<<< HEAD
    private readonly bookingSeatRepository: BookingSeatRepository,
    private readonly outputEventTypesService: OutputEventTypesService_2024_06_14,
    private readonly platformBookingsService: PlatformBookingsService
=======
    private readonly bookingSeatRepository: BookingSeatRepository
>>>>>>> ae8180e7
  ) {}

  async createBookingRequest(
    request: Request,
    body: CreateBookingInput_2024_08_13 | CreateInstantBookingInput_2024_08_13
  ): Promise<BookingRequest> {
    const bodyTransformed = await this.transformInputCreateBooking(body);
    const oAuthClientParams = await this.getOAuthClientParams(body.eventTypeId);

    const newRequest = { ...request };
    const userId = (await this.createBookingRequestOwnerId(request)) ?? undefined;

    this.logger.log(`createBookingRequest_2024_08_13`, {
      requestId: request.get("X-Request-Id"),
      ownerId: userId,
      oAuthClientParams,
    });

    if (oAuthClientParams) {
      Object.assign(newRequest, { userId, ...oAuthClientParams });
      newRequest.body = {
        ...bodyTransformed,
        noEmail: !oAuthClientParams.arePlatformEmailsEnabled,
        creationSource: CreationSource.API_V2,
      };
    } else {
      Object.assign(newRequest, { userId });
      newRequest.body = { ...bodyTransformed, noEmail: false, creationSource: CreationSource.API_V2 };
    }

    return newRequest as unknown as BookingRequest;
  }

  async getOAuthClientParams(eventTypeId: number) {
    const eventType = await this.eventTypesRepository.getEventTypeById(eventTypeId);

    let oAuthClient: PlatformOAuthClient | null = null;
    if (eventType?.userId) {
      oAuthClient = await this.oAuthClientRepository.getByUserId(eventType.userId);
    } else if (eventType?.teamId) {
      oAuthClient = await this.oAuthClientRepository.getByTeamId(eventType.teamId);
    }

    if (oAuthClient) {
      return {
        platformClientId: oAuthClient.id,
        platformCancelUrl: oAuthClient.bookingCancelRedirectUri,
        platformRescheduleUrl: oAuthClient.bookingRescheduleRedirectUri,
        platformBookingUrl: oAuthClient.bookingRedirectUri,
        arePlatformEmailsEnabled: oAuthClient.areEmailsEnabled,
      };
    }

    return undefined;
  }

  async transformInputCreateBooking(inputBooking: CreateBookingInput_2024_08_13) {
    const eventType = await this.eventTypesRepository.getEventTypeByIdWithOwnerAndTeam(
      inputBooking.eventTypeId
    );

    if (!eventType) {
      throw new NotFoundException(`Event type with id=${inputBooking.eventTypeId} not found`);
    }

    this.validateBookingLengthInMinutes(inputBooking, eventType);

    const lengthInMinutes = inputBooking.lengthInMinutes ?? eventType.length;
    const startTime = DateTime.fromISO(inputBooking.start, { zone: "utc" }).setZone(
      inputBooking.attendee.timeZone
    );
    const endTime = startTime.plus({ minutes: lengthInMinutes });

    const guests = inputBooking.guests;

    const inputLocation = inputBooking.location || inputBooking.meetingUrl;
    this.isBookingLocationWithEventTypeLocations(inputLocation, eventType);
    const location = inputLocation ? this.transformLocation(inputLocation) : undefined;

    return {
      start: startTime.toISO(),
      end: endTime.toISO(),
      eventTypeId: inputBooking.eventTypeId,
      timeZone: inputBooking.attendee.timeZone,
      language: inputBooking.attendee.language || "en",
      metadata: inputBooking.metadata || {},
      hasHashedBookingLink: false,
      guests,
      // note(Lauris): responses with name and email are required by the handleNewBooking
<<<<<<< HEAD
      responses: {
        ...(inputBooking.bookingFieldsResponses || {}),
        name: inputBooking.attendee.name,
        email: attendeeEmail ?? "",
        attendeePhoneNumber: inputBooking.attendee.phoneNumber,
        guests,
        location,
      },
=======
      responses: inputBooking.bookingFieldsResponses
        ? {
            ...inputBooking.bookingFieldsResponses,
            name: inputBooking.attendee.name,
            email: inputBooking.attendee.email ?? "",
            attendeePhoneNumber: inputBooking.attendee.phoneNumber,
            guests,
          }
        : {
            name: inputBooking.attendee.name,
            email: inputBooking.attendee.email ?? "",
            attendeePhoneNumber: inputBooking.attendee.phoneNumber,
            guests,
          },
>>>>>>> ae8180e7
    };
  }

  validateBookingLengthInMinutes(inputBooking: CreateBookingInput_2024_08_13, eventType: EventType) {
    const eventTypeMetadata = EventTypeMetaDataSchema.parse(eventType.metadata);
    if (inputBooking.lengthInMinutes && !eventTypeMetadata?.multipleDuration) {
      throw new BadRequestException(
        "Can't specify 'lengthInMinutes' because event type does not have multiple possible lengths. Please, remove the 'lengthInMinutes' field from the request."
      );
    }
    if (
      inputBooking.lengthInMinutes &&
      !eventTypeMetadata?.multipleDuration?.includes(inputBooking.lengthInMinutes)
    ) {
      throw new BadRequestException(
        `Provided 'lengthInMinutes' is not one of the possible lengths for the event type. The possible lengths are: ${eventTypeMetadata?.multipleDuration?.join(
          ", "
        )}`
      );
    }
  }

  async createRecurringBookingRequest(
    request: Request,
    body: CreateRecurringBookingInput_2024_08_13
  ): Promise<BookingRequest> {
    // note(Lauris): update to this.transformInputCreate when rescheduling is implemented
    const bodyTransformed = await this.transformInputCreateRecurringBooking(body);
    const oAuthClientParams = await this.getOAuthClientParams(body.eventTypeId);

    const newRequest = { ...request };
    const userId = (await this.createBookingRequestOwnerId(request)) ?? undefined;

    if (oAuthClientParams) {
      Object.assign(newRequest, {
        userId,
        ...oAuthClientParams,
        noEmail: !oAuthClientParams.arePlatformEmailsEnabled,
      });
    } else {
      Object.assign(newRequest, { userId });
    }

    newRequest.body = bodyTransformed.map((event) => ({
      ...event,
      creationSource: CreationSource.API_V2,
    }));

    return newRequest as unknown as BookingRequest;
  }

<<<<<<< HEAD
  transformLocation(location: string | BookingInputLocation_2024_08_13): {
    value: string;
    optionValue: string;
  } {
    if (typeof location === "string") {
      // note(Lauris): this is for backwards compatibility because before switching to booking location objects
      // we only received a string. If someone is complaining that their location is not displaying as a URL
      // or whatever check that they are not providing a string for bookign location but one of the input objects.
      if (isURL(location, { require_protocol: false }) || location.startsWith("www.")) {
        return {
          value: "link",
          optionValue: location,
        };
      }

      if (isPhoneNumber(location)) {
        return {
          value: "phone",
          optionValue: location,
        };
      }

      return {
        value: "somewhereElse",
        optionValue: location,
      };
    }

    if (location.type === "integration" && location.integration === "google-meet") {
      return {
        value: "integrations:google:meet",
        optionValue: "",
      };
    }

    if (location.type === "integration" && location.integration === "cal-video") {
      return {
        value: "integrations:daily",
        optionValue: "",
      };
    }

    if (location.type === "address") {
      return {
        value: "inPerson",
        optionValue: "",
      };
    }

    if (location.type === "attendeeAddress") {
      return {
        value: "attendeeInPerson",
        optionValue: location.address,
      };
    }

    if (location.type === "link") {
      return {
        value: "link",
        optionValue: "",
      };
    }

    if (location.type === "phone") {
      return {
        value: "userPhone",
        optionValue: "",
      };
    }

    if (location.type === "attendeePhone") {
      return {
        value: "phone",
        optionValue: location.phone,
      };
    }

    if (location.type === "attendeeDefined") {
      return {
        value: "somewhereElse",
        optionValue: location.location,
      };
    }

    throw new BadRequestException(`Booking location with type ${location.type} not valid.`);
  }

  private isBookingLocationWithEventTypeLocations(
    inputBookingLocation: undefined | string | BookingInputLocation_2024_08_13,
    dbEventType: EventType
  ) {
    if (!inputBookingLocation || typeof inputBookingLocation === "string") {
      // note(Lauris): for backwards compatibility because we had string locations before so let them pass.
      return true;
    }

    const eventTypeLocations = this.outputEventTypesService.transformLocations(dbEventType.locations);
    const allowedLocationTypes = eventTypeLocations.map((location) => location.type);

    const isAllowed = allowedLocationTypes.includes(inputBookingLocation.type);
    if (!isAllowed) {
      throw new BadRequestException(
        `Booking location with type ${inputBookingLocation.type} not valid for event type with id=${
          dbEventType.id
        }. The event type has following location types: ${allowedLocationTypes.join(
          ", "
        )}, and only these types are allowed for booking location.`
      );
    }

    if (inputBookingLocation.type === "integration" && "integration" in inputBookingLocation) {
      const allowedIntegrations = eventTypeLocations
        .filter((location) => location.type === "integration")
        .map((location) => location.integration);

      const isAllowedIntegration = allowedIntegrations.includes(inputBookingLocation.integration);
      if (!isAllowedIntegration) {
        throw new BadRequestException(
          `Booking location with integration ${
            inputBookingLocation.integration
          } not valid for event type with id=${
            dbEventType.id
          }. The event type has following integrations: ${allowedIntegrations.join(
            ", "
          )}, and only these integrations are allowed for booking location.`
        );
      }
    }

    return true;
  }

  async transformInputCreateRecurringBooking(
    inputBooking: CreateRecurringBookingInput_2024_08_13,
    platformClientId?: string
  ) {
=======
  async transformInputCreateRecurringBooking(inputBooking: CreateRecurringBookingInput_2024_08_13) {
>>>>>>> ae8180e7
    const eventType = await this.eventTypesRepository.getEventTypeByIdWithOwnerAndTeam(
      inputBooking.eventTypeId
    );
    if (!eventType) {
      throw new NotFoundException(`Event type with id=${inputBooking.eventTypeId} not found`);
    }
    if (!eventType.recurringEvent) {
      throw new NotFoundException(`Event type with id=${inputBooking.eventTypeId} is not a recurring event`);
    }

    const occurrence = recurringEventSchema.parse(eventType.recurringEvent);
    const repeatsEvery = occurrence.interval;

    if (inputBooking.recurrenceCount && inputBooking.recurrenceCount > occurrence.count) {
      throw new BadRequestException(
        "Provided recurrence count is higher than the event type's recurring event count."
      );
    }
    const repeatsTimes = inputBooking.recurrenceCount || occurrence.count;
    // note(Lauris): timeBetween 0=yearly, 1=monthly and 2=weekly
    const timeBetween = occurrence.freq;

    const events = [];
    const recurringEventId = uuidv4();

    let startTime = DateTime.fromISO(inputBooking.start, { zone: "utc" }).setZone(
      inputBooking.attendee.timeZone
    );

    const guests = inputBooking.guests;

    const inputLocation = inputBooking.location || inputBooking.meetingUrl;
    this.isBookingLocationWithEventTypeLocations(inputLocation, eventType);
    const location = inputLocation ? this.transformLocation(inputLocation) : undefined;

    for (let i = 0; i < repeatsTimes; i++) {
      const endTime = startTime.plus({ minutes: eventType.length });

      events.push({
        start: startTime.toISO(),
        end: endTime.toISO(),
        eventTypeId: inputBooking.eventTypeId,
        recurringEventId,
        timeZone: inputBooking.attendee.timeZone,
        language: inputBooking.attendee.language || "en",
        metadata: inputBooking.metadata || {},
        hasHashedBookingLink: false,
        guests,
        // note(Lauris): responses with name and email are required by the handleNewBooking
<<<<<<< HEAD
        responses: {
          ...(inputBooking.bookingFieldsResponses || {}),
          name: inputBooking.attendee.name,
          email: attendeeEmail,
          guests,
          location,
        },
=======
        responses: inputBooking.bookingFieldsResponses
          ? {
              ...inputBooking.bookingFieldsResponses,
              name: inputBooking.attendee.name,
              email: inputBooking.attendee.email,
              guests,
            }
          : { name: inputBooking.attendee.name, email: inputBooking.attendee.email, guests },
>>>>>>> ae8180e7
        schedulingType: eventType.schedulingType,
      });

      switch (timeBetween) {
        case 0: // Yearly
          startTime = startTime.plus({ years: repeatsEvery });
          break;
        case 1: // Monthly
          startTime = startTime.plus({ months: repeatsEvery });
          break;
        case 2: // Weekly
          startTime = startTime.plus({ weeks: repeatsEvery });
          break;
        default:
          throw new Error("Unsupported timeBetween value");
      }
    }

    return events;
  }

  async createRescheduleBookingRequest(
    request: Request,
    bookingUid: string,
    body: RescheduleBookingInput
  ): Promise<BookingRequest> {
    const bodyTransformed = this.isRescheduleSeatedBody(body)
      ? await this.transformInputRescheduleSeatedBooking(bookingUid, body)
      : await this.transformInputRescheduleBooking(bookingUid, body);

    const oAuthClientParams = await this.getOAuthClientParams(bodyTransformed.eventTypeId);

    const newRequest = { ...request };
    const userId = (await this.createBookingRequestOwnerId(request)) ?? undefined;

    const location = await this.getRescheduleBookingLocation(bookingUid);
    if (oAuthClientParams) {
      Object.assign(newRequest, { userId, ...oAuthClientParams, platformBookingLocation: location });
      newRequest.body = {
        ...bodyTransformed,
        noEmail: !oAuthClientParams.arePlatformEmailsEnabled,
        creationSource: CreationSource.API_V2,
      };
    } else {
      Object.assign(newRequest, { userId, platformBookingLocation: location });
      newRequest.body = { ...bodyTransformed, noEmail: false, creationSource: CreationSource.API_V2 };
    }

    return newRequest as unknown as BookingRequest;
  }

  isRescheduleSeatedBody(body: RescheduleBookingInput): body is RescheduleSeatedBookingInput_2024_08_13 {
    return body.hasOwnProperty("seatUid");
  }

  async transformInputRescheduleSeatedBooking(
    bookingUid: string,
    inputBooking: RescheduleSeatedBookingInput_2024_08_13
  ) {
    const booking = await this.bookingsRepository.getByUidWithAttendeesAndUserAndEvent(bookingUid);
    // todo create booking seat module, repository and fetch the seat to get info
    if (!booking) {
      throw new NotFoundException(`Booking with uid=${bookingUid} not found`);
    }
    if (!booking.eventTypeId) {
      throw new NotFoundException(`Booking with uid=${bookingUid} is missing event type`);
    }
    const eventType = await this.eventTypesRepository.getEventTypeByIdWithOwnerAndTeam(booking.eventTypeId);
    if (!eventType) {
      throw new NotFoundException(`Event type with id=${booking.eventTypeId} not found`);
    }

    const seat = await this.bookingSeatRepository.getByReferenceUid(inputBooking.seatUid);
    if (!seat) {
      throw new NotFoundException(`Seat with uid=${inputBooking.seatUid} does not exist.`);
    }

    const { responses: bookingResponses } = seatedBookingDataSchema.parse(seat.data);
    const attendee = booking.attendees.find((attendee) => attendee.email === bookingResponses.email);

    if (!attendee) {
      throw new NotFoundException(
        `Attendee with e-mail ${bookingResponses.email} for booking with uid=${bookingUid} and seatUid=${inputBooking.seatUid} not found`
      );
    }

    const startTime = DateTime.fromISO(inputBooking.start, { zone: "utc" }).setZone(attendee.timeZone);
    const endTime = startTime.plus({ minutes: eventType.length });

    return {
      start: startTime.toISO(),
      end: endTime.toISO(),
      eventTypeId: eventType.id,
      timeZone: attendee.timeZone,
      language: attendee.locale,
      metadata: seat.metadata || {},
      hasHashedBookingLink: false,
      guests: [],
      responses: { ...bookingResponses },
      rescheduleUid: inputBooking.seatUid,
    };
  }

  async transformInputRescheduleBooking(bookingUid: string, inputBooking: RescheduleBookingInput_2024_08_13) {
    const booking = await this.bookingsRepository.getByUidWithAttendeesAndUserAndEvent(bookingUid);
    if (!booking) {
      throw new NotFoundException(`Booking with uid=${bookingUid} not found`);
    }
    if (!booking.eventTypeId) {
      throw new NotFoundException(`Booking with uid=${bookingUid} is missing event type`);
    }
    const eventType = await this.eventTypesRepository.getEventTypeByIdWithOwnerAndTeam(booking.eventTypeId);
    if (!eventType) {
      throw new NotFoundException(`Event type with id=${booking.eventTypeId} not found`);
    }

    const bookingResponses = bookingResponsesSchema.parse(booking.responses);
    const attendee = booking.attendees.find((attendee) => attendee.email === bookingResponses.email);

    if (!attendee) {
      throw new NotFoundException(
        `Attendee with e-mail ${bookingResponses.email} for booking with uid=${bookingUid} not found`
      );
    }

    const startTime = DateTime.fromISO(inputBooking.start, { zone: "utc" }).setZone(attendee.timeZone);
    const endTime = startTime.plus({ minutes: eventType.length });

    return {
      start: startTime.toISO(),
      end: endTime.toISO(),
      eventTypeId: eventType.id,
      timeZone: attendee.timeZone,
      language: attendee.locale,
      metadata: booking.metadata || {},
      hasHashedBookingLink: false,
      guests: bookingResponses.guests,
      responses: { ...bookingResponses, rescheduledReason: inputBooking.reschedulingReason },
      rescheduleUid: bookingUid,
    };
  }

  async getRescheduleBookingLocation(rescheduleBookingUid: string) {
    const booking = await this.bookingsRepository.getByUid(rescheduleBookingUid);
    if (!booking) {
      throw new NotFoundException(`Booking with uid=${rescheduleBookingUid} not found`);
    }
    return booking.location;
  }

  private async createBookingRequestOwnerId(req: Request): Promise<number | undefined> {
    try {
      const bearerToken = req.get("Authorization")?.replace("Bearer ", "");
      if (bearerToken) {
        if (isApiKey(bearerToken, this.config.get<string>("api.apiKeyPrefix") ?? "cal_")) {
          const strippedApiKey = stripApiKey(bearerToken, this.config.get<string>("api.keyPrefix"));
          const apiKeyHash = hashAPIKey(strippedApiKey);
          const keyData = await this.apiKeyRepository.getApiKeyFromHash(apiKeyHash);
          return keyData?.userId;
        } else {
          // Access Token
          return this.oAuthFlowService.getOwnerId(bearerToken);
        }
      }
    } catch (err) {
      this.logger.error(err);
    }
  }

  transformGetBookingsFilters(queryParams: GetBookingsInput_2024_08_13) {
    return {
      attendeeEmail: queryParams.attendeeEmail,
      attendeeName: queryParams.attendeeName,
      afterStartDate: queryParams.afterStart,
      beforeEndDate: queryParams.beforeEnd,
      teamIds: queryParams.teamsIds || (queryParams.teamId ? [queryParams.teamId] : undefined),
      eventTypeIds:
        queryParams.eventTypeIds || (queryParams.eventTypeId ? [queryParams.eventTypeId] : undefined),
      afterUpdatedDate: queryParams.afterUpdatedAt,
      beforeUpdatedDate: queryParams.beforeUpdatedAt,
    };
  }

  transformGetBookingsSort(queryParams: GetBookingsInput_2024_08_13) {
    if (
      !queryParams.sortStart &&
      !queryParams.sortEnd &&
      !queryParams.sortCreated &&
      !queryParams.sortUpdatedAt
    ) {
      return undefined;
    }

    return {
      sortStart: queryParams.sortStart,
      sortEnd: queryParams.sortEnd,
      sortCreated: queryParams.sortCreated,
      sortUpdated: queryParams.sortUpdatedAt,
    };
  }

  async createCancelBookingRequest(
    request: Request,
    bookingUid: string,
    body: CancelBookingInput
  ): Promise<BookingRequest> {
    const bodyTransformed = this.isCancelSeatedBody(body)
      ? await this.transformInputCancelSeatedBooking(bookingUid, body)
      : await this.transformInputCancelBooking(bookingUid, body);

    const booking = await this.bookingsRepository.getByUid(bodyTransformed.uid);
    if (!booking) {
      throw new NotFoundException(`Booking with uid=${bookingUid} not found`);
    }

    const oAuthClientParams = booking.eventTypeId
      ? await this.getOAuthClientParams(booking.eventTypeId)
      : undefined;

    const newRequest = { ...request };
    const userId = (await this.createBookingRequestOwnerId(request)) ?? undefined;

    if (oAuthClientParams) {
      Object.assign(newRequest, { userId, ...oAuthClientParams });
      newRequest.body = { ...bodyTransformed, noEmail: !oAuthClientParams.arePlatformEmailsEnabled };
    } else {
      Object.assign(newRequest, { userId });
      newRequest.body = { ...bodyTransformed, noEmail: false };
    }

    return newRequest as unknown as BookingRequest;
  }

  isCancelSeatedBody(body: CancelBookingInput): body is CancelSeatedBookingInput_2024_08_13 {
    return body.hasOwnProperty("seatUid");
  }

  async transformInputCancelBooking(bookingUid: string, inputBooking: CancelBookingInput_2024_08_13) {
    const recurringBooking = await this.bookingsRepository.getRecurringByUid(bookingUid);
    // note(Lauris): isRecurring means that recurringEventId was passed as uid. isRecurring does not refer to the uid of 1 individual booking within a recurring booking consisting of many bookings.
    // That is what recurringEventId refers to.
    const isRecurringUid = !!recurringBooking.length;

    if (isRecurringUid && inputBooking.cancelSubsequentBookings) {
      throw new BadRequestException(
        "Cannot cancel subsequent bookings for recurring event - you have to provide uid of one of the individual bookings of a recurring booking."
      );
    }

    if (isRecurringUid) {
      return {
        // note(Lauris): set uid as one of the oldest individual recurring ids
        uid: recurringBooking[0].uid,
        cancellationReason: inputBooking.cancellationReason,
        allRemainingBookings: true,
      };
    }

    if (inputBooking.cancelSubsequentBookings) {
      return {
        uid: bookingUid,
        cancellationReason: inputBooking.cancellationReason,
        cancelSubsequentBookings: true,
      };
    }

    return {
      uid: bookingUid,
      cancellationReason: inputBooking.cancellationReason,
      allRemainingBookings: false,
    };
  }

  async transformInputCancelSeatedBooking(
    bookingUid: string,
    inputBooking: CancelSeatedBookingInput_2024_08_13
  ) {
    // note(Lauris): for recurring seated booking it is not possible to cancel all remaining bookings
    // for an individual person, so api users need to call booking by booking using uid + seatUid to cancel it.
    return {
      uid: bookingUid,
      cancellationReason: "",
      allRemainingBookings: false,
      seatReferenceUid: inputBooking.seatUid,
    };
  }

  transformInputMarkAbsentBooking(inputBooking: MarkAbsentBookingInput_2024_08_13) {
    return {
      noShowHost: inputBooking.host,
      attendees: inputBooking.attendees?.map((attendee) => ({
        email: attendee.email,
        noShow: attendee.absent,
      })),
    };
  }
}<|MERGE_RESOLUTION|>--- conflicted
+++ resolved
@@ -35,10 +35,7 @@
   RescheduleBookingInput_2024_08_13,
   RescheduleSeatedBookingInput_2024_08_13,
 } from "@calcom/platform-types";
-<<<<<<< HEAD
 import { BookingInputLocation_2024_08_13 } from "@calcom/platform-types/bookings/2024-08-13/inputs/location.input";
-=======
->>>>>>> ae8180e7
 import { EventType, PlatformOAuthClient } from "@calcom/prisma/client";
 
 type BookingRequest = NextApiRequest & { userId: number | undefined } & OAuthRequestParams;
@@ -81,13 +78,9 @@
     private readonly bookingsRepository: BookingsRepository_2024_08_13,
     private readonly config: ConfigService,
     private readonly apiKeyRepository: ApiKeysRepository,
-<<<<<<< HEAD
     private readonly bookingSeatRepository: BookingSeatRepository,
     private readonly outputEventTypesService: OutputEventTypesService_2024_06_14,
     private readonly platformBookingsService: PlatformBookingsService
-=======
-    private readonly bookingSeatRepository: BookingSeatRepository
->>>>>>> ae8180e7
   ) {}
 
   async createBookingRequest(
@@ -177,16 +170,6 @@
       hasHashedBookingLink: false,
       guests,
       // note(Lauris): responses with name and email are required by the handleNewBooking
-<<<<<<< HEAD
-      responses: {
-        ...(inputBooking.bookingFieldsResponses || {}),
-        name: inputBooking.attendee.name,
-        email: attendeeEmail ?? "",
-        attendeePhoneNumber: inputBooking.attendee.phoneNumber,
-        guests,
-        location,
-      },
-=======
       responses: inputBooking.bookingFieldsResponses
         ? {
             ...inputBooking.bookingFieldsResponses,
@@ -194,14 +177,15 @@
             email: inputBooking.attendee.email ?? "",
             attendeePhoneNumber: inputBooking.attendee.phoneNumber,
             guests,
+            location,
           }
         : {
             name: inputBooking.attendee.name,
             email: inputBooking.attendee.email ?? "",
             attendeePhoneNumber: inputBooking.attendee.phoneNumber,
             guests,
+            location,
           },
->>>>>>> ae8180e7
     };
   }
 
@@ -253,7 +237,6 @@
     return newRequest as unknown as BookingRequest;
   }
 
-<<<<<<< HEAD
   transformLocation(location: string | BookingInputLocation_2024_08_13): {
     value: string;
     optionValue: string;
@@ -386,13 +369,7 @@
     return true;
   }
 
-  async transformInputCreateRecurringBooking(
-    inputBooking: CreateRecurringBookingInput_2024_08_13,
-    platformClientId?: string
-  ) {
-=======
   async transformInputCreateRecurringBooking(inputBooking: CreateRecurringBookingInput_2024_08_13) {
->>>>>>> ae8180e7
     const eventType = await this.eventTypesRepository.getEventTypeByIdWithOwnerAndTeam(
       inputBooking.eventTypeId
     );
@@ -442,24 +419,15 @@
         hasHashedBookingLink: false,
         guests,
         // note(Lauris): responses with name and email are required by the handleNewBooking
-<<<<<<< HEAD
-        responses: {
-          ...(inputBooking.bookingFieldsResponses || {}),
-          name: inputBooking.attendee.name,
-          email: attendeeEmail,
-          guests,
-          location,
-        },
-=======
         responses: inputBooking.bookingFieldsResponses
           ? {
               ...inputBooking.bookingFieldsResponses,
               name: inputBooking.attendee.name,
               email: inputBooking.attendee.email,
               guests,
+              location,
             }
-          : { name: inputBooking.attendee.name, email: inputBooking.attendee.email, guests },
->>>>>>> ae8180e7
+          : { name: inputBooking.attendee.name, email: inputBooking.attendee.email, guests, location, },
         schedulingType: eventType.schedulingType,
       });
 
