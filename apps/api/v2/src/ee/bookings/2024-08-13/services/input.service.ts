import { BookingsRepository_2024_08_13 } from "@/ee/bookings/2024-08-13/bookings.repository";
import {
  bookingResponsesSchema,
  seatedBookingDataSchema,
} from "@/ee/bookings/2024-08-13/services/output.service";
import { PlatformBookingsService } from "@/ee/bookings/shared/platform-bookings.service";
import { EventTypesRepository_2024_06_14 } from "@/ee/event-types/event-types_2024_06_14/event-types.repository";
import { OutputEventTypesService_2024_06_14 } from "@/ee/event-types/event-types_2024_06_14/services/output-event-types.service";
import { hashAPIKey, isApiKey, stripApiKey } from "@/lib/api-key";
import { ApiKeysRepository } from "@/modules/api-keys/api-keys-repository";
import { BookingSeatRepository } from "@/modules/booking-seat/booking-seat.repository";
import { OAuthClientUsersService } from "@/modules/oauth-clients/services/oauth-clients-users.service";
import { OAuthFlowService } from "@/modules/oauth-clients/services/oauth-flow.service";
import { UsersRepository } from "@/modules/users/users.repository";
import { BadRequestException, Injectable, NotFoundException } from "@nestjs/common";
import { Logger } from "@nestjs/common";
import { ConfigService } from "@nestjs/config";
import { CreationSource } from "@prisma/client";
import { isURL, isPhoneNumber } from "class-validator";
import { Request } from "express";
import { DateTime } from "luxon";
import { NextApiRequest } from "next/types";
import { v4 as uuidv4 } from "uuid";
import { z } from "zod";

import { EventTypeMetaDataSchema } from "@calcom/platform-libraries/event-types";
import {
  CancelBookingInput,
  CancelBookingInput_2024_08_13,
  CancelSeatedBookingInput_2024_08_13,
  CreateBookingInput_2024_08_13,
  CreateInstantBookingInput_2024_08_13,
  CreateRecurringBookingInput_2024_08_13,
  GetBookingsInput_2024_08_13,
  MarkAbsentBookingInput_2024_08_13,
  RescheduleBookingInput,
  RescheduleBookingInput_2024_08_13,
  RescheduleSeatedBookingInput_2024_08_13,
} from "@calcom/platform-types";
import { BookingInputLocation_2024_08_13 } from "@calcom/platform-types/bookings/2024-08-13/inputs/location.input";
import { EventType, PlatformOAuthClient } from "@calcom/prisma/client";

type BookingRequest = NextApiRequest & { userId: number | undefined } & OAuthRequestParams;

type OAuthRequestParams = {
  platformClientId: string;
  platformRescheduleUrl: string;
  platformCancelUrl: string;
  platformBookingUrl: string;
  platformBookingLocation?: string;
  arePlatformEmailsEnabled: boolean;
};

export enum Frequency {
  "YEARLY",
  "MONTHLY",
  "WEEKLY",
  "DAILY",
  "HOURLY",
  "MINUTELY",
  "SECONDLY",
}

const recurringEventSchema = z.object({
  dtstart: z.string().optional(),
  interval: z.number().int(),
  count: z.number().int(),
  freq: z.nativeEnum(Frequency),
  until: z.string().optional(),
});

@Injectable()
export class InputBookingsService_2024_08_13 {
  private readonly logger = new Logger("InputBookingsService_2024_08_13");

  constructor(
    private readonly oAuthFlowService: OAuthFlowService,
    private readonly eventTypesRepository: EventTypesRepository_2024_06_14,
    private readonly bookingsRepository: BookingsRepository_2024_08_13,
    private readonly config: ConfigService,
    private readonly apiKeyRepository: ApiKeysRepository,
    private readonly bookingSeatRepository: BookingSeatRepository,
<<<<<<< HEAD
    private readonly outputEventTypesService: OutputEventTypesService_2024_06_14,
    private readonly platformBookingsService: PlatformBookingsService
=======
    private readonly platformBookingsService: PlatformBookingsService,
    private readonly usersRepository: UsersRepository
>>>>>>> bd92b89b
  ) {}

  async createBookingRequest(
    request: Request,
    body: CreateBookingInput_2024_08_13 | CreateInstantBookingInput_2024_08_13
  ): Promise<BookingRequest> {
    const oAuthClientParams = await this.platformBookingsService.getOAuthClientParams(body.eventTypeId);
    const bodyTransformed = await this.transformInputCreateBooking(body, oAuthClientParams?.platformClientId);

    const newRequest = { ...request };
    const userId = (await this.createBookingRequestOwnerId(request)) ?? undefined;

    this.logger.log(`createBookingRequest_2024_08_13`, {
      requestId: request.get("X-Request-Id"),
      ownerId: userId,
      oAuthClientParams,
    });

    if (oAuthClientParams) {
      Object.assign(newRequest, { userId, ...oAuthClientParams });
      newRequest.body = {
        ...bodyTransformed,
        noEmail: !oAuthClientParams.arePlatformEmailsEnabled,
        creationSource: CreationSource.API_V2,
      };
    } else {
      Object.assign(newRequest, { userId });
      newRequest.body = { ...bodyTransformed, noEmail: false, creationSource: CreationSource.API_V2 };
    }

    return newRequest as unknown as BookingRequest;
  }

  async transformInputCreateBooking(inputBooking: CreateBookingInput_2024_08_13, platformClientId?: string) {
    const eventType = await this.eventTypesRepository.getEventTypeByIdWithOwnerAndTeam(
      inputBooking.eventTypeId
    );

    if (!eventType) {
      throw new NotFoundException(`Event type with id=${inputBooking.eventTypeId} not found`);
    }

    this.validateBookingLengthInMinutes(inputBooking, eventType);

    const lengthInMinutes = inputBooking.lengthInMinutes ?? eventType.length;
    const startTime = DateTime.fromISO(inputBooking.start, { zone: "utc" }).setZone(
      inputBooking.attendee.timeZone
    );
    const endTime = startTime.plus({ minutes: lengthInMinutes });

    const guests =
      inputBooking.guests && platformClientId
        ? await this.platformBookingsService.getPlatformAttendeesEmails(inputBooking.guests, platformClientId)
        : inputBooking.guests;
    const attendeeEmail =
      inputBooking.attendee.email && platformClientId
        ? await this.platformBookingsService.getPlatformAttendeeEmail(
            inputBooking.attendee.email,
            platformClientId
          )
        : inputBooking.attendee.email;

    const inputLocation = inputBooking.location || inputBooking.meetingUrl;
    this.isBookingLocationWithEventTypeLocations(inputLocation, eventType);
    const location = inputLocation ? this.transformLocation(inputLocation) : undefined;

    return {
      start: startTime.toISO(),
      end: endTime.toISO(),
      eventTypeId: inputBooking.eventTypeId,
      timeZone: inputBooking.attendee.timeZone,
      language: inputBooking.attendee.language || "en",
      metadata: inputBooking.metadata || {},
      hasHashedBookingLink: false,
      guests,
      // note(Lauris): responses with name and email are required by the handleNewBooking
      responses: {
        ...(inputBooking.bookingFieldsResponses || {}),
        name: inputBooking.attendee.name,
        email: attendeeEmail ?? "",
        attendeePhoneNumber: inputBooking.attendee.phoneNumber,
        guests,
        location,
      },
    };
  }

  validateBookingLengthInMinutes(inputBooking: CreateBookingInput_2024_08_13, eventType: EventType) {
    const eventTypeMetadata = EventTypeMetaDataSchema.parse(eventType.metadata);
    if (inputBooking.lengthInMinutes && !eventTypeMetadata?.multipleDuration) {
      throw new BadRequestException(
        "Can't specify 'lengthInMinutes' because event type does not have multiple possible lengths. Please, remove the 'lengthInMinutes' field from the request."
      );
    }
    if (
      inputBooking.lengthInMinutes &&
      !eventTypeMetadata?.multipleDuration?.includes(inputBooking.lengthInMinutes)
    ) {
      throw new BadRequestException(
        `Provided 'lengthInMinutes' is not one of the possible lengths for the event type. The possible lengths are: ${eventTypeMetadata?.multipleDuration?.join(
          ", "
        )}`
      );
    }
  }

  async createRecurringBookingRequest(
    request: Request,
    body: CreateRecurringBookingInput_2024_08_13
  ): Promise<BookingRequest> {
    const oAuthClientParams = await this.platformBookingsService.getOAuthClientParams(body.eventTypeId);
    // note(Lauris): update to this.transformInputCreate when rescheduling is implemented
    const bodyTransformed = await this.transformInputCreateRecurringBooking(
      body,
      oAuthClientParams?.platformClientId
    );

    const newRequest = { ...request };
    const userId = (await this.createBookingRequestOwnerId(request)) ?? undefined;

    if (oAuthClientParams) {
      Object.assign(newRequest, {
        userId,
        ...oAuthClientParams,
        noEmail: !oAuthClientParams.arePlatformEmailsEnabled,
      });
    } else {
      Object.assign(newRequest, { userId });
    }

    newRequest.body = bodyTransformed.map((event) => ({
      ...event,
      creationSource: CreationSource.API_V2,
    }));

    return newRequest as unknown as BookingRequest;
  }

  transformLocation(location: string | BookingInputLocation_2024_08_13): {
    value: string;
    optionValue: string;
  } {
    if (typeof location === "string") {
      // note(Lauris): this is for backwards compatibility because before switching to booking location objects
      // we only received a string. If someone is complaining that their location is not displaying as a URL
      // or whatever check that they are not providing a string for bookign location but one of the input objects.
      if (isURL(location, { require_protocol: false }) || location.startsWith("www.")) {
        return {
          value: "link",
          optionValue: location,
        };
      }

      if (isPhoneNumber(location)) {
        return {
          value: "phone",
          optionValue: location,
        };
      }

      return {
        value: "somewhereElse",
        optionValue: location,
      };
    }

    if (location.type === "integration" && location.integration === "google-meet") {
      return {
        value: "integrations:google:meet",
        optionValue: "",
      };
    }

    if (location.type === "integration" && location.integration === "cal-video") {
      return {
        value: "integrations:daily",
        optionValue: "",
      };
    }

    if (location.type === "address") {
      return {
        value: "inPerson",
        optionValue: "",
      };
    }

    if (location.type === "attendeeAddress") {
      return {
        value: "attendeeInPerson",
        optionValue: location.address,
      };
    }

    if (location.type === "link") {
      return {
        value: "link",
        optionValue: "",
      };
    }

    if (location.type === "phone") {
      return {
        value: "userPhone",
        optionValue: "",
      };
    }

    if (location.type === "organizersDefaultApp") {
      return {
        value: "conferencing",
        optionValue: "",
      };
    }

    if (location.type === "attendeePhone") {
      return {
        value: "phone",
        optionValue: location.phone,
      };
    }

    if (location.type === "attendeeDefined") {
      return {
        value: "somewhereElse",
        optionValue: location.location,
      };
    }

    throw new BadRequestException(`Booking location with type ${location.type} not valid.`);
  }

  private isBookingLocationWithEventTypeLocations(
    inputBookingLocation: undefined | string | BookingInputLocation_2024_08_13,
    dbEventType: EventType
  ) {
    if (!inputBookingLocation || typeof inputBookingLocation === "string") {
      // note(Lauris): for backwards compatibility because we had string locations before so let them pass.
      return true;
    }

    const eventTypeLocations = this.outputEventTypesService.transformLocations(dbEventType.locations);
    const allowedLocationTypes = eventTypeLocations.map((location) => location.type);

    const isAllowed = allowedLocationTypes.includes(inputBookingLocation.type);
    if (!isAllowed) {
      throw new BadRequestException(
        `Booking location with type ${inputBookingLocation.type} not valid for event type with id=${
          dbEventType.id
        }. The event type has following location types: ${allowedLocationTypes.join(
          ", "
        )}, and only these types are allowed for booking location.`
      );
    }

    if (inputBookingLocation.type === "integration" && "integration" in inputBookingLocation) {
      const allowedIntegrations = eventTypeLocations
        .filter((location) => location.type === "integration")
        .map((location) => location.integration);

      const isAllowedIntegration = allowedIntegrations.includes(inputBookingLocation.integration);
      if (!isAllowedIntegration) {
        throw new BadRequestException(
          `Booking location with integration ${
            inputBookingLocation.integration
          } not valid for event type with id=${
            dbEventType.id
          }. The event type has following integrations: ${allowedIntegrations.join(
            ", "
          )}, and only these integrations are allowed for booking location.`
        );
      }
    }

    return true;
  }

  async transformInputCreateRecurringBooking(
    inputBooking: CreateRecurringBookingInput_2024_08_13,
    platformClientId?: string
  ) {
    const eventType = await this.eventTypesRepository.getEventTypeByIdWithOwnerAndTeam(
      inputBooking.eventTypeId
    );
    if (!eventType) {
      throw new NotFoundException(`Event type with id=${inputBooking.eventTypeId} not found`);
    }
    if (!eventType.recurringEvent) {
      throw new NotFoundException(`Event type with id=${inputBooking.eventTypeId} is not a recurring event`);
    }

    const occurrence = recurringEventSchema.parse(eventType.recurringEvent);
    const repeatsEvery = occurrence.interval;

    if (inputBooking.recurrenceCount && inputBooking.recurrenceCount > occurrence.count) {
      throw new BadRequestException(
        "Provided recurrence count is higher than the event type's recurring event count."
      );
    }
    const repeatsTimes = inputBooking.recurrenceCount || occurrence.count;
    // note(Lauris): timeBetween 0=yearly, 1=monthly and 2=weekly
    const timeBetween = occurrence.freq;

    const events = [];
    const recurringEventId = uuidv4();

    let startTime = DateTime.fromISO(inputBooking.start, { zone: "utc" }).setZone(
      inputBooking.attendee.timeZone
    );

    const guests =
      inputBooking.guests && platformClientId
        ? await this.platformBookingsService.getPlatformAttendeesEmails(inputBooking.guests, platformClientId)
        : inputBooking.guests;
    const attendeeEmail =
      inputBooking.attendee.email && platformClientId
        ? await this.platformBookingsService.getPlatformAttendeeEmail(
            inputBooking.attendee.email,
            platformClientId
          )
        : inputBooking.attendee.email;

    const inputLocation = inputBooking.location || inputBooking.meetingUrl;
    this.isBookingLocationWithEventTypeLocations(inputLocation, eventType);
    const location = inputLocation ? this.transformLocation(inputLocation) : undefined;

    for (let i = 0; i < repeatsTimes; i++) {
      const endTime = startTime.plus({ minutes: eventType.length });

      events.push({
        start: startTime.toISO(),
        end: endTime.toISO(),
        eventTypeId: inputBooking.eventTypeId,
        recurringEventId,
        timeZone: inputBooking.attendee.timeZone,
        language: inputBooking.attendee.language || "en",
        metadata: inputBooking.metadata || {},
        hasHashedBookingLink: false,
        guests,
        // note(Lauris): responses with name and email are required by the handleNewBooking
        responses: {
          ...(inputBooking.bookingFieldsResponses || {}),
          name: inputBooking.attendee.name,
          email: attendeeEmail,
          guests,
          location,
        },
        schedulingType: eventType.schedulingType,
      });

      switch (timeBetween) {
        case 0: // Yearly
          startTime = startTime.plus({ years: repeatsEvery });
          break;
        case 1: // Monthly
          startTime = startTime.plus({ months: repeatsEvery });
          break;
        case 2: // Weekly
          startTime = startTime.plus({ weeks: repeatsEvery });
          break;
        default:
          throw new Error("Unsupported timeBetween value");
      }
    }

    return events;
  }

  async createRescheduleBookingRequest(
    request: Request,
    bookingUid: string,
    body: RescheduleBookingInput
  ): Promise<BookingRequest> {
    const bodyTransformed = this.isRescheduleSeatedBody(body)
      ? await this.transformInputRescheduleSeatedBooking(bookingUid, body)
      : await this.transformInputRescheduleBooking(bookingUid, body);

    const oAuthClientParams = await this.platformBookingsService.getOAuthClientParams(
      bodyTransformed.eventTypeId
    );

    const newRequest = { ...request };
    let userId: number | undefined = undefined;

    if (
      oAuthClientParams &&
      request.body.rescheduledBy &&
      !request.body.rescheduledBy.includes(oAuthClientParams.platformClientId)
    ) {
      request.body.rescheduledBy = OAuthClientUsersService.getOAuthUserEmail(
        oAuthClientParams.platformClientId,
        request.body.rescheduledBy
      );
    }

    if (request.body.rescheduledBy) {
      if (request.body.rescheduledBy !== bodyTransformed.responses.email) {
        userId = (await this.usersRepository.findByEmail(request.body.rescheduledBy))?.id;
      }
    }

    const location = await this.getRescheduleBookingLocation(bookingUid);
    if (oAuthClientParams) {
      Object.assign(newRequest, { userId, ...oAuthClientParams, platformBookingLocation: location });
      newRequest.body = {
        ...bodyTransformed,
        noEmail: !oAuthClientParams.arePlatformEmailsEnabled,
        creationSource: CreationSource.API_V2,
      };
    } else {
      Object.assign(newRequest, { userId, platformBookingLocation: location });
      newRequest.body = { ...bodyTransformed, noEmail: false, creationSource: CreationSource.API_V2 };
    }

    return newRequest as unknown as BookingRequest;
  }

  isRescheduleSeatedBody(body: RescheduleBookingInput): body is RescheduleSeatedBookingInput_2024_08_13 {
    return body.hasOwnProperty("seatUid");
  }

  async transformInputRescheduleSeatedBooking(
    bookingUid: string,
    inputBooking: RescheduleSeatedBookingInput_2024_08_13
  ) {
    const booking = await this.bookingsRepository.getByUidWithAttendeesAndUserAndEvent(bookingUid);
    // todo create booking seat module, repository and fetch the seat to get info
    if (!booking) {
      throw new NotFoundException(`Booking with uid=${bookingUid} not found`);
    }
    if (!booking.eventTypeId) {
      throw new NotFoundException(`Booking with uid=${bookingUid} is missing event type`);
    }
    const eventType = await this.eventTypesRepository.getEventTypeByIdWithOwnerAndTeam(booking.eventTypeId);
    if (!eventType) {
      throw new NotFoundException(`Event type with id=${booking.eventTypeId} not found`);
    }

    const seat = await this.bookingSeatRepository.getByReferenceUid(inputBooking.seatUid);
    if (!seat) {
      throw new NotFoundException(`Seat with uid=${inputBooking.seatUid} does not exist.`);
    }

    const { responses: bookingResponses } = seatedBookingDataSchema.parse(seat.data);
    const attendee = booking.attendees.find((attendee) => attendee.email === bookingResponses.email);

    if (!attendee) {
      throw new NotFoundException(
        `Attendee with e-mail ${bookingResponses.email} for booking with uid=${bookingUid} and seatUid=${inputBooking.seatUid} not found`
      );
    }

    const startTime = DateTime.fromISO(inputBooking.start, { zone: "utc" }).setZone(attendee.timeZone);
    const endTime = startTime.plus({ minutes: eventType.length });

    return {
      start: startTime.toISO(),
      end: endTime.toISO(),
      eventTypeId: eventType.id,
      timeZone: attendee.timeZone,
      language: attendee.locale,
      metadata: seat.metadata || {},
      hasHashedBookingLink: false,
      guests: [],
      responses: { ...bookingResponses },
      rescheduleUid: inputBooking.seatUid,
    };
  }

  async transformInputRescheduleBooking(bookingUid: string, inputBooking: RescheduleBookingInput_2024_08_13) {
    const booking = await this.bookingsRepository.getByUidWithAttendeesAndUserAndEvent(bookingUid);
    if (!booking) {
      throw new NotFoundException(`Booking with uid=${bookingUid} not found`);
    }
    if (!booking.eventTypeId) {
      throw new NotFoundException(`Booking with uid=${bookingUid} is missing event type`);
    }
    const eventType = await this.eventTypesRepository.getEventTypeByIdWithOwnerAndTeam(booking.eventTypeId);
    if (!eventType) {
      throw new NotFoundException(`Event type with id=${booking.eventTypeId} not found`);
    }

    const bookingResponses = bookingResponsesSchema.parse(booking.responses);
    const attendee = booking.attendees.find((attendee) => attendee.email === bookingResponses.email);

    if (!attendee) {
      throw new NotFoundException(
        `Attendee with e-mail ${bookingResponses.email} for booking with uid=${bookingUid} not found`
      );
    }

    const startTime = DateTime.fromISO(inputBooking.start, { zone: "utc" }).setZone(attendee.timeZone);
    const endTime = startTime.plus({ minutes: eventType.length });

    return {
      start: startTime.toISO(),
      end: endTime.toISO(),
      eventTypeId: eventType.id,
      timeZone: attendee.timeZone,
      language: attendee.locale,
      metadata: booking.metadata || {},
      hasHashedBookingLink: false,
      guests: bookingResponses.guests,
      responses: { ...bookingResponses, rescheduledReason: inputBooking.reschedulingReason },
      rescheduleUid: bookingUid,
    };
  }

  async getRescheduleBookingLocation(rescheduleBookingUid: string) {
    const booking = await this.bookingsRepository.getByUid(rescheduleBookingUid);
    if (!booking) {
      throw new NotFoundException(`Booking with uid=${rescheduleBookingUid} not found`);
    }
    return booking.location;
  }

  private async createBookingRequestOwnerId(req: Request): Promise<number | undefined> {
    try {
      const bearerToken = req.get("Authorization")?.replace("Bearer ", "");
      if (bearerToken) {
        if (isApiKey(bearerToken, this.config.get<string>("api.apiKeyPrefix") ?? "cal_")) {
          const strippedApiKey = stripApiKey(bearerToken, this.config.get<string>("api.keyPrefix"));
          const apiKeyHash = hashAPIKey(strippedApiKey);
          const keyData = await this.apiKeyRepository.getApiKeyFromHash(apiKeyHash);
          return keyData?.userId;
        } else {
          // Access Token
          const ownerId = await this.oAuthFlowService.getOwnerId(bearerToken);
          return ownerId;
        }
      }
    } catch (err) {
      this.logger.error(err);
    }
  }

  transformGetBookingsFilters(queryParams: GetBookingsInput_2024_08_13) {
    return {
      attendeeEmail: queryParams.attendeeEmail,
      attendeeName: queryParams.attendeeName,
      afterStartDate: queryParams.afterStart,
      beforeEndDate: queryParams.beforeEnd,
      teamIds: queryParams.teamsIds || (queryParams.teamId ? [queryParams.teamId] : undefined),
      eventTypeIds:
        queryParams.eventTypeIds || (queryParams.eventTypeId ? [queryParams.eventTypeId] : undefined),
      afterUpdatedDate: queryParams.afterUpdatedAt,
      beforeUpdatedDate: queryParams.beforeUpdatedAt,
    };
  }

  transformGetBookingsSort(queryParams: GetBookingsInput_2024_08_13) {
    if (
      !queryParams.sortStart &&
      !queryParams.sortEnd &&
      !queryParams.sortCreated &&
      !queryParams.sortUpdatedAt
    ) {
      return undefined;
    }

    return {
      sortStart: queryParams.sortStart,
      sortEnd: queryParams.sortEnd,
      sortCreated: queryParams.sortCreated,
      sortUpdated: queryParams.sortUpdatedAt,
    };
  }

  async createCancelBookingRequest(
    request: Request,
    bookingUid: string,
    body: CancelBookingInput
  ): Promise<BookingRequest> {
    const bodyTransformed = this.isCancelSeatedBody(body)
      ? await this.transformInputCancelSeatedBooking(bookingUid, body)
      : await this.transformInputCancelBooking(bookingUid, body);

    const booking = await this.bookingsRepository.getByUid(bodyTransformed.uid);
    if (!booking) {
      throw new NotFoundException(`Booking with uid=${bookingUid} not found`);
    }

    const oAuthClientParams = booking.eventTypeId
      ? await this.platformBookingsService.getOAuthClientParams(booking.eventTypeId)
      : undefined;

    const newRequest = { ...request };
    const userId = (await this.createBookingRequestOwnerId(request)) ?? undefined;

    if (oAuthClientParams) {
      Object.assign(newRequest, { userId, ...oAuthClientParams });
      newRequest.body = { ...bodyTransformed, noEmail: !oAuthClientParams.arePlatformEmailsEnabled };
    } else {
      Object.assign(newRequest, { userId });
      newRequest.body = { ...bodyTransformed, noEmail: false };
    }

    return newRequest as unknown as BookingRequest;
  }

  isCancelSeatedBody(body: CancelBookingInput): body is CancelSeatedBookingInput_2024_08_13 {
    return body.hasOwnProperty("seatUid");
  }

  async transformInputCancelBooking(bookingUid: string, inputBooking: CancelBookingInput_2024_08_13) {
    const recurringBooking = await this.bookingsRepository.getRecurringByUid(bookingUid);
    // note(Lauris): isRecurring means that recurringEventId was passed as uid. isRecurring does not refer to the uid of 1 individual booking within a recurring booking consisting of many bookings.
    // That is what recurringEventId refers to.
    const isRecurringUid = !!recurringBooking.length;

    if (isRecurringUid && inputBooking.cancelSubsequentBookings) {
      throw new BadRequestException(
        "Cannot cancel subsequent bookings for recurring event - you have to provide uid of one of the individual bookings of a recurring booking."
      );
    }

    if (isRecurringUid) {
      return {
        // note(Lauris): set uid as one of the oldest individual recurring ids
        uid: recurringBooking[0].uid,
        cancellationReason: inputBooking.cancellationReason,
        allRemainingBookings: true,
      };
    }

    if (inputBooking.cancelSubsequentBookings) {
      return {
        uid: bookingUid,
        cancellationReason: inputBooking.cancellationReason,
        cancelSubsequentBookings: true,
      };
    }

    return {
      uid: bookingUid,
      cancellationReason: inputBooking.cancellationReason,
      allRemainingBookings: false,
    };
  }

  async transformInputCancelSeatedBooking(
    bookingUid: string,
    inputBooking: CancelSeatedBookingInput_2024_08_13
  ) {
    // note(Lauris): for recurring seated booking it is not possible to cancel all remaining bookings
    // for an individual person, so api users need to call booking by booking using uid + seatUid to cancel it.
    return {
      uid: bookingUid,
      cancellationReason: "",
      allRemainingBookings: false,
      seatReferenceUid: inputBooking.seatUid,
    };
  }

  transformInputMarkAbsentBooking(inputBooking: MarkAbsentBookingInput_2024_08_13) {
    return {
      noShowHost: inputBooking.host,
      attendees: inputBooking.attendees?.map((attendee) => ({
        email: attendee.email,
        noShow: attendee.absent,
      })),
    };
  }
}<|MERGE_RESOLUTION|>--- conflicted
+++ resolved
@@ -80,13 +80,9 @@
     private readonly config: ConfigService,
     private readonly apiKeyRepository: ApiKeysRepository,
     private readonly bookingSeatRepository: BookingSeatRepository,
-<<<<<<< HEAD
     private readonly outputEventTypesService: OutputEventTypesService_2024_06_14,
-    private readonly platformBookingsService: PlatformBookingsService
-=======
     private readonly platformBookingsService: PlatformBookingsService,
     private readonly usersRepository: UsersRepository
->>>>>>> bd92b89b
   ) {}
 
   async createBookingRequest(
