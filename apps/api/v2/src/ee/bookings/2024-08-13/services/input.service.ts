--- conflicted
+++ resolved
@@ -556,11 +556,7 @@
   }
 
   isRescheduleSeatedBody(body: RescheduleBookingInput): body is RescheduleSeatedBookingInput_2024_08_13 {
-<<<<<<< HEAD
-    return "seatUid" in body;
-=======
     return Object.prototype.hasOwnProperty.call(body, "seatUid");
->>>>>>> 89cc175d
   }
 
   async transformInputRescheduleSeatedBooking(
@@ -779,11 +775,8 @@
   }
 
   isCancelSeatedBody(body: CancelBookingInput): body is CancelSeatedBookingInput_2024_08_13 {
-<<<<<<< HEAD
     return "seatUid" in body;
-=======
     return Object.prototype.hasOwnProperty.call(body, "seatUid");
->>>>>>> 89cc175d
   }
 
   async transformInputCancelBooking(bookingUid: string, inputBooking: CancelBookingInput_2024_08_13) {
