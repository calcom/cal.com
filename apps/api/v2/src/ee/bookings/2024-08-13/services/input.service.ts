import { BookingsRepository_2024_08_13 } from "@/ee/bookings/2024-08-13/bookings.repository";
import {
  bookingResponsesSchema,
  seatedBookingResponsesSchema,
} from "@/ee/bookings/2024-08-13/services/output.service";
import { EventTypesRepository_2024_06_14 } from "@/ee/event-types/event-types_2024_06_14/event-types.repository";
import { hashAPIKey, isApiKey, stripApiKey } from "@/lib/api-key";
import { ApiKeyRepository } from "@/modules/api-key/api-key-repository";
import { BookingSeatRepository } from "@/modules/booking-seat/booking-seat.repository";
import { OAuthClientRepository } from "@/modules/oauth-clients/oauth-client.repository";
import { OAuthFlowService } from "@/modules/oauth-clients/services/oauth-flow.service";
import { BadRequestException, Injectable, NotFoundException } from "@nestjs/common";
import { Logger } from "@nestjs/common";
import { ConfigService } from "@nestjs/config";
import { Request } from "express";
import { DateTime } from "luxon";
import { NextApiRequest } from "next/types";
import { v4 as uuidv4 } from "uuid";
import { z } from "zod";

import { EventTypeMetaDataSchema } from "@calcom/platform-libraries";
import {
  CancelBookingInput,
  CancelBookingInput_2024_08_13,
  CancelSeatedBookingInput_2024_08_13,
  CreateBookingInput_2024_08_13,
  CreateInstantBookingInput_2024_08_13,
  CreateRecurringBookingInput_2024_08_13,
  GetBookingsInput_2024_08_13,
  MarkAbsentBookingInput_2024_08_13,
  RescheduleBookingInput,
  RescheduleBookingInput_2024_08_13,
  RescheduleSeatedBookingInput_2024_08_13,
} from "@calcom/platform-types";
import { EventType, PlatformOAuthClient } from "@calcom/prisma/client";

type BookingRequest = NextApiRequest & { userId: number | undefined } & OAuthRequestParams;

type OAuthRequestParams = {
  platformClientId: string;
  platformRescheduleUrl: string;
  platformCancelUrl: string;
  platformBookingUrl: string;
  platformBookingLocation?: string;
  arePlatformEmailsEnabled: boolean;
};

export enum Frequency {
  "YEARLY",
  "MONTHLY",
  "WEEKLY",
  "DAILY",
  "HOURLY",
  "MINUTELY",
  "SECONDLY",
}

const recurringEventSchema = z.object({
  dtstart: z.string().optional(),
  interval: z.number().int(),
  count: z.number().int(),
  freq: z.nativeEnum(Frequency),
  until: z.string().optional(),
});

@Injectable()
export class InputBookingsService_2024_08_13 {
  private readonly logger = new Logger("InputBookingsService_2024_08_13");

  constructor(
    private readonly oAuthFlowService: OAuthFlowService,
    private readonly oAuthClientRepository: OAuthClientRepository,
    private readonly eventTypesRepository: EventTypesRepository_2024_06_14,
    private readonly bookingsRepository: BookingsRepository_2024_08_13,
    private readonly config: ConfigService,
    private readonly apiKeyRepository: ApiKeyRepository,
    private readonly bookingSeatRepository: BookingSeatRepository
  ) {}

  async createBookingRequest(
    request: Request,
    body: CreateBookingInput_2024_08_13 | CreateInstantBookingInput_2024_08_13
  ): Promise<BookingRequest> {
    const bodyTransformed = await this.transformInputCreateBooking(body);
    const oAuthClientParams = await this.getOAuthClientParams(body.eventTypeId);

    const newRequest = { ...request };
    const userId = (await this.createBookingRequestOwnerId(request)) ?? undefined;

    const location = request.body.location || request.body.meetingUrl;
    this.logger.log(`createBookingRequest_2024_04_15`, {
      requestId: request.get("X-Request-Id"),
      ownerId: userId,
      location,
      oAuthClientParams,
    });

    if (oAuthClientParams) {
      Object.assign(newRequest, { userId, ...oAuthClientParams, platformBookingLocation: location });
      newRequest.body = { ...bodyTransformed, noEmail: !oAuthClientParams.arePlatformEmailsEnabled };
    } else {
      Object.assign(newRequest, { userId, platformBookingLocation: location });
      newRequest.body = { ...bodyTransformed, noEmail: false };
    }

    return newRequest as unknown as BookingRequest;
  }

  async getOAuthClientParams(eventTypeId: number) {
    const eventType = await this.eventTypesRepository.getEventTypeById(eventTypeId);

    let oAuthClient: PlatformOAuthClient | null = null;
    if (eventType?.userId) {
      oAuthClient = await this.oAuthClientRepository.getByUserId(eventType.userId);
    }

    if (eventType?.teamId) {
      oAuthClient = await this.oAuthClientRepository.getByTeamId(eventType.teamId);
    }

    if (oAuthClient) {
      return {
        platformClientId: oAuthClient.id,
        platformCancelUrl: oAuthClient.bookingCancelRedirectUri,
        platformRescheduleUrl: oAuthClient.bookingRescheduleRedirectUri,
        platformBookingUrl: oAuthClient.bookingRedirectUri,
        arePlatformEmailsEnabled: oAuthClient.areEmailsEnabled,
      };
    }

    return undefined;
  }

  async transformInputCreateBooking(inputBooking: CreateBookingInput_2024_08_13) {
    const eventType = await this.eventTypesRepository.getEventTypeByIdWithOwnerAndTeam(
      inputBooking.eventTypeId
    );

    if (!eventType) {
      throw new NotFoundException(`Event type with id=${inputBooking.eventTypeId} not found`);
    }

    this.validateBookingLengthInMinutes(inputBooking, eventType);

    const lengthInMinutes = inputBooking.lengthInMinutes ?? eventType.length;
    const startTime = DateTime.fromISO(inputBooking.start, { zone: "utc" }).setZone(
      inputBooking.attendee.timeZone
    );
    const endTime = startTime.plus({ minutes: lengthInMinutes });

    return {
      start: startTime.toISO(),
      end: endTime.toISO(),
      eventTypeId: inputBooking.eventTypeId,
      timeZone: inputBooking.attendee.timeZone,
      language: inputBooking.attendee.language || "en",
      metadata: inputBooking.metadata || {},
      hasHashedBookingLink: false,
      guests: inputBooking.guests,
      // note(Lauris): responses with name and email are required by the handleNewBooking
      responses: inputBooking.bookingFieldsResponses
        ? {
            ...inputBooking.bookingFieldsResponses,
            name: inputBooking.attendee.name,
            email: inputBooking.attendee.email,
          }
        : { name: inputBooking.attendee.name, email: inputBooking.attendee.email },
    };
  }

  validateBookingLengthInMinutes(inputBooking: CreateBookingInput_2024_08_13, eventType: EventType) {
    const eventTypeMetadata = EventTypeMetaDataSchema.parse(eventType.metadata);
    if (inputBooking.lengthInMinutes && !eventTypeMetadata?.multipleDuration) {
      throw new BadRequestException(
        "Can't specify 'lengthInMinutes' because event type does not have multiple possible lengths. Please, remove the 'lengthInMinutes' field from the request."
      );
    }
    if (
      inputBooking.lengthInMinutes &&
      !eventTypeMetadata?.multipleDuration?.includes(inputBooking.lengthInMinutes)
    ) {
      throw new BadRequestException(
        `Provided 'lengthInMinutes' is not one of the possible lengths for the event type. The possible lengths are: ${eventTypeMetadata?.multipleDuration?.join(
          ", "
        )}`
      );
    }
  }

  async createRecurringBookingRequest(
    request: Request,
    body: CreateRecurringBookingInput_2024_08_13
  ): Promise<BookingRequest> {
    // note(Lauris): update to this.transformInputCreate when rescheduling is implemented
    const bodyTransformed = await this.transformInputCreateRecurringBooking(body);
    const oAuthClientParams = await this.getOAuthClientParams(body.eventTypeId);

    const newRequest = { ...request };
    const userId = (await this.createBookingRequestOwnerId(request)) ?? undefined;

    const location = request.body.location || request.body.meetingUrl;

    if (oAuthClientParams) {
      Object.assign(newRequest, {
        userId,
        ...oAuthClientParams,
        platformBookingLocation: location,
        noEmail: !oAuthClientParams.arePlatformEmailsEnabled,
      });
    } else {
      Object.assign(newRequest, { userId, platformBookingLocation: location });
    }

    newRequest.body = bodyTransformed.map((event) => ({
      ...event,
    }));

    return newRequest as unknown as BookingRequest;
  }

  async transformInputCreateRecurringBooking(inputBooking: CreateRecurringBookingInput_2024_08_13) {
    const eventType = await this.eventTypesRepository.getEventTypeByIdWithOwnerAndTeam(
      inputBooking.eventTypeId
    );
    if (!eventType) {
      throw new NotFoundException(`Event type with id=${inputBooking.eventTypeId} not found`);
    }
    if (!eventType.recurringEvent) {
      throw new NotFoundException(`Event type with id=${inputBooking.eventTypeId} is not a recurring event`);
    }

    const occurrence = recurringEventSchema.parse(eventType.recurringEvent);
    const repeatsEvery = occurrence.interval;

    if (inputBooking.recurrenceCount && inputBooking.recurrenceCount > occurrence.count) {
      throw new BadRequestException(
        "Provided recurrence count is higher than the event type's recurring event count."
      );
    }
    const repeatsTimes = inputBooking.recurrenceCount || occurrence.count;
    // note(Lauris): timeBetween 0=yearly, 1=monthly and 2=weekly
    const timeBetween = occurrence.freq;

    const events = [];
    const recurringEventId = uuidv4();

    let startTime = DateTime.fromISO(inputBooking.start, { zone: "utc" }).setZone(
      inputBooking.attendee.timeZone
    );

    for (let i = 0; i < repeatsTimes; i++) {
      const endTime = startTime.plus({ minutes: eventType.length });

      events.push({
        start: startTime.toISO(),
        end: endTime.toISO(),
        eventTypeId: inputBooking.eventTypeId,
        recurringEventId,
        timeZone: inputBooking.attendee.timeZone,
        language: inputBooking.attendee.language || "en",
        metadata: inputBooking.metadata || {},
        hasHashedBookingLink: false,
        guests: inputBooking.guests,
        // note(Lauris): responses with name and email are required by the handleNewBooking
        responses: inputBooking.bookingFieldsResponses
          ? {
              ...inputBooking.bookingFieldsResponses,
              name: inputBooking.attendee.name,
              email: inputBooking.attendee.email,
            }
          : { name: inputBooking.attendee.name, email: inputBooking.attendee.email },
        schedulingType: eventType.schedulingType,
      });

      switch (timeBetween) {
        case 0: // Yearly
          startTime = startTime.plus({ years: repeatsEvery });
          break;
        case 1: // Monthly
          startTime = startTime.plus({ months: repeatsEvery });
          break;
        case 2: // Weekly
          startTime = startTime.plus({ weeks: repeatsEvery });
          break;
        default:
          throw new Error("Unsupported timeBetween value");
      }
    }

    return events;
  }

  async createRescheduleBookingRequest(
    request: Request,
    bookingUid: string,
    body: RescheduleBookingInput
  ): Promise<BookingRequest> {
    const bodyTransformed = this.isRescheduleSeatedBody(body)
      ? await this.transformInputRescheduleSeatedBooking(bookingUid, body)
      : await this.transformInputRescheduleBooking(bookingUid, body);

<<<<<<< HEAD
    const oAuthClientParams = await this.getOAuthClientParams(bodyTransformed.eventTypeId);
=======
    const oAuthClientId = request.get(X_CAL_CLIENT_ID);
>>>>>>> a534d393

    const newRequest = { ...request };
    const userId = (await this.createBookingRequestOwnerId(request)) ?? undefined;

    const location = await this.getRescheduleBookingLocation(bookingUid);
    if (oAuthClientParams) {
      Object.assign(newRequest, { userId, ...oAuthClientParams, platformBookingLocation: location });
      newRequest.body = { ...bodyTransformed, noEmail: !oAuthClientParams.arePlatformEmailsEnabled };
    } else {
      Object.assign(newRequest, { userId, platformBookingLocation: location });
      newRequest.body = { ...bodyTransformed, noEmail: false };
    }

    return newRequest as unknown as BookingRequest;
  }

  isRescheduleSeatedBody(body: RescheduleBookingInput): body is RescheduleSeatedBookingInput_2024_08_13 {
    return body.hasOwnProperty("seatUid");
  }

  async transformInputRescheduleSeatedBooking(
    bookingUid: string,
    inputBooking: RescheduleSeatedBookingInput_2024_08_13
  ) {
    const booking = await this.bookingsRepository.getByUidWithAttendeesAndUserAndEvent(bookingUid);
    // todo create booking seat module, repository and fetch the seat to get info
    if (!booking) {
      throw new NotFoundException(`Booking with uid=${bookingUid} not found`);
    }
    if (!booking.eventTypeId) {
      throw new NotFoundException(`Booking with uid=${bookingUid} is missing event type`);
    }
    const eventType = await this.eventTypesRepository.getEventTypeByIdWithOwnerAndTeam(booking.eventTypeId);
    if (!eventType) {
      throw new NotFoundException(`Event type with id=${booking.eventTypeId} not found`);
    }

    const seat = await this.bookingSeatRepository.getByReferenceUid(inputBooking.seatUid);
    if (!seat) {
      throw new NotFoundException(`Seat with uid=${inputBooking.seatUid} does not exist.`);
    }

    const { responses: bookingResponses } = seatedBookingResponsesSchema.parse(seat.data);
    const attendee = booking.attendees.find((attendee) => attendee.email === bookingResponses.email);

    if (!attendee) {
      throw new NotFoundException(
        `Attendee with e-mail ${bookingResponses.email} for booking with uid=${bookingUid} and seatUid=${inputBooking.seatUid} not found`
      );
    }

    const startTime = DateTime.fromISO(inputBooking.start, { zone: "utc" }).setZone(attendee.timeZone);
    const endTime = startTime.plus({ minutes: eventType.length });

    return {
      start: startTime.toISO(),
      end: endTime.toISO(),
      eventTypeId: eventType.id,
      timeZone: attendee.timeZone,
      language: attendee.locale,
      metadata: seat.metadata || {},
      hasHashedBookingLink: false,
      guests: [],
      responses: { ...bookingResponses },
      rescheduleUid: inputBooking.seatUid,
    };
  }

  async transformInputRescheduleBooking(bookingUid: string, inputBooking: RescheduleBookingInput_2024_08_13) {
    const booking = await this.bookingsRepository.getByUidWithAttendeesAndUserAndEvent(bookingUid);
    if (!booking) {
      throw new NotFoundException(`Booking with uid=${bookingUid} not found`);
    }
    if (!booking.eventTypeId) {
      throw new NotFoundException(`Booking with uid=${bookingUid} is missing event type`);
    }
    const eventType = await this.eventTypesRepository.getEventTypeByIdWithOwnerAndTeam(booking.eventTypeId);
    if (!eventType) {
      throw new NotFoundException(`Event type with id=${booking.eventTypeId} not found`);
    }

    const bookingResponses = bookingResponsesSchema.parse(booking.responses);
    const attendee = booking.attendees.find((attendee) => attendee.email === bookingResponses.email);

    if (!attendee) {
      throw new NotFoundException(
        `Attendee with e-mail ${bookingResponses.email} for booking with uid=${bookingUid} not found`
      );
    }

    const startTime = DateTime.fromISO(inputBooking.start, { zone: "utc" }).setZone(attendee.timeZone);
    const endTime = startTime.plus({ minutes: eventType.length });

    return {
      start: startTime.toISO(),
      end: endTime.toISO(),
      eventTypeId: eventType.id,
      timeZone: attendee.timeZone,
      language: attendee.locale,
      metadata: booking.metadata || {},
      hasHashedBookingLink: false,
      guests: bookingResponses.guests,
      responses: { ...bookingResponses, rescheduledReason: inputBooking.reschedulingReason },
      rescheduleUid: bookingUid,
    };
  }

  async getRescheduleBookingLocation(rescheduleBookingUid: string) {
    const booking = await this.bookingsRepository.getByUid(rescheduleBookingUid);
    if (!booking) {
      throw new NotFoundException(`Booking with uid=${rescheduleBookingUid} not found`);
    }
    return booking.location;
  }

  private async createBookingRequestOwnerId(req: Request): Promise<number | undefined> {
    try {
      const bearerToken = req.get("Authorization")?.replace("Bearer ", "");
      if (bearerToken) {
        if (isApiKey(bearerToken, this.config.get<string>("api.apiKeyPrefix") ?? "cal_")) {
          const strippedApiKey = stripApiKey(bearerToken, this.config.get<string>("api.keyPrefix"));
          const apiKeyHash = hashAPIKey(strippedApiKey);
          const keyData = await this.apiKeyRepository.getApiKeyFromHash(apiKeyHash);
          return keyData?.userId;
        } else {
          // Access Token
          return this.oAuthFlowService.getOwnerId(bearerToken);
        }
      }
    } catch (err) {
      this.logger.error(err);
    }
  }

  transformGetBookingsFilters(queryParams: GetBookingsInput_2024_08_13) {
    return {
      attendeeEmail: queryParams.attendeeEmail,
      attendeeName: queryParams.attendeeName,
      afterStartDate: queryParams.afterStart,
      beforeEndDate: queryParams.beforeEnd,
      teamIds: queryParams.teamsIds || (queryParams.teamId ? [queryParams.teamId] : undefined),
      eventTypeIds:
        queryParams.eventTypeIds || (queryParams.eventTypeId ? [queryParams.eventTypeId] : undefined),
    };
  }

  transformGetBookingsSort(queryParams: GetBookingsInput_2024_08_13) {
    if (!queryParams.sortStart && !queryParams.sortEnd && !queryParams.sortCreated) {
      return undefined;
    }

    return {
      sortStart: queryParams.sortStart,
      sortEnd: queryParams.sortEnd,
      sortCreated: queryParams.sortCreated,
    };
  }

  async createCancelBookingRequest(
    request: Request,
    bookingUid: string,
    body: CancelBookingInput
  ): Promise<BookingRequest> {
    const booking = await this.bookingsRepository.getByUid(bookingUid);
    if (!booking) {
      throw new NotFoundException(`Booking with uid=${bookingUid} not found`);
    }

    const bodyTransformed = this.isCancelSeatedBody(body)
      ? await this.transformInputCancelSeatedBooking(bookingUid, body)
      : await this.transformInputCancelBooking(bookingUid, body);

    const oAuthClientParams = booking.eventTypeId
      ? await this.getOAuthClientParams(booking.eventTypeId)
      : undefined;

    const newRequest = { ...request };
    const userId = (await this.createBookingRequestOwnerId(request)) ?? undefined;

    if (oAuthClientParams) {
      Object.assign(newRequest, { userId, ...oAuthClientParams });
      newRequest.body = { ...bodyTransformed, noEmail: !oAuthClientParams.arePlatformEmailsEnabled };
    } else {
      Object.assign(newRequest, { userId });
      newRequest.body = { ...bodyTransformed, noEmail: false };
    }

    return newRequest as unknown as BookingRequest;
  }

  isCancelSeatedBody(body: CancelBookingInput): body is CancelSeatedBookingInput_2024_08_13 {
    return body.hasOwnProperty("seatUid");
  }

  async transformInputCancelBooking(bookingUid: string, inputBooking: CancelBookingInput_2024_08_13) {
    const recurringBooking = await this.bookingsRepository.getRecurringByUid(bookingUid);
    // note(Lauris): isRecurring means that recurringEventId was passed as uid. isRecurring does not refer to the uid of 1 individual booking within a recurring booking consisting of many bookings.
    // That is what recurringEventId refers to.
    const isRecurringUid = !!recurringBooking.length;

    if (isRecurringUid && inputBooking.cancelSubsequentBookings) {
      throw new BadRequestException(
        "Cannot cancel subsequent bookings for recurring event - you have to provide uid of one of the individual bookings of a recurring booking."
      );
    }

    if (isRecurringUid) {
      return {
        // note(Lauris): set uid as one of the oldest individual recurring ids
        uid: recurringBooking[0].uid,
        cancellationReason: inputBooking.cancellationReason,
        allRemainingBookings: true,
      };
    }

    if (inputBooking.cancelSubsequentBookings) {
      return {
        uid: bookingUid,
        cancellationReason: inputBooking.cancellationReason,
        cancelSubsequentBookings: true,
      };
    }

    return {
      uid: bookingUid,
      cancellationReason: inputBooking.cancellationReason,
      allRemainingBookings: false,
    };
  }

  async transformInputCancelSeatedBooking(
    bookingUid: string,
    inputBooking: CancelSeatedBookingInput_2024_08_13
  ) {
    // note(Lauris): for recurring seated booking it is not possible to cancel all remaining bookings
    // for an individual person, so api users need to call booking by booking using uid + seatUid to cancel it.
    return {
      uid: bookingUid,
      cancellationReason: "",
      allRemainingBookings: false,
      seatReferenceUid: inputBooking.seatUid,
    };
  }

  transformInputMarkAbsentBooking(inputBooking: MarkAbsentBookingInput_2024_08_13) {
    return {
      noShowHost: inputBooking.host,
      attendees: inputBooking.attendees?.map((attendee) => ({
        email: attendee.email,
        noShow: attendee.absent,
      })),
    };
  }
}<|MERGE_RESOLUTION|>--- conflicted
+++ resolved
@@ -299,11 +299,7 @@
       ? await this.transformInputRescheduleSeatedBooking(bookingUid, body)
       : await this.transformInputRescheduleBooking(bookingUid, body);
 
-<<<<<<< HEAD
     const oAuthClientParams = await this.getOAuthClientParams(bodyTransformed.eventTypeId);
-=======
-    const oAuthClientId = request.get(X_CAL_CLIENT_ID);
->>>>>>> a534d393
 
     const newRequest = { ...request };
     const userId = (await this.createBookingRequestOwnerId(request)) ?? undefined;
