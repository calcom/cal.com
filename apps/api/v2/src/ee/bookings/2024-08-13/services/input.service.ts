--- conflicted
+++ resolved
@@ -35,12 +35,8 @@
   RescheduleBookingInput_2024_08_13,
   RescheduleSeatedBookingInput_2024_08_13,
 } from "@calcom/platform-types";
-<<<<<<< HEAD
 import { BookingInputLocation_2024_08_13 } from "@calcom/platform-types/bookings/2024-08-13/inputs/location.input";
 import { EventType, PlatformOAuthClient } from "@calcom/prisma/client";
-=======
-import { EventType } from "@calcom/prisma/client";
->>>>>>> 04c581a2
 
 type BookingRequest = NextApiRequest & { userId: number | undefined } & OAuthRequestParams;
 
@@ -82,11 +78,8 @@
     private readonly config: ConfigService,
     private readonly apiKeyRepository: ApiKeysRepository,
     private readonly bookingSeatRepository: BookingSeatRepository,
-<<<<<<< HEAD
-    private readonly outputEventTypesService: OutputEventTypesService_2024_06_14
-=======
+    private readonly outputEventTypesService: OutputEventTypesService_2024_06_14,
     private readonly platformBookingsService: PlatformBookingsService
->>>>>>> 04c581a2
   ) {}
 
   async createBookingRequest(
@@ -163,32 +156,14 @@
       hasHashedBookingLink: false,
       guests,
       // note(Lauris): responses with name and email are required by the handleNewBooking
-<<<<<<< HEAD
-      responses: inputBooking.bookingFieldsResponses
-        ? {
-            ...inputBooking.bookingFieldsResponses,
-            name: inputBooking.attendee.name,
-            email: inputBooking.attendee.email ?? "",
-            attendeePhoneNumber: inputBooking.attendee.phoneNumber,
-            guests,
-            location,
-          }
-        : {
-            name: inputBooking.attendee.name,
-            email: inputBooking.attendee.email ?? "",
-            attendeePhoneNumber: inputBooking.attendee.phoneNumber,
-            guests,
-            location,
-          },
-=======
       responses: {
         ...(inputBooking.bookingFieldsResponses || {}),
         name: inputBooking.attendee.name,
         email: attendeeEmail ?? "",
         attendeePhoneNumber: inputBooking.attendee.phoneNumber,
         guests,
+        location,
       },
->>>>>>> 04c581a2
     };
   }
 
@@ -243,7 +218,6 @@
     return newRequest as unknown as BookingRequest;
   }
 
-<<<<<<< HEAD
   transformLocation(location: string | BookingInputLocation_2024_08_13): {
     value: string;
     optionValue: string;
@@ -376,13 +350,10 @@
     return true;
   }
 
-  async transformInputCreateRecurringBooking(inputBooking: CreateRecurringBookingInput_2024_08_13) {
-=======
   async transformInputCreateRecurringBooking(
     inputBooking: CreateRecurringBookingInput_2024_08_13,
     platformClientId?: string
   ) {
->>>>>>> 04c581a2
     const eventType = await this.eventTypesRepository.getEventTypeByIdWithOwnerAndTeam(
       inputBooking.eventTypeId
     );
@@ -442,24 +413,13 @@
         hasHashedBookingLink: false,
         guests,
         // note(Lauris): responses with name and email are required by the handleNewBooking
-<<<<<<< HEAD
-        responses: inputBooking.bookingFieldsResponses
-          ? {
-              ...inputBooking.bookingFieldsResponses,
-              name: inputBooking.attendee.name,
-              email: inputBooking.attendee.email,
-              guests,
-              location,
-            }
-          : { name: inputBooking.attendee.name, email: inputBooking.attendee.email, guests, location },
-=======
         responses: {
           ...(inputBooking.bookingFieldsResponses || {}),
           name: inputBooking.attendee.name,
           email: attendeeEmail,
           guests,
+          location,
         },
->>>>>>> 04c581a2
         schedulingType: eventType.schedulingType,
       });
 
