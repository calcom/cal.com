import { BookingsRepository_2024_08_13 } from "@/ee/bookings/2024-08-13/bookings.repository";
import { CalendarLink } from "@/ee/bookings/2024-08-13/outputs/calendar-links.output";
import { InputBookingsService_2024_08_13 } from "@/ee/bookings/2024-08-13/services/input.service";
import { OutputBookingsService_2024_08_13 } from "@/ee/bookings/2024-08-13/services/output.service";
import { PlatformBookingsService } from "@/ee/bookings/shared/platform-bookings.service";
import { EventTypesRepository_2024_06_14 } from "@/ee/event-types/event-types_2024_06_14/event-types.repository";
import { BillingService } from "@/modules/billing/services/billing.service";
import { BookingSeatRepository } from "@/modules/booking-seat/booking-seat.repository";
import { OAuthClientRepository } from "@/modules/oauth-clients/oauth-client.repository";
import { OAuthClientUsersService } from "@/modules/oauth-clients/services/oauth-clients-users.service";
import { PrismaReadService } from "@/modules/prisma/prisma-read.service";
import { UsersService } from "@/modules/users/services/users.service";
import { UsersRepository, UserWithProfile } from "@/modules/users/users.repository";
import { Injectable, Logger, NotFoundException } from "@nestjs/common";
import { BadRequestException } from "@nestjs/common";
import { Request } from "express";
import { z } from "zod";

import {
  handleNewRecurringBooking,
  getTranslation,
  getAllUserBookings,
  handleInstantMeeting,
  handleCancelBooking,
  roundRobinReassignment,
  roundRobinManualReassignment,
  handleMarkNoShow,
  confirmBookingHandler,
  getCalendarLinks,
} from "@calcom/platform-libraries";
import { handleNewBooking } from "@calcom/platform-libraries";
import {
  CreateBookingInput_2024_08_13,
  CreateBookingInput,
  CreateRecurringBookingInput_2024_08_13,
  GetBookingsInput_2024_08_13,
  CreateInstantBookingInput_2024_08_13,
  MarkAbsentBookingInput_2024_08_13,
  ReassignToUserBookingInput_2024_08_13,
  BookingOutput_2024_08_13,
  RecurringBookingOutput_2024_08_13,
  GetSeatedBookingOutput_2024_08_13,
  GetRecurringSeatedBookingOutput_2024_08_13,
  RescheduleBookingInput,
  CancelBookingInput,
} from "@calcom/platform-types";
import { PrismaClient } from "@calcom/prisma";
import { EventType } from "@calcom/prisma/client";

type CreatedBooking = {
  hosts: { id: number }[];
  uid: string;
  start: string;
};

const eventTypeBookingFieldSchema = z.object({
  name: z.string(),
  required: z.boolean(),
  editable: z.string(),
});

const eventTypeBookingFieldsSchema = z.array(eventTypeBookingFieldSchema);

@Injectable()
export class BookingsService_2024_08_13 {
  private readonly logger = new Logger("BookingsService");
  constructor(
    private readonly inputService: InputBookingsService_2024_08_13,
    private readonly outputService: OutputBookingsService_2024_08_13,
    private readonly bookingsRepository: BookingsRepository_2024_08_13,
    private readonly bookingSeatRepository: BookingSeatRepository,
    private readonly eventTypesRepository: EventTypesRepository_2024_06_14,
    private readonly prismaReadService: PrismaReadService,
    private readonly billingService: BillingService,
    private readonly usersService: UsersService,
    private readonly usersRepository: UsersRepository,
    private readonly platformBookingsService: PlatformBookingsService,
    private readonly oAuthClientRepository: OAuthClientRepository
  ) {}

  async createBooking(request: Request, body: CreateBookingInput) {
    try {
      if ("instant" in body && body.instant) {
        return await this.createInstantBooking(request, body);
      }

      const eventType = await this.eventTypesRepository.getEventTypeById(body.eventTypeId);
      const isRecurring = !!eventType?.recurringEvent;
      const isSeated = !!eventType?.seatsPerTimeSlot;

      await this.hasRequiredBookingFieldsResponses(body, eventType);

      if (isRecurring && isSeated) {
        return await this.createRecurringSeatedBooking(request, body);
      }
      if (isRecurring && !isSeated) {
        return await this.createRecurringBooking(request, body);
      }
      if (isSeated) {
        return await this.createSeatedBooking(request, body);
      }

      return await this.createRegularBooking(request, body);
    } catch (error) {
      if (error instanceof Error) {
        if (error.message === "no_available_users_found_error") {
          throw new BadRequestException("User either already has booking at this time or is not available");
        }
      }
      throw error;
    }
  }

  async hasRequiredBookingFieldsResponses(body: CreateBookingInput, eventType: EventType | null) {
    const bookingFields = body.bookingFieldsResponses;
    if (!bookingFields || !eventType || !eventType.bookingFields) {
      return true;
    }

    // note(Lauris): we filter out system fields, because some of them are set by default and name and email are passed in the body.attendee
    const eventTypeBookingFields = eventTypeBookingFieldsSchema
      .parse(eventType.bookingFields)
      .filter((field) => !field.editable.startsWith("system"));

    for (const field of eventTypeBookingFields) {
      if (field.required && !(field.name in bookingFields)) {
        throw new BadRequestException(`
          Missing required booking field response: ${field.name} - it is required by the event type booking fields, but missing in the bookingFieldsResponses.
          You can fetch the event type with ID ${eventType.id} to see the required fields.`);
      }
    }

    return true;
  }

  async createInstantBooking(request: Request, body: CreateInstantBookingInput_2024_08_13) {
    const bookingRequest = await this.inputService.createBookingRequest(request, body);
    const booking = await handleInstantMeeting(bookingRequest);

    const databaseBooking = await this.bookingsRepository.getByIdWithAttendeesAndUserAndEvent(
      booking.bookingId
    );
    if (!databaseBooking) {
      throw new Error(`Booking with id=${booking.bookingId} was not found in the database`);
    }

    return this.outputService.getOutputBooking(databaseBooking);
  }

  async createRecurringBooking(request: Request, body: CreateRecurringBookingInput_2024_08_13) {
    const bookingRequest = await this.inputService.createRecurringBookingRequest(request, body);
    const bookings = await handleNewRecurringBooking({
      bookingData: bookingRequest.body,
      userId: bookingRequest.userId,
      hostname: bookingRequest.headers?.host || "",
      platformClientId: bookingRequest.platformClientId,
      platformRescheduleUrl: bookingRequest.platformRescheduleUrl,
      platformCancelUrl: bookingRequest.platformCancelUrl,
      platformBookingUrl: bookingRequest.platformBookingUrl,
      platformBookingLocation: bookingRequest.platformBookingLocation,
      noEmail: bookingRequest.noEmail,
    });
    const ids = bookings.map((booking) => booking.id || 0);
    return this.outputService.getOutputRecurringBookings(ids);
  }

  async createRecurringSeatedBooking(request: Request, body: CreateRecurringBookingInput_2024_08_13) {
    const bookingRequest = await this.inputService.createRecurringBookingRequest(request, body);
    const bookings = await handleNewRecurringBooking({
      bookingData: bookingRequest.body,
      userId: bookingRequest.userId,
      hostname: bookingRequest.headers?.host || "",
      platformClientId: bookingRequest.platformClientId,
      platformRescheduleUrl: bookingRequest.platformRescheduleUrl,
      platformCancelUrl: bookingRequest.platformCancelUrl,
      platformBookingUrl: bookingRequest.platformBookingUrl,
      platformBookingLocation: bookingRequest.platformBookingLocation,
    });
    return this.outputService.getOutputCreateRecurringSeatedBookings(
      bookings.map((booking) => ({ uid: booking.uid || "", seatUid: booking.seatReferenceUid || "" }))
    );
  }

  async createRegularBooking(request: Request, body: CreateBookingInput_2024_08_13) {
    const bookingRequest = await this.inputService.createBookingRequest(request, body);
    const booking = await handleNewBooking({
      bookingData: bookingRequest.body,
      userId: bookingRequest.userId,
      hostname: bookingRequest.headers?.host || "",
      platformClientId: bookingRequest.platformClientId,
      platformRescheduleUrl: bookingRequest.platformRescheduleUrl,
      platformCancelUrl: bookingRequest.platformCancelUrl,
      platformBookingUrl: bookingRequest.platformBookingUrl,
      platformBookingLocation: bookingRequest.platformBookingLocation,
    });

    if (!booking.uid) {
      throw new Error("Booking missing uid");
    }

    const databaseBooking = await this.bookingsRepository.getByUidWithAttendeesAndUserAndEvent(booking.uid);
    if (!databaseBooking) {
      throw new Error(`Booking with uid=${booking.uid} was not found in the database`);
    }

    return this.outputService.getOutputBooking(databaseBooking);
  }

  async createSeatedBooking(request: Request, body: CreateBookingInput_2024_08_13) {
    const bookingRequest = await this.inputService.createBookingRequest(request, body);
    const booking = await handleNewBooking({
      bookingData: bookingRequest.body,
      userId: bookingRequest.userId,
      hostname: bookingRequest.headers?.host || "",
      platformClientId: bookingRequest.platformClientId,
      platformRescheduleUrl: bookingRequest.platformRescheduleUrl,
      platformCancelUrl: bookingRequest.platformCancelUrl,
      platformBookingUrl: bookingRequest.platformBookingUrl,
      platformBookingLocation: bookingRequest.platformBookingLocation,
    });

    if (!booking.uid) {
      throw new Error("Booking missing uid");
    }

    const databaseBooking = await this.bookingsRepository.getByUidWithAttendeesWithBookingSeatAndUserAndEvent(
      booking.uid
    );
    if (!databaseBooking) {
      throw new Error(`Booking with uid=${booking.uid} was not found in the database`);
    }

    return this.outputService.getOutputCreateSeatedBooking(databaseBooking, booking.seatReferenceUid || "");
  }

  async getBooking(uid: string) {
    const booking = await this.bookingsRepository.getByUidWithAttendeesWithBookingSeatAndUserAndEvent(uid);

    if (booking) {
      const isRecurring = !!booking.recurringEventId;
      const isSeated = !!booking.eventType?.seatsPerTimeSlot;

      if (isRecurring && !isSeated) {
        return this.outputService.getOutputRecurringBooking(booking);
      }
      if (isRecurring && isSeated) {
        return this.outputService.getOutputRecurringSeatedBooking(booking);
      }
      if (isSeated) {
        return this.outputService.getOutputSeatedBooking(booking);
      }
      return this.outputService.getOutputBooking(booking);
    }

    const recurringBooking = await this.bookingsRepository.getRecurringByUidWithAttendeesAndUserAndEvent(uid);
    if (!recurringBooking.length) {
      throw new NotFoundException(`Booking with uid=${uid} was not found in the database`);
    }
    const ids = recurringBooking.map((booking) => booking.id);
    const isRecurringSeated = !!recurringBooking[0].eventType?.seatsPerTimeSlot;
    if (isRecurringSeated) {
      return this.outputService.getOutputRecurringSeatedBookings(ids);
    }

    return this.outputService.getOutputRecurringBookings(ids);
  }

<<<<<<< HEAD
  async getBookings(
    queryParams: GetBookingsInput_2024_08_13,
    user: { email: string; id: number; orgId?: number },
    userIds?: number[]
  ) {
=======
  async getBookings(queryParams: GetBookingsInput_2024_08_13, user: { email: string; id: number }) {
    if (queryParams.attendeeEmail) {
      queryParams.attendeeEmail = await this.getAttendeeEmail(queryParams.attendeeEmail, user);
    }

>>>>>>> f353fdf2
    const fetchedBookings: { bookings: { id: number }[] } = await getAllUserBookings({
      bookingListingByStatus: queryParams.status || [],
      skip: queryParams.skip ?? 0,
      take: queryParams.take ?? 100,
      filters: {
        ...this.inputService.transformGetBookingsFilters(queryParams),
        ...(userIds?.length ? { userIds } : {}),
      },
      ctx: {
        user,
        prisma: this.prismaReadService.prisma as unknown as PrismaClient,
      },
      sort: this.inputService.transformGetBookingsSort(queryParams),
    });
    // note(Lauris): fetchedBookings don't have attendees information and responses and i don't want to add them to the handler query,
    // because its used elsewhere in code that does not need that information, so i get ids, fetch bookings and then return them formatted in same order as ids.
    const ids = fetchedBookings.bookings.map((booking) => booking.id);
    const bookings = await this.bookingsRepository.getByIdsWithAttendeesWithBookingSeatAndUserAndEvent(ids);

    const bookingMap = new Map(bookings.map((booking) => [booking.id, booking]));
    const orderedBookings = ids.map((id) => bookingMap.get(id));

    const formattedBookings: (
      | BookingOutput_2024_08_13
      | RecurringBookingOutput_2024_08_13
      | GetSeatedBookingOutput_2024_08_13
      | GetRecurringSeatedBookingOutput_2024_08_13
    )[] = [];
    for (const booking of orderedBookings) {
      if (!booking) {
        continue;
      }

      const formatted = {
        ...booking,
        eventType: booking.eventType,
        eventTypeId: booking.eventTypeId,
        startTime: new Date(booking.startTime),
        endTime: new Date(booking.endTime),
        absentHost: !!booking.noShowHost,
      };

      const isRecurring = !!formatted.recurringEventId;
      const isSeated = !!formatted.eventType?.seatsPerTimeSlot;
      if (isRecurring && !isSeated) {
        formattedBookings.push(this.outputService.getOutputRecurringBooking(formatted));
      } else if (isRecurring && isSeated) {
        formattedBookings.push(this.outputService.getOutputRecurringSeatedBooking(formatted));
      } else if (isSeated) {
        formattedBookings.push(this.outputService.getOutputSeatedBooking(formatted));
      } else {
        formattedBookings.push(this.outputService.getOutputBooking(formatted));
      }
    }

    return formattedBookings;
  }

  async getAttendeeEmail(queryParamsAttendeeEmail: string, user: { id: number }) {
    // note(Lauris): this is to handle attendees that are managed users - in attendee table their email is one of managed users e.g
    // urdasdqinm+clxyyy21o0003sbk7yw5z6tzg@example.com but if attendeeEmail is passed as urdasdqinm@example.com then we check if user whose
    // access token is used is a managed user and if attendee with passed email has managed user email composed of passed email without oAuth client id +
    // authenticated user oAuth client id.
    const oAuthClient = await this.oAuthClientRepository.getByUserId(user.id);
    if (!oAuthClient) {
      return queryParamsAttendeeEmail;
    }
    // note(Lauris): query param already contains oAuth client id in the attendeeEmail
    if (queryParamsAttendeeEmail.includes(oAuthClient.id)) {
      return queryParamsAttendeeEmail;
    }

    const managedAttendeeEmail = OAuthClientUsersService.getOAuthUserEmail(
      oAuthClient.id,
      queryParamsAttendeeEmail
    );
    const [attendee, managedAttendee] = await Promise.all([
      this.usersRepository.findByEmail(queryParamsAttendeeEmail),
      this.usersRepository.findByEmail(managedAttendeeEmail),
    ]);
    if (!attendee && managedAttendee) {
      return managedAttendeeEmail;
    }

    return queryParamsAttendeeEmail;
  }

  async rescheduleBooking(request: Request, bookingUid: string, body: RescheduleBookingInput) {
    try {
      const bookingRequest = await this.inputService.createRescheduleBookingRequest(
        request,
        bookingUid,
        body
      );
      const booking = await handleNewBooking({
        bookingData: bookingRequest.body,
        userId: bookingRequest.userId,
        hostname: bookingRequest.headers?.host || "",
        platformClientId: bookingRequest.platformClientId,
        platformRescheduleUrl: bookingRequest.platformRescheduleUrl,
        platformCancelUrl: bookingRequest.platformCancelUrl,
        platformBookingUrl: bookingRequest.platformBookingUrl,
        platformBookingLocation: bookingRequest.platformBookingLocation,
      });
      if (!booking.uid) {
        throw new Error("Booking missing uid");
      }

      const databaseBooking =
        await this.bookingsRepository.getByUidWithAttendeesWithBookingSeatAndUserAndEvent(booking.uid);
      if (!databaseBooking) {
        throw new Error(`Booking with uid=${booking.uid} was not found in the database`);
      }

      const isRecurring = !!databaseBooking.recurringEventId;
      const isSeated = !!databaseBooking.eventType?.seatsPerTimeSlot;

      if (isRecurring && !isSeated) {
        return this.outputService.getOutputRecurringBooking(databaseBooking);
      }
      if (isRecurring && isSeated) {
        return this.outputService.getOutputCreateRecurringSeatedBooking(
          databaseBooking,
          booking?.seatReferenceUid || ""
        );
      }
      if (isSeated) {
        return this.outputService.getOutputCreateSeatedBooking(
          databaseBooking,
          booking.seatReferenceUid || ""
        );
      }
      return this.outputService.getOutputBooking(databaseBooking);
    } catch (error) {
      if (error instanceof Error) {
        if (error.message === "no_available_users_found_error") {
          throw new BadRequestException("User either already has booking at this time or is not available");
        }
      }
      throw error;
    }
  }

  async cancelBooking(request: Request, bookingUid: string, body: CancelBookingInput) {
    if (this.inputService.isCancelSeatedBody(body)) {
      const seat = await this.bookingSeatRepository.getByReferenceUid(body.seatUid);

      if (!seat) {
        throw new BadRequestException(
          "Invalid seatUid: this seat does not exist or has already been cancelled."
        );
      }

      if (seat && bookingUid !== seat.booking.uid) {
        throw new BadRequestException("Invalid seatUid: this seat does not belong to this booking.");
      }
    }

    const bookingRequest = await this.inputService.createCancelBookingRequest(request, bookingUid, body);
    const res = await handleCancelBooking({
      bookingData: bookingRequest.body,
      userId: bookingRequest.userId,
      arePlatformEmailsEnabled: bookingRequest.arePlatformEmailsEnabled,
      platformClientId: bookingRequest.platformClientId,
      platformCancelUrl: bookingRequest.platformCancelUrl,
      platformRescheduleUrl: bookingRequest.platformRescheduleUrl,
      platformBookingUrl: bookingRequest.platformBookingUrl,
    });

    if (!res.onlyRemovedAttendee) {
      await this.billingService.cancelUsageByBookingUid(res.bookingUid);
    }

    if ("cancelSubsequentBookings" in body && body.cancelSubsequentBookings) {
      return this.getAllRecurringBookingsByIndividualUid(bookingUid);
    }

    return this.getBooking(bookingUid);
  }

  private async getAllRecurringBookingsByIndividualUid(bookingUid: string) {
    const booking = await this.bookingsRepository.getByUid(bookingUid);
    const recurringBookingUid = booking?.recurringEventId;
    if (!recurringBookingUid) {
      throw new BadRequestException(
        `Booking with bookingUid=${bookingUid} is not part of a recurring booking.`
      );
    }

    return await this.getBooking(recurringBookingUid);
  }

  async markAbsent(bookingUid: string, bookingOwnerId: number, body: MarkAbsentBookingInput_2024_08_13) {
    const bodyTransformed = this.inputService.transformInputMarkAbsentBooking(body);
    const bookingBefore = await this.bookingsRepository.getByUid(bookingUid);
    const platformClientParams = bookingBefore?.eventTypeId
      ? await this.platformBookingsService.getOAuthClientParams(bookingBefore.eventTypeId)
      : undefined;

    await handleMarkNoShow({
      bookingUid,
      attendees: bodyTransformed.attendees,
      noShowHost: bodyTransformed.noShowHost,
      userId: bookingOwnerId,
      platformClientParams,
    });

    const booking = await this.bookingsRepository.getByUidWithAttendeesAndUserAndEvent(bookingUid);

    if (!booking) {
      throw new Error(`Booking with uid=${bookingUid} was not found in the database`);
    }

    const isRecurring = !!booking.recurringEventId;
    if (isRecurring) {
      return this.outputService.getOutputRecurringBooking(booking);
    }
    return this.outputService.getOutputBooking(booking);
  }

  async billBookings(bookings: CreatedBooking[]) {
    for (const booking of bookings) {
      await this.billBooking(booking);
    }
  }

  async billBooking(booking: CreatedBooking) {
    const hostId = booking.hosts?.[0]?.id;
    if (!hostId) {
      this.logger.error(`Booking with uid=${booking.uid} has no host`);
      return;
    }

    await this.billingService.increaseUsageByUserId(hostId, {
      uid: booking.uid,
      startTime: new Date(booking.start),
    });
  }

  async billRescheduledBooking(newBooking: CreatedBooking, oldBookingUid: string) {
    const hostId = newBooking.hosts[0].id;
    if (!hostId) {
      this.logger.error(`Booking with uid=${newBooking.uid} has no host`);
      return;
    }

    await this.billingService.increaseUsageByUserId(hostId, {
      uid: newBooking.uid,
      startTime: new Date(newBooking.start),
      fromReschedule: oldBookingUid,
    });
  }

  async reassignBooking(bookingUid: string, requestUser: UserWithProfile) {
    const booking = await this.bookingsRepository.getByUid(bookingUid);
    if (!booking) {
      throw new NotFoundException(`Booking with uid=${bookingUid} was not found in the database`);
    }

    const platformClientParams = booking.eventTypeId
      ? await this.platformBookingsService.getOAuthClientParams(booking.eventTypeId)
      : undefined;

    const emailsEnabled = platformClientParams ? platformClientParams.arePlatformEmailsEnabled : true;

    const profile = this.usersService.getUserMainProfile(requestUser);

    await roundRobinReassignment({
      bookingId: booking.id,
      orgId: profile?.organizationId || null,
      emailsEnabled,
      platformClientParams,
      reassignedById: requestUser.id,
    });

    const reassigned = await this.bookingsRepository.getByUidWithUser(bookingUid);
    if (!reassigned) {
      throw new NotFoundException(`Reassigned booking with uid=${bookingUid} was not found in the database`);
    }

    return this.outputService.getOutputReassignedBooking(reassigned);
  }

  async reassignBookingToUser(
    bookingUid: string,
    newUserId: number,
    reassignedById: number,
    body: ReassignToUserBookingInput_2024_08_13
  ) {
    const booking = await this.bookingsRepository.getByUid(bookingUid);
    if (!booking) {
      throw new NotFoundException(`Booking with uid=${bookingUid} was not found in the database`);
    }

    const user = await this.usersRepository.findByIdWithProfile(newUserId);
    if (!user) {
      throw new NotFoundException(`User with id=${newUserId} was not found in the database`);
    }

    const platformClientParams = booking.eventTypeId
      ? await this.platformBookingsService.getOAuthClientParams(booking.eventTypeId)
      : undefined;

    const emailsEnabled = platformClientParams ? platformClientParams.arePlatformEmailsEnabled : true;

    const profile = this.usersService.getUserMainProfile(user);

    const reassigned = await roundRobinManualReassignment({
      bookingId: booking.id,
      newUserId,
      orgId: profile?.organizationId || null,
      reassignReason: body.reason,
      reassignedById,
      emailsEnabled,
      platformClientParams,
    });

    return this.outputService.getOutputReassignedBooking(reassigned);
  }

  async confirmBooking(bookingUid: string, requestUser: UserWithProfile) {
    const booking = await this.bookingsRepository.getByUid(bookingUid);
    if (!booking) {
      throw new NotFoundException(`Booking with uid=${bookingUid} was not found in the database`);
    }

    const platformClientParams = booking.eventTypeId
      ? await this.platformBookingsService.getOAuthClientParams(booking.eventTypeId)
      : undefined;

    const emailsEnabled = platformClientParams ? platformClientParams.arePlatformEmailsEnabled : true;

    await confirmBookingHandler({
      ctx: {
        user: requestUser,
      },
      input: {
        bookingId: booking.id,
        confirmed: true,
        recurringEventId: booking.recurringEventId,
        emailsEnabled,
        platformClientParams,
      },
    });

    return this.getBooking(bookingUid);
  }

  async declineBooking(bookingUid: string, requestUser: UserWithProfile, reason?: string) {
    const booking = await this.bookingsRepository.getByUid(bookingUid);
    if (!booking) {
      throw new NotFoundException(`Booking with uid=${bookingUid} was not found in the database`);
    }

    const platformClientParams = booking.eventTypeId
      ? await this.platformBookingsService.getOAuthClientParams(booking.eventTypeId)
      : undefined;

    const emailsEnabled = platformClientParams ? platformClientParams.arePlatformEmailsEnabled : true;

    await confirmBookingHandler({
      ctx: {
        user: requestUser,
      },
      input: {
        bookingId: booking.id,
        confirmed: false,
        recurringEventId: booking.recurringEventId,
        reason,
        emailsEnabled,
        platformClientParams,
      },
    });

    return this.getBooking(bookingUid);
  }

  async getCalendarLinks(bookingUid: string): Promise<CalendarLink[]> {
    const booking = await this.bookingsRepository.getByUidWithAttendeesAndUserAndEvent(bookingUid);

    if (!booking) {
      throw new NotFoundException(`Booking with uid ${bookingUid} not found`);
    }

    if (!booking.eventTypeId) {
      throw new BadRequestException(`Booking with uid ${bookingUid} has no event type`);
    }

    const eventType = await this.eventTypesRepository.getEventTypeByIdIncludeUsersAndTeam(
      booking.eventTypeId
    );
    if (!eventType) {
      throw new BadRequestException(`Booking with uid ${bookingUid} has no event type`);
    }
    // TODO: Maybe we should get locale from query params?
    return getCalendarLinks({
      booking,
      eventType: {
        ...eventType,
        // TODO: Support dynamic event bookings later. It would require a slug input it seems
        isDynamic: false,
      },
      // It can be made customizable through the API endpoint later.
      t: await getTranslation("en", "common"),
    });
  }
}<|MERGE_RESOLUTION|>--- conflicted
+++ resolved
@@ -265,19 +265,11 @@
     return this.outputService.getOutputRecurringBookings(ids);
   }
 
-<<<<<<< HEAD
-  async getBookings(
-    queryParams: GetBookingsInput_2024_08_13,
-    user: { email: string; id: number; orgId?: number },
-    userIds?: number[]
-  ) {
-=======
-  async getBookings(queryParams: GetBookingsInput_2024_08_13, user: { email: string; id: number }) {
+  async getBookings(queryParams: GetBookingsInput_2024_08_13, user: { email: string; id: number; userIds?: number[] }) {
     if (queryParams.attendeeEmail) {
       queryParams.attendeeEmail = await this.getAttendeeEmail(queryParams.attendeeEmail, user);
     }
 
->>>>>>> f353fdf2
     const fetchedBookings: { bookings: { id: number }[] } = await getAllUserBookings({
       bookingListingByStatus: queryParams.status || [],
       skip: queryParams.skip ?? 0,
