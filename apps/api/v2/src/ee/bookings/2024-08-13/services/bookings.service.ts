import { BookingsRepository_2024_08_13 } from "@/ee/bookings/2024-08-13/bookings.repository";
import { CalendarLink } from "@/ee/bookings/2024-08-13/outputs/calendar-links.output";
import { InputBookingsService_2024_08_13 } from "@/ee/bookings/2024-08-13/services/input.service";
import { OutputBookingsService_2024_08_13 } from "@/ee/bookings/2024-08-13/services/output.service";
import { PlatformBookingsService } from "@/ee/bookings/shared/platform-bookings.service";
import { EventTypesRepository_2024_06_14 } from "@/ee/event-types/event-types_2024_06_14/event-types.repository";
import { BillingService } from "@/modules/billing/services/billing.service";
import { BookingSeatRepository } from "@/modules/booking-seat/booking-seat.repository";
import { PrismaReadService } from "@/modules/prisma/prisma-read.service";
import { UsersService } from "@/modules/users/services/users.service";
import { UsersRepository, UserWithProfile } from "@/modules/users/users.repository";
import { Injectable, Logger, NotFoundException } from "@nestjs/common";
import { BadRequestException } from "@nestjs/common";
import { Request } from "express";
import { z } from "zod";

import {
  handleNewRecurringBooking,
  getTranslation,
  getAllUserBookings,
  handleInstantMeeting,
  handleCancelBooking,
  roundRobinReassignment,
  roundRobinManualReassignment,
  handleMarkNoShow,
  confirmBookingHandler,
  getCalendarLinks,
} from "@calcom/platform-libraries";
import { handleNewBooking } from "@calcom/platform-libraries";
import {
  CreateBookingInput_2024_08_13,
  CreateBookingInput,
  CreateRecurringBookingInput_2024_08_13,
  GetBookingsInput_2024_08_13,
  CreateInstantBookingInput_2024_08_13,
  MarkAbsentBookingInput_2024_08_13,
  ReassignToUserBookingInput_2024_08_13,
  BookingOutput_2024_08_13,
  RecurringBookingOutput_2024_08_13,
  GetSeatedBookingOutput_2024_08_13,
  GetRecurringSeatedBookingOutput_2024_08_13,
  RescheduleBookingInput,
  CancelBookingInput,
} from "@calcom/platform-types";
import { PrismaClient } from "@calcom/prisma";
import { EventType } from "@calcom/prisma/client";

type CreatedBooking = {
  hosts: { id: number }[];
  uid: string;
  start: string;
};

const eventTypeBookingFieldSchema = z.object({
  name: z.string(),
  required: z.boolean(),
  editable: z.string(),
});

const eventTypeBookingFieldsSchema = z.array(eventTypeBookingFieldSchema);

@Injectable()
export class BookingsService_2024_08_13 {
  private readonly logger = new Logger("BookingsService");
  constructor(
    private readonly inputService: InputBookingsService_2024_08_13,
    private readonly outputService: OutputBookingsService_2024_08_13,
    private readonly bookingsRepository: BookingsRepository_2024_08_13,
    private readonly bookingSeatRepository: BookingSeatRepository,
    private readonly eventTypesRepository: EventTypesRepository_2024_06_14,
    private readonly prismaReadService: PrismaReadService,
    private readonly billingService: BillingService,
    private readonly usersService: UsersService,
    private readonly usersRepository: UsersRepository,
    private readonly platformBookingsService: PlatformBookingsService
  ) {}

  async createBooking(request: Request, body: CreateBookingInput) {
    try {
      if ("instant" in body && body.instant) {
        return await this.createInstantBooking(request, body);
      }

      const eventType = await this.eventTypesRepository.getEventTypeById(body.eventTypeId);
      const isRecurring = !!eventType?.recurringEvent;
      const isSeated = !!eventType?.seatsPerTimeSlot;

      await this.hasRequiredBookingFieldsResponses(body, eventType);

      if (isRecurring && isSeated) {
        return await this.createRecurringSeatedBooking(request, body);
      }
      if (isRecurring && !isSeated) {
        return await this.createRecurringBooking(request, body);
      }
      if (isSeated) {
        return await this.createSeatedBooking(request, body);
      }

      return await this.createRegularBooking(request, body);
    } catch (error) {
      if (error instanceof Error) {
        if (error.message === "no_available_users_found_error") {
          throw new BadRequestException("User either already has booking at this time or is not available");
        }
      }
      throw error;
    }
  }

  async hasRequiredBookingFieldsResponses(body: CreateBookingInput, eventType: EventType | null) {
    const bookingFields = body.bookingFieldsResponses;
    if (!bookingFields || !eventType || !eventType.bookingFields) {
      return true;
    }

    // note(Lauris): we filter out system fields, because some of them are set by default and name and email are passed in the body.attendee
    const eventTypeBookingFields = eventTypeBookingFieldsSchema
      .parse(eventType.bookingFields)
      .filter((field) => !field.editable.startsWith("system"));

    for (const field of eventTypeBookingFields) {
      if (field.required && !(field.name in bookingFields)) {
        throw new BadRequestException(`
          Missing required booking field response: ${field.name} - it is required by the event type booking fields, but missing in the bookingFieldsResponses.
          You can fetch the event type with ID ${eventType.id} to see the required fields.`);
      }
    }

    return true;
  }

  async createInstantBooking(request: Request, body: CreateInstantBookingInput_2024_08_13) {
    const bookingRequest = await this.inputService.createBookingRequest(request, body);
    const booking = await handleInstantMeeting(bookingRequest);

    const databaseBooking = await this.bookingsRepository.getByIdWithAttendeesAndUserAndEvent(
      booking.bookingId
    );
    if (!databaseBooking) {
      throw new Error(`Booking with id=${booking.bookingId} was not found in the database`);
    }

    return this.outputService.getOutputBooking(databaseBooking);
  }

  async createRecurringBooking(request: Request, body: CreateRecurringBookingInput_2024_08_13) {
    const bookingRequest = await this.inputService.createRecurringBookingRequest(request, body);
    const bookings = await handleNewRecurringBooking(bookingRequest);
    const ids = bookings.map((booking) => booking.id || 0);
    return this.outputService.getOutputRecurringBookings(ids);
  }

  async createRecurringSeatedBooking(request: Request, body: CreateRecurringBookingInput_2024_08_13) {
    const bookingRequest = await this.inputService.createRecurringBookingRequest(request, body);
    const bookings = await handleNewRecurringBooking(bookingRequest);
    return this.outputService.getOutputCreateRecurringSeatedBookings(
      bookings.map((booking) => ({ uid: booking.uid || "", seatUid: booking.seatReferenceUid || "" }))
    );
  }

  async createRegularBooking(request: Request, body: CreateBookingInput_2024_08_13) {
    const bookingRequest = await this.inputService.createBookingRequest(request, body);
    const booking = await handleNewBooking(bookingRequest);

    if (!booking.uid) {
      throw new Error("Booking missing uid");
    }

    const databaseBooking = await this.bookingsRepository.getByUidWithAttendeesAndUserAndEvent(booking.uid);
    if (!databaseBooking) {
      throw new Error(`Booking with uid=${booking.uid} was not found in the database`);
    }

    return this.outputService.getOutputBooking(databaseBooking);
  }

  async createSeatedBooking(request: Request, body: CreateBookingInput_2024_08_13) {
    const bookingRequest = await this.inputService.createBookingRequest(request, body);
    const booking = await handleNewBooking(bookingRequest);

    if (!booking.uid) {
      throw new Error("Booking missing uid");
    }

    const databaseBooking = await this.bookingsRepository.getByUidWithAttendeesWithBookingSeatAndUserAndEvent(
      booking.uid
    );
    if (!databaseBooking) {
      throw new Error(`Booking with uid=${booking.uid} was not found in the database`);
    }

    return this.outputService.getOutputCreateSeatedBooking(databaseBooking, booking.seatReferenceUid || "");
  }

  async getBooking(uid: string) {
    const booking = await this.bookingsRepository.getByUidWithAttendeesWithBookingSeatAndUserAndEvent(uid);

    if (booking) {
      const isRecurring = !!booking.recurringEventId;
      const isSeated = !!booking.eventType?.seatsPerTimeSlot;

      if (isRecurring && !isSeated) {
        return this.outputService.getOutputRecurringBooking(booking);
      }
      if (isRecurring && isSeated) {
        return this.outputService.getOutputRecurringSeatedBooking(booking);
      }
      if (isSeated) {
        return this.outputService.getOutputSeatedBooking(booking);
      }
      return this.outputService.getOutputBooking(booking);
    }

    const recurringBooking = await this.bookingsRepository.getRecurringByUidWithAttendeesAndUserAndEvent(uid);
    if (!recurringBooking.length) {
      throw new NotFoundException(`Booking with uid=${uid} was not found in the database`);
    }
    const ids = recurringBooking.map((booking) => booking.id);
    const isRecurringSeated = !!recurringBooking[0].eventType?.seatsPerTimeSlot;
    if (isRecurringSeated) {
      return this.outputService.getOutputRecurringSeatedBookings(ids);
    }

    return this.outputService.getOutputRecurringBookings(ids);
  }

  async getBookings(queryParams: GetBookingsInput_2024_08_13, user: { email: string; id: number }) {
    const fetchedBookings: { bookings: { id: number }[] } = await getAllUserBookings({
      bookingListingByStatus: queryParams.status || [],
      skip: queryParams.skip ?? 0,
      take: queryParams.take ?? 100,
      filters: this.inputService.transformGetBookingsFilters(queryParams),
      ctx: {
        user,
        prisma: this.prismaReadService.prisma as unknown as PrismaClient,
      },
      sort: this.inputService.transformGetBookingsSort(queryParams),
    });
    // note(Lauris): fetchedBookings don't have attendees information and responses and i don't want to add them to the handler query,
    // because its used elsewhere in code that does not need that information, so i get ids, fetch bookings and then return them formatted in same order as ids.
    const ids = fetchedBookings.bookings.map((booking) => booking.id);
    const bookings = await this.bookingsRepository.getByIdsWithAttendeesWithBookingSeatAndUserAndEvent(ids);

    const bookingMap = new Map(bookings.map((booking) => [booking.id, booking]));
    const orderedBookings = ids.map((id) => bookingMap.get(id));

    const formattedBookings: (
      | BookingOutput_2024_08_13
      | RecurringBookingOutput_2024_08_13
      | GetSeatedBookingOutput_2024_08_13
      | GetRecurringSeatedBookingOutput_2024_08_13
    )[] = [];
    for (const booking of orderedBookings) {
      if (!booking) {
        continue;
      }

      const formatted = {
        ...booking,
        eventType: booking.eventType,
        eventTypeId: booking.eventTypeId,
        startTime: new Date(booking.startTime),
        endTime: new Date(booking.endTime),
        absentHost: !!booking.noShowHost,
      };

      const isRecurring = !!formatted.recurringEventId;
      const isSeated = !!formatted.eventType?.seatsPerTimeSlot;
      if (isRecurring && !isSeated) {
        formattedBookings.push(this.outputService.getOutputRecurringBooking(formatted));
      } else if (isRecurring && isSeated) {
        formattedBookings.push(this.outputService.getOutputRecurringSeatedBooking(formatted));
      } else if (isSeated) {
        formattedBookings.push(this.outputService.getOutputSeatedBooking(formatted));
      } else {
        formattedBookings.push(this.outputService.getOutputBooking(formatted));
      }
    }

    return formattedBookings;
  }

  async rescheduleBooking(request: Request, bookingUid: string, body: RescheduleBookingInput) {
    try {
      const bookingRequest = await this.inputService.createRescheduleBookingRequest(
        request,
        bookingUid,
        body
      );
      const booking = await handleNewBooking(bookingRequest);
      if (!booking.uid) {
        throw new Error("Booking missing uid");
      }

      const databaseBooking =
        await this.bookingsRepository.getByUidWithAttendeesWithBookingSeatAndUserAndEvent(booking.uid);
      if (!databaseBooking) {
        throw new Error(`Booking with uid=${booking.uid} was not found in the database`);
      }

      const isRecurring = !!databaseBooking.recurringEventId;
      const isSeated = !!databaseBooking.eventType?.seatsPerTimeSlot;

      if (isRecurring && !isSeated) {
        return this.outputService.getOutputRecurringBooking(databaseBooking);
      }
      if (isRecurring && isSeated) {
        return this.outputService.getOutputCreateRecurringSeatedBooking(
          databaseBooking,
          booking?.seatReferenceUid || ""
        );
      }
      if (isSeated) {
        return this.outputService.getOutputCreateSeatedBooking(
          databaseBooking,
          booking.seatReferenceUid || ""
        );
      }
      return this.outputService.getOutputBooking(databaseBooking);
    } catch (error) {
      if (error instanceof Error) {
        if (error.message === "no_available_users_found_error") {
          throw new BadRequestException("User either already has booking at this time or is not available");
        }
      }
      throw error;
    }
  }

  async cancelBooking(request: Request, bookingUid: string, body: CancelBookingInput) {
    if (this.inputService.isCancelSeatedBody(body)) {
      const seat = await this.bookingSeatRepository.getByReferenceUid(body.seatUid);

      if (!seat) {
        throw new BadRequestException(
          "Invalid seatUid: this seat does not exist or has already been cancelled."
        );
      }

      if (seat && bookingUid !== seat.booking.uid) {
        throw new BadRequestException("Invalid seatUid: this seat does not belong to this booking.");
      }
    }

    const bookingRequest = await this.inputService.createCancelBookingRequest(request, bookingUid, body);
    const res = await handleCancelBooking(bookingRequest);
    if (!res.onlyRemovedAttendee) {
      await this.billingService.cancelUsageByBookingUid(res.bookingUid);
    }

    if ("cancelSubsequentBookings" in body && body.cancelSubsequentBookings) {
      return this.getAllRecurringBookingsByIndividualUid(bookingUid);
    }

    return this.getBooking(bookingUid);
  }

  private async getAllRecurringBookingsByIndividualUid(bookingUid: string) {
    const booking = await this.bookingsRepository.getByUid(bookingUid);
    const recurringBookingUid = booking?.recurringEventId;
    if (!recurringBookingUid) {
      throw new BadRequestException(
        `Booking with bookingUid=${bookingUid} is not part of a recurring booking.`
      );
    }

    return await this.getBooking(recurringBookingUid);
  }

  async markAbsent(bookingUid: string, bookingOwnerId: number, body: MarkAbsentBookingInput_2024_08_13) {
    const bodyTransformed = this.inputService.transformInputMarkAbsentBooking(body);
    const bookingBefore = await this.bookingsRepository.getByUid(bookingUid);
    const platformClientParams = bookingBefore?.eventTypeId
      ? await this.platformBookingsService.getOAuthClientParams(bookingBefore.eventTypeId)
      : undefined;

    await handleMarkNoShow({
      bookingUid,
      attendees: bodyTransformed.attendees,
      noShowHost: bodyTransformed.noShowHost,
      userId: bookingOwnerId,
      platformClientParams,
    });

    const booking = await this.bookingsRepository.getByUidWithAttendeesAndUserAndEvent(bookingUid);

    if (!booking) {
      throw new Error(`Booking with uid=${bookingUid} was not found in the database`);
    }

    const isRecurring = !!booking.recurringEventId;
    if (isRecurring) {
      return this.outputService.getOutputRecurringBooking(booking);
    }
    return this.outputService.getOutputBooking(booking);
  }

  async billBookings(bookings: CreatedBooking[]) {
    for (const booking of bookings) {
      await this.billBooking(booking);
    }
  }

  async billBooking(booking: CreatedBooking) {
    const hostId = booking.hosts?.[0]?.id;
    if (!hostId) {
      this.logger.error(`Booking with uid=${booking.uid} has no host`);
      return;
    }

    await this.billingService.increaseUsageByUserId(hostId, {
      uid: booking.uid,
      startTime: new Date(booking.start),
    });
  }

  async billRescheduledBooking(newBooking: CreatedBooking, oldBookingUid: string) {
    const hostId = newBooking.hosts[0].id;
    if (!hostId) {
      this.logger.error(`Booking with uid=${newBooking.uid} has no host`);
      return;
    }

    await this.billingService.increaseUsageByUserId(hostId, {
      uid: newBooking.uid,
      startTime: new Date(newBooking.start),
      fromReschedule: oldBookingUid,
    });
  }

  async reassignBooking(bookingUid: string, requestUser: UserWithProfile, teamMemberEmail: string | null) {
    const booking = await this.bookingsRepository.getByUid(bookingUid);
    if (!booking) {
      throw new NotFoundException(`Booking with uid=${bookingUid} was not found in the database`);
    }

    const platformClientParams = booking.eventTypeId
      ? await this.platformBookingsService.getOAuthClientParams(booking.eventTypeId)
      : undefined;

    const emailsEnabled = platformClientParams ? platformClientParams.arePlatformEmailsEnabled : true;

    const profile = this.usersService.getUserMainProfile(requestUser);

    await roundRobinReassignment({
      bookingId: booking.id,
      orgId: profile?.organizationId || null,
      emailsEnabled,
      platformClientParams,
<<<<<<< HEAD
      teamMemberEmail: teamMemberEmail,
=======
      reassignedById: requestUser.id,
>>>>>>> e67e073f
    });

    const reassigned = await this.bookingsRepository.getByUidWithUser(bookingUid);
    if (!reassigned) {
      throw new NotFoundException(`Reassigned booking with uid=${bookingUid} was not found in the database`);
    }

    return this.outputService.getOutputReassignedBooking(reassigned);
  }

  async reassignBookingToUser(
    bookingUid: string,
    newUserId: number,
    reassignedById: number,
    body: ReassignToUserBookingInput_2024_08_13
  ) {
    const booking = await this.bookingsRepository.getByUid(bookingUid);
    if (!booking) {
      throw new NotFoundException(`Booking with uid=${bookingUid} was not found in the database`);
    }

    const user = await this.usersRepository.findByIdWithProfile(newUserId);
    if (!user) {
      throw new NotFoundException(`User with id=${newUserId} was not found in the database`);
    }

    const platformClientParams = booking.eventTypeId
      ? await this.platformBookingsService.getOAuthClientParams(booking.eventTypeId)
      : undefined;

    const emailsEnabled = platformClientParams ? platformClientParams.arePlatformEmailsEnabled : true;

    const profile = this.usersService.getUserMainProfile(user);

    const reassigned = await roundRobinManualReassignment({
      bookingId: booking.id,
      newUserId,
      orgId: profile?.organizationId || null,
      reassignReason: body.reason,
      reassignedById,
      emailsEnabled,
      platformClientParams,
    });

    return this.outputService.getOutputReassignedBooking(reassigned);
  }

  async confirmBooking(bookingUid: string, requestUser: UserWithProfile) {
    const booking = await this.bookingsRepository.getByUid(bookingUid);
    if (!booking) {
      throw new NotFoundException(`Booking with uid=${bookingUid} was not found in the database`);
    }

    const platformClientParams = booking.eventTypeId
      ? await this.platformBookingsService.getOAuthClientParams(booking.eventTypeId)
      : undefined;

    const emailsEnabled = platformClientParams ? platformClientParams.arePlatformEmailsEnabled : true;

    await confirmBookingHandler({
      ctx: {
        user: requestUser,
      },
      input: {
        bookingId: booking.id,
        confirmed: true,
        recurringEventId: booking.recurringEventId,
        emailsEnabled,
        platformClientParams,
      },
    });

    return this.getBooking(bookingUid);
  }

  async declineBooking(bookingUid: string, requestUser: UserWithProfile, reason?: string) {
    const booking = await this.bookingsRepository.getByUid(bookingUid);
    if (!booking) {
      throw new NotFoundException(`Booking with uid=${bookingUid} was not found in the database`);
    }

    const platformClientParams = booking.eventTypeId
      ? await this.platformBookingsService.getOAuthClientParams(booking.eventTypeId)
      : undefined;

    const emailsEnabled = platformClientParams ? platformClientParams.arePlatformEmailsEnabled : true;

    await confirmBookingHandler({
      ctx: {
        user: requestUser,
      },
      input: {
        bookingId: booking.id,
        confirmed: false,
        recurringEventId: booking.recurringEventId,
        reason,
        emailsEnabled,
        platformClientParams,
      },
    });

    return this.getBooking(bookingUid);
  }

  async getCalendarLinks(bookingUid: string): Promise<CalendarLink[]> {
    const booking = await this.bookingsRepository.getByUidWithAttendeesAndUserAndEvent(bookingUid);

    if (!booking) {
      throw new NotFoundException(`Booking with uid ${bookingUid} not found`);
    }

    if (!booking.eventTypeId) {
      throw new BadRequestException(`Booking with uid ${bookingUid} has no event type`);
    }

    const eventType = await this.eventTypesRepository.getEventTypeByIdIncludeUsersAndTeam(
      booking.eventTypeId
    );
    if (!eventType) {
      throw new BadRequestException(`Booking with uid ${bookingUid} has no event type`);
    }
    // TODO: Maybe we should get locale from query params?
    return getCalendarLinks({
      booking,
      eventType: {
        ...eventType,
        // TODO: Support dynamic event bookings later. It would require a slug input it seems
        isDynamic: false,
      },
      // It can be made customizable through the API endpoint later.
      t: await getTranslation("en", "common"),
    });
  }
}<|MERGE_RESOLUTION|>--- conflicted
+++ resolved
@@ -448,11 +448,8 @@
       orgId: profile?.organizationId || null,
       emailsEnabled,
       platformClientParams,
-<<<<<<< HEAD
       teamMemberEmail: teamMemberEmail,
-=======
       reassignedById: requestUser.id,
->>>>>>> e67e073f
     });
 
     const reassigned = await this.bookingsRepository.getByUidWithUser(bookingUid);
