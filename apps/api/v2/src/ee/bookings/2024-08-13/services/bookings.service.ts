import { BookingsRepository_2024_08_13 } from "@/ee/bookings/2024-08-13/bookings.repository";
import { InputBookingsService_2024_08_13 } from "@/ee/bookings/2024-08-13/services/input.service";
import { OutputBookingsService_2024_08_13 } from "@/ee/bookings/2024-08-13/services/output.service";
import { EventTypesRepository_2024_06_14 } from "@/ee/event-types/event-types_2024_06_14/event-types.repository";
import { BillingService } from "@/modules/billing/services/billing.service";
import { PrismaReadService } from "@/modules/prisma/prisma-read.service";
import { Injectable, Logger, NotFoundException } from "@nestjs/common";
import { BadRequestException } from "@nestjs/common";
import { Request } from "express";

import {
  handleNewBooking,
  handleNewRecurringBooking,
  getAllUserBookings,
  handleInstantMeeting,
  handleCancelBooking,
  handleMarkNoShow,
} from "@calcom/platform-libraries";
import {
  CreateBookingInput_2024_08_13,
  RescheduleBookingInput_2024_08_13,
  CreateBookingInput,
  CreateRecurringBookingInput_2024_08_13,
  GetBookingsInput_2024_08_13,
  CreateInstantBookingInput_2024_08_13,
  CancelBookingInput_2024_08_13,
  MarkAbsentBookingInput_2024_08_13,
  BookingOutput_2024_08_13,
  RecurringBookingOutput_2024_08_13,
} from "@calcom/platform-types";
import { PrismaClient } from "@calcom/prisma";

type CreatedBooking = {
  hosts: { id: number }[];
  uid: string;
  start: string;
};

@Injectable()
export class BookingsService_2024_08_13 {
  private readonly logger = new Logger("BookingsService");
  constructor(
    private readonly inputService: InputBookingsService_2024_08_13,
    private readonly outputService: OutputBookingsService_2024_08_13,
    private readonly bookingsRepository: BookingsRepository_2024_08_13,
    private readonly eventTypesRepository: EventTypesRepository_2024_06_14,
    private readonly prismaReadService: PrismaReadService,
    private readonly billingService: BillingService
  ) {}

  async createBooking(request: Request, body: CreateBookingInput) {
    try {
      if ("instant" in body && body.instant) {
        return await this.createInstantBooking(request, body);
      }

      if (await this.isRecurring(body)) {
        return await this.createRecurringBooking(request, body);
      }

      return await this.createRegularBooking(request, body);
    } catch (error) {
      if (error instanceof Error) {
        if (error.message === "no_available_users_found_error") {
          throw new BadRequestException("User either already has booking at this time or is not available");
        }
      }
      throw error;
    }
  }

  async createInstantBooking(request: Request, body: CreateInstantBookingInput_2024_08_13) {
    const bookingRequest = await this.inputService.createBookingRequest(request, body);
    const booking = await handleInstantMeeting(bookingRequest);

    const databaseBooking = await this.bookingsRepository.getByIdWithAttendeesAndUserAndEvent(
      booking.bookingId
    );
    if (!databaseBooking) {
      throw new Error(`Booking with id=${booking.bookingId} was not found in the database`);
    }

    return this.outputService.getOutputBooking(databaseBooking);
  }

  async isRecurring(body: CreateBookingInput) {
    const eventType = await this.eventTypesRepository.getEventTypeById(body.eventTypeId);
    return !!eventType?.recurringEvent;
  }

  async createRecurringBooking(request: Request, body: CreateRecurringBookingInput_2024_08_13) {
    const bookingRequest = await this.inputService.createRecurringBookingRequest(request, body);
    const bookings = await handleNewRecurringBooking(bookingRequest);
    const uid = bookings[0].recurringEventId;
    if (!uid) {
      throw new Error("Recurring booking was not created");
    }

    const recurringBooking = await this.bookingsRepository.getRecurringByUidWithAttendeesAndUserAndEvent(uid);
    return this.outputService.getOutputRecurringBookings(recurringBooking);
  }

  async createRegularBooking(request: Request, body: CreateBookingInput_2024_08_13) {
    const bookingRequest = await this.inputService.createBookingRequest(request, body);
    const booking = await handleNewBooking(bookingRequest);

    if (!booking.uid) {
      throw new Error("Booking was not created");
    }

<<<<<<< HEAD
    const databaseBooking = await this.bookingsRepository.getByUidWithAttendeesAndUser(booking.uid);
=======
    const databaseBooking = await this.bookingsRepository.getByIdWithAttendeesAndUserAndEvent(booking.id);
>>>>>>> 34afc7b6
    if (!databaseBooking) {
      throw new Error(`Booking with uid=${booking.uid} was not found in the database`);
    }

    return this.outputService.getOutputBooking(databaseBooking);
  }

  async getBooking(uid: string) {
    const booking = await this.bookingsRepository.getByUidWithAttendeesAndUserAndEvent(uid);

    if (booking) {
      const isRecurring = !!booking.recurringEventId;
      if (isRecurring) {
        return this.outputService.getOutputRecurringBooking(booking);
      }
      return this.outputService.getOutputBooking(booking);
    }

    const recurringBooking = await this.bookingsRepository.getRecurringByUidWithAttendeesAndUserAndEvent(uid);
    if (!recurringBooking.length) {
      throw new NotFoundException(`Booking with uid=${uid} was not found in the database`);
    }

    return this.outputService.getOutputRecurringBookings(recurringBooking);
  }

  async getBookings(queryParams: GetBookingsInput_2024_08_13, user: { email: string; id: number }) {
    const fetchedBookings: { bookings: { id: number }[] } = await getAllUserBookings({
      bookingListingByStatus: queryParams.status || [],
      skip: queryParams.skip ?? 0,
      // note(Lauris): we substract -1 because getAllUSerBookings child function adds +1 for some reason
      take: queryParams.take ? queryParams.take - 1 : 100,
      filters: this.inputService.transformGetBookingsFilters(queryParams),
      ctx: {
        user,
        prisma: this.prismaReadService.prisma as unknown as PrismaClient,
      },
      sort: this.inputService.transformGetBookingsSort(queryParams),
    });
    // note(Lauris): fetchedBookings don't have attendees information and responses and i don't want to add them to the handler query,
    // because its used elsewhere in code that does not need that information, so i get ids, fetch bookings and then return them formatted in same order as ids.
    const ids = fetchedBookings.bookings.map((booking) => booking.id);
    const bookings = await this.bookingsRepository.getByIdsWithAttendeesAndUserAndEvent(ids);

    const bookingMap = new Map(bookings.map((booking) => [booking.id, booking]));
    const orderedBookings = ids.map((id) => bookingMap.get(id));

    const formattedBookings: (BookingOutput_2024_08_13 | RecurringBookingOutput_2024_08_13)[] = [];
    for (const booking of orderedBookings) {
      if (!booking) {
        continue;
      }

      const formatted = {
        ...booking,
        eventType: booking.eventType,
        eventTypeId: booking.eventTypeId,
        startTime: new Date(booking.startTime),
        endTime: new Date(booking.endTime),
        absentHost: !!booking.noShowHost,
      };

      const isRecurring = !!formatted.recurringEventId;
      if (isRecurring) {
        formattedBookings.push(this.outputService.getOutputRecurringBooking(formatted));
      } else {
        formattedBookings.push(this.outputService.getOutputBooking(formatted));
      }
    }

    return formattedBookings;
  }

  async rescheduleBooking(request: Request, bookingUid: string, body: RescheduleBookingInput_2024_08_13) {
    try {
      const bookingRequest = await this.inputService.createRescheduleBookingRequest(
        request,
        bookingUid,
        body
      );
      const booking = await handleNewBooking(bookingRequest);
      if (!booking.uid) {
        throw new Error("Booking was not created");
      }

<<<<<<< HEAD
      const databaseBooking = await this.bookingsRepository.getByUidWithAttendeesAndUser(booking.uid);
=======
      const databaseBooking = await this.bookingsRepository.getByIdWithAttendeesAndUserAndEvent(booking.id);
>>>>>>> 34afc7b6
      if (!databaseBooking) {
        throw new Error(`Booking with uid=${booking.uid} was not found in the database`);
      }

      if (databaseBooking.recurringEventId) {
        return this.outputService.getOutputRecurringBooking(databaseBooking);
      }
      return this.outputService.getOutputBooking(databaseBooking);
    } catch (error) {
      if (error instanceof Error) {
        if (error.message === "no_available_users_found_error") {
          throw new BadRequestException("User either already has booking at this time or is not available");
        }
      }
      throw error;
    }
  }

  async cancelBooking(request: Request, bookingUid: string, body: CancelBookingInput_2024_08_13) {
    const bookingRequest = await this.inputService.createCancelBookingRequest(request, bookingUid, body);
    await handleCancelBooking(bookingRequest);
    return this.getBooking(bookingUid);
  }

  async markAbsent(bookingUid: string, bookingOwnerId: number, body: MarkAbsentBookingInput_2024_08_13) {
    const bodyTransformed = this.inputService.transformInputMarkAbsentBooking(body);

    await handleMarkNoShow({
      bookingUid,
      attendees: bodyTransformed.attendees,
      noShowHost: bodyTransformed.noShowHost,
      userId: bookingOwnerId,
    });

    const booking = await this.bookingsRepository.getByUidWithAttendeesAndUserAndEvent(bookingUid);

    if (!booking) {
      throw new Error(`Booking with uid=${bookingUid} was not found in the database`);
    }

    const isRecurring = !!booking.recurringEventId;
    if (isRecurring) {
      return this.outputService.getOutputRecurringBooking(booking);
    }
    return this.outputService.getOutputBooking(booking);
  }

  async billBookings(bookings: CreatedBooking[]) {
    for (const booking of bookings) {
      await this.billBooking(booking);
    }
  }

  async billBooking(booking: CreatedBooking) {
    const hostId = booking.hosts[0].id;
    if (!hostId) {
      this.logger.error(`Booking with uid=${booking.uid} has no host`);
      return;
    }

    await this.billingService.increaseUsageByUserId(hostId, {
      uid: booking.uid,
      startTime: new Date(booking.start),
    });
  }

  async billRescheduledBooking(newBooking: CreatedBooking, oldBookingUid: string) {
    const hostId = newBooking.hosts[0].id;
    if (!hostId) {
      this.logger.error(`Booking with uid=${newBooking.uid} has no host`);
      return;
    }

    await this.billingService.increaseUsageByUserId(hostId, {
      uid: newBooking.uid,
      startTime: new Date(newBooking.start),
      fromReschedule: oldBookingUid,
    });
  }
}<|MERGE_RESOLUTION|>--- conflicted
+++ resolved
@@ -108,11 +108,7 @@
       throw new Error("Booking was not created");
     }
 
-<<<<<<< HEAD
-    const databaseBooking = await this.bookingsRepository.getByUidWithAttendeesAndUser(booking.uid);
-=======
-    const databaseBooking = await this.bookingsRepository.getByIdWithAttendeesAndUserAndEvent(booking.id);
->>>>>>> 34afc7b6
+    const databaseBooking = await this.bookingsRepository.getByUidWithAttendeesAndUserAndEvent(booking.uid);
     if (!databaseBooking) {
       throw new Error(`Booking with uid=${booking.uid} was not found in the database`);
     }
@@ -198,11 +194,7 @@
         throw new Error("Booking was not created");
       }
 
-<<<<<<< HEAD
-      const databaseBooking = await this.bookingsRepository.getByUidWithAttendeesAndUser(booking.uid);
-=======
-      const databaseBooking = await this.bookingsRepository.getByIdWithAttendeesAndUserAndEvent(booking.id);
->>>>>>> 34afc7b6
+      const databaseBooking = await this.bookingsRepository.getByUidWithAttendeesAndUserAndEvent(booking.uid);
       if (!databaseBooking) {
         throw new Error(`Booking with uid=${booking.uid} was not found in the database`);
       }
