--- conflicted
+++ resolved
@@ -20,18 +20,13 @@
 import { withApiAuth } from "test/utils/withApiAuth";
 
 import { CAL_API_VERSION_HEADER, SUCCESS_STATUS, VERSION_2024_08_13 } from "@calcom/platform-constants";
-<<<<<<< HEAD
-import { CreateBookingInput_2024_08_13, BookingOutput_2024_08_13 } from "@calcom/platform-types";
-import { EventType, User } from "@calcom/prisma/client";
-=======
-import {
+import type {
   CreateBookingInput_2024_08_13,
   BookingOutput_2024_08_13,
   CreateRecurringBookingInput_2024_08_13,
   RecurringBookingOutput_2024_08_13,
 } from "@calcom/platform-types";
->>>>>>> d6b17b76
-import { PlatformOAuthClient, Team } from "@calcom/prisma/client";
+import type { PlatformOAuthClient, Team, EventType, User } from "@calcom/prisma/client";
 
 describe("Bookings Endpoints 2024-08-13", () => {
   describe("User bookings", () => {
