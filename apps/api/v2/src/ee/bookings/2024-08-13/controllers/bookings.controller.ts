--- conflicted
+++ resolved
@@ -322,23 +322,15 @@
   @ApiOperation({
     summary: "Cancel a booking",
     description: `:bookingUid can be :bookingUid of an usual booking, individual recurrence or recurring booking to cancel all recurrences.
-<<<<<<< HEAD
-=======
     
     \nCancelling normal bookings:
     If the booking is not seated and not recurring, simply pass :bookingUid in the request URL \`/bookings/:bookingUid/cancel\` and optionally cancellationReason in the request body \`{"cancellationReason": "Will travel"}\`.
->>>>>>> 7f48c7fd
 
     \nCancelling seated bookings:
     It is possible to cancel specific seat within a booking as an attendee or all of the seats as the host.
     \n1. As an attendee - provide :bookingUid in the request URL \`/bookings/:bookingUid/cancel\` and seatUid in the request body \`{"seatUid": "123-123-123"}\` . This will remove this particular attendance from the booking.
-<<<<<<< HEAD
-    \n2. As the host - host can cancel booking for all attendees aka for every seat. Provide :bookingUid in the request URL \`/bookings/:bookingUid/cancel\` and cancellationReason in the request body \`{"cancellationReason": "Will travel"}\` and \`Authorization: Bearer token\` request header where token is event type owner (host) credential. This will cancel the booking for all attendees.
-
-=======
     \n2. As the host or org admin of host - host can cancel booking for all attendees aka for every seat, this also applies to org admins. Provide :bookingUid in the request URL \`/bookings/:bookingUid/cancel\` and cancellationReason in the request body \`{"cancellationReason": "Will travel"}\` and \`Authorization: Bearer token\` request header where token is event type owner (host) credential. This will cancel the booking for all attendees.
     
->>>>>>> 7f48c7fd
     \nCancelling recurring seated bookings:
     For recurring seated bookings it is not possible to cancel all of them with 1 call
     like with non-seated recurring bookings by providing recurring bookind uid - you have to cancel each recurrence booking by its bookingUid + seatUid.
