import { BookingUidGuard } from "@/ee/bookings/2024-08-13/guards/booking-uid.guard";
import { CalendarLinksOutput_2024_08_13 } from "@/ee/bookings/2024-08-13/outputs/calendar-links.output";
import { CancelBookingOutput_2024_08_13 } from "@/ee/bookings/2024-08-13/outputs/cancel-booking.output";
import { CreateBookingOutput_2024_08_13 } from "@/ee/bookings/2024-08-13/outputs/create-booking.output";
import { MarkAbsentBookingOutput_2024_08_13 } from "@/ee/bookings/2024-08-13/outputs/mark-absent.output";
import { ReassignBookingOutput_2024_08_13 } from "@/ee/bookings/2024-08-13/outputs/reassign-booking.output";
import { RescheduleBookingOutput_2024_08_13 } from "@/ee/bookings/2024-08-13/outputs/reschedule-booking.output";
import { BookingsService_2024_08_13 } from "@/ee/bookings/2024-08-13/services/bookings.service";
import { VERSION_2024_08_13_VALUE, VERSION_2024_08_13 } from "@/lib/api-versions";
import { API_KEY_OR_ACCESS_TOKEN_HEADER } from "@/lib/docs/headers";
import { GetUser } from "@/modules/auth/decorators/get-user/get-user.decorator";
import { Permissions } from "@/modules/auth/decorators/permissions/permissions.decorator";
import { ApiAuthGuard } from "@/modules/auth/guards/api-auth/api-auth.guard";
import { PermissionsGuard } from "@/modules/auth/guards/permissions/permissions.guard";
import { UsersService } from "@/modules/users/services/users.service";
import { UserWithProfile } from "@/modules/users/users.repository";
import {
  Controller,
  Post,
  Logger,
  Body,
  UseGuards,
  Req,
  Get,
  Param,
  Query,
  HttpCode,
  HttpStatus,
} from "@nestjs/common";
import {
  ApiOperation,
  ApiTags as DocsTags,
  ApiHeader,
  getSchemaPath,
  ApiBody,
  ApiExtraModels,
} from "@nestjs/swagger";
import { Request } from "express";

import { BOOKING_READ, BOOKING_WRITE, SUCCESS_STATUS } from "@calcom/platform-constants";
import {
  CancelBookingInput,
  CancelBookingInput_2024_08_13,
  CancelBookingInputPipe,
  CancelSeatedBookingInput_2024_08_13,
  GetBookingOutput_2024_08_13,
  GetBookingsOutput_2024_08_13,
  RescheduleBookingInput,
  RescheduleBookingInput_2024_08_13,
  RescheduleBookingInputPipe,
  RescheduleSeatedBookingInput_2024_08_13,
} from "@calcom/platform-types";
import {
  CreateBookingInputPipe,
  CreateBookingInput,
  GetBookingsInput_2024_08_13,
  ReassignToUserBookingInput_2024_08_13,
  MarkAbsentBookingInput_2024_08_13,
  CreateBookingInput_2024_08_13,
  CreateInstantBookingInput_2024_08_13,
  CreateRecurringBookingInput_2024_08_13,
  DeclineBookingInput_2024_08_13,
} from "@calcom/platform-types";

@Controller({
  path: "/v2/bookings",
  version: VERSION_2024_08_13_VALUE,
})
@UseGuards(PermissionsGuard)
@DocsTags("Bookings")
@ApiHeader({
  name: "cal-api-version",
  description: `Must be set to ${VERSION_2024_08_13}`,
  example: VERSION_2024_08_13,
  required: true,
  schema: {
    default: VERSION_2024_08_13,
  },
})
export class BookingsController_2024_08_13 {
  private readonly logger = new Logger("BookingsController_2024_08_13");

  constructor(
    private readonly bookingsService: BookingsService_2024_08_13,
    private readonly usersService: UsersService
  ) {}

  @Post("/")
  @ApiOperation({
    summary: "Create a booking",
    description: `
      POST /v2/bookings is used to create regular bookings, recurring bookings and instant bookings. The request bodies for all 3 are almost the same except:
      If eventTypeId in the request body is id of a regular event, then regular booking is created.

      If it is an id of a recurring event type, then recurring booking is created.

      Meaning that the request bodies are equal but the outcome depends on what kind of event type it is with the goal of making it as seamless for developers as possible.

      For team event types it is possible to create instant meeting. To do that just pass \`"instant": true\` to the request body.

      The start needs to be in UTC aka if the timezone is GMT+2 in Rome and meeting should start at 11, then UTC time should have hours 09:00 aka without time zone.

      Finally, there are 2 ways to book an event type:
      1. Provide \`eventTypeId\` in the request body.
      2. Provide \`eventTypeSlug\` and \`username\` and optionally \`organizationSlug\` if the user with the username is within an organization.
      `,
  })
  @ApiBody({
    schema: {
      oneOf: [
        { $ref: getSchemaPath(CreateBookingInput_2024_08_13) },
        { $ref: getSchemaPath(CreateInstantBookingInput_2024_08_13) },
        { $ref: getSchemaPath(CreateRecurringBookingInput_2024_08_13) },
      ],
    },
    description:
      "Accepts different types of booking input: Create Booking (Option 1), Create Instant Booking (Option 2), or Create Recurring Booking (Option 3)",
  })
  @ApiExtraModels(
    CreateBookingInput_2024_08_13,
    CreateInstantBookingInput_2024_08_13,
    CreateRecurringBookingInput_2024_08_13
  )
  async createBooking(
    @Body(new CreateBookingInputPipe())
    body: CreateBookingInput,
    @Req() request: Request
  ): Promise<CreateBookingOutput_2024_08_13> {
    const booking = await this.bookingsService.createBooking(request, body);

    if (Array.isArray(booking)) {
      await this.bookingsService.billBookings(booking);
    } else {
      await this.bookingsService.billBooking(booking);
    }

    return {
      status: SUCCESS_STATUS,
      data: booking,
    };
  }

  @Get("/:bookingUid")
  @UseGuards(BookingUidGuard)
  @ApiOperation({
    summary: "Get a booking",
    description: `\`:bookingUid\` can be

      1. uid of a normal booking

      2. uid of one of the recurring booking recurrences

      3. uid of recurring booking which will return an array of all recurring booking recurrences (stored as recurringBookingUid on one of the individual recurrences).`,
  })
  async getBooking(@Param("bookingUid") bookingUid: string): Promise<GetBookingOutput_2024_08_13> {
    const booking = await this.bookingsService.getBooking(bookingUid);

    return {
      status: SUCCESS_STATUS,
      data: booking,
    };
  }

  @Get("/")
  @UseGuards(ApiAuthGuard)
  @ApiHeader(API_KEY_OR_ACCESS_TOKEN_HEADER)
  @Permissions([BOOKING_READ])
  @ApiOperation({ summary: "Get all bookings" })
  async getBookings(
    @Query() queryParams: GetBookingsInput_2024_08_13,
    @GetUser() user: UserWithProfile
  ): Promise<GetBookingsOutput_2024_08_13> {
    const profile = this.usersService.getUserMainProfile(user);

    const bookings = await this.bookingsService.getBookings(queryParams, {
      email: user.email,
      id: user.id,
      orgId: profile?.organizationId,
    });

    return {
      status: SUCCESS_STATUS,
      data: bookings,
    };
  }

  @Post("/:bookingUid/reschedule")
  @UseGuards(BookingUidGuard)
  @ApiOperation({
    summary: "Reschedule a booking",
    description: "Reschedule a booking or seated booking",
  })
  @ApiBody({
    schema: {
      oneOf: [
        { $ref: getSchemaPath(RescheduleBookingInput_2024_08_13) },
        { $ref: getSchemaPath(RescheduleSeatedBookingInput_2024_08_13) },
      ],
    },
    description:
      "Accepts different types of reschedule booking input: Reschedule Booking (Option 1) or Reschedule Seated Booking (Option 2)",
  })
  @ApiExtraModels(RescheduleBookingInput_2024_08_13, RescheduleSeatedBookingInput_2024_08_13)
  async rescheduleBooking(
    @Param("bookingUid") bookingUid: string,
    @Body(new RescheduleBookingInputPipe())
    body: RescheduleBookingInput,
    @Req() request: Request
  ): Promise<RescheduleBookingOutput_2024_08_13> {
    const newBooking = await this.bookingsService.rescheduleBooking(request, bookingUid, body);
    await this.bookingsService.billRescheduledBooking(newBooking, bookingUid);

    return {
      status: SUCCESS_STATUS,
      data: newBooking,
    };
  }

  @Post("/:bookingUid/cancel")
  @UseGuards(BookingUidGuard)
  @HttpCode(HttpStatus.OK)
  @ApiOperation({
    summary: "Cancel a booking",
    description: `:bookingUid can be :bookingUid of an usual booking, individual recurrence or recurring booking to cancel all recurrences.
    For seated bookings to cancel one individual booking provide :bookingUid and :seatUid in the request body. For recurring seated bookings it is not possible to cancel all of them with 1 call
    like with non-seated recurring bookings by providing recurring bookind uid - you have to cancel each recurrence booking by its bookingUid + seatUid.`,
  })
  @ApiBody({
    schema: {
      oneOf: [
        { $ref: getSchemaPath(CancelBookingInput_2024_08_13) },
        { $ref: getSchemaPath(CancelSeatedBookingInput_2024_08_13) },
      ],
    },
    description:
      "Accepts different types of cancel booking input: Cancel Booking (Option 1) or Cancel Seated Booking (Option 2)",
  })
  @ApiExtraModels(CancelBookingInput_2024_08_13, CancelSeatedBookingInput_2024_08_13)
  async cancelBooking(
    @Req() request: Request,
    @Param("bookingUid") bookingUid: string,
    @Body(new CancelBookingInputPipe())
    body: CancelBookingInput
  ): Promise<CancelBookingOutput_2024_08_13> {
    const cancelledBooking = await this.bookingsService.cancelBooking(request, bookingUid, body);

    return {
      status: SUCCESS_STATUS,
      data: cancelledBooking,
    };
  }

  @Post("/:bookingUid/mark-absent")
  @HttpCode(HttpStatus.OK)
  @Permissions([BOOKING_WRITE])
  @UseGuards(ApiAuthGuard, BookingUidGuard)
  @ApiHeader(API_KEY_OR_ACCESS_TOKEN_HEADER)
  @ApiOperation({
    summary: "Mark a booking absence",
<<<<<<< HEAD
    description: "Provided authorization header refers to owner of the booking.",
=======
    description: "The provided authorization header refers to the owner of the booking.",
>>>>>>> e4ebe256
  })
  async markNoShow(
    @Param("bookingUid") bookingUid: string,
    @Body() body: MarkAbsentBookingInput_2024_08_13,
    @GetUser("id") ownerId: number
  ): Promise<MarkAbsentBookingOutput_2024_08_13> {
    const booking = await this.bookingsService.markAbsent(bookingUid, ownerId, body);

    return {
      status: SUCCESS_STATUS,
      data: booking,
    };
  }

  @Post("/:bookingUid/reassign")
  @HttpCode(HttpStatus.OK)
  @Permissions([BOOKING_WRITE])
  @UseGuards(ApiAuthGuard, BookingUidGuard)
  @ApiHeader(API_KEY_OR_ACCESS_TOKEN_HEADER)
  @ApiOperation({
<<<<<<< HEAD
    summary: "Automatically reassign booking to a new host automatically.",
    description: "Provided authorization header refers to person who reassigned the booking.",
=======
    summary: "Reassign a booking to auto-selected host",
    description: "The provided authorization header refers to the owner of the booking.",
>>>>>>> e4ebe256
  })
  async reassignBooking(
    @Param("bookingUid") bookingUid: string,
    @GetUser() user: UserWithProfile
  ): Promise<ReassignBookingOutput_2024_08_13> {
    const booking = await this.bookingsService.reassignBooking(bookingUid, user);

    return {
      status: SUCCESS_STATUS,
      data: booking,
    };
  }

  @Post("/:bookingUid/reassign/:userId")
  @HttpCode(HttpStatus.OK)
  @Permissions([BOOKING_WRITE])
  @UseGuards(ApiAuthGuard, BookingUidGuard)
  @ApiHeader(API_KEY_OR_ACCESS_TOKEN_HEADER)
  @ApiOperation({
<<<<<<< HEAD
    summary: "Reassign a booking to a specific user specified by the :userId.",
    description: "Provided authorization header refers to person who reassigned the booking.",
=======
    summary: "Reassign a booking to a specific host",
    description: "The provided authorization header refers to the owner of the booking.",
>>>>>>> e4ebe256
  })
  async reassignBookingToUser(
    @Param("bookingUid") bookingUid: string,
    @Param("userId") userId: number,
    @GetUser("id") reassignedById: number,
    @Body() body: ReassignToUserBookingInput_2024_08_13
  ): Promise<ReassignBookingOutput_2024_08_13> {
    const booking = await this.bookingsService.reassignBookingToUser(
      bookingUid,
      userId,
      reassignedById,
      body
    );

    return {
      status: SUCCESS_STATUS,
      data: booking,
    };
  }

  @Post("/:bookingUid/confirm")
  @HttpCode(HttpStatus.OK)
  @Permissions([BOOKING_WRITE])
  @UseGuards(ApiAuthGuard, BookingUidGuard)
  @ApiHeader(API_KEY_OR_ACCESS_TOKEN_HEADER)
  @ApiOperation({
<<<<<<< HEAD
    summary: "Confirm booking that requires a confirmation",
    description: "Provided authorization header refers to owner of the booking.",
=======
    summary: "Confirm a booking",
    description: "The provided authorization header refers to the owner of the booking.",
>>>>>>> e4ebe256
  })
  async confirmBooking(
    @Param("bookingUid") bookingUid: string,
    @GetUser() user: UserWithProfile
  ): Promise<GetBookingOutput_2024_08_13> {
    const booking = await this.bookingsService.confirmBooking(bookingUid, user);

    return {
      status: SUCCESS_STATUS,
      data: booking,
    };
  }

  @Post("/:bookingUid/decline")
  @HttpCode(HttpStatus.OK)
  @Permissions([BOOKING_WRITE])
  @UseGuards(ApiAuthGuard, BookingUidGuard)
  @ApiHeader(API_KEY_OR_ACCESS_TOKEN_HEADER)
  @ApiOperation({
<<<<<<< HEAD
    summary: "Decline booking that requires a confirmation",
    description: "Provided authorization header refers to owner of the booking.",
=======
    summary: "Decline a booking",
    description: "The provided authorization header refers to the owner of the booking.",
>>>>>>> e4ebe256
  })
  async declineBooking(
    @Param("bookingUid") bookingUid: string,
    @Body() body: DeclineBookingInput_2024_08_13,
    @GetUser() user: UserWithProfile
  ): Promise<GetBookingOutput_2024_08_13> {
    const booking = await this.bookingsService.declineBooking(bookingUid, user, body.reason);

    return {
      status: SUCCESS_STATUS,
      data: booking,
    };
  }

  @Get("/:bookingUid/calendar-links")
  @UseGuards(ApiAuthGuard, BookingUidGuard)
  @Permissions([BOOKING_READ])
  @ApiHeader(API_KEY_OR_ACCESS_TOKEN_HEADER)
  @ApiOperation({
    summary: "Get 'Add to Calendar' links for a booking",
    description:
      "Retrieve calendar links for a booking that can be used to add the event to various calendar services. Returns links for Google Calendar, Microsoft Office, Microsoft Outlook, and a downloadable ICS file.",
  })
  @HttpCode(HttpStatus.OK)
  async getCalendarLinks(@Param("bookingUid") bookingUid: string): Promise<CalendarLinksOutput_2024_08_13> {
    const calendarLinks = await this.bookingsService.getCalendarLinks(bookingUid);

    return {
      status: SUCCESS_STATUS,
      data: calendarLinks,
    };
  }
}<|MERGE_RESOLUTION|>--- conflicted
+++ resolved
@@ -257,11 +257,7 @@
   @ApiHeader(API_KEY_OR_ACCESS_TOKEN_HEADER)
   @ApiOperation({
     summary: "Mark a booking absence",
-<<<<<<< HEAD
-    description: "Provided authorization header refers to owner of the booking.",
-=======
-    description: "The provided authorization header refers to the owner of the booking.",
->>>>>>> e4ebe256
+    description: "The provided authorization header refers to the owner of the booking.",
   })
   async markNoShow(
     @Param("bookingUid") bookingUid: string,
@@ -282,13 +278,8 @@
   @UseGuards(ApiAuthGuard, BookingUidGuard)
   @ApiHeader(API_KEY_OR_ACCESS_TOKEN_HEADER)
   @ApiOperation({
-<<<<<<< HEAD
-    summary: "Automatically reassign booking to a new host automatically.",
-    description: "Provided authorization header refers to person who reassigned the booking.",
-=======
     summary: "Reassign a booking to auto-selected host",
     description: "The provided authorization header refers to the owner of the booking.",
->>>>>>> e4ebe256
   })
   async reassignBooking(
     @Param("bookingUid") bookingUid: string,
@@ -308,13 +299,8 @@
   @UseGuards(ApiAuthGuard, BookingUidGuard)
   @ApiHeader(API_KEY_OR_ACCESS_TOKEN_HEADER)
   @ApiOperation({
-<<<<<<< HEAD
-    summary: "Reassign a booking to a specific user specified by the :userId.",
-    description: "Provided authorization header refers to person who reassigned the booking.",
-=======
     summary: "Reassign a booking to a specific host",
     description: "The provided authorization header refers to the owner of the booking.",
->>>>>>> e4ebe256
   })
   async reassignBookingToUser(
     @Param("bookingUid") bookingUid: string,
@@ -341,13 +327,8 @@
   @UseGuards(ApiAuthGuard, BookingUidGuard)
   @ApiHeader(API_KEY_OR_ACCESS_TOKEN_HEADER)
   @ApiOperation({
-<<<<<<< HEAD
-    summary: "Confirm booking that requires a confirmation",
-    description: "Provided authorization header refers to owner of the booking.",
-=======
     summary: "Confirm a booking",
     description: "The provided authorization header refers to the owner of the booking.",
->>>>>>> e4ebe256
   })
   async confirmBooking(
     @Param("bookingUid") bookingUid: string,
@@ -367,13 +348,8 @@
   @UseGuards(ApiAuthGuard, BookingUidGuard)
   @ApiHeader(API_KEY_OR_ACCESS_TOKEN_HEADER)
   @ApiOperation({
-<<<<<<< HEAD
-    summary: "Decline booking that requires a confirmation",
-    description: "Provided authorization header refers to owner of the booking.",
-=======
     summary: "Decline a booking",
     description: "The provided authorization header refers to the owner of the booking.",
->>>>>>> e4ebe256
   })
   async declineBooking(
     @Param("bookingUid") bookingUid: string,
