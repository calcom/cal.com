import { BookingUidGuard } from "@/ee/bookings/2024-08-13/guards/booking-uid.guard";
import { BookingReferencesFilterInput_2024_08_13 } from "@/ee/bookings/2024-08-13/inputs/booking-references-filter.input";
import { BookingReferencesOutput_2024_08_13 } from "@/ee/bookings/2024-08-13/outputs/booking-references.output";
import { CalendarLinksOutput_2024_08_13 } from "@/ee/bookings/2024-08-13/outputs/calendar-links.output";
import { CancelBookingOutput_2024_08_13 } from "@/ee/bookings/2024-08-13/outputs/cancel-booking.output";
import { CreateBookingOutput_2024_08_13 } from "@/ee/bookings/2024-08-13/outputs/create-booking.output";
import { MarkAbsentBookingOutput_2024_08_13 } from "@/ee/bookings/2024-08-13/outputs/mark-absent.output";
import { ReassignBookingOutput_2024_08_13 } from "@/ee/bookings/2024-08-13/outputs/reassign-booking.output";
import { RescheduleBookingOutput_2024_08_13 } from "@/ee/bookings/2024-08-13/outputs/reschedule-booking.output";
import { BookingReferencesService_2024_08_13 } from "@/ee/bookings/2024-08-13/services/booking-references.service";
import { BookingsService_2024_08_13 } from "@/ee/bookings/2024-08-13/services/bookings.service";
import { CalVideoService } from "@/ee/bookings/2024-08-13/services/cal-video.service";
import { VERSION_2024_08_13_VALUE, VERSION_2024_08_13 } from "@/lib/api-versions";
import {
  API_KEY_OR_ACCESS_TOKEN_HEADER,
  OPTIONAL_API_KEY_OR_ACCESS_TOKEN_HEADER,
  OPTIONAL_X_CAL_CLIENT_ID_HEADER,
  OPTIONAL_X_CAL_SECRET_KEY_HEADER,
} from "@/lib/docs/headers";
import { PlatformPlan } from "@/modules/auth/decorators/billing/platform-plan.decorator";
import {
  AuthOptionalUser,
  GetOptionalUser,
} from "@/modules/auth/decorators/get-optional-user/get-optional-user.decorator";
import { GetUser } from "@/modules/auth/decorators/get-user/get-user.decorator";
import { Permissions } from "@/modules/auth/decorators/permissions/permissions.decorator";
import { ApiAuthGuard } from "@/modules/auth/guards/api-auth/api-auth.guard";
import { OptionalApiAuthGuard } from "@/modules/auth/guards/optional-api-auth/optional-api-auth.guard";
import { PermissionsGuard } from "@/modules/auth/guards/permissions/permissions.guard";
import { ApiAuthGuardUser } from "@/modules/auth/strategies/api-auth/api-auth.strategy";
import { UsersService } from "@/modules/users/services/users.service";
import {
  Controller,
  Post,
  Logger,
  Body,
  UseGuards,
  Req,
  Get,
  Param,
  Query,
  HttpCode,
  HttpStatus,
} from "@nestjs/common";
import {
  ApiOperation,
  ApiTags as DocsTags,
  ApiHeader,
  getSchemaPath,
  ApiBody,
  ApiExtraModels,
} from "@nestjs/swagger";
import { Request } from "express";

import { BOOKING_READ, BOOKING_WRITE, SUCCESS_STATUS } from "@calcom/platform-constants";
import {
  CancelBookingInput,
  CancelBookingInput_2024_08_13,
  CancelBookingInputPipe,
  CancelSeatedBookingInput_2024_08_13,
  GetBookingOutput_2024_08_13,
  GetBookingsOutput_2024_08_13,
  RescheduleBookingInput,
  RescheduleBookingInput_2024_08_13,
  RescheduleBookingInputPipe,
  RescheduleSeatedBookingInput_2024_08_13,
  GetBookingRecordingsOutput,
  GetBookingTranscriptsOutput,
} from "@calcom/platform-types";
import {
  CreateBookingInputPipe,
  CreateBookingInput,
  GetBookingsInput_2024_08_13,
  ReassignToUserBookingInput_2024_08_13,
  MarkAbsentBookingInput_2024_08_13,
  CreateBookingInput_2024_08_13,
  CreateInstantBookingInput_2024_08_13,
  CreateRecurringBookingInput_2024_08_13,
  DeclineBookingInput_2024_08_13,
} from "@calcom/platform-types";

@Controller({
  path: "/v2/bookings",
  version: VERSION_2024_08_13_VALUE,
})
@UseGuards(PermissionsGuard)
@DocsTags("Bookings")
@ApiHeader({
  name: "cal-api-version",
  description: `Must be set to ${VERSION_2024_08_13}`,
  example: VERSION_2024_08_13,
  required: true,
  schema: {
    default: VERSION_2024_08_13,
  },
})
export class BookingsController_2024_08_13 {
  private readonly logger = new Logger("BookingsController_2024_08_13");

  constructor(
    private readonly bookingsService: BookingsService_2024_08_13,
    private readonly usersService: UsersService,
    private readonly bookingReferencesService: BookingReferencesService_2024_08_13,
    private readonly calVideoService: CalVideoService
  ) {}

  @Post("/")
  @UseGuards(OptionalApiAuthGuard)
  @ApiHeader(OPTIONAL_X_CAL_CLIENT_ID_HEADER)
  @ApiHeader(OPTIONAL_X_CAL_SECRET_KEY_HEADER)
  @ApiHeader(OPTIONAL_API_KEY_OR_ACCESS_TOKEN_HEADER)
  @ApiOperation({
    summary: "Create a booking",
    description: `
      POST /v2/bookings is used to create regular bookings, recurring bookings and instant bookings. The request bodies for all 3 are almost the same except:
      If eventTypeId in the request body is id of a regular event, then regular booking is created.

      If it is an id of a recurring event type, then recurring booking is created.

      Meaning that the request bodies are equal but the outcome depends on what kind of event type it is with the goal of making it as seamless for developers as possible.

      For team event types it is possible to create instant meeting. To do that just pass \`"instant": true\` to the request body.

      The start needs to be in UTC aka if the timezone is GMT+2 in Rome and meeting should start at 11, then UTC time should have hours 09:00 aka without time zone.

      Finally, there are 2 ways to book an event type belonging to an individual user:
      1. Provide \`eventTypeId\` in the request body.
      2. Provide \`eventTypeSlug\` and \`username\` and optionally \`organizationSlug\` if the user with the username is within an organization.

      And 2 ways to book and event type belonging to a team:
      1. Provide \`eventTypeId\` in the request body.
      2. Provide \`eventTypeSlug\` and \`teamSlug\` and optionally \`organizationSlug\` if the team with the teamSlug is within an organization.

      If you are creating a seated booking for an event type with 'show attendees' disabled, then to retrieve attendees in the response either set 'show attendees' to true on event type level or
      you have to provide an authentication method of event type owner, host, team admin or owner or org admin or owner.
      `,
  })
  @ApiBody({
    schema: {
      oneOf: [
        { $ref: getSchemaPath(CreateBookingInput_2024_08_13) },
        { $ref: getSchemaPath(CreateInstantBookingInput_2024_08_13) },
        { $ref: getSchemaPath(CreateRecurringBookingInput_2024_08_13) },
      ],
    },
    description:
      "Accepts different types of booking input: Create Booking (Option 1), Create Instant Booking (Option 2), or Create Recurring Booking (Option 3)",
  })
  @ApiExtraModels(
    CreateBookingInput_2024_08_13,
    CreateInstantBookingInput_2024_08_13,
    CreateRecurringBookingInput_2024_08_13
  )
  async createBooking(
    @Body(new CreateBookingInputPipe())
    body: CreateBookingInput,
    @Req() request: Request,
    @GetOptionalUser() user: AuthOptionalUser
  ): Promise<CreateBookingOutput_2024_08_13> {
    const booking = await this.bookingsService.createBooking(request, body, user);

    if (Array.isArray(booking)) {
      await this.bookingsService.billBookings(booking);
    } else {
      await this.bookingsService.billBooking(booking);
    }

    return {
      status: SUCCESS_STATUS,
      data: booking,
    };
  }

  @Get("/:bookingUid")
<<<<<<< HEAD
  @UseGuards(OptionalApiAuthGuard, BookingUidGuard)
=======
  @UseGuards(BookingUidGuard, OptionalApiAuthGuard)
  @ApiHeader(OPTIONAL_X_CAL_CLIENT_ID_HEADER)
  @ApiHeader(OPTIONAL_X_CAL_SECRET_KEY_HEADER)
  @ApiHeader(OPTIONAL_API_KEY_OR_ACCESS_TOKEN_HEADER)
>>>>>>> 59582cf8
  @ApiOperation({
    summary: "Get a booking",
    description: `\`:bookingUid\` can be

      1. uid of a normal booking

      2. uid of one of the recurring booking recurrences

      3. uid of recurring booking which will return an array of all recurring booking recurrences (stored as recurringBookingUid on one of the individual recurrences).
      
      If you are fetching a seated booking for an event type with 'show attendees' disabled, then to retrieve attendees in the response either set 'show attendees' to true on event type level or
      you have to provide an authentication method of event type owner, host, team admin or owner or org admin or owner.
      `,
  })
  async getBooking(
    @Param("bookingUid") bookingUid: string,
    @GetOptionalUser() user: AuthOptionalUser
  ): Promise<GetBookingOutput_2024_08_13> {
    const booking = await this.bookingsService.getBooking(bookingUid, user);

    return {
      status: SUCCESS_STATUS,
      data: booking,
    };
  }

  @Get("/:bookingUid/recordings")
  @UseGuards(BookingUidGuard)
  @ApiOperation({
    summary: "Get all the recordings for the booking",
    description: `Fetches all the recordings for the booking \`:bookingUid\``,
  })
  async getBookingRecordings(@Param("bookingUid") bookingUid: string): Promise<GetBookingRecordingsOutput> {
    const recordings = await this.calVideoService.getRecordings(bookingUid);

    return {
      status: SUCCESS_STATUS,
      data: recordings,
    };
  }

  @Get("/:bookingUid/transcripts")
  @UseGuards(BookingUidGuard)
  @ApiOperation({
    summary: "Get all the transcripts download links for the booking",
    description: `Fetches all the transcripts download links for the booking \`:bookingUid\``,
  })
  async getBookingTranscripts(@Param("bookingUid") bookingUid: string): Promise<GetBookingTranscriptsOutput> {
    const transcripts = await this.calVideoService.getTranscripts(bookingUid);

    return {
      status: SUCCESS_STATUS,
      data: transcripts ?? [],
    };
  }

  @Get("/")
  @UseGuards(ApiAuthGuard)
  @ApiHeader(API_KEY_OR_ACCESS_TOKEN_HEADER)
  @Permissions([BOOKING_READ])
  @ApiOperation({ summary: "Get all bookings" })
  async getBookings(
    @Query() queryParams: GetBookingsInput_2024_08_13,
    @GetUser() user: ApiAuthGuardUser
  ): Promise<GetBookingsOutput_2024_08_13> {
    const profile = this.usersService.getUserMainProfile(user);

    const { bookings, pagination } = await this.bookingsService.getBookings(queryParams, {
      email: user.email,
      id: user.id,
      orgId: profile?.organizationId,
    });

    return {
      status: SUCCESS_STATUS,
      data: bookings,
      pagination,
    };
  }

  @Post("/:bookingUid/reschedule")
  @UseGuards(BookingUidGuard, OptionalApiAuthGuard)
  @ApiHeader(OPTIONAL_X_CAL_CLIENT_ID_HEADER)
  @ApiHeader(OPTIONAL_X_CAL_SECRET_KEY_HEADER)
  @ApiHeader(OPTIONAL_API_KEY_OR_ACCESS_TOKEN_HEADER)
  @ApiOperation({
    summary: "Reschedule a booking",
    description: "Reschedule a booking or seated booking",
  })
  @ApiBody({
    schema: {
      oneOf: [
        { $ref: getSchemaPath(RescheduleBookingInput_2024_08_13) },
        { $ref: getSchemaPath(RescheduleSeatedBookingInput_2024_08_13) },
      ],
    },
    description: `Accepts different types of reschedule booking input: Reschedule Booking (Option 1) or Reschedule Seated Booking (Option 2).

      If you are rescheduling a seated booking for an event type with 'show attendees' disabled, then to retrieve attendees in the response either set 'show attendees' to true on event type level or
      you have to provide an authentication method of event type owner, host, team admin or owner or org admin or owner.`,
  })
  @ApiExtraModels(RescheduleBookingInput_2024_08_13, RescheduleSeatedBookingInput_2024_08_13)
  async rescheduleBooking(
    @Param("bookingUid") bookingUid: string,
    @Body(new RescheduleBookingInputPipe())
    body: RescheduleBookingInput,
    @Req() request: Request,
    @GetOptionalUser() user: AuthOptionalUser
  ): Promise<RescheduleBookingOutput_2024_08_13> {
    const newBooking = await this.bookingsService.rescheduleBooking(request, bookingUid, body, user);
    await this.bookingsService.billRescheduledBooking(newBooking, bookingUid);

    return {
      status: SUCCESS_STATUS,
      data: newBooking,
    };
  }

  @Post("/:bookingUid/cancel")
  @UseGuards(BookingUidGuard, OptionalApiAuthGuard)
  @ApiHeader(OPTIONAL_X_CAL_CLIENT_ID_HEADER)
  @ApiHeader(OPTIONAL_X_CAL_SECRET_KEY_HEADER)
  @ApiHeader(OPTIONAL_API_KEY_OR_ACCESS_TOKEN_HEADER)
  @HttpCode(HttpStatus.OK)
  @ApiOperation({
    summary: "Cancel a booking",
    description: `:bookingUid can be :bookingUid of an usual booking, individual recurrence or recurring booking to cancel all recurrences.
    
    \nCancelling seated bookings:
    It is possible to cancel specific seat within a booking as an attendee or all of the seats as the host.
    \n1. As an attendee - provide :bookingUid in the request URL \`/bookings/:bookingUid/cancel\` and seatUid in the request body \`{"seatUid": "123-123-123"}\` . This will remove this particular attendance from the booking.
    \n2. As the host - host can cancel booking for all attendees aka for every seat. Provide :bookingUid in the request URL \`/bookings/:bookingUid/cancel\` and cancellationReason in the request body \`{"cancellationReason": "Will travel"}\` and \`Authorization: Bearer token\` request header where token is event type owner (host) credential. This will cancel the booking for all attendees.
    
    \nCancelling recurring seated bookings:
    For recurring seated bookings it is not possible to cancel all of them with 1 call
    like with non-seated recurring bookings by providing recurring bookind uid - you have to cancel each recurrence booking by its bookingUid + seatUid.
    
    If you are cancelling a seated booking for an event type with 'show attendees' disabled, then to retrieve attendees in the response either set 'show attendees' to true on event type level or
    you have to provide an authentication method of event type owner, host, team admin or owner or org admin or owner.
    `,
  })
  @ApiBody({
    schema: {
      oneOf: [
        { $ref: getSchemaPath(CancelBookingInput_2024_08_13) },
        { $ref: getSchemaPath(CancelSeatedBookingInput_2024_08_13) },
      ],
    },
    description:
      "Accepts different types of cancel booking input: Cancel Booking (Option 1) or Cancel Seated Booking (Option 2)",
  })
  @ApiExtraModels(CancelBookingInput_2024_08_13, CancelSeatedBookingInput_2024_08_13)
  async cancelBooking(
    @Req() request: Request,
    @Param("bookingUid") bookingUid: string,
    @Body(new CancelBookingInputPipe())
    body: CancelBookingInput,
    @GetOptionalUser() user: AuthOptionalUser
  ): Promise<CancelBookingOutput_2024_08_13> {
    const cancelledBooking = await this.bookingsService.cancelBooking(request, bookingUid, body, user);

    return {
      status: SUCCESS_STATUS,
      data: cancelledBooking,
    };
  }

  @Post("/:bookingUid/mark-absent")
  @HttpCode(HttpStatus.OK)
  @Permissions([BOOKING_WRITE])
  @UseGuards(ApiAuthGuard, BookingUidGuard)
  @ApiHeader(API_KEY_OR_ACCESS_TOKEN_HEADER)
  @ApiOperation({
    summary: "Mark a booking absence",
    description: "The provided authorization header refers to the owner of the booking.",
  })
  async markNoShow(
    @Param("bookingUid") bookingUid: string,
    @Body() body: MarkAbsentBookingInput_2024_08_13,
    @GetUser("id") ownerId: number
  ): Promise<MarkAbsentBookingOutput_2024_08_13> {
    const booking = await this.bookingsService.markAbsent(bookingUid, ownerId, body);

    return {
      status: SUCCESS_STATUS,
      data: booking,
    };
  }

  @Post("/:bookingUid/reassign")
  @HttpCode(HttpStatus.OK)
  @Permissions([BOOKING_WRITE])
  @UseGuards(ApiAuthGuard, BookingUidGuard)
  @ApiHeader(API_KEY_OR_ACCESS_TOKEN_HEADER)
  @ApiOperation({
    summary: "Reassign a booking to auto-selected host",
    description:
      "Currently only supports reassigning host for round robin bookings. The provided authorization header refers to the owner of the booking.",
  })
  async reassignBooking(
    @Param("bookingUid") bookingUid: string,
    @GetUser() user: ApiAuthGuardUser
  ): Promise<ReassignBookingOutput_2024_08_13> {
    const booking = await this.bookingsService.reassignBooking(bookingUid, user);

    return {
      status: SUCCESS_STATUS,
      data: booking,
    };
  }

  @Post("/:bookingUid/reassign/:userId")
  @HttpCode(HttpStatus.OK)
  @Permissions([BOOKING_WRITE])
  @UseGuards(ApiAuthGuard, BookingUidGuard)
  @ApiHeader(API_KEY_OR_ACCESS_TOKEN_HEADER)
  @ApiOperation({
    summary: "Reassign a booking to a specific host",
    description:
      "Currently only supports reassigning host for round robin bookings. The provided authorization header refers to the owner of the booking.",
  })
  async reassignBookingToUser(
    @Param("bookingUid") bookingUid: string,
    @Param("userId") userId: number,
    @GetUser("id") reassignedById: number,
    @Body() body: ReassignToUserBookingInput_2024_08_13
  ): Promise<ReassignBookingOutput_2024_08_13> {
    const booking = await this.bookingsService.reassignBookingToUser(
      bookingUid,
      userId,
      reassignedById,
      body
    );

    return {
      status: SUCCESS_STATUS,
      data: booking,
    };
  }

  @Post("/:bookingUid/confirm")
  @HttpCode(HttpStatus.OK)
  @Permissions([BOOKING_WRITE])
  @UseGuards(ApiAuthGuard, BookingUidGuard)
  @ApiHeader(API_KEY_OR_ACCESS_TOKEN_HEADER)
  @ApiOperation({
    summary: "Confirm a booking",
    description: "The provided authorization header refers to the owner of the booking.",
  })
  async confirmBooking(
    @Param("bookingUid") bookingUid: string,
    @GetUser() user: ApiAuthGuardUser
  ): Promise<GetBookingOutput_2024_08_13> {
    const booking = await this.bookingsService.confirmBooking(bookingUid, user);

    return {
      status: SUCCESS_STATUS,
      data: booking,
    };
  }

  @Post("/:bookingUid/decline")
  @HttpCode(HttpStatus.OK)
  @Permissions([BOOKING_WRITE])
  @UseGuards(ApiAuthGuard, BookingUidGuard)
  @ApiHeader(API_KEY_OR_ACCESS_TOKEN_HEADER)
  @ApiOperation({
    summary: "Decline a booking",
    description: "The provided authorization header refers to the owner of the booking.",
  })
  async declineBooking(
    @Param("bookingUid") bookingUid: string,
    @Body() body: DeclineBookingInput_2024_08_13,
    @GetUser() user: ApiAuthGuardUser
  ): Promise<GetBookingOutput_2024_08_13> {
    const booking = await this.bookingsService.declineBooking(bookingUid, user, body.reason);

    return {
      status: SUCCESS_STATUS,
      data: booking,
    };
  }

  @Get("/:bookingUid/calendar-links")
  @UseGuards(ApiAuthGuard, BookingUidGuard)
  @Permissions([BOOKING_READ])
  @ApiHeader(API_KEY_OR_ACCESS_TOKEN_HEADER)
  @ApiOperation({
    summary: "Get 'Add to Calendar' links for a booking",
    description:
      "Retrieve calendar links for a booking that can be used to add the event to various calendar services. Returns links for Google Calendar, Microsoft Office, Microsoft Outlook, and a downloadable ICS file.",
  })
  @HttpCode(HttpStatus.OK)
  async getCalendarLinks(@Param("bookingUid") bookingUid: string): Promise<CalendarLinksOutput_2024_08_13> {
    const calendarLinks = await this.bookingsService.getCalendarLinks(bookingUid);

    return {
      status: SUCCESS_STATUS,
      data: calendarLinks,
    };
  }

  @Get("/:bookingUid/references")
  @PlatformPlan("SCALE")
  @UseGuards(ApiAuthGuard, BookingUidGuard)
  @Permissions([BOOKING_READ])
  @ApiHeader(API_KEY_OR_ACCESS_TOKEN_HEADER)
  @ApiOperation({
    summary: "Get booking references",
  })
  @HttpCode(HttpStatus.OK)
  async getBookingReferences(
    @Param("bookingUid") bookingUid: string,
    @GetUser("id") userId: number,
    @Query() filter: BookingReferencesFilterInput_2024_08_13
  ): Promise<BookingReferencesOutput_2024_08_13> {
    const bookingReferences = await this.bookingReferencesService.getBookingReferences(
      bookingUid,
      userId,
      filter
    );

    return {
      status: SUCCESS_STATUS,
      data: bookingReferences,
    };
  }
}<|MERGE_RESOLUTION|>--- conflicted
+++ resolved
@@ -172,14 +172,12 @@
   }
 
   @Get("/:bookingUid")
-<<<<<<< HEAD
-  @UseGuards(OptionalApiAuthGuard, BookingUidGuard)
-=======
+
   @UseGuards(BookingUidGuard, OptionalApiAuthGuard)
   @ApiHeader(OPTIONAL_X_CAL_CLIENT_ID_HEADER)
   @ApiHeader(OPTIONAL_X_CAL_SECRET_KEY_HEADER)
   @ApiHeader(OPTIONAL_API_KEY_OR_ACCESS_TOKEN_HEADER)
->>>>>>> 59582cf8
+
   @ApiOperation({
     summary: "Get a booking",
     description: `\`:bookingUid\` can be
