--- conflicted
+++ resolved
@@ -33,18 +33,13 @@
   OrganizerRescheduledEmail,
   OrganizerScheduledEmail,
 } from "@calcom/platform-libraries/emails";
-import {
+import type {
   BookingOutput_2024_08_13,
   CancelBookingInput_2024_08_13,
   CreateBookingInput_2024_08_13,
   RescheduleBookingInput_2024_08_13,
 } from "@calcom/platform-types";
-<<<<<<< HEAD
-import { CancelBookingInput_2024_08_13 } from "@calcom/platform-types";
-import { User } from "@calcom/prisma/client";
-=======
->>>>>>> d6b17b76
-import { Team } from "@calcom/prisma/client";
+import type { User, Team } from "@calcom/prisma/client";
 
 // Mock all email sending prototypes
 jest
