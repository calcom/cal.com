--- conflicted
+++ resolved
@@ -172,19 +172,6 @@
     });
   }
 
-<<<<<<< HEAD
-  async updateBookingLocationByUid(uid: string, location: { value: string; optionValue: string }) {
-    return this.dbWrite.prisma.booking.update({
-      where: {
-        uid,
-      },
-      data: {
-        location: location.optionValue || location.value,
-      },
-      select: {
-        uid: true,
-        location: true,
-=======
   async getByUidWithBookingReference(uid: string) {
     return this.dbRead.prisma.booking.findUnique({
       where: {
@@ -192,7 +179,6 @@
       },
       select: {
         references: true,
->>>>>>> 2d41c719
       },
     });
   }
