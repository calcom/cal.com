import appConfig from "@/config/app";
import { CustomThrottlerGuard } from "@/lib/throttler-guard";
import { AppLoggerMiddleware } from "@/middleware/app.logger.middleware";
import { RedirectsMiddleware } from "@/middleware/app.redirects.middleware";
import { RewriterMiddleware } from "@/middleware/app.rewrites.middleware";
import { JsonBodyMiddleware } from "@/middleware/body/json.body.middleware";
import { RawBodyMiddleware } from "@/middleware/body/raw.body.middleware";
import { ResponseInterceptor } from "@/middleware/request-ids/request-id.interceptor";
import { RequestIdMiddleware } from "@/middleware/request-ids/request-id.middleware";
import { AuthModule } from "@/modules/auth/auth.module";
import { EndpointsModule } from "@/modules/endpoints.module";
import { JwtModule } from "@/modules/jwt/jwt.module";
import { PrismaModule } from "@/modules/prisma/prisma.module";
import { RedisModule } from "@/modules/redis/redis.module";
import { RedisService } from "@/modules/redis/redis.service";
<<<<<<< HEAD
import { BullModule } from "@nestjs/bull";
import { MiddlewareConsumer, Module, NestModule, RequestMethod } from "@nestjs/common";
import { ConfigModule } from "@nestjs/config";
import { APP_GUARD, APP_INTERCEPTOR } from "@nestjs/core";
=======
import { ThrottlerStorageRedisService } from "@nest-lab/throttler-storage-redis";
import { BullModule } from "@nestjs/bull";
import { MiddlewareConsumer, Module, NestModule, RequestMethod } from "@nestjs/common";
import { ConfigModule } from "@nestjs/config";
import { APP_GUARD, APP_INTERCEPTOR, APP_FILTER } from "@nestjs/core";
>>>>>>> 00ee1ef4
import { seconds, ThrottlerModule } from "@nestjs/throttler";
import { SentryModule, SentryGlobalFilter } from "@sentry/nestjs/setup";

import { AppController } from "./app.controller";

@Module({
  imports: [
    SentryModule.forRoot(),
    ConfigModule.forRoot({
      ignoreEnvFile: true,
      isGlobal: true,
      load: [appConfig],
    }),

    RedisModule,
    BullModule.forRoot({
      redis: `${process.env.REDIS_URL}${process.env.NODE_ENV === "production" ? "?tls=true" : ""}`,
    }),
<<<<<<< HEAD
    // Rate limiting here is handled by the CustomThrottlerGuard
=======
>>>>>>> 00ee1ef4
    ThrottlerModule.forRootAsync({
      imports: [RedisModule],
      inject: [RedisService],
      useFactory: (redisService: RedisService) => ({
        // note(Lauris): IMPORTANT: rate limiting is enforced by CustomThrottlerGuard, but we need to have at least one
        // entry in the throttlers array otherwise CustomThrottlerGuard is not invoked at all. If we specify only ThrottlerModule
        // without .forRootAsync then throttler options are not passed to CustomThrottlerGuard containing redis connection etc.
        // So we need to specify at least one dummy throttler here and CustomThrottlerGuard is actually handling the default and custom rate limits.
        throttlers: [
          {
<<<<<<< HEAD
            name: "long",
            ttl: seconds(60), // Time to live for the long period in seconds
            limit: 120, // Maximum number of requests within the long ttl
=======
            name: "dummy",
            ttl: seconds(60),
            limit: 120,
>>>>>>> 00ee1ef4
          },
        ],
        storage: new ThrottlerStorageRedisService(redisService.redis),
      }),
    }),
    PrismaModule,
    EndpointsModule,
    AuthModule,
    JwtModule,
  ],
  controllers: [AppController],
  providers: [
    {
      provide: APP_FILTER,
      useClass: SentryGlobalFilter,
    },
    {
      provide: ThrottlerStorageRedisService,
      useFactory: (redisService: RedisService) => {
        return new ThrottlerStorageRedisService(redisService.redis);
      },
      inject: [RedisService],
    },
    {
      provide: APP_INTERCEPTOR,
      useClass: ResponseInterceptor,
    },
    {
      provide: APP_GUARD,
      useClass: CustomThrottlerGuard,
    },
  ],
})
export class AppModule implements NestModule {
  configure(consumer: MiddlewareConsumer): void {
    consumer
      .apply(RawBodyMiddleware)
      .forRoutes({
        path: "/api/v2/billing/webhook",
        method: RequestMethod.POST,
      })
      .apply(JsonBodyMiddleware)
      .forRoutes("*")
      .apply(RequestIdMiddleware)
      .forRoutes("*")
      .apply(AppLoggerMiddleware)
      .forRoutes("*")
      .apply(RedirectsMiddleware)
      .forRoutes("/")
      .apply(RewriterMiddleware)
      .forRoutes("/");
  }
}<|MERGE_RESOLUTION|>--- conflicted
+++ resolved
@@ -13,18 +13,11 @@
 import { PrismaModule } from "@/modules/prisma/prisma.module";
 import { RedisModule } from "@/modules/redis/redis.module";
 import { RedisService } from "@/modules/redis/redis.service";
-<<<<<<< HEAD
-import { BullModule } from "@nestjs/bull";
-import { MiddlewareConsumer, Module, NestModule, RequestMethod } from "@nestjs/common";
-import { ConfigModule } from "@nestjs/config";
-import { APP_GUARD, APP_INTERCEPTOR } from "@nestjs/core";
-=======
 import { ThrottlerStorageRedisService } from "@nest-lab/throttler-storage-redis";
 import { BullModule } from "@nestjs/bull";
 import { MiddlewareConsumer, Module, NestModule, RequestMethod } from "@nestjs/common";
 import { ConfigModule } from "@nestjs/config";
 import { APP_GUARD, APP_INTERCEPTOR, APP_FILTER } from "@nestjs/core";
->>>>>>> 00ee1ef4
 import { seconds, ThrottlerModule } from "@nestjs/throttler";
 import { SentryModule, SentryGlobalFilter } from "@sentry/nestjs/setup";
 
@@ -43,10 +36,6 @@
     BullModule.forRoot({
       redis: `${process.env.REDIS_URL}${process.env.NODE_ENV === "production" ? "?tls=true" : ""}`,
     }),
-<<<<<<< HEAD
-    // Rate limiting here is handled by the CustomThrottlerGuard
-=======
->>>>>>> 00ee1ef4
     ThrottlerModule.forRootAsync({
       imports: [RedisModule],
       inject: [RedisService],
@@ -57,15 +46,9 @@
         // So we need to specify at least one dummy throttler here and CustomThrottlerGuard is actually handling the default and custom rate limits.
         throttlers: [
           {
-<<<<<<< HEAD
-            name: "long",
-            ttl: seconds(60), // Time to live for the long period in seconds
-            limit: 120, // Maximum number of requests within the long ttl
-=======
             name: "dummy",
             ttl: seconds(60),
             limit: 120,
->>>>>>> 00ee1ef4
           },
         ],
         storage: new ThrottlerStorageRedisService(redisService.redis),
