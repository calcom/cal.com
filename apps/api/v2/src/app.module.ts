--- conflicted
+++ resolved
@@ -9,12 +9,9 @@
 import { RedisService } from "@/modules/redis/redis.service";
 import { MiddlewareConsumer, Module, NestModule } from "@nestjs/common";
 import { ConfigModule } from "@nestjs/config";
-<<<<<<< HEAD
+import { RouterModule } from "@nestjs/core";
 import { ThrottlerModule, seconds } from "@nestjs/throttler";
 import { ThrottlerStorageRedisService } from "nestjs-throttler-storage-redis";
-=======
-import { RouterModule } from "@nestjs/core";
->>>>>>> 98f94ea6
 
 import { AppController } from "./app.controller";
 
