--- conflicted
+++ resolved
@@ -2,11 +2,7 @@
 import { Expose, Transform, Type } from "class-transformer";
 import { IsBoolean, IsInt, IsObject, IsOptional, IsString, ValidateNested } from "class-validator";
 
-<<<<<<< HEAD
-import { MembershipRole } from "@calcom/prisma/enums";
-=======
 import { MembershipRole } from "@calcom/platform-libraries";
->>>>>>> d6b17b76
 
 class MembershipUserOutputDto {
   @IsOptional()
