import { ApiProperty, ApiPropertyOptional } from "@nestjs/swagger";
import { IsBoolean, IsOptional, IsEnum, IsInt } from "class-validator";

<<<<<<< HEAD
import { MembershipRole } from "@calcom/prisma/enums";
=======
import { MembershipRole } from "@calcom/platform-libraries";
>>>>>>> d6b17b76

export class CreateTeamMembershipInput {
  @IsInt()
  @ApiProperty({ type: Number })
  readonly userId!: number;

  @IsOptional()
  @IsBoolean()
  @ApiPropertyOptional({ type: Boolean, default: false })
  readonly accepted?: boolean = false;

  @IsOptional()
  @IsEnum(MembershipRole)
  @ApiPropertyOptional({ enum: ["MEMBER", "OWNER", "ADMIN"], default: "MEMBER" })
  readonly role: MembershipRole = MembershipRole.MEMBER;

  @IsOptional()
  @IsBoolean()
  @ApiPropertyOptional({ type: Boolean, default: false })
  readonly disableImpersonation?: boolean = false;
}<|MERGE_RESOLUTION|>--- conflicted
+++ resolved
@@ -1,11 +1,7 @@
 import { ApiProperty, ApiPropertyOptional } from "@nestjs/swagger";
 import { IsBoolean, IsOptional, IsEnum, IsInt } from "class-validator";
 
-<<<<<<< HEAD
-import { MembershipRole } from "@calcom/prisma/enums";
-=======
 import { MembershipRole } from "@calcom/platform-libraries";
->>>>>>> d6b17b76
 
 export class CreateTeamMembershipInput {
   @IsInt()
