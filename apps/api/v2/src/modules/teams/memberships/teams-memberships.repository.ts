import { PrismaReadService } from "@/modules/prisma/prisma-read.service";
import { PrismaWriteService } from "@/modules/prisma/prisma-write.service";
import { CreateTeamMembershipInput } from "@/modules/teams/memberships/inputs/create-team-membership.input";
import { UpdateTeamMembershipInput } from "@/modules/teams/memberships/inputs/update-team-membership.input";
import { Injectable } from "@nestjs/common";

import type { Prisma } from "@calcom/prisma/client";

<<<<<<< HEAD
export const MembershipUserSelect = {
=======
export interface TeamMembershipFilters {
  emails?: string[];
}

export const MembershipUserSelect: Prisma.UserSelect = {
>>>>>>> ff38d6c7
  username: true,
  email: true,
  avatarUrl: true,
  name: true,
  metadata: true,
  bio: true,
} satisfies Prisma.UserSelect;

@Injectable()
export class TeamsMembershipsRepository {
  constructor(private readonly dbRead: PrismaReadService, private readonly dbWrite: PrismaWriteService) {}

  async createTeamMembership(teamId: number, data: CreateTeamMembershipInput) {
    return this.dbWrite.prisma.membership.create({
      data: {
        createdAt: new Date(),
        ...data,
        teamId: teamId,
      },
      include: { user: { select: MembershipUserSelect } },
    });
  }

  async findTeamMembershipsPaginated(teamId: number, skip: number, take: number) {
    return await this.dbRead.prisma.membership.findMany({
      where: {
        teamId: teamId,
      },
      include: { user: { select: MembershipUserSelect } },
      skip,
      take,
    });
  }

  async findTeamMembershipsPaginatedWithFilters(
    teamId: number,
    filters: TeamMembershipFilters,
    skip: number,
    take: number
  ) {
    const whereClause: Prisma.MembershipWhereInput = {
      teamId: teamId,
    };

    if (filters.emails && filters.emails.length > 0) {
      whereClause.user = {
        email: { in: filters.emails },
      };
    }

    return await this.dbRead.prisma.membership.findMany({
      where: whereClause,
      include: { user: { select: MembershipUserSelect } },
      skip,
      take,
    });
  }

  async findTeamMembership(teamId: number, membershipId: number) {
    return this.dbRead.prisma.membership.findUnique({
      where: {
        id: membershipId,
        teamId: teamId,
      },
      include: { user: { select: MembershipUserSelect } },
    });
  }

  async findTeamMembershipsByNameAndUser(teamName: string, userId: number) {
    return this.dbRead.prisma.membership.findFirst({
      where: {
        team: {
          name: teamName,
        },
        userId,
      },
    });
  }

  async deleteTeamMembershipById(teamId: number, membershipId: number) {
    return this.dbWrite.prisma.membership.delete({
      where: {
        id: membershipId,
        teamId: teamId,
      },
    });
  }

  async updateTeamMembershipById(teamId: number, membershipId: number, data: UpdateTeamMembershipInput) {
    return this.dbWrite.prisma.membership.update({
      data: { ...data },
      where: {
        id: membershipId,
        teamId: teamId,
      },
      include: { user: { select: MembershipUserSelect } },
    });
  }
}<|MERGE_RESOLUTION|>--- conflicted
+++ resolved
@@ -6,15 +6,11 @@
 
 import type { Prisma } from "@calcom/prisma/client";
 
-<<<<<<< HEAD
-export const MembershipUserSelect = {
-=======
 export interface TeamMembershipFilters {
   emails?: string[];
 }
 
 export const MembershipUserSelect: Prisma.UserSelect = {
->>>>>>> ff38d6c7
   username: true,
   email: true,
   avatarUrl: true,
