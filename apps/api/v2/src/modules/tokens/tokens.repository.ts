--- conflicted
+++ resolved
@@ -45,17 +45,7 @@
     const [accessToken, refreshToken] = await this.dbWrite.prisma.$transaction([
       this.dbWrite.prisma.accessToken.create({
         data: {
-<<<<<<< HEAD
-          secret: this.jwtService.sign(
-            JSON.stringify({
-              type: "access_token",
-              clientId,
-              ownerId,
-            })
-          ),
-=======
           secret: this.jwtService.signAccessToken({ clientId, ownerId }),
->>>>>>> 55327ce0
           expiresAt: accessExpiry,
           client: { connect: { id: clientId } },
           owner: { connect: { id: ownerId } },
@@ -63,17 +53,7 @@
       }),
       this.dbWrite.prisma.refreshToken.create({
         data: {
-<<<<<<< HEAD
-          secret: this.jwtService.sign(
-            JSON.stringify({
-              type: "refresh_token",
-              clientId,
-              ownerId,
-            })
-          ),
-=======
           secret: this.jwtService.signRefreshToken({ clientId, ownerId }),
->>>>>>> 55327ce0
           expiresAt: refreshExpiry,
           client: { connect: { id: clientId } },
           owner: { connect: { id: ownerId } },
@@ -124,16 +104,7 @@
       this.dbWrite.prisma.refreshToken.delete({ where: { secret: refreshTokenSecret } }),
       this.dbWrite.prisma.accessToken.create({
         data: {
-<<<<<<< HEAD
-          secret: this.jwtService.sign(
-            JSON.stringify({
-              type: "access_token",
-              clientId: clientId,
-            })
-          ),
-=======
           secret: this.jwtService.signAccessToken({ clientId, userId: tokenUserId }),
->>>>>>> 55327ce0
           expiresAt: accessExpiry,
           client: { connect: { id: clientId } },
           owner: { connect: { id: tokenUserId } },
@@ -141,16 +112,7 @@
       }),
       this.dbWrite.prisma.refreshToken.create({
         data: {
-<<<<<<< HEAD
-          secret: this.jwtService.sign(
-            JSON.stringify({
-              type: "refresh_token",
-              clientId: clientId,
-            })
-          ),
-=======
           secret: this.jwtService.signRefreshToken({ clientId, userId: tokenUserId }),
->>>>>>> 55327ce0
           expiresAt: refreshExpiry,
           client: { connect: { id: clientId } },
           owner: { connect: { id: tokenUserId } },
