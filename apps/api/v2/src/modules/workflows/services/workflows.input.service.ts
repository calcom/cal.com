import { TeamsVerifiedResourcesRepository } from "@/modules/verified-resources/teams-verified-resources.repository";
import { UpdateEventTypeWorkflowDto } from "@/modules/workflows/inputs/update-event-type-workflow.input";
import { UpdateFormWorkflowDto } from "@/modules/workflows/inputs/update-form-workflow.input";
import { WorkflowType } from "@/modules/workflows/workflows.repository";
import { BadRequestException, Injectable } from "@nestjs/common";

import { TUpdateInputSchema } from "@calcom/platform-libraries/workflows";

import {
  EMAIL_ADDRESS,
  EMAIL_ATTENDEE,
  EMAIL_HOST,
  HtmlWorkflowMessageDto,
  SMS_ATTENDEE,
  SMS_NUMBER,
  STEP_ACTIONS_TO_ENUM,
  TemplateType,
  TextWorkflowMessageDto,
  UpdateWorkflowStepDto,
  WHATSAPP_ATTENDEE,
  WHATSAPP_NUMBER,
} from "../inputs/workflow-step.input";
import {
<<<<<<< HEAD
  OnAfterEventTriggerDto,
  OnBeforeEventTriggerDto,
  OnFormSubmittedNoEventTriggerDto,
=======
  OffsetTriggerDTOInstances,
  OffsetTriggerDTOInstancesType,
>>>>>>> 91a480b8
  TIME_UNIT_TO_ENUM,
  WORKFLOW_TRIGGER_TO_ENUM,
} from "../inputs/workflow-trigger.input";

@Injectable()
export class WorkflowsInputService {
  constructor(private readonly teamsVerifiedResourcesRepository: TeamsVerifiedResourcesRepository) {}

  private _isOffsetTrigger(
    trigger: UpdateEventTypeWorkflowDto["trigger"] | UpdateFormWorkflowDto["trigger"]
  ): trigger is OffsetTriggerDTOInstancesType {
    return OffsetTriggerDTOInstances.some((Instance) => trigger instanceof Instance);
  }

  private async _getTeamPhoneNumberFromVerifiedId(teamId: number, verifiedPhoneId: number) {
    const phoneResource = await this.teamsVerifiedResourcesRepository.getTeamVerifiedPhoneNumberById(
      verifiedPhoneId,
      teamId
    );

    if (!phoneResource?.phoneNumber) {
      throw new BadRequestException("Invalid Verified Phone Id.");
    }

    return phoneResource.phoneNumber;
  }

  private async _getTeamEmailFromVerifiedId(teamId: number, verifiedEmailId: number) {
    const emailResource = await this.teamsVerifiedResourcesRepository.getTeamVerifiedEmailById(
      verifiedEmailId,
      teamId
    );
    if (!emailResource?.email) {
      throw new BadRequestException("Invalid Verified Email Id.");
    }

    return emailResource.email;
  }

  private async mapUpdateWorkflowStepToZodUpdateSchema(
    stepDto: UpdateWorkflowStepDto,
    index: number,
    teamId: number,
    workflowIdToUse: number
  ) {
    let reminderBody: string | null = null;
    let sendTo: string | null = null;
    let phoneRequired: boolean | null = null;
    const html = stepDto.message instanceof HtmlWorkflowMessageDto ? stepDto.message.html : null;
    const text = stepDto.message instanceof TextWorkflowMessageDto ? stepDto.message.text : null;
    let includeCalendarEvent = false;

    switch (stepDto.action) {
      case EMAIL_HOST:
      case EMAIL_ATTENDEE:
      case EMAIL_ADDRESS:
        reminderBody = html ?? null;
        includeCalendarEvent = stepDto.includeCalendarEvent;
        break;
      case SMS_ATTENDEE:
        phoneRequired = stepDto.phoneRequired ?? false;
        break;
      case SMS_NUMBER:
        break;
      case WHATSAPP_ATTENDEE:
        phoneRequired = stepDto.phoneRequired ?? false;
        break;
      case WHATSAPP_NUMBER:
        reminderBody = text ?? null;
        break;
    }
    if (stepDto.action === EMAIL_ADDRESS) {
      if (stepDto.verifiedEmailId) {
        sendTo = await this._getTeamEmailFromVerifiedId(teamId, stepDto.verifiedEmailId);
      }
    } else if (stepDto.action === SMS_NUMBER || stepDto.action === WHATSAPP_NUMBER) {
      if (stepDto.verifiedPhoneId) {
        sendTo = await this._getTeamPhoneNumberFromVerifiedId(teamId, stepDto.verifiedPhoneId);
      }
    }

    const actionForZod = STEP_ACTIONS_TO_ENUM[stepDto.action];
    const templateForZod = stepDto?.template?.toUpperCase() as unknown as Uppercase<TemplateType>;

    return {
      id: stepDto.id ?? -(index + 1),
      stepNumber: stepDto.stepNumber,
      action: actionForZod,
      workflowId: workflowIdToUse,
      sendTo: sendTo,
      reminderBody: reminderBody,
      emailSubject: stepDto.message.subject ?? null,
      template: templateForZod,
      numberRequired: phoneRequired,
      sender: stepDto.sender ?? null,
      senderName: stepDto.sender ?? null,
      includeCalendarEvent: includeCalendarEvent,
    };
  }

  private async _mapCommonWorkflowProperties(
    updateDto: UpdateEventTypeWorkflowDto | UpdateFormWorkflowDto,
    currentData: WorkflowType,
    teamId: number,
    workflowIdToUse: number
  ) {
    const mappedSteps = updateDto?.steps
      ? await Promise.all(
          updateDto.steps.map(async (stepDto: UpdateWorkflowStepDto, index: number) =>
            this.mapUpdateWorkflowStepToZodUpdateSchema(stepDto, index, teamId, workflowIdToUse)
          )
        )
      : currentData.steps.map((step) => ({ ...step, senderName: step.sender }));

    const triggerForZod = updateDto?.trigger?.type
      ? WORKFLOW_TRIGGER_TO_ENUM[updateDto?.trigger?.type]
      : currentData.trigger;

<<<<<<< HEAD
    const timeUnitForZod =
      updateDto.trigger instanceof OnBeforeEventTriggerDto ||
      updateDto.trigger instanceof OnAfterEventTriggerDto ||
      updateDto.trigger instanceof OnFormSubmittedNoEventTriggerDto
        ? updateDto?.trigger?.offset?.unit ?? currentData.timeUnit ?? null
        : undefined;

    const time =
      updateDto.trigger instanceof OnBeforeEventTriggerDto ||
      updateDto.trigger instanceof OnAfterEventTriggerDto ||
      updateDto.trigger instanceof OnFormSubmittedNoEventTriggerDto
        ? updateDto?.trigger?.offset?.value ?? currentData?.time ?? null
        : null;
=======
    const timeUnitForZod = this._isOffsetTrigger(updateDto.trigger)
      ? updateDto?.trigger?.offset?.unit ?? currentData.timeUnit ?? null
      : undefined;

    const time = this._isOffsetTrigger(updateDto.trigger)
      ? updateDto?.trigger?.offset?.value ?? currentData?.time ?? null
      : null;
>>>>>>> 91a480b8

    const timeUnit = timeUnitForZod ? TIME_UNIT_TO_ENUM[timeUnitForZod] : null;

    return { mappedSteps, triggerForZod, time, timeUnit };
  }

  async mapEventTypeUpdateDtoToZodSchema(
    updateDto: UpdateEventTypeWorkflowDto,
    workflowIdToUse: number,
    teamId: number,
    currentData: WorkflowType
  ): Promise<TUpdateInputSchema> {
    const { mappedSteps, triggerForZod, time, timeUnit } = await this._mapCommonWorkflowProperties(
      updateDto,
      currentData,
      teamId,
      workflowIdToUse
    );

    const updateData: TUpdateInputSchema = {
      id: workflowIdToUse,
      name: updateDto.name ?? currentData.name,
      steps: mappedSteps,
      trigger: triggerForZod,
      time: time,
      timeUnit: timeUnit,

      // Event-type specific logic
      activeOnEventTypeIds:
        updateDto?.activation?.activeOnEventTypeIds ??
        currentData?.activeOn.map((active) => active.eventTypeId) ??
        [],
      isActiveOnAll: updateDto?.activation?.isActiveOnAllEventTypes ?? currentData.isActiveOnAll ?? false,

      // Explicitly set form-related fields to their default/empty state
      activeOnRoutingFormIds: [],
    } as const satisfies TUpdateInputSchema;

    return updateData;
  }

  async mapFormUpdateDtoToZodSchema(
    updateDto: UpdateFormWorkflowDto,
    workflowIdToUse: number,
    teamId: number,
    currentData: WorkflowType
  ): Promise<TUpdateInputSchema> {
    const { mappedSteps, triggerForZod, time, timeUnit } = await this._mapCommonWorkflowProperties(
      updateDto,
      currentData,
      teamId,
      workflowIdToUse
    );

    const updateData: TUpdateInputSchema = {
      id: workflowIdToUse,
      name: updateDto.name ?? currentData.name,
      steps: mappedSteps,
      trigger: triggerForZod,
      time: time,
      timeUnit: timeUnit,

      // Form-specific logic
      activeOnRoutingFormIds:
        updateDto?.activation?.activeOnRoutingFormIds ??
        currentData?.activeOnRoutingForms.map((active) => active.routingFormId) ??
        [],
      isActiveOnAll: updateDto?.activation?.isActiveOnAllRoutingForms ?? currentData.isActiveOnAll ?? false,

      // Explicitly set event-type-related fields to their default/empty state
      activeOnEventTypeIds: [],
    } as const satisfies TUpdateInputSchema;

    return updateData;
  }
}<|MERGE_RESOLUTION|>--- conflicted
+++ resolved
@@ -21,14 +21,11 @@
   WHATSAPP_NUMBER,
 } from "../inputs/workflow-step.input";
 import {
-<<<<<<< HEAD
   OnAfterEventTriggerDto,
   OnBeforeEventTriggerDto,
   OnFormSubmittedNoEventTriggerDto,
-=======
   OffsetTriggerDTOInstances,
   OffsetTriggerDTOInstancesType,
->>>>>>> 91a480b8
   TIME_UNIT_TO_ENUM,
   WORKFLOW_TRIGGER_TO_ENUM,
 } from "../inputs/workflow-trigger.input";
@@ -147,21 +144,6 @@
       ? WORKFLOW_TRIGGER_TO_ENUM[updateDto?.trigger?.type]
       : currentData.trigger;
 
-<<<<<<< HEAD
-    const timeUnitForZod =
-      updateDto.trigger instanceof OnBeforeEventTriggerDto ||
-      updateDto.trigger instanceof OnAfterEventTriggerDto ||
-      updateDto.trigger instanceof OnFormSubmittedNoEventTriggerDto
-        ? updateDto?.trigger?.offset?.unit ?? currentData.timeUnit ?? null
-        : undefined;
-
-    const time =
-      updateDto.trigger instanceof OnBeforeEventTriggerDto ||
-      updateDto.trigger instanceof OnAfterEventTriggerDto ||
-      updateDto.trigger instanceof OnFormSubmittedNoEventTriggerDto
-        ? updateDto?.trigger?.offset?.value ?? currentData?.time ?? null
-        : null;
-=======
     const timeUnitForZod = this._isOffsetTrigger(updateDto.trigger)
       ? updateDto?.trigger?.offset?.unit ?? currentData.timeUnit ?? null
       : undefined;
@@ -169,7 +151,6 @@
     const time = this._isOffsetTrigger(updateDto.trigger)
       ? updateDto?.trigger?.offset?.value ?? currentData?.time ?? null
       : null;
->>>>>>> 91a480b8
 
     const timeUnit = timeUnitForZod ? TIME_UNIT_TO_ENUM[timeUnitForZod] : null;
 
