import { PlatformEndpointsModule } from "@/ee/platform-endpoints-module";
import { AtomsModule } from "@/modules/atoms/atoms.module";
import { BillingModule } from "@/modules/billing/billing.module";
import { ConferencingModule } from "@/modules/conferencing/conferencing.module";
import { DestinationCalendarsModule } from "@/modules/destination-calendars/destination-calendars.module";
import { OAuthClientModule } from "@/modules/oauth-clients/oauth-client.module";
<<<<<<< HEAD
import { OrganizationsTeamsBookingsModule } from "@/modules/organizations/controllers/teams/bookings/organizations-teams-bookings.module";
=======
import { RouterModule } from "@/modules/router/router.module";
>>>>>>> ca650bab
import { StripeModule } from "@/modules/stripe/stripe.module";
import { TimezoneModule } from "@/modules/timezones/timezones.module";
import type { MiddlewareConsumer, NestModule } from "@nestjs/common";
import { Module } from "@nestjs/common";

import { UsersModule } from "./users/users.module";
import { WebhooksModule } from "./webhooks/webhooks.module";

@Module({
  imports: [
    OAuthClientModule,
    BillingModule,
    PlatformEndpointsModule,
    TimezoneModule,
    UsersModule,
    WebhooksModule,
    DestinationCalendarsModule,
    AtomsModule,
    StripeModule,
    ConferencingModule,
<<<<<<< HEAD
    OrganizationsTeamsBookingsModule,
=======
    RouterModule,
>>>>>>> ca650bab
  ],
})
export class EndpointsModule implements NestModule {
  // eslint-disable-next-line @typescript-eslint/no-unused-vars
  configure(_consumer: MiddlewareConsumer) {
    // TODO: apply ratelimits
  }
}<|MERGE_RESOLUTION|>--- conflicted
+++ resolved
@@ -4,11 +4,8 @@
 import { ConferencingModule } from "@/modules/conferencing/conferencing.module";
 import { DestinationCalendarsModule } from "@/modules/destination-calendars/destination-calendars.module";
 import { OAuthClientModule } from "@/modules/oauth-clients/oauth-client.module";
-<<<<<<< HEAD
 import { OrganizationsTeamsBookingsModule } from "@/modules/organizations/controllers/teams/bookings/organizations-teams-bookings.module";
-=======
 import { RouterModule } from "@/modules/router/router.module";
->>>>>>> ca650bab
 import { StripeModule } from "@/modules/stripe/stripe.module";
 import { TimezoneModule } from "@/modules/timezones/timezones.module";
 import type { MiddlewareConsumer, NestModule } from "@nestjs/common";
@@ -29,11 +26,8 @@
     AtomsModule,
     StripeModule,
     ConferencingModule,
-<<<<<<< HEAD
     OrganizationsTeamsBookingsModule,
-=======
     RouterModule,
->>>>>>> ca650bab
   ],
 })
 export class EndpointsModule implements NestModule {
