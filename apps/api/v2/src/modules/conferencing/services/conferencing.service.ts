--- conflicted
+++ resolved
@@ -8,7 +8,6 @@
 import { BadRequestException, InternalServerErrorException, Logger } from "@nestjs/common";
 import { Injectable } from "@nestjs/common";
 
-<<<<<<< HEAD
 import {
   CONFERENCING_APPS,
   CAL_VIDEO,
@@ -16,17 +15,8 @@
   ZOOM,
   OFFICE_365_VIDEO,
 } from "@calcom/platform-constants";
-import {
-  userMetadata,
-  handleDeleteCredential,
-  getApps,
-  getUsersCredentials,
-} from "@calcom/platform-libraries";
-=======
-import { CONFERENCING_APPS, CAL_VIDEO } from "@calcom/platform-constants";
 import { userMetadata, getUsersCredentials } from "@calcom/platform-libraries";
 import { getApps, handleDeleteCredential } from "@calcom/platform-libraries/app-store";
->>>>>>> 07716474
 
 @Injectable()
 export class ConferencingService {
