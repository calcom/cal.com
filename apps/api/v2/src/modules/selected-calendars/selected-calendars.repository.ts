import { PrismaReadService } from "@/modules/prisma/prisma-read.service";
import { PrismaWriteService } from "@/modules/prisma/prisma-write.service";
import { Injectable } from "@nestjs/common";

// It ensures that we work on userLevel calendars only
const ensureUserLevelWhere = {
  eventTypeId: null,
};

@Injectable()
export class SelectedCalendarsRepository {
  constructor(private readonly dbRead: PrismaReadService, private readonly dbWrite: PrismaWriteService) {}

<<<<<<< HEAD
  upsertSelectedCalendar(
    externalId: string,
    credentialId: number,
    userId: number,
    integration: string,
    defaultReminder?: number
  ) {
    const data: {
      userId: number;
      externalId: string;
      credentialId: number;
      integration: string;
      defaultReminder?: number;
    } = {
=======
  async upsertSelectedCalendar(
    externalId: string,
    credentialId: number,
    userId: number,
    integration: string
  ) {
    // Why we can't use .upsert here, see server/repository/selectedCalendar.ts#upsert
    const existingUserSelectedCalendar = await this.getUserSelectedCalendar(userId, integration, externalId);
    const data = {
>>>>>>> f411c6ed
      userId,
      externalId,
      credentialId,
      integration,
<<<<<<< HEAD
    };

    if (!defaultReminder) {
      data.defaultReminder = defaultReminder;
    }

    return this.dbWrite.prisma.selectedCalendar.upsert({
      create: data,
      update: data,
      where: {
        userId_integration_externalId: {
          userId,
          integration,
          externalId,
=======
      ...ensureUserLevelWhere,
    };

    if (existingUserSelectedCalendar) {
      return this.dbWrite.prisma.selectedCalendar.update({
        where: {
          id: existingUserSelectedCalendar.id,
>>>>>>> f411c6ed
        },
        data,
      });
    }

    return this.dbWrite.prisma.selectedCalendar.create({
      data,
    });
  }

  getUserSelectedCalendars(userId: number) {
    // It would be unique result but we can't use .findUnique here because of eventTypeId being nullable
    return this.dbRead.prisma.selectedCalendar.findMany({
      where: {
        userId,
        ...ensureUserLevelWhere,
      },
    });
  }

  getUserSelectedCalendar(userId: number, integration: string, externalId: string) {
    return this.dbRead.prisma.selectedCalendar.findFirst({
      where: {
        userId,
        externalId,
        integration,
        ...ensureUserLevelWhere,
      },
    });
  }

  async addUserSelectedCalendar(
    userId: number,
    integration: string,
    externalId: string,
    credentialId: number,
    defaultReminder?: number
  ) {
<<<<<<< HEAD
    const data: {
      userId: number;
      externalId: string;
      credentialId: number;
      integration: string;
      defaultReminder?: number;
    } = {
      userId,
      integration,
      externalId,
      credentialId,
    };
    if (defaultReminder) {
      data.defaultReminder = defaultReminder;
    }
    return await this.dbWrite.prisma.selectedCalendar.upsert({
      where: {
        userId_integration_externalId: {
          userId,
          integration,
          externalId,
        },
      },
      create: data,
      // already exists
      update: data,
=======
    const existingUserSelectedCalendar = await this.getUserSelectedCalendar(userId, integration, externalId);

    if (existingUserSelectedCalendar) {
      return;
    }

    return await this.dbWrite.prisma.selectedCalendar.create({
      data: {
        userId,
        integration,
        externalId,
        credentialId,
        ...ensureUserLevelWhere,
      },
>>>>>>> f411c6ed
    });
  }

  async removeUserSelectedCalendar(userId: number, integration: string, externalId: string) {
    // Using deleteMany because userId_externalId_integration_eventTypeId is a unique constraint but with eventTypeId being nullable, causing it to be not used as a unique constraint
    const records = await this.dbWrite.prisma.selectedCalendar.findMany({
      where: {
        userId,
        externalId,
        integration,
        ...ensureUserLevelWhere,
      },
    });

    // Make the behaviour same as .delete which throws error if no record is found
    if (records.length === 0) {
      throw new Error("No SelectedCalendar found.");
    }

    if (records.length > 1) {
      throw new Error("Multiple SelecteCalendars found. Skipping deletion");
    }

    return await this.dbWrite.prisma.selectedCalendar.delete({
      where: {
        id: records[0].id,
      },
    });
  }
}<|MERGE_RESOLUTION|>--- conflicted
+++ resolved
@@ -10,61 +10,28 @@
 @Injectable()
 export class SelectedCalendarsRepository {
   constructor(private readonly dbRead: PrismaReadService, private readonly dbWrite: PrismaWriteService) {}
-
-<<<<<<< HEAD
-  upsertSelectedCalendar(
+  async upsertSelectedCalendar(
     externalId: string,
     credentialId: number,
     userId: number,
     integration: string,
     defaultReminder?: number
   ) {
-    const data: {
-      userId: number;
-      externalId: string;
-      credentialId: number;
-      integration: string;
-      defaultReminder?: number;
-    } = {
-=======
-  async upsertSelectedCalendar(
-    externalId: string,
-    credentialId: number,
-    userId: number,
-    integration: string
-  ) {
     // Why we can't use .upsert here, see server/repository/selectedCalendar.ts#upsert
     const existingUserSelectedCalendar = await this.getUserSelectedCalendar(userId, integration, externalId);
     const data = {
->>>>>>> f411c6ed
       userId,
       externalId,
       credentialId,
       integration,
-<<<<<<< HEAD
-    };
-
-    if (!defaultReminder) {
-      data.defaultReminder = defaultReminder;
-    }
-
-    return this.dbWrite.prisma.selectedCalendar.upsert({
-      create: data,
-      update: data,
-      where: {
-        userId_integration_externalId: {
-          userId,
-          integration,
-          externalId,
-=======
       ...ensureUserLevelWhere,
+      defaultRemider: defaultReminder ?? 30,
     };
 
     if (existingUserSelectedCalendar) {
       return this.dbWrite.prisma.selectedCalendar.update({
         where: {
           id: existingUserSelectedCalendar.id,
->>>>>>> f411c6ed
         },
         data,
       });
@@ -103,34 +70,6 @@
     credentialId: number,
     defaultReminder?: number
   ) {
-<<<<<<< HEAD
-    const data: {
-      userId: number;
-      externalId: string;
-      credentialId: number;
-      integration: string;
-      defaultReminder?: number;
-    } = {
-      userId,
-      integration,
-      externalId,
-      credentialId,
-    };
-    if (defaultReminder) {
-      data.defaultReminder = defaultReminder;
-    }
-    return await this.dbWrite.prisma.selectedCalendar.upsert({
-      where: {
-        userId_integration_externalId: {
-          userId,
-          integration,
-          externalId,
-        },
-      },
-      create: data,
-      // already exists
-      update: data,
-=======
     const existingUserSelectedCalendar = await this.getUserSelectedCalendar(userId, integration, externalId);
 
     if (existingUserSelectedCalendar) {
@@ -144,8 +83,8 @@
         externalId,
         credentialId,
         ...ensureUserLevelWhere,
+        defaultReminder: defaultReminder ?? 30,
       },
->>>>>>> f411c6ed
     });
   }
 
