--- conflicted
+++ resolved
@@ -3,11 +3,7 @@
 import { IsBoolean, IsEnum, IsInt, IsString, ValidateNested, IsArray } from "class-validator";
 
 import { SUCCESS_STATUS, ERROR_STATUS } from "@calcom/platform-constants";
-<<<<<<< HEAD
-import { WebhookTriggerEvents } from "@calcom/prisma/enums";
-=======
 import { WebhookTriggerEvents } from "@calcom/platform-libraries";
->>>>>>> d6b17b76
 
 export class WebhookOutputDto {
   @IsInt()
