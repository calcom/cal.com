--- conflicted
+++ resolved
@@ -69,16 +69,12 @@
     }
 
     await this.redisService.redis.set(REDIS_CACHE_KEY, String(canAccess), "EX", 300);
-<<<<<<< HEAD
-    return { canAccess };
-=======
     if (canAccess) {
       return canAccess;
     }
     throw new ForbiddenException(
       `Platform plan - you do not have required plan for this operation. Minimum plan is ${minimumPlan}.`
     );
->>>>>>> bc9d76e7
   }
 }
 
