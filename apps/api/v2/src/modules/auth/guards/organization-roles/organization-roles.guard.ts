--- conflicted
+++ resolved
@@ -1,10 +1,6 @@
 import { MembershipRoles } from "@/modules/auth/decorators/roles/membership-roles.decorator";
 import { MembershipsRepository } from "@/modules/memberships/memberships.repository";
-<<<<<<< HEAD
-import { OrganizationsService } from "@/modules/organizations/services/organizations.service";
-=======
 import { OrganizationsService } from "@/modules/organizations/index/organizations.service";
->>>>>>> 00ee1ef4
 import { UsersService } from "@/modules/users/services/users.service";
 import { UserWithProfile } from "@/modules/users/users.repository";
 import { Injectable, CanActivate, ExecutionContext, ForbiddenException } from "@nestjs/common";
@@ -24,11 +20,7 @@
   async canActivate(context: ExecutionContext): Promise<boolean> {
     const request = context.switchToHttp().getRequest();
     const user: UserWithProfile = request.user;
-<<<<<<< HEAD
-    const organizationId = user ? this.usersService.getUserMainOrgId(user) : null;
-=======
     const organizationId = this.getOrganizationId(context);
->>>>>>> 00ee1ef4
 
     if (!user || !organizationId) {
       throw new ForbiddenException("OrganizationRolesGuard - No organization associated with the user.");
