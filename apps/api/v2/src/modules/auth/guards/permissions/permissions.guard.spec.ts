--- conflicted
+++ resolved
@@ -27,12 +27,8 @@
               return null;
           }
         }),
-<<<<<<< HEAD
-      })
-=======
       }),
       createMock<OAuthClientRepository>()
->>>>>>> 00ee1ef4
     );
   });
 
