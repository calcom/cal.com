--- conflicted
+++ resolved
@@ -1,9 +1,5 @@
 import { Reflector } from "@nestjs/core";
 
-<<<<<<< HEAD
-import { MembershipRole } from "@calcom/prisma/enums";
-=======
 import { MembershipRole } from "@calcom/platform-libraries";
->>>>>>> d6b17b76
 
 export const MembershipRoles = Reflector.createDecorator<MembershipRole[]>();