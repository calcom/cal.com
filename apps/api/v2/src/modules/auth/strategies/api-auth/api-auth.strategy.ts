import { hashAPIKey, isApiKey, stripApiKey } from "@/lib/api-key";
import { AuthMethods } from "@/lib/enums/auth-methods";
import { isOriginAllowed } from "@/lib/is-origin-allowed/is-origin-allowed";
import { BaseStrategy } from "@/lib/passport/strategies/types";
import { ApiKeysRepository } from "@/modules/api-keys/api-keys-repository";
import { DeploymentsService } from "@/modules/deployments/deployments.service";
import { OAuthClientRepository } from "@/modules/oauth-clients/oauth-client.repository";
import { OAuthFlowService } from "@/modules/oauth-clients/services/oauth-flow.service";
import { ProfilesRepository } from "@/modules/profiles/profiles.repository";
import { TokensRepository } from "@/modules/tokens/tokens.repository";
import { UsersService } from "@/modules/users/services/users.service";
import { UserWithProfile, UsersRepository } from "@/modules/users/users.repository";
import { Injectable, InternalServerErrorException, UnauthorizedException } from "@nestjs/common";
import { ConfigService } from "@nestjs/config";
import { PassportStrategy } from "@nestjs/passport";
import type { Request } from "express";
import { getToken } from "next-auth/jwt";

import { INVALID_ACCESS_TOKEN, X_CAL_CLIENT_ID, X_CAL_SECRET_KEY } from "@calcom/platform-constants";

export type ApiAuthGuardUser = UserWithProfile & { isSystemAdmin: boolean };
<<<<<<< HEAD
export type ApiAuthGuardRequest = Request & { authMethod: AuthMethods; organizationId: number | null };
=======

export const NO_AUTH_PROVIDED_MESSAGE =
  "No authentication method provided. Either pass an API key as 'Bearer' header or OAuth client credentials as 'x-cal-secret-key' and 'x-cal-client-id' headers";
>>>>>>> fbcfc356
@Injectable()
export class ApiAuthStrategy extends PassportStrategy(BaseStrategy, "api-auth") {
  constructor(
    private readonly deploymentsService: DeploymentsService,
    private readonly config: ConfigService,
    private readonly oauthFlowService: OAuthFlowService,
    private readonly tokensRepository: TokensRepository,
    private readonly userRepository: UsersRepository,
    private readonly apiKeyRepository: ApiKeysRepository,
    private readonly oauthRepository: OAuthClientRepository,
    private readonly profilesRepository: ProfilesRepository,
    private readonly usersService: UsersService
  ) {
    super();
  }

  async authenticate(request: ApiAuthGuardRequest) {
    try {
      const { params } = request;
      const oAuthClientSecret = request.get(X_CAL_SECRET_KEY);
      const oAuthClientId = params.clientId || request.get(X_CAL_CLIENT_ID);
      const bearerToken = request.get("Authorization")?.replace("Bearer ", "");

      if (oAuthClientId && oAuthClientSecret) {
        request.authMethod = AuthMethods["OAUTH_CLIENT"];
        return await this.authenticateOAuthClient(oAuthClientId, oAuthClientSecret, request);
      }

      if (bearerToken) {
        const requestOrigin = request.get("Origin");
        request.authMethod = isApiKey(bearerToken, this.config.get<string>("api.apiKeyPrefix") ?? "cal_")
          ? AuthMethods["API_KEY"]
          : AuthMethods["ACCESS_TOKEN"];
        return await this.authenticateBearerToken(bearerToken, request, requestOrigin);
      }

      const nextAuthSecret = this.config.get("next.authSecret", { infer: true });
      const nextAuthToken = await getToken({ req: request, secret: nextAuthSecret });

      if (nextAuthToken) {
        request.authMethod = AuthMethods["NEXT_AUTH"];
        return await this.authenticateNextAuth(nextAuthToken, request);
      }

      throw new UnauthorizedException(NO_AUTH_PROVIDED_MESSAGE);
    } catch (err) {
      if (err instanceof Error) {
        return this.error(err);
      }
      return this.error(
        new InternalServerErrorException("An error occurred while authenticating the request")
      );
    }
  }

  async authenticateNextAuth(token: { email?: string | null }, request: ApiAuthGuardRequest) {
    const user = await this.nextAuthStrategy(token, request);
    return this.success(this.getSuccessUser(user));
  }

  getSuccessUser(user: UserWithProfile): ApiAuthGuardUser {
    return {
      ...user,
      isSystemAdmin: user.role === "ADMIN",
    };
  }

  async authenticateOAuthClient(
    oAuthClientId: string,
    oAuthClientSecret: string,
    request: ApiAuthGuardRequest
  ) {
    const user = await this.oAuthClientStrategy(oAuthClientId, oAuthClientSecret, request);
    return this.success(this.getSuccessUser(user));
  }

  async oAuthClientStrategy(oAuthClientId: string, oAuthClientSecret: string, request: ApiAuthGuardRequest) {
    const client = await this.oauthRepository.getOAuthClient(oAuthClientId);

    if (!client) {
      throw new UnauthorizedException(`Client with ID ${oAuthClientId} not found`);
    }

    if (client.secret !== oAuthClientSecret) {
      throw new UnauthorizedException("Invalid client secret");
    }

    const platformCreatorId = await this.profilesRepository.getPlatformOwnerUserId(client.organizationId);

    if (!platformCreatorId) {
      throw new UnauthorizedException("No owner ID found for this OAuth client");
    }

    const user = await this.userRepository.findByIdWithProfile(platformCreatorId);

    if (!user) {
      throw new UnauthorizedException("No user associated with the provided OAuth client");
    }

    request.organizationId = client.organizationId;

    return user;
  }

  async authenticateBearerToken(
    authString: string,
    request: ApiAuthGuardRequest,
    requestOrigin: string | undefined
  ) {
    try {
      const user = isApiKey(authString, this.config.get<string>("api.apiKeyPrefix") ?? "cal_")
        ? await this.apiKeyStrategy(authString, request)
        : await this.accessTokenStrategy(authString, request, requestOrigin);

      if (!user) {
        return this.error(new UnauthorizedException("No user associated with the provided token"));
      }

      return this.success(this.getSuccessUser(user));
    } catch (err) {
      if (err instanceof Error) {
        return this.error(err);
      }
      return this.error(
        new InternalServerErrorException("An error occurred while authenticating the request")
      );
    }
  }

  async apiKeyStrategy(apiKey: string, request: ApiAuthGuardRequest) {
    const isLicenseValid = await this.deploymentsService.checkLicense();
    if (!isLicenseValid) {
      throw new UnauthorizedException("Invalid or missing CALCOM_LICENSE_KEY environment variable");
    }
    const strippedApiKey = stripApiKey(apiKey, this.config.get<string>("api.keyPrefix"));
    const apiKeyHash = hashAPIKey(strippedApiKey);
    const keyData = await this.apiKeyRepository.getApiKeyFromHash(apiKeyHash);
    if (!keyData) {
      throw new UnauthorizedException("Your api key is not valid");
    }

    const isKeyExpired =
      keyData.expiresAt && new Date().setHours(0, 0, 0, 0) > keyData.expiresAt.setHours(0, 0, 0, 0);
    if (isKeyExpired) {
      throw new UnauthorizedException("Your api key is expired");
    }

    const apiKeyOwnerId = keyData.userId;
    if (!apiKeyOwnerId) {
      throw new UnauthorizedException("No user tied to this apiKey");
    }

    const user: UserWithProfile | null = await this.userRepository.findByIdWithProfile(apiKeyOwnerId);
    request.organizationId = keyData.teamId;

    return user;
  }

  async accessTokenStrategy(accessToken: string, request: ApiAuthGuardRequest, origin?: string) {
    const accessTokenValid = await this.oauthFlowService.validateAccessToken(accessToken);
    if (!accessTokenValid) {
      throw new UnauthorizedException(INVALID_ACCESS_TOKEN);
    }

    const client = await this.tokensRepository.getAccessTokenClient(accessToken);
    if (!client) {
      throw new UnauthorizedException("OAuth client not found given the access token");
    }

    if (origin && !isOriginAllowed(origin, client.redirectUris)) {
      throw new UnauthorizedException(
        `Invalid request origin - please open https://app.cal.com/settings/platform and add the origin '${origin}' to the 'Redirect uris' of your OAuth client with ID '${client.id}'`
      );
    }

    const ownerId = await this.tokensRepository.getAccessTokenOwnerId(accessToken);

    if (!ownerId) {
      throw new UnauthorizedException(INVALID_ACCESS_TOKEN);
    }

    const user: UserWithProfile | null = await this.userRepository.findByIdWithProfile(ownerId);
    if (!user) {
      throw new UnauthorizedException("User associated with the authentication api key not found.");
    }

    const organizationId = this.usersService.getUserMainOrgId(user) as number;
    request.organizationId = organizationId;

    return user;
  }

  async nextAuthStrategy(token: { email?: string | null }, request: ApiAuthGuardRequest) {
    if (!token.email) {
      throw new UnauthorizedException("Email not found in the authentication token.");
    }

    const user = await this.userRepository.findByEmailWithProfile(token.email);
    if (!user) {
      throw new UnauthorizedException("User associated with the authentication token email not found.");
    }
    const organizationId = this.usersService.getUserMainOrgId(user) as number;
    request.organizationId = organizationId;

    return user;
  }
}<|MERGE_RESOLUTION|>--- conflicted
+++ resolved
@@ -19,13 +19,9 @@
 import { INVALID_ACCESS_TOKEN, X_CAL_CLIENT_ID, X_CAL_SECRET_KEY } from "@calcom/platform-constants";
 
 export type ApiAuthGuardUser = UserWithProfile & { isSystemAdmin: boolean };
-<<<<<<< HEAD
 export type ApiAuthGuardRequest = Request & { authMethod: AuthMethods; organizationId: number | null };
-=======
-
 export const NO_AUTH_PROVIDED_MESSAGE =
   "No authentication method provided. Either pass an API key as 'Bearer' header or OAuth client credentials as 'x-cal-secret-key' and 'x-cal-client-id' headers";
->>>>>>> fbcfc356
 @Injectable()
 export class ApiAuthStrategy extends PassportStrategy(BaseStrategy, "api-auth") {
   constructor(
