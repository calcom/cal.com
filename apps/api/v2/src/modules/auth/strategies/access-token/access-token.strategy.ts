--- conflicted
+++ resolved
@@ -30,15 +30,7 @@
         throw new UnauthorizedException(INVALID_ACCESS_TOKEN);
       }
 
-<<<<<<< HEAD
-      const valid = await this.oauthFlowService.validateAccessToken(accessToken);
-
-      if (!valid) {
-        throw new UnauthorizedException("Access token is missing or invalid.");
-      }
-=======
       this.oauthFlowService.validateAccessToken(accessToken);
->>>>>>> ebebf8e2
 
       const ownerId = await this.tokensRepository.getAccessTokenOwnerId(accessToken);
 
