--- conflicted
+++ resolved
@@ -30,11 +30,8 @@
   timeZone: string | undefined;
   orgSlug: string | null | undefined;
   rescheduleUid: string | null;
-<<<<<<< HEAD
   disableRollingWindowAdjustment?: boolean;
-=======
   rrHostSubsetIds?: number[];
->>>>>>> d034e7af
 };
 
 export type InternalGetSlotsQueryWithRouting = InternalGetSlotsQuery & {
@@ -84,13 +81,10 @@
       timeZone,
       orgSlug,
       rescheduleUid,
-<<<<<<< HEAD
       // Always disable rolling window adjustment for API calls since users explicitly provide startTime/endTime
       // and expect slots within that exact date range
       disableRollingWindowAdjustment: true,
-=======
       rrHostSubsetIds: query.rrHostSubsetIds,
->>>>>>> d034e7af
     };
   }
 
