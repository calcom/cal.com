--- conflicted
+++ resolved
@@ -1,12 +1,7 @@
 import { API_VERSIONS_VALUES } from "@/lib/api-versions";
 import { SlotsService } from "@/modules/slots/services/slots.service";
 import { Query, Body, Controller, Get, Delete, Post, Req, Res } from "@nestjs/common";
-<<<<<<< HEAD
-import { ApiTags as DocsTags, ApiCreatedResponse, ApiOkResponse } from "@nestjs/swagger";
-import { IsString } from "class-validator";
-=======
-import { ApiOperation, ApiTags as DocsTags } from "@nestjs/swagger";
->>>>>>> f6ba77cc
+import { ApiTags as DocsTags, ApiCreatedResponse, ApiOkResponse, ApiOperation } from "@nestjs/swagger";
 import { Response as ExpressResponse, Request as ExpressRequest } from "express";
 
 import { SUCCESS_STATUS } from "@calcom/platform-constants";
@@ -24,7 +19,6 @@
   constructor(private readonly slotsService: SlotsService) {}
 
   @Post("/reserve")
-<<<<<<< HEAD
   @ApiCreatedResponse({
     description: "Successful response returning uid of reserved slot.",
     schema: {
@@ -40,9 +34,7 @@
       },
     },
   })
-=======
   @ApiOperation({ summary: "Reserve a slot" })
->>>>>>> f6ba77cc
   async reserveSlot(
     @Body() body: ReserveSlotInput,
     @Res({ passthrough: true }) res: ExpressResponse,
@@ -58,7 +50,6 @@
   }
 
   @Delete("/selected-slot")
-<<<<<<< HEAD
   @ApiOkResponse({
     description: "Response deleting reserved slot by uid.",
     schema: {
@@ -68,9 +59,7 @@
       },
     },
   })
-=======
   @ApiOperation({ summary: "Delete a selected slot" })
->>>>>>> f6ba77cc
   async deleteSelectedSlot(
     @Query() params: RemoveSelectedSlotInput,
     @Req() req: ExpressRequest
@@ -85,7 +74,6 @@
   }
 
   @Get("/available")
-<<<<<<< HEAD
   @ApiOkResponse({
     description: "Available time slots retrieved successfully",
     schema: {
@@ -125,9 +113,7 @@
       },
     },
   })
-=======
   @ApiOperation({ summary: "Get available slots" })
->>>>>>> f6ba77cc
   async getAvailableSlots(
     @Query() query: GetAvailableSlotsInput,
     @Req() req: ExpressRequest
