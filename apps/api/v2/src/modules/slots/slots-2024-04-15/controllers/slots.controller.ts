--- conflicted
+++ resolved
@@ -168,17 +168,6 @@
         query.isTeamEvent === undefined
           ? await this.slotsService.checkIfIsTeamEvent(query.eventTypeId)
           : query.isTeamEvent;
-<<<<<<< HEAD
-      const availableSlots = await getAvailableSlots({
-        input: {
-          ...query,
-          isTeamEvent,
-        },
-        ctx: {
-          req,
-        },
-      });
-=======
 
       // Do not use workers in E2E, not supported by TS-JEST
       const availableSlots = this.config.get<boolean>("e2e")
@@ -200,7 +189,6 @@
               req,
             },
           });
->>>>>>> 0d8863fe
 
       const { slots } = await this.slotsOutputService.getOutputSlots(
         availableSlots,
