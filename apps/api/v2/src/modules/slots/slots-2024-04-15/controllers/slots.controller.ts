--- conflicted
+++ resolved
@@ -169,17 +169,7 @@
         query.isTeamEvent === undefined
           ? await this.slotsService.checkIfIsTeamEvent(query.eventTypeId)
           : query.isTeamEvent;
-<<<<<<< HEAD
-      const availableSlots = await getAvailableSlots({
-        input: {
-          ...query,
-          isTeamEvent,
-        },
-        ctx: {
-          req,
-        },
-      });
-=======
+
 
       // Do not use workers in E2E, not supported by TS-JEST
       const availableSlotsService = this.config.get<boolean>("e2e") ? this.availableSlotsService : null;
@@ -203,7 +193,6 @@
               req,
             },
           });
->>>>>>> 66397a66
 
       const { slots } = await this.slotsOutputService.getOutputSlots(
         availableSlots,
