--- conflicted
+++ resolved
@@ -1,13 +1,8 @@
 import { Locales } from "@/lib/enums/locales";
 import { CapitalizeTimeZone } from "@/lib/inputs/capitalize-timezone";
 import { TimeFormat, WeekDay } from "@/modules/users/inputs/create-managed-user.input";
-<<<<<<< HEAD
-import { ApiProperty } from "@nestjs/swagger";
-import { IsEnum, IsIn, IsNumber, IsOptional, IsString, IsTimeZone } from "class-validator";
-=======
 import { ApiPropertyOptional } from "@nestjs/swagger";
 import { IsEnum, IsIn, IsNumber, IsOptional, IsString, IsTimeZone, IsUrl } from "class-validator";
->>>>>>> 00ee1ef4
 
 export class UpdateManagedUserInput {
   @IsString()
@@ -21,13 +16,8 @@
   name?: string;
 
   @IsOptional()
-<<<<<<< HEAD
-  @IsIn(["12", "24"])
-  @ApiProperty({ example: 12, enum: [12, 24], description: "Must be 12 or 24" })
-=======
   @IsIn([12, 24])
   @ApiPropertyOptional({ example: 12, enum: [12, 24], description: "Must be 12 or 24" })
->>>>>>> 00ee1ef4
   timeFormat?: TimeFormat;
 
   @IsNumber()
@@ -38,11 +28,7 @@
   @IsOptional()
   @IsString()
   @IsIn(["Monday", "Tuesday", "Wednesday", "Thursday", "Friday", "Saturday", "Sunday"])
-<<<<<<< HEAD
-  @ApiProperty({
-=======
   @ApiPropertyOptional({
->>>>>>> 00ee1ef4
     example: "Monday",
     enum: ["Monday", "Tuesday", "Wednesday", "Thursday", "Friday", "Saturday", "Sunday"],
   })
@@ -51,18 +37,11 @@
   @IsTimeZone()
   @IsOptional()
   @CapitalizeTimeZone()
-<<<<<<< HEAD
-=======
   @ApiPropertyOptional()
->>>>>>> 00ee1ef4
   timeZone?: string;
 
   @IsEnum(Locales)
   @IsOptional()
-<<<<<<< HEAD
-  @ApiProperty({ example: Locales.EN, enum: Locales })
-  locale?: Locales;
-=======
   @ApiPropertyOptional({ example: Locales.EN, enum: Locales })
   locale?: Locales;
 
@@ -74,5 +53,4 @@
     description: `URL of the user's avatar image`,
   })
   avatarUrl?: string;
->>>>>>> 00ee1ef4
 }