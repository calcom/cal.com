import { Locales } from "@/lib/enums/locales";
import { CapitalizeTimeZone } from "@/lib/inputs/capitalize-timezone";
<<<<<<< HEAD
import { ApiProperty } from "@nestjs/swagger";
import { IsOptional, IsTimeZone, IsString, IsEnum, IsIn } from "class-validator";
=======
import { ApiProperty, ApiPropertyOptional } from "@nestjs/swagger";
import { IsOptional, IsTimeZone, IsString, IsEnum, IsIn, IsUrl } from "class-validator";
>>>>>>> 00ee1ef4

export type WeekDay = "Monday" | "Tuesday" | "Wednesday" | "Thursday" | "Friday" | "Saturday" | "Sunday";
export type TimeFormat = 12 | 24;
export class CreateManagedUserInput {
  @IsString()
  @ApiProperty({ example: "alice@example.com" })
  email!: string;

  @IsString()
  @ApiProperty({ example: "Alice Smith", description: "Managed user's name is used in emails" })
  name!: string;

  @IsOptional()
  @IsIn([12, 24], { message: "timeFormat must be a number either 12 or 24" })
<<<<<<< HEAD
  @ApiProperty({ example: 12, enum: [12, 24], description: "Must be a number 12 or 24" })
=======
  @ApiPropertyOptional({ example: 12, enum: [12, 24], description: "Must be a number 12 or 24" })
>>>>>>> 00ee1ef4
  timeFormat?: TimeFormat;

  @IsOptional()
  @IsString()
  @ApiPropertyOptional({
    example: "Monday",
    enum: ["Monday", "Tuesday", "Wednesday", "Thursday", "Friday", "Saturday", "Sunday"],
  })
  weekStart?: WeekDay;

  @IsTimeZone()
  @IsOptional()
  @CapitalizeTimeZone()
<<<<<<< HEAD
  @ApiProperty({
    example: "America/New_York",
    description: `Timezone is used to create user's default schedule from Monday to Friday from 9AM to 5PM. If it is not passed then user does not have
      a default schedule and it must be created manually via the /schedules endpoint. Until the schedule is created, the user can't access availability atom to set his / her availability nor booked.`,
=======
  @ApiPropertyOptional({
    example: "America/New_York",
    description: `Timezone is used to create user's default schedule from Monday to Friday from 9AM to 5PM. If it is not passed then user does not have
      a default schedule and it must be created manually via the /schedules endpoint. Until the schedule is created, the user can't access availability atom to set his / her availability nor booked.
      It will default to Europe/London if not passed.`,
>>>>>>> 00ee1ef4
  })
  timeZone?: string;

  @IsEnum(Locales)
  @IsOptional()
  @ApiProperty({ example: Locales.EN, enum: Locales })
  locale?: Locales;
<<<<<<< HEAD
=======

  @IsUrl()
  @IsOptional()
  @ApiPropertyOptional({
    type: String,
    example: "https://cal.com/api/avatar/2b735186-b01b-46d3-87da-019b8f61776b.png",
    description: `URL of the user's avatar image`,
  })
  avatarUrl?: string;
>>>>>>> 00ee1ef4
}<|MERGE_RESOLUTION|>--- conflicted
+++ resolved
@@ -1,12 +1,7 @@
 import { Locales } from "@/lib/enums/locales";
 import { CapitalizeTimeZone } from "@/lib/inputs/capitalize-timezone";
-<<<<<<< HEAD
-import { ApiProperty } from "@nestjs/swagger";
-import { IsOptional, IsTimeZone, IsString, IsEnum, IsIn } from "class-validator";
-=======
 import { ApiProperty, ApiPropertyOptional } from "@nestjs/swagger";
 import { IsOptional, IsTimeZone, IsString, IsEnum, IsIn, IsUrl } from "class-validator";
->>>>>>> 00ee1ef4
 
 export type WeekDay = "Monday" | "Tuesday" | "Wednesday" | "Thursday" | "Friday" | "Saturday" | "Sunday";
 export type TimeFormat = 12 | 24;
@@ -21,11 +16,7 @@
 
   @IsOptional()
   @IsIn([12, 24], { message: "timeFormat must be a number either 12 or 24" })
-<<<<<<< HEAD
-  @ApiProperty({ example: 12, enum: [12, 24], description: "Must be a number 12 or 24" })
-=======
   @ApiPropertyOptional({ example: 12, enum: [12, 24], description: "Must be a number 12 or 24" })
->>>>>>> 00ee1ef4
   timeFormat?: TimeFormat;
 
   @IsOptional()
@@ -39,18 +30,11 @@
   @IsTimeZone()
   @IsOptional()
   @CapitalizeTimeZone()
-<<<<<<< HEAD
-  @ApiProperty({
-    example: "America/New_York",
-    description: `Timezone is used to create user's default schedule from Monday to Friday from 9AM to 5PM. If it is not passed then user does not have
-      a default schedule and it must be created manually via the /schedules endpoint. Until the schedule is created, the user can't access availability atom to set his / her availability nor booked.`,
-=======
   @ApiPropertyOptional({
     example: "America/New_York",
     description: `Timezone is used to create user's default schedule from Monday to Friday from 9AM to 5PM. If it is not passed then user does not have
       a default schedule and it must be created manually via the /schedules endpoint. Until the schedule is created, the user can't access availability atom to set his / her availability nor booked.
       It will default to Europe/London if not passed.`,
->>>>>>> 00ee1ef4
   })
   timeZone?: string;
 
@@ -58,8 +42,6 @@
   @IsOptional()
   @ApiProperty({ example: Locales.EN, enum: Locales })
   locale?: Locales;
-<<<<<<< HEAD
-=======
 
   @IsUrl()
   @IsOptional()
@@ -69,5 +51,4 @@
     description: `URL of the user's avatar image`,
   })
   avatarUrl?: string;
->>>>>>> 00ee1ef4
 }