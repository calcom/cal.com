import { PrismaReadService } from "@/modules/prisma/prisma-read.service";
import { PrismaWriteService } from "@/modules/prisma/prisma-write.service";
import { CreateManagedPlatformUserInput } from "@/modules/users/inputs/create-managed-platform-user.input";
import { UpdateManagedPlatformUserInput } from "@/modules/users/inputs/update-managed-platform-user.input";
import { Injectable } from "@nestjs/common";
import type { Profile, User } from "@prisma/client";

export type UserWithProfile = User & {
  movedToProfile?: Profile | null;
};

@Injectable()
export class UsersRepository {
  constructor(private readonly dbRead: PrismaReadService, private readonly dbWrite: PrismaWriteService) {}

  async create(
    user: CreateManagedPlatformUserInput,
    username: string,
    oAuthClientId: string,
    isPlatformManaged: boolean
  ) {
    this.formatInput(user);

    return this.dbRead.prisma.user.create({
      data: {
        ...user,
        username,
        platformOAuthClients: {
          connect: { id: oAuthClientId },
        },
        isPlatformManaged,
      },
    });
  }

  async addToOAuthClient(userId: number, oAuthClientId: string) {
    return this.dbRead.prisma.user.update({
      data: {
        platformOAuthClients: {
          connect: { id: oAuthClientId },
        },
      },
      where: { id: userId },
    });
  }

  async findById(userId: number) {
    return this.dbRead.prisma.user.findUnique({
      where: {
        id: userId,
      },
    });
  }

  async findByIdWithProfile(userId: number): Promise<UserWithProfile | null> {
    return this.dbRead.prisma.user.findUnique({
      where: {
        id: userId,
      },
      include: {
        movedToProfile: true,
      },
    });
  }

  async findByIdWithCalendars(userId: number) {
    return this.dbRead.prisma.user.findUnique({
      where: {
        id: userId,
      },
      include: {
        selectedCalendars: true,
        destinationCalendar: true,
      },
    });
  }

  async findByEmail(email: string) {
    return this.dbRead.prisma.user.findUnique({
      where: {
        email,
      },
    });
  }

<<<<<<< HEAD
  async findByUsername(username: string) {
    return this.dbRead.prisma.user.findFirst({
      where: {
        username,
      },
    });
  }

  async update(userId: number, updateData: UpdateUserInput) {
=======
  async update(userId: number, updateData: UpdateManagedPlatformUserInput) {
>>>>>>> ef498c6e
    this.formatInput(updateData);

    return this.dbWrite.prisma.user.update({
      where: { id: userId },
      data: updateData,
    });
  }

  async delete(userId: number): Promise<User> {
    return this.dbWrite.prisma.user.delete({
      where: { id: userId },
    });
  }

  formatInput(userInput: CreateManagedPlatformUserInput | UpdateManagedPlatformUserInput) {
    if (userInput.weekStart) {
      userInput.weekStart = capitalize(userInput.weekStart);
    }

    if (userInput.timeZone) {
      userInput.timeZone = capitalizeTimezone(userInput.timeZone);
    }
  }

  setDefaultSchedule(userId: number, scheduleId: number) {
    return this.dbWrite.prisma.user.update({
      where: { id: userId },
      data: {
        defaultScheduleId: scheduleId,
      },
    });
  }
}

function capitalizeTimezone(timezone: string) {
  const segments = timezone.split("/");

  const capitalizedSegments = segments.map((segment) => {
    return capitalize(segment);
  });

  return capitalizedSegments.join("/");
}

function capitalize(str: string) {
  return str.charAt(0).toUpperCase() + str.slice(1).toLowerCase();
}<|MERGE_RESOLUTION|>--- conflicted
+++ resolved
@@ -83,7 +83,6 @@
     });
   }
 
-<<<<<<< HEAD
   async findByUsername(username: string) {
     return this.dbRead.prisma.user.findFirst({
       where: {
@@ -92,10 +91,7 @@
     });
   }
 
-  async update(userId: number, updateData: UpdateUserInput) {
-=======
   async update(userId: number, updateData: UpdateManagedPlatformUserInput) {
->>>>>>> ef498c6e
     this.formatInput(updateData);
 
     return this.dbWrite.prisma.user.update({
