--- conflicted
+++ resolved
@@ -10,11 +10,8 @@
 import { OrganizationsMembershipRepository } from "@/modules/organizations/repositories/organizations-membership.repository";
 import { OrganizationSchedulesRepository } from "@/modules/organizations/repositories/organizations-schedules.repository";
 import { OrganizationsTeamsRepository } from "@/modules/organizations/repositories/organizations-teams.repository";
-<<<<<<< HEAD
+import { OrganizationsUsersRepository } from "@/modules/organizations/repositories/organizations-users.repository";
 import { OrganizationsMembershipService } from "@/modules/organizations/services/organizations-membership.service";
-=======
-import { OrganizationsUsersRepository } from "@/modules/organizations/repositories/organizations-users.repository";
->>>>>>> af3d2e68
 import { OrganizationsSchedulesService } from "@/modules/organizations/services/organizations-schedules.service";
 import { OrganizationsTeamsService } from "@/modules/organizations/services/organizations-teams.service";
 import { OrganizationsUsersService } from "@/modules/organizations/services/organizations-users-service";
@@ -35,20 +32,11 @@
     MembershipsRepository,
     OrganizationsSchedulesService,
     OrganizationSchedulesRepository,
-<<<<<<< HEAD
-    OrganizationsMembershipRepository,
-    OrganizationsMembershipService,
-  ],
-  exports: [OrganizationsService, OrganizationsRepository, OrganizationsTeamsRepository],
-  controllers: [
-    OrganizationsTeamsController,
-    OrganizationsSchedulesController,
-    OrganizationsMembershipsController,
-  ],
-=======
     OrganizationsUsersRepository,
     OrganizationsUsersService,
     EmailService,
+    OrganizationsMembershipRepository,
+    OrganizationsMembershipService,
   ],
   exports: [
     OrganizationsService,
@@ -56,8 +44,14 @@
     OrganizationsTeamsRepository,
     OrganizationsUsersRepository,
     OrganizationsUsersService,
+    OrganizationsMembershipRepository,
+    OrganizationsMembershipService,
   ],
-  controllers: [OrganizationsTeamsController, OrganizationsSchedulesController, OrganizationsUsersController],
->>>>>>> af3d2e68
+  controllers: [
+    OrganizationsTeamsController,
+    OrganizationsSchedulesController,
+    OrganizationsUsersController,
+    OrganizationsMembershipsController,
+  ],
 })
 export class OrganizationsModule {}