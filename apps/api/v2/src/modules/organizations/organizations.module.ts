import { EventTypesModule_2024_06_14 } from "@/ee/event-types/event-types_2024_06_14/event-types.module";
import { SchedulesModule_2024_06_11 } from "@/ee/schedules/schedules_2024_06_11/schedules.module";
import { EmailModule } from "@/modules/email/email.module";
import { EmailService } from "@/modules/email/email.service";
import { MembershipsRepository } from "@/modules/memberships/memberships.repository";
import { OrganizationsOptionsAttributesController } from "@/modules/organizations/controllers/attributes/organizations-attributes-options.controller";
import { OrganizationsAttributesController } from "@/modules/organizations/controllers/attributes/organizations-attributes.controller";
import { OrganizationsEventTypesController } from "@/modules/organizations/controllers/event-types/organizations-event-types.controller";
import { OrganizationsMembershipsController } from "@/modules/organizations/controllers/memberships/organizations-membership.controller";
import { OutputTeamEventTypesResponsePipe } from "@/modules/organizations/controllers/pipes/event-types/team-event-types-response.transformer";
import { OrganizationsSchedulesController } from "@/modules/organizations/controllers/schedules/organizations-schedules.controller";
import { OrganizationsTeamsMembershipsController } from "@/modules/organizations/controllers/teams/memberships/organizations-teams-memberships.controller";
import { OrganizationsTeamsController } from "@/modules/organizations/controllers/teams/organizations-teams.controller";
import { OrganizationsTeamsSchedulesController } from "@/modules/organizations/controllers/teams/schedules/organizations-teams-schedules.controller";
import { OrganizationsUsersController } from "@/modules/organizations/controllers/users/organizations-users.controller";
import { OrganizationsWebhooksController } from "@/modules/organizations/controllers/webhooks/organizations-webhooks.controller";
import { OrganizationsRepository } from "@/modules/organizations/organizations.repository";
import { OrganizationAttributeOptionRepository } from "@/modules/organizations/repositories/attributes/organization-attribute-option.repository";
import { OrganizationAttributesRepository } from "@/modules/organizations/repositories/attributes/organization-attribute.repository";
import { OrganizationsEventTypesRepository } from "@/modules/organizations/repositories/organizations-event-types.repository";
import { OrganizationsMembershipRepository } from "@/modules/organizations/repositories/organizations-membership.repository";
import { OrganizationSchedulesRepository } from "@/modules/organizations/repositories/organizations-schedules.repository";
import { OrganizationsTeamsMembershipsRepository } from "@/modules/organizations/repositories/organizations-teams-memberships.repository";
import { OrganizationsTeamsRepository } from "@/modules/organizations/repositories/organizations-teams.repository";
import { OrganizationsUsersRepository } from "@/modules/organizations/repositories/organizations-users.repository";
import { OrganizationsWebhooksRepository } from "@/modules/organizations/repositories/organizations-webhooks.repository";
import { OrganizationAttributeOptionService } from "@/modules/organizations/services/attributes/organization-attributes-option.service";
import { OrganizationAttributesService } from "@/modules/organizations/services/attributes/organization-attributes.service";
import { InputOrganizationsEventTypesService } from "@/modules/organizations/services/event-types/input.service";
import { OrganizationsEventTypesService } from "@/modules/organizations/services/event-types/organizations-event-types.service";
import { OutputOrganizationsEventTypesService } from "@/modules/organizations/services/event-types/output.service";
import { OrganizationsMembershipService } from "@/modules/organizations/services/organizations-membership.service";
import { OrganizationsSchedulesService } from "@/modules/organizations/services/organizations-schedules.service";
import { OrganizationsTeamsMembershipsService } from "@/modules/organizations/services/organizations-teams-memberships.service";
import { OrganizationsTeamsService } from "@/modules/organizations/services/organizations-teams.service";
import { OrganizationsUsersService } from "@/modules/organizations/services/organizations-users-service";
import { OrganizationsWebhooksService } from "@/modules/organizations/services/organizations-webhooks.service";
import { OrganizationsService } from "@/modules/organizations/services/organizations.service";
import { PrismaModule } from "@/modules/prisma/prisma.module";
import { RedisModule } from "@/modules/redis/redis.module";
import { StripeModule } from "@/modules/stripe/stripe.module";
<<<<<<< HEAD
import { TeamsEventTypesModule } from "@/modules/teams/event-types/teams-event-types.module";
=======
import { TeamsModule } from "@/modules/teams/teams/teams.module";
>>>>>>> a0f986f9
import { UsersModule } from "@/modules/users/users.module";
import { WebhooksService } from "@/modules/webhooks/services/webhooks.service";
import { WebhooksRepository } from "@/modules/webhooks/webhooks.repository";
import { Module } from "@nestjs/common";

@Module({
  imports: [
    PrismaModule,
    StripeModule,
    SchedulesModule_2024_06_11,
    UsersModule,
    RedisModule,
    EmailModule,
    EventTypesModule_2024_06_14,
<<<<<<< HEAD
    TeamsEventTypesModule,
=======
    TeamsModule,
>>>>>>> a0f986f9
  ],
  providers: [
    OrganizationsRepository,
    OrganizationsTeamsRepository,
    OrganizationsService,
    OrganizationsTeamsService,
    MembershipsRepository,
    OrganizationsSchedulesService,
    OrganizationSchedulesRepository,
    OrganizationsUsersRepository,
    OrganizationsUsersService,
    EmailService,
    OrganizationsMembershipRepository,
    OrganizationsMembershipService,
    OrganizationsEventTypesService,
    InputOrganizationsEventTypesService,
    OutputOrganizationsEventTypesService,
    OrganizationsEventTypesRepository,
    OrganizationsTeamsMembershipsRepository,
    OrganizationsTeamsMembershipsService,
    OrganizationAttributesService,
    OrganizationAttributeOptionService,
    OrganizationAttributeOptionRepository,
    OrganizationAttributesRepository,
    OrganizationsWebhooksRepository,
    OrganizationsWebhooksService,
    WebhooksRepository,
    WebhooksService,
    OutputTeamEventTypesResponsePipe,
  ],
  exports: [
    OrganizationsService,
    OrganizationsRepository,
    OrganizationsTeamsRepository,
    OrganizationsUsersRepository,
    OrganizationsUsersService,
    OrganizationsMembershipRepository,
    OrganizationsMembershipService,
    OrganizationsTeamsMembershipsRepository,
    OrganizationsTeamsMembershipsService,
    OrganizationAttributesService,
    OrganizationAttributeOptionService,
    OrganizationAttributeOptionRepository,
    OrganizationAttributesRepository,
    OrganizationsWebhooksRepository,
    OrganizationsWebhooksService,
    WebhooksRepository,
    WebhooksService,
    OrganizationsEventTypesService,
  ],
  controllers: [
    OrganizationsTeamsController,
    OrganizationsSchedulesController,
    OrganizationsUsersController,
    OrganizationsMembershipsController,
    OrganizationsEventTypesController,
    OrganizationsTeamsMembershipsController,
    OrganizationsAttributesController,
    OrganizationsOptionsAttributesController,
    OrganizationsWebhooksController,
    OrganizationsTeamsSchedulesController,
  ],
})
export class OrganizationsModule {}<|MERGE_RESOLUTION|>--- conflicted
+++ resolved
@@ -39,11 +39,8 @@
 import { PrismaModule } from "@/modules/prisma/prisma.module";
 import { RedisModule } from "@/modules/redis/redis.module";
 import { StripeModule } from "@/modules/stripe/stripe.module";
-<<<<<<< HEAD
 import { TeamsEventTypesModule } from "@/modules/teams/event-types/teams-event-types.module";
-=======
 import { TeamsModule } from "@/modules/teams/teams/teams.module";
->>>>>>> a0f986f9
 import { UsersModule } from "@/modules/users/users.module";
 import { WebhooksService } from "@/modules/webhooks/services/webhooks.service";
 import { WebhooksRepository } from "@/modules/webhooks/webhooks.repository";
@@ -58,11 +55,8 @@
     RedisModule,
     EmailModule,
     EventTypesModule_2024_06_14,
-<<<<<<< HEAD
     TeamsEventTypesModule,
-=======
     TeamsModule,
->>>>>>> a0f986f9
   ],
   providers: [
     OrganizationsRepository,
