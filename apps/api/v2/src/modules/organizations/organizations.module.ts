--- conflicted
+++ resolved
@@ -10,7 +10,6 @@
 
 @Module({
   imports: [PrismaModule, StripeModule],
-<<<<<<< HEAD
   providers: [
     OrganizationsRepository,
     OrganizationsTeamsRepository,
@@ -18,10 +17,6 @@
     OrganizationsTeamsService,
   ],
   exports: [OrganizationsService, OrganizationsRepository, OrganizationsTeamsRepository],
-=======
-  providers: [OrganizationsRepository, OrganizationsService, MembershipsRepository],
-  exports: [OrganizationsService, OrganizationsRepository],
->>>>>>> 2b3cb20f
   controllers: [OrganizationsTeamsController],
 })
 export class OrganizationsModule {}