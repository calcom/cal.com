--- conflicted
+++ resolved
@@ -75,10 +75,7 @@
   | "team"
   | "calVideoSettings"
   | "hidden"
-<<<<<<< HEAD
-=======
   | "bookingRequiresAuthentication"
->>>>>>> b052c2e0
 >;
 
 @Injectable()
