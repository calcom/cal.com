--- conflicted
+++ resolved
@@ -88,7 +88,6 @@
   | "rescheduleWithSameRoundRobinHost"
   | "maxActiveBookingPerBookerOfferReschedule"
   | "maxActiveBookingsPerBooker"
-<<<<<<< HEAD
   | "disableCancelling"
   | "disableRescheduling"
   | "canSendCalVideoTranscriptionEmails"
@@ -97,9 +96,7 @@
   | "allowReschedulingPastBookings"
   | "allowReschedulingCancelledBookings"
   | "showOptimizedSlots"
-=======
   | "rrHostSubsetEnabled"
->>>>>>> 6b62557a
 >;
 
 @Injectable()
