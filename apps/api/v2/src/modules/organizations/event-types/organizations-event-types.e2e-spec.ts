import { bootstrap } from "@/app";
import { AppModule } from "@/app.module";
import { PrismaModule } from "@/modules/prisma/prisma.module";
import { TokensModule } from "@/modules/tokens/tokens.module";
import { UsersModule } from "@/modules/users/users.module";
import { INestApplication } from "@nestjs/common";
import { NestExpressApplication } from "@nestjs/platform-express";
import { Test } from "@nestjs/testing";
<<<<<<< HEAD
=======
import { User } from "@prisma/client";
>>>>>>> d6b17b76
import * as request from "supertest";
import { EventTypesRepositoryFixture } from "test/fixtures/repository/event-types.repository.fixture";
import { MembershipRepositoryFixture } from "test/fixtures/repository/membership.repository.fixture";
import { OrganizationRepositoryFixture } from "test/fixtures/repository/organization.repository.fixture";
import { ProfileRepositoryFixture } from "test/fixtures/repository/profiles.repository.fixture";
import { TeamRepositoryFixture } from "test/fixtures/repository/team.repository.fixture";
import { UserRepositoryFixture } from "test/fixtures/repository/users.repository.fixture";
import { randomString } from "test/utils/randomString";
import { withApiAuth } from "test/utils/withApiAuth";

import { CAL_API_VERSION_HEADER, SUCCESS_STATUS, VERSION_2024_06_14 } from "@calcom/platform-constants";
import {
  BookingWindowPeriodInputTypeEnum_2024_06_14,
  BookerLayoutsInputEnum_2024_06_14,
  ConfirmationPolicyEnum,
  NoticeThresholdUnitEnum,
} from "@calcom/platform-enums";
import { SchedulingType } from "@calcom/platform-libraries";
import {
  ApiSuccessResponse,
  CreateTeamEventTypeInput_2024_06_14,
  EventTypeOutput_2024_06_14,
  Host,
  TeamEventTypeOutput_2024_06_14,
  UpdateTeamEventTypeInput_2024_06_14,
} from "@calcom/platform-types";
import { User } from "@calcom/prisma/client";
import { Team } from "@calcom/prisma/client";
import { SchedulingType } from "@calcom/prisma/enums";

describe("Organizations Event Types Endpoints", () => {
  describe("User Authentication - User is Org Admin", () => {
    let app: INestApplication;

    let userRepositoryFixture: UserRepositoryFixture;
    let organizationsRepositoryFixture: OrganizationRepositoryFixture;
    let teamsRepositoryFixture: TeamRepositoryFixture;
    let membershipsRepositoryFixture: MembershipRepositoryFixture;
    let profileRepositoryFixture: ProfileRepositoryFixture;
    let eventTypesRepositoryFixture: EventTypesRepositoryFixture;

    let org: Team;
    let team: Team;
    let falseTestOrg: Team;
    let falseTestTeam: Team;

    const userEmail = `organizations-event-types-admin-${randomString()}@api.com`;
    let userAdmin: User;

    const teammate1Email = `organizations-event-types-teammate1-${randomString()}@api.com`;
    const teammate2Email = `organizations-event-types-teammate2-${randomString()}@api.com`;
    const falseTestUserEmail = `organizations-event-types-false-user-${randomString()}@api.com`;
    let teammate1: User;
    let teammate2: User;
    let falseTestUser: User;

    let collectiveEventType: TeamEventTypeOutput_2024_06_14;
    let managedEventType: TeamEventTypeOutput_2024_06_14;

    const managedEventTypeSlug = `organizations-event-types-managed-${randomString()}`;

    beforeAll(async () => {
      const moduleRef = await withApiAuth(
        userEmail,
        Test.createTestingModule({
          imports: [AppModule, PrismaModule, UsersModule, TokensModule],
        })
      ).compile();

      userRepositoryFixture = new UserRepositoryFixture(moduleRef);
      organizationsRepositoryFixture = new OrganizationRepositoryFixture(moduleRef);
      teamsRepositoryFixture = new TeamRepositoryFixture(moduleRef);
      membershipsRepositoryFixture = new MembershipRepositoryFixture(moduleRef);
      profileRepositoryFixture = new ProfileRepositoryFixture(moduleRef);
      eventTypesRepositoryFixture = new EventTypesRepositoryFixture(moduleRef);

      userAdmin = await userRepositoryFixture.create({
        email: userEmail,
        username: userEmail,
        role: "ADMIN",
      });

      teammate1 = await userRepositoryFixture.create({
        email: teammate1Email,
        username: teammate1Email,
        name: "alice",
      });

      teammate2 = await userRepositoryFixture.create({
        email: teammate2Email,
        username: teammate2Email,
        name: "bob",
      });

      falseTestUser = await userRepositoryFixture.create({
        email: falseTestUserEmail,
        username: falseTestUserEmail,
      });

      org = await organizationsRepositoryFixture.create({
        name: `organizations-event-types-organization-${randomString()}`,
        isOrganization: true,
        slug: `organizations-event-types-organization-${randomString()}`,
      });

      falseTestOrg = await organizationsRepositoryFixture.create({
        name: `organizations-event-types-false-org-${randomString()}`,
        isOrganization: true,
      });

      team = await teamsRepositoryFixture.create({
        name: `organizations-event-types-team-${randomString()}`,
        isOrganization: false,
        parent: { connect: { id: org.id } },
      });

      falseTestTeam = await teamsRepositoryFixture.create({
        name: `organizations-event-types-false-team-${randomString()}`,
        isOrganization: false,
        parent: { connect: { id: falseTestOrg.id } },
      });

      await profileRepositoryFixture.create({
        uid: `usr-${userAdmin.id}`,
        username: userEmail,
        organization: {
          connect: {
            id: org.id,
          },
        },
        user: {
          connect: {
            id: userAdmin.id,
          },
        },
      });

      await profileRepositoryFixture.create({
        uid: `usr-${teammate1.id}`,
        username: teammate1Email,
        organization: {
          connect: {
            id: org.id,
          },
        },
        user: {
          connect: {
            id: teammate1.id,
          },
        },
      });

      await profileRepositoryFixture.create({
        uid: `usr-${teammate2.id}`,
        username: teammate2Email,
        organization: {
          connect: {
            id: org.id,
          },
        },
        user: {
          connect: {
            id: teammate2.id,
          },
        },
      });

      await membershipsRepositoryFixture.create({
        role: "ADMIN",
        user: { connect: { id: userAdmin.id } },
        team: { connect: { id: org.id } },
        accepted: true,
      });

      await membershipsRepositoryFixture.create({
        role: "MEMBER",
        user: { connect: { id: teammate1.id } },
        team: { connect: { id: team.id } },
        accepted: true,
      });

      await membershipsRepositoryFixture.create({
        role: "MEMBER",
        user: { connect: { id: teammate2.id } },
        team: { connect: { id: team.id } },
        accepted: true,
      });

      await membershipsRepositoryFixture.create({
        role: "MEMBER",
        user: { connect: { id: falseTestUser.id } },
        team: { connect: { id: falseTestTeam.id } },
        accepted: true,
      });

      app = moduleRef.createNestApplication();
      bootstrap(app as NestExpressApplication);

      await app.init();
    });

    it("should be defined", () => {
      expect(userRepositoryFixture).toBeDefined();
      expect(organizationsRepositoryFixture).toBeDefined();
      expect(userAdmin).toBeDefined();
      expect(org).toBeDefined();
    });

    it("should not be able to create event-type for team outside org", async () => {
      const body: CreateTeamEventTypeInput_2024_06_14 = {
        title: "Coding consultation",
        slug: "coding-consultation",
        description: "Our team will review your codebase.",
        lengthInMinutes: 60,
        locations: [
          {
            type: "integration",
            integration: "cal-video",
          },
          {
            type: "organizersDefaultApp",
          },
        ],
        schedulingType: "COLLECTIVE",
        hosts: [
          {
            userId: teammate1.id,
            mandatory: true,
            priority: "high",
          },
        ],
      };

      return request(app.getHttpServer())
        .post(`/v2/organizations/${org.id}/teams/${falseTestTeam.id}/event-types`)
        .send(body)
        .expect(404);
    });

    it("should not be able to create event-type for user outside org", async () => {
      const userId = falseTestUser.id;

      const body: CreateTeamEventTypeInput_2024_06_14 = {
        title: "Coding consultation",
        slug: "coding-consultation",
        description: "Our team will review your codebase.",
        lengthInMinutes: 60,
        locations: [
          {
            type: "integration",
            integration: "cal-video",
          },
        ],
        schedulingType: "COLLECTIVE",
        hosts: [
          {
            userId,
            mandatory: true,
            priority: "high",
          },
        ],
      };

      return request(app.getHttpServer())
        .post(`/v2/organizations/${org.id}/teams/${team.id}/event-types`)
        .send(body)
        .expect(404);
    });

    it("should create a collective team event-type", async () => {
      const body: CreateTeamEventTypeInput_2024_06_14 = {
        successRedirectUrl: "https://masterchief.com/argentina/flan/video/1234",
        title: "Coding consultation collective",
        slug: `organizations-event-types-collective-${randomString()}`,
        description: "Our team will review your codebase.",
        lengthInMinutes: 60,
        locations: [
          {
            type: "integration",
            integration: "cal-video",
          },
        ],
        bookingFields: [
          {
            type: "select",
            label: "select which language is your codebase in",
            slug: "select-language",
            required: true,
            placeholder: "select language",
            options: ["javascript", "python", "cobol"],
          },
        ],
        // eslint-disable-next-line @typescript-eslint/ban-ts-comment
        // @ts-ignore
        schedulingType: "collective",
        hosts: [
          {
            userId: teammate1.id,
          },
          {
            userId: teammate2.id,
          },
        ],
        bookingLimitsCount: {
          day: 2,
          week: 5,
        },
        onlyShowFirstAvailableSlot: true,
        bookingLimitsDuration: {
          day: 60,
          week: 100,
        },
        offsetStart: 30,
        bookingWindow: {
          type: BookingWindowPeriodInputTypeEnum_2024_06_14.calendarDays,
          value: 30,
          rolling: true,
        },
        bookerLayouts: {
          enabledLayouts: [
            BookerLayoutsInputEnum_2024_06_14.column,
            BookerLayoutsInputEnum_2024_06_14.month,
            BookerLayoutsInputEnum_2024_06_14.week,
          ],
          defaultLayout: BookerLayoutsInputEnum_2024_06_14.month,
        },

        confirmationPolicy: {
          type: ConfirmationPolicyEnum.TIME,
          noticeThreshold: {
            count: 60,
            unit: NoticeThresholdUnitEnum.MINUTES,
          },
          blockUnconfirmedBookingsInBooker: true,
        },
        requiresBookerEmailVerification: true,
        hideCalendarNotes: true,
        hideCalendarEventDetails: true,
        hideOrganizerEmail: true,
        lockTimeZoneToggleOnBookingPage: true,
        color: {
          darkThemeHex: "#292929",
          lightThemeHex: "#fafafa",
        },
      };

      return request(app.getHttpServer())
        .post(`/v2/organizations/${org.id}/teams/${team.id}/event-types`)
        .send(body)
        .expect(201)
        .then((response) => {
          const responseBody: ApiSuccessResponse<TeamEventTypeOutput_2024_06_14> = response.body;
          expect(responseBody.status).toEqual(SUCCESS_STATUS);

          const data = responseBody.data;
          expect(data.title).toEqual(body.title);
          expect(data.hosts.length).toEqual(2);
          expect(data.schedulingType).toEqual("collective");
          evaluateHost(body.hosts?.[0] || { userId: -1 }, data.hosts[0]);
          evaluateHost(body.hosts?.[1] || { userId: -1 }, data.hosts[1]);
          expect(data.bookingLimitsCount).toEqual(body.bookingLimitsCount);
          expect(data.onlyShowFirstAvailableSlot).toEqual(body.onlyShowFirstAvailableSlot);
          expect(data.bookingLimitsDuration).toEqual(body.bookingLimitsDuration);
          expect(data.offsetStart).toEqual(body.offsetStart);
          expect(data.bookingWindow).toEqual(body.bookingWindow);
          expect(data.bookerLayouts).toEqual(body.bookerLayouts);
          expect(data.confirmationPolicy).toEqual(body.confirmationPolicy);
          expect(data.requiresBookerEmailVerification).toEqual(body.requiresBookerEmailVerification);
          expect(data.hideCalendarNotes).toEqual(body.hideCalendarNotes);
          expect(data.hideCalendarEventDetails).toEqual(body.hideCalendarEventDetails);
          expect(data.hideOrganizerEmail).toEqual(body.hideOrganizerEmail);
          expect(data.lockTimeZoneToggleOnBookingPage).toEqual(body.lockTimeZoneToggleOnBookingPage);
          expect(data.color).toEqual(body.color);
          expect(data.successRedirectUrl).toEqual("https://masterchief.com/argentina/flan/video/1234");
          collectiveEventType = responseBody.data;
        });
    });

    it("should create a managed team event-type", async () => {
      const body: CreateTeamEventTypeInput_2024_06_14 = {
        title: "Coding consultation managed",
        slug: managedEventTypeSlug,
        description: "Our team will review your codebase.",
        lengthInMinutes: 60,
        locations: [
          {
            type: "integration",
            integration: "cal-video",
          },
        ],
        schedulingType: "MANAGED",
        hosts: [
          {
            userId: teammate1.id,
            mandatory: true,
            priority: "high",
          },
          {
            userId: teammate2.id,
            mandatory: false,
            priority: "low",
          },
        ],
      };

      return request(app.getHttpServer())
        .post(`/v2/organizations/${org.id}/teams/${team.id}/event-types`)
        .send(body)
        .expect(201)
        .then(async (response) => {
          const responseBody: ApiSuccessResponse<TeamEventTypeOutput_2024_06_14[]> = response.body;
          expect(responseBody.status).toEqual(SUCCESS_STATUS);

          const data = responseBody.data;
          expect(data.length).toEqual(3);

          const teammate1EventTypes = await eventTypesRepositoryFixture.getAllUserEventTypes(teammate1.id);
          const teammate2EventTypes = await eventTypesRepositoryFixture.getAllUserEventTypes(teammate2.id);
          const teamEventTypes = await eventTypesRepositoryFixture.getAllTeamEventTypes(team.id);

          expect(teammate1EventTypes.length).toEqual(1);
          expect(teammate1EventTypes[0].slug).toEqual(managedEventTypeSlug);
          expect(teammate2EventTypes.length).toEqual(1);
          expect(teammate2EventTypes[0].slug).toEqual(managedEventTypeSlug);
          expect(teamEventTypes.filter((eventType) => eventType.schedulingType === "MANAGED").length).toEqual(
            1
          );

          const responseTeamEvent = responseBody.data.find((event) => event.teamId === team.id);
          expect(responseTeamEvent).toBeDefined();
          expect(responseTeamEvent?.hosts).toEqual([
            {
              userId: teammate1.id,
              name: teammate1.name,
              username: teammate1.username,
              avatarUrl: teammate1.avatarUrl,
            },
            {
              userId: teammate2.id,
              name: teammate2.name,
              username: teammate2.username,
              avatarUrl: teammate2.avatarUrl,
            },
          ]);

          if (!responseTeamEvent) {
            throw new Error("Team event not found");
          }

          const responseTeammate1Event = responseBody.data.find((event) => event.ownerId === teammate1.id);
          expect(responseTeammate1Event).toBeDefined();
          expect(responseTeammate1Event?.parentEventTypeId).toEqual(responseTeamEvent?.id);

          const responseTeammate2Event = responseBody.data.find((event) => event.ownerId === teammate2.id);
          expect(responseTeammate2Event).toBeDefined();
          expect(responseTeammate2Event?.parentEventTypeId).toEqual(responseTeamEvent?.id);

          managedEventType = responseTeamEvent;
        });
    });

    it("managed team event types should be returned when fetching event types of users", async () => {
      return request(app.getHttpServer())
        .get(`/v2/event-types?username=${teammate1.username}&orgSlug=${org.slug}`)
        .set(CAL_API_VERSION_HEADER, VERSION_2024_06_14)
        .expect(200)
        .then(async (response) => {
          const responseBody: ApiSuccessResponse<EventTypeOutput_2024_06_14[]> = response.body;
          expect(responseBody.status).toEqual(SUCCESS_STATUS);

          const data = responseBody.data;
          expect(data.length).toEqual(1);
          expect(data[0].slug).toEqual(managedEventTypeSlug);
          expect(data[0].ownerId).toEqual(teammate1.id);
          expect(data[0].id).not.toEqual(managedEventType.id);
        });
    });

    it("managed team event type should be returned when fetching event types of users", async () => {
      return request(app.getHttpServer())
        .get(
          `/v2/event-types?username=${teammate1.username}&orgSlug=${org.slug}&eventSlug=${managedEventTypeSlug}`
        )
        .set(CAL_API_VERSION_HEADER, VERSION_2024_06_14)
        .expect(200)
        .then(async (response) => {
          const responseBody: ApiSuccessResponse<EventTypeOutput_2024_06_14[]> = response.body;
          expect(responseBody.status).toEqual(SUCCESS_STATUS);

          const data = responseBody.data;
          expect(data.length).toEqual(1);
          expect(data[0].slug).toEqual(managedEventTypeSlug);
          expect(data[0].ownerId).toEqual(teammate1.id);
          expect(data[0].id).not.toEqual(managedEventType.id);
        });
    });

    it("should not get an event-type of team outside org", async () => {
      return request(app.getHttpServer())
        .get(`/v2/organizations/${org.id}/teams/${falseTestTeam.id}/event-types/${collectiveEventType.id}`)
        .expect(404);
    });

    it("should not get a non existing event-type", async () => {
      return request(app.getHttpServer())
        .get(`/v2/organizations/${org.id}/teams/${team.id}/event-types/999999`)
        .expect(404);
    });

    it("should get a team event-type", async () => {
      return request(app.getHttpServer())
        .get(`/v2/organizations/${org.id}/teams/${team.id}/event-types/${collectiveEventType.id}`)
        .expect(200)
        .then((response) => {
          const responseBody: ApiSuccessResponse<TeamEventTypeOutput_2024_06_14> = response.body;
          expect(responseBody.status).toEqual(SUCCESS_STATUS);

          const data = responseBody.data;
          expect(data.title).toEqual(collectiveEventType.title);
          expect(data.hosts.length).toEqual(2);
          evaluateHost(collectiveEventType.hosts[0], data.hosts[0]);
          evaluateHost(collectiveEventType.hosts[1], data.hosts[1]);

          collectiveEventType = responseBody.data;
        });
    });

    it("should not get event-types of team outside org", async () => {
      return request(app.getHttpServer())
        .get(`/v2/organizations/${org.id}/teams/${falseTestTeam.id}/event-types`)
        .expect(404);
    });

    it("should get team event-types", async () => {
      return request(app.getHttpServer())
        .get(`/v2/organizations/${org.id}/teams/${team.id}/event-types`)
        .expect(200)
        .then((response) => {
          const responseBody: ApiSuccessResponse<TeamEventTypeOutput_2024_06_14[]> = response.body;
          expect(responseBody.status).toEqual(SUCCESS_STATUS);

          const data = responseBody.data;
          expect(data.length).toEqual(2);

          const eventTypeCollective = data.find((eventType) => eventType.schedulingType === "collective");
          const eventTypeManaged = data.find((eventType) => eventType.schedulingType === "managed");

          expect(eventTypeCollective?.title).toEqual(collectiveEventType.title);
          expect(eventTypeCollective?.hosts.length).toEqual(2);

          expect(eventTypeManaged?.title).toEqual(managedEventType.title);
          expect(eventTypeManaged?.hosts.length).toEqual(2);
          evaluateHost(collectiveEventType.hosts[0], eventTypeCollective?.hosts[0]);
          evaluateHost(collectiveEventType.hosts[1], eventTypeCollective?.hosts[1]);
        });
    });

    it("should not be able to update event-type for incorrect team", async () => {
      const body: UpdateTeamEventTypeInput_2024_06_14 = {
        title: "Clean code consultation",
      };

      return request(app.getHttpServer())
        .patch(`/v2/organizations/${org.id}/teams/${falseTestTeam.id}/event-types/${collectiveEventType.id}`)
        .send(body)
        .expect(404);
    });

    it("should not be able to update non existing event-type", async () => {
      const body: UpdateTeamEventTypeInput_2024_06_14 = {
        title: "Clean code consultation",
      };

      return request(app.getHttpServer())
        .patch(`/v2/organizations/${org.id}/teams/${team.id}/event-types/999999`)
        .send(body)
        .expect(400);
    });

    it("should update collective event-type", async () => {
      const newHosts: UpdateTeamEventTypeInput_2024_06_14["hosts"] = [
        {
          userId: teammate1.id,
        },
      ];

      const body: UpdateTeamEventTypeInput_2024_06_14 = {
        hosts: newHosts,
        successRedirectUrl: "https://new-url-success.com",
      };

      return request(app.getHttpServer())
        .patch(`/v2/organizations/${org.id}/teams/${team.id}/event-types/${collectiveEventType.id}`)
        .send(body)
        .expect(200)
        .then((response) => {
          const responseBody: ApiSuccessResponse<TeamEventTypeOutput_2024_06_14> = response.body;
          expect(responseBody.status).toEqual(SUCCESS_STATUS);

          const eventType = responseBody.data;
          expect(eventType.successRedirectUrl).toEqual("https://new-url-success.com");
          expect(eventType.title).toEqual(collectiveEventType.title);
          expect(eventType.hosts.length).toEqual(1);
          evaluateHost(eventType.hosts[0], newHosts[0]);
        });
    });

    it("should update managed event-type", async () => {
      const newTitle = "Coding consultation managed updated";
      const newHosts: UpdateTeamEventTypeInput_2024_06_14["hosts"] = [
        {
          userId: teammate1.id,
          mandatory: true,
          priority: "medium",
        },
      ];

      const body: UpdateTeamEventTypeInput_2024_06_14 = {
        title: newTitle,
        hosts: newHosts,
        successRedirectUrl: "https://new-url-success-managed.com",
      };

      return request(app.getHttpServer())
        .patch(`/v2/organizations/${org.id}/teams/${team.id}/event-types/${managedEventType.id}`)
        .send(body)
        .expect(200)
        .then(async (response) => {
          const responseBody: ApiSuccessResponse<TeamEventTypeOutput_2024_06_14[]> = response.body;
          expect(responseBody.status).toEqual(SUCCESS_STATUS);

          const data = responseBody.data;
          expect(data.length).toEqual(2);

          const teammate1EventTypes = await eventTypesRepositoryFixture.getAllUserEventTypes(teammate1.id);
          const teammate2EventTypes = await eventTypesRepositoryFixture.getAllUserEventTypes(teammate2.id);
          const teamEventTypes = await eventTypesRepositoryFixture.getAllTeamEventTypes(team.id);
          const managedTeamEventTypes = teamEventTypes.filter(
            (eventType) => eventType.schedulingType === "MANAGED"
          );

          expect(teammate1EventTypes.length).toEqual(1);
          expect(teammate1EventTypes[0].title).toEqual(newTitle);
          expect(teammate2EventTypes.length).toEqual(0);
          expect(managedTeamEventTypes.length).toEqual(1);
          expect(managedTeamEventTypes[0].assignAllTeamMembers).toEqual(false);
          expect(
            teamEventTypes.filter((eventType) => eventType.schedulingType === "MANAGED")?.[0]?.title
          ).toEqual(newTitle);

          const responseTeamEvent = responseBody.data.find(
            (eventType) => eventType.schedulingType === "managed"
          );
          expect(responseTeamEvent).toBeDefined();
          expect(responseTeamEvent?.title).toEqual(newTitle);
          expect(responseTeamEvent?.assignAllTeamMembers).toEqual(false);

          const responseTeammate1Event = responseBody.data.find(
            (eventType) => eventType.ownerId === teammate1.id
          );
          expect(responseTeammate1Event).toBeDefined();
          expect(responseTeammate1Event?.title).toEqual(newTitle);

          managedEventType = responseBody.data[0];
          expect(managedEventType.successRedirectUrl).toEqual("https://new-url-success-managed.com");
        });
    });

    it("should be able to create phone-only event type", async () => {
      const body: CreateTeamEventTypeInput_2024_06_14 = {
        title: "Phone coding consultation",
        slug: "phone-coding-consultation",
        description: "Our team will review your codebase.",
        lengthInMinutes: 60,
        locations: [
          {
            type: "integration",
            integration: "cal-video",
          },
          {
            type: "organizersDefaultApp",
          },
        ],
        schedulingType: "COLLECTIVE",
        hosts: [
          {
            userId: teammate1.id,
            mandatory: true,
            priority: "high",
          },
        ],
        bookingFields: [
          {
            type: "email",
            required: false,
            label: "Email",
            hidden: true,
          },
          {
            type: "phone",
            slug: "attendeePhoneNumber",
            required: true,
            label: "Phone number",
            hidden: false,
          },
        ],
      };

      return request(app.getHttpServer())
        .post(`/v2/organizations/${org.id}/teams/${team.id}/event-types`)
        .send(body)
        .expect(201)
        .then(async (response) => {
          const responseBody: ApiSuccessResponse<TeamEventTypeOutput_2024_06_14> = response.body;
          expect(responseBody.status).toEqual(SUCCESS_STATUS);
          const data = responseBody.data;
          expect(data.bookingFields).toEqual([
            {
              isDefault: true,
              type: "name",
              slug: "name",
              label: "your_name",
              required: true,
              disableOnPrefill: false,
            },
            {
              isDefault: true,
              type: "email",
              slug: "email",
              required: false,
              label: "Email",
              disableOnPrefill: false,
              hidden: true,
            },
            {
              isDefault: true,
              type: "radioInput",
              slug: "location",
              required: false,
              hidden: false,
            },
            {
              isDefault: true,
              type: "phone",
              slug: "attendeePhoneNumber",
              required: true,
              hidden: false,
              label: "Phone number",
              disableOnPrefill: false,
            },
            {
              isDefault: true,
              type: "text",
              slug: "title",
              required: true,
              disableOnPrefill: false,
              hidden: true,
            },
            {
              isDefault: true,
              type: "textarea",
              slug: "notes",
              required: false,
              disableOnPrefill: false,
              hidden: false,
            },
            {
              isDefault: true,
              type: "multiemail",
              slug: "guests",
              required: false,
              disableOnPrefill: false,
              hidden: false,
            },
            {
              isDefault: true,
              type: "textarea",
              slug: "rescheduleReason",
              required: false,
              disableOnPrefill: false,
              hidden: false,
            },
          ]);
        });
    });

    it("should be able to configure phone-only event type", async () => {
      const body: UpdateTeamEventTypeInput_2024_06_14 = {
        bookingFields: [
          {
            type: "email",
            required: false,
            label: "Email",
            hidden: true,
          },
          {
            type: "phone",
            slug: "attendeePhoneNumber",
            required: true,
            label: "Phone number",
            hidden: false,
          },
        ],
      };

      return request(app.getHttpServer())
        .patch(`/v2/organizations/${org.id}/teams/${team.id}/event-types/${collectiveEventType.id}`)
        .send(body)
        .expect(200)
        .then(async (response) => {
          const responseBody: ApiSuccessResponse<TeamEventTypeOutput_2024_06_14> = response.body;
          expect(responseBody.status).toEqual(SUCCESS_STATUS);
          const data = responseBody.data;
          expect(data.bookingFields).toEqual([
            {
              isDefault: true,
              type: "name",
              slug: "name",
              required: true,
              label: "your_name",
              disableOnPrefill: false,
            },
            {
              isDefault: true,
              type: "email",
              slug: "email",
              required: false,
              label: "Email",
              disableOnPrefill: false,
              hidden: true,
            },
            {
              isDefault: true,
              type: "radioInput",
              slug: "location",
              required: false,
              hidden: false,
            },
            {
              isDefault: true,
              type: "phone",
              slug: "attendeePhoneNumber",
              required: true,
              hidden: false,
              label: "Phone number",
              disableOnPrefill: false,
            },
            {
              isDefault: true,
              type: "text",
              slug: "title",
              required: true,
              disableOnPrefill: false,
              hidden: true,
            },
            {
              isDefault: true,
              type: "textarea",
              slug: "notes",
              required: false,
              disableOnPrefill: false,
              hidden: false,
            },
            {
              isDefault: true,
              type: "multiemail",
              slug: "guests",
              required: false,
              disableOnPrefill: false,
              hidden: false,
            },
            {
              isDefault: true,
              type: "textarea",
              slug: "rescheduleReason",
              required: false,
              disableOnPrefill: false,
              hidden: false,
            },
          ]);
        });
    });

    it("should assign all members to managed event-type", async () => {
      const body: UpdateTeamEventTypeInput_2024_06_14 = {
        assignAllTeamMembers: true,
      };

      return request(app.getHttpServer())
        .patch(`/v2/organizations/${org.id}/teams/${team.id}/event-types/${managedEventType.id}`)
        .send(body)
        .expect(200)
        .then(async (response) => {
          const responseBody: ApiSuccessResponse<TeamEventTypeOutput_2024_06_14[]> = response.body;
          expect(responseBody.status).toEqual(SUCCESS_STATUS);

          const data = responseBody.data;
          expect(data.length).toEqual(3);

          const teammate1EventTypes = await eventTypesRepositoryFixture.getAllUserEventTypes(teammate1.id);
          const teammate2EventTypes = await eventTypesRepositoryFixture.getAllUserEventTypes(teammate2.id);
          const teamEventTypes = await eventTypesRepositoryFixture.getAllTeamEventTypes(team.id);
          const managedTeamEventTypes = teamEventTypes.filter(
            (eventType) => eventType.schedulingType === "MANAGED"
          );

          expect(teammate1EventTypes.length).toEqual(1);
          expect(teammate2EventTypes.length).toEqual(1);
          expect(managedTeamEventTypes.length).toEqual(1);
          expect(managedTeamEventTypes[0].assignAllTeamMembers).toEqual(true);

          const responseTeamEvent = responseBody.data.find(
            (eventType) => eventType.schedulingType === "managed"
          );
          expect(responseTeamEvent).toBeDefined();
          expect(responseTeamEvent?.teamId).toEqual(team.id);
          expect(responseTeamEvent?.assignAllTeamMembers).toEqual(true);

          const responseTeammate1Event = responseBody.data.find(
            (eventType) => eventType.ownerId === teammate1.id
          );
          expect(responseTeammate1Event).toBeDefined();
          expect(responseTeammate1Event?.parentEventTypeId).toEqual(responseTeamEvent?.id);

          const responseTeammate2Event = responseBody.data.find(
            (eventType) => eventType.ownerId === teammate2.id
          );
          expect(responseTeammate1Event).toBeDefined();
          expect(responseTeammate2Event?.parentEventTypeId).toEqual(responseTeamEvent?.id);

          if (responseTeamEvent) {
            managedEventType = responseTeamEvent;
          }
        });
    });

    it("should not delete event-type of team outside org", async () => {
      return request(app.getHttpServer())
        .delete(`/v2/organizations/${org.id}/teams/${falseTestTeam.id}/event-types/${collectiveEventType.id}`)
        .expect(404);
    });

    it("should delete event-type not part of the team", async () => {
      return request(app.getHttpServer())
        .delete(`/v2/organizations/${org.id}/teams/${team.id}/event-types/99999`)
        .expect(404);
    });

    it("should delete collective event-type", async () => {
      return request(app.getHttpServer())
        .delete(`/v2/organizations/${org.id}/teams/${team.id}/event-types/${collectiveEventType.id}`)
        .expect(200);
    });

    it("should delete managed event-type", async () => {
      return request(app.getHttpServer())
        .delete(`/v2/organizations/${org.id}/teams/${team.id}/event-types/${managedEventType.id}`)
        .expect(200);
    });

    it("should return event type with default bookingFields if they are not defined", async () => {
      const eventTypeInput = {
        title: "unknown field event type two",
        slug: `organizations-event-types-unknown-${randomString()}`,
        description: "unknown field event type description two",
        length: 40,
        hidden: false,
        locations: [],
        schedulingType: SchedulingType.ROUND_ROBIN,
      };
      const eventType = await eventTypesRepositoryFixture.createTeamEventType({
        ...eventTypeInput,
        team: { connect: { id: team.id } },
      });

      return request(app.getHttpServer())
        .get(`/v2/organizations/${org.id}/teams/${team.id}/event-types/${eventType.id}`)
        .expect(200)
        .then(async (response) => {
          const responseBody: ApiSuccessResponse<TeamEventTypeOutput_2024_06_14> = response.body;
          const fetchedEventType = responseBody.data;

          expect(fetchedEventType.bookingFields).toEqual([
            { isDefault: true, required: true, slug: "name", type: "name", disableOnPrefill: false },
            {
              isDefault: true,
              required: true,
              slug: "email",
              type: "email",
              disableOnPrefill: false,
              hidden: false,
            },
            {
              disableOnPrefill: false,
              isDefault: true,
              type: "phone",
              slug: "attendeePhoneNumber",
              required: false,
              hidden: true,
            },
            {
              isDefault: true,
              type: "radioInput",
              slug: "location",
              required: false,
              hidden: false,
            },
            {
              isDefault: true,
              required: true,
              slug: "title",
              type: "text",
              disableOnPrefill: false,
              hidden: true,
            },
            {
              isDefault: true,
              required: false,
              slug: "notes",
              type: "textarea",
              disableOnPrefill: false,
              hidden: false,
            },
            {
              isDefault: true,
              required: false,
              slug: "guests",
              type: "multiemail",
              disableOnPrefill: false,
              hidden: false,
            },
            {
              isDefault: true,
              required: false,
              slug: "rescheduleReason",
              type: "textarea",
              disableOnPrefill: false,
              hidden: false,
            },
          ]);
        });
    });

    it("should create a round robin team event-type", async () => {
      const body: CreateTeamEventTypeInput_2024_06_14 = {
        successRedirectUrl: "https://masterchief.com/argentina/flan/video/1234",
        title: "Coding consultation round robin",
        slug: `organizations-event-types-round-robin-${randomString()}`,
        description: "Our team will review your codebase.",
        lengthInMinutes: 60,
        locations: [
          {
            type: "integration",
            integration: "cal-video",
          },
        ],
        bookingFields: [
          {
            type: "select",
            label: "select which language is your codebase in",
            slug: "select-language",
            required: true,
            placeholder: "select language",
            options: ["javascript", "python", "cobol"],
          },
        ],
        // eslint-disable-next-line @typescript-eslint/ban-ts-comment
        // @ts-ignore
        schedulingType: "roundRobin",
        hosts: [
          {
            userId: teammate1.id,
            mandatory: true,
            priority: "high",
          },
          {
            userId: teammate2.id,
            mandatory: false,
            priority: "medium",
          },
        ],
        bookingLimitsCount: {
          day: 2,
          week: 5,
        },
        onlyShowFirstAvailableSlot: true,
        bookingLimitsDuration: {
          day: 60,
          week: 100,
        },
        offsetStart: 30,
        bookingWindow: {
          type: BookingWindowPeriodInputTypeEnum_2024_06_14.calendarDays,
          value: 30,
          rolling: true,
        },
        bookerLayouts: {
          enabledLayouts: [
            BookerLayoutsInputEnum_2024_06_14.column,
            BookerLayoutsInputEnum_2024_06_14.month,
            BookerLayoutsInputEnum_2024_06_14.week,
          ],
          defaultLayout: BookerLayoutsInputEnum_2024_06_14.month,
        },

        confirmationPolicy: {
          type: ConfirmationPolicyEnum.TIME,
          noticeThreshold: {
            count: 60,
            unit: NoticeThresholdUnitEnum.MINUTES,
          },
          blockUnconfirmedBookingsInBooker: true,
        },
        requiresBookerEmailVerification: true,
        hideCalendarNotes: true,
        hideCalendarEventDetails: true,
        hideOrganizerEmail: true,
        lockTimeZoneToggleOnBookingPage: true,
        color: {
          darkThemeHex: "#292929",
          lightThemeHex: "#fafafa",
        },
      };

      return request(app.getHttpServer())
        .post(`/v2/organizations/${org.id}/teams/${team.id}/event-types`)
        .send(body)
        .expect(201)
        .then((response) => {
          const responseBody: ApiSuccessResponse<TeamEventTypeOutput_2024_06_14> = response.body;
          expect(responseBody.status).toEqual(SUCCESS_STATUS);

          const data = responseBody.data;
          expect(data.title).toEqual(body.title);
          expect(data.hosts.length).toEqual(2);
          expect(data.schedulingType).toEqual("roundRobin");
          evaluateHost(body.hosts?.[0] || { userId: -1 }, data.hosts[0]);
          evaluateHost(body.hosts?.[1] || { userId: -1 }, data.hosts[1]);
          expect(data.bookingLimitsCount).toEqual(body.bookingLimitsCount);
          expect(data.onlyShowFirstAvailableSlot).toEqual(body.onlyShowFirstAvailableSlot);
          expect(data.bookingLimitsDuration).toEqual(body.bookingLimitsDuration);
          expect(data.offsetStart).toEqual(body.offsetStart);
          expect(data.bookingWindow).toEqual(body.bookingWindow);
          expect(data.bookerLayouts).toEqual(body.bookerLayouts);
          expect(data.confirmationPolicy).toEqual(body.confirmationPolicy);
          expect(data.requiresBookerEmailVerification).toEqual(body.requiresBookerEmailVerification);
          expect(data.hideCalendarNotes).toEqual(body.hideCalendarNotes);
          expect(data.hideCalendarEventDetails).toEqual(body.hideCalendarEventDetails);
          expect(data.hideOrganizerEmail).toEqual(body.hideOrganizerEmail);
          expect(data.lockTimeZoneToggleOnBookingPage).toEqual(body.lockTimeZoneToggleOnBookingPage);
          expect(data.color).toEqual(body.color);
          expect(data.successRedirectUrl).toEqual("https://masterchief.com/argentina/flan/video/1234");
          collectiveEventType = responseBody.data;
        });
    });

    it("should create a managed team event-type without hosts", async () => {
      const body: CreateTeamEventTypeInput_2024_06_14 = {
        title: "Coding consultation managed without hosts",
        slug: "coding-consultation-managed-without-hosts",
        description: "Our team will review your codebase.",
        lengthInMinutes: 60,
        locations: [
          {
            type: "integration",
            integration: "cal-video",
          },
        ],
        schedulingType: "MANAGED",
      };

      return request(app.getHttpServer())
        .post(`/v2/organizations/${org.id}/teams/${team.id}/event-types`)
        .send(body)
        .expect(201)
        .then(async (response) => {
          const responseBody: ApiSuccessResponse<TeamEventTypeOutput_2024_06_14[]> = response.body;
          expect(responseBody.status).toEqual(SUCCESS_STATUS);

          const data = responseBody.data;
          expect(data.length).toEqual(1);

          const teammate1EventTypes = await eventTypesRepositoryFixture.getAllUserEventTypes(teammate1.id);
          const teammate2EventTypes = await eventTypesRepositoryFixture.getAllUserEventTypes(teammate2.id);
          const teamEventTypes = await eventTypesRepositoryFixture.getAllTeamEventTypes(team.id);

          const teammate1HasThisEvent = teammate1EventTypes.some((eventType) => eventType.slug === body.slug);
          const teammate2HasThisEvent = teammate2EventTypes.some((eventType) => eventType.slug === body.slug);
          expect(teammate1HasThisEvent).toBe(false);
          expect(teammate2HasThisEvent).toBe(false);
          expect(
            teamEventTypes.filter(
              (eventType) => eventType.schedulingType === "MANAGED" && eventType.slug === body.slug
            ).length
          ).toEqual(1);

          const responseTeamEvent = responseBody.data.find((event) => event.teamId === team.id);
          expect(responseTeamEvent).toBeDefined();
          expect(responseTeamEvent?.hosts).toEqual([]);

          if (!responseTeamEvent) {
            throw new Error("Team event not found");
          }
        });
    });

    function evaluateHost(expected: Host, received: Host | undefined) {
      expect(expected.userId).toEqual(received?.userId);
      expect(expected.mandatory).toEqual(received?.mandatory);
      expect(expected.priority).toEqual(received?.priority);
    }

    afterAll(async () => {
      await userRepositoryFixture.deleteByEmail(userAdmin.email);
      await userRepositoryFixture.deleteByEmail(teammate1.email);
      await userRepositoryFixture.deleteByEmail(teammate2.email);
      await userRepositoryFixture.deleteByEmail(falseTestUser.email);
      await teamsRepositoryFixture.delete(team.id);
      await teamsRepositoryFixture.delete(falseTestTeam.id);
      await organizationsRepositoryFixture.delete(org.id);
      await organizationsRepositoryFixture.delete(falseTestOrg.id);
      await app.close();
    });
  });
});<|MERGE_RESOLUTION|>--- conflicted
+++ resolved
@@ -6,10 +6,6 @@
 import { INestApplication } from "@nestjs/common";
 import { NestExpressApplication } from "@nestjs/platform-express";
 import { Test } from "@nestjs/testing";
-<<<<<<< HEAD
-=======
-import { User } from "@prisma/client";
->>>>>>> d6b17b76
 import * as request from "supertest";
 import { EventTypesRepositoryFixture } from "test/fixtures/repository/event-types.repository.fixture";
 import { MembershipRepositoryFixture } from "test/fixtures/repository/membership.repository.fixture";
@@ -28,7 +24,7 @@
   NoticeThresholdUnitEnum,
 } from "@calcom/platform-enums";
 import { SchedulingType } from "@calcom/platform-libraries";
-import {
+import type {
   ApiSuccessResponse,
   CreateTeamEventTypeInput_2024_06_14,
   EventTypeOutput_2024_06_14,
@@ -36,9 +32,7 @@
   TeamEventTypeOutput_2024_06_14,
   UpdateTeamEventTypeInput_2024_06_14,
 } from "@calcom/platform-types";
-import { User } from "@calcom/prisma/client";
-import { Team } from "@calcom/prisma/client";
-import { SchedulingType } from "@calcom/prisma/enums";
+import type { User, Team } from "@calcom/prisma/client";
 
 describe("Organizations Event Types Endpoints", () => {
   describe("User Authentication - User is Org Admin", () => {
