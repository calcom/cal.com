import { bootstrap } from "@/app";
import { AppModule } from "@/app.module";
import { CreateOrgTeamDto } from "@/modules/organizations/inputs/create-organization-team.input";
import { OrgMeTeamOutputDto } from "@/modules/organizations/outputs/organization-team.output";
import { PrismaModule } from "@/modules/prisma/prisma.module";
import { TokensModule } from "@/modules/tokens/tokens.module";
import { UsersModule } from "@/modules/users/users.module";
import { INestApplication } from "@nestjs/common";
import { NestExpressApplication } from "@nestjs/platform-express";
import { Test } from "@nestjs/testing";
import { User } from "@prisma/client";
import * as request from "supertest";
import { MembershipRepositoryFixture } from "test/fixtures/repository/membership.repository.fixture";
<<<<<<< HEAD
import { OrganizationRepositoryFixture } from "test/fixtures/repository/organization.repository.fixture";
=======
import { OAuthClientRepositoryFixture } from "test/fixtures/repository/oauth-client.repository.fixture";
>>>>>>> b48e3c7b
import { TeamRepositoryFixture } from "test/fixtures/repository/team.repository.fixture";
import { UserRepositoryFixture } from "test/fixtures/repository/users.repository.fixture";
import { withApiAuth } from "test/utils/withApiAuth";

import { SUCCESS_STATUS, X_CAL_CLIENT_ID, X_CAL_SECRET_KEY } from "@calcom/platform-constants";
import { ApiSuccessResponse } from "@calcom/platform-types";
import { PlatformOAuthClient, Team } from "@calcom/prisma/client";

describe("Organizations Team Endpoints", () => {
  describe("User Authentication - User is Org Admin", () => {
    let app: INestApplication;

    let userRepositoryFixture: UserRepositoryFixture;
<<<<<<< HEAD
    let organizationsRepositoryFixture: OrganizationRepositoryFixture;
=======
>>>>>>> b48e3c7b
    let teamsRepositoryFixture: TeamRepositoryFixture;
    let membershipsRepositoryFixture: MembershipRepositoryFixture;

    let org: Team;
    let team: Team;
    let team2: Team;
    let teamCreatedViaApi: Team;
    let teamCreatedViaApi2: Team;

    const userEmail = "org-admin-teams-controller-e2e@api.com";
    let user: User;

    beforeAll(async () => {
      const moduleRef = await withApiAuth(
        userEmail,
        Test.createTestingModule({
          imports: [AppModule, PrismaModule, UsersModule, TokensModule],
        })
      ).compile();

      userRepositoryFixture = new UserRepositoryFixture(moduleRef);
<<<<<<< HEAD
      organizationsRepositoryFixture = new OrganizationRepositoryFixture(moduleRef);
=======
>>>>>>> b48e3c7b
      teamsRepositoryFixture = new TeamRepositoryFixture(moduleRef);
      membershipsRepositoryFixture = new MembershipRepositoryFixture(moduleRef);

      user = await userRepositoryFixture.create({
        email: userEmail,
        username: userEmail,
      });

      org = await teamsRepositoryFixture.create({
        name: "Test Organization",
        isOrganization: true,
      });

      await membershipsRepositoryFixture.create({
        role: "ADMIN",
        user: { connect: { id: user.id } },
        team: { connect: { id: org.id } },
      });

      team = await teamsRepositoryFixture.create({
        name: "Test org team",
        isOrganization: false,
        parent: { connect: { id: org.id } },
      });

      team2 = await teamsRepositoryFixture.create({
        name: "Test org team 2",
        isOrganization: false,
        parent: { connect: { id: org.id } },
      });

      app = moduleRef.createNestApplication();
      bootstrap(app as NestExpressApplication);

      await app.init();
    });

    it("should be defined", () => {
      expect(userRepositoryFixture).toBeDefined();
      expect(teamsRepositoryFixture).toBeDefined();
      expect(user).toBeDefined();
      expect(org).toBeDefined();
    });

    it("should get all the teams of the org", async () => {
      return request(app.getHttpServer())
        .get(`/v2/organizations/${org.id}/teams`)
        .expect(200)
        .then((response) => {
          const responseBody: ApiSuccessResponse<Team[]> = response.body;
          expect(responseBody.status).toEqual(SUCCESS_STATUS);
          expect(responseBody.data[0].id).toEqual(team.id);
          expect(responseBody.data[1].id).toEqual(team2.id);
        });
    });

    it("should get all the teams of the org paginated", async () => {
      return request(app.getHttpServer())
        .get(`/v2/organizations/${org.id}/teams?skip=1&take=1`)
        .expect(200)
        .then((response) => {
          const responseBody: ApiSuccessResponse<Team[]> = response.body;
          expect(responseBody.status).toEqual(SUCCESS_STATUS);
          expect(responseBody.data[0].id).toEqual(team2.id);
        });
    });

    it("should fail if org does not exist", async () => {
      return request(app.getHttpServer()).get(`/v2/organizations/120494059/teams`).expect(403);
    });

    it("should get the team of the org", async () => {
      return request(app.getHttpServer())
        .get(`/v2/organizations/${org.id}/teams/${team.id}`)
        .expect(200)
        .then((response) => {
          const responseBody: ApiSuccessResponse<Team> = response.body;
          expect(responseBody.status).toEqual(SUCCESS_STATUS);
          expect(responseBody.data.id).toEqual(team.id);
          expect(responseBody.data.parentId).toEqual(team.parentId);
        });
    });

    it("should create the team of the org", async () => {
      return request(app.getHttpServer())
        .post(`/v2/organizations/${org.id}/teams`)
        .send({
          name: "Team created via API",
        } satisfies CreateOrgTeamDto)
        .expect(201)
        .then(async (response) => {
          const responseBody: ApiSuccessResponse<Team> = response.body;
          expect(responseBody.status).toEqual(SUCCESS_STATUS);
          teamCreatedViaApi = responseBody.data;
          expect(teamCreatedViaApi.name).toEqual("Team created via API");
          expect(teamCreatedViaApi.parentId).toEqual(org.id);
          const membership = await membershipsRepositoryFixture.getUserMembershipByTeamId(
            user.id,
            teamCreatedViaApi.id
          );
          expect(membership?.role ?? "").toEqual("OWNER");
          expect(membership?.accepted).toEqual(true);
        });
    });

    it("should get all the teams of the authenticated org member", async () => {
      return request(app.getHttpServer())
        .get(`/v2/organizations/${org.id}/teams/me`)
        .expect(200)
        .then((response) => {
          const responseBody: ApiSuccessResponse<OrgMeTeamOutputDto[]> = response.body;
          expect(responseBody.data.find((t) => t.id === teamCreatedViaApi.id)).toBeDefined();
          expect(responseBody.data.some((t) => t.accepted)).toBeTruthy();
        });
    });

    it("should update the team of the org", async () => {
      return request(app.getHttpServer())
        .patch(`/v2/organizations/${org.id}/teams/${teamCreatedViaApi.id}`)
        .send({
          name: "Team created via API Updated",
        } satisfies CreateOrgTeamDto)
        .expect(200)
        .then((response) => {
          const responseBody: ApiSuccessResponse<Team> = response.body;
          expect(responseBody.status).toEqual(SUCCESS_STATUS);
          teamCreatedViaApi = responseBody.data;
          expect(teamCreatedViaApi.name).toEqual("Team created via API Updated");
          expect(teamCreatedViaApi.parentId).toEqual(org.id);
        });
    });

    it("should delete the team of the org we created via api", async () => {
      return request(app.getHttpServer())
        .delete(`/v2/organizations/${org.id}/teams/${teamCreatedViaApi.id}`)
        .expect(200)
        .then((response) => {
          const responseBody: ApiSuccessResponse<Team> = response.body;
          expect(responseBody.status).toEqual(SUCCESS_STATUS);
          expect(responseBody.data.id).toEqual(teamCreatedViaApi.id);
          expect(responseBody.data.parentId).toEqual(teamCreatedViaApi.parentId);
        });
    });

    it("should fail to get the team of the org we just deleted", async () => {
      return request(app.getHttpServer())
        .get(`/v2/organizations/${org.id}/teams/${teamCreatedViaApi.id}`)
        .expect(404);
    });

    it("should fail if the team does not exist", async () => {
      return request(app.getHttpServer()).get(`/v2/organizations/${org.id}/teams/123132145`).expect(404);
    });

    it("should create the team of the org without auto-accepting creator", async () => {
      return request(app.getHttpServer())
        .post(`/v2/organizations/${org.id}/teams`)
        .send({
          name: "Team II created via API",
          autoAcceptCreator: false,
        } satisfies CreateOrgTeamDto)
        .expect(201)
        .then(async (response) => {
          const responseBody: ApiSuccessResponse<Team> = response.body;
          expect(responseBody.status).toEqual(SUCCESS_STATUS);
          teamCreatedViaApi2 = responseBody.data;
          expect(teamCreatedViaApi2.name).toEqual("Team II created via API");
          expect(teamCreatedViaApi2.parentId).toEqual(org.id);
          const membership = await membershipsRepositoryFixture.getUserMembershipByTeamId(
            user.id,
            teamCreatedViaApi2.id
          );
          expect(membership?.role ?? "").toEqual("OWNER");
          expect(membership?.accepted).toEqual(false);
        });
    });

    afterAll(async () => {
      await userRepositoryFixture.deleteByEmail(user.email);
      await teamsRepositoryFixture.delete(team.id);
      await teamsRepositoryFixture.delete(team2.id);
      await teamsRepositoryFixture.delete(teamCreatedViaApi2.id);
      await teamsRepositoryFixture.delete(org.id);
      await app.close();
    });
  });
});

describe("Organizations Team Endpoints", () => {
  describe("User Authentication - User is Org Member", () => {
    let app: INestApplication;

    let userRepositoryFixture: UserRepositoryFixture;
<<<<<<< HEAD
    let organizationsRepositoryFixture: OrganizationRepositoryFixture;
=======
>>>>>>> b48e3c7b
    let teamsRepositoryFixture: TeamRepositoryFixture;
    let membershipsRepositoryFixture: MembershipRepositoryFixture;

    let org: Team;
    let team: Team;
    let team2: Team;

    const userEmail = "org-member-teams-controller-e2e@api.com";
    let user: User;

    beforeAll(async () => {
      const moduleRef = await withApiAuth(
        userEmail,
        Test.createTestingModule({
          imports: [AppModule, PrismaModule, UsersModule, TokensModule],
        })
      ).compile();

      userRepositoryFixture = new UserRepositoryFixture(moduleRef);
<<<<<<< HEAD
      organizationsRepositoryFixture = new OrganizationRepositoryFixture(moduleRef);
=======
>>>>>>> b48e3c7b
      teamsRepositoryFixture = new TeamRepositoryFixture(moduleRef);
      membershipsRepositoryFixture = new MembershipRepositoryFixture(moduleRef);

      user = await userRepositoryFixture.create({
        email: userEmail,
        username: userEmail,
      });

      org = await teamsRepositoryFixture.create({
        name: "Test Organization",
        isOrganization: true,
      });

      await membershipsRepositoryFixture.create({
        role: "MEMBER",
        user: { connect: { id: user.id } },
        team: { connect: { id: org.id } },
      });

      team = await teamsRepositoryFixture.create({
        name: "Test org team",
        isOrganization: false,
        parent: { connect: { id: org.id } },
      });

      team2 = await teamsRepositoryFixture.create({
        name: "Test org team 2",
        isOrganization: false,
        parent: { connect: { id: org.id } },
      });

      app = moduleRef.createNestApplication();
      bootstrap(app as NestExpressApplication);

      await app.init();
    });

    it("should be defined", () => {
      expect(userRepositoryFixture).toBeDefined();
      expect(teamsRepositoryFixture).toBeDefined();
      expect(user).toBeDefined();
      expect(org).toBeDefined();
    });

    it("should deny get all the teams of the org", async () => {
      return request(app.getHttpServer()).get(`/v2/organizations/${org.id}/teams`).expect(403);
    });

    it("should deny get all the teams of the org paginated", async () => {
      return request(app.getHttpServer()).get(`/v2/organizations/${org.id}/teams?skip=1&take=1`).expect(403);
    });

    it("should deny get the team of the org", async () => {
      return request(app.getHttpServer()).get(`/v2/organizations/${org.id}/teams/${team.id}`).expect(403);
    });

    it("should deny create the team of the org", async () => {
      return request(app.getHttpServer())
        .post(`/v2/organizations/${org.id}/teams`)
        .send({
          name: "Team created via API",
        } satisfies CreateOrgTeamDto)
        .expect(403);
    });

    it("should deny update the team of the org", async () => {
      return request(app.getHttpServer())
        .patch(`/v2/organizations/${org.id}/teams/${team.id}`)
        .send({
          name: "Team created via API Updated",
        } satisfies CreateOrgTeamDto)
        .expect(403);
    });

    it("should deny delete the team of the org we created via api", async () => {
      return request(app.getHttpServer()).delete(`/v2/organizations/${org.id}/teams/${team2.id}`).expect(403);
    });

    afterAll(async () => {
      await userRepositoryFixture.deleteByEmail(user.email);
      await teamsRepositoryFixture.delete(team.id);
      await teamsRepositoryFixture.delete(team2.id);
      await teamsRepositoryFixture.delete(org.id);
      await app.close();
    });
  });
});

describe("Organizations Team Endpoints", () => {
  describe("User Authentication - User is Team Owner", () => {
    let app: INestApplication;

    let userRepositoryFixture: UserRepositoryFixture;
    let organizationsRepositoryFixture: OrganizationRepositoryFixture;
    let teamsRepositoryFixture: TeamRepositoryFixture;
    let membershipsRepositoryFixture: MembershipRepositoryFixture;

    let org: Team;
    let team: Team;
    let team2: Team;

    const userEmail = "org-member-teams-owner-controller-e2e@api.com";
    let user: User;

    beforeAll(async () => {
      const moduleRef = await withApiAuth(
        userEmail,
        Test.createTestingModule({
          imports: [AppModule, PrismaModule, UsersModule, TokensModule],
        })
      ).compile();

      userRepositoryFixture = new UserRepositoryFixture(moduleRef);
      organizationsRepositoryFixture = new OrganizationRepositoryFixture(moduleRef);
      teamsRepositoryFixture = new TeamRepositoryFixture(moduleRef);
      membershipsRepositoryFixture = new MembershipRepositoryFixture(moduleRef);

      user = await userRepositoryFixture.create({
        email: userEmail,
        username: userEmail,
      });

      org = await organizationsRepositoryFixture.create({
        name: "Test Organization",
        isOrganization: true,
      });

      await membershipsRepositoryFixture.create({
        role: "MEMBER",
        user: { connect: { id: user.id } },
        team: { connect: { id: org.id } },
      });

      team = await teamsRepositoryFixture.create({
        name: "Test org team",
        isOrganization: false,
        parent: { connect: { id: org.id } },
      });

      team2 = await teamsRepositoryFixture.create({
        name: "Test org team 2",
        isOrganization: false,
        parent: { connect: { id: org.id } },
      });

      await membershipsRepositoryFixture.create({
        role: "OWNER",
        user: { connect: { id: user.id } },
        team: { connect: { id: team.id } },
      });

      await membershipsRepositoryFixture.create({
        role: "OWNER",
        user: { connect: { id: user.id } },
        team: { connect: { id: team2.id } },
      });

      app = moduleRef.createNestApplication();
      bootstrap(app as NestExpressApplication);

      await app.init();
    });

    it("should be defined", () => {
      expect(userRepositoryFixture).toBeDefined();
      expect(organizationsRepositoryFixture).toBeDefined();
      expect(user).toBeDefined();
      expect(org).toBeDefined();
    });

    it("should deny get all the teams of the org", async () => {
      return request(app.getHttpServer()).get(`/v2/organizations/${org.id}/teams`).expect(403);
    });

    it("should deny get all the teams of the org paginated", async () => {
      return request(app.getHttpServer()).get(`/v2/organizations/${org.id}/teams?skip=1&take=1`).expect(403);
    });

    it("should get the team of the org for which the user is team owner", async () => {
      return request(app.getHttpServer()).get(`/v2/organizations/${org.id}/teams/${team.id}`).expect(200);
    });

    it("should deny create the team of the org", async () => {
      return request(app.getHttpServer())
        .post(`/v2/organizations/${org.id}/teams`)
        .send({
          name: "Team created via API",
        } satisfies CreateOrgTeamDto)
        .expect(403);
    });

    it("should deny update the team of the org", async () => {
      return request(app.getHttpServer())
        .patch(`/v2/organizations/${org.id}/teams/${team.id}`)
        .send({
          name: "Team created via API Updated",
        } satisfies CreateOrgTeamDto)
        .expect(403);
    });

    it("should deny delete the team of the org we created via api", async () => {
      return request(app.getHttpServer()).delete(`/v2/organizations/${org.id}/teams/${team2.id}`).expect(403);
    });

    afterAll(async () => {
      await userRepositoryFixture.deleteByEmail(user.email);
      await teamsRepositoryFixture.delete(team.id);
      await teamsRepositoryFixture.delete(team2.id);
      await organizationsRepositoryFixture.delete(org.id);
      await app.close();
    });
  });
});

describe("Organizations Team Endpoints", () => {
  describe("Platform teams", () => {
    let app: INestApplication;

    let userRepositoryFixture: UserRepositoryFixture;
    let teamsRepositoryFixture: TeamRepositoryFixture;
    let membershipsRepositoryFixture: MembershipRepositoryFixture;
    let oauthClientRepositoryFixture: OAuthClientRepositoryFixture;

    let oAuthClient1: PlatformOAuthClient;
    let oAuthClient2: PlatformOAuthClient;
    let org: Team;
    let team1: Team;
    let team2: Team;

    const userEmail = "platform-org-member-teams-owner-controller-e2e@api.com";
    let user: User;

    beforeAll(async () => {
      const moduleRef = await withApiAuth(
        userEmail,
        Test.createTestingModule({
          imports: [AppModule, PrismaModule, UsersModule, TokensModule],
        })
      ).compile();

      userRepositoryFixture = new UserRepositoryFixture(moduleRef);
      teamsRepositoryFixture = new TeamRepositoryFixture(moduleRef);
      membershipsRepositoryFixture = new MembershipRepositoryFixture(moduleRef);
      oauthClientRepositoryFixture = new OAuthClientRepositoryFixture(moduleRef);

      user = await userRepositoryFixture.create({
        email: userEmail,
        username: userEmail,
      });

      org = await teamsRepositoryFixture.create({
        name: "Platform Test Organization",
        isOrganization: true,
      });

      await membershipsRepositoryFixture.create({
        role: "ADMIN",
        user: { connect: { id: user.id } },
        team: { connect: { id: org.id } },
      });

      oAuthClient1 = await createOAuthClient(org.id);
      oAuthClient2 = await createOAuthClient(org.id);

      app = moduleRef.createNestApplication();
      bootstrap(app as NestExpressApplication);

      await app.init();
    });

    async function createOAuthClient(organizationId: number) {
      const data = {
        logo: "logo-url",
        name: "name",
        redirectUris: ["redirect-uri"],
        permissions: 32,
      };
      const secret = "secret";

      return await oauthClientRepositoryFixture.create(organizationId, data, secret);
    }

    it("should be defined", () => {
      expect(userRepositoryFixture).toBeDefined();
      expect(teamsRepositoryFixture).toBeDefined();
      expect(user).toBeDefined();
      expect(org).toBeDefined();
    });

    it("should create first oAuth client team", async () => {
      const teamName = "Platform team created via API";
      return request(app.getHttpServer())
        .post(`/v2/organizations/${org.id}/teams`)
        .set(X_CAL_CLIENT_ID, oAuthClient1.id)
        .send({
          name: teamName,
        } satisfies CreateOrgTeamDto)
        .expect(201)
        .then(async (response) => {
          const responseBody: ApiSuccessResponse<Team> = response.body;
          expect(responseBody.status).toEqual(SUCCESS_STATUS);
          team1 = responseBody.data;
          expect(team1.name).toEqual(teamName);
          expect(team1.parentId).toEqual(org.id);

          const membership = await membershipsRepositoryFixture.getUserMembershipByTeamId(user.id, team1.id);

          expect(membership?.role ?? "").toEqual("OWNER");
          expect(membership?.accepted).toEqual(true);
        });
    });

    it("should create second oAuth client team", async () => {
      const teamName = "Platform team II created via API";
      return request(app.getHttpServer())
        .post(`/v2/organizations/${org.id}/teams`)
        .set(X_CAL_CLIENT_ID, oAuthClient2.id)
        .set(X_CAL_SECRET_KEY, oAuthClient2.secret)
        .send({
          name: teamName,
        } satisfies CreateOrgTeamDto)
        .expect(201)
        .then(async (response) => {
          const responseBody: ApiSuccessResponse<Team> = response.body;
          expect(responseBody.status).toEqual(SUCCESS_STATUS);
          team2 = responseBody.data;
          expect(team2.name).toEqual(teamName);
          expect(team2.parentId).toEqual(org.id);

          const membership = await membershipsRepositoryFixture.getUserMembershipByTeamId(user.id, team2.id);

          expect(membership?.role ?? "").toEqual("OWNER");
          expect(membership?.accepted).toEqual(true);
        });
    });

    it("should get all the platform teams correctly tied to OAuth clients", async () => {
      return request(app.getHttpServer())
        .get(`/v2/organizations/${org.id}/teams`)
        .expect(200)
        .then(async (response) => {
          const responseBody: ApiSuccessResponse<Team[]> = response.body;
          expect(responseBody.status).toEqual(SUCCESS_STATUS);
          expect(responseBody.data[0].id).toEqual(team1.id);
          expect(responseBody.data[1].id).toEqual(team2.id);

          const oAuthClientTeams = await teamsRepositoryFixture.getPlatformOrgTeams(org.id, oAuthClient1.id);
          expect(oAuthClientTeams.length).toEqual(1);
          const oAuthClientTeam = oAuthClientTeams[0];
          expect(oAuthClientTeam.id).toEqual(team1.id);
          expect(oAuthClientTeam.name).toEqual(team1.name);

          const oAuthClient2Teams = await teamsRepositoryFixture.getPlatformOrgTeams(org.id, oAuthClient2.id);
          expect(oAuthClient2Teams.length).toEqual(1);
          const oAuthClientTeam2 = oAuthClient2Teams[0];
          expect(oAuthClientTeam2.id).toEqual(team2.id);
          expect(oAuthClientTeam2.name).toEqual(team2.name);
        });
    });

    afterAll(async () => {
      await userRepositoryFixture.deleteByEmail(user.email);
      await teamsRepositoryFixture.delete(team1.id);
      await teamsRepositoryFixture.delete(org.id);
      await app.close();
    });
  });
});<|MERGE_RESOLUTION|>--- conflicted
+++ resolved
@@ -11,11 +11,8 @@
 import { User } from "@prisma/client";
 import * as request from "supertest";
 import { MembershipRepositoryFixture } from "test/fixtures/repository/membership.repository.fixture";
-<<<<<<< HEAD
 import { OrganizationRepositoryFixture } from "test/fixtures/repository/organization.repository.fixture";
-=======
 import { OAuthClientRepositoryFixture } from "test/fixtures/repository/oauth-client.repository.fixture";
->>>>>>> b48e3c7b
 import { TeamRepositoryFixture } from "test/fixtures/repository/team.repository.fixture";
 import { UserRepositoryFixture } from "test/fixtures/repository/users.repository.fixture";
 import { withApiAuth } from "test/utils/withApiAuth";
@@ -29,10 +26,7 @@
     let app: INestApplication;
 
     let userRepositoryFixture: UserRepositoryFixture;
-<<<<<<< HEAD
     let organizationsRepositoryFixture: OrganizationRepositoryFixture;
-=======
->>>>>>> b48e3c7b
     let teamsRepositoryFixture: TeamRepositoryFixture;
     let membershipsRepositoryFixture: MembershipRepositoryFixture;
 
@@ -54,10 +48,7 @@
       ).compile();
 
       userRepositoryFixture = new UserRepositoryFixture(moduleRef);
-<<<<<<< HEAD
       organizationsRepositoryFixture = new OrganizationRepositoryFixture(moduleRef);
-=======
->>>>>>> b48e3c7b
       teamsRepositoryFixture = new TeamRepositoryFixture(moduleRef);
       membershipsRepositoryFixture = new MembershipRepositoryFixture(moduleRef);
 
@@ -251,10 +242,7 @@
     let app: INestApplication;
 
     let userRepositoryFixture: UserRepositoryFixture;
-<<<<<<< HEAD
     let organizationsRepositoryFixture: OrganizationRepositoryFixture;
-=======
->>>>>>> b48e3c7b
     let teamsRepositoryFixture: TeamRepositoryFixture;
     let membershipsRepositoryFixture: MembershipRepositoryFixture;
 
@@ -274,10 +262,7 @@
       ).compile();
 
       userRepositoryFixture = new UserRepositoryFixture(moduleRef);
-<<<<<<< HEAD
       organizationsRepositoryFixture = new OrganizationRepositoryFixture(moduleRef);
-=======
->>>>>>> b48e3c7b
       teamsRepositoryFixture = new TeamRepositoryFixture(moduleRef);
       membershipsRepositoryFixture = new MembershipRepositoryFixture(moduleRef);
 
