import { CreateOrganizationAttributeOptionInput } from "@/modules/organizations/attributes/options/inputs/create-organization-attribute-option.input";
import { ApiProperty, ApiPropertyOptional } from "@nestjs/swagger";
import { Type } from "class-transformer";
import {
  IsArray,
  IsBoolean,
  IsEnum,
  IsNotEmpty,
  IsOptional,
  IsString,
  ValidateNested,
} from "class-validator";

<<<<<<< HEAD
import { AttributeType } from "@calcom/prisma/enums";
=======
import { AttributeType } from "@calcom/platform-libraries";
>>>>>>> d6b17b76

export class CreateOrganizationAttributeInput {
  @IsString()
  @IsNotEmpty()
  @ApiProperty()
  readonly name!: string;

  @IsString()
  @IsNotEmpty()
  @ApiProperty()
  readonly slug!: string;

  @IsEnum(AttributeType)
  @IsNotEmpty()
  @ApiProperty({ enum: AttributeType })
  readonly type!: AttributeType;

  @IsArray()
  @ValidateNested({ each: true })
  @Type(() => CreateOrganizationAttributeOptionInput)
  @ApiProperty({ type: [CreateOrganizationAttributeOptionInput] })
  readonly options!: CreateOrganizationAttributeOptionInput[];

  @IsBoolean()
  @IsOptional()
  @ApiPropertyOptional()
  readonly enabled?: boolean;
}<|MERGE_RESOLUTION|>--- conflicted
+++ resolved
@@ -11,11 +11,7 @@
   ValidateNested,
 } from "class-validator";
 
-<<<<<<< HEAD
-import { AttributeType } from "@calcom/prisma/enums";
-=======
 import { AttributeType } from "@calcom/platform-libraries";
->>>>>>> d6b17b76
 
 export class CreateOrganizationAttributeInput {
   @IsString()
