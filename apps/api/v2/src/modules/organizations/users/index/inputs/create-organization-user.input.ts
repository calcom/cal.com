import { CreateUserInput } from "@/modules/users/inputs/create-user.input";
import { ApiPropertyOptional } from "@nestjs/swagger";
import { IsString, IsOptional, IsBoolean, IsEnum } from "class-validator";

<<<<<<< HEAD
import { MembershipRole } from "@calcom/prisma/enums";
=======
import { MembershipRole } from "@calcom/platform-libraries";
>>>>>>> d6b17b76

export class CreateOrganizationUserInput extends CreateUserInput {
  @IsOptional()
  @IsString()
  @ApiPropertyOptional({ type: String, default: "en" })
  locale = "en";

  @IsOptional()
  @IsEnum(MembershipRole)
  @ApiPropertyOptional({ enum: MembershipRole, default: MembershipRole.MEMBER })
  organizationRole: MembershipRole = MembershipRole.MEMBER;

  @IsOptional()
  @IsBoolean()
  @ApiPropertyOptional({ type: Boolean, default: true })
  autoAccept = true;
}<|MERGE_RESOLUTION|>--- conflicted
+++ resolved
@@ -2,11 +2,7 @@
 import { ApiPropertyOptional } from "@nestjs/swagger";
 import { IsString, IsOptional, IsBoolean, IsEnum } from "class-validator";
 
-<<<<<<< HEAD
-import { MembershipRole } from "@calcom/prisma/enums";
-=======
 import { MembershipRole } from "@calcom/platform-libraries";
->>>>>>> d6b17b76
 
 export class CreateOrganizationUserInput extends CreateUserInput {
   @IsOptional()
