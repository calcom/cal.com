--- conflicted
+++ resolved
@@ -26,7 +26,6 @@
     );
   }
 
-<<<<<<< HEAD
   async canUserBeAddedToTeam(userId: number, teamId: number) {
     const [userOAuthClient, teamOAuthClient] = await Promise.all([
       this.oAuthClientsRepository.getByUserId(userId),
@@ -61,7 +60,7 @@
     }
 
     return true;
-=======
+
   async isUserOrgAdminOrOwnerOfAnotherUser(userId: number, anotherUserId: number) {
     const orgIdsWhereUserIsAdminOrOwner = await this.membershipsRepository.getOrgIdsWhereUserIsAdminOrOwner(
       userId
@@ -84,6 +83,5 @@
     );
 
     return !!anotherUserOrgTeamMembership;
->>>>>>> 3c72d7aa
   }
 }