--- conflicted
+++ resolved
@@ -1,9 +1,6 @@
 import { getEnv } from "@/env";
 import { API_VERSIONS_VALUES } from "@/lib/api-versions";
-<<<<<<< HEAD
-=======
 import { isOriginAllowed } from "@/lib/is-origin-allowed/is-origin-allowed";
->>>>>>> 00ee1ef4
 import { GetUser } from "@/modules/auth/decorators/get-user/get-user.decorator";
 import { ApiAuthGuard } from "@/modules/auth/guards/api-auth/api-auth.guard";
 import { NextAuthGuard } from "@/modules/auth/guards/next-auth/next-auth.guard";
@@ -119,9 +116,6 @@
   @Post("/refresh")
   @HttpCode(HttpStatus.OK)
   @UseGuards(ApiAuthGuard)
-<<<<<<< HEAD
-  async refreshAccessToken(
-=======
   @DocsTags("Platform / Managed Users")
   @DocsHeader({
     name: X_CAL_SECRET_KEY,
@@ -134,7 +128,6 @@
     each refresh token for 1 year. Make sure to store them later in your database, for example, by updating the User model to have \`calAccessToken\` and \`calRefreshToken\` columns.`,
   })
   async refreshTokens(
->>>>>>> 00ee1ef4
     @Param("clientId") clientId: string,
     @Headers(X_CAL_SECRET_KEY) secretKey: string,
     @Body() body: RefreshTokenInput
