--- conflicted
+++ resolved
@@ -93,13 +93,9 @@
         email: userEmail,
       });
 
-<<<<<<< HEAD
-      organization = await organizationsRepositoryFixture.create({ name: "organization" });
-=======
       organization = await organizationsRepositoryFixture.create({
         name: `oauth-flow-organization-${randomString()}`,
       });
->>>>>>> 00ee1ef4
       await profilesRepositoryFixture.create({
         uid: "asd-asd",
         username: userEmail,
