--- conflicted
+++ resolved
@@ -143,14 +143,8 @@
 
   @Delete("/:userId")
   @HttpCode(HttpStatus.OK)
-<<<<<<< HEAD
-  @ApiOperation({
-    summary: "Delete a managed user",
-  })
-=======
   @ApiOperation({ summary: "Delete a managed user" })
   @MembershipRoles([MembershipRole.ADMIN, MembershipRole.OWNER])
->>>>>>> 4eac6c75
   async deleteUser(
     @Param("clientId") clientId: string,
     @Param("userId") userId: number
@@ -168,16 +162,12 @@
 
   @Post("/:userId/force-refresh")
   @HttpCode(HttpStatus.OK)
-<<<<<<< HEAD
   @ApiOperation({
     summary: "Force refresh tokens",
     description: `If you have lost managed user access or refresh token, then you can get new ones by using OAuth credentials.
     Each access token is valid for 60 minutes and each refresh token for 1 year. Make sure to store them later in your database, for example, by updating the User model to have \`calAccessToken\` and \`calRefreshToken\` columns.`,
   })
-=======
-  @ApiOperation({ summary: "Force refresh tokens" })
-  @MembershipRoles([MembershipRole.ADMIN, MembershipRole.OWNER])
->>>>>>> 4eac6c75
+  @MembershipRoles([MembershipRole.ADMIN, MembershipRole.OWNER])
   async forceRefresh(
     @Param("userId") userId: number,
     @Param("clientId") oAuthClientId: string
