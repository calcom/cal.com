--- conflicted
+++ resolved
@@ -1,12 +1,8 @@
 import { API_VERSIONS_VALUES } from "@/lib/api-versions";
 import { Locales } from "@/lib/enums/locales";
-<<<<<<< HEAD
-import { ApiAuthGuard } from "@/modules/auth/guards/api-auth/api-auth.guard";
-=======
 import { MembershipRoles } from "@/modules/auth/decorators/roles/membership-roles.decorator";
 import { ApiAuthGuard } from "@/modules/auth/guards/api-auth/api-auth.guard";
 import { OrganizationRolesGuard } from "@/modules/auth/guards/organization-roles/organization-roles.guard";
->>>>>>> 00ee1ef4
 import { CreateManagedUserOutput } from "@/modules/oauth-clients/controllers/oauth-client-users/outputs/create-managed-user.output";
 import { GetManagedUserOutput } from "@/modules/oauth-clients/controllers/oauth-client-users/outputs/get-managed-user.output";
 import { GetManagedUsersOutput } from "@/modules/oauth-clients/controllers/oauth-client-users/outputs/get-managed-users.output";
@@ -35,11 +31,7 @@
   NotFoundException,
 } from "@nestjs/common";
 import { ApiOperation, ApiTags as DocsTags } from "@nestjs/swagger";
-<<<<<<< HEAD
-import { User } from "@prisma/client";
-=======
 import { User, MembershipRole } from "@prisma/client";
->>>>>>> 00ee1ef4
 
 import { SUCCESS_STATUS } from "@calcom/platform-constants";
 import { Pagination } from "@calcom/platform-types";
@@ -48,11 +40,7 @@
   path: "/v2/oauth-clients/:clientId/users",
   version: API_VERSIONS_VALUES,
 })
-<<<<<<< HEAD
-@UseGuards(ApiAuthGuard, OAuthClientGuard)
-=======
 @UseGuards(ApiAuthGuard, OAuthClientGuard, OrganizationRolesGuard)
->>>>>>> 00ee1ef4
 @DocsTags("Platform / Managed Users")
 export class OAuthClientUsersController {
   private readonly logger = new Logger("UserController");
@@ -66,10 +54,7 @@
 
   @Get("/")
   @ApiOperation({ summary: "Get all managed users" })
-<<<<<<< HEAD
-=======
-  @MembershipRoles([MembershipRole.ADMIN, MembershipRole.OWNER])
->>>>>>> 00ee1ef4
+  @MembershipRoles([MembershipRole.ADMIN, MembershipRole.OWNER])
   async getManagedUsers(
     @Param("clientId") oAuthClientId: string,
     @Query() queryParams: Pagination
@@ -91,10 +76,7 @@
 
   @Post("/")
   @ApiOperation({ summary: "Create a managed user" })
-<<<<<<< HEAD
-=======
-  @MembershipRoles([MembershipRole.ADMIN, MembershipRole.OWNER])
->>>>>>> 00ee1ef4
+  @MembershipRoles([MembershipRole.ADMIN, MembershipRole.OWNER])
   async createUser(
     @Param("clientId") oAuthClientId: string,
     @Body() body: CreateManagedUserInput
@@ -123,10 +105,7 @@
   @Get("/:userId")
   @HttpCode(HttpStatus.OK)
   @ApiOperation({ summary: "Get a managed user" })
-<<<<<<< HEAD
-=======
-  @MembershipRoles([MembershipRole.ADMIN, MembershipRole.OWNER])
->>>>>>> 00ee1ef4
+  @MembershipRoles([MembershipRole.ADMIN, MembershipRole.OWNER])
   async getUserById(
     @Param("clientId") clientId: string,
     @Param("userId") userId: number
@@ -142,10 +121,7 @@
   @Patch("/:userId")
   @HttpCode(HttpStatus.OK)
   @ApiOperation({ summary: "Update a managed user" })
-<<<<<<< HEAD
-=======
-  @MembershipRoles([MembershipRole.ADMIN, MembershipRole.OWNER])
->>>>>>> 00ee1ef4
+  @MembershipRoles([MembershipRole.ADMIN, MembershipRole.OWNER])
   async updateUser(
     @Param("clientId") clientId: string,
     @Param("userId") userId: number,
@@ -165,10 +141,7 @@
   @Delete("/:userId")
   @HttpCode(HttpStatus.OK)
   @ApiOperation({ summary: "Delete a managed user" })
-<<<<<<< HEAD
-=======
-  @MembershipRoles([MembershipRole.ADMIN, MembershipRole.OWNER])
->>>>>>> 00ee1ef4
+  @MembershipRoles([MembershipRole.ADMIN, MembershipRole.OWNER])
   async deleteUser(
     @Param("clientId") clientId: string,
     @Param("userId") userId: number
@@ -186,16 +159,12 @@
 
   @Post("/:userId/force-refresh")
   @HttpCode(HttpStatus.OK)
-<<<<<<< HEAD
-  @ApiOperation({ summary: "Force refresh tokens" })
-=======
   @ApiOperation({
     summary: "Force refresh tokens",
     description: `If you have lost managed user access or refresh token, then you can get new ones by using OAuth credentials.
     Each access token is valid for 60 minutes and each refresh token for 1 year. Make sure to store them later in your database, for example, by updating the User model to have \`calAccessToken\` and \`calRefreshToken\` columns.`,
   })
   @MembershipRoles([MembershipRole.ADMIN, MembershipRole.OWNER])
->>>>>>> 00ee1ef4
   async forceRefresh(
     @Param("userId") userId: number,
     @Param("clientId") oAuthClientId: string
@@ -241,10 +210,7 @@
       timeFormat: user.timeFormat,
       defaultScheduleId: user.defaultScheduleId,
       locale: user.locale as Locales,
-<<<<<<< HEAD
-=======
       avatarUrl: user.avatarUrl,
->>>>>>> 00ee1ef4
     };
   }
 }