<<<<<<< HEAD
import { KeysResponseDto } from "@/modules/oauth-clients/controllers/oauth-flow/responses/KeysResponse.dto";
import { OAuthClientCredentialsGuard } from "@/modules/oauth-clients/guards/oauth-client-credentials/oauth-client-credentials.guard";
import { OAuthClientRepository } from "@/modules/oauth-clients/oauth-client.repository";
import { OAuthClientUsersService } from "@/modules/oauth-clients/services/oauth-clients-users.service";
import { TokensRepository } from "@/modules/tokens/tokens.repository";
import { CreateManagedPlatformUserInput } from "@/modules/users/inputs/create-managed-platform-user.input";
import { UpdateManagedPlatformUserInput } from "@/modules/users/inputs/update-managed-platform-user.input";
=======
import { GetUser } from "@/modules/auth/decorators/get-user/get-user.decorator";
import { AccessTokenGuard } from "@/modules/auth/guards/access-token/access-token.guard";
import { CreateManagedUserOutput } from "@/modules/oauth-clients/controllers/oauth-client-users/outputs/create-managed-user.output";
import { DeleteManagedUserOutput } from "@/modules/oauth-clients/controllers/oauth-client-users/outputs/delete-managed-user.output";
import { GetManagedUserOutput } from "@/modules/oauth-clients/controllers/oauth-client-users/outputs/get-managed-user.output";
import { GetManagedUsersOutput } from "@/modules/oauth-clients/controllers/oauth-client-users/outputs/get-managed-users.output";
import { ManagedUserOutput } from "@/modules/oauth-clients/controllers/oauth-client-users/outputs/managed-user.output";
import { UpdateManagedUserOutput } from "@/modules/oauth-clients/controllers/oauth-client-users/outputs/update-managed-user.output";
import { OAuthClientCredentialsGuard } from "@/modules/oauth-clients/guards/oauth-client-credentials/oauth-client-credentials.guard";
import { OAuthClientRepository } from "@/modules/oauth-clients/oauth-client.repository";
import { OAuthClientUsersService } from "@/modules/oauth-clients/services/oauth-clients-users.service";
import { CreateManagedUserInput } from "@/modules/users/inputs/create-managed-user.input";
import { UpdateManagedUserInput } from "@/modules/users/inputs/update-managed-user.input";
>>>>>>> 39103c07
import { UsersRepository } from "@/modules/users/users.repository";
import {
  Body,
  Controller,
  Post,
  Logger,
  UseGuards,
  Get,
  HttpCode,
  HttpStatus,
  Param,
  Patch,
  BadRequestException,
  Delete,
  Query,
  NotFoundException,
} from "@nestjs/common";
import { ApiTags as DocsTags } from "@nestjs/swagger";
import { User } from "@prisma/client";

import { SUCCESS_STATUS } from "@calcom/platform-constants";
import { Pagination } from "@calcom/platform-types";

@Controller({
  path: "oauth-clients/:clientId/users",
  version: "2",
})
<<<<<<< HEAD
@UseGuards(OAuthClientCredentialsGuard)
=======
@DocsTags("Managed users")
>>>>>>> 39103c07
export class OAuthClientUsersController {
  private readonly logger = new Logger("UserController");

  constructor(
    private readonly userRepository: UsersRepository,
    private readonly oAuthClientUsersService: OAuthClientUsersService,
    private readonly oauthRepository: OAuthClientRepository,
    private readonly tokensRepository: TokensRepository
  ) {}

  @Get("/")
  async getManagedUsers(
    @Param("clientId") oAuthClientId: string,
    @Query() queryParams: Pagination
  ): Promise<GetManagedUsersOutput> {
    this.logger.log(`getting managed users with data for OAuth Client with ID ${oAuthClientId}`);
    const { offset, limit } = queryParams;

    const existingUsers = await this.userRepository.findManagedUsersByOAuthClientId(
      oAuthClientId,
      offset ?? 0,
      limit ?? 50
    );

    return {
      status: SUCCESS_STATUS,
      data: existingUsers.map((user) => getResponseUser(user)),
    };
  }

  @Post("/")
  async createUser(
    @Param("clientId") oAuthClientId: string,
    @Body() body: CreateManagedUserInput
  ): Promise<CreateManagedUserOutput> {
    this.logger.log(
      `Creating user with data: ${JSON.stringify(body, null, 2)} for OAuth Client with ID ${oAuthClientId}`
    );
    const existingUser = await this.userRepository.findByEmail(body.email);

    if (existingUser) {
      throw new BadRequestException("A user with the provided email already exists.");
    }
    const client = await this.oauthRepository.getOAuthClient(oAuthClientId);

    const isPlatformManaged = true;
    const { user, tokens } = await this.oAuthClientUsersService.createOauthClientUser(
      oAuthClientId,
      body,
      isPlatformManaged,
      client?.organizationId
    );

    return {
      status: SUCCESS_STATUS,
      data: {
        user: getResponseUser(user),
        accessToken: tokens.accessToken,
        refreshToken: tokens.refreshToken,
      },
    };
  }

  @Get("/:userId")
  @HttpCode(HttpStatus.OK)
  async getUserById(
    @Param("clientId") clientId: string,
    @Param("userId") userId: number
<<<<<<< HEAD
  ): Promise<ApiResponse<UserReturned>> {
    const { id, username, email } = await this.validateManagedUserOwnership(clientId, userId);

    return {
      status: SUCCESS_STATUS,
      data: {
        id,
        email,
        username,
      },
=======
  ): Promise<GetManagedUserOutput> {
    if (accessTokenUserId !== userId) {
      throw new BadRequestException("userId parameter does not match access token");
    }

    const user = await this.userRepository.findById(userId);
    if (!user) {
      throw new NotFoundException(`User with ID ${userId} not found.`);
    }

    return {
      status: SUCCESS_STATUS,
      data: getResponseUser(user),
>>>>>>> 39103c07
    };
  }

  @Patch("/:userId")
  @HttpCode(HttpStatus.OK)
  async updateUser(
<<<<<<< HEAD
    @Param("clientId") clientId: string,
    @Param("userId") userId: number,
    @Body() body: UpdateManagedPlatformUserInput
  ): Promise<ApiResponse<UserReturned>> {
    await this.validateManagedUserOwnership(clientId, userId);
=======
    // @Param("clientId") is added to generate OpenAPI schema correctly: clientId is in @Controller path, and unless
    // also added here as @Param, then it does not appear in OpenAPI schema.
    @Param("clientId") oAuthClientId: string,
    @GetUser("id") accessTokenUserId: number,
    @Param("userId") userId: number,
    @Body() body: UpdateManagedUserInput
  ): Promise<UpdateManagedUserOutput> {
    if (accessTokenUserId !== userId) {
      throw new BadRequestException("userId parameter does not match access token");
    }

>>>>>>> 39103c07
    this.logger.log(`Updating user with ID ${userId}: ${JSON.stringify(body, null, 2)}`);

    const user = await this.oAuthClientUsersService.updateOAuthClientUser(oAuthClientId, userId, body);

    return {
      status: SUCCESS_STATUS,
      data: getResponseUser(user),
    };
  }

  @Delete("/:userId")
  @HttpCode(HttpStatus.OK)
  async deleteUser(
    @Param("clientId") clientId: string,
    @Param("userId") userId: number
<<<<<<< HEAD
  ): Promise<ApiResponse<UserReturned>> {
    const { id, email, username } = await this.validateManagedUserOwnership(clientId, userId);
    await this.userRepository.delete(userId);
=======
  ): Promise<DeleteManagedUserOutput> {
    if (accessTokenUserId !== userId) {
      throw new BadRequestException("userId parameter does not match access token");
    }
>>>>>>> 39103c07

    this.logger.warn(`Deleting user with ID: ${userId}`);

    return {
      status: SUCCESS_STATUS,
      data: {
        id,
        email,
        username,
      },
    };
  }

  @Post("/:userId/force-refresh")
  @HttpCode(HttpStatus.OK)
  async forceRefresh(
    @Param("userId") userId: number,
    @Param("clientId") oAuthClientId: string
  ): Promise<KeysResponseDto> {
    this.logger.log(`Forcing new access tokens for managed user with ID ${userId}`);

    const { id } = await this.validateManagedUserOwnership(oAuthClientId, userId);

    const { accessToken, refreshToken } = await this.tokensRepository.createOAuthTokens(
      oAuthClientId,
      id,
      true
    );

    return {
      status: SUCCESS_STATUS,
<<<<<<< HEAD
      data: {
        accessToken,
        refreshToken,
      },
=======
      data: getResponseUser(user),
>>>>>>> 39103c07
    };
  }

  private async validateManagedUserOwnership(clientId: string, userId: number): Promise<User> {
    const user = await this.userRepository.findByIdWithinPlatformScope(userId, clientId);
    if (!user) {
      throw new NotFoundException(`User with ID ${userId} is not part of this OAuth client.`);
    }

    return user;
  }
}

function getResponseUser(user: User): ManagedUserOutput {
  return {
    id: user.id,
    email: user.email,
    username: user.username,
    timeZone: user.timeZone,
    weekStart: user.weekStart,
    createdDate: user.createdDate,
    timeFormat: user.timeFormat,
    defaultScheduleId: user.defaultScheduleId,
  };
}

export type UserReturned = Pick<User, "id" | "email" | "username">;

export type CreateUserResponse = { user: UserReturned; accessToken: string; refreshToken: string };<|MERGE_RESOLUTION|>--- conflicted
+++ resolved
@@ -1,26 +1,14 @@
-<<<<<<< HEAD
+import { CreateManagedUserOutput } from "@/modules/oauth-clients/controllers/oauth-client-users/outputs/create-managed-user.output";
+import { GetManagedUserOutput } from "@/modules/oauth-clients/controllers/oauth-client-users/outputs/get-managed-user.output";
+import { GetManagedUsersOutput } from "@/modules/oauth-clients/controllers/oauth-client-users/outputs/get-managed-users.output";
+import { ManagedUserOutput } from "@/modules/oauth-clients/controllers/oauth-client-users/outputs/managed-user.output";
 import { KeysResponseDto } from "@/modules/oauth-clients/controllers/oauth-flow/responses/KeysResponse.dto";
 import { OAuthClientCredentialsGuard } from "@/modules/oauth-clients/guards/oauth-client-credentials/oauth-client-credentials.guard";
 import { OAuthClientRepository } from "@/modules/oauth-clients/oauth-client.repository";
 import { OAuthClientUsersService } from "@/modules/oauth-clients/services/oauth-clients-users.service";
 import { TokensRepository } from "@/modules/tokens/tokens.repository";
-import { CreateManagedPlatformUserInput } from "@/modules/users/inputs/create-managed-platform-user.input";
-import { UpdateManagedPlatformUserInput } from "@/modules/users/inputs/update-managed-platform-user.input";
-=======
-import { GetUser } from "@/modules/auth/decorators/get-user/get-user.decorator";
-import { AccessTokenGuard } from "@/modules/auth/guards/access-token/access-token.guard";
-import { CreateManagedUserOutput } from "@/modules/oauth-clients/controllers/oauth-client-users/outputs/create-managed-user.output";
-import { DeleteManagedUserOutput } from "@/modules/oauth-clients/controllers/oauth-client-users/outputs/delete-managed-user.output";
-import { GetManagedUserOutput } from "@/modules/oauth-clients/controllers/oauth-client-users/outputs/get-managed-user.output";
-import { GetManagedUsersOutput } from "@/modules/oauth-clients/controllers/oauth-client-users/outputs/get-managed-users.output";
-import { ManagedUserOutput } from "@/modules/oauth-clients/controllers/oauth-client-users/outputs/managed-user.output";
-import { UpdateManagedUserOutput } from "@/modules/oauth-clients/controllers/oauth-client-users/outputs/update-managed-user.output";
-import { OAuthClientCredentialsGuard } from "@/modules/oauth-clients/guards/oauth-client-credentials/oauth-client-credentials.guard";
-import { OAuthClientRepository } from "@/modules/oauth-clients/oauth-client.repository";
-import { OAuthClientUsersService } from "@/modules/oauth-clients/services/oauth-clients-users.service";
 import { CreateManagedUserInput } from "@/modules/users/inputs/create-managed-user.input";
 import { UpdateManagedUserInput } from "@/modules/users/inputs/update-managed-user.input";
->>>>>>> 39103c07
 import { UsersRepository } from "@/modules/users/users.repository";
 import {
   Body,
@@ -48,11 +36,8 @@
   path: "oauth-clients/:clientId/users",
   version: "2",
 })
-<<<<<<< HEAD
 @UseGuards(OAuthClientCredentialsGuard)
-=======
 @DocsTags("Managed users")
->>>>>>> 39103c07
 export class OAuthClientUsersController {
   private readonly logger = new Logger("UserController");
 
@@ -79,7 +64,7 @@
 
     return {
       status: SUCCESS_STATUS,
-      data: existingUsers.map((user) => getResponseUser(user)),
+      data: existingUsers.map((user) => this.getResponseUser(user)),
     };
   }
 
@@ -109,7 +94,7 @@
     return {
       status: SUCCESS_STATUS,
       data: {
-        user: getResponseUser(user),
+        user: this.getResponseUser(user),
         accessToken: tokens.accessToken,
         refreshToken: tokens.refreshToken,
       },
@@ -121,64 +106,30 @@
   async getUserById(
     @Param("clientId") clientId: string,
     @Param("userId") userId: number
-<<<<<<< HEAD
-  ): Promise<ApiResponse<UserReturned>> {
-    const { id, username, email } = await this.validateManagedUserOwnership(clientId, userId);
-
-    return {
-      status: SUCCESS_STATUS,
-      data: {
-        id,
-        email,
-        username,
-      },
-=======
   ): Promise<GetManagedUserOutput> {
-    if (accessTokenUserId !== userId) {
-      throw new BadRequestException("userId parameter does not match access token");
-    }
-
-    const user = await this.userRepository.findById(userId);
-    if (!user) {
-      throw new NotFoundException(`User with ID ${userId} not found.`);
-    }
-
-    return {
-      status: SUCCESS_STATUS,
-      data: getResponseUser(user),
->>>>>>> 39103c07
+    const user = await this.validateManagedUserOwnership(clientId, userId);
+
+    return {
+      status: SUCCESS_STATUS,
+      data: this.getResponseUser(user),
     };
   }
 
   @Patch("/:userId")
   @HttpCode(HttpStatus.OK)
   async updateUser(
-<<<<<<< HEAD
     @Param("clientId") clientId: string,
     @Param("userId") userId: number,
-    @Body() body: UpdateManagedPlatformUserInput
-  ): Promise<ApiResponse<UserReturned>> {
+    @Body() body: UpdateManagedUserInput
+  ): Promise<GetManagedUserOutput> {
     await this.validateManagedUserOwnership(clientId, userId);
-=======
-    // @Param("clientId") is added to generate OpenAPI schema correctly: clientId is in @Controller path, and unless
-    // also added here as @Param, then it does not appear in OpenAPI schema.
-    @Param("clientId") oAuthClientId: string,
-    @GetUser("id") accessTokenUserId: number,
-    @Param("userId") userId: number,
-    @Body() body: UpdateManagedUserInput
-  ): Promise<UpdateManagedUserOutput> {
-    if (accessTokenUserId !== userId) {
-      throw new BadRequestException("userId parameter does not match access token");
-    }
-
->>>>>>> 39103c07
     this.logger.log(`Updating user with ID ${userId}: ${JSON.stringify(body, null, 2)}`);
 
-    const user = await this.oAuthClientUsersService.updateOAuthClientUser(oAuthClientId, userId, body);
-
-    return {
-      status: SUCCESS_STATUS,
-      data: getResponseUser(user),
+    const user = await this.oAuthClientUsersService.updateOAuthClientUser(clientId, userId, body);
+
+    return {
+      status: SUCCESS_STATUS,
+      data: this.getResponseUser(user),
     };
   }
 
@@ -187,26 +138,15 @@
   async deleteUser(
     @Param("clientId") clientId: string,
     @Param("userId") userId: number
-<<<<<<< HEAD
-  ): Promise<ApiResponse<UserReturned>> {
-    const { id, email, username } = await this.validateManagedUserOwnership(clientId, userId);
+  ): Promise<GetManagedUserOutput> {
+    const user = await this.validateManagedUserOwnership(clientId, userId);
     await this.userRepository.delete(userId);
-=======
-  ): Promise<DeleteManagedUserOutput> {
-    if (accessTokenUserId !== userId) {
-      throw new BadRequestException("userId parameter does not match access token");
-    }
->>>>>>> 39103c07
 
     this.logger.warn(`Deleting user with ID: ${userId}`);
 
     return {
       status: SUCCESS_STATUS,
-      data: {
-        id,
-        email,
-        username,
-      },
+      data: this.getResponseUser(user),
     };
   }
 
@@ -228,14 +168,10 @@
 
     return {
       status: SUCCESS_STATUS,
-<<<<<<< HEAD
       data: {
         accessToken,
         refreshToken,
       },
-=======
-      data: getResponseUser(user),
->>>>>>> 39103c07
     };
   }
 
@@ -247,21 +183,21 @@
 
     return user;
   }
+
+  private getResponseUser(user: User): ManagedUserOutput {
+    return {
+      id: user.id,
+      email: user.email,
+      username: user.username,
+      timeZone: user.timeZone,
+      weekStart: user.weekStart,
+      createdDate: user.createdDate,
+      timeFormat: user.timeFormat,
+      defaultScheduleId: user.defaultScheduleId,
+    };
+  }
 }
 
-function getResponseUser(user: User): ManagedUserOutput {
-  return {
-    id: user.id,
-    email: user.email,
-    username: user.username,
-    timeZone: user.timeZone,
-    weekStart: user.weekStart,
-    createdDate: user.createdDate,
-    timeFormat: user.timeFormat,
-    defaultScheduleId: user.defaultScheduleId,
-  };
-}
-
 export type UserReturned = Pick<User, "id" | "email" | "username">;
 
 export type CreateUserResponse = { user: UserReturned; accessToken: string; refreshToken: string };