--- conflicted
+++ resolved
@@ -305,12 +305,8 @@
       expect(responseBody.data.user.timeFormat).toEqual(requestBody.timeFormat);
       expect(responseBody.data.user.locale).toEqual(requestBody.locale);
       expect(responseBody.data.user.avatarUrl).toEqual(requestBody.avatarUrl);
-<<<<<<< HEAD
-      expect(responseBody.data.accessToken).toBeDefined();
-      expect(responseBody.data.refreshToken).toBeDefined();
       expect(responseBody.data.user.bio).toEqual(requestBody.bio);
       expect(responseBody.data.user.metadata).toEqual(requestBody.metadata);
-=======
 
       const { accessToken, refreshToken, accessTokenExpiresAt, refreshTokenExpiresAt } = response.body.data;
       expect(accessToken).toBeDefined();
@@ -333,7 +329,6 @@
       expect(decodedRefreshToken.type).toBe("refresh_token");
       expect(decodedRefreshToken.expiresAt).toBe(new Date(refreshTokenExpiresAt).valueOf());
       expect(decodedRefreshToken.iat).toBeGreaterThan(0);
->>>>>>> 8ae5d32f
 
       await userConnectedToOAuth(oAuthClient.id, responseBody.data.user.email, 2);
       await userHasDefaultEventTypes(responseBody.data.user.id);
@@ -377,12 +372,8 @@
       expect(responseBody.data.user.timeFormat).toEqual(requestBody.timeFormat);
       expect(responseBody.data.user.locale).toEqual(requestBody.locale);
       expect(responseBody.data.user.avatarUrl).toEqual(requestBody.avatarUrl);
-<<<<<<< HEAD
-      expect(responseBody.data.accessToken).toBeDefined();
-      expect(responseBody.data.refreshToken).toBeDefined();
       expect(responseBody.data.user.bio).toEqual(requestBody.bio);
       expect(responseBody.data.user.metadata).toEqual(requestBody.metadata);
-=======
 
       const { accessToken, refreshToken, accessTokenExpiresAt, refreshTokenExpiresAt } = response.body.data;
       expect(accessToken).toBeDefined();
@@ -405,7 +396,6 @@
       expect(decodedRefreshToken.type).toBe("refresh_token");
       expect(decodedRefreshToken.expiresAt).toBe(new Date(refreshTokenExpiresAt).valueOf());
       expect(decodedRefreshToken.iat).toBeGreaterThan(0);
->>>>>>> 8ae5d32f
 
       await userConnectedToOAuth(oAuthClientEventTypesDisabled.id, responseBody.data.user.email, 1);
       await userDoesNotHaveDefaultEventTypes(responseBody.data.user.id);
