import { bootstrap } from "@/app";
import { AppModule } from "@/app.module";
import { DEFAULT_EVENT_TYPES } from "@/ee/event-types/event-types_2024_04_15/constants/constants";
import { HttpExceptionFilter } from "@/filters/http-exception.filter";
import { PrismaExceptionFilter } from "@/filters/prisma-exception.filter";
import { Locales } from "@/lib/enums/locales";
import { CreateManagedUserOutput } from "@/modules/oauth-clients/controllers/oauth-client-users/outputs/create-managed-user.output";
import { GetManagedUserOutput } from "@/modules/oauth-clients/controllers/oauth-client-users/outputs/get-managed-user.output";
import { GetManagedUsersOutput } from "@/modules/oauth-clients/controllers/oauth-client-users/outputs/get-managed-users.output";
import { CreateManagedUserInput } from "@/modules/users/inputs/create-managed-user.input";
import { UpdateManagedUserInput } from "@/modules/users/inputs/update-managed-user.input";
import { UsersModule } from "@/modules/users/users.module";
import { INestApplication } from "@nestjs/common";
import { NestExpressApplication } from "@nestjs/platform-express";
import { Test } from "@nestjs/testing";
import { PlatformOAuthClient, Team, User, EventType } from "@prisma/client";
import * as request from "supertest";
import { EventTypesRepositoryFixture } from "test/fixtures/repository/event-types.repository.fixture";
import { MembershipRepositoryFixture } from "test/fixtures/repository/membership.repository.fixture";
import { OAuthClientRepositoryFixture } from "test/fixtures/repository/oauth-client.repository.fixture";
import { ProfileRepositoryFixture } from "test/fixtures/repository/profiles.repository.fixture";
import { SchedulesRepositoryFixture } from "test/fixtures/repository/schedules.repository.fixture";
import { TeamRepositoryFixture } from "test/fixtures/repository/team.repository.fixture";
import { UserRepositoryFixture } from "test/fixtures/repository/users.repository.fixture";
import { randomString } from "test/utils/randomString";

import { SUCCESS_STATUS } from "@calcom/platform-constants";
import { ApiSuccessResponse } from "@calcom/platform-types";

const CLIENT_REDIRECT_URI = "http://localhost:4321";

describe("OAuth Client Users Endpoints", () => {
  describe("Not authenticated", () => {
    let app: INestApplication;

    beforeAll(async () => {
      const moduleRef = await Test.createTestingModule({
        providers: [PrismaExceptionFilter, HttpExceptionFilter],
        imports: [AppModule, UsersModule],
      }).compile();

      app = moduleRef.createNestApplication();
      bootstrap(app as NestExpressApplication);
      await app.init();
    });

    describe("secret header not set", () => {
      it(`/POST`, () => {
        return request(app.getHttpServer())
          .post("/api/v2/oauth-clients/100/users")
          .send({ email: "bob@gmail.com" })
          .expect(401);
      });
    });

    describe("Bearer access token not set", () => {
      it(`/GET/:id`, () => {
        return request(app.getHttpServer()).get("/api/v2/oauth-clients/100/users/200").expect(401);
      });
      it(`/PUT/:id`, () => {
        return request(app.getHttpServer()).patch("/api/v2/oauth-clients/100/users/200").expect(401);
      });
      it(`/DELETE/:id`, () => {
        return request(app.getHttpServer()).delete("/api/v2/oauth-clients/100/users/200").expect(401);
      });
    });

    afterAll(async () => {
      await app.close();
    });
  });

  describe("User Authenticated", () => {
    let app: INestApplication;

    let oAuthClient: PlatformOAuthClient;
    let oAuthClientEventTypesDisabled: PlatformOAuthClient;
    let organization: Team;
    let userRepositoryFixture: UserRepositoryFixture;
    let oauthClientRepositoryFixture: OAuthClientRepositoryFixture;
    let teamRepositoryFixture: TeamRepositoryFixture;
    let eventTypesRepositoryFixture: EventTypesRepositoryFixture;
    let schedulesRepositoryFixture: SchedulesRepositoryFixture;
    let profilesRepositoryFixture: ProfileRepositoryFixture;
<<<<<<< HEAD

    let postResponseData: CreateManagedUserOutput["data"];

    const platformAdminEmail = "platform-sensei@mail.com";
    let platformAdmin: User;
=======
    let membershipsRepositoryFixture: MembershipRepositoryFixture;

    let postResponseData: CreateManagedUserOutput["data"];
    let postResponseData2: CreateManagedUserOutput["data"];
>>>>>>> 00ee1ef4

    const platformAdminEmail = `oauth-client-users-admin-${randomString()}@api.com`;
    let platformAdmin: User;

    const userEmail = `oauth-client-users-user-${randomString()}@api.com`;
    const userTimeZone = "Europe/Rome";

    const userEmail2 = `oauth-client-users-user2-${randomString()}@api.com`;
    const userTimeZone2 = "America/New_York";

    beforeAll(async () => {
      const moduleRef = await Test.createTestingModule({
        providers: [PrismaExceptionFilter, HttpExceptionFilter],
        imports: [AppModule, UsersModule],
      }).compile();

      app = moduleRef.createNestApplication();
      bootstrap(app as NestExpressApplication);

      oauthClientRepositoryFixture = new OAuthClientRepositoryFixture(moduleRef);
      userRepositoryFixture = new UserRepositoryFixture(moduleRef);
      teamRepositoryFixture = new TeamRepositoryFixture(moduleRef);
      eventTypesRepositoryFixture = new EventTypesRepositoryFixture(moduleRef);
      schedulesRepositoryFixture = new SchedulesRepositoryFixture(moduleRef);
      profilesRepositoryFixture = new ProfileRepositoryFixture(moduleRef);
<<<<<<< HEAD

      platformAdmin = await userRepositoryFixture.create({ email: platformAdminEmail });

      organization = await teamRepositoryFixture.create({ name: "organization" });
=======
      membershipsRepositoryFixture = new MembershipRepositoryFixture(moduleRef);

      platformAdmin = await userRepositoryFixture.create({ email: platformAdminEmail });

      organization = await teamRepositoryFixture.create({
        name: `oauth-client-users-organization-${randomString()}`,
        isPlatform: true,
        isOrganization: true,
      });
>>>>>>> 00ee1ef4
      oAuthClient = await createOAuthClient(organization.id);
      oAuthClientEventTypesDisabled = await createOAuthClient(organization.id, false);

      await profilesRepositoryFixture.create({
        uid: "asd1qwwqeqw-asddsadasd",
        username: platformAdminEmail,
        organization: { connect: { id: organization.id } },
        user: {
          connect: { id: platformAdmin.id },
        },
      });

      await membershipsRepositoryFixture.create({
        role: "OWNER",
        user: { connect: { id: platformAdmin.id } },
        team: { connect: { id: organization.id } },
        accepted: true,
      });

      await profilesRepositoryFixture.create({
        uid: "asd-asd",
        username: platformAdminEmail,
        organization: { connect: { id: organization.id } },
        movedFromUser: {
          connect: {
            id: platformAdmin.id,
          },
        },
        user: {
          connect: { id: platformAdmin.id },
        },
      });

      await app.init();
    });

    async function createOAuthClient(organizationId: number, areDefaultEventTypesEnabled?: boolean) {
      const data = {
        logo: "logo-url",
        name: "name",
        redirectUris: [CLIENT_REDIRECT_URI],
        permissions: 32,
        areDefaultEventTypesEnabled,
      };
      const secret = "secret";

      const client = await oauthClientRepositoryFixture.create(organizationId, data, secret);
      return client;
    }

    it("should be defined", () => {
      expect(oauthClientRepositoryFixture).toBeDefined();
      expect(userRepositoryFixture).toBeDefined();
      expect(oAuthClient).toBeDefined();
    });

    it(`should fail /POST with incorrect timeZone`, async () => {
      const requestBody: CreateManagedUserInput = {
        email: userEmail,
        timeZone: "incorrect-time-zone",
        name: "Alice Smith",
<<<<<<< HEAD
=======
        avatarUrl: "https://cal.com/api/avatar/2b735186-b01b-46d3-87da-019b8f61776b.png",
>>>>>>> 00ee1ef4
      };

      await request(app.getHttpServer())
        .post(`/api/v2/oauth-clients/${oAuthClient.id}/users`)
        .set("x-cal-secret-key", oAuthClient.secret)
        .send(requestBody)
        .expect(400);
    });

    it(`should fail /POST with incorrect timeFormat`, async () => {
      const requestBody = {
        email: userEmail,
        timeZone: userTimeZone,
        name: "Alice Smith",
        timeFormat: 100,
      };

      await request(app.getHttpServer())
        .post(`/api/v2/oauth-clients/${oAuthClient.id}/users`)
        .set("x-cal-secret-key", oAuthClient.secret)
        .send(requestBody)
        .expect(400);
    });

    it(`/POST with default event types`, async () => {
      const requestBody: CreateManagedUserInput = {
        email: userEmail,
        timeZone: userTimeZone,
        weekStart: "Monday",
        timeFormat: 24,
        locale: Locales.FR,
        name: "Alice Smith",
<<<<<<< HEAD
=======
        avatarUrl: "https://cal.com/api/avatar/2b735186-b01b-46d3-87da-019b8f61776b.png",
>>>>>>> 00ee1ef4
      };

      const response = await request(app.getHttpServer())
        .post(`/api/v2/oauth-clients/${oAuthClient.id}/users`)
        .set("x-cal-secret-key", oAuthClient.secret)
        .send(requestBody)
        .expect(201);

      const responseBody: CreateManagedUserOutput = response.body;

      postResponseData = responseBody.data;

      expect(responseBody.status).toEqual(SUCCESS_STATUS);
      expect(responseBody.data).toBeDefined();
      expect(responseBody.data.user.email).toEqual(getOAuthUserEmail(oAuthClient.id, requestBody.email));
      expect(responseBody.data.user.timeZone).toEqual(requestBody.timeZone);
      expect(responseBody.data.user.name).toEqual(requestBody.name);
      expect(responseBody.data.user.weekStart).toEqual(requestBody.weekStart);
      expect(responseBody.data.user.timeFormat).toEqual(requestBody.timeFormat);
      expect(responseBody.data.user.locale).toEqual(requestBody.locale);
<<<<<<< HEAD
=======
      expect(responseBody.data.user.avatarUrl).toEqual(requestBody.avatarUrl);
>>>>>>> 00ee1ef4
      expect(responseBody.data.accessToken).toBeDefined();
      expect(responseBody.data.refreshToken).toBeDefined();

      await userConnectedToOAuth(oAuthClient.id, responseBody.data.user.email);
      await userHasDefaultEventTypes(responseBody.data.user.id);
      await userHasDefaultSchedule(responseBody.data.user.id, responseBody.data.user.defaultScheduleId);
      await userHasOnlyOneSchedule(responseBody.data.user.id);
    });

    it(`/POST without default event types`, async () => {
      const requestBody: CreateManagedUserInput = {
        email: userEmail2,
        timeZone: userTimeZone2,
        weekStart: "Monday",
        timeFormat: 24,
        locale: Locales.FR,
        name: "Alice Smith",
        avatarUrl: "https://cal.com/api/avatar/2b735186-b01b-46d3-87da-019b8f61776b.png",
      };

      const response = await request(app.getHttpServer())
        .post(`/api/v2/oauth-clients/${oAuthClientEventTypesDisabled.id}/users`)
        .set("x-cal-secret-key", oAuthClientEventTypesDisabled.secret)
        .send(requestBody)
        .expect(201);

      const responseBody: CreateManagedUserOutput = response.body;

      postResponseData2 = responseBody.data;

      expect(responseBody.status).toEqual(SUCCESS_STATUS);
      expect(responseBody.data).toBeDefined();
      expect(responseBody.data.user.email).toEqual(
        getOAuthUserEmail(oAuthClientEventTypesDisabled.id, requestBody.email)
      );
      expect(responseBody.data.user.timeZone).toEqual(requestBody.timeZone);
      expect(responseBody.data.user.name).toEqual(requestBody.name);
      expect(responseBody.data.user.weekStart).toEqual(requestBody.weekStart);
      expect(responseBody.data.user.timeFormat).toEqual(requestBody.timeFormat);
      expect(responseBody.data.user.locale).toEqual(requestBody.locale);
      expect(responseBody.data.user.avatarUrl).toEqual(requestBody.avatarUrl);
      expect(responseBody.data.accessToken).toBeDefined();
      expect(responseBody.data.refreshToken).toBeDefined();

      await userConnectedToOAuth(oAuthClientEventTypesDisabled.id, responseBody.data.user.email);
      await userDoesNotHaveDefaultEventTypes(responseBody.data.user.id);
      await userHasDefaultSchedule(responseBody.data.user.id, responseBody.data.user.defaultScheduleId);
      await userHasOnlyOneSchedule(responseBody.data.user.id);
    });

    async function userConnectedToOAuth(oAuthClientId: string, userEmail: string) {
      const oAuthUsers = await oauthClientRepositoryFixture.getUsers(oAuthClientId);
      const newOAuthUser = oAuthUsers?.find((user) => user.email === userEmail);

      expect(oAuthUsers?.length).toEqual(1);
      expect(newOAuthUser?.email).toEqual(userEmail);
    }

    async function userHasDefaultEventTypes(userId: number) {
      const defaultEventTypes = await eventTypesRepositoryFixture.getAllUserEventTypes(userId);

      // note(Lauris): to determine count see default event types created in EventTypesService.createUserDefaultEventTypes
      expect(defaultEventTypes?.length).toEqual(4);
      expect(
        defaultEventTypes?.find((eventType) => eventType.slug === DEFAULT_EVENT_TYPES.thirtyMinutes.slug)
<<<<<<< HEAD
      ).toBeTruthy();
      expect(
        defaultEventTypes?.find((eventType) => eventType.slug === DEFAULT_EVENT_TYPES.sixtyMinutes.slug)
      ).toBeTruthy();
      expect(
        defaultEventTypes?.find((eventType) => eventType.slug === DEFAULT_EVENT_TYPES.thirtyMinutesVideo.slug)
      ).toBeTruthy();
      expect(
        defaultEventTypes?.find((eventType) => eventType.slug === DEFAULT_EVENT_TYPES.sixtyMinutesVideo.slug)
=======
      ).toBeTruthy();
      expect(
        defaultEventTypes?.find((eventType) => eventType.slug === DEFAULT_EVENT_TYPES.sixtyMinutes.slug)
>>>>>>> 00ee1ef4
      ).toBeTruthy();
      expect(
        defaultEventTypes?.find((eventType) => eventType.slug === DEFAULT_EVENT_TYPES.thirtyMinutesVideo.slug)
      ).toBeTruthy();
      expect(
        defaultEventTypes?.find((eventType) => eventType.slug === DEFAULT_EVENT_TYPES.sixtyMinutesVideo.slug)
      ).toBeTruthy();
    }

    async function userDoesNotHaveDefaultEventTypes(userId: number) {
      const defaultEventTypes = await eventTypesRepositoryFixture.getAllUserEventTypes(userId);
      expect(defaultEventTypes?.length).toEqual(0);
    }

    async function userHasDefaultSchedule(userId: number, scheduleId: number | null) {
      expect(scheduleId).toBeDefined();
      expect(scheduleId).not.toBeNull();

      const user = await userRepositoryFixture.get(userId);
      expect(user?.defaultScheduleId).toEqual(scheduleId);

      const schedule = scheduleId ? await schedulesRepositoryFixture.getById(scheduleId) : null;
      expect(schedule?.userId).toEqual(userId);
    }

    async function userHasOnlyOneSchedule(userId: number) {
      const schedules = await schedulesRepositoryFixture.getByUserId(userId);
      expect(schedules?.length).toEqual(1);
    }

    it(`should fail /POST using already used managed user email`, async () => {
      const requestBody: CreateManagedUserInput = {
        email: userEmail,
        timeZone: userTimeZone,
        weekStart: "Monday",
        timeFormat: 24,
        locale: Locales.FR,
        name: "Alice Smith",
        avatarUrl: "https://cal.com/api/avatar/2b735186-b01b-46d3-87da-019b8f61776b.png",
      };

      const response = await request(app.getHttpServer())
        .post(`/api/v2/oauth-clients/${oAuthClient.id}/users`)
        .set("x-cal-secret-key", oAuthClient.secret)
        .send(requestBody)
        .expect(409);

      const responseBody: CreateManagedUserOutput = response.body;
      const error = responseBody.error;
      expect(error).toBeDefined();
      expect(error?.message).toEqual(
        `User with the provided e-mail already exists. Existing user ID=${postResponseData.user.id}`
      );
    });

    it(`/GET: return list of managed users`, async () => {
      const response = await request(app.getHttpServer())
        .get(`/api/v2/oauth-clients/${oAuthClient.id}/users?limit=10&offset=0`)
        .set("x-cal-secret-key", oAuthClient.secret)
        .set("Origin", `${CLIENT_REDIRECT_URI}`)
        .expect(200);

      const responseBody: GetManagedUsersOutput = response.body;

      expect(responseBody.status).toEqual(SUCCESS_STATUS);
      expect(responseBody.data).toBeDefined();
      expect(responseBody.data?.length).toBeGreaterThan(0);
      expect(responseBody.data[0].email).toEqual(postResponseData.user.email);
      expect(responseBody.data[0].name).toEqual(postResponseData.user.name);
    });

    it(`/GET/:id`, async () => {
      const response = await request(app.getHttpServer())
        .get(`/api/v2/oauth-clients/${oAuthClient.id}/users/${postResponseData.user.id}`)
        .set("x-cal-secret-key", oAuthClient.secret)
        .set("Origin", `${CLIENT_REDIRECT_URI}`)
        .expect(200);

      const responseBody: GetManagedUserOutput = response.body;

      expect(responseBody.status).toEqual(SUCCESS_STATUS);
      expect(responseBody.data).toBeDefined();
      expect(responseBody.data.email).toEqual(getOAuthUserEmail(oAuthClient.id, userEmail));
    });

    it(`/PUT/:id`, async () => {
      const userUpdatedEmail = "pineapple-pizza@gmail.com";
      const body: UpdateManagedUserInput = { email: userUpdatedEmail, locale: Locales.PT_BR };

      const response = await request(app.getHttpServer())
        .patch(`/api/v2/oauth-clients/${oAuthClient.id}/users/${postResponseData.user.id}`)
        .set("x-cal-secret-key", oAuthClient.secret)
        .set("Origin", `${CLIENT_REDIRECT_URI}`)
        .send(body)
        .expect(200);

      const responseBody: ApiSuccessResponse<Omit<User, "password">> = response.body;

      expect(responseBody.status).toEqual(SUCCESS_STATUS);
      expect(responseBody.data).toBeDefined();
      expect(responseBody.data.email).toEqual(getOAuthUserEmail(oAuthClient.id, userUpdatedEmail));
      expect(responseBody.data.locale).toEqual(Locales.PT_BR);
    });

    it(`/DELETE/:id`, () => {
      return request(app.getHttpServer())
        .delete(`/api/v2/oauth-clients/${oAuthClient.id}/users/${postResponseData.user.id}`)
        .set("x-cal-secret-key", oAuthClient.secret)
        .set("Origin", `${CLIENT_REDIRECT_URI}`)
        .expect(200);
    });

    function getOAuthUserEmail(oAuthClientId: string, userEmail: string) {
      const [username, emailDomain] = userEmail.split("@");
      const email = `${username}+${oAuthClientId}@${emailDomain}`;

      return email;
    }

    afterAll(async () => {
      await oauthClientRepositoryFixture.delete(oAuthClient.id);
      await oauthClientRepositoryFixture.delete(oAuthClientEventTypesDisabled.id);
      await teamRepositoryFixture.delete(organization.id);
      try {
        await userRepositoryFixture.delete(postResponseData.user.id);
      } catch (e) {
        // User might have been deleted by the test
      }
      try {
        await userRepositoryFixture.delete(postResponseData2.user.id);
      } catch (e) {
        // User might have been deleted by the test
      }
      try {
        await userRepositoryFixture.delete(platformAdmin.id);
      } catch (e) {
        // User might have been deleted by the test
      }
      await app.close();
    });
  });

  describe("User team even-types", () => {
    let app: INestApplication;

    let oAuthClient1: PlatformOAuthClient;
    let oAuthClient2: PlatformOAuthClient;

    let organization: Team;
    let team1: Team;
    let team2: Team;
    let owner: User;

    let managedEventType1: EventType;
    let userRepositoryFixture: UserRepositoryFixture;
    let oauthClientRepositoryFixture: OAuthClientRepositoryFixture;
    let teamRepositoryFixture: TeamRepositoryFixture;
    let eventTypesRepositoryFixture: EventTypesRepositoryFixture;
    let profileRepositoryFixture: ProfileRepositoryFixture;
    let membershipsRepositoryFixture: MembershipRepositoryFixture;
    let postResponseData: CreateManagedUserOutput["data"];

    const userEmail = `oauth-client-users-user-${randomString()}@api.com`;
    const userTimeZone = "Europe/Rome";

    beforeAll(async () => {
      const moduleRef = await Test.createTestingModule({
        providers: [PrismaExceptionFilter, HttpExceptionFilter],
        imports: [AppModule, UsersModule],
      }).compile();

      app = moduleRef.createNestApplication();
      bootstrap(app as NestExpressApplication);

      oauthClientRepositoryFixture = new OAuthClientRepositoryFixture(moduleRef);
      userRepositoryFixture = new UserRepositoryFixture(moduleRef);
      teamRepositoryFixture = new TeamRepositoryFixture(moduleRef);
      eventTypesRepositoryFixture = new EventTypesRepositoryFixture(moduleRef);
      profileRepositoryFixture = new ProfileRepositoryFixture(moduleRef);
      membershipsRepositoryFixture = new MembershipRepositoryFixture(moduleRef);
      organization = await teamRepositoryFixture.create({
        name: `oauth-client-users-organization-${randomString()}`,
        isPlatform: true,
        isOrganization: true,
      });

      owner = await userRepositoryFixture.create({
        email: `oauth-client-users-admin-${randomString()}@api.com`,
        username: `oauth-client-users-admin-${randomString()}@api.com`,
        organization: { connect: { id: organization.id } },
      });

      await profileRepositoryFixture.create({
        uid: `usr-${owner.id}`,
        username: `oauth-client-users-admin-${randomString()}@api.com`,
        organization: {
          connect: {
            id: organization.id,
          },
        },
        user: {
          connect: {
            id: owner.id,
          },
        },
      });

      await membershipsRepositoryFixture.create({
        role: "OWNER",
        user: { connect: { id: owner.id } },
        team: { connect: { id: organization.id } },
        accepted: true,
      });

      oAuthClient1 = await createOAuthClient(organization.id);
      oAuthClient2 = await createOAuthClient(organization.id);

      team1 = await teamRepositoryFixture.create({
        name: "Testy org team",
        isOrganization: false,
        parent: { connect: { id: organization.id } },
        createdByOAuthClient: { connect: { id: oAuthClient1.id } },
      });

      team2 = await teamRepositoryFixture.create({
        name: "Testy org team 2",
        isOrganization: false,
        parent: { connect: { id: organization.id } },
        createdByOAuthClient: { connect: { id: oAuthClient2.id } },
      });

      // note(Lauris): team1 team event-types
      await eventTypesRepositoryFixture.createTeamEventType({
        schedulingType: "COLLECTIVE",
        team: {
          connect: { id: team1.id },
        },
        title: "Collective Event Type",
        slug: "collective-event-type",
        length: 30,
        assignAllTeamMembers: true,
        bookingFields: [],
        locations: [],
      });

      managedEventType1 = await eventTypesRepositoryFixture.createTeamEventType({
        schedulingType: "MANAGED",
        team: {
          connect: { id: team1.id },
        },
        title: "Managed Event Type",
        slug: "managed-event-type",
        length: 60,
        assignAllTeamMembers: true,
        bookingFields: [],
        locations: [],
      });

      // note(Lauris): team2 team event-types
      await eventTypesRepositoryFixture.createTeamEventType({
        schedulingType: "COLLECTIVE",
        team: {
          connect: { id: team2.id },
        },
        title: "Collective Event Type team 2",
        slug: "collective-event-type-team-2",
        length: 30,
        assignAllTeamMembers: true,
        bookingFields: [],
        locations: [],
      });

      await eventTypesRepositoryFixture.createTeamEventType({
        schedulingType: "MANAGED",
        team: {
          connect: { id: team2.id },
        },
        title: "Managed Event Type team 2",
        slug: "managed-event-type-team-2",
        length: 60,
        assignAllTeamMembers: true,
        bookingFields: [],
        locations: [],
      });

      await app.init();
    });

    async function createOAuthClient(organizationId: number) {
      const data = {
        logo: "logo-url",
        name: "name",
        redirectUris: [CLIENT_REDIRECT_URI],
        permissions: 32,
      };
      const secret = "secret";

      const client = await oauthClientRepositoryFixture.create(organizationId, data, secret);
      return client;
    }

    it("should be defined", () => {
      expect(oauthClientRepositoryFixture).toBeDefined();
      expect(userRepositoryFixture).toBeDefined();
      expect(oAuthClient1).toBeDefined();
    });

    it(`should create managed user and update team event-types`, async () => {
      const requestBody: CreateManagedUserInput = {
        email: userEmail,
        timeZone: userTimeZone,
        weekStart: "Monday",
        timeFormat: 24,
        locale: Locales.FR,
        name: "Alice Smith",
        avatarUrl: "https://cal.com/api/avatar/2b735186-b01b-46d3-87da-019b8f61776b.png",
      };

      const response = await request(app.getHttpServer())
        .post(`/api/v2/oauth-clients/${oAuthClient1.id}/users`)
        .set("x-cal-secret-key", oAuthClient1.secret)
        .send(requestBody)
        .expect(201);

      const responseBody: CreateManagedUserOutput = response.body;
      postResponseData = responseBody.data;

      expect(responseBody.status).toEqual(SUCCESS_STATUS);
      expect(responseBody.data).toBeDefined();

      await teamHasCorrectEventTypes(team1.id);
      expect(responseBody.data.user.name).toEqual(requestBody.name);
    });

    async function teamHasCorrectEventTypes(teamId: number) {
      const eventTypes = await eventTypesRepositoryFixture.getAllTeamEventTypes(teamId);
      expect(eventTypes?.length).toEqual(2);
    }

    afterAll(async () => {
      await oauthClientRepositoryFixture.delete(oAuthClient1.id);
      await teamRepositoryFixture.delete(organization.id);
      await userRepositoryFixture.delete(owner.id);
      try {
        await userRepositoryFixture.delete(postResponseData.user.id);
      } catch (e) {
        // User might have been deleted by the test
      }
      try {
        await userRepositoryFixture.delete(platformAdmin.id);
      } catch (e) {
        // User might have been deleted by the test
      }
      await app.close();
    });
  });

  describe("User team even-types", () => {
    let app: INestApplication;

    let oAuthClient1: PlatformOAuthClient;
    let oAuthClient2: PlatformOAuthClient;

    let organization: Team;
    let team1: Team;
    let team2: Team;
    let owner: User;

    let managedEventType1: EventType;
    let userRepositoryFixture: UserRepositoryFixture;
    let oauthClientRepositoryFixture: OAuthClientRepositoryFixture;
    let teamRepositoryFixture: TeamRepositoryFixture;
    let eventTypesRepositoryFixture: EventTypesRepositoryFixture;
    let profileRepositoryFixture: ProfileRepositoryFixture;

    let postResponseData: CreateManagedUserOutput["data"];

    const userEmail = "oauth-client-users-user@gmail.com";
    const userTimeZone = "Europe/Rome";

    beforeAll(async () => {
      const moduleRef = await Test.createTestingModule({
        providers: [PrismaExceptionFilter, HttpExceptionFilter],
        imports: [AppModule, UsersModule],
      }).compile();

      app = moduleRef.createNestApplication();
      bootstrap(app as NestExpressApplication);

      oauthClientRepositoryFixture = new OAuthClientRepositoryFixture(moduleRef);
      userRepositoryFixture = new UserRepositoryFixture(moduleRef);
      teamRepositoryFixture = new TeamRepositoryFixture(moduleRef);
      eventTypesRepositoryFixture = new EventTypesRepositoryFixture(moduleRef);
      profileRepositoryFixture = new ProfileRepositoryFixture(moduleRef);

      organization = await teamRepositoryFixture.create({
        name: "Testy Organization",
        isOrganization: true,
      });

      owner = await userRepositoryFixture.create({
        email: userEmail,
        username: userEmail,
        organization: { connect: { id: organization.id } },
      });

      await profileRepositoryFixture.create({
        uid: `usr-${owner.id}`,
        username: userEmail,
        organization: {
          connect: {
            id: organization.id,
          },
        },
        user: {
          connect: {
            id: owner.id,
          },
        },
      });

      oAuthClient1 = await createOAuthClient(organization.id);
      oAuthClient2 = await createOAuthClient(organization.id);

      team1 = await teamRepositoryFixture.create({
        name: "Testy org team",
        isOrganization: false,
        parent: { connect: { id: organization.id } },
        createdByOAuthClient: { connect: { id: oAuthClient1.id } },
      });

      team2 = await teamRepositoryFixture.create({
        name: "Testy org team 2",
        isOrganization: false,
        parent: { connect: { id: organization.id } },
        createdByOAuthClient: { connect: { id: oAuthClient2.id } },
      });

      // note(Lauris): team1 team event-types
      await eventTypesRepositoryFixture.createTeamEventType({
        schedulingType: "COLLECTIVE",
        team: {
          connect: { id: team1.id },
        },
        title: "Collective Event Type",
        slug: "collective-event-type",
        length: 30,
        assignAllTeamMembers: true,
        bookingFields: [],
        locations: [],
      });

      managedEventType1 = await eventTypesRepositoryFixture.createTeamEventType({
        schedulingType: "MANAGED",
        team: {
          connect: { id: team1.id },
        },
        title: "Managed Event Type",
        slug: "managed-event-type",
        length: 60,
        assignAllTeamMembers: true,
        bookingFields: [],
        locations: [],
      });

      // note(Lauris): team2 team event-types
      await eventTypesRepositoryFixture.createTeamEventType({
        schedulingType: "COLLECTIVE",
        team: {
          connect: { id: team2.id },
        },
        title: "Collective Event Type team 2",
        slug: "collective-event-type-team-2",
        length: 30,
        assignAllTeamMembers: true,
        bookingFields: [],
        locations: [],
      });

      await eventTypesRepositoryFixture.createTeamEventType({
        schedulingType: "MANAGED",
        team: {
          connect: { id: team2.id },
        },
        title: "Managed Event Type team 2",
        slug: "managed-event-type-team-2",
        length: 60,
        assignAllTeamMembers: true,
        bookingFields: [],
        locations: [],
      });

      await app.init();
    });

    async function createOAuthClient(organizationId: number) {
      const data = {
        logo: "logo-url",
        name: "name",
        redirectUris: [CLIENT_REDIRECT_URI],
        permissions: 32,
      };
      const secret = "secret";

      const client = await oauthClientRepositoryFixture.create(organizationId, data, secret);
      return client;
    }

    it("should be defined", () => {
      expect(oauthClientRepositoryFixture).toBeDefined();
      expect(userRepositoryFixture).toBeDefined();
      expect(oAuthClient1).toBeDefined();
    });

    it(`should create managed user and update team event-types of OAuthClient marked as assignAllTeamMembers: true`, async () => {
      const requestBody: CreateManagedUserInput = {
        email: userEmail,
        timeZone: userTimeZone,
        weekStart: "Monday",
        timeFormat: 24,
        locale: Locales.FR,
        name: "Alice Smith",
      };

      const response = await request(app.getHttpServer())
        .post(`/api/v2/oauth-clients/${oAuthClient1.id}/users`)
        .set("x-cal-secret-key", oAuthClient1.secret)
        .send(requestBody)
        .expect(201);

      const responseBody: CreateManagedUserOutput = response.body;
      postResponseData = responseBody.data;

      expect(responseBody.status).toEqual(SUCCESS_STATUS);
      expect(responseBody.data).toBeDefined();

      await userHasCorrectEventTypes(responseBody.data.user.id);
      await teamHasCorrectEventTypes(team1.id);
      expect(responseBody.data.user.name).toEqual(requestBody.name);
    });

    async function userHasCorrectEventTypes(userId: number) {
      const eventTypes = await eventTypesRepositoryFixture.getAllUserEventTypes(userId);

      expect(eventTypes?.length).toEqual(5);

      // note(Lauris): managed event-types with assignAllTeamMembers: true
      expect(eventTypes?.find((eventType) => eventType.slug === managedEventType1.slug)).toBeTruthy();

      // note(Lauris): default event types
      expect(
        eventTypes?.find((eventType) => eventType.slug === DEFAULT_EVENT_TYPES.thirtyMinutes.slug)
      ).toBeTruthy();
      expect(
        eventTypes?.find((eventType) => eventType.slug === DEFAULT_EVENT_TYPES.sixtyMinutes.slug)
      ).toBeTruthy();
      expect(
        eventTypes?.find((eventType) => eventType.slug === DEFAULT_EVENT_TYPES.thirtyMinutesVideo.slug)
      ).toBeTruthy();
      expect(
        eventTypes?.find((eventType) => eventType.slug === DEFAULT_EVENT_TYPES.sixtyMinutesVideo.slug)
      ).toBeTruthy();
    }

    async function teamHasCorrectEventTypes(teamId: number) {
      const eventTypes = await eventTypesRepositoryFixture.getAllTeamEventTypes(teamId);

      expect(eventTypes?.length).toEqual(2);

      // note(Lauris): managed event-types with assignAllTeamMembers: true
      expect(eventTypes?.find((eventType) => eventType.slug === managedEventType1.slug)).toBeTruthy();

      // note(Lauris): check if managed user added to collective event-type hosts given that it has assignAllTeamMembers: true
      const collective = eventTypes?.find((eventType) => eventType.schedulingType === "COLLECTIVE");
      expect(collective).toBeTruthy();
      expect(collective?.hosts).toBeDefined();
      expect(collective?.hosts?.length).toEqual(1);
      expect(collective?.hosts[0].userId).toEqual(postResponseData.user.id);
    }

    afterAll(async () => {
      await oauthClientRepositoryFixture.delete(oAuthClient1.id);
      await teamRepositoryFixture.delete(organization.id);
      await userRepositoryFixture.delete(owner.id);
      try {
        await userRepositoryFixture.delete(postResponseData.user.id);
      } catch (e) {
        // User might have been deleted by the test
      }
      await app.close();
    });
  });
});<|MERGE_RESOLUTION|>--- conflicted
+++ resolved
@@ -82,18 +82,10 @@
     let eventTypesRepositoryFixture: EventTypesRepositoryFixture;
     let schedulesRepositoryFixture: SchedulesRepositoryFixture;
     let profilesRepositoryFixture: ProfileRepositoryFixture;
-<<<<<<< HEAD
-
-    let postResponseData: CreateManagedUserOutput["data"];
-
-    const platformAdminEmail = "platform-sensei@mail.com";
-    let platformAdmin: User;
-=======
     let membershipsRepositoryFixture: MembershipRepositoryFixture;
 
     let postResponseData: CreateManagedUserOutput["data"];
     let postResponseData2: CreateManagedUserOutput["data"];
->>>>>>> 00ee1ef4
 
     const platformAdminEmail = `oauth-client-users-admin-${randomString()}@api.com`;
     let platformAdmin: User;
@@ -119,12 +111,6 @@
       eventTypesRepositoryFixture = new EventTypesRepositoryFixture(moduleRef);
       schedulesRepositoryFixture = new SchedulesRepositoryFixture(moduleRef);
       profilesRepositoryFixture = new ProfileRepositoryFixture(moduleRef);
-<<<<<<< HEAD
-
-      platformAdmin = await userRepositoryFixture.create({ email: platformAdminEmail });
-
-      organization = await teamRepositoryFixture.create({ name: "organization" });
-=======
       membershipsRepositoryFixture = new MembershipRepositoryFixture(moduleRef);
 
       platformAdmin = await userRepositoryFixture.create({ email: platformAdminEmail });
@@ -134,7 +120,6 @@
         isPlatform: true,
         isOrganization: true,
       });
->>>>>>> 00ee1ef4
       oAuthClient = await createOAuthClient(organization.id);
       oAuthClientEventTypesDisabled = await createOAuthClient(organization.id, false);
 
@@ -154,20 +139,6 @@
         accepted: true,
       });
 
-      await profilesRepositoryFixture.create({
-        uid: "asd-asd",
-        username: platformAdminEmail,
-        organization: { connect: { id: organization.id } },
-        movedFromUser: {
-          connect: {
-            id: platformAdmin.id,
-          },
-        },
-        user: {
-          connect: { id: platformAdmin.id },
-        },
-      });
-
       await app.init();
     });
 
@@ -196,10 +167,7 @@
         email: userEmail,
         timeZone: "incorrect-time-zone",
         name: "Alice Smith",
-<<<<<<< HEAD
-=======
         avatarUrl: "https://cal.com/api/avatar/2b735186-b01b-46d3-87da-019b8f61776b.png",
->>>>>>> 00ee1ef4
       };
 
       await request(app.getHttpServer())
@@ -232,10 +200,7 @@
         timeFormat: 24,
         locale: Locales.FR,
         name: "Alice Smith",
-<<<<<<< HEAD
-=======
         avatarUrl: "https://cal.com/api/avatar/2b735186-b01b-46d3-87da-019b8f61776b.png",
->>>>>>> 00ee1ef4
       };
 
       const response = await request(app.getHttpServer())
@@ -256,10 +221,7 @@
       expect(responseBody.data.user.weekStart).toEqual(requestBody.weekStart);
       expect(responseBody.data.user.timeFormat).toEqual(requestBody.timeFormat);
       expect(responseBody.data.user.locale).toEqual(requestBody.locale);
-<<<<<<< HEAD
-=======
       expect(responseBody.data.user.avatarUrl).toEqual(requestBody.avatarUrl);
->>>>>>> 00ee1ef4
       expect(responseBody.data.accessToken).toBeDefined();
       expect(responseBody.data.refreshToken).toBeDefined();
 
@@ -325,21 +287,9 @@
       expect(defaultEventTypes?.length).toEqual(4);
       expect(
         defaultEventTypes?.find((eventType) => eventType.slug === DEFAULT_EVENT_TYPES.thirtyMinutes.slug)
-<<<<<<< HEAD
       ).toBeTruthy();
       expect(
         defaultEventTypes?.find((eventType) => eventType.slug === DEFAULT_EVENT_TYPES.sixtyMinutes.slug)
-      ).toBeTruthy();
-      expect(
-        defaultEventTypes?.find((eventType) => eventType.slug === DEFAULT_EVENT_TYPES.thirtyMinutesVideo.slug)
-      ).toBeTruthy();
-      expect(
-        defaultEventTypes?.find((eventType) => eventType.slug === DEFAULT_EVENT_TYPES.sixtyMinutesVideo.slug)
-=======
-      ).toBeTruthy();
-      expect(
-        defaultEventTypes?.find((eventType) => eventType.slug === DEFAULT_EVENT_TYPES.sixtyMinutes.slug)
->>>>>>> 00ee1ef4
       ).toBeTruthy();
       expect(
         defaultEventTypes?.find((eventType) => eventType.slug === DEFAULT_EVENT_TYPES.thirtyMinutesVideo.slug)
@@ -688,247 +638,6 @@
       } catch (e) {
         // User might have been deleted by the test
       }
-      try {
-        await userRepositoryFixture.delete(platformAdmin.id);
-      } catch (e) {
-        // User might have been deleted by the test
-      }
-      await app.close();
-    });
-  });
-
-  describe("User team even-types", () => {
-    let app: INestApplication;
-
-    let oAuthClient1: PlatformOAuthClient;
-    let oAuthClient2: PlatformOAuthClient;
-
-    let organization: Team;
-    let team1: Team;
-    let team2: Team;
-    let owner: User;
-
-    let managedEventType1: EventType;
-    let userRepositoryFixture: UserRepositoryFixture;
-    let oauthClientRepositoryFixture: OAuthClientRepositoryFixture;
-    let teamRepositoryFixture: TeamRepositoryFixture;
-    let eventTypesRepositoryFixture: EventTypesRepositoryFixture;
-    let profileRepositoryFixture: ProfileRepositoryFixture;
-
-    let postResponseData: CreateManagedUserOutput["data"];
-
-    const userEmail = "oauth-client-users-user@gmail.com";
-    const userTimeZone = "Europe/Rome";
-
-    beforeAll(async () => {
-      const moduleRef = await Test.createTestingModule({
-        providers: [PrismaExceptionFilter, HttpExceptionFilter],
-        imports: [AppModule, UsersModule],
-      }).compile();
-
-      app = moduleRef.createNestApplication();
-      bootstrap(app as NestExpressApplication);
-
-      oauthClientRepositoryFixture = new OAuthClientRepositoryFixture(moduleRef);
-      userRepositoryFixture = new UserRepositoryFixture(moduleRef);
-      teamRepositoryFixture = new TeamRepositoryFixture(moduleRef);
-      eventTypesRepositoryFixture = new EventTypesRepositoryFixture(moduleRef);
-      profileRepositoryFixture = new ProfileRepositoryFixture(moduleRef);
-
-      organization = await teamRepositoryFixture.create({
-        name: "Testy Organization",
-        isOrganization: true,
-      });
-
-      owner = await userRepositoryFixture.create({
-        email: userEmail,
-        username: userEmail,
-        organization: { connect: { id: organization.id } },
-      });
-
-      await profileRepositoryFixture.create({
-        uid: `usr-${owner.id}`,
-        username: userEmail,
-        organization: {
-          connect: {
-            id: organization.id,
-          },
-        },
-        user: {
-          connect: {
-            id: owner.id,
-          },
-        },
-      });
-
-      oAuthClient1 = await createOAuthClient(organization.id);
-      oAuthClient2 = await createOAuthClient(organization.id);
-
-      team1 = await teamRepositoryFixture.create({
-        name: "Testy org team",
-        isOrganization: false,
-        parent: { connect: { id: organization.id } },
-        createdByOAuthClient: { connect: { id: oAuthClient1.id } },
-      });
-
-      team2 = await teamRepositoryFixture.create({
-        name: "Testy org team 2",
-        isOrganization: false,
-        parent: { connect: { id: organization.id } },
-        createdByOAuthClient: { connect: { id: oAuthClient2.id } },
-      });
-
-      // note(Lauris): team1 team event-types
-      await eventTypesRepositoryFixture.createTeamEventType({
-        schedulingType: "COLLECTIVE",
-        team: {
-          connect: { id: team1.id },
-        },
-        title: "Collective Event Type",
-        slug: "collective-event-type",
-        length: 30,
-        assignAllTeamMembers: true,
-        bookingFields: [],
-        locations: [],
-      });
-
-      managedEventType1 = await eventTypesRepositoryFixture.createTeamEventType({
-        schedulingType: "MANAGED",
-        team: {
-          connect: { id: team1.id },
-        },
-        title: "Managed Event Type",
-        slug: "managed-event-type",
-        length: 60,
-        assignAllTeamMembers: true,
-        bookingFields: [],
-        locations: [],
-      });
-
-      // note(Lauris): team2 team event-types
-      await eventTypesRepositoryFixture.createTeamEventType({
-        schedulingType: "COLLECTIVE",
-        team: {
-          connect: { id: team2.id },
-        },
-        title: "Collective Event Type team 2",
-        slug: "collective-event-type-team-2",
-        length: 30,
-        assignAllTeamMembers: true,
-        bookingFields: [],
-        locations: [],
-      });
-
-      await eventTypesRepositoryFixture.createTeamEventType({
-        schedulingType: "MANAGED",
-        team: {
-          connect: { id: team2.id },
-        },
-        title: "Managed Event Type team 2",
-        slug: "managed-event-type-team-2",
-        length: 60,
-        assignAllTeamMembers: true,
-        bookingFields: [],
-        locations: [],
-      });
-
-      await app.init();
-    });
-
-    async function createOAuthClient(organizationId: number) {
-      const data = {
-        logo: "logo-url",
-        name: "name",
-        redirectUris: [CLIENT_REDIRECT_URI],
-        permissions: 32,
-      };
-      const secret = "secret";
-
-      const client = await oauthClientRepositoryFixture.create(organizationId, data, secret);
-      return client;
-    }
-
-    it("should be defined", () => {
-      expect(oauthClientRepositoryFixture).toBeDefined();
-      expect(userRepositoryFixture).toBeDefined();
-      expect(oAuthClient1).toBeDefined();
-    });
-
-    it(`should create managed user and update team event-types of OAuthClient marked as assignAllTeamMembers: true`, async () => {
-      const requestBody: CreateManagedUserInput = {
-        email: userEmail,
-        timeZone: userTimeZone,
-        weekStart: "Monday",
-        timeFormat: 24,
-        locale: Locales.FR,
-        name: "Alice Smith",
-      };
-
-      const response = await request(app.getHttpServer())
-        .post(`/api/v2/oauth-clients/${oAuthClient1.id}/users`)
-        .set("x-cal-secret-key", oAuthClient1.secret)
-        .send(requestBody)
-        .expect(201);
-
-      const responseBody: CreateManagedUserOutput = response.body;
-      postResponseData = responseBody.data;
-
-      expect(responseBody.status).toEqual(SUCCESS_STATUS);
-      expect(responseBody.data).toBeDefined();
-
-      await userHasCorrectEventTypes(responseBody.data.user.id);
-      await teamHasCorrectEventTypes(team1.id);
-      expect(responseBody.data.user.name).toEqual(requestBody.name);
-    });
-
-    async function userHasCorrectEventTypes(userId: number) {
-      const eventTypes = await eventTypesRepositoryFixture.getAllUserEventTypes(userId);
-
-      expect(eventTypes?.length).toEqual(5);
-
-      // note(Lauris): managed event-types with assignAllTeamMembers: true
-      expect(eventTypes?.find((eventType) => eventType.slug === managedEventType1.slug)).toBeTruthy();
-
-      // note(Lauris): default event types
-      expect(
-        eventTypes?.find((eventType) => eventType.slug === DEFAULT_EVENT_TYPES.thirtyMinutes.slug)
-      ).toBeTruthy();
-      expect(
-        eventTypes?.find((eventType) => eventType.slug === DEFAULT_EVENT_TYPES.sixtyMinutes.slug)
-      ).toBeTruthy();
-      expect(
-        eventTypes?.find((eventType) => eventType.slug === DEFAULT_EVENT_TYPES.thirtyMinutesVideo.slug)
-      ).toBeTruthy();
-      expect(
-        eventTypes?.find((eventType) => eventType.slug === DEFAULT_EVENT_TYPES.sixtyMinutesVideo.slug)
-      ).toBeTruthy();
-    }
-
-    async function teamHasCorrectEventTypes(teamId: number) {
-      const eventTypes = await eventTypesRepositoryFixture.getAllTeamEventTypes(teamId);
-
-      expect(eventTypes?.length).toEqual(2);
-
-      // note(Lauris): managed event-types with assignAllTeamMembers: true
-      expect(eventTypes?.find((eventType) => eventType.slug === managedEventType1.slug)).toBeTruthy();
-
-      // note(Lauris): check if managed user added to collective event-type hosts given that it has assignAllTeamMembers: true
-      const collective = eventTypes?.find((eventType) => eventType.schedulingType === "COLLECTIVE");
-      expect(collective).toBeTruthy();
-      expect(collective?.hosts).toBeDefined();
-      expect(collective?.hosts?.length).toEqual(1);
-      expect(collective?.hosts[0].userId).toEqual(postResponseData.user.id);
-    }
-
-    afterAll(async () => {
-      await oauthClientRepositoryFixture.delete(oAuthClient1.id);
-      await teamRepositoryFixture.delete(organization.id);
-      await userRepositoryFixture.delete(owner.id);
-      try {
-        await userRepositoryFixture.delete(postResponseData.user.id);
-      } catch (e) {
-        // User might have been deleted by the test
-      }
       await app.close();
     });
   });
