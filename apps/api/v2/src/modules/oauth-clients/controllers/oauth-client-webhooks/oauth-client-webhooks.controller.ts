--- conflicted
+++ resolved
@@ -17,17 +17,12 @@
 import { WebhooksService } from "@/modules/webhooks/services/webhooks.service";
 import { Controller, Post, Body, UseGuards, Get, Param, Query, Delete, Patch } from "@nestjs/common";
 import { ApiHeader, ApiOperation, ApiTags as DocsTags } from "@nestjs/swagger";
-<<<<<<< HEAD
-=======
-import { Webhook } from "@prisma/client";
->>>>>>> d6b17b76
 import { plainToClass } from "class-transformer";
 
 import { SUCCESS_STATUS, X_CAL_SECRET_KEY } from "@calcom/platform-constants";
 import { MembershipRole } from "@calcom/platform-libraries";
 import { SkipTakePagination } from "@calcom/platform-types";
-import { Webhook } from "@calcom/prisma/client";
-import { MembershipRole } from "@calcom/prisma/enums";
+import type { Webhook } from "@calcom/prisma/client";
 
 import { OAuthClientGuard } from "../../guards/oauth-client-guard";
 
