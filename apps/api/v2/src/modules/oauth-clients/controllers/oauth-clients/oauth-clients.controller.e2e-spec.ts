import { bootstrap } from "@/app";
import { AppModule } from "@/app.module";
import { HttpExceptionFilter } from "@/filters/http-exception.filter";
import { PrismaExceptionFilter } from "@/filters/prisma-exception.filter";
import { AuthModule } from "@/modules/auth/auth.module";
import { ApiAuthStrategy } from "@/modules/auth/strategies/api-auth/api-auth.strategy";
import { OAuthClientModule } from "@/modules/oauth-clients/oauth-client.module";
import { PrismaModule } from "@/modules/prisma/prisma.module";
import { UsersModule } from "@/modules/users/users.module";
import { INestApplication } from "@nestjs/common";
import { NestExpressApplication } from "@nestjs/platform-express";
import { Test } from "@nestjs/testing";
import { Membership, PlatformOAuthClient, Team, User } from "@prisma/client";
import * as request from "supertest";
import { PlatformBillingRepositoryFixture } from "test/fixtures/repository/billing.repository.fixture";
import { MembershipRepositoryFixture } from "test/fixtures/repository/membership.repository.fixture";
import { OAuthClientRepositoryFixture } from "test/fixtures/repository/oauth-client.repository.fixture";
import { TeamRepositoryFixture } from "test/fixtures/repository/team.repository.fixture";
import { UserRepositoryFixture } from "test/fixtures/repository/users.repository.fixture";
import { ApiAuthMockStrategy } from "test/mocks/api-auth-mock.strategy";
import { randomString } from "test/utils/randomString";
import { withApiAuth } from "test/utils/withApiAuth";

import {
  APPS_READ,
  APPS_WRITE,
  BOOKING_READ,
  BOOKING_WRITE,
  EVENT_TYPE_READ,
  EVENT_TYPE_WRITE,
  PROFILE_READ,
  PROFILE_WRITE,
  SCHEDULE_READ,
  SCHEDULE_WRITE,
  SUCCESS_STATUS,
} from "@calcom/platform-constants";
import type { CreateOAuthClientInput, UpdateOAuthClientInput } from "@calcom/platform-types";
import { ApiSuccessResponse } from "@calcom/platform-types";

describe("OAuth Clients Endpoints", () => {
  describe("User Not Authenticated", () => {
    let appWithoutAuth: INestApplication;

    beforeAll(async () => {
      const moduleRef = await Test.createTestingModule({
        providers: [PrismaExceptionFilter, HttpExceptionFilter],
        imports: [AppModule, OAuthClientModule, UsersModule, AuthModule, PrismaModule],
      }).compile();
      appWithoutAuth = moduleRef.createNestApplication();
      bootstrap(appWithoutAuth as NestExpressApplication);
      await appWithoutAuth.init();
    });

    it(`/GET`, () => {
      return request(appWithoutAuth.getHttpServer()).get("/api/v2/oauth-clients").expect(401);
    });
    it(`/GET/:id`, () => {
      return request(appWithoutAuth.getHttpServer()).get("/api/v2/oauth-clients/1234").expect(401);
    });
    it(`/POST`, () => {
      return request(appWithoutAuth.getHttpServer()).post("/api/v2/oauth-clients").expect(401);
    });
    it(`/PUT/:id`, () => {
      return request(appWithoutAuth.getHttpServer()).patch("/api/v2/oauth-clients/1234").expect(401);
    });
    it(`/DELETE/:id`, () => {
      return request(appWithoutAuth.getHttpServer()).delete("/api/v2/oauth-clients/1234").expect(401);
    });

    afterAll(async () => {
      await appWithoutAuth.close();
    });
  });

  describe("Organization is not platform", () => {
    let usersFixtures: UserRepositoryFixture;
    let membershipFixtures: MembershipRepositoryFixture;
    let teamFixtures: TeamRepositoryFixture;
    let platformBillingRepositoryFixture: PlatformBillingRepositoryFixture;

    let user: User;
    let org: Team;
    let app: INestApplication;
    const userEmail = `oauth-clients-user-${randomString()}@api.com`;

    beforeAll(async () => {
      const moduleRef = await withApiAuth(
        userEmail,
        Test.createTestingModule({
          providers: [PrismaExceptionFilter, HttpExceptionFilter],
          imports: [AppModule, OAuthClientModule, UsersModule, AuthModule, PrismaModule],
        })
      ).compile();
      const strategy = moduleRef.get(ApiAuthStrategy);
      expect(strategy).toBeInstanceOf(ApiAuthMockStrategy);
      usersFixtures = new UserRepositoryFixture(moduleRef);
      membershipFixtures = new MembershipRepositoryFixture(moduleRef);
      teamFixtures = new TeamRepositoryFixture(moduleRef);
      platformBillingRepositoryFixture = new PlatformBillingRepositoryFixture(moduleRef);

      user = await usersFixtures.create({
        email: userEmail,
      });
      org = await teamFixtures.create({
<<<<<<< HEAD
        name: "apiOrg",
=======
        name: `oauth-clients-organization-${randomString()}`,
>>>>>>> 00ee1ef4
        isOrganization: true,
        metadata: {
          isOrganization: true,
          orgAutoAcceptEmail: "api.com",
          isOrganizationVerified: true,
          isOrganizationConfigured: true,
        },
        isPlatform: false,
      });
      await membershipFixtures.addUserToOrg(user, org, "ADMIN", true);
      await platformBillingRepositoryFixture.create(org.id);
      app = moduleRef.createNestApplication();
      bootstrap(app as NestExpressApplication);
      await app.init();
    });

    it(`/GET`, () => {
      return request(app.getHttpServer()).get("/api/v2/oauth-clients").expect(403);
    });

    afterAll(async () => {
      await teamFixtures.delete(org.id);
      await usersFixtures.delete(user.id);
      await app.close();
    });
  });

  describe("User Is Authenticated", () => {
    let usersFixtures: UserRepositoryFixture;
    let membershipFixtures: MembershipRepositoryFixture;
    let teamFixtures: TeamRepositoryFixture;
    let platformBillingRepositoryFixture: PlatformBillingRepositoryFixture;
<<<<<<< HEAD
=======
    let oAuthClientsRepositoryFixture: OAuthClientRepositoryFixture;
>>>>>>> 00ee1ef4

    let user: User;
    let org: Team;
    let app: INestApplication;
    const userEmail = `oauth-clients-user-${randomString()}@api.com`;

    beforeAll(async () => {
      const moduleRef = await withApiAuth(
        userEmail,
        Test.createTestingModule({
          providers: [PrismaExceptionFilter, HttpExceptionFilter],
          imports: [AppModule, OAuthClientModule, UsersModule, AuthModule, PrismaModule],
        })
      ).compile();
      const strategy = moduleRef.get(ApiAuthStrategy);
      expect(strategy).toBeInstanceOf(ApiAuthMockStrategy);
      usersFixtures = new UserRepositoryFixture(moduleRef);
      membershipFixtures = new MembershipRepositoryFixture(moduleRef);
      teamFixtures = new TeamRepositoryFixture(moduleRef);
      platformBillingRepositoryFixture = new PlatformBillingRepositoryFixture(moduleRef);
<<<<<<< HEAD
=======
      oAuthClientsRepositoryFixture = new OAuthClientRepositoryFixture(moduleRef);
>>>>>>> 00ee1ef4

      user = await usersFixtures.create({
        email: userEmail,
      });
      org = await teamFixtures.create({
<<<<<<< HEAD
        name: "apiOrg",
=======
        name: `oauth-clients-organization-${randomString()}`,
>>>>>>> 00ee1ef4
        isOrganization: true,
        metadata: {
          isOrganization: true,
          orgAutoAcceptEmail: "api.com",
          isOrganizationVerified: true,
          isOrganizationConfigured: true,
        },
        isPlatform: true,
      });
      await platformBillingRepositoryFixture.create(org.id);
      app = moduleRef.createNestApplication();
      bootstrap(app as NestExpressApplication);
      await app.init();
    });

    describe("User is not part of an organization", () => {
      it(`/GET`, () => {
        return request(app.getHttpServer()).get("/api/v2/oauth-clients").expect(403);
      });
      it(`/GET/:id`, () => {
        return request(app.getHttpServer()).get("/api/v2/oauth-clients/1234").expect(403);
      });
      it(`/POST`, () => {
        return request(app.getHttpServer()).post("/api/v2/oauth-clients").expect(403);
      });
      it(`/PUT/:id`, () => {
        return request(app.getHttpServer()).patch("/api/v2/oauth-clients/1234").expect(403);
      });
      it(`/DELETE/:id`, () => {
        return request(app.getHttpServer()).delete("/api/v2/oauth-clients/1234").expect(403);
      });
    });

    describe("User is part of an organization as Member", () => {
      let membership: Membership;
      beforeAll(async () => {
        membership = await membershipFixtures.addUserToOrg(user, org, "MEMBER", true);
      });

      it(`/GET`, () => {
        return request(app.getHttpServer()).get("/api/v2/oauth-clients").expect(200);
      });
      it(`/GET/:id - oAuth client does not exist`, () => {
        return request(app.getHttpServer()).get("/api/v2/oauth-clients/1234").expect(404);
      });
      it(`/POST`, () => {
        return request(app.getHttpServer()).post("/api/v2/oauth-clients").expect(403);
      });
      it(`/PUT/:id`, () => {
        return request(app.getHttpServer()).patch("/api/v2/oauth-clients/1234").expect(403);
      });
      it(`/DELETE/:id`, () => {
        return request(app.getHttpServer()).delete("/api/v2/oauth-clients/1234").expect(403);
      });

      afterAll(async () => {
        await membershipFixtures.delete(membership.id);
      });
    });

    describe("User is part of an organization as Admin", () => {
      let membership: Membership;
      let client: { clientId: string; clientSecret: string };
      const oAuthClientName = `oauth-clients-admin-${randomString()}`;

      beforeAll(async () => {
        membership = await membershipFixtures.addUserToOrg(user, org, "ADMIN", true);
      });

      it(`/POST`, async () => {
        const body: CreateOAuthClientInput = {
          name: oAuthClientName,
          redirectUris: ["http://test-oauth-client.com"],
          permissions: ["BOOKING_READ", "PROFILE_WRITE"],
        };
        return request(app.getHttpServer())
          .post("/api/v2/oauth-clients")
          .send(body)
          .expect(201)
          .then(async (response) => {
            const responseBody: ApiSuccessResponse<{ clientId: string; clientSecret: string }> =
              response.body;
            expect(responseBody.status).toEqual(SUCCESS_STATUS);
            expect(responseBody.data).toBeDefined();
            expect(responseBody.data.clientId).toBeDefined();
            expect(responseBody.data.clientSecret).toBeDefined();
            client = {
              clientId: responseBody.data.clientId,
              clientSecret: responseBody.data.clientSecret,
            };
            const dbOAuthClient = await oAuthClientsRepositoryFixture.get(client.clientId);
            expect(dbOAuthClient).toBeDefined();
            expect(dbOAuthClient?.permissions).toEqual(BOOKING_READ + PROFILE_WRITE);
          });
      });
      it(`/GET`, () => {
        return request(app.getHttpServer())
          .get("/api/v2/oauth-clients")
          .expect(200)
          .then((response) => {
            const responseBody: ApiSuccessResponse<PlatformOAuthClient[]> = response.body;
            expect(responseBody.status).toEqual(SUCCESS_STATUS);
            expect(responseBody.data).toBeDefined();
            expect(responseBody.data).toBeInstanceOf(Array);
            expect(responseBody.data[0].name).toEqual(oAuthClientName);
          });
      });
      it(`/GET/:id`, () => {
        return request(app.getHttpServer())
          .get(`/api/v2/oauth-clients/${client.clientId}`)
          .expect(200)
          .then((response) => {
            const responseBody: ApiSuccessResponse<PlatformOAuthClient> = response.body;
            expect(responseBody.status).toEqual(SUCCESS_STATUS);
            expect(responseBody.data).toBeDefined();
            expect(responseBody.data.name).toEqual(oAuthClientName);
          });
      });
      it(`/PUT/:id`, () => {
        const clientUpdatedName = `oauth-clients-admin-updated-${randomString()}`;
        const body: UpdateOAuthClientInput = { name: clientUpdatedName };
        return request(app.getHttpServer())
          .patch(`/api/v2/oauth-clients/${client.clientId}`)
          .send(body)
          .expect(200)
          .then((response) => {
            const responseBody: ApiSuccessResponse<PlatformOAuthClient> = response.body;
            expect(responseBody.status).toEqual(SUCCESS_STATUS);
            expect(responseBody.data).toBeDefined();
            expect(responseBody.data.name).toEqual(clientUpdatedName);
          });
      });
      it(`/DELETE/:id`, () => {
        return request(app.getHttpServer()).delete(`/api/v2/oauth-clients/${client.clientId}`).expect(200);
      });

      afterAll(async () => {
        await membershipFixtures.delete(membership.id);
      });
    });

    describe("User is part of an organization as Owner", () => {
      let membership: Membership;
      let client: { clientId: string; clientSecret: string };
      const oAuthClientName = `oauth-clients-owner-${randomString()}`;
      const oAuthClientPermissions: CreateOAuthClientInput["permissions"] = [
        "EVENT_TYPE_READ",
        "EVENT_TYPE_WRITE",
        "BOOKING_READ",
        "BOOKING_WRITE",
        "SCHEDULE_READ",
        "SCHEDULE_WRITE",
        "APPS_READ",
        "APPS_WRITE",
        "PROFILE_READ",
        "PROFILE_WRITE",
      ];

      beforeAll(async () => {
        membership = await membershipFixtures.addUserToOrg(user, org, "OWNER", true);
      });

      it(`/POST`, () => {
        const body: CreateOAuthClientInput = {
          name: oAuthClientName,
          redirectUris: ["http://test-oauth-client.com"],
          permissions: ["*"],
        };
        return request(app.getHttpServer())
          .post("/api/v2/oauth-clients")
          .send(body)
          .expect(201)
          .then(async (response) => {
            const responseBody: ApiSuccessResponse<{ clientId: string; clientSecret: string }> =
              response.body;
            expect(responseBody.status).toEqual(SUCCESS_STATUS);
            expect(responseBody.data).toBeDefined();
            expect(responseBody.data.clientId).toBeDefined();
            expect(responseBody.data.clientSecret).toBeDefined();
            client = {
              clientId: responseBody.data.clientId,
              clientSecret: responseBody.data.clientSecret,
            };
            const dbOAuthClient = await oAuthClientsRepositoryFixture.get(client.clientId);
            expect(dbOAuthClient).toBeDefined();
            expect(dbOAuthClient?.permissions).toEqual(
              EVENT_TYPE_READ +
                EVENT_TYPE_WRITE +
                BOOKING_READ +
                BOOKING_WRITE +
                SCHEDULE_READ +
                SCHEDULE_WRITE +
                APPS_READ +
                APPS_WRITE +
                PROFILE_READ +
                PROFILE_WRITE
            );
          });
      });

      it(`/GET`, () => {
        return request(app.getHttpServer())
          .get("/api/v2/oauth-clients")
          .expect(200)
          .then((response) => {
            const responseBody: ApiSuccessResponse<PlatformOAuthClient[]> = response.body;
            expect(responseBody.status).toEqual(SUCCESS_STATUS);
            expect(responseBody.data).toBeDefined();
            expect(responseBody.data).toBeInstanceOf(Array);
            expect(responseBody.data[0].name).toEqual(oAuthClientName);
            expect(responseBody.data[0].permissions).toEqual(oAuthClientPermissions);
          });
      });
      it(`/GET/:id`, () => {
        return request(app.getHttpServer())
          .get(`/api/v2/oauth-clients/${client.clientId}`)
          .expect(200)
          .then((response) => {
            const responseBody: ApiSuccessResponse<PlatformOAuthClient> = response.body;
            expect(responseBody.status).toEqual(SUCCESS_STATUS);
            expect(responseBody.data).toBeDefined();
            expect(responseBody.data.name).toEqual(oAuthClientName);
            expect(responseBody.data.permissions).toEqual(oAuthClientPermissions);
          });
      });
      it(`/PUT/:id`, () => {
        const clientUpdatedName = `oauth-clients-owner-updated-${randomString()}`;
        const body: UpdateOAuthClientInput = { name: clientUpdatedName };
        return request(app.getHttpServer())
          .patch(`/api/v2/oauth-clients/${client.clientId}`)
          .send(body)
          .expect(200)
          .then((response) => {
            const responseBody: ApiSuccessResponse<PlatformOAuthClient> = response.body;
            expect(responseBody.status).toEqual(SUCCESS_STATUS);
            expect(responseBody.data).toBeDefined();
            expect(responseBody.data.name).toEqual(clientUpdatedName);
          });
      });
      it(`/DELETE/:id`, () => {
        return request(app.getHttpServer()).delete(`/api/v2/oauth-clients/${client.clientId}`).expect(200);
      });

      afterAll(async () => {
        await membershipFixtures.delete(membership.id);
      });
    });

    afterAll(async () => {
      await teamFixtures.delete(org.id);
      await usersFixtures.delete(user.id);
      await platformBillingRepositoryFixture.deleteSubscriptionForTeam(org.id);
      await app.close();
    });
  });
});<|MERGE_RESOLUTION|>--- conflicted
+++ resolved
@@ -102,11 +102,7 @@
         email: userEmail,
       });
       org = await teamFixtures.create({
-<<<<<<< HEAD
-        name: "apiOrg",
-=======
         name: `oauth-clients-organization-${randomString()}`,
->>>>>>> 00ee1ef4
         isOrganization: true,
         metadata: {
           isOrganization: true,
@@ -139,10 +135,7 @@
     let membershipFixtures: MembershipRepositoryFixture;
     let teamFixtures: TeamRepositoryFixture;
     let platformBillingRepositoryFixture: PlatformBillingRepositoryFixture;
-<<<<<<< HEAD
-=======
     let oAuthClientsRepositoryFixture: OAuthClientRepositoryFixture;
->>>>>>> 00ee1ef4
 
     let user: User;
     let org: Team;
@@ -163,20 +156,13 @@
       membershipFixtures = new MembershipRepositoryFixture(moduleRef);
       teamFixtures = new TeamRepositoryFixture(moduleRef);
       platformBillingRepositoryFixture = new PlatformBillingRepositoryFixture(moduleRef);
-<<<<<<< HEAD
-=======
       oAuthClientsRepositoryFixture = new OAuthClientRepositoryFixture(moduleRef);
->>>>>>> 00ee1ef4
 
       user = await usersFixtures.create({
         email: userEmail,
       });
       org = await teamFixtures.create({
-<<<<<<< HEAD
-        name: "apiOrg",
-=======
         name: `oauth-clients-organization-${randomString()}`,
->>>>>>> 00ee1ef4
         isOrganization: true,
         metadata: {
           isOrganization: true,
