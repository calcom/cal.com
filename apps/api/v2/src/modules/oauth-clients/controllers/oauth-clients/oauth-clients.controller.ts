import { getEnv } from "@/env";
import { GetUser } from "@/modules/auth/decorators/get-user/get-user.decorator";
import { Roles } from "@/modules/auth/decorators/roles/roles.decorator";
import { NextAuthGuard } from "@/modules/auth/guards/next-auth/next-auth.guard";
import { OrganizationRolesGuard } from "@/modules/auth/guards/organization-roles/organization-roles.guard";
import { ManagedUserOutput } from "@/modules/oauth-clients/controllers/oauth-client-users/outputs/managed-user.output";
import { CreateOAuthClientResponseDto } from "@/modules/oauth-clients/controllers/oauth-clients/responses/CreateOAuthClientResponse.dto";
import {
  GetOAuthClientResponseDto,
  GetOAuthClientManagedUsersResponseDto,
} from "@/modules/oauth-clients/controllers/oauth-clients/responses/GetOAuthClientResponse.dto";
import { GetOAuthClientsResponseDto } from "@/modules/oauth-clients/controllers/oauth-clients/responses/GetOAuthClientsResponse.dto";
import { UpdateOAuthClientInput } from "@/modules/oauth-clients/inputs/update-oauth-client.input";
import { OAuthClientRepository } from "@/modules/oauth-clients/oauth-client.repository";
import { OrganizationsRepository } from "@/modules/organizations/organizations.repository";
import { UserWithProfile } from "@/modules/users/users.repository";
import { UsersRepository } from "@/modules/users/users.repository";
import {
  Body,
  Controller,
  Get,
  Post,
  Patch,
  Delete,
  Param,
  HttpCode,
  HttpStatus,
  Logger,
  UseGuards,
  NotFoundException,
  BadRequestException,
} from "@nestjs/common";
import {
  ApiTags as DocsTags,
  ApiExcludeController as DocsExcludeController,
  ApiOperation as DocsOperation,
  ApiCreatedResponse as DocsCreatedResponse,
} from "@nestjs/swagger";
import { MembershipRole } from "@prisma/client";
import { User } from "@prisma/client";

import { SUCCESS_STATUS } from "@calcom/platform-constants";
import { CreateOAuthClientInput } from "@calcom/platform-types";

const AUTH_DOCUMENTATION = `⚠️ First, this endpoint requires \`Cookie: next-auth.session-token=eyJhbGciOiJ\` header. Log into Cal web app using owner of organization that was created after visiting \`/settings/organizations/new\`, refresh swagger docs, and the cookie will be added to requests automatically to pass the NextAuthGuard.
Second, make sure that the logged in user has organizationId set to pass the OrganizationRolesGuard guard.`;

@Controller({
  path: "oauth-clients",
  version: "2",
})
@UseGuards(NextAuthGuard, OrganizationRolesGuard)
@DocsExcludeController(getEnv("NODE_ENV") === "production")
@DocsTags("OAuth - development only")
export class OAuthClientsController {
  private readonly logger = new Logger("OAuthClientController");

  constructor(
    private readonly oauthClientRepository: OAuthClientRepository,
<<<<<<< HEAD
    private readonly userRepository: UsersRepository
=======
    private readonly teamsRepository: OrganizationsRepository
>>>>>>> ef981055
  ) {}

  @Post("/")
  @HttpCode(HttpStatus.CREATED)
  @Roles([MembershipRole.ADMIN, MembershipRole.OWNER])
  @DocsOperation({ description: AUTH_DOCUMENTATION })
  @DocsCreatedResponse({
    description: "Create an OAuth client",
    type: CreateOAuthClientResponseDto,
  })
  async createOAuthClient(
    @GetUser() user: UserWithProfile,
    @Body() body: CreateOAuthClientInput
  ): Promise<CreateOAuthClientResponseDto> {
    const organizationId = (user.movedToProfile?.organizationId ?? user.organizationId) as number;
    this.logger.log(
      `For organisation ${organizationId} creating OAuth Client with data: ${JSON.stringify(body)}`
    );

    const organization = await this.teamsRepository.findByIdIncludeBilling(organizationId);
    if (!organization?.platformBilling || !organization?.platformBilling?.subscriptionId) {
      throw new BadRequestException("Team is not subscribed, cannot create an OAuth Client.");
    }

    const { id, secret } = await this.oauthClientRepository.createOAuthClient(organizationId, body);
    return {
      status: SUCCESS_STATUS,
      data: {
        clientId: id,
        clientSecret: secret,
      },
    };
  }

  @Get("/")
  @HttpCode(HttpStatus.OK)
  @Roles([MembershipRole.ADMIN, MembershipRole.OWNER, MembershipRole.MEMBER])
  @DocsOperation({ description: AUTH_DOCUMENTATION })
  async getOAuthClients(@GetUser() user: UserWithProfile): Promise<GetOAuthClientsResponseDto> {
    const organizationId = (user.movedToProfile?.organizationId ?? user.organizationId) as number;

    const clients = await this.oauthClientRepository.getOrganizationOAuthClients(organizationId);
    return { status: SUCCESS_STATUS, data: clients };
  }

  @Get("/:clientId")
  @HttpCode(HttpStatus.OK)
  @Roles([MembershipRole.ADMIN, MembershipRole.OWNER, MembershipRole.MEMBER])
  @DocsOperation({ description: AUTH_DOCUMENTATION })
  async getOAuthClientById(@Param("clientId") clientId: string): Promise<GetOAuthClientResponseDto> {
    const client = await this.oauthClientRepository.getOAuthClient(clientId);
    if (!client) {
      throw new NotFoundException(`OAuth client with ID ${clientId} not found`);
    }
    return { status: SUCCESS_STATUS, data: client };
  }

  @Get("/managed-users/:clientId")
  @HttpCode(HttpStatus.OK)
  @Roles([MembershipRole.ADMIN, MembershipRole.OWNER, MembershipRole.MEMBER])
  @DocsOperation({ description: AUTH_DOCUMENTATION })
  async getOAuthClientManagedUsersById(
    @Param("clientId") clientId: string
  ): Promise<GetOAuthClientManagedUsersResponseDto> {
    const existingManagedUsers = await this.userRepository.findManagedUsersByOAuthClientId(clientId, 0, 50); // second argument is for offset while third is for limit

    if (!existingManagedUsers) {
      throw new NotFoundException(`OAuth client with ID ${clientId} does not have any managed users`);
    }
    return { status: SUCCESS_STATUS, data: existingManagedUsers.map((user) => this.getResponseUser(user)) };
  }

  @Patch("/:clientId")
  @HttpCode(HttpStatus.OK)
  @Roles([MembershipRole.ADMIN, MembershipRole.OWNER])
  @DocsOperation({ description: AUTH_DOCUMENTATION })
  async updateOAuthClient(
    @Param("clientId") clientId: string,
    @Body() body: UpdateOAuthClientInput
  ): Promise<GetOAuthClientResponseDto> {
    this.logger.log(`For client ${clientId} updating OAuth Client with data: ${JSON.stringify(body)}`);
    const client = await this.oauthClientRepository.updateOAuthClient(clientId, body);
    return { status: SUCCESS_STATUS, data: client };
  }

  @Delete("/:clientId")
  @HttpCode(HttpStatus.OK)
  @Roles([MembershipRole.ADMIN, MembershipRole.OWNER])
  @DocsOperation({ description: AUTH_DOCUMENTATION })
  async deleteOAuthClient(@Param("clientId") clientId: string): Promise<GetOAuthClientResponseDto> {
    this.logger.log(`Deleting OAuth Client with ID: ${clientId}`);
    const client = await this.oauthClientRepository.deleteOAuthClient(clientId);
    return { status: SUCCESS_STATUS, data: client };
  }

  private getResponseUser(user: User): ManagedUserOutput {
    return {
      id: user.id,
      email: user.email,
      username: user.username,
      timeZone: user.timeZone,
      weekStart: user.weekStart,
      createdDate: user.createdDate,
      timeFormat: user.timeFormat,
      defaultScheduleId: user.defaultScheduleId,
    };
  }
}<|MERGE_RESOLUTION|>--- conflicted
+++ resolved
@@ -57,11 +57,8 @@
 
   constructor(
     private readonly oauthClientRepository: OAuthClientRepository,
-<<<<<<< HEAD
-    private readonly userRepository: UsersRepository
-=======
+    private readonly userRepository: UsersRepository,
     private readonly teamsRepository: OrganizationsRepository
->>>>>>> ef981055
   ) {}
 
   @Post("/")
