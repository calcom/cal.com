--- conflicted
+++ resolved
@@ -37,12 +37,7 @@
 import { User, MembershipRole } from "@prisma/client";
 
 import { SUCCESS_STATUS } from "@calcom/platform-constants";
-<<<<<<< HEAD
 import { CreateOAuthClientInput, UpdateOAuthClientInput, Pagination } from "@calcom/platform-types";
-=======
-import { CreateOAuthClientInput, UpdateOAuthClientInput } from "@calcom/platform-types";
-import { Pagination } from "@calcom/platform-types";
->>>>>>> a6c6a460
 
 const AUTH_DOCUMENTATION = `⚠️ First, this endpoint requires \`Cookie: next-auth.session-token=eyJhbGciOiJ\` header. Log into Cal web app using owner of organization that was created after visiting \`/settings/organizations/new\`, refresh swagger docs, and the cookie will be added to requests automatically to pass the NextAuthGuard.
 Second, make sure that the logged in user has organizationId set to pass the OrganizationRolesGuard guard.`;
