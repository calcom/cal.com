--- conflicted
+++ resolved
@@ -102,15 +102,6 @@
     @Req() request: Request,
     @Headers("stripe-signature") stripeSignature: string
   ): Promise<ApiResponse> {
-<<<<<<< HEAD
-    const event = await this.billingService.stripeService.stripe.webhooks.constructEventAsync(
-      request.body,
-      stripeSignature,
-      this.stripeWhSecret
-    );
-
-    await this.billingService.createOrUpdateStripeSubscription(event);
-=======
     const event = await this.billingService.stripeService
       .getStripe()
       .webhooks.constructEventAsync(request.body, stripeSignature, this.stripeWhSecret);
@@ -131,7 +122,6 @@
       default:
         break;
     }
->>>>>>> 00ee1ef4
 
     return {
       status: "success",
