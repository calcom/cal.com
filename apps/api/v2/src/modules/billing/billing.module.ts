import { BillingProcessor } from "@/modules/billing/billing.processor";
import { BillingRepository } from "@/modules/billing/billing.repository";
import { BillingController } from "@/modules/billing/controllers/billing.controller";
import { BillingConfigService } from "@/modules/billing/services/billing.config.service";
import { BillingService } from "@/modules/billing/services/billing.service";
import { ManagedOrganizationsBillingService } from "@/modules/billing/services/managed-organizations.billing.service";
import { MembershipsModule } from "@/modules/memberships/memberships.module";
import { OrganizationsModule } from "@/modules/organizations/organizations.module";
import { PrismaModule } from "@/modules/prisma/prisma.module";
import { StripeModule } from "@/modules/stripe/stripe.module";
import { UsersModule } from "@/modules/users/users.module";
import { BullModule } from "@nestjs/bull";
import { Module } from "@nestjs/common";

@Module({
  imports: [
    PrismaModule,
    StripeModule,
    MembershipsModule,
    OrganizationsModule,
    BullModule.registerQueue({
      name: "billing",
      limiter: {
        max: 1,
        duration: 1000,
      },
    }),
    UsersModule,
  ],
<<<<<<< HEAD
  providers: [BillingConfigService, BillingService, BillingRepository, BillingProcessor],
  exports: [BillingService, BillingRepository],
=======
  providers: [
    BillingConfigService,
    BillingService,
    BillingRepository,
    BillingProcessor,
    ManagedOrganizationsBillingService,
  ],
  exports: [BillingService, BillingRepository, ManagedOrganizationsBillingService],
>>>>>>> 00ee1ef4
  controllers: [BillingController],
})
export class BillingModule {}<|MERGE_RESOLUTION|>--- conflicted
+++ resolved
@@ -27,10 +27,6 @@
     }),
     UsersModule,
   ],
-<<<<<<< HEAD
-  providers: [BillingConfigService, BillingService, BillingRepository, BillingProcessor],
-  exports: [BillingService, BillingRepository],
-=======
   providers: [
     BillingConfigService,
     BillingService,
@@ -39,7 +35,6 @@
     ManagedOrganizationsBillingService,
   ],
   exports: [BillingService, BillingRepository, ManagedOrganizationsBillingService],
->>>>>>> 00ee1ef4
   controllers: [BillingController],
 })
 export class BillingModule {}