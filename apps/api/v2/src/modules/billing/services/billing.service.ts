--- conflicted
+++ resolved
@@ -138,28 +138,20 @@
     this.logger.log(`Added stripe usage increment job for booking ${uid} and user ${userId}`);
   }
 
-<<<<<<< HEAD
   /**
    *
    * Cancels the usage increment job for a booking when it is cancelled.
    * Removing an attendee from a booking does not cancel the usage increment job.
    */
   async cancelUsageByBookingUid(bookingUid: string) {
+    if (this.configService.get("e2e")) {
+      return void 0;
+    }
     const job = await this.billingQueue.getJob(`increment-${bookingUid}`);
     if (job) {
       await job.remove();
       this.logger.log(`Removed increment job for cancelled booking ${bookingUid}`);
     }
     return;
-=======
-  async increaseUsageByClientId(clientId: string) {
-    if (this.configService.get("e2e")) {
-      return void 0;
-    }
-    const team = await this.teamsRepository.findTeamIdFromClientId(clientId);
-    if (!team.id) return Promise.resolve(); // noop resolution.
-
-    return this.increaseUsageForTeam(team?.id);
->>>>>>> e960b8ad
   }
 }