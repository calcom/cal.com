--- conflicted
+++ resolved
@@ -22,8 +22,6 @@
   GET_LICENSE_KEY_URL: string;
   API_KEY_PREFIX: string;
   DOCS_URL: string;
-<<<<<<< HEAD
-=======
   RATE_LIMIT_DEFAULT_TTL_MS: number;
   RATE_LIMIT_DEFAULT_LIMIT_API_KEY: number;
   RATE_LIMIT_DEFAULT_LIMIT_OAUTH_CLIENT: number;
@@ -34,7 +32,6 @@
   AXIOM_TOKEN: string;
   STRIPE_TEAM_MONTHLY_PRICE_ID: string;
   IS_TEAM_BILLING_ENABLED: boolean;
->>>>>>> 00ee1ef4
 };
 
 export const getEnv = <K extends keyof Environment>(key: K, fallback?: Environment[K]): Environment[K] => {
