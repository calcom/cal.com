import "./instrument";

import { HttpExceptionFilter } from "@/filters/http-exception.filter";
import { PrismaExceptionFilter } from "@/filters/prisma-exception.filter";
import { ZodExceptionFilter } from "@/filters/zod-exception.filter";
import type { ValidationError } from "@nestjs/common";
import { BadRequestException, ValidationPipe, VersioningType } from "@nestjs/common";
import { BaseExceptionFilter, HttpAdapterHost } from "@nestjs/core";
import type { NestExpressApplication } from "@nestjs/platform-express";
import * as cookieParser from "cookie-parser";
import { Request } from "express";
import helmet from "helmet";

import {
  API_VERSIONS,
  VERSION_2024_04_15,
  API_VERSIONS_ENUM,
  CAL_API_VERSION_HEADER,
  X_CAL_CLIENT_ID,
  X_CAL_SECRET_KEY,
<<<<<<< HEAD
=======
  X_CAL_PLATFORM_EMBED,
>>>>>>> 00ee1ef4
} from "@calcom/platform-constants";

import { TRPCExceptionFilter } from "./filters/trpc-exception.filter";

export const bootstrap = (app: NestExpressApplication): NestExpressApplication => {
  app.enableShutdownHooks();

  app.enableVersioning({
    type: VersioningType.CUSTOM,
    extractor: (request: unknown) => {
      const headerVersion = (request as Request)?.headers[CAL_API_VERSION_HEADER] as string | undefined;
      if (headerVersion && API_VERSIONS.includes(headerVersion as API_VERSIONS_ENUM)) {
        return headerVersion;
      }
      return VERSION_2024_04_15;
    },
    defaultVersion: VERSION_2024_04_15,
  });

  app.use(helmet());

  app.enableCors({
    origin: "*",
    methods: ["GET", "PATCH", "DELETE", "HEAD", "POST", "PUT", "OPTIONS"],
    allowedHeaders: [
      X_CAL_CLIENT_ID,
      X_CAL_SECRET_KEY,
<<<<<<< HEAD
=======
      X_CAL_PLATFORM_EMBED,
>>>>>>> 00ee1ef4
      CAL_API_VERSION_HEADER,
      "Accept",
      "Authorization",
      "Content-Type",
      "Origin",
    ],
    maxAge: 86_400,
  });

  app.useGlobalPipes(
    new ValidationPipe({
      whitelist: true,
      transform: true,
      validationError: {
        target: true,
        value: true,
      },
      exceptionFactory(errors: ValidationError[]) {
        return new BadRequestException({ errors });
      },
    })
  );

  // Exception filters, new filters go at the bottom, keep the order
  const { httpAdapter } = app.get(HttpAdapterHost);
<<<<<<< HEAD
  if (process.env.SENTRY_DSN) {
    Sentry.setupNestErrorHandler(app, new BaseExceptionFilter(httpAdapter));
  }
=======
>>>>>>> 00ee1ef4
  app.useGlobalFilters(new PrismaExceptionFilter());
  app.useGlobalFilters(new ZodExceptionFilter());
  app.useGlobalFilters(new HttpExceptionFilter());
  app.useGlobalFilters(new TRPCExceptionFilter());

  app.use(cookieParser());

  return app;
};<|MERGE_RESOLUTION|>--- conflicted
+++ resolved
@@ -18,10 +18,7 @@
   CAL_API_VERSION_HEADER,
   X_CAL_CLIENT_ID,
   X_CAL_SECRET_KEY,
-<<<<<<< HEAD
-=======
   X_CAL_PLATFORM_EMBED,
->>>>>>> 00ee1ef4
 } from "@calcom/platform-constants";
 
 import { TRPCExceptionFilter } from "./filters/trpc-exception.filter";
@@ -49,10 +46,7 @@
     allowedHeaders: [
       X_CAL_CLIENT_ID,
       X_CAL_SECRET_KEY,
-<<<<<<< HEAD
-=======
       X_CAL_PLATFORM_EMBED,
->>>>>>> 00ee1ef4
       CAL_API_VERSION_HEADER,
       "Accept",
       "Authorization",
@@ -78,12 +72,6 @@
 
   // Exception filters, new filters go at the bottom, keep the order
   const { httpAdapter } = app.get(HttpAdapterHost);
-<<<<<<< HEAD
-  if (process.env.SENTRY_DSN) {
-    Sentry.setupNestErrorHandler(app, new BaseExceptionFilter(httpAdapter));
-  }
-=======
->>>>>>> 00ee1ef4
   app.useGlobalFilters(new PrismaExceptionFilter());
   app.useGlobalFilters(new ZodExceptionFilter());
   app.useGlobalFilters(new HttpExceptionFilter());
