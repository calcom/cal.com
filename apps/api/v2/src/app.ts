<<<<<<< HEAD
import {
  BadRequestException,
  RequestMethod,
  ValidationError,
  ValidationPipe,
  VersioningType,
} from "@nestjs/common";
=======
import { PrismaExceptionFilter } from "@/filters/prisma-exception.filter";
import { RequestMethod, VersioningType } from "@nestjs/common";
>>>>>>> fe7043de
import type { NestExpressApplication } from "@nestjs/platform-express";
import * as cookieParser from "cookie-parser";

export const bootstrap = (app: NestExpressApplication): NestExpressApplication => {
  app.enableShutdownHooks();
  app.enableVersioning({
    type: VersioningType.URI,
    prefix: "v",
    defaultVersion: "1",
  });

  app.enableCors({
    origin: "*",
    methods: ["GET", "HEAD", "POST", "PUT", "OPTIONS"],
    allowedHeaders: ["Accept", "Authorization", "Content-Type", "Origin"],
    maxAge: 86_400,
  });

<<<<<<< HEAD
  app.useGlobalPipes(
    new ValidationPipe({
      whitelist: true,
      transform: true,
      validationError: {
        target: true,
        value: true,
      },
      exceptionFactory(errors: ValidationError[]) {
        return new BadRequestException({ errors });
      },
    })
  );

=======
  app.useGlobalFilters(new PrismaExceptionFilter());
>>>>>>> fe7043de
  app.setGlobalPrefix("api", {
    exclude: [{ path: "health", method: RequestMethod.GET }],
  });

  app.use(cookieParser());
  return app;
};<|MERGE_RESOLUTION|>--- conflicted
+++ resolved
@@ -1,4 +1,4 @@
-<<<<<<< HEAD
+import { PrismaExceptionFilter } from "@/filters/prisma-exception.filter";
 import {
   BadRequestException,
   RequestMethod,
@@ -6,10 +6,6 @@
   ValidationPipe,
   VersioningType,
 } from "@nestjs/common";
-=======
-import { PrismaExceptionFilter } from "@/filters/prisma-exception.filter";
-import { RequestMethod, VersioningType } from "@nestjs/common";
->>>>>>> fe7043de
 import type { NestExpressApplication } from "@nestjs/platform-express";
 import * as cookieParser from "cookie-parser";
 
@@ -28,7 +24,6 @@
     maxAge: 86_400,
   });
 
-<<<<<<< HEAD
   app.useGlobalPipes(
     new ValidationPipe({
       whitelist: true,
@@ -43,9 +38,7 @@
     })
   );
 
-=======
   app.useGlobalFilters(new PrismaExceptionFilter());
->>>>>>> fe7043de
   app.setGlobalPrefix("api", {
     exclude: [{ path: "health", method: RequestMethod.GET }],
   });
