{
  "compilerOptions": {
    "module": "commonjs",
    "declaration": true,
    "resolveJsonModule": true,
    "removeComments": true,
    "emitDecoratorMetadata": true,
    "experimentalDecorators": true,
    "allowSyntheticDefaultImports": true,
    "target": "ES2021",
    "sourceMap": true,
    "outDir": "./dist",
    "baseUrl": ".",
    "jsx": "react-jsx",
    "paths": {
      "@/*": ["./src/*"],
      "@prisma/client/*": ["@calcom/prisma/client/*"],
      "@calcom/platform-constants": ["../../../packages/platform/constants/index.ts"],
      "@calcom/platform-types": ["../../../packages/platform/types/index.ts"],
      "@calcom/platform-utils": ["../../../packages/platform/utils/index.ts"],
      "@calcom/platform-enums": ["../../../packages/platform/enums/index.ts"],
<<<<<<< HEAD
      "@calcom/platform-libraries/event-types": ["../../../packages/platform/libraries/event-types.ts"]
=======
      "@calcom/platform-libraries/slots": ["../../../packages/platform/libraries/slots.ts"]
>>>>>>> 277ce1c2
    },
    "incremental": true,
    "skipLibCheck": true,
    "strict": true,
    "noImplicitAny": true,
    "forceConsistentCasingInFileNames": false,
    "noFallthroughCasesInSwitch": false
  },
  "watchOptions": {
    "watchFile": "fixedPollingInterval",
    "watchDirectory": "useFsEvents",
    "fallbackPolling": "dynamicPriority",
    "synchronousWatchDirectory": true,
    "excludeDirectories": ["**/node_modules", "dist"]
  },
  "exclude": ["./dist", "./node_modules", "next-i18next.config.js"],
  "include": ["./**/*.ts", "../../../packages/types/*.d.ts"]
}<|MERGE_RESOLUTION|>--- conflicted
+++ resolved
@@ -19,11 +19,8 @@
       "@calcom/platform-types": ["../../../packages/platform/types/index.ts"],
       "@calcom/platform-utils": ["../../../packages/platform/utils/index.ts"],
       "@calcom/platform-enums": ["../../../packages/platform/enums/index.ts"],
-<<<<<<< HEAD
-      "@calcom/platform-libraries/event-types": ["../../../packages/platform/libraries/event-types.ts"]
-=======
+      "@calcom/platform-libraries/event-types": ["../../../packages/platform/libraries/event-types.ts"],
       "@calcom/platform-libraries/slots": ["../../../packages/platform/libraries/slots.ts"]
->>>>>>> 277ce1c2
     },
     "incremental": true,
     "skipLibCheck": true,
