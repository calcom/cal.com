{
  "compilerOptions": {
    "module": "commonjs",
    "declaration": true,
    "resolveJsonModule": true,
    "removeComments": true,
    "emitDecoratorMetadata": true,
    "experimentalDecorators": true,
    "allowSyntheticDefaultImports": true,
    "target": "ES2021",
    "sourceMap": true,
    "outDir": "./dist",
    "baseUrl": ".",
    "jsx": "react-jsx",
    "paths": {
      "@/*": ["./src/*"],
      "@prisma/client/*": ["@calcom/prisma/client/*"],
      "@calcom/platform-libraries": ["../../../packages/platform/libraries/index.ts"],
      "@calcom/platform-constants": ["../../../packages/platform/constants/index.ts"],
      "@calcom/platform-types": ["../../../packages/platform/types/index.ts"],
      "@calcom/platform-utils": ["../../../packages/platform/utils/index.ts"]
    },
    "incremental": true,
    "skipLibCheck": true,
    "strict": true,
    "noImplicitAny": true,
    "forceConsistentCasingInFileNames": false,
    "noFallthroughCasesInSwitch": false
  },
<<<<<<< HEAD
  "exclude": ["./dist"],
  "include": ["./**/*.ts", "../../../packages/types/*.d.ts", "next-i18next.config.js"]
=======
  "exclude": ["./dist", "./node_modules", "next-i18next.config.js"],
  "include": [
    "./**/*.ts",
    "../../../packages/types/*.d.ts",
    "../../../packages/platform/libraries/**/*.ts",
    "../../../packages/platform/libraries/**/*.d.ts",
    "../../../packages/platform/constants/**/*.ts",
    "../../../packages/platform/constants/**/*.d.ts",
    "../../../packages/platform/types/**/*.ts",
    "../../../packages/platform/types/**/*.d.ts",
    "../../../packages/platform/utils/**/*.ts",
    "../../../packages/platform/utils/**/*.d.ts"
  ]
>>>>>>> ef981055
}<|MERGE_RESOLUTION|>--- conflicted
+++ resolved
@@ -27,10 +27,6 @@
     "forceConsistentCasingInFileNames": false,
     "noFallthroughCasesInSwitch": false
   },
-<<<<<<< HEAD
-  "exclude": ["./dist"],
-  "include": ["./**/*.ts", "../../../packages/types/*.d.ts", "next-i18next.config.js"]
-=======
   "exclude": ["./dist", "./node_modules", "next-i18next.config.js"],
   "include": [
     "./**/*.ts",
@@ -44,5 +40,4 @@
     "../../../packages/platform/utils/**/*.ts",
     "../../../packages/platform/utils/**/*.d.ts"
   ]
->>>>>>> ef981055
 }