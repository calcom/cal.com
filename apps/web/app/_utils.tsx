import { type TFunction } from "i18next";
import i18next from "i18next";
import { serverSideTranslations } from "next-i18next/serverSideTranslations";
import { headers } from "next/headers";

<<<<<<< HEAD
import { AppImageProps, constructAppImage, constructGenericImage } from "@calcom/lib/OgImages";
=======
import type { MeetingImageProps } from "@calcom/lib/OgImages";
import { constructGenericImage, constructMeetingImage } from "@calcom/lib/OgImages";
>>>>>>> 00334c56
import { IS_CALCOM, WEBAPP_URL, APP_NAME, SEO_IMG_OGIMG, CAL_URL } from "@calcom/lib/constants";
import { buildCanonical } from "@calcom/lib/next-seo.config";
import { truncateOnWord } from "@calcom/lib/text";
//@ts-expect-error no type definitions
import config from "@calcom/web/next-i18next.config";

const i18nInstanceCache: Record<string, any> = {};

const createI18nInstance = async (locale: string, ns: string) => {
  const cacheKey = `${locale}-${ns}`;
  // Check module-level cache first
  if (i18nInstanceCache[cacheKey]) {
    return i18nInstanceCache[cacheKey];
  }

  const { _nextI18Next } = await serverSideTranslations(locale, [ns], config);

  const _i18n = i18next.createInstance();
  await _i18n.init({
    lng: locale,
    resources: _nextI18Next?.initialI18nStore,
    fallbackLng: _nextI18Next?.userConfig?.i18n.defaultLocale,
  });

  // Cache the instance
  i18nInstanceCache[cacheKey] = _i18n;
  return _i18n;
};

const getTranslationWithCache = async (locale: string, ns = "common") => {
  const localeWithFallback = locale ?? "en";
  const i18n = await createI18nInstance(localeWithFallback, ns);
  return i18n.getFixedT(localeWithFallback, ns);
};

export const getTranslate = async () => {
  const headersList = await headers();
  // If "x-locale" does not exist in header,
  // ensure that config.matcher in middleware includes the page you are testing
  const locale = headersList.get("x-locale");
  const t = await getTranslationWithCache(locale ?? "en");
  return t;
};

const _generateMetadataWithoutImage = async (
  getTitle: (t: TFunction<string, undefined>) => string,
  getDescription: (t: TFunction<string, undefined>) => string,
  hideBranding?: boolean,
  origin?: string
) => {
  const h = headers();
  const pathname = h.get("x-pathname") ?? "";
  const canonical = buildCanonical({ path: pathname, origin: origin ?? CAL_URL });
  const locale = h.get("x-locale") ?? "en";
  const t = await getTranslationWithCache(locale);

  const title = getTitle(t);

  const titleSuffix = `| ${APP_NAME}`;
  const displayedTitle = title.includes(titleSuffix) || hideBranding ? title : `${title} ${titleSuffix}`;
  const metadataBase = new URL(IS_CALCOM ? "https://cal.com" : WEBAPP_URL);
  const truncatedDescription = truncateOnWord(getDescription(t), 158);

  return {
    title: title.length === 0 ? APP_NAME : displayedTitle,
    description: truncatedDescription,
    alternates: { canonical },
    openGraph: {
      description: truncatedDescription,
      url: canonical,
      type: "website",
      siteName: APP_NAME,
      title: displayedTitle,
    },
    metadataBase,
  };
};

export const _generateMetadata = async (
  getTitle: (t: TFunction<string, undefined>) => string,
  getDescription: (t: TFunction<string, undefined>) => string,
  hideBranding?: boolean,
  origin?: string
) => {
  const metadata = await _generateMetadataWithoutImage(getTitle, getDescription, hideBranding, origin);
  const image =
    SEO_IMG_OGIMG +
    constructGenericImage({
      title: metadata.title,
      description: metadata.description,
    });

  return {
    ...metadata,
    openGraph: {
      ...metadata.openGraph,
      images: [image],
    },
  };
};

<<<<<<< HEAD
export const generateAppMetadata = async (
  app: AppImageProps,
=======
export const generateMeetingMetadata = async (
  meeting: MeetingImageProps,
>>>>>>> 00334c56
  getTitle: (t: TFunction<string, undefined>) => string,
  getDescription: (t: TFunction<string, undefined>) => string,
  hideBranding?: boolean,
  origin?: string
) => {
  const metadata = await _generateMetadataWithoutImage(getTitle, getDescription, hideBranding, origin);
<<<<<<< HEAD
  const image = SEO_IMG_OGIMG + constructAppImage({ ...app, description: metadata.description });

=======
  const image = SEO_IMG_OGIMG + constructMeetingImage(meeting);
>>>>>>> 00334c56
  return {
    ...metadata,
    openGraph: {
      ...metadata.openGraph,
      images: [image],
    },
  };
};<|MERGE_RESOLUTION|>--- conflicted
+++ resolved
@@ -3,12 +3,8 @@
 import { serverSideTranslations } from "next-i18next/serverSideTranslations";
 import { headers } from "next/headers";
 
-<<<<<<< HEAD
-import { AppImageProps, constructAppImage, constructGenericImage } from "@calcom/lib/OgImages";
-=======
-import type { MeetingImageProps } from "@calcom/lib/OgImages";
-import { constructGenericImage, constructMeetingImage } from "@calcom/lib/OgImages";
->>>>>>> 00334c56
+import type { AppImageProps, MeetingImageProps } from "@calcom/lib/OgImages";
+import { constructGenericImage, constructAppImage, constructMeetingImage } from "@calcom/lib/OgImages";
 import { IS_CALCOM, WEBAPP_URL, APP_NAME, SEO_IMG_OGIMG, CAL_URL } from "@calcom/lib/constants";
 import { buildCanonical } from "@calcom/lib/next-seo.config";
 import { truncateOnWord } from "@calcom/lib/text";
@@ -110,25 +106,36 @@
   };
 };
 
-<<<<<<< HEAD
 export const generateAppMetadata = async (
   app: AppImageProps,
-=======
-export const generateMeetingMetadata = async (
-  meeting: MeetingImageProps,
->>>>>>> 00334c56
   getTitle: (t: TFunction<string, undefined>) => string,
   getDescription: (t: TFunction<string, undefined>) => string,
   hideBranding?: boolean,
   origin?: string
 ) => {
   const metadata = await _generateMetadataWithoutImage(getTitle, getDescription, hideBranding, origin);
-<<<<<<< HEAD
+
   const image = SEO_IMG_OGIMG + constructAppImage({ ...app, description: metadata.description });
 
-=======
+  return {
+    ...metadata,
+    openGraph: {
+      ...metadata.openGraph,
+      images: [image],
+    },
+  };
+};
+
+export const generateMeetingMetadata = async (
+  meeting: MeetingImageProps,
+  getTitle: (t: TFunction<string, undefined>) => string,
+  getDescription: (t: TFunction<string, undefined>) => string,
+  hideBranding?: boolean,
+  origin?: string
+) => {
+  const metadata = await _generateMetadataWithoutImage(getTitle, getDescription, hideBranding, origin);
+
   const image = SEO_IMG_OGIMG + constructMeetingImage(meeting);
->>>>>>> 00334c56
   return {
     ...metadata,
     openGraph: {
