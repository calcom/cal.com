--- conflicted
+++ resolved
@@ -24,11 +24,7 @@
   return (
     <SessionProvider>
       <TrpcProvider>
-<<<<<<< HEAD
-        {!isBookingPage && !isOnboardingPage ? <PlainChat /> : null}
-=======
-        {!isBookingPage ? <PlainChat nonce={nonce} /> : null}
->>>>>>> f905ae75
+        {!isBookingPage && !isOnboardingPage ? <PlainChat nonce={nonce} /> : null}
         {!isEmbed && !isBookingPage && <NotificationSoundHandler />}
         {/* @ts-expect-error FIXME remove this comment when upgrading typescript to v5 */}
         <CacheProvider>
