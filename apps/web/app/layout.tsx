import { dir } from "i18next";
import { Inter } from "next/font/google";
import localFont from "next/font/local";
import { headers, cookies } from "next/headers";
import React from "react";

import { getLocale } from "@calcom/features/auth/lib/getLocale";
import { loadTranslations } from "@calcom/lib/server/i18n";
import { IconSprites } from "@calcom/ui/components/icon";

import { buildLegacyRequest } from "@lib/buildLegacyCtx";

import "../styles/globals.css";
import { AppRouterI18nProvider } from "./AppRouterI18nProvider";
import { SpeculationRules } from "./SpeculationRules";
import { Providers } from "./providers";

const interFont = Inter({ subsets: ["latin"], variable: "--font-sans", preload: true, display: "swap" });
const calFont = localFont({
  src: "../fonts/CalSans-SemiBold.woff2",
  variable: "--font-cal",
  preload: true,
  display: "block",
  weight: "600",
});

export const viewport = {
  width: "device-width",
  initialScale: 1.0,
  maximumScale: 1.0,
  userScalable: false,
  viewportFit: "cover",
  themeColor: [
    {
      media: "(prefers-color-scheme: light)",
      color: "#f9fafb",
    },
    {
      media: "(prefers-color-scheme: dark)",
      color: "#1C1C1C",
    },
  ],
};

export const metadata = {
  icons: {
    icon: "/favicon.ico",
    apple: "/api/logo?type=apple-touch-icon",
    other: [
      {
        rel: "icon-mask",
        url: "/safari-pinned-tab.svg",
        color: "#000000",
      },
      {
        url: "/api/logo?type=favicon-16",
        sizes: "16x16",
        type: "image/png",
      },
      {
        url: "/api/logo?type=favicon-32",
        sizes: "32x32",
        type: "image/png",
      },
    ],
  },
  manifest: "/site.webmanifest",
  other: {
    "application-TileColor": "#ff0000",
  },
  twitter: {
    site: "@calcom",
    creator: "@calcom",
    card: "summary_large_image",
  },
  robots: {
    index: true,
    follow: true,
  },
};

const getInitialProps = async () => {
  const h = await headers();
  const isEmbed = h.get("x-isEmbed") === "true";
  const embedColorScheme = h.get("x-embedColorScheme");
  const newLocale = (await getLocale(buildLegacyRequest(await headers(), await cookies()))) ?? "en";
  const direction = dir(newLocale) ?? "ltr";

  return {
    isEmbed,
    embedColorScheme,
    locale: newLocale,
    direction,
  };
};

export default async function RootLayout({ children }: { children: React.ReactNode }) {
  const h = await headers();
  const nonce = h.get("x-csp-nonce") ?? "";

  const { locale, direction, isEmbed, embedColorScheme } = await getInitialProps();

  const ns = "common";
  const translations = await loadTranslations(locale, ns);

  return (
    <html
      className="notranslate"
      translate="no"
      lang={locale}
      dir={direction}
      style={embedColorScheme ? { colorScheme: embedColorScheme as string } : undefined}
      suppressHydrationWarning
      data-nextjs-router="app">
      <head nonce={nonce}>
        <style>{`
          :root {
<<<<<<< HEAD
            --font-sans: ${interFont.style.fontFamily.replace(/\'/g, "")};
            --font-cal: ${calFont.style.fontFamily.replace(/\'/g, "")};
=======
            --font-inter: ${interFont.style.fontFamily.replace(/'/g, "")};
            --font-cal: ${calFont.style.fontFamily.replace(/'/g, "")};
>>>>>>> 81224f32
          }
        `}</style>
      </head>
      <body
        className="dark:bg-default bg-subtle antialiased"
        style={
          isEmbed
            ? {
              background: "transparent",
              // Keep the embed hidden till parent initializes and
              // - gives it the appropriate styles if UI instruction is there.
              // - gives iframe the appropriate height(equal to document height) which can only be known after loading the page once in browser.
              // - Tells iframe which mode it should be in (dark/light) - if there is a a UI instruction for that
              visibility: "hidden",
              // This in addition to visibility: hidden is to ensure that elements with specific opacity set are not visible
              opacity: 0,
            }
            : {
              visibility: "visible",
              opacity: 1,
            }
        }>
        <IconSprites />
        <SpeculationRules
          // URLs In Navigation
          prerenderPathsOnHover={[
            "/event-types",
            "/availability",
            "/bookings/upcoming",
            "/teams",
            "/apps",
            "/apps/routing-forms/forms",
            "/workflows",
            "/insights",
          ]}
        />

        <Providers isEmbed={isEmbed} nonce={nonce}>
          <AppRouterI18nProvider translations={translations} locale={locale} ns={ns}>
            {children}
          </AppRouterI18nProvider>
        </Providers>
      </body>
    </html>
  );
}<|MERGE_RESOLUTION|>--- conflicted
+++ resolved
@@ -115,13 +115,8 @@
       <head nonce={nonce}>
         <style>{`
           :root {
-<<<<<<< HEAD
             --font-sans: ${interFont.style.fontFamily.replace(/\'/g, "")};
             --font-cal: ${calFont.style.fontFamily.replace(/\'/g, "")};
-=======
-            --font-inter: ${interFont.style.fontFamily.replace(/'/g, "")};
-            --font-cal: ${calFont.style.fontFamily.replace(/'/g, "")};
->>>>>>> 81224f32
           }
         `}</style>
       </head>
@@ -130,19 +125,19 @@
         style={
           isEmbed
             ? {
-              background: "transparent",
-              // Keep the embed hidden till parent initializes and
-              // - gives it the appropriate styles if UI instruction is there.
-              // - gives iframe the appropriate height(equal to document height) which can only be known after loading the page once in browser.
-              // - Tells iframe which mode it should be in (dark/light) - if there is a a UI instruction for that
-              visibility: "hidden",
-              // This in addition to visibility: hidden is to ensure that elements with specific opacity set are not visible
-              opacity: 0,
-            }
+                background: "transparent",
+                // Keep the embed hidden till parent initializes and
+                // - gives it the appropriate styles if UI instruction is there.
+                // - gives iframe the appropriate height(equal to document height) which can only be known after loading the page once in browser.
+                // - Tells iframe which mode it should be in (dark/light) - if there is a a UI instruction for that
+                visibility: "hidden",
+                // This in addition to visibility: hidden is to ensure that elements with specific opacity set are not visible
+                opacity: 0,
+              }
             : {
-              visibility: "visible",
-              opacity: 1,
-            }
+                visibility: "visible",
+                opacity: 1,
+              }
         }>
         <IconSprites />
         <SpeculationRules
