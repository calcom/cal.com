--- conflicted
+++ resolved
@@ -1,8 +1,4 @@
 import type { PageProps } from "app/_types";
-<<<<<<< HEAD
-import { notFound } from "next/navigation";
-=======
->>>>>>> 46c51333
 import { z } from "zod";
 
 // import { cookies, headers } from "next/headers";
