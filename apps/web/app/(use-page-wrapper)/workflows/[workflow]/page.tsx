--- conflicted
+++ resolved
@@ -5,11 +5,6 @@
 import { cookies, headers } from "next/headers";
 import { notFound } from "next/navigation";
 import { redirect } from "next/navigation";
-<<<<<<< HEAD
-=======
-import { cache } from "react";
-
->>>>>>> e390d982
 import { z } from "zod";
 
 import { getServerSession } from "@calcom/features/auth/lib/getServerSession";
@@ -34,7 +29,6 @@
     .transform((val) => Number(val)),
 });
 
-<<<<<<< HEAD
 export const generateMetadata = async ({ params }: PageProps): Promise<Metadata | null> => {
   const parsed = querySchema.safeParse(await params);
   if (!parsed.success) {
@@ -53,8 +47,6 @@
   );
 };
 
-=======
->>>>>>> e390d982
 const Page = async ({ params }: PageProps) => {
   const session = await getServerSession({ req: buildLegacyRequest(await headers(), await cookies()) });
 
