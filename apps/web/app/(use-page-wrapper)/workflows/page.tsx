--- conflicted
+++ resolved
@@ -1,4 +1,3 @@
-<<<<<<< HEAD
 import { createRouterCaller } from "app/_trpc/context";
 import type { PageProps } from "app/_types";
 import { _generateMetadata } from "app/_utils";
@@ -6,20 +5,17 @@
 import { cookies, headers } from "next/headers";
 import { redirect } from "next/navigation";
 
-=======
-// import { cookies, headers } from "next/headers";
-// import { getServerSession } from "@calcom/features/auth/lib/getServerSession";
-// import { buildLegacyRequest } from "@lib/buildLegacyCtx";
-// import { getTeamsFiltersFromQuery } from "@calcom/features/filters/lib/getTeamsFiltersFromQuery";
-// import { WorkflowRepository } from "@calcom/lib/server/repository/workflow";
->>>>>>> 88a2bd33
+import { getServerSession } from "@calcom/features/auth/lib/getServerSession";
+import { buildLegacyRequest } from "@lib/buildLegacyCtx";
+import { getTeamsFiltersFromQuery } from "@calcom/features/filters/lib/getTeamsFiltersFromQuery";
+import { WorkflowRepository } from "@calcom/lib/server/repository/workflow";
+
 import LegacyPage from "@calcom/features/ee/workflows/pages/index";
 import { getTeamsFiltersFromQuery } from "@calcom/features/filters/lib/getTeamsFiltersFromQuery";
 import { workflowsRouter } from "@calcom/trpc/server/routers/viewer/workflows/_router";
 
 import { buildLegacyCtx } from "@lib/buildLegacyCtx";
 
-<<<<<<< HEAD
 export const generateMetadata = async () =>
   await _generateMetadata(
     (t) => t("workflows"),
@@ -46,29 +42,7 @@
   const initialData = await caller.filteredList({ filters });
 
   return <LegacyPage initialData={initialData} hasValidLicense={hasValidLicense} />;
-=======
-const Page = async () => {
-  // const session = await getServerSession({ req: buildLegacyRequest(await headers(), await cookies()) });
-  // const user = session?.user;
 
-  // const filters = getTeamsFiltersFromQuery({ ...searchParams, ...params });
-
-  // let filteredList;
-  // try {
-  //   filteredList = await WorkflowRepository.getFilteredList({
-  //     userId: user?.id,
-  //     input: {
-  //       filters,
-  //     },
-  //   });
-  // } catch (err) {}
-
-  return (
-    <LegacyPage
-    //  filteredList={filteredList}
-    />
-  );
->>>>>>> 88a2bd33
 };
 
 export default Page;