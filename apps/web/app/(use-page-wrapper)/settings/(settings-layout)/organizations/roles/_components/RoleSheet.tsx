"use client";

import { zodResolver } from "@hookform/resolvers/zod";
import { useRouter } from "next/navigation";
import { useState, useMemo, useEffect } from "react";
import { useForm } from "react-hook-form";
import { z } from "zod";

import type { Resource } from "@calcom/features/pbac/domain/types/permission-registry";
import {
  CrudAction,
  Scope,
  getPermissionsForScope,
} from "@calcom/features/pbac/domain/types/permission-registry";
import { useLocale } from "@calcom/lib/hooks/useLocale";
import { trpc } from "@calcom/trpc/react";
import { Button } from "@calcom/ui/components/button";
import { Form, TextField, Checkbox, Label } from "@calcom/ui/components/form";
import { Sheet, SheetContent, SheetFooter, SheetHeader, SheetTitle } from "@calcom/ui/components/sheet";
import { showToast } from "@calcom/ui/components/toast";

import { revalidateTeamRoles } from "../actions";
import { AdvancedPermissionGroup } from "./AdvancedPermissionGroup";
import RoleColorPicker from "./RoleColorPicker";
import { SimplePermissionItem } from "./SimplePermissionItem";

type Role = {
  id: string;
  name: string;
  description?: string;
  teamId?: number;
  color?: string;
  createdAt: Date;
  updatedAt: Date;
  type: "SYSTEM" | "CUSTOM";
  permissions: {
    id: string;
    resource: string;
    action: string;
  }[];
};

const formSchema = z.object({
  name: z.string().min(1, { message: "role_name_required" }),
  description: z.string().optional(),
  isAdvancedMode: z.boolean().default(false),
  permissions: z.array(z.string()),
  color: z.string().default("#FF5733"),
});

type FormValues = z.infer<typeof formSchema>;

interface RoleSheetProps {
  role?: Role;
  open: boolean;
  onOpenChange: (open: boolean) => void;
  teamId: number;
  scope?: Scope;
}

export function RoleSheet({ role, open, onOpenChange, teamId, scope = Scope.Organization }: RoleSheetProps) {
  const { t } = useLocale();
  const router = useRouter();
  const isEditing = Boolean(role);
  const isSystemRole = role?.type === "SYSTEM";
  const [searchQuery, setSearchQuery] = useState("");

  const defaultValues = useMemo(
    () => ({
      name: role?.name || "",
      description: role?.description || "",
      color: role?.color || "#FF5733",
      isAdvancedMode: false,
      permissions: role?.permissions?.map((p) => `${p.resource}.${p.action}`) || [],
    }),
    [role]
  ); // Memoize default values based on role

  const form = useForm<FormValues>({
    resolver: zodResolver(formSchema),
    defaultValues,
  });

  // Update form values when role changes
  useEffect(() => {
    // Only reset if the sheet is open to prevent unnecessary resets
    if (open) {
      if (role) {
        form.reset({
          name: role.name,
          description: role.description || "",
          color: role.color || "#FF5733",
          isAdvancedMode: form.getValues("isAdvancedMode"), // Preserve the current mode
          permissions: role.permissions.map((p) => `${p.resource}.${p.action}`),
        });
      } else {
        form.reset({
          name: "",
          description: "",
          color: "#FF5733",
          isAdvancedMode: false,
          permissions: [],
        });
      }
    }
  }, [role, form, open]);

  const { isAdvancedMode, permissions, color } = form.watch();

  const { filteredResources, scopedRegistry } = useMemo(() => {
    const scopedRegistry = getPermissionsForScope(scope);
    const filteredResources = Object.keys(scopedRegistry).filter((resource) =>
      t(
        scopedRegistry[resource as Resource][CrudAction.All as keyof (typeof scopedRegistry)[Resource]]
          ?.i18nKey || ""
      )
        .toLowerCase()
        .includes(searchQuery.toLowerCase())
    );
    return { filteredResources, scopedRegistry };
  }, [searchQuery, t, scope]);

  const createMutation = trpc.viewer.pbac.createRole.useMutation({
    onSuccess: async () => {
      showToast(t("role_created_successfully"), "success");
      form.reset();
      onOpenChange(false);
      await revalidateTeamRoles(teamId);
      router.refresh();
    },
    onError: (error) => {
      showToast(error.message || t("error_creating_role"), "error");
    },
  });

  const updateMutation = trpc.viewer.pbac.updateRole.useMutation({
    onSuccess: async () => {
      showToast(t("role_updated_successfully"), "success");
      onOpenChange(false);
      await revalidateTeamRoles(teamId);
      router.refresh();
    },
    onError: (error) => {
      showToast(error.message || t("error_updating_role"), "error");
    },
  });

  const onSubmit = (values: FormValues) => {
    if (isEditing && role) {
      updateMutation.mutate({
        teamId,
        roleId: role.id,
        name: values.name,
        permissions: values.permissions as any,
        color: values.color,
      });
    } else {
      createMutation.mutate({
        teamId,
        name: values.name,
        description: values.description,
        color: values.color,
        permissions: values.permissions as any,
      });
    }
  };

  return (
    <Sheet open={open} onOpenChange={onOpenChange}>
      <SheetContent>
        <SheetHeader>
          <SheetTitle>
            {isSystemRole ? t("view_role") : isEditing ? t("edit_role") : t("create_role")}
          </SheetTitle>
        </SheetHeader>
        <Form form={form} handleSubmit={onSubmit}>
          <div className="space-y-4 py-5">
            <div className="flex items-end justify-end gap-2">
              <div className="flex-1">
                <TextField
                  label={t("role_name")}
                  {...form.register("name")}
                  placeholder={t("role_name_placeholder")}
                  disabled={isSystemRole}
                />
              </div>
              <RoleColorPicker
                value={color}
                onChange={(value) => form.setValue("color", value, { shouldDirty: true })}
                disabled={isSystemRole}
              />
            </div>

            <div className="">
              {isAdvancedMode ? (
                <div className="space-y-4">
                  <div>
                    <div className="mb-2 flex items-center justify-between">
                      <Label className="mb-0">{t("permissions")}</Label>
                      <div className="flex items-center gap-2">
                        <Checkbox
                          checked={form.watch("isAdvancedMode")}
                          onCheckedChange={(checked: boolean) => form.setValue("isAdvancedMode", checked)}
                        />
                        <span className="text-sm">{t("advanced")}</span>
                      </div>
                    </div>
                    <TextField
                      id="permissions_search"
                      placeholder={t("search_permissions")}
                      value={searchQuery}
                      onChange={(e) => setSearchQuery(e.target.value)}
                      disabled={isSystemRole}
                    />
                  </div>
                  {filteredResources.map((resource) => (
                    <AdvancedPermissionGroup
                      key={resource}
                      resource={resource as Resource}
                      selectedPermissions={permissions}
                      onChange={(newPermissions) => form.setValue("permissions", newPermissions)}
                      disabled={isSystemRole}
<<<<<<< HEAD
                      scopedRegistry={scopedRegistry}
=======
                      scope={scope}
>>>>>>> 2d9c1b3f
                    />
                  ))}{" "}
                </div>
              ) : (
                <div className="bg-muted rounded-xl p-1">
                  <div className="flex items-center justify-between px-3 py-2">
                    <Label>{t("permissions")}</Label>
                    <div className="flex items-center gap-2">
                      <Checkbox
                        checked={form.watch("isAdvancedMode")}
                        onCheckedChange={(checked: boolean) => form.setValue("isAdvancedMode", checked)}
                      />
                      <span className="text-sm">{t("advanced")}</span>
                    </div>
                  </div>
                  <div className="bg-default border-subtle divide-subtle divide-y rounded-[10px] border">
                    {Object.keys(scopedRegistry).map((resource) => (
                      <SimplePermissionItem
                        key={resource}
                        resource={resource}
                        permissions={permissions}
                        onChange={(newPermissions) => form.setValue("permissions", newPermissions)}
                        disabled={isSystemRole}
<<<<<<< HEAD
                        scopedRegistry={scopedRegistry}
=======
                        scope={scope}
>>>>>>> 2d9c1b3f
                      />
                    ))}
                  </div>{" "}
                </div>
              )}
            </div>
          </div>

          {!isSystemRole && (
            <SheetFooter>
              <Button
                type="button"
                color="secondary"
                onClick={() => onOpenChange(false)}
                disabled={createMutation.isPending || updateMutation.isPending}>
                {t("cancel")}
              </Button>
              <Button type="submit" loading={createMutation.isPending || updateMutation.isPending}>
                {isEditing ? t("save") : t("create")}
              </Button>
            </SheetFooter>
          )}
          {isSystemRole && (
            <SheetFooter>
              <Button type="button" color="secondary" onClick={() => onOpenChange(false)}>
                {t("close")}
              </Button>
            </SheetFooter>
          )}
        </Form>
      </SheetContent>
    </Sheet>
  );
}<|MERGE_RESOLUTION|>--- conflicted
+++ resolved
@@ -220,11 +220,7 @@
                       selectedPermissions={permissions}
                       onChange={(newPermissions) => form.setValue("permissions", newPermissions)}
                       disabled={isSystemRole}
-<<<<<<< HEAD
-                      scopedRegistry={scopedRegistry}
-=======
                       scope={scope}
->>>>>>> 2d9c1b3f
                     />
                   ))}{" "}
                 </div>
@@ -248,11 +244,7 @@
                         permissions={permissions}
                         onChange={(newPermissions) => form.setValue("permissions", newPermissions)}
                         disabled={isSystemRole}
-<<<<<<< HEAD
-                        scopedRegistry={scopedRegistry}
-=======
                         scope={scope}
->>>>>>> 2d9c1b3f
                       />
                     ))}
                   </div>{" "}
