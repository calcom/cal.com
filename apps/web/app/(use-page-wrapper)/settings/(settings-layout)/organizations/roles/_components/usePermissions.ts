import { CrudAction } from "@calcom/features/pbac/domain/types/permission-registry";
import { PERMISSION_REGISTRY } from "@calcom/features/pbac/domain/types/permission-registry";

export type PermissionLevel = "none" | "read" | "all";

interface UsePermissionsReturn {
  hasAllPermissions: (permissions: string[]) => boolean;
  getResourcePermissionLevel: (resource: string, permissions: string[]) => PermissionLevel;
  toggleResourcePermissionLevel: (
    resource: string,
    level: PermissionLevel,
    currentPermissions: string[]
  ) => string[];
  toggleSinglePermission: (permission: string, enabled: boolean, currentPermissions: string[]) => string[];
}

export function usePermissions(): UsePermissionsReturn {
  const getAllPossiblePermissions = () => {
    const permissions: string[] = [];
    Object.entries(PERMISSION_REGISTRY).forEach(([resource, config]) => {
      if (resource !== "*") {
        Object.keys(config)
          .filter((action) => !action.startsWith("_"))
          .forEach((action) => {
            permissions.push(`${resource}.${action}`);
          });
      }
    });
    return permissions;
  };

  const hasAllPermissions = (permissions: string[]) => {
    return Object.entries(PERMISSION_REGISTRY).every(([resource, config]) => {
      if (resource === "*") return true;
      return Object.keys(config)
        .filter((action) => !action.startsWith("_"))
        .every((action) => permissions.includes(`${resource}.${action}`));
    });
  };

  const getResourcePermissionLevel = (resource: string, permissions: string[]): PermissionLevel => {
    if (resource === "*") {
      return permissions.includes("*.*") ? "all" : "none";
    }

    const resourceConfig = PERMISSION_REGISTRY[resource as keyof typeof PERMISSION_REGISTRY];
    if (!resourceConfig) return "none";

<<<<<<< HEAD
    // Check if global all permissions (*.*) is present
    if (permissions.includes("*.*")) {
      return "all";
    }

    const allResourcePerms = Object.keys(resourceConfig)
      .filter((action) => action !== "_resource")
=======
    // Filter out internal keys like _resource when checking permissions
    const allResourcePerms = Object.keys(resourceConfig)
      .filter((action) => !action.startsWith("_"))
>>>>>>> 0cbc8a38
      .map((action) => `${resource}.${action}`);
    const hasAllPerms = allResourcePerms.every((p) => permissions.includes(p));
    const hasReadPerm = permissions.includes(`${resource}.${CrudAction.Read}`);

    if (hasAllPerms) return "all";
    if (hasReadPerm) return "read";
    return "none";
  };

  const toggleResourcePermissionLevel = (
    resource: string,
    level: PermissionLevel,
    currentPermissions: string[]
  ): string[] => {
    // First, remove *.* since we're modifying permissions
    let newPermissions = currentPermissions.filter((p) => p !== "*.*");

    if (resource === "*") {
      if (level === "all") {
        // When selecting all resources, add *.* and all individual permissions
        const allPossiblePerms = getAllPossiblePermissions();
        newPermissions = ["*.*", ...allPossiblePerms];
      }
      // When deselecting all resources, we've already removed *.* above
    } else {
      // Filter out current resource permissions
      newPermissions = newPermissions.filter((p) => !p.startsWith(`${resource}.`));
      const resourceConfig = PERMISSION_REGISTRY[resource as keyof typeof PERMISSION_REGISTRY];

      if (!resourceConfig) return currentPermissions;

      // Declare variable before switch to avoid scope issues
      let allResourcePerms: string[];

      switch (level) {
        case "none":
          // No permissions to add, just keep other permissions
          break;
        case "read":
          // Only add read permission
          newPermissions.push(`${resource}.${CrudAction.Read}`);
          break;
        case "all":
          // Add all permissions for this resource (excluding internal keys)
          allResourcePerms = Object.keys(resourceConfig)
            .filter((action) => !action.startsWith("_"))
            .map((action) => `${resource}.${action}`);
          newPermissions.push(...allResourcePerms);
          break;
      }

      // Only add *.* back if all permissions are now selected
      if (hasAllPermissions(newPermissions)) {
        newPermissions.push("*.*");
      }
    }

    return newPermissions;
  };

  const toggleSinglePermission = (
    permission: string,
    enabled: boolean,
    currentPermissions: string[]
  ): string[] => {
    // First, remove *.* since we're modifying individual permissions
    let newPermissions = currentPermissions.filter((p) => p !== "*.*");

    // Parse the permission to get resource and action
    const [resource, action] = permission.split(".");

    if (enabled) {
      // Add the requested permission
      newPermissions.push(permission);

      // If enabling create, update, or delete, automatically enable read permission
      if (action === CrudAction.Create || action === CrudAction.Update || action === CrudAction.Delete) {
        const readPermission = `${resource}.${CrudAction.Read}`;
        if (!newPermissions.includes(readPermission)) {
          newPermissions.push(readPermission);
        }
      }
    } else {
      // When disabling a permission, check if we need to disable related permissions
      if (action === CrudAction.Read) {
        // If disabling read, also disable create, update, and delete since they depend on read
        const dependentActions = [CrudAction.Create, CrudAction.Update, CrudAction.Delete];
        dependentActions.forEach((dependentAction) => {
          const dependentPermission = `${resource}.${dependentAction}`;
          newPermissions = newPermissions.filter((p) => p !== dependentPermission);
        });
      } else if (
        action === CrudAction.Create ||
        action === CrudAction.Update ||
        action === CrudAction.Delete
      ) {
        // If disabling create, update, or delete, just remove that specific permission
        // Read permission remains enabled
        newPermissions = newPermissions.filter((p) => p !== permission);
      } else {
        // For other actions (custom actions), just remove the specific permission
        newPermissions = newPermissions.filter((p) => p !== permission);
      }
    }

    // Only add *.* back if all permissions are now selected
    if (hasAllPermissions(newPermissions)) {
      newPermissions.push("*.*");
    }

    return newPermissions;
  };

  return {
    hasAllPermissions,
    getResourcePermissionLevel,
    toggleResourcePermissionLevel,
    toggleSinglePermission,
  };
}<|MERGE_RESOLUTION|>--- conflicted
+++ resolved
@@ -46,19 +46,14 @@
     const resourceConfig = PERMISSION_REGISTRY[resource as keyof typeof PERMISSION_REGISTRY];
     if (!resourceConfig) return "none";
 
-<<<<<<< HEAD
     // Check if global all permissions (*.*) is present
     if (permissions.includes("*.*")) {
       return "all";
     }
 
-    const allResourcePerms = Object.keys(resourceConfig)
-      .filter((action) => action !== "_resource")
-=======
     // Filter out internal keys like _resource when checking permissions
     const allResourcePerms = Object.keys(resourceConfig)
       .filter((action) => !action.startsWith("_"))
->>>>>>> 0cbc8a38
       .map((action) => `${resource}.${action}`);
     const hasAllPerms = allResourcePerms.every((p) => permissions.includes(p));
     const hasReadPerm = permissions.includes(`${resource}.${CrudAction.Read}`);
