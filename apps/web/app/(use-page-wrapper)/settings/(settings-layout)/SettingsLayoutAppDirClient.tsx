"use client";

<<<<<<< HEAD
import { Badge } from "@calid/features/ui/components/badge";
import { Button } from "@calid/features/ui/components/button";
import { Icon } from "@calid/features/ui/components/icon/Icon";
import { Logo } from "@calid/features/ui/components/logo";
import type { VerticalTabItemProps } from "@calid/features/ui/components/navigation";
import { VerticalTabItem } from "@calid/features/ui/components/navigation";
=======
import { Icon } from "@calid/features/ui";
>>>>>>> fd040b69
import { Collapsible, CollapsibleContent, CollapsibleTrigger } from "@radix-ui/react-collapsible";
import { useSession } from "next-auth/react";
import Link from "next/link";
import { usePathname, useRouter } from "next/navigation";
import type { ComponentProps } from "react";
import React, { useEffect, useState, useMemo } from "react";

import { checkAdminOrOwner } from "@calcom/features/auth/lib/checkAdminOrOwner";
import { useOrgBranding } from "@calcom/features/ee/organizations/context/provider";
import type { OrganizationBranding } from "@calcom/features/ee/organizations/context/provider";
import type { TeamFeatures } from "@calcom/features/flags/config";
import { useIsFeatureEnabledForTeam } from "@calcom/features/flags/hooks/useIsFeatureEnabledForTeam";
import Shell from "@calcom/features/shell/Shell";
import { HOSTED_CAL_FEATURES, IS_CALCOM, WEBAPP_URL } from "@calcom/lib/constants";
import { getPlaceholderAvatar } from "@calcom/lib/defaultAvatarImage";
import { getUserAvatarUrl } from "@calcom/lib/getAvatarUrl";
import { useCompatSearchParams } from "@calcom/lib/hooks/useCompatSearchParams";
import { useLocale } from "@calcom/lib/hooks/useLocale";
import { IdentityProvider, UserPermissionRole } from "@calcom/prisma/enums";
import { trpc } from "@calcom/trpc/react";
import classNames from "@calcom/ui/classNames";
import { ErrorBoundary } from "@calcom/ui/components/errorBoundary";
<<<<<<< HEAD
=======
import type { VerticalTabItemProps } from "@calcom/ui/components/navigation";
import { VerticalTabItem } from "@calcom/ui/components/navigation";
>>>>>>> fd040b69
import { Skeleton } from "@calcom/ui/components/skeleton";

const getTabs = (orgBranding: OrganizationBranding | null) => {
  const tabs: VerticalTabItemProps[] = [
    {
      name: "my_account",
      href: "/settings/my-account",
      children: [
        { name: "profile", href: "/settings/my-account/profile", icon: "user" },
        { name: "general", href: "/settings/my-account/general", icon: "settings" },
        { name: "calendars", href: "/settings/my-account/calendars", icon: "calendar" },
        { name: "conferencing", href: "/settings/my-account/conferencing", icon: "video" },
        { name: "appearance", href: "/settings/my-account/appearance", icon: "paintbrush" },
        { name: "out_of_office", href: "/settings/my-account/out-of-office", icon: "clock-2" },
        { name: "push_notifications", href: "/settings/my-account/push-notifications", icon: "bell" },
      ],
    },
    {
      name: "security",
      href: "/settings/security",
      children: [
        { name: "password", href: "/settings/security/password", icon: "lock" },
        { name: "impersonation", href: "/settings/security/impersonation", icon: "shield" },
        // { name: "2fa_auth", href: "/settings/security/two-factor-auth", icon: "shield-check" },
      ],
    },
    {
      name: "others",
      href: "/settings/others",
      children: [{ name: "import", href: "/settings/others/import", icon: "download" }],
    },
    {
      name: "developer",
      href: "/settings/developer",
      children: [
        //
        { name: "webhooks", href: "/settings/developer/webhooks", icon: "webhook" },
        { name: "api_keys", href: "/settings/developer/api-keys", icon: "key" },
        // { name: "admin_api", href: "/settings/organizations/admin-api" },
        // TODO: Add profile level for embeds
        // { name: "embeds", href: "/v2/settings/developer/embeds", icon: "code" },
      ],
    },
    {
      name: "organization",
      href: "/settings/organizations",
      icon: "building",
      children: [
        {
          name: "profile",
          href: "/settings/organizations/profile",
          icon: "building",
        },
        {
          name: "general",
          href: "/settings/organizations/general",
          icon: "settings",
        },
        ...(orgBranding
          ? [
              {
                name: "members",
                href: `${WEBAPP_URL}/settings/organizations/${orgBranding.slug}/members`,
                icon: "users",
                isExternalLink: true,
              },
            ]
          : []),
        {
          name: "privacy",
          href: "/settings/organizations/privacy",
          icon: "shield-check",
        },
        {
          name: "billing",
          href: "/settings/organizations/billing",
          icon: "credit-card",
        },
        {
          name: "OAuth Clients",
          href: "/settings/organizations/platform/oauth-clients",
          icon: "link-2",
        },
        {
          name: "SSO",
          href: "/settings/organizations/sso",
          icon: "fingerprint",
        },
        {
          name: "directory_sync",
          href: "/settings/organizations/dsync",
          icon: "refresh-cw",
        },
        {
          name: "admin_api",
          href: "https://cal.com/docs/enterprise-features/api/api-reference/bookings#admin-access",
          icon: "terminal",
        },
      ],
    },
    {
      name: "teams",
      href: "/teams",
      children: [],
    },
    {
      name: "other_teams",
      href: "/settings/organizations/teams/other",
      children: [],
    },
    {
      name: "admin",
      href: "/settings/admin",
      children: [
        //
        { name: "features", href: "/settings/admin/flags", icon: "flag" },
        { name: "license", href: "/auth/setup?step=1", icon: "scale" },
        { name: "impersonation", href: "/settings/admin/impersonation", icon: "shield" },
        { name: "apps", href: "/settings/admin/apps/calendar", icon: "blocks" },
        { name: "users", href: "/settings/admin/users", icon: "users" },
        { name: "organizations", href: "/settings/admin/organizations", icon: "building" },
        { name: "lockedSMS", href: "/settings/admin/lockedSMS", icon: "smartphone" },
        { name: "oAuth", href: "/settings/admin/oAuth", icon: "key" },
        { name: "Workspace Platforms", href: "/settings/admin/workspace-platforms", icon: "castle" },
        { name: "Playground", href: "/settings/admin/playground", icon: "boxes" },
      ],
    },
  ];

  tabs.find((tab) => {
    if (tab.name === "security" && !HOSTED_CAL_FEATURES) {
      // tab.children?.push({ name: "sso_configuration", href: "/settings/security/sso" });
      // TODO: Enable dsync for self hosters
      // tab.children?.push({ name: "directory_sync", href: "/settings/security/dsync" });
    }
    if (tab.name === "admin" && IS_CALCOM) {
      tab.children?.push({ name: "create_org", href: "/settings/organizations/new" });
    }
    if (tab.name === "admin" && IS_CALCOM) {
      tab.children?.push({ name: "create_license_key", href: "/settings/license-key/new" });
    }
  });

  return tabs;
};

// The following keys are assigned to admin only
const adminRequiredKeys = ["admin"];
const organizationRequiredKeys = ["organization"];
const organizationAdminKeys = [
  "privacy",
  "billing",
  "OAuth Clients",
  "SSO",
  "directory_sync",
  "delegation_credential",
];

const useTabs = ({
  isDelegationCredentialEnabled,
  isPbacEnabled,
  canViewRoles,
}: {
  isDelegationCredentialEnabled: boolean;
  isPbacEnabled: boolean;
  canViewRoles?: boolean;
}) => {
  const session = useSession();
  const { data: user } = trpc.viewer.me.get.useQuery({ includePasswordAdded: true });
  const orgBranding = useOrgBranding();
  const isAdmin = session.data?.user.role === UserPermissionRole.ADMIN;
  const isOrgAdminOrOwner = checkAdminOrOwner(orgBranding?.role);

  const processTabsMemod = useMemo(() => {
    const processedTabs = getTabs(orgBranding).map((tab) => {
      if (tab.href === "/settings/my-account") {
        return {
          ...tab,
          name: user?.name || "my_account",
          icon: undefined,
          avatar: getUserAvatarUrl(user),
        };
      } else if (tab.href === "/settings/organizations") {
        const newArray = (tab?.children ?? []).filter(
          (child) => isOrgAdminOrOwner || !organizationAdminKeys.includes(child.name)
        );

        if (isOrgAdminOrOwner) {
          newArray.splice(4, 0, {
            name: "attributes",
            href: "/settings/organizations/attributes",
          });
        }

        // Add delegation-credential menu item only if feature flag is enabled
        if (isDelegationCredentialEnabled) {
          newArray.push({
            name: "delegation_credential",
            href: "/settings/organizations/delegation-credential",
          });
        }

        // Add pbac menu item only if feature flag is enabled AND user has permission to view roles
        // This prevents showing the menu item when user has no organization permissions
        if (isPbacEnabled && canViewRoles) {
          newArray.push({
            name: "roles_and_permissions",
            href: "/settings/organizations/roles",
          });
        }

        return {
          ...tab,
          children: newArray,
          name: orgBranding?.name || "organization",
          avatar: getPlaceholderAvatar(orgBranding?.logoUrl, orgBranding?.name),
        };
      } else if (
        tab.href === "/settings/security" &&
        user?.identityProvider === IdentityProvider.GOOGLE &&
        !user?.twoFactorEnabled &&
        !user?.passwordAdded
      ) {
        const filtered = tab?.children?.filter(
          (childTab) => childTab.href !== "/settings/security/two-factor-auth"
        );
        return { ...tab, children: filtered };
      } else if (tab.href === "/settings/developer") {
        const filtered = tab?.children?.filter(
          (childTab) => isOrgAdminOrOwner || childTab.name !== "admin_api"
        );
        return { ...tab, children: filtered };
      }
      return tab;
    });

    // check if name is in adminRequiredKeys
    return processedTabs.filter((tab) => {
      if (organizationRequiredKeys.includes(tab.name)) return !!orgBranding;
      if (tab.name === "other_teams" && !isOrgAdminOrOwner) return false;

      if (isAdmin) return true;
      return !adminRequiredKeys.includes(tab.name);
    });
  }, [isAdmin, orgBranding, isOrgAdminOrOwner, user, isDelegationCredentialEnabled]);

  return processTabsMemod;
};

const BackButtonInSidebar = ({ name }: { name: string }) => {
  return (
    <Link
      href="/event-types"
      className="hover:bg-emphasis todesktop:mt-10 [&[aria-current='page']]:bg-emphasis [&[aria-current='page']]:text-emphasis group-hover:text-default text-emphasis group flex h-6 max-h-6 w-full flex-row items-center rounded-md px-2 py-4 text-sm font-medium leading-4 transition"
      data-testid={`vertical-tab-${name}`}>
      <Icon
        name="arrow-left"
        className="h-4 w-4 stroke-[2px] md:mt-0 ltr:mr-[10px] rtl:ml-[10px] rtl:rotate-180"
      />
      <Skeleton title={name} as="p" className="min-h-4 max-w-36 truncate" loadingClassName="ms-3">
        {name}
      </Skeleton>
    </Link>
  );
};

interface SettingsSidebarContainerProps {
  className?: string;
  navigationIsOpenedOnMobile?: boolean;
  bannersHeight?: number;
  teamFeatures?: Record<number, TeamFeatures>;
  canViewRoles?: boolean;
}

const TeamRolesNavItem = ({
  team,
  teamFeatures,
}: {
  team: { id: number; parentId?: number | null };
  teamFeatures?: Record<number, TeamFeatures>;
}) => {
  const { t } = useLocale();

  // Always call the hook first (Rules of Hooks)
  const isPbacEnabled = useIsFeatureEnabledForTeam({
    teamFeatures,
    teamId: team.parentId || 0, // Use 0 as fallback when no parentId
    feature: "pbac",
  });

  // Only show for sub-teams (teams with parentId) AND when parent has PBAC enabled
  if (!team.parentId || !isPbacEnabled) return null;

  return (
    <VerticalTabItem
      name={t("roles_and_permissions")}
      href={`/settings/teams/${team.id}/roles`}
      textClassNames="px-3 text-emphasis font-medium text-sm"
      disableChevron
    />
  );
};

const TeamListCollapsible = ({ teamFeatures }: { teamFeatures?: Record<number, TeamFeatures> }) => {
  const { data: teams } = trpc.viewer.teams.list.useQuery();
  const { t } = useLocale();
  const [teamMenuState, setTeamMenuState] =
    useState<{ teamId: number | undefined; teamMenuOpen: boolean }[]>();
  const searchParams = useCompatSearchParams();
  useEffect(() => {
    if (teams) {
      const teamStates = teams?.map((team) => ({
        teamId: team.id,
        teamMenuOpen: String(team.id) === searchParams?.get("id"),
      }));
      setTeamMenuState(teamStates);
      setTimeout(() => {
        const tabMembers = Array.from(document.getElementsByTagName("a")).filter(
          (bottom) => bottom.dataset.testid === "vertical-tab-Members"
        )[1];
        // eslint-disable-next-line @calcom/eslint/no-scroll-into-view-embed -- Settings layout isn't embedded
        tabMembers?.scrollIntoView({ behavior: "smooth" });
      }, 100);
    }
  }, [searchParams?.get("id"), teams]);

  return (
    <>
      {teams &&
        teamMenuState &&
        teams.map((team, index: number) => {
          return (
            <Link href={`/settings/teams/${team.id}/profile`}>
              <Button color="minimal">
                <div className="ml-2 flex h-[32px] flex-row items-center text-sm">
                  {!team.parentId && (
                    <img
                      src={getPlaceholderAvatar(team.logoUrl, team.name)}
                      className="h-[24px] w-[24px] self-start rounded-full stroke-[2px] md:mt-0 ltr:mr-2 rtl:ml-2"
                      alt={team.name || "Team logo"}
                    />
                  )}
                  <p className="w-full truncate leading-normal">{team.name}</p>
                  {/* {!team.accepted && (
                    <Badge className="ms-3" variant="orange">
                      Inv.
                    </Badge>
                  )} */}
                </div>
              </Button>
            </Link>
          );

          // if (!teamMenuState[index]) {
          //   return null;
          // }
          // if (teamMenuState.some((teamState) => teamState.teamId === team.id))
          //   return (
          //     <Collapsible
          //       className="cursor-pointer"
          //       key={team.id}
          //       open={teamMenuState[index].teamMenuOpen}
          //       onOpenChange={(open) => {
          //         const newTeamMenuState = [...teamMenuState];
          //         newTeamMenuState[index] = {
          //           ...newTeamMenuState[index],
          //           teamMenuOpen: open,
          //         };
          //         setTeamMenuState(newTeamMenuState);
          //       }}>
          //       <CollapsibleTrigger asChild>
          //         <button
          //           className="hover:bg-emphasis [&[aria-current='page']]:bg-emphasis [&[aria-current='page']]:text-emphasis text-default flex h-9 w-full flex-row items-center rounded-md px-2 py-[10px] text-left text-sm font-medium leading-none transition"
          //           aria-controls={`team-content-${team.id}`}
          //           aria-expanded={teamMenuState[index].teamMenuOpen}
          //           onClick={() => {
          //             const newTeamMenuState = [...teamMenuState];
          //             newTeamMenuState[index] = {
          //               ...newTeamMenuState[index],
          //               teamMenuOpen: !teamMenuState[index].teamMenuOpen,
          //             };
          //             setTeamMenuState(newTeamMenuState);
          //           }}
          //           onKeyDown={(e) => {
          //             if (e.key === "Enter" || e.key === " ") {
          //               e.preventDefault();
          //               const newTeamMenuState = [...teamMenuState];
          //               newTeamMenuState[index] = {
          //                 ...newTeamMenuState[index],
          //                 teamMenuOpen: !teamMenuState[index].teamMenuOpen,
          //               };
          //               setTeamMenuState(newTeamMenuState);
          //             }
          //           }}
          //           aria-label={`${team.name} ${
          //             teamMenuState[index].teamMenuOpen ? t("collapse_menu") : t("expand_menu")
          //           }`}>
          //           <div className="me-3">
          //             {teamMenuState[index].teamMenuOpen ? (
          //               <Icon name="chevron-down" className="h-4 w-4" />
          //             ) : (
          //               <Icon name="chevron-right" className="h-4 w-4" />
          //             )}
          //           </div>
          //           {!team.parentId && (
          //             <img
          //               src={getPlaceholderAvatar(team.logoUrl, team.name)}
          //               className="h-[16px] w-[16px] self-start rounded-full stroke-[2px] md:mt-0 ltr:mr-2 rtl:ml-2"
          //               alt={team.name || "Team logo"}
          //             />
          //           )}
          //           <p className="w-1/2 truncate leading-normal">{team.name}</p>
          //           {!team.accepted && (
          //             <Badge className="ms-3" variant="orange">
          //               Inv.
          //             </Badge>
          //           )}
          //         </button>
          //       </CollapsibleTrigger>
          //       <CollapsibleContent className="space-y-0.5" id={`team-content-${team.id}`}>
          //         {team.accepted && (
          //           <VerticalTabItem
          //             name={t("profile")}
          //             href={`/settings/teams/${team.id}/profile`}
          //             textClassNames="px-3 text-emphasis font-medium text-sm"
          //             disableChevron
          //           />
          //         )}
          //         <VerticalTabItem
          //           name={t("members")}
          //           href={`/settings/teams/${team.id}/members`}
          //           textClassNames="px-3 text-emphasis font-medium text-sm"
          //           disableChevron
          //         />
          //         {/* Show roles only for sub-teams with PBAC-enabled parent */}
          //         <TeamRolesNavItem team={team} teamFeatures={teamFeatures} />
          //         {(checkAdminOrOwner(team.role) ||
          //           // eslint-disable-next-line @typescript-eslint/ban-ts-comment
          //           // @ts-ignore this exists wtf?
          //           (team.isOrgAdmin && team.isOrgAdmin)) && (
          //           <>
          //             {/* TODO */}
          //             {/* <VerticalTabItem
          //       name={t("general")}
          //       href={`${WEBAPP_URL}/settings/my-account/appearance`}
          //       textClassNames="px-3 text-emphasis font-medium text-sm"
          //       disableChevron
          //     /> */}
          //             <VerticalTabItem
          //               name={t("appearance")}
          //               href={`/settings/teams/${team.id}/appearance`}
          //               textClassNames="px-3 text-emphasis font-medium text-sm"
          //               disableChevron
          //             />
          //             {/* Hide if there is a parent ID */}
          //             {!team.parentId ? (
          //               <>
          //                 <VerticalTabItem
          //                   name={t("billing")}
          //                   href={`/settings/teams/${team.id}/billing`}
          //                   textClassNames="px-3 text-emphasis font-medium text-sm"
          //                   disableChevron
          //                 />
          //               </>
          //             ) : null}
          //             <VerticalTabItem
          //               name={t("settings")}
          //               href={`/settings/teams/${team.id}/settings`}
          //               textClassNames="px-3 text-emphasis font-medium text-sm"
          //               disableChevron
          //             />
          //           </>
          //         )}
          //       </CollapsibleContent>
          //     </Collapsible>
          //   );
        })}
    </>
  );
};

const SettingsSidebarContainer = ({
  className = "",
  navigationIsOpenedOnMobile,
  bannersHeight,
  teamFeatures,
  canViewRoles,
}: SettingsSidebarContainerProps) => {
  const searchParams = useCompatSearchParams();
  const orgBranding = useOrgBranding();
  const { t } = useLocale();
  const [otherTeamMenuState, setOtherTeamMenuState] = useState<
    {
      teamId: number | undefined;
      teamMenuOpen: boolean;
    }[]
  >();
  const session = useSession();

  const organizationId = session.data?.user?.org?.id;

  const isDelegationCredentialEnabled = useIsFeatureEnabledForTeam({
    teamFeatures,
    teamId: organizationId,
    feature: "delegation-credential",
  });

  const isPbacEnabled = useIsFeatureEnabledForTeam({
    teamFeatures,
    teamId: organizationId,
    feature: "pbac",
  });

  const tabsWithPermissions = useTabs({
    isDelegationCredentialEnabled,
    isPbacEnabled,
    canViewRoles,
  });

  const { data: otherTeams } = trpc.viewer.organizations.listOtherTeams.useQuery(undefined, {
    enabled: !!session.data?.user?.org,
  });

  // Same as above but for otherTeams
  useEffect(() => {
    if (otherTeams) {
      const otherTeamStates = otherTeams?.map((team) => ({
        teamId: team.id,
        teamMenuOpen: String(team.id) === searchParams?.get("id"),
      }));
      setOtherTeamMenuState(otherTeamStates);
      setTimeout(() => {
        // @TODO: test if this works for 2 dataset testids
        const tabMembers = Array.from(document.getElementsByTagName("a")).filter(
          (bottom) => bottom.dataset.testid === "vertical-tab-Members"
        )[1];
        // eslint-disable-next-line @calcom/eslint/no-scroll-into-view-embed -- Settings layout isn't embedded
        tabMembers?.scrollIntoView({ behavior: "smooth" });
      }, 100);
    }
  }, [searchParams?.get("id"), otherTeams]);

  const isOrgAdminOrOwner = checkAdminOrOwner(orgBranding?.role);

  return (
    <nav
      style={{ maxHeight: `calc(100vh - ${bannersHeight}px)`, top: `${bannersHeight}px` }}
      className={classNames(
        "no-scrollbar bg-cal-gradient border-muted fixed bottom-0 left-0 top-0 z-20 flex max-h-screen w-56 flex-col space-y-1 overflow-x-hidden overflow-y-scroll border-r px-2 pb-3 transition-transform max-lg:z-10 lg:sticky lg:flex lg:px-4",
        className,
        navigationIsOpenedOnMobile
          ? "translate-x-0 opacity-100"
          : "-translate-x-full opacity-0 lg:translate-x-0 lg:opacity-100"
      )}
      aria-label={t("settings_navigation")}>
      <>
        <Logo className="my-4 px-2" small icon />
        <BackButtonInSidebar name={t("back")} />
        {tabsWithPermissions.map((tab) => {
          return (
            <React.Fragment key={tab.href}>
              {!["teams", "other_teams"].includes(tab.name) && (
                <React.Fragment key={tab.href}>
                  <div className={`${!tab.children?.length ? "!mb-3" : ""}`}>
                    <div className="[&[aria-current='page']]:bg-emphasis [&[aria-current='page']]:text-emphasis text-default group flex h-7 w-full flex-row items-end rounded-md px-2 text-sm font-medium leading-none">
                      <Skeleton
                        title={tab.name}
                        as="p"
                        className="text-emphasis truncate text-sm font-medium leading-5"
                        loadingClassName="ms-3">
                        {t(tab.name)}
                      </Skeleton>
                    </div>
                  </div>
                  <div className="my-3 space-y-1">
                    {tab.children?.map((child, index) => (
                      <VerticalTabItem
                        icon={child.icon}
                        key={child.href}
                        name={t(child.name)}
                        isExternalLink={child.isExternalLink}
                        href={child.href || "/"}
                        textClassNames="text-default font-medium text-sm"
                        className={` h-7 w-auto px-2 py-4 ${
                          tab.children && index === tab.children?.length - 1 && "!mb-3"
                        }`}
                        disableChevron
                      />
                    ))}
                  </div>
                </React.Fragment>
              )}

              {tab.name === "teams" && (
                <React.Fragment key={tab.href}>
                  <div data-testid="tab-teams" className={`${!tab.children?.length ? "mb-3" : ""}`}>
                    <div className="text-default group flex h-9 w-full flex-row items-center px-2 py-[10px] text-sm font-medium leading-none transition group-hover:text-white">
                      <Skeleton
                        title={tab.name}
                        as="p"
                        className="text-default truncate text-sm font-medium leading-5"
                        loadingClassName="ms-3">
                        {t(isOrgAdminOrOwner ? "my_teams" : tab.name)}
                      </Skeleton>
                    </div>
                    <TeamListCollapsible teamFeatures={teamFeatures} />
                    {(!orgBranding?.id || isOrgAdminOrOwner) && (
                      <VerticalTabItem
                        name={t("add_a_team")}
                        href={`${WEBAPP_URL}/settings/teams/new`}
                        textClassNames="px-3 items-center mt-2 text-emphasis font-medium text-sm"
                        icon="plus"
                        disableChevron
                      />
                    )}
                  </div>
                </React.Fragment>
              )}

              {tab.name === "other_teams" && (
                <React.Fragment key={tab.href}>
                  <div className={`${!tab.children?.length ? "mb-3" : ""}`}>
                    <Link href={tab.href}>
                      <div className="hover:bg-subtle [&[aria-current='page']]:bg-emphasis [&[aria-current='page']]:text-emphasis group-hover:text-default text-default group flex h-9 w-full flex-row items-center rounded-md px-2 py-[10px] text-sm font-medium leading-none transition">
                        {tab && tab.icon && (
                          <Icon
                            name={tab.icon}
                            className="text-subtle h-[16px] w-[16px] stroke-[2px] md:mt-0 ltr:mr-3 rtl:ml-3"
                          />
                        )}
                        <Skeleton
                          title={t("org_admin_other_teams")}
                          as="p"
                          className="text-subtle truncate text-sm font-medium leading-5"
                          loadingClassName="ms-3">
                          {t("org_admin_other_teams")}
                        </Skeleton>
                      </div>
                    </Link>
                    {otherTeams &&
                      otherTeamMenuState &&
                      otherTeams.map((otherTeam, index: number) => {
                        if (!otherTeamMenuState[index]) {
                          return null;
                        }
                        if (otherTeamMenuState.some((teamState) => teamState.teamId === otherTeam.id))
                          return (
                            <Collapsible
                              className="cursor-pointer"
                              key={otherTeam.id}
                              open={otherTeamMenuState[index].teamMenuOpen}
                              onOpenChange={(open) => {
                                const newOtherTeamMenuState = [...otherTeamMenuState];
                                newOtherTeamMenuState[index] = {
                                  ...newOtherTeamMenuState[index],
                                  teamMenuOpen: open,
                                };
                                setOtherTeamMenuState(newOtherTeamMenuState);
                              }}>
                              <CollapsibleTrigger asChild>
                                <button
                                  className="hover:bg-subtle [&[aria-current='page']]:bg-emphasis [&[aria-current='page']]:text-emphasis text-default flex h-9 w-full flex-row items-center rounded-md px-2 py-[10px] text-left text-sm font-medium leading-none transition"
                                  aria-controls={`other-team-content-${otherTeam.id}`}
                                  aria-expanded={otherTeamMenuState[index].teamMenuOpen}
                                  onClick={() => {
                                    const newOtherTeamMenuState = [...otherTeamMenuState];
                                    newOtherTeamMenuState[index] = {
                                      ...newOtherTeamMenuState[index],
                                      teamMenuOpen: !otherTeamMenuState[index].teamMenuOpen,
                                    };
                                    setOtherTeamMenuState(newOtherTeamMenuState);
                                  }}
                                  onKeyDown={(e) => {
                                    if (e.key === "Enter" || e.key === " ") {
                                      e.preventDefault();
                                      const newOtherTeamMenuState = [...otherTeamMenuState];
                                      newOtherTeamMenuState[index] = {
                                        ...newOtherTeamMenuState[index],
                                        teamMenuOpen: !otherTeamMenuState[index].teamMenuOpen,
                                      };
                                      setOtherTeamMenuState(newOtherTeamMenuState);
                                    }
                                  }}
                                  aria-label={`${otherTeam.name} ${
                                    otherTeamMenuState[index].teamMenuOpen
                                      ? t("collapse_menu")
                                      : t("expand_menu")
                                  }`}>
                                  <div className="me-3">
                                    {otherTeamMenuState[index].teamMenuOpen ? (
                                      <Icon name="chevron-down" className="h-4 w-4" />
                                    ) : (
                                      <Icon name="chevron-right" className="h-4 w-4" />
                                    )}
                                  </div>
                                  {!otherTeam.parentId && (
                                    <img
                                      src={getPlaceholderAvatar(otherTeam.logoUrl, otherTeam.name)}
                                      className="h-[16px] w-[16px] self-start rounded-full stroke-[2px] md:mt-0 ltr:mr-2 rtl:ml-2"
                                      alt={otherTeam.name || "Team logo"}
                                    />
                                  )}
                                  <p className="w-1/2 truncate leading-normal">{otherTeam.name}</p>
                                </button>
                              </CollapsibleTrigger>
                              <CollapsibleContent
                                className="space-y-0.5"
                                id={`other-team-content-${otherTeam.id}`}>
                                <VerticalTabItem
                                  name={t("profile")}
                                  href={`/settings/organizations/teams/other/${otherTeam.id}/profile`}
                                  textClassNames="px-3 text-emphasis font-medium text-sm"
                                  disableChevron
                                />
                                <VerticalTabItem
                                  name={t("members")}
                                  href={`/settings/organizations/teams/other/${otherTeam.id}/members`}
                                  textClassNames="px-3 text-emphasis font-medium text-sm"
                                  disableChevron
                                />
                                <>
                                  {/* TODO: enable appearance edit */}
                                  {/* <VerticalTabItem
                                      name={t("appearance")}
                                      href={`/settings/organizations/teams/other/${otherTeam.id}/appearance`}
                                      textClassNames="px-3 text-emphasis font-medium text-sm"
                                      disableChevron
                                    /> */}
                                </>
                              </CollapsibleContent>
                            </Collapsible>
                          );
                      })}
                  </div>
                </React.Fragment>
              )}
            </React.Fragment>
          );
        })}
      </>
    </nav>
  );
};

const MobileSettingsContainer = (props: { onSideContainerOpen?: () => void }) => {
  const { t } = useLocale();
  const router = useRouter();

  return (
    <>
      <nav className="bg-muted border-muted sticky top-0 z-20 flex w-full items-center justify-between border-b px-2 py-2 sm:relative lg:hidden">
        <div className="flex items-center space-x-3">
          <Button StartIcon="menu" color="minimal" variant="icon" onClick={props.onSideContainerOpen}>
            <span className="sr-only">{t("show_navigation")}</span>
          </Button>

          <button
            className="hover:bg-emphasis flex items-center space-x-2 rounded-md px-3 py-1 rtl:space-x-reverse"
            onClick={() => router.back()}>
            <Icon name="arrow-left" className="text-default h-4 w-4" />
            <p className="text-emphasis font-semibold">{t("settings")}</p>
          </button>
        </div>
      </nav>
    </>
  );
};

export type SettingsLayoutProps = {
  children: React.ReactNode;
  containerClassName?: string;
  teamFeatures?: Record<number, TeamFeatures>;
  canViewRoles?: boolean;
} & ComponentProps<typeof Shell>;

export default function SettingsLayoutAppDirClient({
  children,
  teamFeatures,
  canViewRoles,
  ...rest
}: SettingsLayoutProps) {
  const pathname = usePathname();
  const state = useState(false);
  const [sideContainerOpen, setSideContainerOpen] = state;

  useEffect(() => {
    const closeSideContainer = () => {
      if (window.innerWidth >= 1024) {
        setSideContainerOpen(false);
      }
    };

    window.addEventListener("resize", closeSideContainer);
    return () => {
      window.removeEventListener("resize", closeSideContainer);
    };
  }, []);

  useEffect(() => {
    if (sideContainerOpen) {
      setSideContainerOpen(!sideContainerOpen);
    }
  }, [pathname]);

  return (
    <Shell
      flexChildrenContainer
      {...rest}
      SidebarContainer={
        <SidebarContainerElement
          sideContainerOpen={sideContainerOpen}
          setSideContainerOpen={setSideContainerOpen}
          teamFeatures={teamFeatures}
          canViewRoles={canViewRoles}
        />
      }
      drawerState={state}
      MobileNavigationContainer={null}
      TopNavContainer={
        <MobileSettingsContainer onSideContainerOpen={() => setSideContainerOpen(!sideContainerOpen)} />
      }>
      <div className="flex ">
        <div className={classNames("w-full justify-center", rest.containerClassName)}>
          <ErrorBoundary>{children}</ErrorBoundary>
        </div>
      </div>
    </Shell>
  );
}

type SidebarContainerElementProps = {
  sideContainerOpen: boolean;
  bannersHeight?: number;
  setSideContainerOpen: React.Dispatch<React.SetStateAction<boolean>>;
  teamFeatures?: Record<number, TeamFeatures>;
  canViewRoles?: boolean;
};

const SidebarContainerElement = ({
  sideContainerOpen,
  bannersHeight,
  setSideContainerOpen,
  teamFeatures,
  canViewRoles,
}: SidebarContainerElementProps) => {
  const { t } = useLocale();
  return (
    <>
      {/* Mobile backdrop */}
      {sideContainerOpen && (
        <button
          onClick={() => setSideContainerOpen(false)}
          className="fixed left-0 top-0 z-10 h-full w-full bg-black/50">
          <span className="sr-only">{t("hide_navigation")}</span>
        </button>
      )}
      <SettingsSidebarContainer
        navigationIsOpenedOnMobile={sideContainerOpen}
        bannersHeight={bannersHeight}
        teamFeatures={teamFeatures}
        canViewRoles={canViewRoles}
      />
    </>
  );
};<|MERGE_RESOLUTION|>--- conflicted
+++ resolved
@@ -1,15 +1,10 @@
 "use client";
 
-<<<<<<< HEAD
-import { Badge } from "@calid/features/ui/components/badge";
 import { Button } from "@calid/features/ui/components/button";
 import { Icon } from "@calid/features/ui/components/icon/Icon";
 import { Logo } from "@calid/features/ui/components/logo";
 import type { VerticalTabItemProps } from "@calid/features/ui/components/navigation";
 import { VerticalTabItem } from "@calid/features/ui/components/navigation";
-=======
-import { Icon } from "@calid/features/ui";
->>>>>>> fd040b69
 import { Collapsible, CollapsibleContent, CollapsibleTrigger } from "@radix-ui/react-collapsible";
 import { useSession } from "next-auth/react";
 import Link from "next/link";
@@ -32,11 +27,6 @@
 import { trpc } from "@calcom/trpc/react";
 import classNames from "@calcom/ui/classNames";
 import { ErrorBoundary } from "@calcom/ui/components/errorBoundary";
-<<<<<<< HEAD
-=======
-import type { VerticalTabItemProps } from "@calcom/ui/components/navigation";
-import { VerticalTabItem } from "@calcom/ui/components/navigation";
->>>>>>> fd040b69
 import { Skeleton } from "@calcom/ui/components/skeleton";
 
 const getTabs = (orgBranding: OrganizationBranding | null) => {
@@ -49,7 +39,7 @@
         { name: "general", href: "/settings/my-account/general", icon: "settings" },
         { name: "calendars", href: "/settings/my-account/calendars", icon: "calendar" },
         { name: "conferencing", href: "/settings/my-account/conferencing", icon: "video" },
-        { name: "appearance", href: "/settings/my-account/appearance", icon: "paintbrush" },
+        { name: "appearance", href: "/settings/my-account/appearance", icon: "monitor" },
         { name: "out_of_office", href: "/settings/my-account/out-of-office", icon: "clock-2" },
         { name: "push_notifications", href: "/settings/my-account/push-notifications", icon: "bell" },
       ],
@@ -81,63 +71,6 @@
       ],
     },
     {
-      name: "organization",
-      href: "/settings/organizations",
-      icon: "building",
-      children: [
-        {
-          name: "profile",
-          href: "/settings/organizations/profile",
-          icon: "building",
-        },
-        {
-          name: "general",
-          href: "/settings/organizations/general",
-          icon: "settings",
-        },
-        ...(orgBranding
-          ? [
-              {
-                name: "members",
-                href: `${WEBAPP_URL}/settings/organizations/${orgBranding.slug}/members`,
-                icon: "users",
-                isExternalLink: true,
-              },
-            ]
-          : []),
-        {
-          name: "privacy",
-          href: "/settings/organizations/privacy",
-          icon: "shield-check",
-        },
-        {
-          name: "billing",
-          href: "/settings/organizations/billing",
-          icon: "credit-card",
-        },
-        {
-          name: "OAuth Clients",
-          href: "/settings/organizations/platform/oauth-clients",
-          icon: "link-2",
-        },
-        {
-          name: "SSO",
-          href: "/settings/organizations/sso",
-          icon: "fingerprint",
-        },
-        {
-          name: "directory_sync",
-          href: "/settings/organizations/dsync",
-          icon: "refresh-cw",
-        },
-        {
-          name: "admin_api",
-          href: "https://cal.com/docs/enterprise-features/api/api-reference/bookings#admin-access",
-          icon: "terminal",
-        },
-      ],
-    },
-    {
       name: "teams",
       href: "/teams",
       children: [],
@@ -346,6 +279,7 @@
   const [teamMenuState, setTeamMenuState] =
     useState<{ teamId: number | undefined; teamMenuOpen: boolean }[]>();
   const searchParams = useCompatSearchParams();
+  const pathname = usePathname();
   useEffect(() => {
     if (teams) {
       const teamStates = teams?.map((team) => ({
@@ -368,151 +302,32 @@
       {teams &&
         teamMenuState &&
         teams.map((team, index: number) => {
+          const href = `/settings/teams/${team.id}/profile`;
+          const isActive = pathname === href;
+
           return (
-            <Link href={`/settings/teams/${team.id}/profile`}>
-              <Button color="minimal">
-                <div className="ml-2 flex h-[32px] flex-row items-center text-sm">
-                  {!team.parentId && (
-                    <img
-                      src={getPlaceholderAvatar(team.logoUrl, team.name)}
-                      className="h-[24px] w-[24px] self-start rounded-full stroke-[2px] md:mt-0 ltr:mr-2 rtl:ml-2"
-                      alt={team.name || "Team logo"}
-                    />
-                  )}
-                  <p className="w-full truncate leading-normal">{team.name}</p>
-                  {/* {!team.accepted && (
-                    <Badge className="ms-3" variant="orange">
-                      Inv.
-                    </Badge>
-                  )} */}
-                </div>
-              </Button>
+            <Link
+              className="hover:bg-emphasis flow-row [&[aria-current='page']]:bg-active text-default flex w-full items-center rounded-md px-2 py-1.5 text-sm font-medium transition [&[aria-current='page']]:text-white"
+              key={team.id}
+              aria-current={isActive ? "page" : undefined}
+              href={href}>
+              <div className="flex items-center text-sm">
+                {!team.parentId && (
+                  <img
+                    src={getPlaceholderAvatar(team.logoUrl, team.name)}
+                    className="h-4 w-4 rounded-full stroke-[2px] md:mt-0 ltr:mr-2 rtl:ml-2"
+                    alt={team.name || "Team logo"}
+                  />
+                )}
+                <p className="w-full truncate leading-normal">{team.name}</p>
+                {!team.accepted && (
+                  <Badge className="ms-3" variant="secondary">
+                    Inv.
+                  </Badge>
+                )}
+              </div>
             </Link>
           );
-
-          // if (!teamMenuState[index]) {
-          //   return null;
-          // }
-          // if (teamMenuState.some((teamState) => teamState.teamId === team.id))
-          //   return (
-          //     <Collapsible
-          //       className="cursor-pointer"
-          //       key={team.id}
-          //       open={teamMenuState[index].teamMenuOpen}
-          //       onOpenChange={(open) => {
-          //         const newTeamMenuState = [...teamMenuState];
-          //         newTeamMenuState[index] = {
-          //           ...newTeamMenuState[index],
-          //           teamMenuOpen: open,
-          //         };
-          //         setTeamMenuState(newTeamMenuState);
-          //       }}>
-          //       <CollapsibleTrigger asChild>
-          //         <button
-          //           className="hover:bg-emphasis [&[aria-current='page']]:bg-emphasis [&[aria-current='page']]:text-emphasis text-default flex h-9 w-full flex-row items-center rounded-md px-2 py-[10px] text-left text-sm font-medium leading-none transition"
-          //           aria-controls={`team-content-${team.id}`}
-          //           aria-expanded={teamMenuState[index].teamMenuOpen}
-          //           onClick={() => {
-          //             const newTeamMenuState = [...teamMenuState];
-          //             newTeamMenuState[index] = {
-          //               ...newTeamMenuState[index],
-          //               teamMenuOpen: !teamMenuState[index].teamMenuOpen,
-          //             };
-          //             setTeamMenuState(newTeamMenuState);
-          //           }}
-          //           onKeyDown={(e) => {
-          //             if (e.key === "Enter" || e.key === " ") {
-          //               e.preventDefault();
-          //               const newTeamMenuState = [...teamMenuState];
-          //               newTeamMenuState[index] = {
-          //                 ...newTeamMenuState[index],
-          //                 teamMenuOpen: !teamMenuState[index].teamMenuOpen,
-          //               };
-          //               setTeamMenuState(newTeamMenuState);
-          //             }
-          //           }}
-          //           aria-label={`${team.name} ${
-          //             teamMenuState[index].teamMenuOpen ? t("collapse_menu") : t("expand_menu")
-          //           }`}>
-          //           <div className="me-3">
-          //             {teamMenuState[index].teamMenuOpen ? (
-          //               <Icon name="chevron-down" className="h-4 w-4" />
-          //             ) : (
-          //               <Icon name="chevron-right" className="h-4 w-4" />
-          //             )}
-          //           </div>
-          //           {!team.parentId && (
-          //             <img
-          //               src={getPlaceholderAvatar(team.logoUrl, team.name)}
-          //               className="h-[16px] w-[16px] self-start rounded-full stroke-[2px] md:mt-0 ltr:mr-2 rtl:ml-2"
-          //               alt={team.name || "Team logo"}
-          //             />
-          //           )}
-          //           <p className="w-1/2 truncate leading-normal">{team.name}</p>
-          //           {!team.accepted && (
-          //             <Badge className="ms-3" variant="orange">
-          //               Inv.
-          //             </Badge>
-          //           )}
-          //         </button>
-          //       </CollapsibleTrigger>
-          //       <CollapsibleContent className="space-y-0.5" id={`team-content-${team.id}`}>
-          //         {team.accepted && (
-          //           <VerticalTabItem
-          //             name={t("profile")}
-          //             href={`/settings/teams/${team.id}/profile`}
-          //             textClassNames="px-3 text-emphasis font-medium text-sm"
-          //             disableChevron
-          //           />
-          //         )}
-          //         <VerticalTabItem
-          //           name={t("members")}
-          //           href={`/settings/teams/${team.id}/members`}
-          //           textClassNames="px-3 text-emphasis font-medium text-sm"
-          //           disableChevron
-          //         />
-          //         {/* Show roles only for sub-teams with PBAC-enabled parent */}
-          //         <TeamRolesNavItem team={team} teamFeatures={teamFeatures} />
-          //         {(checkAdminOrOwner(team.role) ||
-          //           // eslint-disable-next-line @typescript-eslint/ban-ts-comment
-          //           // @ts-ignore this exists wtf?
-          //           (team.isOrgAdmin && team.isOrgAdmin)) && (
-          //           <>
-          //             {/* TODO */}
-          //             {/* <VerticalTabItem
-          //       name={t("general")}
-          //       href={`${WEBAPP_URL}/settings/my-account/appearance`}
-          //       textClassNames="px-3 text-emphasis font-medium text-sm"
-          //       disableChevron
-          //     /> */}
-          //             <VerticalTabItem
-          //               name={t("appearance")}
-          //               href={`/settings/teams/${team.id}/appearance`}
-          //               textClassNames="px-3 text-emphasis font-medium text-sm"
-          //               disableChevron
-          //             />
-          //             {/* Hide if there is a parent ID */}
-          //             {!team.parentId ? (
-          //               <>
-          //                 <VerticalTabItem
-          //                   name={t("billing")}
-          //                   href={`/settings/teams/${team.id}/billing`}
-          //                   textClassNames="px-3 text-emphasis font-medium text-sm"
-          //                   disableChevron
-          //                 />
-          //               </>
-          //             ) : null}
-          //             <VerticalTabItem
-          //               name={t("settings")}
-          //               href={`/settings/teams/${team.id}/settings`}
-          //               textClassNames="px-3 text-emphasis font-medium text-sm"
-          //               disableChevron
-          //             />
-          //           </>
-          //         )}
-          //       </CollapsibleContent>
-          //     </Collapsible>
-          //   );
         })}
     </>
   );
@@ -633,11 +448,11 @@
               {tab.name === "teams" && (
                 <React.Fragment key={tab.href}>
                   <div data-testid="tab-teams" className={`${!tab.children?.length ? "mb-3" : ""}`}>
-                    <div className="text-default group flex h-9 w-full flex-row items-center px-2 py-[10px] text-sm font-medium leading-none transition group-hover:text-white">
+                    <div className="text-default group flex h-7 w-full flex-row items-center px-2 py-[10px] text-sm font-medium leading-none transition group-hover:text-white">
                       <Skeleton
                         title={tab.name}
                         as="p"
-                        className="text-default truncate text-sm font-medium leading-5"
+                        className="text-emphasis truncate text-sm font-medium leading-5"
                         loadingClassName="ms-3">
                         {t(isOrgAdminOrOwner ? "my_teams" : tab.name)}
                       </Skeleton>
@@ -647,7 +462,7 @@
                       <VerticalTabItem
                         name={t("add_a_team")}
                         href={`${WEBAPP_URL}/settings/teams/new`}
-                        textClassNames="px-3 items-center mt-2 text-emphasis font-medium text-sm"
+                        textClassNames="px-2 py-1.5 items-center text-default font-medium text-sm mb-3"
                         icon="plus"
                         disableChevron
                       />
@@ -757,15 +572,6 @@
                                   textClassNames="px-3 text-emphasis font-medium text-sm"
                                   disableChevron
                                 />
-                                <>
-                                  {/* TODO: enable appearance edit */}
-                                  {/* <VerticalTabItem
-                                      name={t("appearance")}
-                                      href={`/settings/organizations/teams/other/${otherTeam.id}/appearance`}
-                                      textClassNames="px-3 text-emphasis font-medium text-sm"
-                                      disableChevron
-                                    /> */}
-                                </>
                               </CollapsibleContent>
                             </Collapsible>
                           );
