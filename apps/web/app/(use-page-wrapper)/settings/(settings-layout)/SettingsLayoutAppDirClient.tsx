--- conflicted
+++ resolved
@@ -204,19 +204,6 @@
       icon: "lock",
       children: [
         //
-<<<<<<< HEAD
-        { name: "features", href: "/settings/admin/flags" },
-        { name: "license", href: "/auth/setup?step=1" },
-        { name: "impersonation", href: "/settings/admin/impersonation" },
-        { name: "apps", href: "/settings/admin/apps/calendar" },
-        { name: "users", href: "/settings/admin/users" },
-        { name: "organizations", href: "/settings/admin/organizations" },
-        { name: "system_blocklist", href: "/settings/admin/blocklist" },
-        { name: "lockedSMS", href: "/settings/admin/lockedSMS" },
-        { name: "oAuth", href: "/settings/admin/oAuth" },
-        { name: "Workspace Platforms", href: "/settings/admin/workspace-platforms" },
-        { name: "Playground", href: "/settings/admin/playground" },
-=======
         {
           name: "features",
           href: "/settings/admin/flags",
@@ -267,7 +254,6 @@
           href: "/settings/admin/playground",
           trackingMetadata: { section: "admin", page: "playground" },
         },
->>>>>>> cb250968
       ],
     },
   ];
