--- conflicted
+++ resolved
@@ -204,19 +204,6 @@
       icon: "lock",
       children: [
         //
-<<<<<<< HEAD
-        { name: "features", href: "/settings/admin/flags", trackingMetadata: { section: "admin", page: "features" } },
-        { name: "license", href: "/auth/setup?step=1", trackingMetadata: { section: "admin", page: "license" } },
-        { name: "impersonation", href: "/settings/admin/impersonation", trackingMetadata: { section: "admin", page: "impersonation" } },
-        { name: "apps", href: "/settings/admin/apps/calendar", trackingMetadata: { section: "admin", page: "apps" } },
-        { name: "users", href: "/settings/admin/users", trackingMetadata: { section: "admin", page: "users" } },
-        { name: "policies", href: "/settings/admin/policies", trackingMetadata: { section: "admin", page: "policies" } },
-        { name: "organizations", href: "/settings/admin/organizations", trackingMetadata: { section: "admin", page: "organizations" } },
-        { name: "lockedSMS", href: "/settings/admin/lockedSMS", trackingMetadata: { section: "admin", page: "locked_sms" } },
-        { name: "oAuth", href: "/settings/admin/oAuth", trackingMetadata: { section: "admin", page: "oauth" } },
-        { name: "Workspace Platforms", href: "/settings/admin/workspace-platforms", trackingMetadata: { section: "admin", page: "workspace_platforms" } },
-        { name: "Playground", href: "/settings/admin/playground", trackingMetadata: { section: "admin", page: "playground" } },
-=======
         {
           name: "features",
           href: "/settings/admin/flags",
@@ -243,6 +230,11 @@
           trackingMetadata: { section: "admin", page: "users" },
         },
         {
+          name: "policies",
+          href: "/settings/admin/policies",
+          trackingMetadata: { section: "admin", page: "policies" },
+        },
+        {
           name: "organizations",
           href: "/settings/admin/organizations",
           trackingMetadata: { section: "admin", page: "organizations" },
@@ -267,7 +259,6 @@
           href: "/settings/admin/playground",
           trackingMetadata: { section: "admin", page: "playground" },
         },
->>>>>>> cb250968
       ],
     },
   ];
