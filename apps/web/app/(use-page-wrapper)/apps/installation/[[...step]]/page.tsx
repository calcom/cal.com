import { withAppDirSsr } from "app/WithAppDirSsr";
import type { PageProps } from "app/_types";
import { _generateMetadata } from "app/_utils";
import { cookies, headers } from "next/headers";

import { getServerSideProps } from "@lib/apps/installation/[[...step]]/getServerSideProps";
import { buildLegacyCtx } from "@lib/buildLegacyCtx";

import type { OnboardingPageProps } from "~/apps/installation/[[...step]]/step-view";
import Page from "~/apps/installation/[[...step]]/step-view";

<<<<<<< HEAD
export const generateMetadata = async () => {
  return await _generateMetadata(
    (t) => t("app_installation"),
    () => ""
=======
export const generateMetadata = async ({ params, searchParams }: PageProps) => {
  const legacyCtx = buildLegacyCtx(await headers(), await cookies(), await params, await searchParams);

  const { appMetadata } = await getData(legacyCtx);
  const stepParam = (await params).step;
  const step = stepParam && Array.isArray(stepParam) ? stepParam.join("/") : "";
  return await _generateMetadata(
    (t) => `${t("install")} ${appMetadata?.name ?? ""}`,
    () => "",
    undefined,
    undefined,
    `/apps/installation${step ? `/${step}` : ""}`
>>>>>>> 46c65823
  );
};

const getData = withAppDirSsr<OnboardingPageProps>(getServerSideProps);

const ServerPage = async ({ params, searchParams }: PageProps) => {
  const props = await getData(
    buildLegacyCtx(await headers(), await cookies(), await params, await searchParams)
  );
  return <Page {...props} />;
};
export default ServerPage;<|MERGE_RESOLUTION|>--- conflicted
+++ resolved
@@ -9,25 +9,15 @@
 import type { OnboardingPageProps } from "~/apps/installation/[[...step]]/step-view";
 import Page from "~/apps/installation/[[...step]]/step-view";
 
-<<<<<<< HEAD
-export const generateMetadata = async () => {
-  return await _generateMetadata(
-    (t) => t("app_installation"),
-    () => ""
-=======
-export const generateMetadata = async ({ params, searchParams }: PageProps) => {
-  const legacyCtx = buildLegacyCtx(await headers(), await cookies(), await params, await searchParams);
-
-  const { appMetadata } = await getData(legacyCtx);
+export const generateMetadata = async ({ params }: PageProps) => {
   const stepParam = (await params).step;
   const step = stepParam && Array.isArray(stepParam) ? stepParam.join("/") : "";
   return await _generateMetadata(
-    (t) => `${t("install")} ${appMetadata?.name ?? ""}`,
+    (t) => t("app_installation"),
     () => "",
     undefined,
     undefined,
     `/apps/installation${step ? `/${step}` : ""}`
->>>>>>> 46c65823
   );
 };
 
