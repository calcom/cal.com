import { _generateMetadata } from "app/_utils";
import { cookies, headers } from "next/headers";

import { getAppManifest, getAppCategories } from "@calcom/app-store/manifest";
import { getServerSession } from "@calcom/features/auth/lib/getServerSession";
import { UserRepository } from "@calcom/lib/server/repository/user";
<<<<<<< HEAD
import type { AppFrontendPayload } from "@calcom/types/App";
=======
import prisma from "@calcom/prisma";
import type { AppCategories } from "@calcom/prisma/enums";
>>>>>>> 2d9c1b3f

import { buildLegacyRequest } from "@lib/buildLegacyCtx";

import AppsPage from "~/apps/apps-view";

export const generateMetadata = async () => {
  return await _generateMetadata(
    (t) => t("app_store"),
    (t) => t("app_store_description"),
    undefined,
    undefined,
    "/apps"
  );
};

const ServerPage = async () => {
  const req = buildLegacyRequest(await headers(), await cookies());
  const session = await getServerSession({ req });

  // Use manifest for fast app listing without component compilation
  const [appManifest, categories] = await Promise.all([getAppManifest(), getAppCategories()]);

  let userAdminTeamsIds: number[] = [];
  if (session?.user?.id) {
    const userRepo = new UserRepository(prisma);
    const userAdminTeams = await userRepo.getUserAdminTeams({ userId: session.user.id });
    userAdminTeamsIds = userAdminTeams?.teams?.map(({ team }) => team.id) ?? [];
  }

  // Convert manifest entries to AppFrontendPayload format for compatibility
  const appStore: AppFrontendPayload[] = appManifest.map((app) => ({
    name: app.name,
    slug: app.slug,
    logo: app.logo,
    description: app.description,
    categories: [app.category],
    type: `${app.dirName}_other` as const,
    dirName: app.dirName,
    variant: "other" as const,
    publisher: app.email,
    url: app.website,
    email: app.email,
    isTemplate: app.isTemplate || false,
    verified: false,
    rating: 0,
    reviews: 0,
    trending: false,
    installed: true,
    isDefault: false,
    installCount: 0,
    feeType: "free" as const,
    price: 0,
  }));

  const props = {
    categories,
    appStore,
    userAdminTeams: userAdminTeamsIds,
  };

  return <AppsPage {...props} isAdmin={session?.user?.role === "ADMIN"} />;
};

export default ServerPage;<|MERGE_RESOLUTION|>--- conflicted
+++ resolved
@@ -4,12 +4,9 @@
 import { getAppManifest, getAppCategories } from "@calcom/app-store/manifest";
 import { getServerSession } from "@calcom/features/auth/lib/getServerSession";
 import { UserRepository } from "@calcom/lib/server/repository/user";
-<<<<<<< HEAD
 import type { AppFrontendPayload } from "@calcom/types/App";
-=======
 import prisma from "@calcom/prisma";
 import type { AppCategories } from "@calcom/prisma/enums";
->>>>>>> 2d9c1b3f
 
 import { buildLegacyRequest } from "@lib/buildLegacyCtx";
 
