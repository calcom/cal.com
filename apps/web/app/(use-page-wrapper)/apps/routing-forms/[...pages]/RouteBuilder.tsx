--- conflicted
+++ resolved
@@ -1190,11 +1190,7 @@
       }) || [];
 
   // const isConnectedForm = (id: string) => form.connectedForms.map((f) => f.id).includes(id);
-<<<<<<< HEAD
-   
-=======
-
->>>>>>> 2bd7549f
+
   // const routers: any[] = [];
   /* Disable this feature for new forms till we get it fully working with Routing Form with Attributes. This isn't much used feature */
   // const routers = availableRouters.map((r) => {
@@ -1239,11 +1235,7 @@
     });
     setRoutes((routes) => {
       // Even though it's obvious that fallbackRoute is defined here but TypeScript just can't figure it out.
-<<<<<<< HEAD
-       
-=======
-
->>>>>>> 2bd7549f
+
       return [...routes, fallbackRoute!];
     });
     return null;
@@ -1251,11 +1243,7 @@
     // Ensure fallback is last
     setRoutes((routes) => {
       // Even though it's obvious that fallbackRoute is defined here but TypeScript just can't figure it out.
-<<<<<<< HEAD
-       
-=======
-
->>>>>>> 2bd7549f
+
       return [...routes.filter((route) => route.id !== fallbackRoute!.id), fallbackRoute!];
     });
   }
