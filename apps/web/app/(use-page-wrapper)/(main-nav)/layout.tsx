import { setUser as SentrySetUser } from "@sentry/nextjs";
import { cookies, headers } from "next/headers";
import React from "react";

import { getServerSession } from "@calcom/features/auth/lib/getServerSession";
import Shell from "@calcom/features/shell/Shell";

<<<<<<< HEAD
import { buildLegacyRequest } from "@lib/buildLegacyCtx";

const Layout = async ({ children }: { children: React.ReactNode }) => {
  const session = await getServerSession({ req: buildLegacyRequest(await headers(), await cookies()) });
  if (session?.user?.id) SentrySetUser({ id: session.user.id });

  return (
    <Shell withoutSeo={true} withoutMain={true}>
      {children}
    </Shell>
  );
=======
const Layout = ({ children }: { children: React.ReactNode }) => {
  return <Shell withoutMain={true}>{children}</Shell>;
>>>>>>> 4606fc6a
};

export default Layout;<|MERGE_RESOLUTION|>--- conflicted
+++ resolved
@@ -5,22 +5,13 @@
 import { getServerSession } from "@calcom/features/auth/lib/getServerSession";
 import Shell from "@calcom/features/shell/Shell";
 
-<<<<<<< HEAD
 import { buildLegacyRequest } from "@lib/buildLegacyCtx";
 
 const Layout = async ({ children }: { children: React.ReactNode }) => {
   const session = await getServerSession({ req: buildLegacyRequest(await headers(), await cookies()) });
   if (session?.user?.id) SentrySetUser({ id: session.user.id });
 
-  return (
-    <Shell withoutSeo={true} withoutMain={true}>
-      {children}
-    </Shell>
-  );
-=======
-const Layout = ({ children }: { children: React.ReactNode }) => {
   return <Shell withoutMain={true}>{children}</Shell>;
->>>>>>> 4606fc6a
 };
 
 export default Layout;