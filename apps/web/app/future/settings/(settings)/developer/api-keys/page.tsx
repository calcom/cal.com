--- conflicted
+++ resolved
@@ -1,10 +1,5 @@
-<<<<<<< HEAD
 import { getFixedT, _generateMetadata, PATHS_MAP, revalidateApiKeys } from "app/_utils";
-import { getServerSession } from "next-auth";
 import { notFound } from "next/navigation";
-=======
-import { getFixedT, _generateMetadata } from "app/_utils";
->>>>>>> 9bfd9336
 
 import { getServerSessionForAppDir } from "@calcom/feature-auth/lib/get-server-session-for-app-dir";
 import SettingsHeader from "@calcom/features/settings/appDir/SettingsHeader";
@@ -21,13 +16,9 @@
   );
 
 const Page = async () => {
-<<<<<<< HEAD
-  const session = await getServerSession(AUTH_OPTIONS);
-=======
   // FIXME: Refactor me once next-auth endpoint is migrated to App Router
   const session = await getServerSessionForAppDir();
 
->>>>>>> 9bfd9336
   const t = await getFixedT(session?.user.locale || "en");
   const userId = session?.user?.id;
   if (!userId) {
