import LegacyPage, { getServerSideProps, LayoutWrapperAppDir } from "@pages/settings/organizations/new/index";
import { withAppDirSsr } from "app/WithAppDirSsr";
import { _generateMetadata } from "app/_utils";
import { WithLayout } from "app/layoutHOC";

<<<<<<< HEAD
import { getServerSession } from "@calcom/features/auth/lib/getServerSession";
import { getFeatureFlagMap } from "@calcom/features/flags/server/utils";
=======
import { type inferSSRProps } from "@lib/types/inferSSRProps";
>>>>>>> 00a2a3d8

export const generateMetadata = async () =>
  await _generateMetadata(
    (t) => t("set_up_your_organization"),
    (t) => t("organizations_description")
  );

<<<<<<< HEAD
const getPageProps = async (context: GetServerSidePropsContext) => {
  const prisma = await import("@calcom/prisma").then((mod) => mod.default);
  const session = await getServerSession({ req: context.req });
  const flags = await getFeatureFlagMap(prisma, session?.user);
  // Check if organizations are enabled
  if (flags["organizations"] !== true) {
    return notFound();
  }

  const querySlug = context.query.slug as string;

  return {
    querySlug: querySlug ?? null,
  };
};

=======
>>>>>>> 00a2a3d8
export default WithLayout({
  getLayout: LayoutWrapperAppDir,
  Page: LegacyPage,
  getData: withAppDirSsr<inferSSRProps<typeof getServerSideProps>>(getServerSideProps),
});<|MERGE_RESOLUTION|>--- conflicted
+++ resolved
@@ -3,12 +3,7 @@
 import { _generateMetadata } from "app/_utils";
 import { WithLayout } from "app/layoutHOC";
 
-<<<<<<< HEAD
-import { getServerSession } from "@calcom/features/auth/lib/getServerSession";
-import { getFeatureFlagMap } from "@calcom/features/flags/server/utils";
-=======
 import { type inferSSRProps } from "@lib/types/inferSSRProps";
->>>>>>> 00a2a3d8
 
 export const generateMetadata = async () =>
   await _generateMetadata(
@@ -16,25 +11,6 @@
     (t) => t("organizations_description")
   );
 
-<<<<<<< HEAD
-const getPageProps = async (context: GetServerSidePropsContext) => {
-  const prisma = await import("@calcom/prisma").then((mod) => mod.default);
-  const session = await getServerSession({ req: context.req });
-  const flags = await getFeatureFlagMap(prisma, session?.user);
-  // Check if organizations are enabled
-  if (flags["organizations"] !== true) {
-    return notFound();
-  }
-
-  const querySlug = context.query.slug as string;
-
-  return {
-    querySlug: querySlug ?? null,
-  };
-};
-
-=======
->>>>>>> 00a2a3d8
 export default WithLayout({
   getLayout: LayoutWrapperAppDir,
   Page: LegacyPage,
