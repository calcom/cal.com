import { defaultResponderForAppDir } from "app/api/defaultResponderForAppDir";
import { parseUrlFormData } from "app/api/parseRequestData";
import { NextResponse } from "next/server";
import type { NextRequest } from "next/server";

import { getOAuthService } from "@calcom/features/oauth/di/OAuthService.container";
import { HttpError } from "@calcom/lib/http-error";

async function handler(req: NextRequest) {
  const { client_id, client_secret, grant_type, refresh_token } = await parseUrlFormData(req);

  if (!process.env.CALENDSO_ENCRYPTION_KEY) {
    return NextResponse.json({ message: "CALENDSO_ENCRYPTION_KEY is not set" }, { status: 500 });
  }

  if (!client_id) {
    return NextResponse.json({ error: "invalid_request" }, { status: 400 });
  }

  if (grant_type !== "refresh_token") {
    return NextResponse.json({ error: "invalid_request" }, { status: 400 });
  }
  try {
    const oAuthService = getOAuthService();
    const refreshTokenValue = refresh_token || req.headers.get("authorization")?.split(" ")[1] || "";
    const tokens = await oAuthService.refreshAccessToken(
      client_id,
      refreshTokenValue,
      client_secret,
      code_verifier
    );

    return NextResponse.json(
      {
        access_token: tokens.accessToken,
        token_type: "bearer",
        refresh_token: tokens.refreshToken,
        expires_in: tokens.expiresIn,
      },
      {
        status: 200,
        headers: {
          "Content-Type": "application/json;charset=UTF-8",
          "Cache-Control": "no-store",
          Pragma: "no-cache",
        },
      }
    );
  } catch (err) {
    if (err instanceof HttpError) {
      return NextResponse.json({ error: err.message }, { status: err.statusCode });
    }
  }

<<<<<<< HEAD
  return NextResponse.json({ error: "server_error" }, { status: 500 });
=======
  if (!decodedRefreshToken || decodedRefreshToken.token_type !== "Refresh Token") {
    return NextResponse.json({ error: "invalid_grant" }, { status: 400 });
  }

  if (decodedRefreshToken.clientId !== client_id) {
    return NextResponse.json({ error: "invalid_grant" }, { status: 400 });
  }

  const accessTokenExpiresIn = 1800; // 30 minutes

  const payloadAuthToken: OAuthTokenPayload = {
    userId: decodedRefreshToken.userId,
    teamId: decodedRefreshToken.teamId,
    scope: decodedRefreshToken.scope,
    token_type: "Access Token",
    clientId: client_id,
  };

  const payloadRefreshToken: OAuthTokenPayload = {
    userId: decodedRefreshToken.userId,
    teamId: decodedRefreshToken.teamId,
    scope: decodedRefreshToken.scope,
    token_type: "Refresh Token",
    clientId: client_id,
  };

  const access_token = jwt.sign(payloadAuthToken, secretKey, {
    expiresIn: accessTokenExpiresIn,
  });

  const refresh_token_new = jwt.sign(payloadRefreshToken, secretKey, {
    expiresIn: 30 * 24 * 60 * 60, // 30 days
  });

  return NextResponse.json(
    {
      access_token,
      token_type: "bearer",
      refresh_token: refresh_token_new,
      expires_in: accessTokenExpiresIn,
    },
    {
      status: 200,
      headers: {
        "Content-Type": "application/json;charset=UTF-8",
        "Cache-Control": "no-store",
        Pragma: "no-cache",
      },
    }
  );
>>>>>>> b33d8c64
}

export const POST = defaultResponderForAppDir(handler);<|MERGE_RESOLUTION|>--- conflicted
+++ resolved
@@ -52,60 +52,7 @@
     }
   }
 
-<<<<<<< HEAD
   return NextResponse.json({ error: "server_error" }, { status: 500 });
-=======
-  if (!decodedRefreshToken || decodedRefreshToken.token_type !== "Refresh Token") {
-    return NextResponse.json({ error: "invalid_grant" }, { status: 400 });
-  }
-
-  if (decodedRefreshToken.clientId !== client_id) {
-    return NextResponse.json({ error: "invalid_grant" }, { status: 400 });
-  }
-
-  const accessTokenExpiresIn = 1800; // 30 minutes
-
-  const payloadAuthToken: OAuthTokenPayload = {
-    userId: decodedRefreshToken.userId,
-    teamId: decodedRefreshToken.teamId,
-    scope: decodedRefreshToken.scope,
-    token_type: "Access Token",
-    clientId: client_id,
-  };
-
-  const payloadRefreshToken: OAuthTokenPayload = {
-    userId: decodedRefreshToken.userId,
-    teamId: decodedRefreshToken.teamId,
-    scope: decodedRefreshToken.scope,
-    token_type: "Refresh Token",
-    clientId: client_id,
-  };
-
-  const access_token = jwt.sign(payloadAuthToken, secretKey, {
-    expiresIn: accessTokenExpiresIn,
-  });
-
-  const refresh_token_new = jwt.sign(payloadRefreshToken, secretKey, {
-    expiresIn: 30 * 24 * 60 * 60, // 30 days
-  });
-
-  return NextResponse.json(
-    {
-      access_token,
-      token_type: "bearer",
-      refresh_token: refresh_token_new,
-      expires_in: accessTokenExpiresIn,
-    },
-    {
-      status: 200,
-      headers: {
-        "Content-Type": "application/json;charset=UTF-8",
-        "Cache-Control": "no-store",
-        Pragma: "no-cache",
-      },
-    }
-  );
->>>>>>> b33d8c64
 }
 
 export const POST = defaultResponderForAppDir(handler);