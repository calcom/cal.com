import { defaultResponderForAppDir } from "app/api/defaultResponderForAppDir";
import { parseUrlFormData } from "app/api/parseRequestData";
import jwt from "jsonwebtoken";
import { NextResponse } from "next/server";
import type { NextRequest } from "next/server";

import prisma from "@calcom/prisma";
import { generateSecret } from "@calcom/trpc/server/routers/viewer/oAuth/addClient.handler";
import type { OAuthTokenPayload } from "@calcom/types/oauth";

async function handler(req: NextRequest) {
  const { code, client_id, client_secret, grant_type, redirect_uri, refresh_token } = await parseUrlFormData(
    req
  );

  if (!client_id || !client_secret) {
    return NextResponse.json({ message: "Missing client id or secret" }, { status: 400 });
  }

  const [hashedSecret] = generateSecret(client_secret);

  const client = await prisma.oAuthClient.findFirst({
    where: {
      clientId: client_id,
      clientSecret: hashedSecret,
    },
    select: {
      redirectUri: true,
    },
  });

  if (!client || (grant_type === "authorization_code" && client.redirectUri !== redirect_uri)) {
    return NextResponse.json({ message: "Unauthorized" }, { status: 401 });
  }

  const secretKey = process.env.CALENDSO_ENCRYPTION_KEY || "";

  if (grant_type === "authorization_code") {
    const accessCode = await prisma.accessCode.findFirst({
      where: {
        code: code,
        clientId: client_id,
        expiresAt: {
          gt: new Date(),
        },
      },
    });

    // Delete all expired accessCodes + the one that is used here
    await prisma.accessCode.deleteMany({
      where: {
        OR: [
          {
            expiresAt: {
              lt: new Date(),
            },
          },
          {
            code: code,
            clientId: client_id,
          },
        ],
      },
    });

    if (!accessCode) {
      return NextResponse.json({ message: "Unauthorized" }, { status: 401 });
    }

    const payloadAuthToken: OAuthTokenPayload = {
      userId: accessCode.userId,
      teamId: accessCode.teamId,
      scope: accessCode.scopes,
      token_type: "Access Token",
      clientId: client_id,
    };

<<<<<<< HEAD
    const payloadRefreshToken: OAuthTokenPayload = {
      userId: accessCode.userId,
      teamId: accessCode.teamId,
      scope: accessCode.scopes,
      token_type: "Refresh Token",
      clientId: client_id,
    };
=======
  const payloadAuthToken: OAuthTokenPayload = {
    userId: accessCode.userId,
    teamId: accessCode.teamId,
    scope: accessCode.scopes,
    token_type: "Access Token",
    clientId: client_id,
  };

  const payloadRefreshToken: OAuthTokenPayload = {
    userId: accessCode.userId,
    teamId: accessCode.teamId,
    scope: accessCode.scopes,
    token_type: "Refresh Token",
    clientId: client_id,
  };

  const accessTokenExpiresIn = 1800; // 30 minutes

  const access_token = jwt.sign(payloadAuthToken, secretKey, {
    expiresIn: accessTokenExpiresIn,
  });
>>>>>>> a3fc17bc

    const access_token = jwt.sign(payloadAuthToken, secretKey, {
      expiresIn: 1800, // 30 min
    });

    const refresh_token = jwt.sign(payloadRefreshToken, secretKey, {
      expiresIn: 30 * 24 * 60 * 60, // 30 days
    });

    return NextResponse.json({ access_token, refresh_token }, { status: 200 });
  } else if (grant_type === "refresh_token") {
    if (!refresh_token) {
      return NextResponse.json({ message: "Missing refresh_token" }, { status: 400 });
    }

    let decodedRefreshToken: OAuthTokenPayload;
    try {
      decodedRefreshToken = jwt.verify(refresh_token, secretKey) as OAuthTokenPayload;
    } catch {
      return NextResponse.json({ message: "Unauthorized" }, { status: 401 });
    }

<<<<<<< HEAD
    if (!decodedRefreshToken || decodedRefreshToken.token_type !== "Refresh Token") {
      return NextResponse.json({ message: "Unauthorized" }, { status: 401 });
    }

    const payload: OAuthTokenPayload = {
      userId: decodedRefreshToken.userId,
      teamId: decodedRefreshToken.teamId,
      scope: decodedRefreshToken.scope,
      token_type: "Access Token",
      clientId: client_id,
    };

    const access_token = jwt.sign(payload, secretKey, {
      expiresIn: 1800, // 30 min
    });

    const new_refresh_token = jwt.sign(
      {
        ...payload,
        token_type: "Refresh Token",
      },
      secretKey,
      { expiresIn: 30 * 24 * 60 * 60 }
    );

    return NextResponse.json({ access_token, refresh_token: new_refresh_token }, { status: 200 });
  } else {
    return NextResponse.json({ message: "grant_type invalid" }, { status: 400 });
  }
=======
  // @see https://datatracker.ietf.org/doc/html/rfc6749#section-5.1
  return NextResponse.json(
    { access_token, token_type: "bearer", refresh_token, expires_in: accessTokenExpiresIn },
    {
      status: 200,
      headers: {
        "Content-Type": "application/json;charset=UTF-8",
        "Cache-Control": "no-store",
        Pragma: "no-cache",
      },
    }
  );
>>>>>>> a3fc17bc
}

export const POST = defaultResponderForAppDir(handler);<|MERGE_RESOLUTION|>--- conflicted
+++ resolved
@@ -75,7 +75,6 @@
       clientId: client_id,
     };
 
-<<<<<<< HEAD
     const payloadRefreshToken: OAuthTokenPayload = {
       userId: accessCode.userId,
       teamId: accessCode.teamId,
@@ -83,7 +82,6 @@
       token_type: "Refresh Token",
       clientId: client_id,
     };
-=======
   const payloadAuthToken: OAuthTokenPayload = {
     userId: accessCode.userId,
     teamId: accessCode.teamId,
@@ -105,7 +103,6 @@
   const access_token = jwt.sign(payloadAuthToken, secretKey, {
     expiresIn: accessTokenExpiresIn,
   });
->>>>>>> a3fc17bc
 
     const access_token = jwt.sign(payloadAuthToken, secretKey, {
       expiresIn: 1800, // 30 min
@@ -128,7 +125,6 @@
       return NextResponse.json({ message: "Unauthorized" }, { status: 401 });
     }
 
-<<<<<<< HEAD
     if (!decodedRefreshToken || decodedRefreshToken.token_type !== "Refresh Token") {
       return NextResponse.json({ message: "Unauthorized" }, { status: 401 });
     }
@@ -158,7 +154,6 @@
   } else {
     return NextResponse.json({ message: "grant_type invalid" }, { status: 400 });
   }
-=======
   // @see https://datatracker.ietf.org/doc/html/rfc6749#section-5.1
   return NextResponse.json(
     { access_token, token_type: "bearer", refresh_token, expires_in: accessTokenExpiresIn },
@@ -171,7 +166,6 @@
       },
     }
   );
->>>>>>> a3fc17bc
 }
 
 export const POST = defaultResponderForAppDir(handler);