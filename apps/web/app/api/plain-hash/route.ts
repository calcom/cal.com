--- conflicted
+++ resolved
@@ -5,11 +5,9 @@
 import { z } from "zod";
 
 import { getServerSession } from "@calcom/features/auth/lib/getServerSession";
-<<<<<<< HEAD
 import { apiRouteMiddleware } from "@calcom/lib/server/apiRouteMiddleware";
 import prisma from "@calcom/prisma";
-=======
->>>>>>> a3113607
+
 
 import { buildLegacyRequest } from "@lib/buildLegacyCtx";
 
