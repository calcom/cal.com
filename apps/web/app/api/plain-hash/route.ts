--- conflicted
+++ resolved
@@ -21,16 +21,12 @@
 });
 
 async function handler() {
-<<<<<<< HEAD
-  const session = await getServerSession({ req: buildLegacyRequest(await headers(), await cookies()) });
-=======
   // Early return if Plain Chat is not enabled
   if (!IS_PLAIN_CHAT_ENABLED) {
     return NextResponse.json({ error: "Plain Chat is not enabled" }, { status: 404 });
   }
 
-  const session = await getServerSession({ req: buildLegacyRequest(headers(), cookies()) });
->>>>>>> 0ef93edd
+  const session = await getServerSession({ req: buildLegacyRequest(await headers(), await cookies()) });
   if (!session?.user?.email) {
     return NextResponse.json({ error: "Unauthorized - No session email found" }, { status: 401 });
   }
