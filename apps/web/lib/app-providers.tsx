--- conflicted
+++ resolved
@@ -61,7 +61,6 @@
   return <I18nextAdapter {...passedProps} />;
 };
 
-<<<<<<< HEAD
 const CalcomThemeProvider = (
   props: PropsWithChildren<
     WithNonceProps & { isThemeSupported?: boolean | ((arg: { router: NextRouter }) => boolean) }
@@ -81,22 +80,6 @@
   })();
 
   const forcedTheme = !isThemeSupported ? "light" : undefined;
-=======
-function FeatureFlagsProvider({ children }: { children: React.ReactNode }) {
-  const flags = useFlags();
-  return <FeatureProvider value={flags}>{children}</FeatureProvider>;
-}
-
-const AppProviders = (props: AppPropsWithChildren) => {
-  const session = trpc.viewer.public.session.useQuery().data;
-  // No need to have intercom on public pages - Good for Page Performance
-  const isPublicPage = usePublicPage();
-  const isThemeSupported =
-    typeof props.Component.isThemeSupported === "function"
-      ? props.Component.isThemeSupported({ router: props.router })
-      : props.Component.isThemeSupported;
-  const forcedTheme = isThemeSupported ? undefined : "light";
->>>>>>> 63f51abd
   // Use namespace of embed to ensure same namespaced embed are displayed with same theme. This allows different embeds on the same website to be themed differently
   // One such example is our Embeds Demo and Testing page at http://localhost:3100
   // Having `getEmbedNamespace` defined on window before react initializes the app, ensures that embedNamespace is available on the first mount and can be used as part of storageKey
@@ -116,6 +99,11 @@
   );
 };
 
+function FeatureFlagsProvider({ children }: { children: React.ReactNode }) {
+  const flags = useFlags();
+  return <FeatureProvider value={flags}>{children}</FeatureProvider>;
+}
+
 const AppProviders = (props: AppPropsWithChildren) => {
   const session = trpc.viewer.public.session.useQuery().data;
   // No need to have intercom on public pages - Good for Page Performance
@@ -129,20 +117,11 @@
             {/* color-scheme makes background:transparent not work which is required by embed. We need to ensure next-theme adds color-scheme to `body` instead of `html`(https://github.com/pacocoursey/next-themes/blob/main/src/index.tsx#L74). Once that's done we can enable color-scheme support */}
             <CalcomThemeProvider
               nonce={props.pageProps.nonce}
-<<<<<<< HEAD
               isThemeSupported={props.Component.isThemeSupported}>
-              <MetaProvider>{props.children}</MetaProvider>
-            </CalcomThemeProvider>
-=======
-              enableColorScheme={false}
-              storageKey={storageKey}
-              forcedTheme={forcedTheme}
-              attribute="class">
               <FeatureFlagsProvider>
                 <MetaProvider>{props.children}</MetaProvider>
               </FeatureFlagsProvider>
-            </ThemeProvider>
->>>>>>> 63f51abd
+            </CalcomThemeProvider>
           </TooltipProvider>
         </CustomI18nextProvider>
       </SessionProvider>
