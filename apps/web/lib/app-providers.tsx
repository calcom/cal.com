--- conflicted
+++ resolved
@@ -102,25 +102,15 @@
   // One such example is our Embeds Demo and Testing page at http://localhost:3100
   // Having `getEmbedNamespace` defined on window before react initializes the app, ensures that embedNamespace is available on the first mount and can be used as part of storageKey
   const embedNamespace = typeof window !== "undefined" ? window.getEmbedNamespace() : null;
-<<<<<<< HEAD
-  const storageKey =
-    typeof embedNamespace === "string"
-      ? `embed-theme-${embedNamespace}`
-      : themeSupport === ThemeSupport.App
-      ? "app-theme"
-      : themeSupport === ThemeSupport.Booking
-      ? "booking-theme"
-      : undefined;
-=======
   const isEmbedMode = typeof embedNamespace === "string";
-  // If embedNamespace is not defined, we use the default storageKey -> The default storage key changs based on if we force light mode or not
-  // This is done to ensure that the default theme is light when we force light mode and as soon as you navigate to a page that is dark we dont need a hard refresh to change
+
   const storageKey = isEmbedMode
     ? `embed-theme-${embedNamespace}`
-    : !isThemeSupported
-    ? "cal-light"
-    : "theme";
->>>>>>> 555fcc21
+    : themeSupport === ThemeSupport.App
+    ? "app-theme"
+    : themeSupport === ThemeSupport.Booking
+    ? "booking-theme"
+    : undefined;
 
   return (
     <ThemeProvider
