import { TooltipProvider } from "@radix-ui/react-tooltip";
import type { Session } from "next-auth";
import { SessionProvider } from "next-auth/react";
import { useSession } from "next-auth/react";
import { EventCollectionProvider } from "next-collect/client";
import type { SSRConfig } from "next-i18next";
import { appWithTranslation } from "next-i18next";
import { ThemeProvider } from "next-themes";
import type { AppProps as NextAppProps, AppProps as NextJsAppProps } from "next/app";
import type { ParsedUrlQuery } from "querystring";
import type { ComponentProps, PropsWithChildren, ReactNode } from "react";

import { OrgBrandingProvider } from "@calcom/features/ee/organizations/context/provider";
import DynamicHelpscoutProvider from "@calcom/features/ee/support/lib/helpscout/providerDynamic";
import DynamicIntercomProvider from "@calcom/features/ee/support/lib/intercom/providerDynamic";
import { FeatureProvider } from "@calcom/features/flags/context/provider";
import { useFlags } from "@calcom/features/flags/hooks";
import { trpc } from "@calcom/trpc/react";
import { MetaProvider } from "@calcom/ui";

import usePublicPage from "@lib/hooks/usePublicPage";
import type { WithNonceProps } from "@lib/withNonce";

import { useViewerI18n } from "@components/I18nLanguageHandler";

const I18nextAdapter = appWithTranslation<
  NextJsAppProps<SSRConfig> & {
    children: React.ReactNode;
  }
>(({ children }) => <>{children}</>);

// Workaround for https://github.com/vercel/next.js/issues/8592
export type AppProps = Omit<
  NextAppProps<
    WithNonceProps & {
      themeBasis?: string;
      session: Session;
    } & Record<string, unknown>
  >,
  "Component"
> & {
  Component: NextAppProps["Component"] & {
    requiresLicense?: boolean;
    isThemeSupported?: boolean;
    isBookingPage?: boolean | ((arg: { router: NextAppProps["router"] }) => boolean);
    getLayout?: (page: React.ReactElement, router: NextAppProps["router"]) => ReactNode;
    PageWrapper?: (props: AppProps) => JSX.Element;
  };

  /** Will be defined only is there was an error */
  err?: Error;
};

type AppPropsWithChildren = AppProps & {
  children: ReactNode;
};

const getEmbedNamespace = (query: ParsedUrlQuery) => {
  // Mostly embed query param should be available on server. Use that there.
  // Use the most reliable detection on client
  return typeof window !== "undefined" ? window.getEmbedNamespace() : (query.embed as string) || null;
};

// We dont need to pass nonce to the i18n provider - this was causing x2-x3 re-renders on a hard refresh
type AppPropsWithoutNonce = Omit<AppPropsWithChildren, "pageProps"> & {
  pageProps: Omit<AppPropsWithChildren["pageProps"], "nonce">;
};

const CustomI18nextProvider = (props: AppPropsWithoutNonce) => {
  /**
   * i18n should never be clubbed with other queries, so that it's caching can be managed independently.
   * We intend to not cache i18n query
   **/
  const { i18n, locale } = useViewerI18n().data ?? {
    locale: "en",
  };

  const passedProps = {
    ...props,
    pageProps: {
      ...props.pageProps,
      ...i18n,
    },
    router: locale ? { locale } : props.router,
  } as unknown as ComponentProps<typeof I18nextAdapter>;

  return <I18nextAdapter {...passedProps} />;
};

const enum ThemeSupport {
  // e.g. Login Page
  None = "none",
  // Entire App except Booking Pages
  App = "systemOnly",
  // Booking Pages(including Routing Forms)
  Booking = "userConfigured",
}

type CalcomThemeProps = PropsWithChildren<
  Pick<AppProps, "router"> &
    Pick<AppProps["pageProps"], "nonce" | "themeBasis"> &
    Pick<AppProps["Component"], "isBookingPage" | "isThemeSupported">
>;
const CalcomThemeProvider = (props: CalcomThemeProps) => {
  // Use namespace of embed to ensure same namespaced embed are displayed with same theme. This allows different embeds on the same website to be themed differently
  // One such example is our Embeds Demo and Testing page at http://localhost:3100
  // Having `getEmbedNamespace` defined on window before react initializes the app, ensures that embedNamespace is available on the first mount and can be used as part of storageKey
  const embedNamespace = getEmbedNamespace(props.router.query);
  const isEmbedMode = typeof embedNamespace === "string";

  return (
    <ThemeProvider {...getThemeProviderProps({ props, isEmbedMode, embedNamespace })}>
      {/* Embed Mode can be detected reliably only on client side here as there can be static generated pages as well which can't determine if it's embed mode at backend */}
      {/* color-scheme makes background:transparent not work in iframe which is required by embed. */}
      {typeof window !== "undefined" && !isEmbedMode && (
        <style jsx global>
          {`
            .dark {
              color-scheme: dark;
            }
          `}
        </style>
      )}
      {props.children}
    </ThemeProvider>
  );
};

/**
 * The most important job for this fn is to generate correct storageKey for theme persistenc.
 * `storageKey` is important because that key is listened for changes(using [`storage`](https://developer.mozilla.org/en-US/docs/Web/API/Window/storage_event) event) and any pages opened will change it's theme based on that(as part of next-themes implementation).
 * Choosing the right storageKey avoids theme flickering caused by another page using different theme
 * So, we handle all the cases here namely,
 * - Both Booking Pages, /free/30min and /pro/30min but configured with different themes but being operated together.
 * - Embeds using different namespace. They can be completely themed different on the same page.
 * - Embeds using the same namespace but showing different cal.com links with different themes
 * - Embeds using the same namespace and showing same cal.com links with different themes(Different theme is possible for same cal.com link in case of embed because of theme config available in embed)
 * - App has different theme then Booking Pages.
 *
 * All the above cases have one thing in common, which is the origin and thus localStorage is shared and thus `storageKey` is critical to avoid theme flickering.
 *
 * Some things to note:
 * - There is a side effect of so many factors in `storageKey` that many localStorage keys will be created if a user goes through all these scenarios(e.g like booking a lot of different users)
 * - Some might recommend disabling localStorage persistence but that doesn't give good UX as then we would default to light theme always for a few seconds before switching to dark theme(if that's the user's preference).
 * - We can't disable [`storage`](https://developer.mozilla.org/en-US/docs/Web/API/Window/storage_event) event handling as well because changing theme in one tab won't change the theme without refresh in other tabs. That's again a bad UX
 * - Theme flickering becomes infinitely ongoing in case of embeds because of the browser's delay in processing `storage` event within iframes. Consider two embeds simulatenously opened with pages A and B. Note the timeline and keep in mind that it happened
 *  because 'setItem(A)' and 'Receives storageEvent(A)' allowed executing setItem(B) in b/w because of the delay.
 *    - t1 -> setItem(A) & Fires storageEvent(A) - On Page A) - Current State(A)
 *    - t2 -> setItem(B) & Fires storageEvent(B) - On Page B) - Current State(B)
 *    - t3 -> Receives storageEvent(A) & thus setItem(A) & thus fires storageEvent(A) (On Page B) - Current State(A)
 *    - t4 -> Receives storageEvent(B) & thus setItem(B) & thus fires storageEvent(B) (On Page A) - Current State(B)
 *    - ... and so on ...
 */
function getThemeProviderProps({
  props,
  isEmbedMode,
  embedNamespace,
}: {
  props: Omit<CalcomThemeProps, "children">;
  isEmbedMode: boolean;
  embedNamespace: string | null;
}) {
  const isBookingPage = (() => {
    if (typeof props.isBookingPage === "function") {
      return props.isBookingPage({ router: props.router });
    }
    return props.isBookingPage;
  })();

  const themeSupport = isBookingPage
    ? ThemeSupport.Booking
    : // if isThemeSupported is explicitly false, we don't use theme there
    props.isThemeSupported === false
    ? ThemeSupport.None
    : ThemeSupport.App;

  const isBookingPageThemeSupportRequired = themeSupport === ThemeSupport.Booking;
  const themeBasis = props.themeBasis;

  if ((isBookingPageThemeSupportRequired || isEmbedMode) && !themeBasis) {
    console.warn(
      "`themeBasis` is required for booking page theme support. Not providing it will cause theme flicker."
    );
  }

  const appearanceIdSuffix = themeBasis ? ":" + themeBasis : "";
  const forcedTheme = themeSupport === ThemeSupport.None ? "light" : undefined;
  let embedExplicitlySetThemeSuffix = "";

  if (typeof window !== "undefined") {
    const embedTheme = window.getEmbedTheme();
    if (embedTheme) {
      embedExplicitlySetThemeSuffix = ":" + embedTheme;
    }
  }

  const storageKey = isEmbedMode
    ? // Same Namespace, Same Organizer but different themes would still work seamless and not cause theme flicker
      // Even though it's recommended to use different namespaces when you want to theme differently on the same page but if the embeds are on different pages, the problem can still arise
      `embed-theme-${embedNamespace}${appearanceIdSuffix}${embedExplicitlySetThemeSuffix}`
    : themeSupport === ThemeSupport.App
    ? "app-theme"
    : isBookingPageThemeSupportRequired
    ? `booking-theme${appearanceIdSuffix}`
    : undefined;

  return {
    storageKey,
    forcedTheme,
    themeSupport,
    nonce: props.nonce,
    enableColorScheme: false,
    enableSystem: themeSupport !== ThemeSupport.None,
    // next-themes doesn't listen to changes on storageKey. So we need to force a re-render when storageKey changes
    // This is how login to dashboard soft navigation changes theme from light to dark
    key: storageKey,
    attribute: "class",
  };
}

function FeatureFlagsProvider({ children }: { children: React.ReactNode }) {
  const flags = useFlags();
  return <FeatureProvider value={flags}>{children}</FeatureProvider>;
}

function useOrgBrandingValues() {
  const session = useSession();

  const res = trpc.viewer.organizations.getBrand.useQuery(undefined, {
    // Only fetch if we have a session to avoid flooding logs with errors
    enabled: session.status === "authenticated",
  });

  if (res.status === "loading") {
    return undefined;
  }

  if (res.status === "error") return null;

  return res.data;
}

function OrgBrandProvider({ children }: { children: React.ReactNode }) {
  const orgBrand = useOrgBrandingValues();
  return <OrgBrandingProvider value={{ orgBrand }}>{children}</OrgBrandingProvider>;
}

const AppProviders = (props: AppPropsWithChildren) => {
<<<<<<< HEAD
  const session = trpc.viewer.public.session.useQuery(undefined, {
    trpc: {
      context: { skipBatch: true },
    },
  }).data;
=======
>>>>>>> 4b78e913
  // No need to have intercom on public pages - Good for Page Performance
  const isPublicPage = usePublicPage();
  const { pageProps, ...rest } = props;
  const { _nonce, ...restPageProps } = pageProps;
  const propsWithoutNonce = {
    pageProps: {
      ...restPageProps,
    },
    ...rest,
  };

  const RemainingProviders = (
    <EventCollectionProvider options={{ apiPath: "/api/collect-events" }}>
      <SessionProvider session={pageProps.session ?? undefined}>
        <CustomI18nextProvider {...propsWithoutNonce}>
          <TooltipProvider>
            {/* color-scheme makes background:transparent not work which is required by embed. We need to ensure next-theme adds color-scheme to `body` instead of `html`(https://github.com/pacocoursey/next-themes/blob/main/src/index.tsx#L74). Once that's done we can enable color-scheme support */}
            <CalcomThemeProvider
              themeBasis={props.pageProps.themeBasis}
              nonce={props.pageProps.nonce}
              isThemeSupported={props.Component.isThemeSupported}
              isBookingPage={props.Component.isBookingPage}
              router={props.router}>
              <FeatureFlagsProvider>
                <OrgBrandProvider>
                  <MetaProvider>{props.children}</MetaProvider>
                </OrgBrandProvider>
              </FeatureFlagsProvider>
            </CalcomThemeProvider>
          </TooltipProvider>
        </CustomI18nextProvider>
      </SessionProvider>
    </EventCollectionProvider>
  );

  if (isPublicPage) {
    return RemainingProviders;
  }

  return (
    <DynamicHelpscoutProvider>
      <DynamicIntercomProvider>{RemainingProviders}</DynamicIntercomProvider>
    </DynamicHelpscoutProvider>
  );
};

export default AppProviders;<|MERGE_RESOLUTION|>--- conflicted
+++ resolved
@@ -246,14 +246,6 @@
 }
 
 const AppProviders = (props: AppPropsWithChildren) => {
-<<<<<<< HEAD
-  const session = trpc.viewer.public.session.useQuery(undefined, {
-    trpc: {
-      context: { skipBatch: true },
-    },
-  }).data;
-=======
->>>>>>> 4b78e913
   // No need to have intercom on public pages - Good for Page Performance
   const isPublicPage = usePublicPage();
   const { pageProps, ...rest } = props;
