--- conflicted
+++ resolved
@@ -70,7 +70,6 @@
 
   const RemainingProviders = (
     <EventCollectionProvider options={{ apiPath: "/api/collect-events" }}>
-<<<<<<< HEAD
       <SessionProvider session={session || undefined}>
         <CustomI18nextProvider {...props}>
           <TooltipProvider>
@@ -80,29 +79,11 @@
               storageKey={storageKey}
               forcedTheme={forcedTheme}
               attribute="class">
-              {props.children}
+                <MetaProvider>{props.children}</MetaProvider>
             </ThemeProvider>
           </TooltipProvider>
         </CustomI18nextProvider>
       </SessionProvider>
-=======
-      <ContractsProvider>
-        <SessionProvider session={session || undefined}>
-          <CustomI18nextProvider {...props}>
-            <TooltipProvider>
-              {/* color-scheme makes background:transparent not work which is required by embed. We need to ensure next-theme adds color-scheme to `body` instead of `html`(https://github.com/pacocoursey/next-themes/blob/main/src/index.tsx#L74). Once that's done we can enable color-scheme support */}
-              <ThemeProvider
-                enableColorScheme={false}
-                storageKey={storageKey}
-                forcedTheme={forcedTheme}
-                attribute="class">
-                <MetaProvider>{props.children}</MetaProvider>
-              </ThemeProvider>
-            </TooltipProvider>
-          </CustomI18nextProvider>
-        </SessionProvider>
-      </ContractsProvider>
->>>>>>> 19ae065f
     </EventCollectionProvider>
   );
 
