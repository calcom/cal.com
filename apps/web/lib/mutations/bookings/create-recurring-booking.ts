--- conflicted
+++ resolved
@@ -1,15 +1,8 @@
-<<<<<<< HEAD
-import { BookingCreateBody } from "@calcom/prisma/zod-utils";
-import { AppsStatus } from "@calcom/types/Calendar";
-
-import * as fetch from "@lib/core/http/fetch-wrapper";
-import { BookingResponse } from "@lib/types/booking";
-=======
+import type { BookingCreateBody } from "@calcom/prisma/zod-utils";
 import type { AppsStatus } from "@calcom/types/Calendar";
 
 import * as fetch from "@lib/core/http/fetch-wrapper";
-import type { BookingCreateBody, BookingResponse } from "@lib/types/booking";
->>>>>>> 7c749299
+import type { BookingResponse } from "@lib/types/booking";
 
 type ExtendedBookingCreateBody = BookingCreateBody & {
   noEmail?: boolean;
