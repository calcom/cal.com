--- conflicted
+++ resolved
@@ -277,23 +277,19 @@
                 isBookingPage={props.isBookingPage || isBookingPage}>
                 <FeatureFlagsProvider>
                   <OrgBrandProvider>
-<<<<<<< HEAD
-                    <MetaProvider>
-                      {props.children}
-                      {(isENVDev || IS_CALCOM) && (
-                        <DubAnalytics
-                          cookieOptions={{
-                            domain: isENVDev ? undefined : new URL(WEBAPP_URL).hostname,
-                          }}
-                        />
-                      )}
-                    </MetaProvider>
-=======
                     {/* @ts-expect-error FIXME remove this comment when upgrading typescript to v5 */}
                     <CacheProvider>
-                      <MetaProvider>{props.children}</MetaProvider>
+                      <MetaProvider>
+                        {(isENVDev || IS_CALCOM) && (
+                          <DubAnalytics
+                            cookieOptions={{
+                              domain: isENVDev ? undefined : new URL(WEBAPP_URL).hostname,
+                            }}
+                          />
+                        )}
+                        {props.children}
+                      </MetaProvider>
                     </CacheProvider>
->>>>>>> cb6553c7
                   </OrgBrandProvider>
                 </FeatureFlagsProvider>
               </CalcomThemeProvider>
