import { TooltipProvider } from "@radix-ui/react-tooltip";
import { dir } from "i18next";
import type { Session } from "next-auth";
import { useSession } from "next-auth/react";
import { EventCollectionProvider } from "next-collect/client";
import type { SSRConfig } from "next-i18next";
import { appWithTranslation } from "next-i18next";
import { ThemeProvider } from "next-themes";
import type { AppProps as NextAppProps, AppProps as NextJsAppProps } from "next/app";
import type { ReadonlyURLSearchParams } from "next/navigation";
<<<<<<< HEAD
import { useSearchParams } from "next/navigation";
import { useEffect, type ReactNode } from "react";
import CacheProvider from "react-inlinesvg/provider";
=======
import { usePathname, useSearchParams } from "next/navigation";
import type { ReactNode } from "react";
import { useEffect } from "react";
>>>>>>> 00ee1ef4

import DynamicPostHogProvider from "@calcom/features/ee/event-tracking/lib/posthog/providerDynamic";
import { OrgBrandingProvider } from "@calcom/features/ee/organizations/context/provider";
import DynamicHelpscoutProvider from "@calcom/features/ee/support/lib/helpscout/providerDynamic";
import { FeatureProvider } from "@calcom/features/flags/context/provider";
import { useFlags } from "@calcom/features/flags/hooks";

import useIsBookingPage from "@lib/hooks/useIsBookingPage";
import useIsThemeSupported from "@lib/hooks/useIsThemeSupported";
import type { WithLocaleProps } from "@lib/withLocale";
import type { WithNonceProps } from "@lib/withNonce";

import { useViewerI18n } from "@components/I18nLanguageHandler";
import type { PageWrapperProps } from "@components/PageWrapperAppDir";

import { getThemeProviderProps } from "./getThemeProviderProps";

const I18nextAdapter = appWithTranslation<
  NextJsAppProps<SSRConfig> & {
    children: React.ReactNode;
  }
>(({ children }) => <>{children}</>);

// Workaround for https://github.com/vercel/next.js/issues/8592
export type AppProps = Omit<
  NextAppProps<
    WithLocaleProps<
      WithNonceProps<{
        themeBasis?: string;
        session: Session;
        i18n?: SSRConfig;
      }>
    >
  >,
  "Component"
> & {
  Component: NextAppProps["Component"] & {
    requiresLicense?: boolean;
    isBookingPage?: boolean | ((arg: { router: NextAppProps["router"] }) => boolean);
    getLayout?: (page: React.ReactElement) => ReactNode;
    PageWrapper?: (props: AppProps) => JSX.Element;
  };

  /** Will be defined only is there was an error */
  err?: Error;
};

const getEmbedNamespace = (searchParams: ReadonlyURLSearchParams) => {
  // Mostly embed query param should be available on server. Use that there.
  // Use the most reliable detection on client
  return typeof window !== "undefined" ? window.getEmbedNamespace() : searchParams.get("embed") ?? null;
};

const CustomI18nextProvider = (props: { children: React.ReactElement; i18n?: SSRConfig }) => {
  /**
   * i18n should never be clubbed with other queries, so that it's caching can be managed independently.
   **/

  const session = useSession();
  const fallbackLocale =
    typeof window !== "undefined" && window.document.documentElement.lang
      ? window.document.documentElement.lang
      : "en";
  const newLocale = typeof window !== "undefined" && window.calNewLocale ? window.calNewLocale : null;
  const locale = session?.data?.user.locale ?? newLocale ?? fallbackLocale;

  useEffect(() => {
    try {
      // @ts-expect-error TS2790: The operand of a 'delete' operator must be optional.
      delete window.document.documentElement["lang"];

      window.document.documentElement.lang = locale;

      // Next.js writes the locale to the same attribute
      // https://github.com/vercel/next.js/blob/1609da2d9552fed48ab45969bdc5631230c6d356/packages/next/src/shared/lib/router/router.ts#L1786
      // which can result in a race condition
      // this property descriptor ensures this never happens
      Object.defineProperty(window.document.documentElement, "lang", {
        configurable: true,
        // value: locale,
        set: function (this) {
          // empty setter on purpose
        },
        get: function () {
          return locale;
        },
      });
    } catch (error) {
      console.error(error);

      window.document.documentElement.lang = locale;
    }
    window.document.dir = dir(locale);
  }, [locale]);

  const clientViewerI18n = useViewerI18n(locale);
  const i18n = clientViewerI18n.data?.i18n ?? props.i18n;

  return (
    // @ts-expect-error AppWithTranslationHoc expects AppProps
    <I18nextAdapter pageProps={{ _nextI18Next: i18n?._nextI18Next }}>{props.children}</I18nextAdapter>
  );
};

type CalcomThemeProps = Readonly<{
  isBookingPage: boolean;
  nonce: string | undefined;
  children: React.ReactNode;
  isThemeSupported: boolean;
}>;

const CalcomThemeProvider = (props: CalcomThemeProps) => {
  // Use namespace of embed to ensure same namespaced embed are displayed with same theme. This allows different embeds on the same website to be themed differently
  // One such example is our Embeds Demo and Testing page at http://localhost:3100
  // Having `getEmbedNamespace` defined on window before react initializes the app, ensures that embedNamespace is available on the first mount and can be used as part of storageKey
  const searchParams = useSearchParams();
  const embedNamespace = searchParams ? getEmbedNamespace(searchParams) : null;
  const isEmbedMode = typeof embedNamespace === "string";
  const pathname = usePathname();
  const { key, ...themeProviderProps } = getThemeProviderProps({
    props,
    isEmbedMode,
    embedNamespace,
    pathname,
    searchParams,
  });

  return (
    <ThemeProvider key={key} {...themeProviderProps}>
      {/* Embed Mode can be detected reliably only on client side here as there can be static generated pages as well which can't determine if it's embed mode at backend */}
      {/* color-scheme makes background:transparent not work in iframe which is required by embed. */}
      {typeof window !== "undefined" && !isEmbedMode && (
        <style jsx global>
          {`
            .dark {
              color-scheme: dark;
            }
          `}
        </style>
      )}
      {props.children}
    </ThemeProvider>
  );
};

<<<<<<< HEAD
/**
 * The most important job for this fn is to generate correct storageKey for theme persistenc.
 * `storageKey` is important because that key is listened for changes(using [`storage`](https://developer.mozilla.org/en-US/docs/Web/API/Window/storage_event) event) and any pages opened will change it's theme based on that(as part of next-themes implementation).
 * Choosing the right storageKey avoids theme flickering caused by another page using different theme
 * So, we handle all the cases here namely,
 * - Both Booking Pages, /free/30min and /pro/30min but configured with different themes but being operated together.
 * - Embeds using different namespace. They can be completely themed different on the same page.
 * - Embeds using the same namespace but showing different cal.com links with different themes
 * - Embeds using the same namespace and showing same cal.com links with different themes(Different theme is possible for same cal.com link in case of embed because of theme config available in embed)
 * - App has different theme then Booking Pages.
 *
 * All the above cases have one thing in common, which is the origin and thus localStorage is shared and thus `storageKey` is critical to avoid theme flickering.
 *
 * Some things to note:
 * - There is a side effect of so many factors in `storageKey` that many localStorage keys will be created if a user goes through all these scenarios(e.g like booking a lot of different users)
 * - Some might recommend disabling localStorage persistence but that doesn't give good UX as then we would default to light theme always for a few seconds before switching to dark theme(if that's the user's preference).
 * - We can't disable [`storage`](https://developer.mozilla.org/en-US/docs/Web/API/Window/storage_event) event handling as well because changing theme in one tab won't change the theme without refresh in other tabs. That's again a bad UX
 * - Theme flickering becomes infinitely ongoing in case of embeds because of the browser's delay in processing `storage` event within iframes. Consider two embeds simulatenously opened with pages A and B. Note the timeline and keep in mind that it happened
 *  because 'setItem(A)' and 'Receives storageEvent(A)' allowed executing setItem(B) in b/w because of the delay.
 *    - t1 -> setItem(A) & Fires storageEvent(A) - On Page A) - Current State(A)
 *    - t2 -> setItem(B) & Fires storageEvent(B) - On Page B) - Current State(B)
 *    - t3 -> Receives storageEvent(A) & thus setItem(A) & thus fires storageEvent(A) (On Page B) - Current State(A)
 *    - t4 -> Receives storageEvent(B) & thus setItem(B) & thus fires storageEvent(B) (On Page A) - Current State(B)
 *    - ... and so on ...
 */
function getThemeProviderProps(props: {
  isBookingPage: boolean;
  themeBasis: string | null;
  nonce: string | undefined;
  isEmbedMode: boolean;
  embedNamespace: string | null;
  isThemeSupported: boolean;
}) {
  const themeSupport = props.isBookingPage
    ? ThemeSupport.Booking
    : // if isThemeSupported is explicitly false, we don't use theme there
    props.isThemeSupported === false
    ? ThemeSupport.None
    : ThemeSupport.App;

  const isBookingPageThemeSupportRequired = themeSupport === ThemeSupport.Booking;

  if (
    !process.env.NEXT_PUBLIC_IS_E2E &&
    (isBookingPageThemeSupportRequired || props.isEmbedMode) &&
    !props.themeBasis
  ) {
    console.warn(
      "`themeBasis` is required for booking page theme support. Not providing it will cause theme flicker."
    );
  }

  const appearanceIdSuffix = props.themeBasis ? `:${props.themeBasis}` : "";
  const forcedTheme = themeSupport === ThemeSupport.None ? "light" : undefined;
  let embedExplicitlySetThemeSuffix = "";

  if (typeof window !== "undefined") {
    const embedTheme = window.getEmbedTheme();
    if (embedTheme) {
      embedExplicitlySetThemeSuffix = `:${embedTheme}`;
    }
  }

  const storageKey = props.isEmbedMode
    ? // Same Namespace, Same Organizer but different themes would still work seamless and not cause theme flicker
      // Even though it's recommended to use different namespaces when you want to theme differently on the same page but if the embeds are on different pages, the problem can still arise
      `embed-theme-${props.embedNamespace}${appearanceIdSuffix}${embedExplicitlySetThemeSuffix}`
    : themeSupport === ThemeSupport.App
    ? "app-theme"
    : isBookingPageThemeSupportRequired
    ? `booking-theme${appearanceIdSuffix}`
    : undefined;

  return {
    storageKey,
    forcedTheme,
    themeSupport,
    nonce: props.nonce,
    enableColorScheme: false,
    enableSystem: themeSupport !== ThemeSupport.None,
    // next-themes doesn't listen to changes on storageKey. So we need to force a re-render when storageKey changes
    // This is how login to dashboard soft navigation changes theme from light to dark
    key: storageKey,
    attribute: "class",
  };
}

=======
>>>>>>> 00ee1ef4
function FeatureFlagsProvider({ children }: { children: React.ReactNode }) {
  const flags = useFlags();
  return <FeatureProvider value={flags}>{children}</FeatureProvider>;
}

function useOrgBrandingValues() {
  const session = useSession();
  return session?.data?.user.org;
}

function OrgBrandProvider({ children }: { children: React.ReactNode }) {
  const orgBrand = useOrgBrandingValues();
  return <OrgBrandingProvider value={{ orgBrand }}>{children}</OrgBrandingProvider>;
}

const AppProviders = (props: PageWrapperProps) => {
  // No need to have intercom on public pages - Good for Page Performance
  const isBookingPage = useIsBookingPage();
  const isThemeSupported = useIsThemeSupported();

  const RemainingProviders = (
<<<<<<< HEAD
    <TrpcProvider dehydratedState={props.dehydratedState}>
      <EventCollectionProvider options={{ apiPath: "/api/collect-events" }}>
        <SessionProvider>
          <CustomI18nextProvider i18n={props.i18n}>
            <TooltipProvider>
              {/* color-scheme makes background:transparent not work which is required by embed. We need to ensure next-theme adds color-scheme to `body` instead of `html`(https://github.com/pacocoursey/next-themes/blob/main/src/index.tsx#L74). Once that's done we can enable color-scheme support */}
              <CalcomThemeProvider
                themeBasis={props.themeBasis}
                nonce={props.nonce}
                isThemeSupported={/* undefined gets treated as true */ props.isThemeSupported ?? true}
                isBookingPage={props.isBookingPage || isBookingPage}>
                <FeatureFlagsProvider>
                  <OrgBrandProvider>
                    {/* @ts-expect-error FIXME remove this comment when upgrading typescript to v5 */}
                    <CacheProvider>
                      <MetaProvider>{props.children}</MetaProvider>
                    </CacheProvider>
                  </OrgBrandProvider>
                </FeatureFlagsProvider>
              </CalcomThemeProvider>
            </TooltipProvider>
          </CustomI18nextProvider>
        </SessionProvider>
      </EventCollectionProvider>
    </TrpcProvider>
=======
    <EventCollectionProvider options={{ apiPath: "/api/collect-events" }}>
      <CustomI18nextProvider i18n={props.i18n}>
        <TooltipProvider>
          {/* color-scheme makes background:transparent not work which is required by embed. We need to ensure next-theme adds color-scheme to `body` instead of `html`(https://github.com/pacocoursey/next-themes/blob/main/src/index.tsx#L74). Once that's done we can enable color-scheme support */}
          <CalcomThemeProvider
            nonce={props.nonce}
            isThemeSupported={isThemeSupported}
            isBookingPage={props.isBookingPage || isBookingPage}>
            <FeatureFlagsProvider>
              <OrgBrandProvider>{props.children}</OrgBrandProvider>
            </FeatureFlagsProvider>
          </CalcomThemeProvider>
        </TooltipProvider>
      </CustomI18nextProvider>
    </EventCollectionProvider>
>>>>>>> 00ee1ef4
  );

  if (props.isBookingPage || isBookingPage) {
    return RemainingProviders;
  }

  return (
    <>
      <DynamicHelpscoutProvider>
        <DynamicPostHogProvider>{RemainingProviders}</DynamicPostHogProvider>
      </DynamicHelpscoutProvider>
    </>
  );
};

export default AppProviders;<|MERGE_RESOLUTION|>--- conflicted
+++ resolved
@@ -8,15 +8,9 @@
 import { ThemeProvider } from "next-themes";
 import type { AppProps as NextAppProps, AppProps as NextJsAppProps } from "next/app";
 import type { ReadonlyURLSearchParams } from "next/navigation";
-<<<<<<< HEAD
-import { useSearchParams } from "next/navigation";
-import { useEffect, type ReactNode } from "react";
-import CacheProvider from "react-inlinesvg/provider";
-=======
 import { usePathname, useSearchParams } from "next/navigation";
 import type { ReactNode } from "react";
 import { useEffect } from "react";
->>>>>>> 00ee1ef4
 
 import DynamicPostHogProvider from "@calcom/features/ee/event-tracking/lib/posthog/providerDynamic";
 import { OrgBrandingProvider } from "@calcom/features/ee/organizations/context/provider";
@@ -162,96 +156,6 @@
   );
 };
 
-<<<<<<< HEAD
-/**
- * The most important job for this fn is to generate correct storageKey for theme persistenc.
- * `storageKey` is important because that key is listened for changes(using [`storage`](https://developer.mozilla.org/en-US/docs/Web/API/Window/storage_event) event) and any pages opened will change it's theme based on that(as part of next-themes implementation).
- * Choosing the right storageKey avoids theme flickering caused by another page using different theme
- * So, we handle all the cases here namely,
- * - Both Booking Pages, /free/30min and /pro/30min but configured with different themes but being operated together.
- * - Embeds using different namespace. They can be completely themed different on the same page.
- * - Embeds using the same namespace but showing different cal.com links with different themes
- * - Embeds using the same namespace and showing same cal.com links with different themes(Different theme is possible for same cal.com link in case of embed because of theme config available in embed)
- * - App has different theme then Booking Pages.
- *
- * All the above cases have one thing in common, which is the origin and thus localStorage is shared and thus `storageKey` is critical to avoid theme flickering.
- *
- * Some things to note:
- * - There is a side effect of so many factors in `storageKey` that many localStorage keys will be created if a user goes through all these scenarios(e.g like booking a lot of different users)
- * - Some might recommend disabling localStorage persistence but that doesn't give good UX as then we would default to light theme always for a few seconds before switching to dark theme(if that's the user's preference).
- * - We can't disable [`storage`](https://developer.mozilla.org/en-US/docs/Web/API/Window/storage_event) event handling as well because changing theme in one tab won't change the theme without refresh in other tabs. That's again a bad UX
- * - Theme flickering becomes infinitely ongoing in case of embeds because of the browser's delay in processing `storage` event within iframes. Consider two embeds simulatenously opened with pages A and B. Note the timeline and keep in mind that it happened
- *  because 'setItem(A)' and 'Receives storageEvent(A)' allowed executing setItem(B) in b/w because of the delay.
- *    - t1 -> setItem(A) & Fires storageEvent(A) - On Page A) - Current State(A)
- *    - t2 -> setItem(B) & Fires storageEvent(B) - On Page B) - Current State(B)
- *    - t3 -> Receives storageEvent(A) & thus setItem(A) & thus fires storageEvent(A) (On Page B) - Current State(A)
- *    - t4 -> Receives storageEvent(B) & thus setItem(B) & thus fires storageEvent(B) (On Page A) - Current State(B)
- *    - ... and so on ...
- */
-function getThemeProviderProps(props: {
-  isBookingPage: boolean;
-  themeBasis: string | null;
-  nonce: string | undefined;
-  isEmbedMode: boolean;
-  embedNamespace: string | null;
-  isThemeSupported: boolean;
-}) {
-  const themeSupport = props.isBookingPage
-    ? ThemeSupport.Booking
-    : // if isThemeSupported is explicitly false, we don't use theme there
-    props.isThemeSupported === false
-    ? ThemeSupport.None
-    : ThemeSupport.App;
-
-  const isBookingPageThemeSupportRequired = themeSupport === ThemeSupport.Booking;
-
-  if (
-    !process.env.NEXT_PUBLIC_IS_E2E &&
-    (isBookingPageThemeSupportRequired || props.isEmbedMode) &&
-    !props.themeBasis
-  ) {
-    console.warn(
-      "`themeBasis` is required for booking page theme support. Not providing it will cause theme flicker."
-    );
-  }
-
-  const appearanceIdSuffix = props.themeBasis ? `:${props.themeBasis}` : "";
-  const forcedTheme = themeSupport === ThemeSupport.None ? "light" : undefined;
-  let embedExplicitlySetThemeSuffix = "";
-
-  if (typeof window !== "undefined") {
-    const embedTheme = window.getEmbedTheme();
-    if (embedTheme) {
-      embedExplicitlySetThemeSuffix = `:${embedTheme}`;
-    }
-  }
-
-  const storageKey = props.isEmbedMode
-    ? // Same Namespace, Same Organizer but different themes would still work seamless and not cause theme flicker
-      // Even though it's recommended to use different namespaces when you want to theme differently on the same page but if the embeds are on different pages, the problem can still arise
-      `embed-theme-${props.embedNamespace}${appearanceIdSuffix}${embedExplicitlySetThemeSuffix}`
-    : themeSupport === ThemeSupport.App
-    ? "app-theme"
-    : isBookingPageThemeSupportRequired
-    ? `booking-theme${appearanceIdSuffix}`
-    : undefined;
-
-  return {
-    storageKey,
-    forcedTheme,
-    themeSupport,
-    nonce: props.nonce,
-    enableColorScheme: false,
-    enableSystem: themeSupport !== ThemeSupport.None,
-    // next-themes doesn't listen to changes on storageKey. So we need to force a re-render when storageKey changes
-    // This is how login to dashboard soft navigation changes theme from light to dark
-    key: storageKey,
-    attribute: "class",
-  };
-}
-
-=======
->>>>>>> 00ee1ef4
 function FeatureFlagsProvider({ children }: { children: React.ReactNode }) {
   const flags = useFlags();
   return <FeatureProvider value={flags}>{children}</FeatureProvider>;
@@ -273,33 +177,6 @@
   const isThemeSupported = useIsThemeSupported();
 
   const RemainingProviders = (
-<<<<<<< HEAD
-    <TrpcProvider dehydratedState={props.dehydratedState}>
-      <EventCollectionProvider options={{ apiPath: "/api/collect-events" }}>
-        <SessionProvider>
-          <CustomI18nextProvider i18n={props.i18n}>
-            <TooltipProvider>
-              {/* color-scheme makes background:transparent not work which is required by embed. We need to ensure next-theme adds color-scheme to `body` instead of `html`(https://github.com/pacocoursey/next-themes/blob/main/src/index.tsx#L74). Once that's done we can enable color-scheme support */}
-              <CalcomThemeProvider
-                themeBasis={props.themeBasis}
-                nonce={props.nonce}
-                isThemeSupported={/* undefined gets treated as true */ props.isThemeSupported ?? true}
-                isBookingPage={props.isBookingPage || isBookingPage}>
-                <FeatureFlagsProvider>
-                  <OrgBrandProvider>
-                    {/* @ts-expect-error FIXME remove this comment when upgrading typescript to v5 */}
-                    <CacheProvider>
-                      <MetaProvider>{props.children}</MetaProvider>
-                    </CacheProvider>
-                  </OrgBrandProvider>
-                </FeatureFlagsProvider>
-              </CalcomThemeProvider>
-            </TooltipProvider>
-          </CustomI18nextProvider>
-        </SessionProvider>
-      </EventCollectionProvider>
-    </TrpcProvider>
-=======
     <EventCollectionProvider options={{ apiPath: "/api/collect-events" }}>
       <CustomI18nextProvider i18n={props.i18n}>
         <TooltipProvider>
@@ -315,7 +192,6 @@
         </TooltipProvider>
       </CustomI18nextProvider>
     </EventCollectionProvider>
->>>>>>> 00ee1ef4
   );
 
   if (props.isBookingPage || isBookingPage) {
