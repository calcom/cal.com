--- conflicted
+++ resolved
@@ -41,14 +41,11 @@
       allowReschedulingPastBookings: true,
       disableGuests: true,
       timeZone: true,
-<<<<<<< HEAD
-=======
       profile: {
         select: {
           organizationId: true,
         },
       },
->>>>>>> 00ee1ef4
       teamId: true,
       owner: {
         select: userSelect,
