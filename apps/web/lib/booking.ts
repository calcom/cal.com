--- conflicted
+++ resolved
@@ -78,13 +78,10 @@
           slug: true,
           name: true,
           hideBranding: true,
-<<<<<<< HEAD
           cancellationReasonRequired: true,
-=======
           brandColor: true,
           darkBrandColor: true,
           theme: true,
->>>>>>> e239b671
           parent: {
             select: {
               hideBranding: true,
