--- conflicted
+++ resolved
@@ -9,16 +9,6 @@
   t: TFunction;
 };
 
-<<<<<<< HEAD
-export function getEventName(eventNameObj: EventNameObjectType) {
-  return eventNameObj.eventName
-    ? eventNameObj.eventName.replace("{ATTENDEE}", eventNameObj.attendeeName)
-    : eventNameObj.t("event_between_users", {
-        eventName: eventNameObj.eventType,
-        host: eventNameObj.host,
-        attendeeName: eventNameObj.attendeeName,
-      });
-=======
 export function getEventName(eventNameObj: EventNameObjectType, forAttendeeView = false) {
   if (!eventNameObj.eventName)
     return eventNameObj.t("event_between_users", {
@@ -69,5 +59,4 @@
       .replace("{HOST}", eventNameObj.host)
       .replace("{HOST/ATTENDEE}", forAttendeeView ? eventNameObj.host : eventNameObj.attendeeName)
   );
->>>>>>> 983c9700
 }