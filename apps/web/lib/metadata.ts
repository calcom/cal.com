--- conflicted
+++ resolved
@@ -1,20 +1,5 @@
 import type { Metadata } from "next";
 
-<<<<<<< HEAD
-import { APP_NAME } from "@calcom/lib/constants";
-import { truncateOnWord } from "@calcom/lib/text";
-
-type RootMetadataRecipe = Readonly<{
-  twitterCreator: string;
-  twitterSite: string;
-  robots: {
-    index: boolean;
-    follow: boolean;
-  };
-}>;
-
-=======
->>>>>>> 00ee1ef4
 export type PageMetadataRecipe = Readonly<{
   title: string;
   canonical: string;
@@ -72,33 +57,8 @@
     creator: "@calcom",
     card: "summary_large_image",
   },
-<<<<<<< HEAD
-});
-
-export const preparePageMetadata = (recipe: PageMetadataRecipe): Metadata => {
-  const titleSuffix = `| ${APP_NAME}`;
-  const { description } = recipe;
-  return {
-    title: recipe.title.includes(titleSuffix) ? recipe.title : `${recipe.title} ${titleSuffix}`,
-    description,
-    alternates: {
-      canonical: recipe.canonical,
-    },
-    openGraph: {
-      description: truncateOnWord(description, 158),
-      url: recipe.canonical,
-      type: "website",
-      siteName: recipe.siteName,
-      title: recipe.title,
-      images: [recipe.image],
-    },
-    metadataBase: recipe.metadataBase,
-  };
-};
-=======
   robots: {
     index: true,
     follow: true,
   },
-});
->>>>>>> 00ee1ef4
+});