--- conflicted
+++ resolved
@@ -85,17 +85,7 @@
 
 /** @deprecated use `getApps`  */
 export function hasIntegration(apps: AppMeta, type: string): boolean {
-<<<<<<< HEAD
-  return !!apps.find(
-    (app) =>
-      app.type === type &&
-      !!app.installed &&
-      /* TODO: find a better way to do this */
-      (type === "huddle01_video" || app.credentials.length > 0)
-  );
-=======
   return !!apps.find((app) => app.type === type && !!app.installed && app.credentials.length > 0);
->>>>>>> 67564fdb
 }
 
 export function hasIntegrationInstalled(type: App["type"]): boolean {
