import type { GetServerSidePropsContext } from "next";

import { getAppRegistry, getAppRegistryWithCredentials } from "@calcom/app-store/_appRegistry";
import { getServerSession } from "@calcom/features/auth/lib/getServerSession";
<<<<<<< HEAD
import type { UserAdminTeams } from "@calcom/lib/server/repository/user";
=======
>>>>>>> 00ee1ef4
import { UserRepository } from "@calcom/lib/server/repository/user";
import type { AppCategories } from "@calcom/prisma/enums";

import { ssrInit } from "@server/lib/ssr";

export const getServerSideProps = async (context: GetServerSidePropsContext) => {
  const { req } = context;

  const ssr = await ssrInit(context);

  const session = await getServerSession({ req });

  let appStore, userAdminTeamsIds: number[];
  if (session?.user?.id) {
<<<<<<< HEAD
    userAdminTeams = await UserRepository.getUserAdminTeams(session.user.id);
    appStore = await getAppRegistryWithCredentials(session.user.id, userAdminTeams);
=======
    const userAdminTeams = await UserRepository.getUserAdminTeams(session.user.id);
    userAdminTeamsIds = userAdminTeams?.teams?.map(({ team }) => team.id) ?? [];
    appStore = await getAppRegistryWithCredentials(session.user.id, userAdminTeamsIds);
>>>>>>> 00ee1ef4
  } else {
    appStore = await getAppRegistry();
    userAdminTeamsIds = [];
  }

  const categoryQuery = appStore.map(({ categories }) => ({
    categories: categories || [],
  }));
  const categories = categoryQuery.reduce((c, app) => {
    for (const category of app.categories) {
      c[category] = c[category] ? c[category] + 1 : 1;
    }
    return c;
  }, {} as Record<string, number>);

  return {
    props: {
      categories: Object.entries(categories)
        .map(([name, count]): { name: AppCategories; count: number } => ({
          name: name as AppCategories,
          count,
        }))
        .sort(function (a, b) {
          return b.count - a.count;
        }),
      appStore,
      userAdminTeams: userAdminTeamsIds,
      trpcState: ssr.dehydrate(),
    },
  };
};<|MERGE_RESOLUTION|>--- conflicted
+++ resolved
@@ -2,10 +2,6 @@
 
 import { getAppRegistry, getAppRegistryWithCredentials } from "@calcom/app-store/_appRegistry";
 import { getServerSession } from "@calcom/features/auth/lib/getServerSession";
-<<<<<<< HEAD
-import type { UserAdminTeams } from "@calcom/lib/server/repository/user";
-=======
->>>>>>> 00ee1ef4
 import { UserRepository } from "@calcom/lib/server/repository/user";
 import type { AppCategories } from "@calcom/prisma/enums";
 
@@ -20,14 +16,9 @@
 
   let appStore, userAdminTeamsIds: number[];
   if (session?.user?.id) {
-<<<<<<< HEAD
-    userAdminTeams = await UserRepository.getUserAdminTeams(session.user.id);
-    appStore = await getAppRegistryWithCredentials(session.user.id, userAdminTeams);
-=======
     const userAdminTeams = await UserRepository.getUserAdminTeams(session.user.id);
     userAdminTeamsIds = userAdminTeams?.teams?.map(({ team }) => team.id) ?? [];
     appStore = await getAppRegistryWithCredentials(session.user.id, userAdminTeamsIds);
->>>>>>> 00ee1ef4
   } else {
     appStore = await getAppRegistry();
     userAdminTeamsIds = [];
