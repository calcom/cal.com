import { SchedulingType } from "@prisma/client";
import dayjs, { Dayjs } from "dayjs";
import isBetween from "dayjs/plugin/isBetween";
import utc from "dayjs/plugin/utc";
import { stringify } from "querystring";
import { useEffect, useState } from "react";

import getSlots from "@lib/slots";
import { TimeRange, WorkingHours, CurrentSeats } from "@lib/types/schedule";

dayjs.extend(isBetween);
dayjs.extend(utc);

type AvailabilityUserResponse = {
  busy: TimeRange[];
  timeZone: string;
  workingHours: WorkingHours[];
  currentSeats?: CurrentSeats[];
};

type Slot = {
  time: Dayjs;
  users?: string[];
  bookingUid?: string;
  attendees?: number;
};

type UseSlotsProps = {
  slotInterval: number | null;
  eventLength: number;
  eventTypeId: number;
  minimumBookingNotice?: number;
  date: Dayjs;
  users: { username: string | null }[];
  schedulingType: SchedulingType | null;
  beforeBufferTime?: number;
  afterBufferTime?: number;
};

type getFilteredTimesProps = {
  times: dayjs.Dayjs[];
  busy: TimeRange[];
  eventLength: number;
  beforeBufferTime: number;
  afterBufferTime: number;
  currentSeats?: CurrentSeats[];
};

export const getFilteredTimes = (props: getFilteredTimesProps) => {
  const { times, busy, eventLength, beforeBufferTime, afterBufferTime, currentSeats } = props;
  const finalizationTime = times[times.length - 1]?.add(eventLength, "minutes");
  // Check for conflicts
  for (let i = times.length - 1; i >= 0; i -= 1) {
    // const totalSlotLength = eventLength + beforeBufferTime + afterBufferTime;
    // Check if the slot surpasses the user's availability end time
    const slotEndTimeWithAfterBuffer = times[i].add(eventLength + afterBufferTime, "minutes");
    if (slotEndTimeWithAfterBuffer.isAfter(finalizationTime, "minute")) {
      times.splice(i, 1);
    } else {
      const slotStartTime = times[i];
      const slotEndTime = times[i].add(eventLength, "minutes");
      const slotStartTimeWithBeforeBuffer = times[i].subtract(beforeBufferTime, "minutes");
      // If the event has seats then see if there is already a booking (want to show full bookings as well)
      if (currentSeats?.some((booking) => booking.startTime === slotStartTime.toISOString())) {
        console.log("This triggered");
        break;
      }
      busy.every((busyTime): boolean => {
        const startTime = dayjs(busyTime.start);
        const endTime = dayjs(busyTime.end);
        // Check if start times are the same
        if (slotStartTime.isBetween(startTime, endTime, null, "[)")) {
          times.splice(i, 1);
        }
        // Check if slot end time is between start and end time
        else if (slotEndTime.isBetween(startTime, endTime)) {
          times.splice(i, 1);
        }
        // Check if startTime is between slot
        else if (startTime.isBetween(slotStartTime, slotEndTime)) {
          times.splice(i, 1);
        }
        // Check if timeslot has before buffer time space free
        else if (
          slotStartTimeWithBeforeBuffer.isBetween(
            startTime.subtract(beforeBufferTime, "minutes"),
            endTime.add(afterBufferTime, "minutes")
          )
        ) {
          times.splice(i, 1);
        }
        // Check if timeslot has after buffer time space free
        else if (
          slotEndTimeWithAfterBuffer.isBetween(
            startTime.subtract(beforeBufferTime, "minutes"),
            endTime.add(afterBufferTime, "minutes")
          )
        ) {
          times.splice(i, 1);
        } else {
          return true;
        }
        return false;
      });
    }
  }
  return times;
};

export const useSlots = (props: UseSlotsProps) => {
  const {
    slotInterval,
    eventLength,
    minimumBookingNotice = 0,
    beforeBufferTime = 0,
    afterBufferTime = 0,
    date,
    users,
    eventTypeId,
  } = props;
  const [slots, setSlots] = useState<Slot[]>([]);
  const [loading, setLoading] = useState<boolean>(false);
  const [error, setError] = useState<Error | null>(null);

  useEffect(() => {
    setSlots([]);
    setLoading(true);
    setError(null);

    const dateFrom = date.startOf("day").format();
    const dateTo = date.endOf("day").format();
    const query = stringify({ dateFrom, dateTo, eventTypeId });

    const handleAvailableSlots = async (res: Response) => {
      const responseBody: AvailabilityUserResponse = await res.json();
      const times = getSlots({
        frequency: slotInterval || eventLength,
        inviteeDate: date,
        workingHours: responseBody.workingHours,
        minimumBookingNotice,
        eventLength,
      });
      const filterTimeProps = {
        times,
        busy: responseBody.busy,
        eventLength,
        beforeBufferTime,
        afterBufferTime,
      };
      const filteredTimes = getFilteredTimes(filterTimeProps);
      // temporary
      const user = res.url.substring(res.url.lastIndexOf("/") + 1, res.url.indexOf("?"));
      return filteredTimes.map((time) => ({
        time,
        users: [user],
      }));
    };

    Promise.all<Slot[]>(
      users.map((user) => fetch(`/api/availability/${user.username}?${query}`).then(handleAvailableSlots))
    )
      .then((results) => {
        let loadedSlots: Slot[] = results[0] || [];
        if (results.length === 1) {
          loadedSlots = loadedSlots?.sort((a, b) => (a.time.isAfter(b.time) ? 1 : -1));
          setSlots(loadedSlots);
          setLoading(false);
          return;
        }

        let poolingMethod;
        switch (props.schedulingType) {
          // intersect by time, does not take into account eventLength (yet)
          case SchedulingType.COLLECTIVE:
            poolingMethod = (slots: Slot[], compareWith: Slot[]) =>
              slots.filter((slot) => compareWith.some((compare) => compare.time.isSame(slot.time)));
            break;
          case SchedulingType.ROUND_ROBIN:
            // TODO: Create a Reservation (lock this slot for X minutes)
            //       this will make the following code redundant
            poolingMethod = (slots: Slot[], compareWith: Slot[]) => {
              compareWith.forEach((compare) => {
                const match = slots.findIndex((slot) => slot.time.isSame(compare.time));
                if (match !== -1) {
                  slots[match].users?.push(compare.users![0]);
                } else {
                  slots.push(compare);
                }
              });
              return slots;
            };
            break;
        }

        if (!poolingMethod) {
          throw Error(`No poolingMethod found for schedulingType: "${props.schedulingType}""`);
        }

        for (let i = 1; i < results.length; i++) {
          loadedSlots = poolingMethod(loadedSlots, results[i]);
        }
        loadedSlots = loadedSlots.sort((a, b) => (a.time.isAfter(b.time) ? 1 : -1));
        setSlots(loadedSlots);
        setLoading(false);
      })
      .catch((e) => {
        console.error(e);
        setError(e);
      });
<<<<<<< HEAD
  }, [date]);

  const handleAvailableSlots = async (res: Response) => {
    const responseBody: AvailabilityUserResponse = await res.json();
    const { workingHours, currentSeats, busy } = responseBody;
    const times = getSlots({
      frequency: slotInterval || eventLength,
      inviteeDate: date,
      workingHours: workingHours,
      minimumBookingNotice,
      eventLength,
    });
    const filterTimeProps = {
      times,
      busy: busy,
      eventLength,
      beforeBufferTime,
      afterBufferTime,
      currentSeats: currentSeats,
    };
    const filteredTimes = getFilteredTimes(filterTimeProps);
    // temporary
    const user = res.url.substring(res.url.lastIndexOf("/") + 1, res.url.indexOf("?"));
    return filteredTimes.map((time) => ({
      time,
      users: [user],
      // Conditionally add the attendees and booking id to slots object if there is already a booking during that time
      ...(currentSeats?.some((booking) => booking.startTime === time.toISOString()) && {
        attendees:
          currentSeats[currentSeats.findIndex((booking) => booking.startTime === time.toISOString())]._count
            .attendees,
        bookingUid:
          currentSeats[currentSeats.findIndex((booking) => booking.startTime === time.toISOString())].uid,
      }),
    }));
  };
=======
  }, [
    afterBufferTime,
    beforeBufferTime,
    eventLength,
    minimumBookingNotice,
    slotInterval,
    eventTypeId,
    props.schedulingType,
    users,
    date,
  ]);
>>>>>>> 7fd149fd

  return {
    slots,
    loading,
    error,
  };
};

export default useSlots;<|MERGE_RESOLUTION|>--- conflicted
+++ resolved
@@ -6,7 +6,7 @@
 import { useEffect, useState } from "react";
 
 import getSlots from "@lib/slots";
-import { TimeRange, WorkingHours, CurrentSeats } from "@lib/types/schedule";
+import { CurrentSeats, TimeRange, WorkingHours } from "@lib/types/schedule";
 
 dayjs.extend(isBetween);
 dayjs.extend(utc);
@@ -207,44 +207,6 @@
         console.error(e);
         setError(e);
       });
-<<<<<<< HEAD
-  }, [date]);
-
-  const handleAvailableSlots = async (res: Response) => {
-    const responseBody: AvailabilityUserResponse = await res.json();
-    const { workingHours, currentSeats, busy } = responseBody;
-    const times = getSlots({
-      frequency: slotInterval || eventLength,
-      inviteeDate: date,
-      workingHours: workingHours,
-      minimumBookingNotice,
-      eventLength,
-    });
-    const filterTimeProps = {
-      times,
-      busy: busy,
-      eventLength,
-      beforeBufferTime,
-      afterBufferTime,
-      currentSeats: currentSeats,
-    };
-    const filteredTimes = getFilteredTimes(filterTimeProps);
-    // temporary
-    const user = res.url.substring(res.url.lastIndexOf("/") + 1, res.url.indexOf("?"));
-    return filteredTimes.map((time) => ({
-      time,
-      users: [user],
-      // Conditionally add the attendees and booking id to slots object if there is already a booking during that time
-      ...(currentSeats?.some((booking) => booking.startTime === time.toISOString()) && {
-        attendees:
-          currentSeats[currentSeats.findIndex((booking) => booking.startTime === time.toISOString())]._count
-            .attendees,
-        bookingUid:
-          currentSeats[currentSeats.findIndex((booking) => booking.startTime === time.toISOString())].uid,
-      }),
-    }));
-  };
-=======
   }, [
     afterBufferTime,
     beforeBufferTime,
@@ -256,7 +218,6 @@
     users,
     date,
   ]);
->>>>>>> 7fd149fd
 
   return {
     slots,
