import { usePathname } from "next/navigation";

import { useCompatSearchParams } from "@calcom/lib/hooks/useCompatSearchParams";

export default function useIsBookingPage(): boolean {
  const pathname = usePathname();
<<<<<<< HEAD
  const isBookingPage = ["/booking/", "/cancel", "/reschedule", "/apps/routing-forms/routing-link"].some(
    (route) => pathname?.startsWith(route)
=======
  const isBookingPage = ["/booking", "/cancel", "/reschedule", "/d"].some((route) =>
    pathname?.startsWith(route)
>>>>>>> fd651133
  );

  const searchParams = useCompatSearchParams();
  const userParam = Boolean(searchParams?.get("user"));
  const teamParam = Boolean(searchParams?.get("team"));

  return isBookingPage || userParam || teamParam;
}<|MERGE_RESOLUTION|>--- conflicted
+++ resolved
@@ -4,14 +4,14 @@
 
 export default function useIsBookingPage(): boolean {
   const pathname = usePathname();
-<<<<<<< HEAD
-  const isBookingPage = ["/booking/", "/cancel", "/reschedule", "/apps/routing-forms/routing-link"].some(
-    (route) => pathname?.startsWith(route)
-=======
-  const isBookingPage = ["/booking", "/cancel", "/reschedule", "/d"].some((route) =>
-    pathname?.startsWith(route)
->>>>>>> fd651133
-  );
+  const isBookingPage = [
+    "/booking",
+    "/cancel",
+    "/reschedule",
+    "/d", // Private Link of booking page
+    "/apps/routing-forms/routing-link", // Routing Form page
+    "/forms/", // Rewrites to /apps/routing-forms/routing-link
+  ].some((route) => pathname?.startsWith(route));
 
   const searchParams = useCompatSearchParams();
   const userParam = Boolean(searchParams?.get("user"));
