import { useQuery } from "@tanstack/react-query";

import type { ApiSuccessResponse, PlatformOAuthClientDto } from "@calcom/platform-types";

export const useOAuthClients = () => {
  const query = useQuery<ApiSuccessResponse<PlatformOAuthClientDto[]>>({
    queryKey: ["oauth-clients"],
    queryFn: () => {
      return fetch("/api/v2/oauth-clients", {
        method: "get",
        headers: { "Content-type": "application/json" },
      }).then((res) => res.json());
    },
  });

  return { ...query, data: query.data?.data ?? [] };
<<<<<<< HEAD
=======
};

export const useOAuthClient = (clientId?: string) => {
  const {
    isLoading,
    error,
    data: response,
    isFetched,
    isError,
    isFetching,
    isSuccess,
    isFetchedAfterMount,
    refetch,
  } = useQuery<ApiSuccessResponse<PlatformOAuthClientDto>>({
    queryKey: ["oauth-client", clientId],
    queryFn: () => {
      return fetch(`/api/v2/oauth-clients/${clientId}`, {
        method: "get",
        headers: { "Content-type": "application/json" },
      }).then((res) => res.json());
    },
    enabled: Boolean(clientId),
    staleTime: Infinity,
  });

  return {
    isLoading,
    error,
    data: response?.data,
    isFetched,
    isError,
    isFetching,
    isSuccess,
    isFetchedAfterMount,
    refetch,
  };
};
export const useGetOAuthClientManagedUsers = (clientId: string) => {
  const {
    isLoading,
    error,
    data: response,
    refetch,
  } = useQuery<ApiSuccessResponse<ManagedUser[]>>({
    queryKey: ["oauth-client-managed-users", clientId],
    queryFn: () => {
      return fetch(`/api/v2/oauth-clients/${clientId}/managed-users`, {
        method: "get",
        headers: { "Content-type": "application/json" },
      }).then((res) => res.json());
    },
    enabled: Boolean(clientId),
  });

  return { isLoading, error, data: response?.data, refetch };
>>>>>>> a6c6a460
};<|MERGE_RESOLUTION|>--- conflicted
+++ resolved
@@ -14,62 +14,4 @@
   });
 
   return { ...query, data: query.data?.data ?? [] };
-<<<<<<< HEAD
-=======
-};
-
-export const useOAuthClient = (clientId?: string) => {
-  const {
-    isLoading,
-    error,
-    data: response,
-    isFetched,
-    isError,
-    isFetching,
-    isSuccess,
-    isFetchedAfterMount,
-    refetch,
-  } = useQuery<ApiSuccessResponse<PlatformOAuthClientDto>>({
-    queryKey: ["oauth-client", clientId],
-    queryFn: () => {
-      return fetch(`/api/v2/oauth-clients/${clientId}`, {
-        method: "get",
-        headers: { "Content-type": "application/json" },
-      }).then((res) => res.json());
-    },
-    enabled: Boolean(clientId),
-    staleTime: Infinity,
-  });
-
-  return {
-    isLoading,
-    error,
-    data: response?.data,
-    isFetched,
-    isError,
-    isFetching,
-    isSuccess,
-    isFetchedAfterMount,
-    refetch,
-  };
-};
-export const useGetOAuthClientManagedUsers = (clientId: string) => {
-  const {
-    isLoading,
-    error,
-    data: response,
-    refetch,
-  } = useQuery<ApiSuccessResponse<ManagedUser[]>>({
-    queryKey: ["oauth-client-managed-users", clientId],
-    queryFn: () => {
-      return fetch(`/api/v2/oauth-clients/${clientId}/managed-users`, {
-        method: "get",
-        headers: { "Content-type": "application/json" },
-      }).then((res) => res.json());
-    },
-    enabled: Boolean(clientId),
-  });
-
-  return { isLoading, error, data: response?.data, refetch };
->>>>>>> a6c6a460
 };