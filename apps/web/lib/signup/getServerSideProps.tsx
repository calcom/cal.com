--- conflicted
+++ resolved
@@ -26,6 +26,7 @@
 export const getServerSideProps = async (ctx: GetServerSidePropsContext) => {
   const prisma = await import("@calcom/prisma").then((mod) => mod.default);
   const emailVerificationEnabled = await getFeatureFlag(prisma, "email-verification");
+  const signupDisabled = await getFeatureFlag(prisma, "disable-signup");
   await ssrInit(ctx);
 
   const token = z.string().optional().parse(ctx.query.token);
@@ -48,10 +49,6 @@
     emailVerificationEnabled,
   };
 
-<<<<<<< HEAD
-  // username + email prepopulated from query params
-  const { username: preFillusername, email: prefilEmail } = querySchema.parse(ctx.query);
-=======
   if ((process.env.NEXT_PUBLIC_DISABLE_SIGNUP === "true" && !token) || signupDisabled) {
     return {
       redirect: {
@@ -60,7 +57,6 @@
       },
     } as const;
   }
->>>>>>> 00ee1ef4
 
   // no token given, treat as a normal signup without verification token
   if (!token) {
