import type { GetServerSidePropsContext } from "next";
import { serverSideTranslations } from "next-i18next/serverSideTranslations";

import { getLocale } from "@calcom/features/auth/lib/getLocale";
import { getServerSession } from "@calcom/features/auth/lib/getServerSession";
import { UserRepository } from "@calcom/lib/server/repository/user";

import { ssrInit } from "@server/lib/ssr";

export const getServerSideProps = async (context: GetServerSidePropsContext) => {
  const { req, query } = context;

  const session = await getServerSession({ req });

  if (!session?.user?.id) {
    return { redirect: { permanent: false, destination: "/auth/login" } };
  }

  const ssr = await ssrInit(context);

  await ssr.viewer.me.prefetch();

<<<<<<< HEAD
  const user = await prisma.user.findUnique({
    where: {
      id: session.user.id,
    },
    select: {
      completedOnboarding: true,
      teams: {
        select: {
          accepted: true,
          team: {
            select: {
              id: true,
              name: true,
              logoUrl: true,
            },
          },
        },
      },
      credentials: {
        select: {
          appId: true,
          id: true,
        },
      },
    },
=======
  const user = await UserRepository.findUserTeams({
    id: session.user.id,
>>>>>>> a2b064b2
  });

  if (!user) {
    throw new Error("User from session not found");
  }

<<<<<<< HEAD
  if (query?.step && query.step[0] === "connected-calendar" && !!query.callbackUrl) {
    if (
      user.completedOnboarding ||
      (user.credentials.length > 0 &&
        user.credentials.find((credential) => credential.appId === "google-calendar"))
    ) {
      return { redirect: { permanent: false, destination: query.callbackUrl.toString() } };
    }
  }

  if (user.completedOnboarding) {
    return { redirect: { permanent: false, destination: "/event-types" } };
  }
=======
>>>>>>> a2b064b2
  const locale = await getLocale(context.req);
  return {
    props: {
      ...(await serverSideTranslations(locale || "en", ["common"])),
      trpcState: ssr.dehydrate(),
      hasPendingInvites: user.teams.find((team) => team.accepted === false) ?? false,
    },
  };
};<|MERGE_RESOLUTION|>--- conflicted
+++ resolved
@@ -20,43 +20,14 @@
 
   await ssr.viewer.me.prefetch();
 
-<<<<<<< HEAD
-  const user = await prisma.user.findUnique({
-    where: {
-      id: session.user.id,
-    },
-    select: {
-      completedOnboarding: true,
-      teams: {
-        select: {
-          accepted: true,
-          team: {
-            select: {
-              id: true,
-              name: true,
-              logoUrl: true,
-            },
-          },
-        },
-      },
-      credentials: {
-        select: {
-          appId: true,
-          id: true,
-        },
-      },
-    },
-=======
   const user = await UserRepository.findUserTeams({
     id: session.user.id,
->>>>>>> a2b064b2
   });
 
   if (!user) {
     throw new Error("User from session not found");
   }
 
-<<<<<<< HEAD
   if (query?.step && query.step[0] === "connected-calendar" && !!query.callbackUrl) {
     if (
       user.completedOnboarding ||
@@ -67,11 +38,6 @@
     }
   }
 
-  if (user.completedOnboarding) {
-    return { redirect: { permanent: false, destination: "/event-types" } };
-  }
-=======
->>>>>>> a2b064b2
   const locale = await getLocale(context.req);
   return {
     props: {
