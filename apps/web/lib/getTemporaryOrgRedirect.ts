--- conflicted
+++ resolved
@@ -21,12 +21,7 @@
       eventTypeSlug,
     })
   );
-<<<<<<< HEAD
-  // Not supporting dynamic group for now
   const redirect = await prisma.tempOrgRedirect.findUnique({
-=======
-  const redirect = await prisma.tempOrgRedirect.findFirst({
->>>>>>> d6255d75
     where: {
       from_type_fromOrgId: {
         type: redirectType,
