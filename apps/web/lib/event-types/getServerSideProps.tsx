import type { GetServerSidePropsContext } from "next";

import { getServerSession } from "@calcom/features/auth/lib/getServerSession";
import { ENABLE_INFINITE_EVENT_TYPES_FOR_ORG } from "@calcom/lib/constants";

import { ssrInit } from "@server/lib/ssr";

export const getServerSideProps = async (context: GetServerSidePropsContext) => {
  const ssr = await ssrInit(context);
  const session = await getServerSession({ req: context.req, res: context.res });

  if (!session) {
    return {
      redirect: {
        permanent: false,
        destination: "/auth/login",
      },
    };
  }

<<<<<<< HEAD
  const isInfiniteScrollEnabled = session.user.org?.slug
=======
  const isInfiniteScrollEnabled = session.user?.org?.slug
>>>>>>> 626094bb
    ? ENABLE_INFINITE_EVENT_TYPES_FOR_ORG.includes(session.user.org.slug)
    : false;

  return { props: { trpcState: ssr.dehydrate(), isInfiniteScrollEnabled } };
};<|MERGE_RESOLUTION|>--- conflicted
+++ resolved
@@ -18,11 +18,7 @@
     };
   }
 
-<<<<<<< HEAD
-  const isInfiniteScrollEnabled = session.user.org?.slug
-=======
   const isInfiniteScrollEnabled = session.user?.org?.slug
->>>>>>> 626094bb
     ? ENABLE_INFINITE_EVENT_TYPES_FOR_ORG.includes(session.user.org.slug)
     : false;
 
