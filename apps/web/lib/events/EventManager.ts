import { Credential, DestinationCalendar } from "@prisma/client";
import async from "async";
import merge from "lodash/merge";
import { v5 as uuidv5 } from "uuid";

import { FAKE_DAILY_CREDENTIAL } from "@calcom/app-store/dailyvideo/lib/VideoApiAdapter";
import { FAKE_HUDDLE_CREDENTIAL } from "@calcom/app-store/huddle01video/lib/VideoApiAdapter";
import { FAKE_JITSI_CREDENTIAL } from "@calcom/app-store/jitsivideo/lib/VideoApiAdapter";
import type { CalendarEvent } from "@calcom/types/CalendarEvent";
import type { PartialReference } from "@calcom/types/EventManager";
import type { VideoCallData } from "@calcom/types/VideoApiAdapter";

import { LocationType } from "@lib/location";
import prisma from "@lib/prisma";
import { createMeeting, updateMeeting } from "@lib/videoClient";

import { AdditionInformation } from "../apps/calendar/interfaces/Calendar";
import { createEvent, updateEvent } from "../apps/calendar/managers/CalendarManager";

export type Event = AdditionInformation & VideoCallData;

export interface EventResult {
  type: string;
  success: boolean;
  uid: string;
  createdEvent?: Event;
  updatedEvent?: Event | Event[];
  originalEvent: CalendarEvent;
}

export interface CreateUpdateResult {
  results: Array<EventResult>;
  referencesToCreate: Array<PartialReference>;
}

export interface PartialBooking {
  id: number;
  references: Array<PartialReference>;
}

export const isZoom = (location: string): boolean => {
  return location === "integrations:zoom";
};

export const isDaily = (location: string): boolean => {
  return location === "integrations:daily";
};

export const isHuddle01 = (location: string): boolean => {
  return location === "integrations:huddle01";
};

export const isTandem = (location: string): boolean => {
  return location === "integrations:tandem";
};

<<<<<<< HEAD
export const isTeams = (location: string): boolean => {
  return location === "integrations:office365_video";
=======
export const isJitsi = (location: string): boolean => {
  return location === "integrations:jitsi";
>>>>>>> 26e5904d
};

export const isDedicatedIntegration = (location: string): boolean => {
  return (
<<<<<<< HEAD
    isZoom(location) || isDaily(location) || isHuddle01(location) || isTandem(location) || isTeams(location)
=======
    isZoom(location) || isDaily(location) || isHuddle01(location) || isTandem(location) || isJitsi(location)
>>>>>>> 26e5904d
  );
};

export const getLocationRequestFromIntegration = (location: string) => {
  if (
    location === LocationType.GoogleMeet.valueOf() ||
    location === LocationType.Zoom.valueOf() ||
    location === LocationType.Daily.valueOf() ||
    location === LocationType.Jitsi.valueOf() ||
    location === LocationType.Huddle01.valueOf() ||
    location === LocationType.Tandem.valueOf() ||
    location === LocationType.Teams.valueOf()
  ) {
    const requestId = uuidv5(location, uuidv5.URL);

    return {
      conferenceData: {
        createRequest: {
          requestId: requestId,
        },
      },
      location,
    };
  }

  return null;
};

export const processLocation = (event: CalendarEvent): CalendarEvent => {
  // If location is set to an integration location
  // Build proper transforms for evt object
  // Extend evt object with those transformations
  if (event.location?.includes("integration")) {
    const maybeLocationRequestObject = getLocationRequestFromIntegration(event.location);

    event = merge(event, maybeLocationRequestObject);
  }

  return event;
};

type EventManagerUser = {
  credentials: Credential[];
  destinationCalendar: DestinationCalendar | null;
};
export default class EventManager {
  calendarCredentials: Credential[];
  videoCredentials: Credential[];

  /**
   * Takes an array of credentials and initializes a new instance of the EventManager.
   *
   * @param credentials
   */
  constructor(user: EventManagerUser) {
    this.calendarCredentials = user.credentials.filter((cred) => cred.type.endsWith("_calendar"));
    this.videoCredentials = user.credentials.filter((cred) => cred.type.endsWith("_video"));

    //for  Daily.co video, temporarily pushes a credential for the daily-video-client
    const hasDailyIntegration = process.env.DAILY_API_KEY;
    if (hasDailyIntegration) {
      this.videoCredentials.push(FAKE_DAILY_CREDENTIAL);
    }
    this.videoCredentials.push(FAKE_HUDDLE_CREDENTIAL);
    this.videoCredentials.push(FAKE_JITSI_CREDENTIAL);
  }

  /**
   * Takes a CalendarEvent and creates all necessary integration entries for it.
   * When a video integration is chosen as the event's location, a video integration
   * event will be scheduled for it as well.
   *
   * @param event
   */
  public async create(event: CalendarEvent): Promise<CreateUpdateResult> {
    const evt = processLocation(event);
    const isDedicated = evt.location ? isDedicatedIntegration(evt.location) : null;

    const results: Array<EventResult> = [];
    // If and only if event type is a dedicated meeting, create a dedicated video meeting.
    if (isDedicated) {
      const result = await this.createVideoEvent(evt);
      if (result.createdEvent) {
        evt.videoCallData = result.createdEvent;
      }

      results.push(result);
    }

    // Create the calendar event with the proper video call data
    results.push(...(await this.createAllCalendarEvents(evt)));

    const referencesToCreate: Array<PartialReference> = results.map((result: EventResult) => {
      return {
        type: result.type,
        uid: result.createdEvent?.id.toString() ?? "",
        meetingId: result.createdEvent?.id.toString(),
        meetingPassword: result.createdEvent?.password,
        meetingUrl: result.createdEvent?.url,
      };
    });

    return {
      results,
      referencesToCreate,
    };
  }

  /**
   * Takes a calendarEvent and a rescheduleUid and updates the event that has the
   * given uid using the data delivered in the given CalendarEvent.
   *
   * @param event
   */
  public async update(event: CalendarEvent, rescheduleUid: string): Promise<CreateUpdateResult> {
    const evt = processLocation(event);

    if (!rescheduleUid) {
      throw new Error("You called eventManager.update without an `rescheduleUid`. This should never happen.");
    }

    // Get details of existing booking.
    const booking = await prisma.booking.findFirst({
      where: {
        uid: rescheduleUid,
      },
      select: {
        id: true,
        references: {
          select: {
            id: true,
            type: true,
            uid: true,
            meetingId: true,
            meetingPassword: true,
            meetingUrl: true,
          },
        },
        destinationCalendar: true,
      },
    });

    if (!booking) {
      throw new Error("booking not found");
    }

    const isDedicated = evt.location ? isDedicatedIntegration(evt.location) : null;
    const results: Array<EventResult> = [];
    // If and only if event type is a dedicated meeting, update the dedicated video meeting.
    if (isDedicated) {
      const result = await this.updateVideoEvent(evt, booking);
      const [updatedEvent] = Array.isArray(result.updatedEvent) ? result.updatedEvent : [result.updatedEvent];
      if (updatedEvent) {
        evt.videoCallData = updatedEvent;
        evt.location = updatedEvent.url;
      }
      results.push(result);
    }

    // Update all calendar events.
    results.push(...(await this.updateAllCalendarEvents(evt, booking)));

    // Now we can delete the old booking and its references.
    const bookingReferenceDeletes = prisma.bookingReference.deleteMany({
      where: {
        bookingId: booking.id,
      },
    });
    const attendeeDeletes = prisma.attendee.deleteMany({
      where: {
        bookingId: booking.id,
      },
    });

    const bookingDeletes = prisma.booking.delete({
      where: {
        id: booking.id,
      },
    });

    // Wait for all deletions to be applied.
    await Promise.all([bookingReferenceDeletes, attendeeDeletes, bookingDeletes]);

    return {
      results,
      referencesToCreate: [...booking.references],
    };
  }

  /**
   * Creates event entries for all calendar integrations given in the credentials.
   * When noMail is true, no mails will be sent. This is used when the event is
   * a video meeting because then the mail containing the video credentials will be
   * more important than the mails created for these bare calendar events.
   *
   * When the optional uid is set, it will be used instead of the auto generated uid.
   *
   * @param event
   * @param noMail
   * @private
   */
  private async createAllCalendarEvents(event: CalendarEvent): Promise<Array<EventResult>> {
    /** Can I use destinationCalendar here? */
    /* How can I link a DC to a cred? */
    if (event.destinationCalendar) {
      const destinationCalendarCredentials = this.calendarCredentials.filter(
        (c) => c.type === event.destinationCalendar?.integration
      );
      return Promise.all(destinationCalendarCredentials.map(async (c) => await createEvent(c, event)));
    }

    /**
     *  Not ideal but, if we don't find a destination calendar,
     * fallback to the first connected calendar
     */
    const [credential] = this.calendarCredentials;
    if (!credential) {
      return [];
    }
    return [await createEvent(credential, event)];
  }

  /**
   * Checks which video integration is needed for the event's location and returns
   * credentials for that - if existing.
   * @param event
   * @private
   */

  private getVideoCredential(event: CalendarEvent): Credential | undefined {
    if (!event.location) {
      return undefined;
    }

    const integrationName = event.location.replace("integrations:", "");

    return this.videoCredentials.find((credential: Credential) => credential.type.includes(integrationName));
  }

  /**
   * Creates a video event entry for the selected integration location.
   *
   * When optional uid is set, it will be used instead of the auto generated uid.
   *
   * @param event
   * @private
   */
  private createVideoEvent(event: CalendarEvent): Promise<EventResult> {
    const credential = this.getVideoCredential(event);

    if (credential) {
      return createMeeting(credential, event);
    } else {
      return Promise.reject("No suitable credentials given for the requested integration name.");
    }
  }

  /**
   * Updates the event entries for all calendar integrations given in the credentials.
   * When noMail is true, no mails will be sent. This is used when the event is
   * a video meeting because then the mail containing the video credentials will be
   * more important than the mails created for these bare calendar events.
   *
   * @param event
   * @param booking
   * @private
   */
  private updateAllCalendarEvents(
    event: CalendarEvent,
    booking: PartialBooking
  ): Promise<Array<EventResult>> {
    return async.mapLimit(this.calendarCredentials, 5, async (credential: Credential) => {
      const bookingRefUid = booking
        ? booking.references.filter((ref) => ref.type === credential.type)[0]?.uid
        : null;

      return updateEvent(credential, event, bookingRefUid);
    });
  }

  /**
   * Updates a single video event.
   *
   * @param event
   * @param booking
   * @private
   */
  private updateVideoEvent(event: CalendarEvent, booking: PartialBooking) {
    const credential = this.getVideoCredential(event);

    if (credential) {
      const bookingRef = booking ? booking.references.filter((ref) => ref.type === credential.type)[0] : null;
      return updateMeeting(credential, event, bookingRef);
    } else {
      return Promise.reject("No suitable credentials given for the requested integration name.");
    }
  }
}<|MERGE_RESOLUTION|>--- conflicted
+++ resolved
@@ -54,22 +54,17 @@
   return location === "integrations:tandem";
 };
 
-<<<<<<< HEAD
 export const isTeams = (location: string): boolean => {
   return location === "integrations:office365_video";
-=======
+};
+
 export const isJitsi = (location: string): boolean => {
   return location === "integrations:jitsi";
->>>>>>> 26e5904d
 };
 
 export const isDedicatedIntegration = (location: string): boolean => {
   return (
-<<<<<<< HEAD
-    isZoom(location) || isDaily(location) || isHuddle01(location) || isTandem(location) || isTeams(location)
-=======
-    isZoom(location) || isDaily(location) || isHuddle01(location) || isTandem(location) || isJitsi(location)
->>>>>>> 26e5904d
+    isZoom(location) || isDaily(location) || isHuddle01(location) || isTandem(location) || isJitsi(location) || isTeams(location)
   );
 };
 
