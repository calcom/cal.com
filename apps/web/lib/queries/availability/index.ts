--- conflicted
+++ resolved
@@ -1,7 +1,3 @@
-<<<<<<< HEAD
-// import { getBusyVideoTimes } from "@calcom/core/videoClient";
-=======
->>>>>>> 2d2df2d4
 import { Prisma } from "@prisma/client";
 import dayjs from "dayjs";
 
