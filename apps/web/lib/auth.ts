import { IdentityProvider } from "@prisma/client";
import { compare, hash } from "bcryptjs";
import { Session } from "next-auth";
import { getSession as getSessionInner, GetSessionParams } from "next-auth/react";

export async function hashPassword(password: string) {
  const hashedPassword = await hash(password, 12);
  return hashedPassword;
}

export async function verifyPassword(password: string, hashedPassword: string) {
  const isValid = await compare(password, hashedPassword);
  return isValid;
}

export async function getSession(options: GetSessionParams): Promise<Session | null> {
  const session = await getSessionInner(options);

  // that these are equal are ensured in `[...nextauth]`'s callback
  return session as Session | null;
}

export enum ErrorCode {
  UserNotFound = "user-not-found",
  IncorrectPassword = "incorrect-password",
  UserMissingPassword = "missing-password",
  TwoFactorDisabled = "two-factor-disabled",
  TwoFactorAlreadyEnabled = "two-factor-already-enabled",
  TwoFactorSetupRequired = "two-factor-setup-required",
  SecondFactorRequired = "second-factor-required",
  IncorrectTwoFactorCode = "incorrect-two-factor-code",
  InternalServerError = "internal-server-error",
  NewPasswordMatchesOld = "new-password-matches-old",
  ThirdPartyIdentityProviderEnabled = "third-party-identity-provider-enabled",
<<<<<<< HEAD
  RateLimitExceeded = "rate-limit-exceeded",
=======
  InvalidPassword = "invalid-password",
>>>>>>> f5c1c76f
}

export const identityProviderNameMap: { [key in IdentityProvider]: string } = {
  [IdentityProvider.CAL]: "Cal",
  [IdentityProvider.GOOGLE]: "Google",
  [IdentityProvider.SAML]: "SAML",
};<|MERGE_RESOLUTION|>--- conflicted
+++ resolved
@@ -32,11 +32,8 @@
   InternalServerError = "internal-server-error",
   NewPasswordMatchesOld = "new-password-matches-old",
   ThirdPartyIdentityProviderEnabled = "third-party-identity-provider-enabled",
-<<<<<<< HEAD
   RateLimitExceeded = "rate-limit-exceeded",
-=======
   InvalidPassword = "invalid-password",
->>>>>>> f5c1c76f
 }
 
 export const identityProviderNameMap: { [key in IdentityProvider]: string } = {
