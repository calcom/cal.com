--- conflicted
+++ resolved
@@ -1,8 +1,5 @@
-<<<<<<< HEAD
+import type { Prisma } from "@prisma/client";
 import * as Sentry from "@sentry/nextjs";
-=======
-import type { Prisma } from "@prisma/client";
->>>>>>> b82b39d1
 import type { GetServerSidePropsContext } from "next";
 import { z } from "zod";
 
@@ -78,12 +75,8 @@
     },
   });
 
-<<<<<<< HEAD
-  if (!team) {
+  if (!team || !team.eventTypes?.[0]) {
     transaction.finish();
-=======
-  if (!team || !team.eventTypes?.[0]) {
->>>>>>> b82b39d1
     return {
       notFound: true,
     } as const;
@@ -96,29 +89,9 @@
     booking = await getBookingForReschedule(`${rescheduleUid}`, session?.user?.id);
   }
 
-<<<<<<< HEAD
-  const org = isValidOrgDomain ? currentOrgDomain : null;
-  // We use this to both prefetch the query on the server,
-  // as well as to check if the event exist, so we c an show a 404 otherwise.
-  const eventData = await ssr.viewer.public.event.fetch({
-    username: teamSlug,
-    eventSlug: meetingSlug,
-    isTeamEvent: true,
-    org,
-    fromRedirectOfNonOrgLink: context.query.orgRedirection === "true",
-  });
-
-  if (!eventData) {
-    transaction.finish();
-    return {
-      notFound: true,
-    } as const;
-  }
-=======
   const ssr = await ssrInit(context);
   const fromRedirectOfNonOrgLink = context.query.orgRedirection === "true";
   const isUnpublished = team.parent ? !team.parent.slug : !team.slug;
->>>>>>> b82b39d1
 
   transaction.finish();
 
