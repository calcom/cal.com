import type { GetServerSidePropsContext } from "next";
import { z } from "zod";

import { getServerSession } from "@calcom/features/auth/lib/getServerSession";
import type { GetBookingType } from "@calcom/features/bookings/lib/get-booking";
import { getBookingForReschedule } from "@calcom/features/bookings/lib/get-booking";
import { getSlugOrRequestedSlug, orgDomainConfig } from "@calcom/features/ee/organizations/lib/orgDomains";
import { getOrganizationSEOSettings } from "@calcom/features/ee/organizations/lib/orgSettings";
import { FeaturesRepository } from "@calcom/features/flags/features.repository";
import { getPlaceholderAvatar } from "@calcom/lib/defaultAvatarImage";
import { shouldHideBrandingForTeamEvent } from "@calcom/lib/hideBranding";
import slugify from "@calcom/lib/slugify";
import prisma from "@calcom/prisma";
import type { User } from "@calcom/prisma/client";
<<<<<<< HEAD
import { RedirectType } from "@calcom/prisma/client";
import { BookingStatus } from "@calcom/prisma/enums";
=======
import { BookingStatus, RedirectType, SchedulingType } from "@calcom/prisma/enums";
>>>>>>> d6b17b76
import { EventTypeMetaDataSchema } from "@calcom/prisma/zod-utils";

import { handleOrgRedirect } from "@lib/handleOrgRedirect";

const paramsSchema = z.object({
  type: z.string().transform((s) => slugify(s)),
  slug: z.string().transform((s) => slugify(s)),
});

function hasApiV2RouteInEnv() {
  return Boolean(process.env.NEXT_PUBLIC_API_V2_URL);
}

export const getServerSideProps = async (context: GetServerSidePropsContext) => {
  const { req, params, query } = context;
  const session = await getServerSession({ req });
  const { slug: teamSlug, type: meetingSlug } = paramsSchema.parse(params);
  const { rescheduleUid, isInstantMeeting: queryIsInstantMeeting, email } = query;
  const allowRescheduleForCancelledBooking = query.allowRescheduleForCancelledBooking === "true";
  const { currentOrgDomain, isValidOrgDomain } = orgDomainConfig(req, params?.orgSlug);

  const redirect = await handleOrgRedirect({
    slugs: [teamSlug],
    redirectType: RedirectType.Team,
    eventTypeSlug: meetingSlug,
    context,
    currentOrgDomain: isValidOrgDomain ? currentOrgDomain : null,
  });

  if (redirect) {
    return redirect;
  }

  const team = await getTeamWithEventsData(teamSlug, meetingSlug, isValidOrgDomain, currentOrgDomain);

  if (!team || !team.eventTypes?.[0]) {
    return { notFound: true } as const;
  }

  const eventData = team.eventTypes[0];

  if (eventData.schedulingType === SchedulingType.MANAGED) {
    return { notFound: true } as const;
  }

  if (rescheduleUid && eventData.disableRescheduling) {
    return { redirect: { destination: `/booking/${rescheduleUid}`, permanent: false } };
  }

  const eventTypeId = eventData.id;
  const eventHostsUserData = await getUsersData(
    team.isPrivate,
    eventTypeId,
    eventData.hosts.map((h) => h.user)
  );
  const orgSlug = isValidOrgDomain ? currentOrgDomain : null;
  const name = team.parent?.name ?? team.name ?? null;

  let booking: GetBookingType | null = null;
  if (rescheduleUid) {
    booking = await getBookingForReschedule(`${rescheduleUid}`, session?.user?.id);
    if (
      booking?.status === BookingStatus.CANCELLED &&
      !allowRescheduleForCancelledBooking &&
      !eventData.allowReschedulingCancelledBookings
    ) {
      return {
        redirect: {
          permanent: false,
          destination: `/team/${teamSlug}/${meetingSlug}`,
        },
      };
    }
  }

  const fromRedirectOfNonOrgLink = context.query.orgRedirection === "true";
  const isUnpublished = team.parent ? !team.parent.slug : !team.slug;

  const crmContactOwnerEmail = query["cal.crmContactOwnerEmail"];
  const crmContactOwnerRecordType = query["cal.crmContactOwnerRecordType"];
  const crmAppSlugParam = query["cal.crmAppSlug"];
  const crmRecordIdParam = query["cal.crmRecordId"];

  // Handle string[] type from query params
  let teamMemberEmail = Array.isArray(crmContactOwnerEmail) ? crmContactOwnerEmail[0] : crmContactOwnerEmail;

  let crmOwnerRecordType = Array.isArray(crmContactOwnerRecordType)
    ? crmContactOwnerRecordType[0]
    : crmContactOwnerRecordType;

  let crmAppSlug = Array.isArray(crmAppSlugParam) ? crmAppSlugParam[0] : crmAppSlugParam;
  let crmRecordId = Array.isArray(crmRecordIdParam) ? crmRecordIdParam[0] : crmRecordIdParam;

  if (!teamMemberEmail || !crmOwnerRecordType || !crmAppSlug) {
    const { getTeamMemberEmailForResponseOrContactUsingUrlQuery } = await import(
      "@calcom/lib/server/getTeamMemberEmailFromCrm"
    );
    const {
      email,
      recordType,
      crmAppSlug: crmAppSlugQuery,
      recordId,
    } = await getTeamMemberEmailForResponseOrContactUsingUrlQuery({
      query,
      eventData,
    });

    teamMemberEmail = email ?? undefined;
    crmOwnerRecordType = recordType ?? undefined;
    crmAppSlug = crmAppSlugQuery ?? undefined;
    crmRecordId = recordId ?? undefined;
  }

  const organizationSettings = getOrganizationSEOSettings(team);
  const allowSEOIndexing = organizationSettings?.allowSEOIndexing ?? false;

  const featureRepo = new FeaturesRepository(prisma);
  const teamHasApiV2Route = await featureRepo.checkIfTeamHasFeature(team.id, "use-api-v2-for-team-slots");
  const useApiV2 = teamHasApiV2Route && hasApiV2RouteInEnv();

  return {
    props: {
      useApiV2,
      eventData: {
        eventTypeId,
        entity: {
          fromRedirectOfNonOrgLink,
          considerUnpublished: isUnpublished && !fromRedirectOfNonOrgLink,
          orgSlug,
          teamSlug: team.slug ?? null,
          name,
        },
        length: eventData.length,
        metadata: EventTypeMetaDataSchema.parse(eventData.metadata),
        profile: {
          image: team.parent
            ? getPlaceholderAvatar(team.parent.logoUrl, team.parent.name)
            : getPlaceholderAvatar(team.logoUrl, team.name),
          name,
          username: orgSlug ?? null,
        },
        title: eventData.title,
        users: eventHostsUserData,
        hidden: eventData.hidden,
        interfaceLanguage: eventData.interfaceLanguage,
      },
      booking,
      user: teamSlug,
      teamId: team.id,
      slug: meetingSlug,
      isBrandingHidden: shouldHideBrandingForTeamEvent({
        eventTypeId: eventData.id,
        team,
      }),
      isInstantMeeting: eventData && queryIsInstantMeeting ? true : false,
      themeBasis: null,
      orgBannerUrl: team.parent?.bannerUrl ?? "",
      teamMemberEmail,
      crmOwnerRecordType,
      crmAppSlug,
      crmRecordId,
      isSEOIndexable: allowSEOIndexing,
    },
  };
};

const getTeamWithEventsData = async (
  teamSlug: string,
  meetingSlug: string,
  isValidOrgDomain: boolean,
  currentOrgDomain: string | null
) => {
  return await prisma.team.findFirst({
    where: {
      ...getSlugOrRequestedSlug(teamSlug),
      parent: isValidOrgDomain && currentOrgDomain ? getSlugOrRequestedSlug(currentOrgDomain) : null,
    },
    orderBy: {
      slug: { sort: "asc", nulls: "last" },
    },
    select: {
      id: true,
      isPrivate: true,
      hideBranding: true,
      parent: {
        select: {
          slug: true,
          name: true,
          bannerUrl: true,
          logoUrl: true,
          hideBranding: true,
          organizationSettings: {
            select: {
              allowSEOIndexing: true,
            },
          },
        },
      },
      logoUrl: true,
      name: true,
      slug: true,
      eventTypes: {
        where: {
          slug: meetingSlug,
        },
        select: {
          id: true,
          title: true,
          isInstantEvent: true,
          schedulingType: true,
          metadata: true,
          length: true,
          hidden: true,
          disableCancelling: true,
          disableRescheduling: true,
          allowReschedulingCancelledBookings: true,
          interfaceLanguage: true,
          hosts: {
            take: 3,
            select: {
              user: {
                select: {
                  name: true,
                  username: true,
                  email: true,
                },
              },
            },
          },
        },
      },
      isOrganization: true,
      organizationSettings: {
        select: {
          allowSEOIndexing: true,
        },
      },
    },
  });
};

const getUsersData = async (
  isPrivateTeam: boolean,
  eventTypeId: number,
  users: Pick<User, "username" | "name">[]
) => {
  if (!isPrivateTeam && users.length > 0) {
    return users
      .filter((user) => user.username)
      .map((user) => ({
        username: user.username ?? "",
        name: user.name ?? "",
      }));
  }
  if (!isPrivateTeam && users.length === 0) {
    const { users: data } = await prisma.eventType.findUniqueOrThrow({
      where: { id: eventTypeId },
      select: {
        users: {
          take: 1,
          select: {
            username: true,
            name: true,
          },
        },
      },
    });

    return data.length > 0
      ? [
          {
            username: data[0].username ?? "",
            name: data[0].name ?? "",
          },
        ]
      : [];
  }

  return [];
};<|MERGE_RESOLUTION|>--- conflicted
+++ resolved
@@ -10,14 +10,9 @@
 import { getPlaceholderAvatar } from "@calcom/lib/defaultAvatarImage";
 import { shouldHideBrandingForTeamEvent } from "@calcom/lib/hideBranding";
 import slugify from "@calcom/lib/slugify";
-import prisma from "@calcom/prisma";
+import { prisma } from "@calcom/prisma";
 import type { User } from "@calcom/prisma/client";
-<<<<<<< HEAD
-import { RedirectType } from "@calcom/prisma/client";
-import { BookingStatus } from "@calcom/prisma/enums";
-=======
 import { BookingStatus, RedirectType, SchedulingType } from "@calcom/prisma/enums";
->>>>>>> d6b17b76
 import { EventTypeMetaDataSchema } from "@calcom/prisma/zod-utils";
 
 import { handleOrgRedirect } from "@lib/handleOrgRedirect";
