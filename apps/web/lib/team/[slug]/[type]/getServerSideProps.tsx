--- conflicted
+++ resolved
@@ -142,14 +142,10 @@
       isInstantMeeting: eventData && queryIsInstantMeeting ? true : false,
       themeBasis: null,
       orgBannerUrl: team.parent?.bannerUrl ?? "",
-<<<<<<< HEAD
-      teamMemberEmail: await getTeamMemberEmail(eventData, email as string),
-      isSEOIndexable: allowSEOIndexing,
-=======
       teamMemberEmail,
       crmOwnerRecordType,
       crmAppSlug,
->>>>>>> d6fe955e
+      isSEOIndexable: allowSEOIndexing,
     },
   };
 };