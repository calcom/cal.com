import type { GetServerSidePropsContext } from "next";
import { z } from "zod";

import { getServerSession } from "@calcom/features/auth/lib/getServerSession";
import { getBookingForReschedule } from "@calcom/features/bookings/lib/get-booking";
import { getSlugOrRequestedSlug, orgDomainConfig } from "@calcom/features/ee/organizations/lib/orgDomains";
import { getOrganizationSEOSettings } from "@calcom/features/ee/organizations/lib/orgSettings";
import { getPlaceholderAvatar } from "@calcom/lib/defaultAvatarImage";
import slugify from "@calcom/lib/slugify";
import prisma from "@calcom/prisma";
<<<<<<< HEAD
import { BookingStatus, RedirectType } from "@calcom/prisma/client";
=======
import type { User } from "@calcom/prisma/client";
import { RedirectType } from "@calcom/prisma/client";
>>>>>>> 4383d23d
import { EventTypeMetaDataSchema } from "@calcom/prisma/zod-utils";

import { getTemporaryOrgRedirect } from "@lib/getTemporaryOrgRedirect";

const paramsSchema = z.object({
  type: z.string().transform((s) => slugify(s)),
  slug: z.string().transform((s) => slugify(s)),
});

export const getServerSideProps = async (context: GetServerSidePropsContext) => {
  const { req, params, query } = context;
  const session = await getServerSession({ req });
  const { slug: teamSlug, type: meetingSlug } = paramsSchema.parse(params);
  const { rescheduleUid, isInstantMeeting: queryIsInstantMeeting, email } = query;
  const allowRescheduleForCancelledBooking = query.allowRescheduleForCancelledBooking === "true";
  const { currentOrgDomain, isValidOrgDomain } = orgDomainConfig(req, params?.orgSlug);
  const isOrgContext = currentOrgDomain && isValidOrgDomain;

  if (!isOrgContext) {
    const redirect = await getTemporaryOrgRedirect({
      slugs: teamSlug,
      redirectType: RedirectType.Team,
      eventTypeSlug: meetingSlug,
      currentQuery: context.query,
    });

    if (redirect) {
      return redirect;
    }
  }

  const team = await getTeamWithEventsData(teamSlug, meetingSlug, isValidOrgDomain, currentOrgDomain);

  if (!team || !team.eventTypes?.[0]) {
    return { notFound: true } as const;
  }

  const eventData = team.eventTypes[0];

  if (rescheduleUid && eventData.disableRescheduling) {
    return { redirect: { destination: `/booking/${rescheduleUid}`, permanent: false } };
  }

  const eventTypeId = eventData.id;
  const eventHostsUserData = await getUsersData(
    team.isPrivate,
    eventTypeId,
    eventData.hosts.map((h) => h.user)
  );
  const orgSlug = isValidOrgDomain ? currentOrgDomain : null;
  const name = team.parent?.name ?? team.name ?? null;

  const booking = rescheduleUid ? await getBookingForReschedule(`${rescheduleUid}`, session?.user?.id) : null;

  const fromRedirectOfNonOrgLink = context.query.orgRedirection === "true";
  const isUnpublished = team.parent ? !team.parent.slug : !team.slug;

  const crmContactOwnerEmail = query["cal.crmContactOwnerEmail"];
  const crmContactOwnerRecordType = query["cal.crmContactOwnerRecordType"];
  const crmAppSlugParam = query["cal.crmAppSlug"];

  // Handle string[] type from query params
  let teamMemberEmail = Array.isArray(crmContactOwnerEmail) ? crmContactOwnerEmail[0] : crmContactOwnerEmail;

  let crmOwnerRecordType = Array.isArray(crmContactOwnerRecordType)
    ? crmContactOwnerRecordType[0]
    : crmContactOwnerRecordType;

  let crmAppSlug = Array.isArray(crmAppSlugParam) ? crmAppSlugParam[0] : crmAppSlugParam;

  if (!teamMemberEmail || !crmOwnerRecordType || !crmAppSlug) {
    const { getTeamMemberEmailForResponseOrContactUsingUrlQuery } = await import(
      "@calcom/lib/server/getTeamMemberEmailFromCrm"
    );
    const {
      email,
      recordType,
      crmAppSlug: crmAppSlugQuery,
    } = await getTeamMemberEmailForResponseOrContactUsingUrlQuery({
      query,
      eventData,
    });

    teamMemberEmail = email ?? undefined;
    crmOwnerRecordType = recordType ?? undefined;
    crmAppSlug = crmAppSlugQuery ?? undefined;
  }

  const organizationSettings = getOrganizationSEOSettings(team);
  const allowSEOIndexing = organizationSettings?.allowSEOIndexing ?? false;

  return {
    props: {
      eventData: {
        eventTypeId,
        entity: {
          fromRedirectOfNonOrgLink,
          considerUnpublished: isUnpublished && !fromRedirectOfNonOrgLink,
          orgSlug,
          teamSlug: team.slug ?? null,
          name,
        },
        length: eventData.length,
        metadata: EventTypeMetaDataSchema.parse(eventData.metadata),
        profile: {
          image: team.parent
            ? getPlaceholderAvatar(team.parent.logoUrl, team.parent.name)
            : getPlaceholderAvatar(team.logoUrl, team.name),
          name,
          username: orgSlug ?? null,
        },
        title: eventData.title,
        users: eventHostsUserData,
        hidden: eventData.hidden,
      },
      booking,
      user: teamSlug,
      teamId: team.id,
      slug: meetingSlug,
      isBrandingHidden: team?.hideBranding,
      isInstantMeeting: eventData && queryIsInstantMeeting ? true : false,
      themeBasis: null,
      orgBannerUrl: team.parent?.bannerUrl ?? "",
      teamMemberEmail,
      crmOwnerRecordType,
      crmAppSlug,
      isSEOIndexable: allowSEOIndexing,
    },
  };
};

const getTeamWithEventsData = async (
  teamSlug: string,
  meetingSlug: string,
  isValidOrgDomain: boolean,
  currentOrgDomain: string | null
) => {
  return await prisma.team.findFirst({
    where: {
      ...getSlugOrRequestedSlug(teamSlug),
      parent: isValidOrgDomain && currentOrgDomain ? getSlugOrRequestedSlug(currentOrgDomain) : null,
    },
    orderBy: {
      slug: { sort: "asc", nulls: "last" },
    },
    select: {
      id: true,
      isPrivate: true,
      hideBranding: true,
      parent: {
        select: {
          slug: true,
          name: true,
          bannerUrl: true,
          logoUrl: true,
          organizationSettings: {
            select: {
              allowSEOIndexing: true,
            },
          },
        },
      },
      logoUrl: true,
      name: true,
      slug: true,
      eventTypes: {
        where: {
          slug: meetingSlug,
        },
        select: {
          id: true,
          title: true,
          isInstantEvent: true,
          schedulingType: true,
          metadata: true,
          length: true,
          hidden: true,
          disableCancelling: true,
          disableRescheduling: true,
          hosts: {
            take: 3,
            select: {
              user: {
                select: {
                  name: true,
                  username: true,
                  email: true,
                },
              },
            },
          },
        },
      },
      isOrganization: true,
      organizationSettings: {
        select: {
          allowSEOIndexing: true,
        },
      },
    },
  });
};

const getUsersData = async (
  isPrivateTeam: boolean,
  eventTypeId: number,
  users: Pick<User, "username" | "name">[]
) => {
  if (!isPrivateTeam && users.length > 0) {
    return users
      .filter((user) => user.username)
      .map((user) => ({
        username: user.username ?? "",
        name: user.name ?? "",
      }));
  }
  if (!isPrivateTeam && users.length === 0) {
    const { users: data } = await prisma.eventType.findUniqueOrThrow({
      where: { id: eventTypeId },
      select: {
        users: {
          take: 1,
          select: {
            username: true,
            name: true,
          },
        },
      },
    });

<<<<<<< HEAD
    if (data.length > 0) {
      users = [
        {
          username: data[0].username ?? "",
          name: data[0].name ?? "",
        },
      ];
    }
  }

  const orgSlug = isValidOrgDomain ? currentOrgDomain : null;
  const name = team.parent?.name ?? team.name ?? null;

  let booking: GetBookingType | null = null;
  if (rescheduleUid) {
    booking = await getBookingForReschedule(`${rescheduleUid}`, session?.user?.id);
    if (booking?.status === BookingStatus.CANCELLED && !allowRescheduleForCancelledBooking) {
      return {
        redirect: {
          permanent: false,
          destination: `/team/${teamSlug}/${meetingSlug}`,
        },
      };
    }
  }

  const ssr = await ssrInit(context);
  const fromRedirectOfNonOrgLink = context.query.orgRedirection === "true";
  const isUnpublished = team.parent ? !team.parent.slug : !team.slug;
  const { getTeamMemberEmailForResponseOrContactUsingUrlQuery } = await import(
    "@calcom/lib/server/getTeamMemberEmailFromCrm"
  );
  const {
    email: teamMemberEmail,
    recordType: crmOwnerRecordType,
    crmAppSlug,
  } = await getTeamMemberEmailForResponseOrContactUsingUrlQuery({
    query,
    eventData,
  });

  const organizationSettings = getOrganizationSEOSettings(team);
  const allowSEOIndexing = organizationSettings?.allowSEOIndexing ?? false;

  if (!eventData) {
    return {
      notFound: true,
    } as const;
=======
    return data.length > 0
      ? [
          {
            username: data[0].username ?? "",
            name: data[0].name ?? "",
          },
        ]
      : [];
>>>>>>> 4383d23d
  }

  return [];
};<|MERGE_RESOLUTION|>--- conflicted
+++ resolved
@@ -2,18 +2,15 @@
 import { z } from "zod";
 
 import { getServerSession } from "@calcom/features/auth/lib/getServerSession";
+import type { GetBookingType } from "@calcom/features/bookings/lib/get-booking";
 import { getBookingForReschedule } from "@calcom/features/bookings/lib/get-booking";
 import { getSlugOrRequestedSlug, orgDomainConfig } from "@calcom/features/ee/organizations/lib/orgDomains";
 import { getOrganizationSEOSettings } from "@calcom/features/ee/organizations/lib/orgSettings";
 import { getPlaceholderAvatar } from "@calcom/lib/defaultAvatarImage";
 import slugify from "@calcom/lib/slugify";
 import prisma from "@calcom/prisma";
-<<<<<<< HEAD
+import type { User } from "@calcom/prisma/client";
 import { BookingStatus, RedirectType } from "@calcom/prisma/client";
-=======
-import type { User } from "@calcom/prisma/client";
-import { RedirectType } from "@calcom/prisma/client";
->>>>>>> 4383d23d
 import { EventTypeMetaDataSchema } from "@calcom/prisma/zod-utils";
 
 import { getTemporaryOrgRedirect } from "@lib/getTemporaryOrgRedirect";
@@ -66,7 +63,18 @@
   const orgSlug = isValidOrgDomain ? currentOrgDomain : null;
   const name = team.parent?.name ?? team.name ?? null;
 
-  const booking = rescheduleUid ? await getBookingForReschedule(`${rescheduleUid}`, session?.user?.id) : null;
+  let booking: GetBookingType | null = null;
+  if (rescheduleUid) {
+    booking = await getBookingForReschedule(`${rescheduleUid}`, session?.user?.id);
+    if (booking?.status === BookingStatus.CANCELLED && !allowRescheduleForCancelledBooking) {
+      return {
+        redirect: {
+          permanent: false,
+          destination: `/team/${teamSlug}/${meetingSlug}`,
+        },
+      };
+    }
+  }
 
   const fromRedirectOfNonOrgLink = context.query.orgRedirection === "true";
   const isUnpublished = team.parent ? !team.parent.slug : !team.slug;
@@ -244,56 +252,6 @@
       },
     });
 
-<<<<<<< HEAD
-    if (data.length > 0) {
-      users = [
-        {
-          username: data[0].username ?? "",
-          name: data[0].name ?? "",
-        },
-      ];
-    }
-  }
-
-  const orgSlug = isValidOrgDomain ? currentOrgDomain : null;
-  const name = team.parent?.name ?? team.name ?? null;
-
-  let booking: GetBookingType | null = null;
-  if (rescheduleUid) {
-    booking = await getBookingForReschedule(`${rescheduleUid}`, session?.user?.id);
-    if (booking?.status === BookingStatus.CANCELLED && !allowRescheduleForCancelledBooking) {
-      return {
-        redirect: {
-          permanent: false,
-          destination: `/team/${teamSlug}/${meetingSlug}`,
-        },
-      };
-    }
-  }
-
-  const ssr = await ssrInit(context);
-  const fromRedirectOfNonOrgLink = context.query.orgRedirection === "true";
-  const isUnpublished = team.parent ? !team.parent.slug : !team.slug;
-  const { getTeamMemberEmailForResponseOrContactUsingUrlQuery } = await import(
-    "@calcom/lib/server/getTeamMemberEmailFromCrm"
-  );
-  const {
-    email: teamMemberEmail,
-    recordType: crmOwnerRecordType,
-    crmAppSlug,
-  } = await getTeamMemberEmailForResponseOrContactUsingUrlQuery({
-    query,
-    eventData,
-  });
-
-  const organizationSettings = getOrganizationSEOSettings(team);
-  const allowSEOIndexing = organizationSettings?.allowSEOIndexing ?? false;
-
-  if (!eventData) {
-    return {
-      notFound: true,
-    } as const;
-=======
     return data.length > 0
       ? [
           {
@@ -302,7 +260,6 @@
           },
         ]
       : [];
->>>>>>> 4383d23d
   }
 
   return [];
