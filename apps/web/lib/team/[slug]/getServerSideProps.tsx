--- conflicted
+++ resolved
@@ -72,13 +72,8 @@
   // Taking care of sub-teams and orgs
   if (
     (!isValidOrgDomain && team?.parent) ||
-<<<<<<< HEAD
     (!isValidOrgDomain && !!team?.isOrganization) ||
-    !isOrganizationFeatureEnabled
-=======
-    (!isValidOrgDomain && !!metadata?.isOrganization) ||
     !organizationsEnabled
->>>>>>> 83ceb46c
   ) {
     return { notFound: true } as const;
   }
