import { I18n } from "next-i18next";
import { RRule } from "rrule";

import dayjs, { Dayjs } from "@calcom/dayjs";
import { detectBrowserTimeFormat } from "@calcom/lib/timeFormat";
import { inferQueryOutput } from "@calcom/trpc/react";
import type { RecurringEvent } from "@calcom/types/Calendar";

import { parseZone } from "./parseZone";

const processDate = (date: string | null | Dayjs, i18n: I18n) => {
  const parsedZone = parseZone(date);
  if (!parsedZone?.isValid()) return "Invalid date";
  const formattedTime = parsedZone?.format(detectBrowserTimeFormat);
  return formattedTime + ", " + dayjs(date).toDate().toLocaleString(i18n.language, { dateStyle: "full" });
};

export const parseDate = (date: string | null | Dayjs, i18n: I18n) => {
  if (!date) return ["No date"];
  return processDate(date, i18n);
};

// tzid is currently broken in rrule library.
// @see https://github.com/jakubroztocil/rrule/issues/523
const dateWithZone = (d: Date, timeZone?: string) => {
  const dateInLocalTZ = new Date(d.toLocaleString("en-US", { timeZone: "UTC" }));
  const dateInTargetTZ = new Date(d.toLocaleString("en-US", { timeZone: timeZone || "UTC" }));
  const tzOffset = dateInTargetTZ.getTime() - dateInLocalTZ.getTime();
  return new Date(d.getTime() - tzOffset);
};

export const parseRecurringDates = (
  {
    startDate,
    timeZone,
    recurringEvent,
    recurringCount,
  }: {
    startDate: string | null | Dayjs;
    timeZone?: string;
    recurringEvent: RecurringEvent | null;
    recurringCount: number;
  },
  i18n: I18n
): [string[], Date[]] => {
  // eslint-disable-next-line @typescript-eslint/no-unused-vars
  const { count, ...restRecurringEvent } = recurringEvent || {};
  const rule = new RRule({
    ...restRecurringEvent,
    count: recurringCount,
    dtstart: dayjs(startDate).utc(true).toDate(),
  });
  // UTC times with tzOffset applied to account for DST
  const times = rule.all().map((t) => dateWithZone(t, timeZone));
  const dateStrings = times.map((t) => {
    // undo DST diffs for localized display.
    return processDate(dayjs.utc(t).tz(timeZone), i18n);
  });

  return [dateStrings, times];
<<<<<<< HEAD
=======
};

export const extractRecurringDates = (
  booking: inferQueryOutput<"viewer.bookings">["bookings"][number] & {
    eventType: { recurringEvent: RecurringEvent | null };
    recurringEventId: string | null;
    recurringBookings: inferQueryOutput<"viewer.bookings">["recurringInfo"];
  },
  timeZone: string | undefined,
  i18n: I18n
): [string[], Date[]] => {
  // eslint-disable-next-line @typescript-eslint/no-unused-vars
  const { count = 0, ...rest } =
    booking.eventType.recurringEvent !== null ? booking.eventType.recurringEvent : {};
  const recurringInfo = booking.recurringBookings.find(
    (val) => val.recurringEventId === booking.recurringEventId
  );
  if (!recurringInfo) {
    // something went wrong, fail here before RRule.
    return [[], []];
  }
  const allDates = new RRule({
    ...rest,
    count: recurringInfo?._count.recurringEventId,
    dtstart: recurringInfo?._min.startTime,
  }).all();

  const utcOffset = dayjs(recurringInfo?._min.startTime).tz(timeZone).utcOffset();
  const dateStrings = allDates.map((r) => {
    return processDate(dayjs.utc(r).utcOffset(utcOffset), i18n);
  });
  return [dateStrings, allDates];
>>>>>>> 179a9b71
};<|MERGE_RESOLUTION|>--- conflicted
+++ resolved
@@ -58,8 +58,6 @@
   });
 
   return [dateStrings, times];
-<<<<<<< HEAD
-=======
 };
 
 export const extractRecurringDates = (
@@ -92,5 +90,4 @@
     return processDate(dayjs.utc(r).utcOffset(utcOffset), i18n);
   });
   return [dateStrings, allDates];
->>>>>>> 179a9b71
 };