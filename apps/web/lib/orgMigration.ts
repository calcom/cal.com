--- conflicted
+++ resolved
@@ -329,13 +329,8 @@
     slug: string | null;
   },
   orgMetadata: {
-<<<<<<< HEAD
-    requestedSlug?: string | undefined;
+    requestedSlug?: string | null | undefined;
   } | null,
-=======
-    requestedSlug?: string | null | undefined;
-  },
->>>>>>> a0561604
   targetOrgId: number
 ) {
   if (targetOrganization.slug) {
