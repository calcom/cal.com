--- conflicted
+++ resolved
@@ -1,15 +1,8 @@
 import { TFunction } from "next-i18next";
 import nodemailer from "nodemailer";
 
-<<<<<<< HEAD
+import { getErrorFromUnknown } from "@calcom/lib/errors";
 import { serverConfig } from "@calcom/lib/serverConfig";
-
-import { getErrorFromUnknown } from "@lib/errors";
-=======
-import { getErrorFromUnknown } from "@calcom/lib/errors";
-
-import { serverConfig } from "@lib/serverConfig";
->>>>>>> 29669737
 
 import { emailHead, linkIcon, emailBodyLogo } from "./common";
 
