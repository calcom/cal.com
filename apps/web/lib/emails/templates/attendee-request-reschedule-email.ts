import dayjs from "dayjs";
import localizedFormat from "dayjs/plugin/localizedFormat";
import timezone from "dayjs/plugin/timezone";
import toArray from "dayjs/plugin/toArray";
import utc from "dayjs/plugin/utc";
import { createEvent, DateArray, Person } from "ics";

import { getCancelLink } from "@calcom/lib/CalEventParser";
<<<<<<< HEAD
import { Attendee } from "@calcom/prisma/client";
import { CalendarEvent, RecurringEvent } from "@calcom/types/Calendar";
=======
import { CalendarEvent } from "@calcom/types/Calendar";
>>>>>>> 6a27fb29

import {
  emailHead,
  emailSchedulingBodyHeader,
  emailBodyLogo,
  emailScheduledBodyHeaderContent,
  emailSchedulingBodyDivider,
} from "./common";
import OrganizerScheduledEmail from "./organizer-scheduled-email";

dayjs.extend(utc);
dayjs.extend(timezone);
dayjs.extend(localizedFormat);
dayjs.extend(toArray);

export default class AttendeeRequestRescheduledEmail extends OrganizerScheduledEmail {
  private metadata: { rescheduleLink: string };
  constructor(calEvent: CalendarEvent, metadata: { rescheduleLink: string }, recurringEvent: RecurringEvent) {
    super(calEvent, recurringEvent);
    this.metadata = metadata;
  }
  protected getNodeMailerPayload(): Record<string, unknown> {
    const toAddresses = [this.calEvent.attendees[0].email];

    return {
      icalEvent: {
        filename: "event.ics",
        content: this.getiCalEventAsString(),
      },
      from: `Cal.com <${this.getMailerOptions().from}>`,
      to: toAddresses.join(","),
      subject: `${this.calEvent.organizer.language.translate("requested_to_reschedule_subject_attendee", {
        eventType: this.calEvent.type,
        name: this.calEvent.attendees[0].name,
      })}`,
      html: this.getHtmlBody(),
      text: this.getTextBody(),
    };
  }

  // @OVERRIDE
  protected getiCalEventAsString(): string | undefined {
    const icsEvent = createEvent({
      start: dayjs(this.calEvent.startTime)
        .utc()
        .toArray()
        .slice(0, 6)
        .map((v, i) => (i === 1 ? v + 1 : v)) as DateArray,
      startInputType: "utc",
      productId: "calendso/ics",
      title: this.calEvent.organizer.language.translate("ics_event_title", {
        eventType: this.calEvent.type,
        name: this.calEvent.attendees[0].name,
      }),
      description: this.getTextBody(),
      duration: { minutes: dayjs(this.calEvent.endTime).diff(dayjs(this.calEvent.startTime), "minute") },
      organizer: { name: this.calEvent.organizer.name, email: this.calEvent.organizer.email },
      attendees: this.calEvent.attendees.map((attendee: Person) => ({
        name: attendee.name,
        email: attendee.email,
      })),
      status: "CANCELLED",
      method: "CANCEL",
    });
    if (icsEvent.error) {
      throw icsEvent.error;
    }
    return icsEvent.value;
  }
  // @OVERRIDE
  protected getWhen(): string {
    return `
    <p style="height: 6px"></p>
    <div style="line-height: 6px;">
      <p style="color: #494949;">${this.calEvent.organizer.language.translate("when")}</p>
      <p style="color: #494949; font-weight: 400; line-height: 24px;text-decoration: line-through;">
      ${this.calEvent.organizer.language.translate(
        this.getOrganizerStart().format("dddd").toLowerCase()
      )}, ${this.calEvent.organizer.language.translate(
      this.getOrganizerStart().format("MMMM").toLowerCase()
    )} ${this.getOrganizerStart().format("D")}, ${this.getOrganizerStart().format(
      "YYYY"
    )} | ${this.getOrganizerStart().format("h:mma")} - ${this.getOrganizerEnd().format(
      "h:mma"
    )} <span style="color: #888888">(${this.getTimezone()})</span>
      </p>
    </div>`;
  }

  protected getTextBody(): string {
    return `
${this.calEvent.organizer.language.translate("request_reschedule_title_attendee")}
${this.calEvent.organizer.language.translate("request_reschedule_subtitle", {
  organizer: this.calEvent.organizer.name,
})},
${this.getWhat()}
${this.getWhen()}
${this.getAdditionalNotes()}
${this.calEvent.organizer.language.translate("need_to_reschedule_or_cancel")}
${getCancelLink(this.calEvent)}
`.replace(/(<([^>]+)>)/gi, "");
  }

  protected getHtmlBody(): string {
    const headerContent = this.calEvent.organizer.language.translate("rescheduled_event_type_subject", {
      eventType: this.calEvent.type,
      name: this.calEvent.attendees[0].name,
      date: `${this.getOrganizerStart().format("h:mma")} - ${this.getOrganizerEnd().format(
        "h:mma"
      )}, ${this.calEvent.organizer.language.translate(
        this.getOrganizerStart().format("dddd").toLowerCase()
      )}, ${this.calEvent.organizer.language.translate(
        this.getOrganizerStart().format("MMMM").toLowerCase()
      )} ${this.getOrganizerStart().format("D")}, ${this.getOrganizerStart().format("YYYY")}`,
    });

    return `
    <!doctype html>
    <html xmlns="http://www.w3.org/1999/xhtml" xmlns:v="urn:schemas-microsoft-com:vml" xmlns:o="urn:schemas-microsoft-com:office:office">
    ${emailHead(headerContent)}
    <body style="word-spacing:normal;background-color:#F5F5F5;">
      <div style="background-color:#F5F5F5;">
        ${emailSchedulingBodyHeader("calendarCircle")}
        ${emailScheduledBodyHeaderContent(
          this.calEvent.organizer.language.translate("request_reschedule_title_attendee"),
          this.calEvent.organizer.language.translate("request_reschedule_subtitle", {
            organizer: this.calEvent.organizer.name,
          })
        )}
        ${emailSchedulingBodyDivider()}
        <!--[if mso | IE]></td></tr></table><table align="center" border="0" cellpadding="0" cellspacing="0" class="" style="width:600px;" width="600" bgcolor="#FFFFFF" ><tr><td style="line-height:0px;font-size:0px;mso-line-height-rule:exactly;"><![endif]-->
        <div style="background:#FFFFFF;background-color:#FFFFFF;margin:0px auto;max-width:600px;">
          <table align="center" border="0" cellpadding="0" cellspacing="0" role="presentation" style="background:#FFFFFF;background-color:#FFFFFF;width:100%;">
            <tbody>
              <tr>
                <td style="border-left:1px solid #E1E1E1;border-right:1px solid #E1E1E1;direction:ltr;font-size:0px;padding:0px;text-align:center;">
                  <!--[if mso | IE]><table role="presentation" border="0" cellpadding="0" cellspacing="0"><tr><td class="" style="vertical-align:top;width:598px;" ><![endif]-->
                  <div class="mj-column-per-100 mj-outlook-group-fix" style="font-size:0px;text-align:left;direction:ltr;display:inline-block;vertical-align:top;width:100%;">
                    <table border="0" cellpadding="0" cellspacing="0" role="presentation" style="vertical-align:top;" width="100%">
                      <tbody>
                        <tr>
                          <td align="left" style="font-size:0px;padding:10px 40px;word-break:break-word;">
                            <div style="font-family:Roboto, Helvetica, sans-serif;font-size:16px;font-weight:500;line-height:1;text-align:left;color:#3E3E3E;">
                              ${this.getWhat()}
                              ${this.getWhen()}
                              ${this.getWho()}
                              ${this.getAdditionalNotes()}
                            </div>
                          </td>
                        </tr>
                      </tbody>
                    </table>
                  </div>
                  <!--[if mso | IE]></td></tr></table><![endif]-->
                </td>
              </tr>
            </tbody>
          </table>
        </div>
        ${emailSchedulingBodyDivider()}
        <!--[if mso | IE]></td></tr></table><table align="center" border="0" cellpadding="0" cellspacing="0" class="" style="width:600px;" width="600" bgcolor="#FFFFFF" ><tr><td style="line-height:0px;font-size:0px;mso-line-height-rule:exactly;"><![endif]-->
        <div style="background:#FFFFFF;background-color:#FFFFFF;margin:0px auto;max-width:600px;">
          <table align="center" border="0" cellpadding="0" cellspacing="0" role="presentation" style="background:#FFFFFF;background-color:#FFFFFF;width:100%;">
            <tbody>
              <tr>
                <td style="border-bottom:1px solid #E1E1E1;border-left:1px solid #E1E1E1;border-right:1px solid #E1E1E1;direction:ltr;font-size:0px;padding:0px;text-align:center;">
                  <!--[if mso | IE]><table role="presentation" border="0" cellpadding="0" cellspacing="0"><tr><td class="" style="vertical-align:top;width:598px;" ><![endif]-->
                  <div class="mj-column-per-100 mj-outlook-group-fix" style="font-size:0px;text-align:left;direction:ltr;display:inline-block;vertical-align:top;width:100%;">
                    <table border="0" cellpadding="0" cellspacing="0" role="presentation" style="vertical-align:top;" width="100%">
                      <tbody>
                        <tr>
                          <td align="left" style="font-size:0px;padding:10px 25px;word-break:break-word;">
                            <div style="font-family:Roboto, Helvetica, sans-serif;font-size:16px;font-weight:500;text-align:center;color:#3E3E3E;">
                            <a style="padding: 8px 16px;background-color: #292929;color: white;border-radius: 2px;display: inline-block;margin-bottom: 16px;"
                              href="${this.metadata.rescheduleLink}" target="_blank"
                            >
                              Book a new time
                              <img src="https://app.cal.com/emails/linkIcon.png" style="width:16px; margin-left: 5px;filter: brightness(0) invert(1); vertical-align: top;" />
                              </a>
                            </div>
                          </td>
                        </tr>
                      </tbody>
                    </table>
                  </div>
                  <!--[if mso | IE]></td></tr></table><![endif]-->
                </td>
              </tr>
            </tbody>
          </table>
        </div>
        ${emailBodyLogo()}
        <!--[if mso | IE]></td></tr></table><![endif]-->
      </div>
    </body>
    </html>
    `;
  }
}<|MERGE_RESOLUTION|>--- conflicted
+++ resolved
@@ -6,12 +6,7 @@
 import { createEvent, DateArray, Person } from "ics";
 
 import { getCancelLink } from "@calcom/lib/CalEventParser";
-<<<<<<< HEAD
-import { Attendee } from "@calcom/prisma/client";
 import { CalendarEvent, RecurringEvent } from "@calcom/types/Calendar";
-=======
-import { CalendarEvent } from "@calcom/types/Calendar";
->>>>>>> 6a27fb29
 
 import {
   emailHead,
