--- conflicted
+++ resolved
@@ -6,21 +6,11 @@
 import { createEvent, DateArray, Person } from "ics";
 import nodemailer from "nodemailer";
 
-<<<<<<< HEAD
-import { serverConfig } from "@calcom/lib/serverConfig";
-
-import { getCancelLink, getRichDescription } from "@lib/CalEventParser";
-import { getErrorFromUnknown } from "@lib/errors";
-import { getIntegrationName } from "@lib/integrations";
-import { CalendarEvent } from "@lib/integrations/calendar/interfaces/Calendar";
-=======
 import { getAppName } from "@calcom/app-store/utils";
 import { getCancelLink, getRichDescription } from "@calcom/lib/CalEventParser";
 import { getErrorFromUnknown } from "@calcom/lib/errors";
+import { serverConfig } from "@calcom/lib/serverConfig";
 import type { CalendarEvent } from "@calcom/types/Calendar";
-
-import { serverConfig } from "@lib/serverConfig";
->>>>>>> 29669737
 
 import {
   emailHead,
