import { recurringEvent } from "@calcom/prisma/zod-utils";
import type { CalendarEvent, Person, RecurringEvent } from "@calcom/types/Calendar";

import AttendeeAwaitingPaymentEmail from "@lib/emails/templates/attendee-awaiting-payment-email";
import AttendeeCancelledEmail from "@lib/emails/templates/attendee-cancelled-email";
import AttendeeDeclinedEmail from "@lib/emails/templates/attendee-declined-email";
import AttendeeRequestEmail from "@lib/emails/templates/attendee-request-email";
import AttendeeRequestRescheduledEmail from "@lib/emails/templates/attendee-request-reschedule-email";
import AttendeeRescheduledEmail from "@lib/emails/templates/attendee-rescheduled-email";
import AttendeeScheduledEmail from "@lib/emails/templates/attendee-scheduled-email";
import ForgotPasswordEmail, { PasswordReset } from "@lib/emails/templates/forgot-password-email";
import OrganizerCancelledEmail from "@lib/emails/templates/organizer-cancelled-email";
import OrganizerPaymentRefundFailedEmail from "@lib/emails/templates/organizer-payment-refund-failed-email";
import OrganizerRequestEmail from "@lib/emails/templates/organizer-request-email";
import OrganizerRequestReminderEmail from "@lib/emails/templates/organizer-request-reminder-email";
import OrganizerRequestRescheduleEmail from "@lib/emails/templates/organizer-request-reschedule-email";
import OrganizerRescheduledEmail from "@lib/emails/templates/organizer-rescheduled-email";
import OrganizerScheduledEmail from "@lib/emails/templates/organizer-scheduled-email";
import TeamInviteEmail, { TeamInvite } from "@lib/emails/templates/team-invite-email";

export const sendScheduledEmails = async (calEvent: CalendarEvent, recurringEvent: RecurringEvent = {}) => {
  const emailsToSend: Promise<unknown>[] = [];

  emailsToSend.push(
    ...calEvent.attendees.map((attendee) => {
      return new Promise((resolve, reject) => {
        try {
          const scheduledEmail = new AttendeeScheduledEmail(calEvent, attendee, recurringEvent);
          resolve(scheduledEmail.sendEmail());
        } catch (e) {
          reject(console.error("AttendeeRescheduledEmail.sendEmail failed", e));
        }
      });
    })
  );

  emailsToSend.push(
    new Promise((resolve, reject) => {
      try {
        const scheduledEmail = new OrganizerScheduledEmail(calEvent, recurringEvent);
        resolve(scheduledEmail.sendEmail());
      } catch (e) {
        reject(console.error("OrganizerScheduledEmail.sendEmail failed", e));
      }
    })
  );

  await Promise.all(emailsToSend);
};

export const sendRescheduledEmails = async (calEvent: CalendarEvent, recurringEvent: RecurringEvent = {}) => {
  const emailsToSend: Promise<unknown>[] = [];

  emailsToSend.push(
    ...calEvent.attendees.map((attendee) => {
      return new Promise((resolve, reject) => {
        try {
          const scheduledEmail = new AttendeeRescheduledEmail(calEvent, attendee, recurringEvent);
          resolve(scheduledEmail.sendEmail());
        } catch (e) {
          reject(console.error("AttendeeRescheduledEmail.sendEmail failed", e));
        }
      });
    })
  );

  emailsToSend.push(
    new Promise((resolve, reject) => {
      try {
        const scheduledEmail = new OrganizerRescheduledEmail(calEvent, recurringEvent);
        resolve(scheduledEmail.sendEmail());
      } catch (e) {
        reject(console.error("OrganizerScheduledEmail.sendEmail failed", e));
      }
    })
  );

  await Promise.all(emailsToSend);
};

export const sendOrganizerRequestEmail = async (
  calEvent: CalendarEvent,
  recurringEvent: RecurringEvent = {}
) => {
  await new Promise((resolve, reject) => {
    try {
      const organizerRequestEmail = new OrganizerRequestEmail(calEvent, recurringEvent);
      resolve(organizerRequestEmail.sendEmail());
    } catch (e) {
      reject(console.error("OrganizerRequestEmail.sendEmail failed", e));
    }
  });
};

export const sendAttendeeRequestEmail = async (
  calEvent: CalendarEvent,
  attendee: Person,
  recurringEvent: RecurringEvent = {}
) => {
  await new Promise((resolve, reject) => {
    try {
      const attendeeRequestEmail = new AttendeeRequestEmail(calEvent, attendee, recurringEvent);
      resolve(attendeeRequestEmail.sendEmail());
    } catch (e) {
      reject(console.error("AttendRequestEmail.sendEmail failed", e));
    }
  });
};

export const sendDeclinedEmails = async (calEvent: CalendarEvent, recurringEvent: RecurringEvent = {}) => {
  const emailsToSend: Promise<unknown>[] = [];

  emailsToSend.push(
    ...calEvent.attendees.map((attendee) => {
      return new Promise((resolve, reject) => {
        try {
          const declinedEmail = new AttendeeDeclinedEmail(calEvent, attendee, recurringEvent);
          resolve(declinedEmail.sendEmail());
        } catch (e) {
          reject(console.error("AttendeeRescheduledEmail.sendEmail failed", e));
        }
      });
    })
  );

  await Promise.all(emailsToSend);
};

export const sendCancelledEmails = async (calEvent: CalendarEvent, recurringEvent: RecurringEvent = {}) => {
  const emailsToSend: Promise<unknown>[] = [];

  if (calEvent.isOrganizer) {
    emailsToSend.push(
      ...calEvent.attendees.map((attendee) => {
        return new Promise((resolve, reject) => {
          try {
            const scheduledEmail = new AttendeeCancelledEmail(calEvent, attendee);
            resolve(scheduledEmail.sendEmail());
          } catch (e) {
            reject(console.error("AttendeeCancelledEmail.sendEmail failed", e));
          }
        });
      })
    );
  } else {
    emailsToSend.push(
      new Promise((resolve, reject) => {
        try {
<<<<<<< HEAD
          const scheduledEmail = new OrganizerCancelledEmail(calEvent);
=======
          const scheduledEmail = new AttendeeCancelledEmail(calEvent, attendee, recurringEvent);
>>>>>>> 7fd149fd
          resolve(scheduledEmail.sendEmail());
        } catch (e) {
          reject(console.error("OrganizerCancelledEmail.sendEmail failed", e));
        }
<<<<<<< HEAD
      })
    );
  }
=======
      });
    })
  );

  emailsToSend.push(
    new Promise((resolve, reject) => {
      try {
        const scheduledEmail = new OrganizerCancelledEmail(calEvent, recurringEvent);
        resolve(scheduledEmail.sendEmail());
      } catch (e) {
        reject(console.error("OrganizerCancelledEmail.sendEmail failed", e));
      }
    })
  );
>>>>>>> 7fd149fd

  await Promise.all(emailsToSend);
};

export const sendOrganizerRequestReminderEmail = async (
  calEvent: CalendarEvent,
  recurringEvent: RecurringEvent = {}
) => {
  await new Promise((resolve, reject) => {
    try {
      const organizerRequestReminderEmail = new OrganizerRequestReminderEmail(calEvent, recurringEvent);
      resolve(organizerRequestReminderEmail.sendEmail());
    } catch (e) {
      reject(console.error("OrganizerRequestReminderEmail.sendEmail failed", e));
    }
  });
};

export const sendAwaitingPaymentEmail = async (
  calEvent: CalendarEvent,
  recurringEvent: RecurringEvent = {}
) => {
  const emailsToSend: Promise<unknown>[] = [];

  emailsToSend.push(
    ...calEvent.attendees.map((attendee) => {
      return new Promise((resolve, reject) => {
        try {
          const paymentEmail = new AttendeeAwaitingPaymentEmail(calEvent, attendee, recurringEvent);
          resolve(paymentEmail.sendEmail());
        } catch (e) {
          reject(console.error("AttendeeAwaitingPaymentEmail.sendEmail failed", e));
        }
      });
    })
  );

  await Promise.all(emailsToSend);
};

export const sendOrganizerPaymentRefundFailedEmail = async (
  calEvent: CalendarEvent,
  recurringEvent: RecurringEvent = {}
) => {
  await new Promise((resolve, reject) => {
    try {
      const paymentRefundFailedEmail = new OrganizerPaymentRefundFailedEmail(calEvent, recurringEvent);
      resolve(paymentRefundFailedEmail.sendEmail());
    } catch (e) {
      reject(console.error("OrganizerPaymentRefundFailedEmail.sendEmail failed", e));
    }
  });
};

export const sendPasswordResetEmail = async (passwordResetEvent: PasswordReset) => {
  await new Promise((resolve, reject) => {
    try {
      const passwordResetEmail = new ForgotPasswordEmail(passwordResetEvent);
      resolve(passwordResetEmail.sendEmail());
    } catch (e) {
      reject(console.error("OrganizerPaymentRefundFailedEmail.sendEmail failed", e));
    }
  });
};

export const sendTeamInviteEmail = async (teamInviteEvent: TeamInvite) => {
  await new Promise((resolve, reject) => {
    try {
      const teamInviteEmail = new TeamInviteEmail(teamInviteEvent);
      resolve(teamInviteEmail.sendEmail());
    } catch (e) {
      reject(console.error("TeamInviteEmail.sendEmail failed", e));
    }
  });
};

export const sendRequestRescheduleEmail = async (
  calEvent: CalendarEvent,
  metadata: { rescheduleLink: string },
  recurringEvent: RecurringEvent = {}
) => {
  const emailsToSend: Promise<unknown>[] = [];

  emailsToSend.push(
    new Promise((resolve, reject) => {
      try {
        const requestRescheduleEmail = new AttendeeRequestRescheduledEmail(
          calEvent,
          metadata,
          recurringEvent
        );
        resolve(requestRescheduleEmail.sendEmail());
      } catch (e) {
        reject(console.error("AttendeeRequestRescheduledEmail.sendEmail failed", e));
      }
    })
  );

  emailsToSend.push(
    new Promise((resolve, reject) => {
      try {
        const requestRescheduleEmail = new OrganizerRequestRescheduleEmail(
          calEvent,
          metadata,
          recurringEvent
        );
        resolve(requestRescheduleEmail.sendEmail());
      } catch (e) {
        reject(console.error("OrganizerRequestRescheduledEmail.sendEmail failed", e));
      }
    })
  );

  await Promise.all(emailsToSend);
};<|MERGE_RESOLUTION|>--- conflicted
+++ resolved
@@ -1,4 +1,3 @@
-import { recurringEvent } from "@calcom/prisma/zod-utils";
 import type { CalendarEvent, Person, RecurringEvent } from "@calcom/types/Calendar";
 
 import AttendeeAwaitingPaymentEmail from "@lib/emails/templates/attendee-awaiting-payment-email";
@@ -146,35 +145,14 @@
     emailsToSend.push(
       new Promise((resolve, reject) => {
         try {
-<<<<<<< HEAD
           const scheduledEmail = new OrganizerCancelledEmail(calEvent);
-=======
-          const scheduledEmail = new AttendeeCancelledEmail(calEvent, attendee, recurringEvent);
->>>>>>> 7fd149fd
           resolve(scheduledEmail.sendEmail());
         } catch (e) {
           reject(console.error("OrganizerCancelledEmail.sendEmail failed", e));
         }
-<<<<<<< HEAD
       })
     );
   }
-=======
-      });
-    })
-  );
-
-  emailsToSend.push(
-    new Promise((resolve, reject) => {
-      try {
-        const scheduledEmail = new OrganizerCancelledEmail(calEvent, recurringEvent);
-        resolve(scheduledEmail.sendEmail());
-      } catch (e) {
-        reject(console.error("OrganizerCancelledEmail.sendEmail failed", e));
-      }
-    })
-  );
->>>>>>> 7fd149fd
 
   await Promise.all(emailsToSend);
 };
