--- conflicted
+++ resolved
@@ -270,7 +270,6 @@
   await Promise.all(emailsToSend);
 };
 
-<<<<<<< HEAD
 export const sendLocationChangeEmails = async (
   calEvent: CalendarEvent,
   recurringEvent: RecurringEvent = {}
@@ -302,7 +301,7 @@
   );
 
   await Promise.all(emailsToSend);
-=======
+};
 export const sendFeedbackEmail = async (feedback: Feedback) => {
   await new Promise((resolve, reject) => {
     try {
@@ -312,5 +311,4 @@
       reject(console.error("FeedbackEmail.sendEmail failed", e));
     }
   });
->>>>>>> 323524b7
 };