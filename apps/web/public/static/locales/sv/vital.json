<<<<<<< HEAD
{}
=======
{
    "connected_vital_app": "Ansluten till",
    "vital_app_sleep_automation": "Automatisering för att schemalägga sömn på nytt",
    "vital_app_automation_description": "Du kan välja olika parametrar för att utlösa tidsplanen baserat på dina sömnmått.",
    "vital_app_parameter": "Parameter",
    "vital_app_trigger": "Utlösare under eller lika med",
    "vital_app_save_button": "Spara konfiguration",
    "vital_app_total_label": "Totalt (totalt = rem + lätt sömn + djupsömn)",
    "vital_app_duration_label": "Varaktighet (varaktighet = sängdags slut - sängdags start)",
    "vital_app_hours": "timmar",
    "vital_app_save_success": "Dina grundläggande konfigurationer sparades",
    "vital_app_save_error": "Det gick inte att spara dina grundläggande konfigurationer"
}
>>>>>>> eb02efb2
<|MERGE_RESOLUTION|>--- conflicted
+++ resolved
@@ -1,6 +1,3 @@
-<<<<<<< HEAD
-{}
-=======
 {
     "connected_vital_app": "Ansluten till",
     "vital_app_sleep_automation": "Automatisering för att schemalägga sömn på nytt",
@@ -13,5 +10,4 @@
     "vital_app_hours": "timmar",
     "vital_app_save_success": "Dina grundläggande konfigurationer sparades",
     "vital_app_save_error": "Det gick inte att spara dina grundläggande konfigurationer"
-}
->>>>>>> eb02efb2
+}