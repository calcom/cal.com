--- conflicted
+++ resolved
@@ -173,13 +173,10 @@
   "from_last_period": "கடந்த காலத்திலிருந்து",
   "from_to_date_period": "{{startDate}} லிருந்து {{endDate}} வரை",
   "event_trends": "நிகழ்வுப் போக்குகள்",
-<<<<<<< HEAD
   "multiple_duration_timeUnit_short": "{{count}}$t({{unit}}_short)",
   "minute_short": "நிமிடங்கள்",
   "hour_short": "மணித்துளிகள்",
   "minute_one_short": "{{count}} நிமிடங்கள்",
   "hour_one_short": "{{count}} மணித்துளிகள்"
-=======
   "signing_up_terms": "தொடர்ந்து செய்தால், எங்கள் <0>சிப்பிக்குகள்</0> மற்றும் <1>தனியுரிமை கொள்கை</1> உடன் நீங்கள் ஒப்புக்கொள்கிறீர்கள்"
->>>>>>> 89f711d9
 }