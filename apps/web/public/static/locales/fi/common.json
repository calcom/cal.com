--- conflicted
+++ resolved
@@ -15,13 +15,10 @@
   "manage_this_event": "Hallinnoi tätä tapahtumaa",
   "invite_team_member": "Kutsu tiimin jäsen",
   "invite_team_individual_segment": "Kutsu henkilö",
-<<<<<<< HEAD
   "multiple_duration_timeUnit_short": "{{count}}$t({{unit}}_short)",
   "minute_short": "min",
   "hour_short": "h",
   "minute_one_short": "{{count}} min",
   "hour_one_short": "{{count}} h"
-=======
   "signing_up_terms": "Jatkamalla hyväksyt meidän <0>käyttöehdot</0> ja <1>tietosuojakäytännöt</1>"
->>>>>>> 89f711d9
 }