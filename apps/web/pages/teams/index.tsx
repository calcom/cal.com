--- conflicted
+++ resolved
@@ -4,12 +4,8 @@
 import Shell from "@calcom/features/shell/Shell";
 import { WEBAPP_URL } from "@calcom/lib/constants";
 import { useLocale } from "@calcom/lib/hooks/useLocale";
-<<<<<<< HEAD
-import { Button, Icon } from "@calcom/ui";
-=======
 import { Button } from "@calcom/ui";
 import { FiPlus } from "@calcom/ui/components/icon";
->>>>>>> 2d50d09c
 
 import { ssrInit } from "@server/lib/ssr";
 
@@ -21,13 +17,8 @@
       subtitle={t("create_manage_teams_collaborative")}
       CTA={
         <Button
-<<<<<<< HEAD
-          size="fab"
-          StartIcon={Icon.FiPlus}
-=======
           variant="fab"
           StartIcon={FiPlus}
->>>>>>> 2d50d09c
           type="button"
           href={`${WEBAPP_URL}/settings/teams/new?returnTo=${WEBAPP_URL}/teams`}>
           {t("new")}
