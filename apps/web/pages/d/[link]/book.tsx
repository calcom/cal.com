import { GetServerSidePropsContext } from "next";
import { JSONObject } from "superjson/dist/types";

import { getLocationLabels } from "@calcom/app-store/utils";
import { parseRecurringEvent } from "@calcom/lib";
import { useLocale } from "@calcom/lib/hooks/useLocale";
import prisma from "@calcom/prisma";
import { bookEventTypeSelect } from "@calcom/prisma/selects";

import { asStringOrNull, asStringOrThrow } from "@lib/asStringOrNull";
import { inferSSRProps } from "@lib/types/inferSSRProps";

import BookingPage from "@components/booking/pages/BookingPage";

import { ssrInit } from "@server/lib/ssr";

export type HashLinkPageProps = inferSSRProps<typeof getServerSideProps>;

export default function Book(props: HashLinkPageProps) {
  const { t } = useLocale();
  const locationLabels = getLocationLabels(t);

  return <BookingPage {...props} locationLabels={locationLabels} />;
}

Book.isThemeSupported = true;

export async function getServerSideProps(context: GetServerSidePropsContext) {
  const ssr = await ssrInit(context);
  const link = asStringOrThrow(context.query.link as string);
  const recurringEventCountQuery = asStringOrNull(context.query.count);

  const hashedLink = await prisma.hashedLink.findUnique({
    where: {
      link,
    },
    select: {
      eventTypeId: true,
      eventType: {
        select: bookEventTypeSelect,
      },
    },
  });

  const userId = hashedLink?.eventType.userId || hashedLink?.eventType.users[0]?.id;

  if (!userId)
    return {
      notFound: true,
    };

  const users = await prisma.user.findMany({
    where: {
      id: userId,
    },
    select: {
      id: true,
      username: true,
      name: true,
      email: true,
      bio: true,
      avatar: true,
      theme: true,
      brandColor: true,
      darkBrandColor: true,
      allowDynamicBooking: true,
    },
  });

  if (!users.length) return { notFound: true };
  const [user] = users;
  const eventTypeRaw = hashedLink?.eventType;

  if (!eventTypeRaw) return { notFound: true };

  const credentials = await prisma.credential.findMany({
    where: {
      userId: {
        in: users.map((user) => user.id),
      },
    },
    select: {
      id: true,
      type: true,
      key: true,
    },
  });

  const web3Credentials = credentials.find((credential) => credential.type.includes("_web3"));

  const eventType = {
    ...eventTypeRaw,
    metadata: (eventTypeRaw.metadata || {}) as JSONObject,
    recurringEvent: parseRecurringEvent(eventTypeRaw.recurringEvent),
    isWeb3Active:
      web3Credentials && web3Credentials.key
        ? (((web3Credentials.key as JSONObject).isWeb3Active || false) as boolean)
        : false,
  };

  const eventTypeObject = [eventType].map((e) => {
    return {
      ...e,
      periodStartDate: e.periodStartDate?.toString() ?? null,
      periodEndDate: e.periodEndDate?.toString() ?? null,
<<<<<<< HEAD
      schedulingType: null,
=======
      users: users.map((u) => ({
        id: u.id,
        name: u.name,
        username: u.username,
        avatar: u.avatar,
        image: u.avatar,
        slug: u.username,
        theme: u.theme,
        email: u.email,
        brandColor: u.brandColor,
        darkBrandColor: u.darkBrandColor,
      })),
>>>>>>> 22a4a1b2
    };
  })[0];

  const profile = {
    name: user.name || user.username,
    image: user.avatar,
    slug: user.username,
    theme: user.theme,
    brandColor: user.brandColor,
    darkBrandColor: user.darkBrandColor,
    eventName: null,
  };

  // Checking if number of recurring event ocurrances is valid against event type configuration
  const recurringEventCount =
    (eventTypeObject.recurringEvent?.count &&
      recurringEventCountQuery &&
      (parseInt(recurringEventCountQuery) <= eventTypeObject.recurringEvent.count
        ? parseInt(recurringEventCountQuery)
        : eventType.recurringEvent?.count)) ||
    null;

  return {
    props: {
      profile,
      eventType: eventTypeObject,
      booking: null,
      trpcState: ssr.dehydrate(),
      recurringEventCount,
      isDynamicGroupBooking: false,
      hasHashedBookingLink: true,
      hashedLink: link,
    },
  };
}<|MERGE_RESOLUTION|>--- conflicted
+++ resolved
@@ -103,9 +103,7 @@
       ...e,
       periodStartDate: e.periodStartDate?.toString() ?? null,
       periodEndDate: e.periodEndDate?.toString() ?? null,
-<<<<<<< HEAD
       schedulingType: null,
-=======
       users: users.map((u) => ({
         id: u.id,
         name: u.name,
@@ -118,7 +116,6 @@
         brandColor: u.brandColor,
         darkBrandColor: u.darkBrandColor,
       })),
->>>>>>> 22a4a1b2
     };
   })[0];
 
