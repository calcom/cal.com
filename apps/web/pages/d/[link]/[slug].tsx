--- conflicted
+++ resolved
@@ -105,10 +105,7 @@
     periodStartDate: hashedLink.eventType.periodStartDate?.toString() ?? null,
     periodEndDate: hashedLink.eventType.periodEndDate?.toString() ?? null,
     slug,
-<<<<<<< HEAD
     locations: privacyFilteredLocations(locations),
-=======
-    locations: locationHiddenFilter(locations),
     users: users.map((u) => ({
       name: u.name,
       username: u.username,
@@ -116,7 +113,6 @@
       plan: u.plan,
       timeZone: u.timeZone,
     })),
->>>>>>> a73b9b98
   });
 
   const [user] = users;
