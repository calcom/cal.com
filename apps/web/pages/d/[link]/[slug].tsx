--- conflicted
+++ resolved
@@ -3,15 +3,6 @@
 import { Booker } from "@calcom/atoms";
 import { getBookerWrapperClasses } from "@calcom/features/bookings/Booker/utils/getBookerWrapperClasses";
 import { BookerSeo } from "@calcom/features/bookings/components/BookerSeo";
-<<<<<<< HEAD
-import { getBookingForReschedule, getMultipleDurationValue } from "@calcom/features/bookings/lib/get-booking";
-import type { GetBookingType } from "@calcom/features/bookings/lib/get-booking";
-import { orgDomainConfig } from "@calcom/features/ee/organizations/lib/orgDomains";
-import { UserRepository } from "@calcom/lib/server/repository/user";
-import slugify from "@calcom/lib/slugify";
-import prisma from "@calcom/prisma";
-=======
->>>>>>> 00a2a3d8
 
 import { getServerSideProps, type PageProps } from "@lib/d/[link]/[slug]/getServerSideProps";
 
@@ -53,105 +44,7 @@
   );
 }
 
-<<<<<<< HEAD
-Type.PageWrapper = PageWrapper;
-Type.isBookingPage = true;
-
-async function getUserPageProps(context: GetServerSidePropsContext) {
-  const session = await getServerSession(context);
-  const { link, slug } = paramsSchema.parse(context.params);
-  const { rescheduleUid, duration: queryDuration } = context.query;
-  const { currentOrgDomain, isValidOrgDomain } = orgDomainConfig(context.req);
-  const org = isValidOrgDomain ? currentOrgDomain : null;
-
-  const { ssrInit } = await import("@server/lib/ssr");
-  const ssr = await ssrInit(context);
-
-  const hashedLink = await prisma.hashedLink.findUnique({
-    where: {
-      link,
-    },
-    select: {
-      eventTypeId: true,
-      eventType: {
-        select: {
-          users: {
-            select: {
-              username: true,
-            },
-          },
-          team: {
-            select: {
-              id: true,
-            },
-          },
-        },
-      },
-    },
-  });
-
-  const username = hashedLink?.eventType.users[0]?.username;
-
-  if (!hashedLink || !username) {
-    return {
-      notFound: true,
-    };
-  }
-
-  const [user] = await UserRepository.findUsersByUsername({
-    usernameList: [username],
-    orgSlug: org,
-  });
-
-  if (!user) {
-    return {
-      notFound: true,
-    };
-  }
-
-  let booking: GetBookingType | null = null;
-  if (rescheduleUid) {
-    booking = await getBookingForReschedule(`${rescheduleUid}`, session?.user?.id);
-  }
-
-  const isTeamEvent = !!hashedLink.eventType?.team?.id;
-
-  // We use this to both prefetch the query on the server,
-  // as well as to check if the event exist, so we c an show a 404 otherwise.
-  const eventData = await ssr.viewer.public.event.fetch({ username, eventSlug: slug, isTeamEvent, org });
-
-  if (!eventData) {
-    return {
-      notFound: true,
-    };
-  }
-
-  return {
-    props: {
-      entity: eventData.entity,
-      duration: getMultipleDurationValue(
-        eventData.metadata?.multipleDuration,
-        queryDuration,
-        eventData.length
-      ),
-      booking,
-      away: user?.away,
-      user: username,
-      slug,
-      trpcState: ssr.dehydrate(),
-      isBrandingHidden: user?.hideBranding,
-      // Sending the team event from the server, because this template file
-      // is reused for both team and user events.
-      isTeamEvent,
-      hashedLink: link,
-    },
-  };
-}
-
-const paramsSchema = z.object({ link: z.string(), slug: z.string().transform((s) => slugify(s)) });
-=======
 export { getServerSideProps };
->>>>>>> 00a2a3d8
 
 Type.PageWrapper = PageWrapper;
 Type.isBookingPage = true;