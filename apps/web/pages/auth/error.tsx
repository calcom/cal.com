--- conflicted
+++ resolved
@@ -1,14 +1,10 @@
 import type { GetStaticPropsContext } from "next";
 import Link from "next/link";
-<<<<<<< HEAD
-=======
-import { useRouter } from "next/router";
-import type { ReactElement } from "react";
->>>>>>> b5fd33d6
+import { useSearchParams } from "next/navigation";
 import z from "zod";
 
 import { useLocale } from "@calcom/lib/hooks/useLocale";
-import { Button, SkeletonText } from "@calcom/ui";
+import { Button } from "@calcom/ui";
 import { X } from "@calcom/ui/components/icon";
 
 import PageWrapper from "@components/PageWrapper";
@@ -22,17 +18,10 @@
 
 export default function Error() {
   const { t } = useLocale();
-  const { error } = querySchema.parse(...Object.fromEntries(searchParams ?? new URLSearchParams()));
+  const searchParams = useSearchParams();
+  const { error } = querySchema.parse(searchParams);
   const isTokenVerificationError = error?.toLowerCase() === "verification";
-<<<<<<< HEAD
-  let errorMsg = <SkeletonText />;
-  if (true) {
-=======
-  let errorMsg: string | ReactElement = <SkeletonText />;
-  if (router.isReady) {
->>>>>>> b5fd33d6
-    errorMsg = isTokenVerificationError ? t("token_invalid_expired") : t("error_during_login");
-  }
+  const errorMsg = isTokenVerificationError ? t("token_invalid_expired") : t("error_during_login");
 
   return (
     <AuthContainer title="" description="">
