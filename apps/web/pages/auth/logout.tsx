--- conflicted
+++ resolved
@@ -1,12 +1,7 @@
 import type { GetServerSidePropsContext } from "next";
 import { signOut, useSession } from "next-auth/react";
-<<<<<<< HEAD
-import { useRouter } from "next/router";
+import { useRouter } from "next/navigation";
 import { useEffect, useState } from "react";
-=======
-import { useRouter } from "next/navigation";
-import { useEffect } from "react";
->>>>>>> 506ef207
 
 import { WEBSITE_URL } from "@calcom/lib/constants";
 import { useLocale } from "@calcom/lib/hooks/useLocale";
