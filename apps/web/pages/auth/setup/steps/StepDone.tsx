--- conflicted
+++ resolved
@@ -18,11 +18,7 @@
       }}>
       <div className="min-h-36 my-6 flex flex-col items-center justify-center">
         <div className="flex h-[72px] w-[72px] items-center justify-center rounded-full bg-gray-600 dark:bg-white">
-<<<<<<< HEAD
-          <Icon.FiCheck className="inline-block h-10 w-10 text-white dark:bg-white dark:text-gray-600" />
-=======
           <FiCheck className="inline-block h-10 w-10 text-white dark:bg-white dark:text-gray-600" />
->>>>>>> 2d50d09c
         </div>
         <div className="max-w-[420px] text-center">
           <h2 className="mt-6 mb-1 text-lg font-medium dark:text-gray-300">{t("all_done")}</h2>
