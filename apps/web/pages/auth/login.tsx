--- conflicted
+++ resolved
@@ -13,12 +13,8 @@
 import { useLocale } from "@calcom/lib/hooks/useLocale";
 import { collectPageParameters, telemetryEventTypes, useTelemetry } from "@calcom/lib/telemetry";
 import prisma from "@calcom/prisma";
-<<<<<<< HEAD
-import { Alert, Button, EmailField, Icon, PasswordField } from "@calcom/ui";
-=======
 import { Alert, Button, EmailField, PasswordField } from "@calcom/ui";
 import { FiArrowLeft } from "@calcom/ui/components/icon";
->>>>>>> 2d50d09c
 
 import { ErrorCode, getSession } from "@lib/auth";
 import { WEBAPP_URL, WEBSITE_URL } from "@lib/config/constants";
@@ -134,7 +130,6 @@
               <input defaultValue={csrfToken || undefined} type="hidden" hidden {...register("csrfToken")} />
             </div>
             <div className="space-y-6">
-<<<<<<< HEAD
               {/*<div className={classNames("space-y-6", { hidden: twoFactorRequired })}>*/}
               {/*  <EmailField*/}
               {/*    id="email"*/}
@@ -162,35 +157,6 @@
               {/*    />*/}
               {/*  </div>*/}
               {/*</div>*/}
-=======
-              <div className={classNames("space-y-6", { hidden: twoFactorRequired })}>
-                <EmailField
-                  id="email"
-                  label={t("email_address")}
-                  defaultValue={router.query.email as string}
-                  placeholder="john.doe@example.com"
-                  required
-                  {...register("email")}
-                />
-                <div className="relative">
-                  <div className="absolute -top-[6px]  z-10 ltr:right-0 rtl:left-0">
-                    <Link
-                      href="/auth/forgot-password"
-                      tabIndex={-1}
-                      className="text-sm font-medium text-gray-600">
-                      {t("forgot")}
-                    </Link>
-                  </div>
-                  <PasswordField
-                    id="password"
-                    autoComplete="current-password"
-                    required
-                    className="mb-0"
-                    {...register("password")}
-                  />
-                </div>
-              </div>
->>>>>>> 2d50d09c
 
               {twoFactorRequired && <TwoFactor center />}
 
