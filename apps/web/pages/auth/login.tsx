import { ArrowLeftIcon } from "@heroicons/react/solid";
import classNames from "classnames";
import { GetServerSidePropsContext } from "next";
import { getCsrfToken, signIn } from "next-auth/react";
import Link from "next/link";
import { useRouter } from "next/router";
import { useState } from "react";
import { useForm } from "react-hook-form";

import { getSafeRedirectUrl } from "@calcom/lib/getSafeRedirectUrl";
import { Alert } from "@calcom/ui/Alert";
import Button from "@calcom/ui/Button";
import { EmailField, Form, PasswordField } from "@calcom/ui/form/fields";

import { ErrorCode, getSession } from "@lib/auth";
import { WEBAPP_URL, WEBSITE_URL } from "@lib/config/constants";
import { useLocale } from "@lib/hooks/useLocale";
import { hostedCal, isSAMLLoginEnabled, samlProductID, samlTenantID } from "@lib/saml";
import { collectPageParameters, telemetryEventTypes, useTelemetry } from "@lib/telemetry";
import { inferSSRProps } from "@lib/types/inferSSRProps";

import AddToHomescreen from "@components/AddToHomescreen";
import SAMLLogin from "@components/auth/SAMLLogin";
import TwoFactor from "@components/auth/TwoFactor";
import AuthContainer from "@components/ui/AuthContainer";

import { IS_GOOGLE_LOGIN_ENABLED } from "@server/lib/constants";
import { ssrInit } from "@server/lib/ssr";

interface LoginValues {
  email: string;
  password: string;
  totpCode: string;
  csrfToken: string;
}

export default function Login({
  csrfToken,
  isGoogleLoginEnabled,
  isSAMLLoginEnabled,
  hostedCal,
  samlTenantID,
  samlProductID,
}: inferSSRProps<typeof getServerSideProps>) {
  const { t } = useLocale();
  const router = useRouter();
  const form = useForm<LoginValues>();
  const { formState } = form;
  const { isSubmitting } = formState;

  const [twoFactorRequired, setTwoFactorRequired] = useState(false);
  const [errorMessage, setErrorMessage] = useState<string | null>(null);

  const errorMessages: { [key: string]: string } = {
    // [ErrorCode.SecondFactorRequired]: t("2fa_enabled_instructions"),
    [ErrorCode.IncorrectPassword]: `${t("incorrect_password")} ${t("please_try_again")}`,
    [ErrorCode.UserNotFound]: t("no_account_exists"),
    [ErrorCode.IncorrectTwoFactorCode]: `${t("incorrect_2fa_code")} ${t("please_try_again")}`,
    [ErrorCode.InternalServerError]: `${t("something_went_wrong")} ${t("please_try_again_and_contact_us")}`,
    [ErrorCode.ThirdPartyIdentityProviderEnabled]: t("account_created_with_identity_provider"),
  };

  const telemetry = useTelemetry();

  let callbackUrl = typeof router.query?.callbackUrl === "string" ? router.query.callbackUrl : "";

  if (/"\//.test(callbackUrl)) callbackUrl = callbackUrl.substring(1);

  // If not absolute URL, make it absolute
  if (!/^https?:\/\//.test(callbackUrl)) {
    callbackUrl = `${WEBAPP_URL}/${callbackUrl}`;
  }

  callbackUrl = getSafeRedirectUrl(callbackUrl);

  const LoginFooter = (
    <span>
      {t("dont_have_an_account")}{" "}
      <a href={`${WEBSITE_URL}/signup`} className="font-medium text-neutral-900">
        {t("create_an_account")}
      </a>
    </span>
  );

  const TwoFactorFooter = (
    <Button
      onClick={() => {
        setTwoFactorRequired(false);
        form.setValue("totpCode", "");
      }}
      StartIcon={ArrowLeftIcon}
      color="minimal">
      {t("go_back")}
    </Button>
  );

  return (
    <>
      <AuthContainer
        title={t("login")}
        description={t("login")}
        showLogo
        heading={twoFactorRequired ? t("2fa_code") : t("sign_in_account")}
        footerText={twoFactorRequired ? TwoFactorFooter : LoginFooter}>
        <Form
          form={form}
          className="space-y-6"
<<<<<<< HEAD
          handleSubmit={(values) => {
            telemetry.event(telemetryEventTypes.login, collectPageParameters());
            signIn<"credentials">("credentials", { ...values, callbackUrl, redirect: false })
              .then((res) => {
                if (!res) setErrorMessage(errorMessages[ErrorCode.InternalServerError]);
                // we're logged in! let's do a hard refresh to the desired url
                else if (!res.error) router.push(callbackUrl);
                // reveal two factor input if required
                else if (res.error === ErrorCode.SecondFactorRequired) setTwoFactorRequired(true);
                // fallback if error not found
                else setErrorMessage(errorMessages[res.error] || t("something_went_wrong"));
              })
              .catch(() => setErrorMessage(errorMessages[ErrorCode.InternalServerError]));
=======
          handleSubmit={async (values) => {
            setErrorMessage(null);
            telemetry.withJitsu((jitsu) => jitsu.track(telemetryEventTypes.login, collectPageParameters()));
            const res = await signIn<"credentials">("credentials", {
              ...values,
              callbackUrl,
              redirect: false,
            });
            if (!res) setErrorMessage(errorMessages[ErrorCode.InternalServerError]);
            // we're logged in! let's do a hard refresh to the desired url
            else if (!res.error) router.push(callbackUrl);
            // reveal two factor input if required
            else if (res.error === ErrorCode.SecondFactorRequired) setTwoFactorRequired(true);
            // fallback if error not found
            else setErrorMessage(errorMessages[res.error] || t("something_went_wrong"));
>>>>>>> 323524b7
          }}
          data-testid="login-form">
          <div>
            <input
              defaultValue={csrfToken || undefined}
              type="hidden"
              hidden
              {...form.register("csrfToken")}
            />
          </div>
          <div className={classNames("space-y-6", { hidden: twoFactorRequired })}>
            <EmailField
              id="email"
              label={t("email_address")}
              placeholder="john.doe@example.com"
              required
              {...form.register("email")}
            />
            <div className="relative">
              <div className="absolute right-0 -top-[2px]">
                <Link href="/auth/forgot-password">
                  <a tabIndex={-1} className="text-primary-600 text-sm font-medium">
                    {t("forgot")}
                  </a>
                </Link>
              </div>
              <PasswordField
                id="password"
                type="password"
                autoComplete="current-password"
                required
                {...form.register("password")}
              />
            </div>
          </div>

          {twoFactorRequired && <TwoFactor />}

          {errorMessage && <Alert severity="error" title={errorMessage} />}
          <div className="flex space-y-2">
            <Button className="flex w-full justify-center" type="submit" disabled={isSubmitting}>
              {twoFactorRequired ? t("submit") : t("sign_in")}
            </Button>
          </div>
        </Form>

        {!twoFactorRequired && (
          <>
            {isGoogleLoginEnabled && (
              <div className="mt-5">
                <Button
                  color="secondary"
                  className="flex w-full justify-center"
                  data-testid={"google"}
                  onClick={async (e) => {
                    e.preventDefault();
                    // track Google logins. Without personal data/payload
                    telemetry.event(telemetryEventTypes.googleLogin, collectPageParameters());
                    await signIn("google");
                  }}>
                  {t("signin_with_google")}
                </Button>
              </div>
            )}
            {isSAMLLoginEnabled && (
              <SAMLLogin
                email={form.getValues("email")}
                samlTenantID={samlTenantID}
                samlProductID={samlProductID}
                hostedCal={hostedCal}
                setErrorMessage={setErrorMessage}
              />
            )}
          </>
        )}
      </AuthContainer>
      <AddToHomescreen />
    </>
  );
}

export async function getServerSideProps(context: GetServerSidePropsContext) {
  const { req } = context;
  const session = await getSession({ req });
  const ssr = await ssrInit(context);

  if (session) {
    return {
      redirect: {
        destination: "/",
        permanent: false,
      },
    };
  }

  return {
    props: {
      csrfToken: await getCsrfToken(context),
      trpcState: ssr.dehydrate(),
      isGoogleLoginEnabled: IS_GOOGLE_LOGIN_ENABLED,
      isSAMLLoginEnabled,
      hostedCal,
      samlTenantID,
      samlProductID,
    },
  };
}<|MERGE_RESOLUTION|>--- conflicted
+++ resolved
@@ -105,24 +105,9 @@
         <Form
           form={form}
           className="space-y-6"
-<<<<<<< HEAD
-          handleSubmit={(values) => {
-            telemetry.event(telemetryEventTypes.login, collectPageParameters());
-            signIn<"credentials">("credentials", { ...values, callbackUrl, redirect: false })
-              .then((res) => {
-                if (!res) setErrorMessage(errorMessages[ErrorCode.InternalServerError]);
-                // we're logged in! let's do a hard refresh to the desired url
-                else if (!res.error) router.push(callbackUrl);
-                // reveal two factor input if required
-                else if (res.error === ErrorCode.SecondFactorRequired) setTwoFactorRequired(true);
-                // fallback if error not found
-                else setErrorMessage(errorMessages[res.error] || t("something_went_wrong"));
-              })
-              .catch(() => setErrorMessage(errorMessages[ErrorCode.InternalServerError]));
-=======
           handleSubmit={async (values) => {
             setErrorMessage(null);
-            telemetry.withJitsu((jitsu) => jitsu.track(telemetryEventTypes.login, collectPageParameters()));
+            telemetry.event(telemetryEventTypes.login, collectPageParameters());
             const res = await signIn<"credentials">("credentials", {
               ...values,
               callbackUrl,
@@ -135,7 +120,6 @@
             else if (res.error === ErrorCode.SecondFactorRequired) setTwoFactorRequired(true);
             // fallback if error not found
             else setErrorMessage(errorMessages[res.error] || t("something_went_wrong"));
->>>>>>> 323524b7
           }}
           data-testid="login-form">
           <div>
