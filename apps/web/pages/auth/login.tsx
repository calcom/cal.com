import classNames from "classnames";
import { GetServerSidePropsContext } from "next";
import { getCsrfToken, signIn } from "next-auth/react";
import Link from "next/link";
import { useRouter } from "next/router";
import { useState } from "react";
import { useForm } from "react-hook-form";

import { getSafeRedirectUrl } from "@calcom/lib/getSafeRedirectUrl";
<<<<<<< HEAD
import { collectPageParameters, telemetryEventTypes, useTelemetry } from "@calcom/lib/telemetry";
=======
import { useLocale } from "@calcom/lib/hooks/useLocale";
>>>>>>> bfa70dcc
import { Alert } from "@calcom/ui/Alert";
import Button from "@calcom/ui/Button";
import { Icon } from "@calcom/ui/Icon";
import { EmailField, Form, PasswordField } from "@calcom/ui/form/fields";
import prisma from "@calcom/web/lib/prisma";

import { ErrorCode, getSession } from "@lib/auth";
import { WEBAPP_URL, WEBSITE_URL } from "@lib/config/constants";
import { hostedCal, isSAMLLoginEnabled, samlProductID, samlTenantID } from "@lib/saml";
import { inferSSRProps } from "@lib/types/inferSSRProps";

import AddToHomescreen from "@components/AddToHomescreen";
import SAMLLogin from "@components/auth/SAMLLogin";
import TwoFactor from "@components/auth/TwoFactor";
import AuthContainer from "@components/ui/AuthContainer";

import { IS_GOOGLE_LOGIN_ENABLED } from "@server/lib/constants";
import { ssrInit } from "@server/lib/ssr";

interface LoginValues {
  email: string;
  password: string;
  totpCode: string;
  csrfToken: string;
}

export default function Login({
  csrfToken,
  isGoogleLoginEnabled,
  isSAMLLoginEnabled,
  hostedCal,
  samlTenantID,
  samlProductID,
}: inferSSRProps<typeof getServerSideProps>) {
  const { t } = useLocale();
  const router = useRouter();
  const form = useForm<LoginValues>();
  const { formState } = form;
  const { isSubmitting } = formState;

  const [twoFactorRequired, setTwoFactorRequired] = useState(false);
  const [errorMessage, setErrorMessage] = useState<string | null>(null);

  const errorMessages: { [key: string]: string } = {
    // [ErrorCode.SecondFactorRequired]: t("2fa_enabled_instructions"),
    [ErrorCode.IncorrectPassword]: `${t("incorrect_password")} ${t("please_try_again")}`,
    [ErrorCode.UserNotFound]: t("no_account_exists"),
    [ErrorCode.IncorrectTwoFactorCode]: `${t("incorrect_2fa_code")} ${t("please_try_again")}`,
    [ErrorCode.InternalServerError]: `${t("something_went_wrong")} ${t("please_try_again_and_contact_us")}`,
    [ErrorCode.ThirdPartyIdentityProviderEnabled]: t("account_created_with_identity_provider"),
  };

  const telemetry = useTelemetry();

  let callbackUrl = typeof router.query?.callbackUrl === "string" ? router.query.callbackUrl : "";

  if (/"\//.test(callbackUrl)) callbackUrl = callbackUrl.substring(1);

  // If not absolute URL, make it absolute
  if (!/^https?:\/\//.test(callbackUrl)) {
    callbackUrl = `${WEBAPP_URL}/${callbackUrl}`;
  }

  const safeCallbackUrl = getSafeRedirectUrl(callbackUrl);

  callbackUrl = safeCallbackUrl || "";

  const LoginFooter = (
    <span>
      {t("dont_have_an_account")}{" "}
      <a href={`${WEBSITE_URL}/signup`} className="font-medium text-neutral-900">
        {t("create_an_account")}
      </a>
    </span>
  );

  const TwoFactorFooter = (
    <Button
      onClick={() => {
        setTwoFactorRequired(false);
        form.setValue("totpCode", "");
      }}
      StartIcon={Icon.ArrowLeft}
      color="minimal">
      {t("go_back")}
    </Button>
  );

  return (
    <>
      <AuthContainer
        title={t("login")}
        description={t("login")}
        showLogo
        heading={twoFactorRequired ? t("2fa_code") : t("sign_in_account")}
        footerText={twoFactorRequired ? TwoFactorFooter : LoginFooter}>
        <Form
          form={form}
          className="space-y-6"
          handleSubmit={async (values) => {
            setErrorMessage(null);
            telemetry.event(telemetryEventTypes.login, collectPageParameters());
            const res = await signIn<"credentials">("credentials", {
              ...values,
              callbackUrl,
              redirect: false,
            });
            if (!res) setErrorMessage(errorMessages[ErrorCode.InternalServerError]);
            // we're logged in! let's do a hard refresh to the desired url
            else if (!res.error) router.push(callbackUrl);
            // reveal two factor input if required
            else if (res.error === ErrorCode.SecondFactorRequired) setTwoFactorRequired(true);
            // fallback if error not found
            else setErrorMessage(errorMessages[res.error] || t("something_went_wrong"));
          }}
          data-testid="login-form">
          <div>
            <input
              defaultValue={csrfToken || undefined}
              type="hidden"
              hidden
              {...form.register("csrfToken")}
            />
          </div>
          <div className={classNames("space-y-6", { hidden: twoFactorRequired })}>
            <EmailField
              id="email"
              label={t("email_address")}
              defaultValue={router.query.email as string}
              placeholder="john.doe@example.com"
              required
              {...form.register("email")}
            />
            <div className="relative">
              <div className="absolute right-0 -top-[2px]">
                <Link href="/auth/forgot-password">
                  <a tabIndex={-1} className="text-primary-600 text-sm font-medium">
                    {t("forgot")}
                  </a>
                </Link>
              </div>
              <PasswordField
                id="password"
                type="password"
                autoComplete="current-password"
                required
                {...form.register("password")}
              />
            </div>
          </div>

          {twoFactorRequired && <TwoFactor />}

          {errorMessage && <Alert severity="error" title={errorMessage} />}
          <div className="flex space-y-2">
            <Button className="flex w-full justify-center" type="submit" disabled={isSubmitting}>
              {twoFactorRequired ? t("submit") : t("sign_in")}
            </Button>
          </div>
        </Form>

        {!twoFactorRequired && (
          <>
            {isGoogleLoginEnabled && (
              <div className="mt-5">
                <Button
                  color="secondary"
                  className="flex w-full justify-center"
                  data-testid="google"
                  onClick={async (e) => {
                    e.preventDefault();
                    // track Google logins. Without personal data/payload
                    telemetry.event(telemetryEventTypes.googleLogin, collectPageParameters());
                    await signIn("google");
                  }}>
                  {t("signin_with_google")}
                </Button>
              </div>
            )}
            {isSAMLLoginEnabled && (
              <SAMLLogin
                email={form.getValues("email")}
                samlTenantID={samlTenantID}
                samlProductID={samlProductID}
                hostedCal={hostedCal}
                setErrorMessage={setErrorMessage}
              />
            )}
          </>
        )}
      </AuthContainer>
      <AddToHomescreen />
    </>
  );
}

export async function getServerSideProps(context: GetServerSidePropsContext) {
  const { req } = context;
  const session = await getSession({ req });
  const ssr = await ssrInit(context);

  if (session) {
    return {
      redirect: {
        destination: "/",
        permanent: false,
      },
    };
  }

  const userCount = await prisma.user.count();
  if (userCount === 0) {
    // Proceed to new onboarding to create first admin user
    return {
      redirect: {
        destination: "/auth/setup",
        permanent: false,
      },
    };
  }

  return {
    props: {
      csrfToken: await getCsrfToken(context),
      trpcState: ssr.dehydrate(),
      isGoogleLoginEnabled: IS_GOOGLE_LOGIN_ENABLED,
      isSAMLLoginEnabled,
      hostedCal,
      samlTenantID,
      samlProductID,
    },
  };
}<|MERGE_RESOLUTION|>--- conflicted
+++ resolved
@@ -7,11 +7,8 @@
 import { useForm } from "react-hook-form";
 
 import { getSafeRedirectUrl } from "@calcom/lib/getSafeRedirectUrl";
-<<<<<<< HEAD
+import { useLocale } from "@calcom/lib/hooks/useLocale";
 import { collectPageParameters, telemetryEventTypes, useTelemetry } from "@calcom/lib/telemetry";
-=======
-import { useLocale } from "@calcom/lib/hooks/useLocale";
->>>>>>> bfa70dcc
 import { Alert } from "@calcom/ui/Alert";
 import Button from "@calcom/ui/Button";
 import { Icon } from "@calcom/ui/Icon";
