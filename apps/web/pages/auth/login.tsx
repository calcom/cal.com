--- conflicted
+++ resolved
@@ -9,26 +9,18 @@
 import { collectPageParameters, telemetryEventTypes, useTelemetry } from "@calcom/lib/telemetry";
 import prisma from "@calcom/prisma";
 import { Icon } from "@calcom/ui";
-<<<<<<< HEAD
-import { Button } from "@calcom/ui/v2";
-=======
 import { Alert } from "@calcom/ui/Alert";
 import { Button } from "@calcom/ui/components";
 import { EmailField, PasswordField } from "@calcom/ui/components/form";
 import SAMLLogin from "@calcom/ui/v2/modules/auth/SAMLLogin";
->>>>>>> cde02e1a
 
 import { getSession } from "@lib/auth";
 import { WEBAPP_URL } from "@lib/config/constants";
 import { inferSSRProps } from "@lib/types/inferSSRProps";
 
 import AddToHomescreen from "@components/AddToHomescreen";
-<<<<<<< HEAD
-import AuthContainer from "@components/v2/ui/AuthContainer";
-=======
 import TwoFactor from "@components/auth/TwoFactor";
 import AuthContainer from "@components/ui/AuthContainer";
->>>>>>> cde02e1a
 
 import { IS_GOOGLE_LOGIN_ENABLED } from "@server/lib/constants";
 import { ssrInit } from "@server/lib/ssr";
