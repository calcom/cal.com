--- conflicted
+++ resolved
@@ -95,16 +95,9 @@
   const safeCallbackUrl = getSafeRedirectUrl(callbackUrl);
 
   callbackUrl = safeCallbackUrl || "";
-  const searchParamsString = searchParams.toString();
   const LoginFooter = (
     <a
-<<<<<<< HEAD
-      href={
-        searchParamsString != "" ? `${WEBSITE_URL}/signup?${searchParamsString}` : `${WEBSITE_URL}/signup`
-      }
-=======
       href={callbackUrl !== "" ? `${WEBSITE_URL}/signup?callbackUrl=${callbackUrl}` : `${WEBSITE_URL}/signup`}
->>>>>>> d7d7bcd6
       className="text-brand-500 font-medium">
       {t("dont_have_an_account")}
     </a>
