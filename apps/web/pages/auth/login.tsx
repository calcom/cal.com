--- conflicted
+++ resolved
@@ -105,11 +105,8 @@
           form={form}
           className="space-y-6"
           handleSubmit={(values) => {
-<<<<<<< HEAD
+            setErrorMessage(null);
             telemetry.withJitsu((jitsu) => jitsu.track(telemetryEventTypes.login, collectPageParameters()));
-=======
-            setErrorMessage(null);
->>>>>>> 17273f74
             signIn<"credentials">("credentials", { ...values, callbackUrl, redirect: false })
               .then((res) => {
                 if (!res) setErrorMessage(errorMessages[ErrorCode.InternalServerError]);
