import classNames from "classnames";
import { GetServerSidePropsContext } from "next";
import { getCsrfToken, signIn } from "next-auth/react";
import Link from "next/link";
import { useRouter } from "next/router";
import { useState } from "react";
import { useForm, FormProvider } from "react-hook-form";
import { FaGoogle } from "react-icons/fa";

import { isSAMLLoginEnabled, samlProductID, samlTenantID } from "@calcom/features/ee/sso/lib/saml";
import { getSafeRedirectUrl } from "@calcom/lib/getSafeRedirectUrl";
import { useLocale } from "@calcom/lib/hooks/useLocale";
import { collectPageParameters, telemetryEventTypes, useTelemetry } from "@calcom/lib/telemetry";
import prisma from "@calcom/prisma";
import { Icon } from "@calcom/ui";
import { Alert } from "@calcom/ui/Alert";
import { Button } from "@calcom/ui/components";
<<<<<<< HEAD
import { EmailField, PasswordField } from "@calcom/ui/v2";
=======
import { EmailField, PasswordField } from "@calcom/ui/components/form";
>>>>>>> 22dad1ae
import SAMLLogin from "@calcom/ui/v2/modules/auth/SAMLLogin";

import { ErrorCode, getSession } from "@lib/auth";
import { WEBAPP_URL, WEBSITE_URL } from "@lib/config/constants";
import { inferSSRProps } from "@lib/types/inferSSRProps";

import AddToHomescreen from "@components/AddToHomescreen";
import TwoFactor from "@components/auth/TwoFactor";
import AuthContainer from "@components/ui/AuthContainer";

import { IS_GOOGLE_LOGIN_ENABLED } from "@server/lib/constants";
import { ssrInit } from "@server/lib/ssr";

interface LoginValues {
  email: string;
  password: string;
  totpCode: string;
  csrfToken: string;
}

export default function Login({
  csrfToken,
  isGoogleLoginEnabled,
  isSAMLLoginEnabled,
  samlTenantID,
  samlProductID,
}: inferSSRProps<typeof getServerSideProps>) {
  const { t } = useLocale();
  const router = useRouter();
  const methods = useForm<LoginValues>();

  const { register, formState } = methods;

  const [twoFactorRequired, setTwoFactorRequired] = useState(false);
  const [errorMessage, setErrorMessage] = useState<string | null>(null);

  const errorMessages: { [key: string]: string } = {
    // [ErrorCode.SecondFactorRequired]: t("2fa_enabled_instructions"),
    [ErrorCode.IncorrectPassword]: `${t("incorrect_password")} ${t("please_try_again")}`,
    [ErrorCode.UserNotFound]: t("no_account_exists"),
    [ErrorCode.IncorrectTwoFactorCode]: `${t("incorrect_2fa_code")} ${t("please_try_again")}`,
    [ErrorCode.InternalServerError]: `${t("something_went_wrong")} ${t("please_try_again_and_contact_us")}`,
    [ErrorCode.ThirdPartyIdentityProviderEnabled]: t("account_created_with_identity_provider"),
  };

  const telemetry = useTelemetry();

  let callbackUrl = typeof router.query?.callbackUrl === "string" ? router.query.callbackUrl : "";

  if (/"\//.test(callbackUrl)) callbackUrl = callbackUrl.substring(1);

  // If not absolute URL, make it absolute
  if (!/^https?:\/\//.test(callbackUrl)) {
    callbackUrl = `${WEBAPP_URL}/${callbackUrl}`;
  }

  const safeCallbackUrl = getSafeRedirectUrl(callbackUrl);

  callbackUrl = safeCallbackUrl || "";

  const LoginFooter = (
    <a href={`${WEBSITE_URL}/signup`} className="text-brand-500 font-medium">
      {t("dont_have_an_account")}
    </a>
  );

  const TwoFactorFooter = (
    <Button
      onClick={() => {
        setTwoFactorRequired(false);
        methods.setValue("totpCode", "");
      }}
      StartIcon={Icon.FiArrowLeft}
      color="minimal">
      {t("go_back")}
    </Button>
  );

  const onSubmit = async (values: LoginValues) => {
    setErrorMessage(null);
    telemetry.event(telemetryEventTypes.login, collectPageParameters());
    const res = await signIn<"credentials">("credentials", {
      ...values,
      callbackUrl,
      redirect: false,
    });
    if (!res) setErrorMessage(errorMessages[ErrorCode.InternalServerError]);
    // we're logged in! let's do a hard refresh to the desired url
    else if (!res.error) router.push(callbackUrl);
    // reveal two factor input if required
    else if (res.error === ErrorCode.SecondFactorRequired) setTwoFactorRequired(true);
    // fallback if error not found
    else setErrorMessage(errorMessages[res.error] || t("something_went_wrong"));
  };

  return (
    <>
      <AuthContainer
        title={t("login")}
        description={t("login")}
        showLogo
        heading={twoFactorRequired ? t("2fa_code") : t("welcome_back")}
        footerText={twoFactorRequired ? TwoFactorFooter : LoginFooter}>
        <FormProvider {...methods}>
          <form onSubmit={methods.handleSubmit(onSubmit)} data-testid="login-form">
            <div>
              <input defaultValue={csrfToken || undefined} type="hidden" hidden {...register("csrfToken")} />
            </div>
            <div className="space-y-6">
              <div className={classNames("space-y-6", { hidden: twoFactorRequired })}>
                <EmailField
                  id="email"
                  label={t("email_address")}
                  defaultValue={router.query.email as string}
                  placeholder="john.doe@example.com"
                  required
                  {...register("email")}
                />
                <div className="relative">
                  <div className="absolute right-0 -top-[6px] z-10">
                    <Link href="/auth/forgot-password">
                      <a tabIndex={-1} className="text-sm font-medium text-gray-600">
                        {t("forgot")}
                      </a>
                    </Link>
                  </div>
                  <PasswordField
                    id="password"
                    autoComplete="current-password"
                    required
                    className="mb-0"
                    {...register("password")}
                  />
                </div>
              </div>

              {twoFactorRequired && <TwoFactor center />}

              {errorMessage && <Alert severity="error" title={errorMessage} />}
              <Button
                type="submit"
                color="primary"
                disabled={formState.isSubmitting}
                className="w-full justify-center">
                {twoFactorRequired ? t("submit") : t("sign_in")}
              </Button>
            </div>
          </form>
          {!twoFactorRequired && (
            <>
              {(isGoogleLoginEnabled || isSAMLLoginEnabled) && <hr className="my-8" />}
              <div className="space-y-3">
                {isGoogleLoginEnabled && (
                  <Button
                    color="secondary"
                    className="w-full justify-center"
                    data-testid="google"
                    StartIcon={FaGoogle}
                    onClick={async (e) => {
                      e.preventDefault();
                      // track Google logins. Without personal data/payload
                      telemetry.event(telemetryEventTypes.googleLogin, collectPageParameters());
                      await signIn("google");
                    }}>
                    {t("signin_with_google")}
                  </Button>
                )}
                {isSAMLLoginEnabled && (
                  <SAMLLogin
                    samlTenantID={samlTenantID}
                    samlProductID={samlProductID}
                    setErrorMessage={setErrorMessage}
                  />
                )}
              </div>
            </>
          )}
        </FormProvider>
      </AuthContainer>
      <AddToHomescreen />
    </>
  );
}

export async function getServerSideProps(context: GetServerSidePropsContext) {
  const { req } = context;
  const session = await getSession({ req });
  const ssr = await ssrInit(context);

  if (session) {
    return {
      redirect: {
        destination: "/",
        permanent: false,
      },
    };
  }

  const userCount = await prisma.user.count();
  if (userCount === 0) {
    // Proceed to new onboarding to create first admin user
    return {
      redirect: {
        destination: "/auth/setup",
        permanent: false,
      },
    };
  }

  return {
    props: {
      csrfToken: await getCsrfToken(context),
      trpcState: ssr.dehydrate(),
      isGoogleLoginEnabled: IS_GOOGLE_LOGIN_ENABLED,
      isSAMLLoginEnabled,
      samlTenantID,
      samlProductID,
    },
  };
}<|MERGE_RESOLUTION|>--- conflicted
+++ resolved
@@ -15,11 +15,7 @@
 import { Icon } from "@calcom/ui";
 import { Alert } from "@calcom/ui/Alert";
 import { Button } from "@calcom/ui/components";
-<<<<<<< HEAD
-import { EmailField, PasswordField } from "@calcom/ui/v2";
-=======
 import { EmailField, PasswordField } from "@calcom/ui/components/form";
->>>>>>> 22dad1ae
 import SAMLLogin from "@calcom/ui/v2/modules/auth/SAMLLogin";
 
 import { ErrorCode, getSession } from "@lib/auth";
