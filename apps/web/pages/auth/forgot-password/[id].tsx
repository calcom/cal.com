--- conflicted
+++ resolved
@@ -12,12 +12,7 @@
 
 import { useLocale } from "@lib/hooks/useLocale";
 
-<<<<<<< HEAD
-import AuthContainer from "@components/v2/ui/AuthContainer";
-=======
-import { HeadSeo } from "@components/seo/head-seo";
 import AuthContainer from "@components/ui/AuthContainer";
->>>>>>> f0ca7979
 
 type Props = {
   id: string;
