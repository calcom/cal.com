--- conflicted
+++ resolved
@@ -5,12 +5,7 @@
 import { useRouter } from "next/router";
 import React, { SyntheticEvent } from "react";
 
-<<<<<<< HEAD
-import { Button } from "@calcom/ui/components";
-import { EmailField } from "@calcom/ui/v2";
-=======
 import { Button, EmailField } from "@calcom/ui/components";
->>>>>>> 22dad1ae
 
 import { getSession } from "@lib/auth";
 import { useLocale } from "@lib/hooks/useLocale";
