--- conflicted
+++ resolved
@@ -1,6 +1,6 @@
 import { ArrowRightIcon } from "@heroicons/react/outline";
 import { zodResolver } from "@hookform/resolvers/zod";
-import { IdentityProvider, Prisma } from "@prisma/client";
+import { Prisma } from "@prisma/client";
 import classnames from "classnames";
 import dayjs from "dayjs";
 import localizedFormat from "dayjs/plugin/localizedFormat";
@@ -17,17 +17,13 @@
 import TimezoneSelect from "react-timezone-select";
 import * as z from "zod";
 
-<<<<<<< HEAD
-import { checkPremiumUsername, ResponseUsernameApi } from "@calcom/ee/lib/core/checkPremiumUsername";
-=======
 import getApps from "@calcom/app-store/utils";
 import { getCalendarCredentials, getConnectedCalendars } from "@calcom/core/CalendarManager";
->>>>>>> 367da366
+import { ResponseUsernameApi } from "@calcom/ee/lib/core/checkPremiumUsername";
 import { Alert } from "@calcom/ui/Alert";
 import Button from "@calcom/ui/Button";
 import { Form } from "@calcom/ui/form/fields";
 
-import { asStringOrNull } from "@lib/asStringOrNull";
 import { getSession } from "@lib/auth";
 import { DEFAULT_SCHEDULE } from "@lib/availability";
 import { useLocale } from "@lib/hooks/useLocale";
