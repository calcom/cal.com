--- conflicted
+++ resolved
@@ -14,12 +14,8 @@
 
 import getApps from "@calcom/app-store/utils";
 import { getCalendarCredentials, getConnectedCalendars } from "@calcom/core/CalendarManager";
-<<<<<<< HEAD
+import dayjs from "@calcom/dayjs";
 import { fetchUsername } from "@calcom/lib/fetchUsername";
-=======
-import dayjs from "@calcom/dayjs";
-import { ResponseUsernameApi } from "@calcom/ee/lib/core/checkPremiumUsername";
->>>>>>> 4a74abcb
 import { Alert } from "@calcom/ui/Alert";
 import Button from "@calcom/ui/Button";
 import { Form } from "@calcom/ui/form/fields";
