--- conflicted
+++ resolved
@@ -40,14 +40,10 @@
 
 import { TRPCClientErrorLike } from "@trpc/client";
 
-<<<<<<< HEAD
-export interface ScheduleFormValues {
-=======
 // Embed isn't applicable to onboarding, so ignore the rule
 /* eslint-disable @calcom/eslint/avoid-web-storage */
 
-type ScheduleFormValues = {
->>>>>>> 4df54ef3
+export interface ScheduleFormValues {
   schedule: ScheduleType;
 }
 
