import { ArrowRightIcon } from "@heroicons/react/outline";
import { zodResolver } from "@hookform/resolvers/zod";
import { Prisma } from "@prisma/client";
import classnames from "classnames";
import debounce from "lodash/debounce";
import omit from "lodash/omit";
import { NextPageContext } from "next";
import { useSession } from "next-auth/react";
import Head from "next/head";
import { useRouter } from "next/router";
import React, { useCallback, useEffect, useRef, useState } from "react";
import { useForm } from "react-hook-form";
import * as z from "zod";

import getApps from "@calcom/app-store/utils";
import { getCalendarCredentials, getConnectedCalendars } from "@calcom/core/CalendarManager";
import dayjs from "@calcom/dayjs";
import { DOCS_URL } from "@calcom/lib/constants";
import { fetchUsername } from "@calcom/lib/fetchUsername";
import { trpc } from "@calcom/trpc/react";
import { Alert } from "@calcom/ui/Alert";
import Button from "@calcom/ui/Button";
import { Form } from "@calcom/ui/form/fields";

import { getSession } from "@lib/auth";
import { DEFAULT_SCHEDULE } from "@lib/availability";
import { useLocale } from "@lib/hooks/useLocale";
import prisma from "@lib/prisma";
import { collectPageParameters, telemetryEventTypes, useTelemetry } from "@lib/telemetry";
<<<<<<< HEAD
import { isBrowserLocale24h } from "@lib/timeFormat";
import { trpc } from "@lib/trpc";
=======
>>>>>>> 43a6e3f5
import { inferSSRProps } from "@lib/types/inferSSRProps";
import { Schedule as ScheduleType } from "@lib/types/schedule";

import { ClientSuspense } from "@components/ClientSuspense";
import Loader from "@components/Loader";
import Schedule from "@components/availability/Schedule";
import { CalendarListContainer } from "@components/integrations/CalendarListContainer";
import TimezoneSelect from "@components/ui/form/TimezoneSelect";

import getEventTypes from "../lib/queries/event-types/get-event-types";

type ScheduleFormValues = {
  schedule: ScheduleType;
};

let mutationComplete: ((err: Error | null) => void) | null;

export default function Onboarding(props: inferSSRProps<typeof getServerSideProps>) {
  const { t } = useLocale();
  const router = useRouter();
  const telemetry = useTelemetry();

  const mutation = trpc.useMutation("viewer.updateProfile", {
    onSuccess: async () => {
      setSubmitting(true);
      setEnteredName(nameRef.current?.value || "");
      if (mutationComplete) {
        mutationComplete(null);
        mutationComplete = null;
      }
      setSubmitting(false);
    },
    onError: (err) => {
      setError(new Error(err.message));
      if (mutationComplete) {
        mutationComplete(new Error(err.message));
      }
      setSubmitting(false);
    },
  });

  const DEFAULT_EVENT_TYPES = [
    {
      title: t("15min_meeting"),
      slug: "15min",
      length: 15,
    },
    {
      title: t("30min_meeting"),
      slug: "30min",
      length: 30,
    },
    {
      title: t("secret_meeting"),
      slug: "secret",
      length: 15,
      hidden: true,
    },
  ];

  const [isSubmitting, setSubmitting] = React.useState(false);
  const [enteredName, setEnteredName] = React.useState("");
  const { status } = useSession();
  const loading = status === "loading";
  const [ready, setReady] = useState(false);
  const [selectedImport, setSelectedImport] = useState("");
  const [error, setError] = useState<Error | null>(null);

  const updateUser = useCallback(
    async (data: Prisma.UserUpdateInput) => {
      const res = await fetch(`/api/user/${props.user.id}`, {
        method: "PATCH",
        body: JSON.stringify({ data: { ...data } }),
        headers: {
          "Content-Type": "application/json",
        },
      });

      if (!res.ok) {
        throw new Error((await res.json()).message);
      }
      const responseData = await res.json();
      return responseData.data;
    },
    [props.user.id]
  );

  const createEventType = trpc.useMutation("viewer.eventTypes.create");

  const createSchedule = trpc.useMutation("viewer.availability.schedule.create", {
    onError: (err) => {
      throw new Error(err.message);
    },
  });

  /** Name */
  const nameRef = useRef<HTMLInputElement>(null);
  const bioRef = useRef<HTMLInputElement>(null);
  /** End Name */
  /** TimeZone */
  const [selectedTimeZone, setSelectedTimeZone] = useState(props.user.timeZone ?? dayjs.tz.guess());
  /** End TimeZone */

  /** Onboarding Steps */
  const [currentStep, setCurrentStep] = useState(0);
  const detectStep = () => {
    // Always set timezone if new user
    let step = 0;

    const hasConfigureCalendar = props.integrations.some((integration) => integration.credential !== null);
    if (hasConfigureCalendar) {
      step = 2;
    }

    const hasSchedules = props.schedules && props.schedules.length > 0;
    if (hasSchedules) {
      step = 3;
    }

    setCurrentStep(step);
  };

  const handleConfirmStep = async () => {
    try {
      setSubmitting(true);
      const onComplete = steps[currentStep]?.onComplete;
      if (onComplete) {
        await onComplete();
      }
      incrementStep();
      setSubmitting(false);
    } catch (error) {
      setSubmitting(false);
      setError(error as Error);
    }
  };

  const debouncedHandleConfirmStep = debounce(handleConfirmStep, 850);

  const handleSkipStep = () => {
    incrementStep();
  };

  const incrementStep = () => {
    const nextStep = currentStep + 1;

    if (nextStep >= steps.length) {
      completeOnboarding();
      return;
    }
    setCurrentStep(nextStep);
  };

  const decrementStep = () => {
    const previous = currentStep - 1;

    if (previous < 0) {
      return;
    }
    setCurrentStep(previous);
  };

  const goToStep = (step: number) => {
    setCurrentStep(step);
  };

  /**
   * Complete Onboarding finalizes the onboarding flow for a new user.
   *
   * Here, 3 event types are pre-created for the user as well.
   * Set to the availability the user enter during the onboarding.
   *
   * If a user skips through the Onboarding flow,
   * then the default availability is applied.
   */
  const completeOnboarding = async () => {
    setSubmitting(true);
    if (!props.eventTypes || props.eventTypes.length === 0) {
      const eventTypes = await getEventTypes();
      if (eventTypes.length === 0) {
        await Promise.all(
          DEFAULT_EVENT_TYPES.map(async (event) => {
            return createEventType.mutate(event);
          })
        );
      }
    }
    // Write default timeformat to localStorage
    const browserTimeFormat = isBrowserLocale24h() ? 24 : 12;

    await updateUser({
      completedOnboarding: true,
      timeFormat: browserTimeFormat,
    });

    setSubmitting(false);
    router.push("/event-types");
  };

  const schema = z.object({
    token: z.string(),
  });

  const formMethods = useForm<{
    token: string;
  }>({ resolver: zodResolver(schema), mode: "onSubmit" });

  // Should update username on user when being redirected from sign up and doing google/saml
  useEffect(() => {
    async function validateAndSave(username: string) {
      const { data } = await fetchUsername(username);

      // Only persist username if its available and not premium
      // premium usernames are saved via stripe webhook
      if (data.available && !data.premium) {
        await updateUser({
          username,
        });
      }
      // Remove it from localStorage
      window.localStorage.removeItem("username");
      return;
    }

    // Looking for username on localStorage
    const username = window.localStorage.getItem("username");
    if (username) {
      validateAndSave(username);
    }
  }, [updateUser]);

  const availabilityForm = useForm({ defaultValues: { schedule: DEFAULT_SCHEDULE } });
  const steps = [
    {
      id: t("welcome"),
      title: t("welcome_to_calcom"),
      description: t("welcome_instructions"),
      Component: (
        <>
          {selectedImport == "" && (
            <div className="mb-4 grid grid-cols-2 gap-x-4">
              <Button color="secondary" onClick={() => setSelectedImport("calendly")}>
                {t("import_from")} Calendly
              </Button>
              <Button color="secondary" onClick={() => setSelectedImport("savvycal")}>
                {t("import_from")} SavvyCal
              </Button>
            </div>
          )}
          {selectedImport && (
            <div>
              <h2 className="font-cal text-2xl text-gray-900">
                {t("import_from")} {selectedImport === "calendly" ? "Calendly" : "SavvyCal"}
              </h2>
              <p className="mb-2 text-sm text-gray-500">
                {t("you_will_need_to_generate")}. Find out how to do this{" "}
                <a href={`${DOCS_URL}/import`}>here</a>.
              </p>
              <form
                className="flex"
                onSubmit={formMethods.handleSubmit(async (values) => {
                  // track the number of imports. Without personal data/payload
                  telemetry.event(telemetryEventTypes.importSubmitted, {
                    ...collectPageParameters(),
                    selectedImport,
                  });
                  setSubmitting(true);
                  const response = await fetch(`/api/import/${selectedImport}`, {
                    method: "POST",
                    body: JSON.stringify({
                      token: values.token,
                    }),
                    headers: {
                      "Content-Type": "application/json",
                    },
                  });
                  if (response.status === 201) {
                    setSubmitting(false);
                    handleSkipStep();
                  } else {
                    await response.json().catch((e) => {
                      console.log("Error: response.json invalid: " + e);
                      setSubmitting(false);
                    });
                  }
                })}>
                <input
                  onChange={async (e) => {
                    formMethods.setValue("token", e.target.value);
                  }}
                  type="text"
                  name="token"
                  id="token"
                  placeholder={t("access_token")}
                  required
                  className="mt-1 block w-full rounded-sm border border-gray-300 px-3 py-2 focus:border-neutral-500 focus:outline-none focus:ring-neutral-500 sm:text-sm"
                />
                <Button type="submit" className="mt-1 ml-4 h-10">
                  {t("import")}
                </Button>
              </form>
            </div>
          )}
          <div className="relative my-4">
            <div className="absolute inset-0 flex items-center" aria-hidden="true">
              <div className="w-full border-t border-gray-300" />
            </div>
            <div className="relative flex justify-center">
              <span className="bg-white px-2 text-sm text-gray-500">or</span>
            </div>
          </div>
          <form className="sm:mx-auto sm:w-full">
            <section className="space-y-8">
              <fieldset>
                <label htmlFor="name" className="block text-sm font-medium text-gray-700">
                  {t("full_name")}
                </label>
                <input
                  ref={nameRef}
                  type="text"
                  name="name"
                  id="name"
                  autoComplete="given-name"
                  placeholder={t("your_name")}
                  defaultValue={props.user.name ?? enteredName}
                  required
                  className="mt-1 block w-full rounded-sm border border-gray-300 px-3 py-2 focus:border-neutral-500 focus:outline-none focus:ring-neutral-500 sm:text-sm"
                />
              </fieldset>

              <fieldset>
                <section className="flex justify-between">
                  <label htmlFor="timeZone" className="block text-sm font-medium text-gray-700">
                    {t("timezone")}
                  </label>
                  <p className="text-sm leading-tight text-gray-500 dark:text-white">
                    {t("current_time")}:&nbsp;
                    <span className="text-black">{dayjs().tz(selectedTimeZone).format("LT")}</span>
                  </p>
                </section>
                <TimezoneSelect
                  id="timeZone"
                  value={selectedTimeZone}
                  onChange={({ value }) => setSelectedTimeZone(value)}
                  className="mt-1 block w-full rounded-md border-gray-300 focus:border-blue-500 focus:ring-blue-500 sm:text-sm"
                />
              </fieldset>
            </section>
          </form>
        </>
      ),
      hideConfirm: false,
      confirmText: t("continue"),
      showCancel: true,
      cancelText: t("set_up_later"),
      onComplete: async () => {
        mutationComplete = null;
        setError(null);
        const mutationAsync = new Promise((resolve, reject) => {
          mutationComplete = (err) => {
            if (err) {
              reject(err);
              return;
            }
            resolve(null);
          };
        });

        const userUpdateData = {
          name: nameRef.current?.value,
          timeZone: selectedTimeZone,
        };

        mutation.mutate(userUpdateData);

        if (mutationComplete) {
          await mutationAsync;
        }
      },
    },
    {
      id: "connect-calendar",
      title: t("connect_your_calendar"),
      description: t("connect_your_calendar_instructions"),
      Component: (
        <ClientSuspense fallback={<Loader />}>
          <CalendarListContainer heading={false} fromOnboarding={true} />
        </ClientSuspense>
      ),
      hideConfirm: true,
      confirmText: t("continue"),
      showCancel: true,
      cancelText: t("continue_without_calendar"),
    },
    {
      id: "set-availability",
      title: t("set_availability"),
      description: t("set_availability_instructions"),
      Component: (
        <Form<ScheduleFormValues>
          className="mx-auto max-w-lg bg-white text-black dark:bg-opacity-5 dark:text-white"
          form={availabilityForm}
          handleSubmit={async (values) => {
            try {
              setSubmitting(true);
              await createSchedule.mutate({
                name: t("default_schedule_name"),
                ...values,
              });
              debouncedHandleConfirmStep();
              setSubmitting(false);
            } catch (error) {
              if (error instanceof Error) {
                setError(error);
              }
            }
          }}>
          <section>
            <Schedule name="schedule" />
            <footer className="flex flex-col space-y-6 py-6 sm:mx-auto sm:w-full">
              <Button className="justify-center" EndIcon={ArrowRightIcon} type="submit">
                {t("continue")}
              </Button>
            </footer>
          </section>
        </Form>
      ),
      hideConfirm: true,
      showCancel: false,
    },
    {
      id: "profile",
      title: t("nearly_there"),
      description: t("nearly_there_instructions"),
      Component: (
        <form className="sm:mx-auto sm:w-full" id="ONBOARDING_STEP_4">
          <section className="space-y-4">
            <fieldset>
              <label htmlFor="name" className="block text-sm font-medium text-gray-700">
                {t("full_name")}
              </label>
              <input
                ref={nameRef}
                type="text"
                name="name"
                id="name"
                autoComplete="given-name"
                placeholder={t("your_name")}
                defaultValue={props.user.name || enteredName}
                required
                className="mt-1 block w-full rounded-sm border border-gray-300 px-3 py-2 focus:border-neutral-500 focus:outline-none focus:ring-neutral-500 sm:text-sm"
              />
            </fieldset>
            <fieldset>
              <label htmlFor="bio" className="block text-sm font-medium text-gray-700">
                {t("about")}
              </label>
              <input
                ref={bioRef}
                type="text"
                name="bio"
                id="bio"
                required
                className="mt-1 block w-full rounded-sm border border-gray-300 px-3 py-2 focus:border-neutral-500 focus:outline-none focus:ring-neutral-500 sm:text-sm"
                defaultValue={props.user.bio || undefined}
              />
              <p className="mt-2 text-sm leading-tight text-gray-500 dark:text-white">
                {t("few_sentences_about_yourself")}
              </p>
            </fieldset>
          </section>
        </form>
      ),
      hideConfirm: false,
      confirmText: t("finish"),
      showCancel: true,
      cancelText: t("set_up_later"),
      onComplete: async () => {
        try {
          setSubmitting(true);
          await updateUser({
            bio: bioRef.current?.value,
          });
          setSubmitting(false);
        } catch (error) {
          setError(error as Error);
          setSubmitting(false);
        }
      },
    },
  ];
  /** End Onboarding Steps */

  useEffect(() => {
    detectStep();
    setReady(true);
    // eslint-disable-next-line react-hooks/exhaustive-deps
  }, []);

  if (loading || !ready) {
    return <div className="loader" />;
  }

  return (
    <div className="bg-brand min-h-screen" data-testid="onboarding">
      <Head>
        <title>Cal.com - {t("getting_started")}</title>
        <link rel="icon" href="/favicon.ico" />
      </Head>

      {isSubmitting && (
        <div className="fixed z-10 flex h-full w-full flex-col content-center items-center justify-center bg-white bg-opacity-25">
          <Loader />
        </div>
      )}
      <div className="mx-auto px-4 py-24">
        <article className="relative">
          <section className="space-y-4 sm:mx-auto sm:w-full sm:max-w-lg">
            <header>
              <p className="font-cal mb-2 text-3xl tracking-wider text-white">{steps[currentStep].title}</p>
              <p className="text-sm font-normal text-white">{steps[currentStep].description}</p>
            </header>
            <section className="space-y-2 pt-4">
              <p className="text-xs font-medium text-gray-500 dark:text-white">
                Step {currentStep + 1} of {steps.length}
              </p>

              {error && <Alert severity="error" message={error?.message} />}

              <section className="flex w-full space-x-2 rtl:space-x-reverse">
                {steps.map((s, index) => {
                  return index <= currentStep ? (
                    <div
                      key={`step-${index}`}
                      onClick={() => goToStep(index)}
                      className={classnames(
                        "h-1 w-1/4 bg-white",
                        index < currentStep ? "cursor-pointer" : ""
                      )}
                    />
                  ) : (
                    <div key={`step-${index}`} className="h-1 w-1/4 bg-white bg-opacity-25" />
                  );
                })}
              </section>
            </section>
          </section>
          <section className="mx-auto mt-10 max-w-xl rounded-sm bg-white p-10">
            {steps[currentStep].Component}

            {!steps[currentStep].hideConfirm && (
              <footer className="mt-8 flex flex-col space-y-6 sm:mx-auto sm:w-full">
                <Button
                  className="justify-center"
                  disabled={isSubmitting}
                  onClick={debouncedHandleConfirmStep}
                  EndIcon={ArrowRightIcon}
                  data-testid={`continue-button-${currentStep}`}>
                  {steps[currentStep].confirmText}
                </Button>
              </footer>
            )}
          </section>
          <section className="mx-auto max-w-xl py-8">
            <div className="flex flex-row-reverse justify-between">
              <button
                disabled={isSubmitting}
                onClick={handleSkipStep}
                className="text-sm leading-tight text-gray-500 dark:text-white">
                {t("next_step")}
              </button>
              {currentStep !== 0 && (
                <button
                  disabled={isSubmitting}
                  onClick={decrementStep}
                  className="text-sm leading-tight text-gray-500 dark:text-white">
                  {t("prev_step")}
                </button>
              )}
            </div>
          </section>
        </article>
      </div>
    </div>
  );
}

export async function getServerSideProps(context: NextPageContext) {
  const session = await getSession(context);

  if (!session?.user?.id) {
    return {
      redirect: {
        permanent: false,
        destination: "/auth/login",
      },
    };
  }
  const user = await prisma.user.findFirst({
    where: {
      id: session.user.id,
    },
    select: {
      id: true,
      startTime: true,
      endTime: true,
      username: true,
      name: true,
      email: true,
      bio: true,
      avatar: true,
      timeZone: true,
      identityProvider: true,
      completedOnboarding: true,
      selectedCalendars: {
        select: {
          externalId: true,
          integration: true,
        },
      },
    },
  });
  if (!user) {
    throw new Error(`Signed in as ${session.user.id} but cannot be found in db`);
  }

  if (user.completedOnboarding) {
    return {
      redirect: {
        permanent: false,
        destination: "/event-types",
      },
    };
  }

  const credentials = await prisma.credential.findMany({
    where: {
      userId: user.id,
    },
    select: {
      id: true,
      type: true,
      key: true,
      userId: true,
      appId: true,
    },
  });

  const integrations = getApps(credentials)
    .filter((item) => item.type.endsWith("_calendar"))
    .map((item) => omit(item, "key"));

  // get user's credentials + their connected integrations
  const calendarCredentials = getCalendarCredentials(credentials, user.id);
  // get all the connected integrations' calendars (from third party)
  const connectedCalendars = await getConnectedCalendars(calendarCredentials, user.selectedCalendars);

  const eventTypes = await prisma.eventType.findMany({
    where: {
      userId: user.id,
    },
    select: {
      id: true,
      title: true,
      slug: true,
      description: true,
      length: true,
      hidden: true,
    },
  });

  const schedules = await prisma.schedule.findMany({
    where: {
      userId: user.id,
    },
    select: {
      id: true,
    },
  });

  return {
    props: {
      session,
      user,
      integrations,
      connectedCalendars,
      eventTypes,
      schedules,
    },
  };
}<|MERGE_RESOLUTION|>--- conflicted
+++ resolved
@@ -27,11 +27,7 @@
 import { useLocale } from "@lib/hooks/useLocale";
 import prisma from "@lib/prisma";
 import { collectPageParameters, telemetryEventTypes, useTelemetry } from "@lib/telemetry";
-<<<<<<< HEAD
 import { isBrowserLocale24h } from "@lib/timeFormat";
-import { trpc } from "@lib/trpc";
-=======
->>>>>>> 43a6e3f5
 import { inferSSRProps } from "@lib/types/inferSSRProps";
 import { Schedule as ScheduleType } from "@lib/types/schedule";
 
