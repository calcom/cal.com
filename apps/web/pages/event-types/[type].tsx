import { zodResolver } from "@hookform/resolvers/zod";
import { EventTypeCustomInput, MembershipRole, PeriodType, Prisma, SchedulingType } from "@prisma/client";
import { Collapsible, CollapsibleContent, CollapsibleTrigger } from "@radix-ui/react-collapsible";
import * as RadioGroup from "@radix-ui/react-radio-group";
import classNames from "classnames";
import { isValidPhoneNumber } from "libphonenumber-js";
import { GetServerSidePropsContext } from "next";
import dynamic from "next/dynamic";
import { useRouter } from "next/router";
import React, { useEffect, useState } from "react";
import { Controller, Noop, useForm, UseFormReturn } from "react-hook-form";
import { FormattedNumber, IntlProvider } from "react-intl";
import short from "short-uuid";
import { JSONObject } from "superjson/dist/types";
import { v5 as uuidv5 } from "uuid";
import { z } from "zod";

import { SelectGifInput } from "@calcom/app-store/giphy/components";
import { getEventLocationType, EventLocationType } from "@calcom/app-store/locations";
import { StripeData } from "@calcom/app-store/stripepayment/lib/server";
import getApps, { getLocationOptions } from "@calcom/app-store/utils";
import { LocationObject, LocationType } from "@calcom/core/location";
import { parseRecurringEvent } from "@calcom/lib";
import { CAL_URL, WEBAPP_URL } from "@calcom/lib/constants";
import { useLocale } from "@calcom/lib/hooks/useLocale";
import showToast from "@calcom/lib/notification";
import prisma from "@calcom/prisma";
import { trpc } from "@calcom/trpc/react";
import type { RecurringEvent } from "@calcom/types/Calendar";
import { Alert } from "@calcom/ui/Alert";
import Badge from "@calcom/ui/Badge";
import Button from "@calcom/ui/Button";
import ConfirmationDialogContent from "@calcom/ui/ConfirmationDialogContent";
import { Dialog, DialogContent, DialogTrigger } from "@calcom/ui/Dialog";
import { Icon } from "@calcom/ui/Icon";
import Shell from "@calcom/ui/Shell";
import Switch from "@calcom/ui/Switch";
import { Tooltip } from "@calcom/ui/Tooltip";
import { Form } from "@calcom/ui/form/fields";

import { QueryCell } from "@lib/QueryCell";
import { asStringOrThrow, asStringOrUndefined } from "@lib/asStringOrNull";
import { getSession } from "@lib/auth";
import { HttpError } from "@lib/core/http/error";
import { isSuccessRedirectAvailable } from "@lib/isSuccessRedirectAvailable";
import { slugify } from "@lib/slugify";
import { inferSSRProps } from "@lib/types/inferSSRProps";

import { ClientSuspense } from "@components/ClientSuspense";
import DestinationCalendarSelector from "@components/DestinationCalendarSelector";
import { EmbedButton, EmbedDialog } from "@components/Embed";
import Loader from "@components/Loader";
import { UpgradeToProDialog } from "@components/UpgradeToProDialog";
import { AvailabilitySelectSkeletonLoader } from "@components/availability/SkeletonLoader";
import { EditLocationDialog } from "@components/dialog/EditLocationDialog";
import RecurringEventController from "@components/eventtype/RecurringEventController";
import CustomInputTypeForm from "@components/pages/eventtypes/CustomInputTypeForm";
import EditableHeading from "@components/ui/EditableHeading";
import InfoBadge from "@components/ui/InfoBadge";
import CheckboxField from "@components/ui/form/CheckboxField";
import CheckedSelect from "@components/ui/form/CheckedSelect";
import { DateRangePicker } from "@components/ui/form/DateRangePicker";
import MinutesField from "@components/ui/form/MinutesField";
import Select from "@components/ui/form/Select";
import * as RadioArea from "@components/ui/form/radio-area";
import WebhookListContainer from "@components/webhook/WebhookListContainer";

import { getTranslation } from "@server/lib/i18n";
import { TRPCClientError } from "@trpc/client";

const RainbowInstallForm = dynamic(() => import("@calcom/rainbow/components/RainbowInstallForm"), {
  suspense: true,
});

type OptionTypeBase = {
  label: string;
  value: EventLocationType["type"];
  disabled?: boolean;
};

export type FormValues = {
  title: string;
  eventTitle: string;
  eventName: string;
  slug: string;
  length: number;
  description: string;
  disableGuests: boolean;
  requiresConfirmation: boolean;
  recurringEvent: RecurringEvent | null;
  schedulingType: SchedulingType | null;
  price: number;
  currency: string;
  hidden: boolean;
  hideCalendarNotes: boolean;
  hashedLink: string | undefined;
  locations: {
    type: EventLocationType["type"];
    address?: string;
    link?: string;
    phone?: string;
    hostPhoneNumber?: string;
    displayLocationPublicly?: boolean;
  }[];
  customInputs: EventTypeCustomInput[];
  users: string[];
  schedule: number;
  periodType: PeriodType;
  periodDays: number;
  periodCountCalendarDays: "1" | "0";
  periodDates: { startDate: Date; endDate: Date };
  seatsPerTimeSlot: number | null;
  minimumBookingNotice: number;
  beforeBufferTime: number;
  afterBufferTime: number;
  slotInterval: number | null;
  destinationCalendar: {
    integration: string;
    externalId: string;
  };
  successRedirectUrl: string;
  giphyThankYouPage: string;
  blockchainId: number;
  smartContractAddress: string;
};

const SuccessRedirectEdit = <T extends UseFormReturn<FormValues>>({
  eventType,
  formMethods,
}: {
  eventType: inferSSRProps<typeof getServerSideProps>["eventType"];
  formMethods: T;
}) => {
  const { t } = useLocale();
  const proUpgradeRequired = !isSuccessRedirectAvailable(eventType);
  const [modalOpen, setModalOpen] = useState(false);

  return (
    <>
      <hr className="border-neutral-200" />
      <div className="block sm:flex">
        <div className="min-w-48 sm:mb-0">
          <label
            htmlFor="successRedirectUrl"
            className="flex h-full items-center text-sm font-medium text-neutral-700">
            {t("redirect_success_booking")}
            <span className="ml-1">{proUpgradeRequired && <Badge variant="default">PRO</Badge>}</span>
          </label>
        </div>
        <div className="w-full">
          <input
            id="successRedirectUrl"
            onClick={(e) => {
              if (proUpgradeRequired) {
                e.preventDefault();
                setModalOpen(true);
              }
            }}
            readOnly={proUpgradeRequired}
            type="url"
            className="block w-full rounded-sm border-gray-300 text-sm"
            placeholder={t("external_redirect_url")}
            defaultValue={eventType.successRedirectUrl || ""}
            {...formMethods.register("successRedirectUrl")}
          />
        </div>
        <UpgradeToProDialog modalOpen={modalOpen} setModalOpen={setModalOpen}>
          {t("redirect_url_upgrade_description")}
        </UpgradeToProDialog>
      </div>
    </>
  );
};

type AvailabilityOption = {
  label: string;
  value: number;
};

const AvailabilitySelect = ({
  className = "",
  ...props
}: {
  className?: string;
  name: string;
  value: number;
  onBlur: Noop;
  onChange: (value: AvailabilityOption | null) => void;
}) => {
  const query = trpc.useQuery(["viewer.availability.list"]);

  return (
    <QueryCell
      query={query}
      customLoader={<AvailabilitySelectSkeletonLoader />}
      success={({ data }) => {
        const options = data.schedules.map((schedule) => ({
          value: schedule.id,
          label: schedule.name,
        }));

        const value = options.find((option) =>
          props.value
            ? option.value === props.value
            : option.value === data.schedules.find((schedule) => schedule.isDefault)?.id
        );
        return (
          <Select
            options={options}
            isSearchable={false}
            onChange={props.onChange}
            className={classNames("block w-full min-w-0 flex-1 rounded-sm text-sm", className)}
            value={value}
          />
        );
      }}
    />
  );
};

const EventTypePage = (props: inferSSRProps<typeof getServerSideProps>) => {
  const { t } = useLocale();

  const PERIOD_TYPES = [
    {
      type: "ROLLING" as const,
      suffix: t("into_the_future"),
    },
    {
      type: "RANGE" as const,
      prefix: t("within_date_range"),
    },
    {
      type: "UNLIMITED" as const,
      prefix: t("indefinitely_into_future"),
    },
  ];
  const {
    eventType,
    locationOptions,
    team,
    teamMembers,
    hasPaymentIntegration,
    currency,
    hasGiphyIntegration,
    hasRainbowIntegration,
  } = props;

  const router = useRouter();

  const updateMutation = trpc.useMutation("viewer.eventTypes.update", {
    onSuccess: async ({ eventType }) => {
      await router.push("/event-types");
      showToast(
        t("event_type_updated_successfully", {
          eventTypeTitle: eventType.title,
        }),
        "success"
      );
    },
    onError: (err) => {
      let message = "";
      if (err instanceof HttpError) {
        const message = `${err.statusCode}: ${err.message}`;
        showToast(message, "error");
      }

      if (err.data?.code === "UNAUTHORIZED") {
        message = `${err.data.code}: You are not able to update this event`;
      }

      if (err.data?.code === "PARSE_ERROR") {
        message = `${err.data.code}: ${err.message}`;
      }

      if (message) {
        showToast(message, "error");
      }
      showToast("Some error occured", "error");
    },
  });

  const deleteMutation = trpc.useMutation("viewer.eventTypes.delete", {
    onSuccess: async () => {
      await router.push("/event-types");
      showToast(t("event_type_deleted_successfully"), "success");
    },
    onError: (err) => {
      if (err instanceof HttpError) {
        const message = `${err.statusCode}: ${err.message}`;
        showToast(message, "error");
      } else if (err instanceof TRPCClientError) {
        showToast(err.message, "error");
      }
    },
  });
  const connectedCalendarsQuery = trpc.useQuery(["viewer.connectedCalendars"]);

  const [showLocationModal, setShowLocationModal] = useState(false);
  const [selectedLocation, setSelectedLocation] = useState<OptionTypeBase | undefined>(undefined);
  const [selectedCustomInput, setSelectedCustomInput] = useState<EventTypeCustomInput | undefined>(undefined);
  const [selectedCustomInputModalOpen, setSelectedCustomInputModalOpen] = useState(false);
  const [customInputs, setCustomInputs] = useState<EventTypeCustomInput[]>(
    eventType.customInputs.sort((a, b) => a.id - b.id) || []
  );

  const defaultSeatsPro = 6;
  const minSeats = 2;
  const [enableSeats, setEnableSeats] = useState(!!eventType.seatsPerTimeSlot);

  const [displayNameTips, setDisplayNameTips] = useState(false);
  const periodType =
    PERIOD_TYPES.find((s) => s.type === eventType.periodType) ||
    PERIOD_TYPES.find((s) => s.type === "UNLIMITED");

  const [advancedSettingsVisible, setAdvancedSettingsVisible] = useState(false);

  const [requirePayment, setRequirePayment] = useState(eventType.price > 0);
  const [recurringEventDefined, setRecurringEventDefined] = useState(
    eventType.recurringEvent?.count !== undefined
  );

  const [hashedLinkVisible, setHashedLinkVisible] = useState(!!eventType.hashedLink);
  const [hashedUrl, setHashedUrl] = useState(eventType.hashedLink?.link);

  const generateHashedLink = (id: number) => {
    const translator = short();
    const seed = `${id}:${new Date().getTime()}`;
    const uid = translator.fromUUID(uuidv5(seed, uuidv5.URL));
    return uid;
  };

  useEffect(() => {
    !hashedUrl && setHashedUrl(generateHashedLink(eventType.users[0]?.id ?? team?.id));

    // eslint-disable-next-line react-hooks/exhaustive-deps
  }, []);

  async function deleteEventTypeHandler(event: React.MouseEvent<HTMLElement, MouseEvent>) {
    event.preventDefault();
    const payload = { id: eventType.id };
    deleteMutation.mutate(payload);
  }

  const openLocationModal = (type: EventLocationType["type"]) => {
    setSelectedLocation(locationOptions.find((option) => option.value === type));
    setShowLocationModal(true);
  };

  const removeLocation = (selectedLocation: typeof eventType.locations[number]) => {
    formMethods.setValue(
      "locations",
      formMethods.getValues("locations").filter((location) => location.type !== selectedLocation.type),
      { shouldValidate: true }
    );
  };

  const addLocation = (newLocationType: EventLocationType["type"], details = {}) => {
    const existingIdx = formMethods.getValues("locations").findIndex((loc) => newLocationType === loc.type);
    if (existingIdx !== -1) {
      const copy = formMethods.getValues("locations");
      copy[existingIdx] = {
        ...formMethods.getValues("locations")[existingIdx],
        ...details,
      };
      formMethods.setValue("locations", copy);
    } else {
      formMethods.setValue(
        "locations",
        formMethods.getValues("locations").concat({ type: newLocationType, ...details })
      );
    }
    setShowLocationModal(false);
  };

  const removeCustom = (index: number) => {
    formMethods.getValues("customInputs").splice(index, 1);
    customInputs.splice(index, 1);
    setCustomInputs([...customInputs]);
  };

  const schedulingTypeOptions: {
    value: SchedulingType;
    label: string;
    description: string;
  }[] = [
    {
      value: SchedulingType.COLLECTIVE,
      label: t("collective"),
      description: t("collective_description"),
    },
    {
      value: SchedulingType.ROUND_ROBIN,
      label: t("round_robin"),
      description: t("round_robin_description"),
    },
  ];

  const [periodDates] = useState<{ startDate: Date; endDate: Date }>({
    startDate: new Date(eventType.periodStartDate || Date.now()),
    endDate: new Date(eventType.periodEndDate || Date.now()),
  });

  const embedLink = `${team ? `team/${team.slug}` : eventType.users[0].username}/${eventType.slug}`;
  const permalink = `${CAL_URL}/${embedLink}`;

  const placeholderHashedLink = `${CAL_URL}/d/${hashedUrl}/${eventType.slug}`;

  const mapUserToValue = ({
    id,
    name,
    username,
  }: {
    id: number | null;
    name: string | null;
    username: string | null;
  }) => ({
    value: `${id || ""}`,
    label: `${name || ""}`,
    avatar: `${WEBAPP_URL}/${username}/avatar.png`,
  });

  const formMethods = useForm<FormValues>({
    defaultValues: {
      title: eventType.title,
      locations: eventType.locations || [],
      recurringEvent: eventType.recurringEvent || null,
      schedule: eventType.schedule?.id,
      periodDates: {
        startDate: periodDates.startDate,
        endDate: periodDates.endDate,
      },
    },
  });

  const locationFormSchema = z.object({
    locationType: z.string(),
    locationAddress: z.string().optional(),
    displayLocationPublicly: z.boolean().optional(),
    locationPhoneNumber: z
      .string()
      .refine((val) => isValidPhoneNumber(val))
      .optional(),
    locationLink: z.string().url().optional(), // URL validates as new URL() - which requires HTTPS:// In the input field
  });

  const locationFormMethods = useForm<{
    locationType: EventLocationType["type"];
    locationPhoneNumber?: string;
    locationAddress?: string; // TODO: We should validate address or fetch the address from googles api to see if its valid?
    locationLink?: string; // Currently this only accepts links that are HTTPS://
    displayLocationPublicly?: boolean;
  }>({
    resolver: zodResolver(locationFormSchema),
  });
  const Locations = () => {
    const { t } = useLocale();
    return (
      <div className="w-full">
        {formMethods.getValues("locations").length === 0 && (
          <div className="flex">
            <Select
              options={locationOptions}
              isSearchable
              className="block w-full min-w-0 flex-1 rounded-sm text-sm"
              onChange={(e) => {
                if (e?.value) {
                  const newLocationType: EventLocationType["type"] = e.value;
                  const eventLocationType = getEventLocationType(newLocationType);
                  if (!eventLocationType) {
                    return;
                  }
                  locationFormMethods.setValue("locationType", newLocationType);
                  if (eventLocationType.organizerInputType) {
                    openLocationModal(newLocationType);
                  } else {
                    addLocation(newLocationType);
                  }
                }
              }}
            />
          </div>
        )}

        {formMethods.getValues("locations").length > 0 && (
          <ul>
            {formMethods.getValues("locations").map((location, index) => {
              const eventLocation = getEventLocationType(location.type);
              if (!eventLocation) {
                // It's possible that the location app in use got uninstalled.
                return null;
              }
              return (
                <li key={location.type} className="mb-2 rounded-sm border border-neutral-300 py-1.5 px-2">
                  <div className="flex justify-between">
                    <div key={index} className="flex flex-grow items-center">
                      <img
                        src={eventLocation.iconUrl}
                        className="h-6 w-6"
                        alt={`${eventLocation.label} logo`}
                      />
                      <span className="break-all text-sm ltr:ml-2 rtl:mr-2">
                        {location[eventLocation.defaultValueVariable] || eventLocation.label}
                      </span>
                    </div>
                    <div className="flex">
                      <button
                        type="button"
                        onClick={() => {
                          locationFormMethods.setValue("locationType", location.type);
                          locationFormMethods.unregister("locationLink");
                          locationFormMethods.unregister("locationAddress");
                          locationFormMethods.unregister("locationPhoneNumber");
                          openLocationModal(location.type);
                        }}
                        aria-label={t("edit")}
                        className="mr-1 p-1 text-gray-500 hover:text-gray-900">
                        <Icon.FiEdit2 className="h-4 w-4" />
                      </button>
                      <button type="button" onClick={() => removeLocation(location)} aria-label={t("remove")}>
                        <Icon.FiX className="border-l-1 h-6 w-6 pl-1 text-gray-500 hover:text-gray-900 " />
                      </button>
                    </div>
                  </div>
                </li>
              );
            })}
            {formMethods.getValues("locations").length > 0 &&
              formMethods.getValues("locations").length !== locationOptions.length && (
                <li>
                  <button
                    type="button"
                    className="flex rounded-sm py-2 hover:bg-gray-100"
                    onClick={() => setShowLocationModal(true)}>
                    <Icon.FiPlus className="mt-0.5 h-4 w-4 text-neutral-900" />
                    <span className="ml-1 text-sm font-medium text-neutral-700">{t("add_location")}</span>
                  </button>
                </li>
              )}
          </ul>
        )}
      </div>
    );
  };

  const membership = team?.members.find((membership) => membership.user.id === props.session.user.id);
  const isAdmin = membership?.role === MembershipRole.OWNER || membership?.role === MembershipRole.ADMIN;
  return (
    <div>
      <Shell
        title={t("event_type_title", { eventTypeTitle: eventType.title })}
        heading={
          <EditableHeading
            title={formMethods.watch("title")}
            onChange={(value) => formMethods.setValue("title", value)}
          />
        }
        subtitle={eventType.description || ""}>
        <ClientSuspense fallback={<Loader />}>
          <div className="flex flex-col-reverse lg:flex-row">
            <div className="w-full max-w-4xl ltr:mr-2 rtl:ml-2 lg:w-9/12">
              <div className="-mx-4 rounded-sm border border-neutral-200 bg-white p-4 py-6 sm:mx-0 sm:px-8">
                <Form
                  form={formMethods}
                  handleSubmit={async (values) => {
                    const {
                      periodDates,
                      periodCountCalendarDays,
<<<<<<< HEAD
                      smartContractAddress,
                      blockchainId,
=======
>>>>>>> 1948455b
                      giphyThankYouPage,
                      beforeBufferTime,
                      afterBufferTime,
                      seatsPerTimeSlot,
                      recurringEvent,
                      locations,
                      ...input
                    } = values;

                    updateMutation.mutate({
                      ...input,
                      locations,
                      recurringEvent,
                      periodStartDate: periodDates.startDate,
                      periodEndDate: periodDates.endDate,
                      periodCountCalendarDays: periodCountCalendarDays === "1",
                      id: eventType.id,
                      beforeEventBuffer: beforeBufferTime,
                      afterEventBuffer: afterBufferTime,
                      seatsPerTimeSlot: Number.isNaN(seatsPerTimeSlot) ? null : seatsPerTimeSlot,
                      metadata: {
<<<<<<< HEAD
                        ...(smartContractAddress ? { smartContractAddress } : {}),
                        ...(blockchainId ? { blockchainId } : { blockchainId: 1 }),
=======
>>>>>>> 1948455b
                        ...(giphyThankYouPage ? { giphyThankYouPage } : {}),
                      },
                    });
                  }}
                  className="space-y-6">
                  <div className="space-y-3">
                    <div className="block items-center sm:flex">
                      <div className="min-w-48 mb-4 sm:mb-0">
                        <label
                          id="slug-label"
                          htmlFor="slug"
                          className="flex text-sm font-medium text-neutral-700">
                          <Icon.FiLink className="mt-0.5 h-4 w-4 text-neutral-500 ltr:mr-2 rtl:ml-2" />
                          {t("url")}
                        </label>
                      </div>
                      <div className="w-full">
                        <div className="flex rounded-sm">
                          <span className="inline-flex items-center rounded-l-sm border border-r-0 border-gray-300 bg-gray-50 px-3 text-sm text-gray-500">
                            {CAL_URL?.replace(/^(https?:|)\/\//, "")}/
                            {team ? "team/" + team.slug : eventType.users[0].username}/
                          </span>
                          <input
                            type="text"
                            id="slug"
                            aria-labelledby="slug-label"
                            required
                            className="block w-full min-w-0 flex-1 rounded-none rounded-r-sm border-gray-300 text-sm"
                            defaultValue={eventType.slug}
                            {...formMethods.register("slug", {
                              setValueAs: (v) => slugify(v),
                            })}
                          />
                        </div>
                      </div>
                    </div>
                    <Controller
                      name="length"
                      control={formMethods.control}
                      defaultValue={eventType.length || 15}
                      render={() => (
                        <MinutesField
                          label={
                            <>
                              <Icon.FiClock className="h-4 w-4 text-neutral-500 ltr:mr-2 rtl:ml-2" />{" "}
                              {t("duration")}
                            </>
                          }
                          id="length"
                          required
                          min="1"
                          placeholder="15"
                          defaultValue={eventType.length || 15}
                          onChange={(e) => {
                            formMethods.setValue("length", Number(e.target.value));
                          }}
                        />
                      )}
                    />
                  </div>
                  <hr />
                  <div className="space-y-3">
                    <div className="block sm:flex">
                      <div className="min-w-48 sm:mb-0">
                        <label
                          htmlFor="location"
                          className="mt-2.5 flex text-sm font-medium text-neutral-700">
                          <Icon.FiMapPin className="mt-0.5 mb-4 h-4 w-4 text-neutral-500 ltr:mr-2 rtl:ml-2" />
                          {t("location")}
                        </label>
                      </div>
                      <Controller
                        name="locations"
                        control={formMethods.control}
                        defaultValue={eventType.locations || []}
                        render={() => <Locations />}
                      />
                    </div>
                  </div>
                  <hr className="border-neutral-200" />
                  <div className="space-y-3">
                    <div className="block sm:flex">
                      <div className="min-w-48 mb-4 mt-2.5 sm:mb-0">
                        <label
                          htmlFor="description"
                          className="mt-0 flex text-sm font-medium text-neutral-700">
                          <Icon.FiFileText className="mt-0.5 h-4 w-4 text-neutral-500 ltr:mr-2 rtl:ml-2" />
                          {t("description")}
                        </label>
                      </div>
                      <div className="w-full">
                        <textarea
                          id="description"
                          className="block w-full rounded-sm border-gray-300 text-sm "
                          placeholder={t("quick_video_meeting")}
                          {...formMethods.register("description")}
                          defaultValue={asStringOrUndefined(eventType.description)}
                        />
                      </div>
                    </div>
                  </div>

                  <hr className="border-neutral-200" />
                  <div className="space-y-3">
                    <div className="block sm:flex">
                      <div className="min-w-48 mb-4 mt-2.5 sm:mb-0">
                        <label
                          htmlFor="availability"
                          className="mt-0 flex text-sm font-medium text-neutral-700">
                          <Icon.FiClock className="mt-0.5 h-4 w-4 text-neutral-500 ltr:mr-2 rtl:ml-2" />
                          {t("availability")} <InfoBadge content={t("you_can_manage_your_schedules")} />
                        </label>
                      </div>
                      <Controller
                        name="schedule"
                        control={formMethods.control}
                        render={({ field }) => (
                          <AvailabilitySelect
                            value={field.value}
                            onBlur={field.onBlur}
                            name={field.name}
                            onChange={(selected) => field.onChange(selected?.value || null)}
                          />
                        )}
                      />
                    </div>
                  </div>

                  {team && <hr className="border-neutral-200" />}
                  {team && (
                    <div className="space-y-3">
                      <div className="block sm:flex">
                        <div className="min-w-48 mb-4 sm:mb-0">
                          <label
                            htmlFor="schedulingType"
                            className="mt-2 flex text-sm font-medium text-neutral-700">
                            <Icon.FiUsers className="h-5 w-5 text-neutral-500 ltr:mr-2 rtl:ml-2" />{" "}
                            {t("scheduling_type")}
                          </label>
                        </div>
                        <Controller
                          name="schedulingType"
                          control={formMethods.control}
                          defaultValue={eventType.schedulingType}
                          render={() => (
                            <RadioArea.Select
                              value={asStringOrUndefined(eventType.schedulingType)}
                              options={schedulingTypeOptions}
                              onChange={(val) => {
                                // FIXME: Better types are needed
                                formMethods.setValue("schedulingType", val as SchedulingType);
                              }}
                            />
                          )}
                        />
                      </div>

                      <div className="block sm:flex">
                        <div className="min-w-48 mb-4 sm:mb-0">
                          <label htmlFor="users" className="flex text-sm font-medium text-neutral-700">
                            <Icon.FiUserPlus className="h-5 w-5 text-neutral-500 ltr:mr-2 rtl:ml-2" />{" "}
                            {t("attendees")}
                          </label>
                        </div>
                        <div className="w-full space-y-2">
                          <Controller
                            name="users"
                            control={formMethods.control}
                            defaultValue={eventType.users.map((user) => user.id.toString())}
                            render={({ field: { onChange, value } }) => (
                              <CheckedSelect
                                isDisabled={false}
                                onChange={(options) => onChange(options.map((user) => user.value))}
                                value={value
                                  .map(
                                    (userId) =>
                                      // eslint-disable-next-line @typescript-eslint/no-non-null-assertion
                                      teamMembers
                                        .map(mapUserToValue)
                                        .find((member) => member.value === userId)!
                                  )
                                  .filter(Boolean)}
                                options={teamMembers.map(mapUserToValue)}
                                placeholder={t("add_attendees")}
                              />
                            )}
                          />
                        </div>
                      </div>
                    </div>
                  )}
                  <Collapsible
                    open={advancedSettingsVisible}
                    onOpenChange={() => setAdvancedSettingsVisible(!advancedSettingsVisible)}>
                    <>
                      <CollapsibleTrigger
                        type="button"
                        data-testid="show-advanced-settings"
                        className="flex w-full">
                        <Icon.FiChevronRight
                          className={`${
                            advancedSettingsVisible ? "rotate-90 transform" : ""
                          } ml-auto h-5 w-5 text-neutral-500`}
                        />
                        <span className="text-sm font-medium text-neutral-700">
                          {t("show_advanced_settings")}
                        </span>
                      </CollapsibleTrigger>
                      <CollapsibleContent data-testid="advanced-settings-content" className="mt-4 space-y-6">
                        {/**
                         * Only display calendar selector if user has connected calendars AND if it's not
                         * a team event. Since we don't have logic to handle each attende calendar (for now).
                         * This will fallback to each user selected destination calendar.
                         */}
                        {!!connectedCalendarsQuery.data?.connectedCalendars.length && !team && (
                          <div className="block items-center sm:flex">
                            <div className="min-w-48 mb-4 sm:mb-0">
                              <label
                                htmlFor="createEventsOn"
                                className="flex text-sm font-medium text-neutral-700">
                                {t("create_events_on")}
                              </label>
                            </div>
                            <div className="w-full">
                              <div className="relative mt-1 rounded-sm">
                                <Controller
                                  control={formMethods.control}
                                  name="destinationCalendar"
                                  defaultValue={eventType.destinationCalendar || undefined}
                                  render={({ field: { onChange, value } }) => (
                                    <DestinationCalendarSelector
                                      destinationCalendar={connectedCalendarsQuery.data?.destinationCalendar}
                                      value={value ? value.externalId : undefined}
                                      onChange={onChange}
                                      hidePlaceholder
                                    />
                                  )}
                                />
                              </div>
                            </div>
                          </div>
                        )}
                        <div className="block items-center sm:flex">
                          <div className="min-w-48 mb-4 sm:mb-0">
                            <label htmlFor="eventName" className="flex text-sm font-medium text-neutral-700">
                              {t("event_name")} <InfoBadge content={t("event_name_tooltip")} />
                            </label>
                          </div>
                          <div className="w-full">
                            <div className="relative mt-1 rounded-sm">
                              <input
                                type="text"
                                className="block w-full rounded-sm border-gray-300 text-sm "
                                placeholder={t("meeting_with_user")}
                                defaultValue={eventType.eventName || ""}
                                onFocus={() => setDisplayNameTips(true)}
                                {...formMethods.register("eventName")}
                              />
                              {displayNameTips && (
                                <div className="mt-1 text-gray-500">
                                  <p>{`{HOST} = ${t("your_name")}`}</p>
                                  <p>{`{ATTENDEE} = ${t("attendee_name")}`}</p>
                                  <p>{`{HOST/ATTENDEE} = ${t(
                                    "dynamically_display_attendee_or_organizer"
                                  )}`}</p>
                                  <p>{`{LOCATION} = ${t("event_location")}`}</p>
                                </div>
                              )}
                            </div>
                          </div>
                        </div>
                        <div className="block items-center sm:flex">
                          <div className="min-w-48 mb-4 sm:mb-0">
                            <label
                              htmlFor="additionalFields"
                              className="flexflex mt-2 text-sm font-medium text-neutral-700">
                              {t("additional_inputs")}
                            </label>
                          </div>
                          <div className="w-full">
                            <ul className="mt-1">
                              {customInputs.map((customInput: EventTypeCustomInput, idx: number) => (
                                <li key={idx} className="bg-secondary-50 mb-2 border p-2">
                                  <div className="flex justify-between">
                                    <div className="w-0 flex-1">
                                      <div className="truncate">
                                        <span
                                          className="text-sm ltr:ml-2 rtl:mr-2"
                                          title={`${t("label")}: ${customInput.label}`}>
                                          {t("label")}: {customInput.label}
                                        </span>
                                      </div>
                                      {customInput.placeholder && (
                                        <div className="truncate">
                                          <span
                                            className="text-sm ltr:ml-2 rtl:mr-2"
                                            title={`${t("placeholder")}: ${customInput.placeholder}`}>
                                            {t("placeholder")}: {customInput.placeholder}
                                          </span>
                                        </div>
                                      )}
                                      <div>
                                        <span className="text-sm ltr:ml-2 rtl:mr-2">
                                          {t("type")}: {customInput.type}
                                        </span>
                                      </div>
                                      <div>
                                        <span className="text-sm ltr:ml-2 rtl:mr-2">
                                          {customInput.required ? t("required") : t("optional")}
                                        </span>
                                      </div>
                                    </div>
                                    <div className="flex">
                                      <Button
                                        onClick={() => {
                                          setSelectedCustomInput(customInput);
                                          setSelectedCustomInputModalOpen(true);
                                        }}
                                        color="minimal"
                                        type="button">
                                        {t("edit")}
                                      </Button>
                                      <button type="button" onClick={() => removeCustom(idx)}>
                                        <Icon.FiX className="h-6 w-6 border-l-2 pl-1 hover:text-red-500 " />
                                      </button>
                                    </div>
                                  </div>
                                </li>
                              ))}
                              <li>
                                <Button
                                  onClick={() => {
                                    setSelectedCustomInput(undefined);
                                    setSelectedCustomInputModalOpen(true);
                                  }}
                                  color="secondary"
                                  type="button"
                                  StartIcon={Icon.FiPlus}>
                                  {t("add_input")}
                                </Button>
                              </li>
                            </ul>
                          </div>
                        </div>

                        <Controller
                          name="hideCalendarNotes"
                          control={formMethods.control}
                          defaultValue={eventType.hideCalendarNotes}
                          render={() => (
                            <CheckboxField
                              id="hideCalendarNotes"
                              descriptionAsLabel
                              name="hideCalendarNotes"
                              label={t("disable_notes")}
                              description={t("disable_notes_description")}
                              defaultChecked={eventType.hideCalendarNotes}
                              onChange={(e) => {
                                formMethods.setValue("hideCalendarNotes", e?.target.checked);
                              }}
                            />
                          )}
                        />

                        <Controller
                          name="requiresConfirmation"
                          defaultValue={eventType.requiresConfirmation}
                          render={({ field: { value, onChange } }) => (
                            <CheckboxField
                              id="requiresConfirmation"
                              descriptionAsLabel
                              name="requiresConfirmation"
                              label={t("requires_confirmation")}
                              description={t("requires_confirmation_description")}
                              defaultChecked={eventType.requiresConfirmation}
                              disabled={enableSeats}
                              checked={value}
                              onChange={(e) => onChange(e?.target.checked)}
                            />
                          )}
                        />

                        <RecurringEventController
                          paymentEnabled={hasPaymentIntegration && requirePayment}
                          onRecurringEventDefined={setRecurringEventDefined}
                          recurringEvent={eventType.recurringEvent}
                          formMethods={formMethods}
                        />

                        <Controller
                          name="disableGuests"
                          control={formMethods.control}
                          defaultValue={eventType.disableGuests}
                          render={() => (
                            <CheckboxField
                              id="disableGuests"
                              name="disableGuests"
                              descriptionAsLabel
                              label={t("disable_guests")}
                              description={t("disable_guests_description")}
                              defaultChecked={eventType.disableGuests}
                              // If we have seats per booking then we need to disable guests
                              disabled={enableSeats}
                              checked={formMethods.watch("disableGuests")}
                              onChange={(e) => {
                                formMethods.setValue("disableGuests", e?.target.checked);
                              }}
                            />
                          )}
                        />

                        <Controller
                          name="hashedLink"
                          control={formMethods.control}
                          defaultValue={hashedUrl}
                          render={() => (
                            <>
                              <CheckboxField
                                id="hashedLinkCheck"
                                name="hashedLinkCheck"
                                descriptionAsLabel
                                label={t("private_link")}
                                description={t("private_link_description")}
                                defaultChecked={eventType.hashedLink ? true : false}
                                onChange={(e) => {
                                  setHashedLinkVisible(e?.target.checked);
                                  formMethods.setValue(
                                    "hashedLink",
                                    e?.target.checked ? hashedUrl : undefined
                                  );
                                }}
                              />
                              {hashedLinkVisible && (
                                <div className="!mt-1 block items-center sm:flex">
                                  <div className="min-w-48 mb-4 sm:mb-0" />
                                  <div className="w-full">
                                    <div className="relative mt-1 flex w-full">
                                      <input
                                        disabled
                                        name="hashedLink"
                                        data-testid="generated-hash-url"
                                        type="text"
                                        className="grow select-none border-gray-300 bg-gray-50 text-sm text-gray-500 ltr:rounded-l-sm rtl:rounded-r-sm"
                                        defaultValue={placeholderHashedLink}
                                      />
                                      <Tooltip
                                        content={
                                          eventType.hashedLink
                                            ? t("copy_to_clipboard")
                                            : t("enabled_after_update")
                                        }>
                                        <Button
                                          color="minimal"
                                          onClick={() => {
                                            navigator.clipboard.writeText(placeholderHashedLink);
                                            if (eventType.hashedLink) {
                                              showToast(t("private_link_copied"), "success");
                                            } else {
                                              showToast(t("enabled_after_update_description"), "warning");
                                            }
                                          }}
                                          type="button"
                                          className="text-md flex items-center border border-gray-300 px-2 py-1 text-sm font-medium text-gray-700 ltr:rounded-r-sm ltr:border-l-0 rtl:rounded-l-sm rtl:border-r-0">
                                          <Icon.FiCopy className="w-6 p-1 text-neutral-500" />
                                        </Button>
                                      </Tooltip>
                                    </div>
                                    <span className="text-xs text-gray-500">
                                      The URL will regenerate after each use
                                    </span>
                                  </div>
                                </div>
                              )}
                            </>
                          )}
                        />

                        {hasRainbowIntegration && (
                          <RainbowInstallForm
                            formMethods={formMethods}
                            blockchainId={(eventType.metadata.blockchainId as number) || 1}
                            smartContractAddress={(eventType.metadata.smartContractAddress as string) || ""}
                          />
                        )}

                        <hr className="my-2 border-neutral-200" />
                        <Controller
                          name="minimumBookingNotice"
                          control={formMethods.control}
                          defaultValue={eventType.minimumBookingNotice}
                          render={() => (
                            <MinutesField
                              label={t("minimum_booking_notice")}
                              required
                              min="0"
                              placeholder="120"
                              defaultValue={eventType.minimumBookingNotice}
                              onChange={(e) => {
                                formMethods.setValue("minimumBookingNotice", Number(e.target.value));
                              }}
                            />
                          )}
                        />

                        <div className="block items-center sm:flex">
                          <div className="min-w-48 mb-4 sm:mb-0">
                            <label htmlFor="eventName" className="flex text-sm font-medium text-neutral-700">
                              {t("slot_interval")}
                            </label>
                          </div>
                          <Controller
                            name="slotInterval"
                            control={formMethods.control}
                            render={() => {
                              const slotIntervalOptions = [
                                {
                                  label: t("slot_interval_default"),
                                  value: -1,
                                },
                                ...[5, 10, 15, 20, 30, 45, 60].map((minutes) => ({
                                  label: minutes + " " + t("minutes"),
                                  value: minutes,
                                })),
                              ];
                              return (
                                <Select
                                  isSearchable={false}
                                  className="block w-full min-w-0 flex-1 rounded-sm text-sm"
                                  onChange={(val) => {
                                    formMethods.setValue(
                                      "slotInterval",
                                      val && (val.value || 0) > 0 ? val.value : null
                                    );
                                  }}
                                  defaultValue={
                                    slotIntervalOptions.find(
                                      (option) => option.value === eventType.slotInterval
                                    ) || slotIntervalOptions[0]
                                  }
                                  options={slotIntervalOptions}
                                />
                              );
                            }}
                          />
                        </div>
                        <hr className="my-2 border-neutral-200" />

                        <fieldset className="block sm:flex">
                          <div className="min-w-48 mb-4 sm:mb-0">
                            <label
                              htmlFor="inviteesCanSchedule"
                              className="mt-2.5 flex text-sm font-medium text-neutral-700">
                              {t("invitees_can_schedule")}
                            </label>
                          </div>
                          <div className="w-full">
                            <Controller
                              name="periodType"
                              control={formMethods.control}
                              defaultValue={periodType?.type}
                              render={() => (
                                <RadioGroup.Root
                                  defaultValue={periodType?.type}
                                  onValueChange={(val) =>
                                    formMethods.setValue("periodType", val as PeriodType)
                                  }>
                                  {PERIOD_TYPES.map((period) => (
                                    <div className="mb-2 flex items-center text-sm" key={period.type}>
                                      <RadioGroup.Item
                                        id={period.type}
                                        value={period.type}
                                        className="min-w-4 flex h-4 w-4 cursor-pointer items-center rounded-full border border-black bg-white focus:border-2 focus:outline-none ltr:mr-2 rtl:ml-2">
                                        <RadioGroup.Indicator className="relative flex h-4 w-4 items-center justify-center after:block after:h-2 after:w-2 after:rounded-full after:bg-black" />
                                      </RadioGroup.Item>
                                      {period.prefix ? <span>{period.prefix}&nbsp;</span> : null}
                                      {period.type === "ROLLING" && (
                                        <div className="inline-flex">
                                          <input
                                            type="number"
                                            className="block w-16 rounded-sm border-gray-300 text-sm [appearance:textfield] ltr:mr-2 rtl:ml-2"
                                            placeholder="30"
                                            {...formMethods.register("periodDays", { valueAsNumber: true })}
                                            defaultValue={eventType.periodDays || 30}
                                          />
                                          <select
                                            id=""
                                            className="block w-full rounded-sm border-gray-300 py-2 pl-3 pr-10 text-sm focus:outline-none"
                                            {...formMethods.register("periodCountCalendarDays")}
                                            defaultValue={eventType.periodCountCalendarDays ? "1" : "0"}>
                                            <option value="1">{t("calendar_days")}</option>
                                            <option value="0">{t("business_days")}</option>
                                          </select>
                                        </div>
                                      )}
                                      {period.type === "RANGE" && (
                                        <div className="inline-flex space-x-2 ltr:ml-2 rtl:mr-2 rtl:space-x-reverse">
                                          <Controller
                                            name="periodDates"
                                            control={formMethods.control}
                                            defaultValue={periodDates}
                                            render={() => (
                                              <DateRangePicker
                                                startDate={formMethods.getValues("periodDates").startDate}
                                                endDate={formMethods.getValues("periodDates").endDate}
                                                onDatesChange={({ startDate, endDate }) => {
                                                  formMethods.setValue("periodDates", {
                                                    startDate,
                                                    endDate,
                                                  });
                                                }}
                                              />
                                            )}
                                          />
                                        </div>
                                      )}
                                      {period.suffix ? (
                                        <span className="ltr:ml-2 rtl:mr-2">&nbsp;{period.suffix}</span>
                                      ) : null}
                                    </div>
                                  ))}
                                </RadioGroup.Root>
                              )}
                            />
                          </div>
                        </fieldset>
                        <hr className="border-neutral-200" />
                        <div className="block sm:flex">
                          <div className="min-w-48 mb-4 sm:mb-0">
                            <label
                              htmlFor="bufferTime"
                              className="mt-2.5 flex text-sm font-medium text-neutral-700">
                              {t("buffer_time")}
                            </label>
                          </div>
                          <div className="w-full">
                            <div className="inline-flex w-full space-x-2">
                              <div className="w-full">
                                <label
                                  htmlFor="beforeBufferTime"
                                  className="mb-2 flex text-sm font-medium text-neutral-700">
                                  {t("before_event")}
                                </label>
                                <Controller
                                  name="beforeBufferTime"
                                  control={formMethods.control}
                                  defaultValue={eventType.beforeEventBuffer || 0}
                                  render={({ field: { onChange, value } }) => {
                                    const beforeBufferOptions = [
                                      {
                                        label: t("event_buffer_default"),
                                        value: 0,
                                      },
                                      ...[5, 10, 15, 20, 30, 45, 60].map((minutes) => ({
                                        label: minutes + " " + t("minutes"),
                                        value: minutes,
                                      })),
                                    ];
                                    return (
                                      <Select
                                        isSearchable={false}
                                        className="block w-full min-w-0 flex-1 rounded-sm text-sm"
                                        onChange={(val) => {
                                          if (val) onChange(val.value);
                                        }}
                                        defaultValue={
                                          beforeBufferOptions.find((option) => option.value === value) ||
                                          beforeBufferOptions[0]
                                        }
                                        options={beforeBufferOptions}
                                      />
                                    );
                                  }}
                                />
                              </div>
                              <div className="w-full">
                                <label
                                  htmlFor="afterBufferTime"
                                  className="mb-2 flex text-sm font-medium text-neutral-700">
                                  {t("after_event")}
                                </label>
                                <Controller
                                  name="afterBufferTime"
                                  control={formMethods.control}
                                  defaultValue={eventType.afterEventBuffer || 0}
                                  render={({ field: { onChange, value } }) => {
                                    const afterBufferOptions = [
                                      {
                                        label: t("event_buffer_default"),
                                        value: 0,
                                      },
                                      ...[5, 10, 15, 20, 30, 45, 60].map((minutes) => ({
                                        label: minutes + " " + t("minutes"),
                                        value: minutes,
                                      })),
                                    ];
                                    return (
                                      <Select
                                        isSearchable={false}
                                        className="block w-full min-w-0 flex-1 rounded-sm text-sm"
                                        onChange={(val) => {
                                          if (val) onChange(val.value);
                                        }}
                                        defaultValue={
                                          afterBufferOptions.find((option) => option.value === value) ||
                                          afterBufferOptions[0]
                                        }
                                        options={afterBufferOptions}
                                      />
                                    );
                                  }}
                                />
                              </div>
                            </div>
                          </div>
                        </div>

                        <>
                          <hr className="border-neutral-200" />
                          <div className="block flex-col sm:flex">
                            <Controller
                              name="seatsPerTimeSlot"
                              control={formMethods.control}
                              render={() => (
                                <CheckboxField
                                  id="seats"
                                  name="seats"
                                  descriptionAsLabel
                                  label={t("offer_seats")}
                                  description={t("offer_seats_description")}
                                  defaultChecked={!!eventType.seatsPerTimeSlot}
                                  onChange={(e) => {
                                    if (e?.target.checked) {
                                      setEnableSeats(true);
                                      // Want to disable individuals from taking multiple seats
                                      formMethods.setValue("seatsPerTimeSlot", defaultSeatsPro);
                                      formMethods.setValue("disableGuests", true);
                                      formMethods.setValue("requiresConfirmation", false);
                                    } else {
                                      setEnableSeats(false);
                                      formMethods.setValue("seatsPerTimeSlot", null);
                                      formMethods.setValue(
                                        "requiresConfirmation",
                                        eventType.requiresConfirmation
                                      );
                                      formMethods.setValue("disableGuests", eventType.disableGuests);
                                    }
                                  }}
                                />
                              )}
                            />

                            {enableSeats && (
                              <div className="block sm:flex">
                                <div className="mt-2 inline-flex w-full space-x-2 md:ml-48">
                                  <div className="w-full">
                                    <Controller
                                      name="seatsPerTimeSlot"
                                      control={formMethods.control}
                                      render={() => {
                                        const selectSeatsPerTimeSlotOptions = [
                                          { value: 2, label: "2" },
                                          { value: 3, label: "3" },
                                          { value: 4, label: "4" },
                                          { value: 5, label: "5" },
                                          {
                                            value: -1,
                                            isDisabled: !eventType.users.some(
                                              (user) => user.plan === ("PRO" || "TRIAL")
                                            ),
                                            label: (
                                              <div className="flex flex-row justify-between">
                                                <span>6+</span>
                                                <Badge variant="default">PRO</Badge>
                                              </div>
                                            ) as unknown as string,
                                          },
                                        ];
                                        return (
                                          <>
                                            <div className="block sm:flex">
                                              <div className="flex-auto">
                                                {eventType.users.some((user) =>
                                                  ["PRO", "TRIAL"].includes(user.plan)
                                                ) ? (
                                                  <div className="flex-auto">
                                                    <label
                                                      htmlFor="beforeBufferTime"
                                                      className="mb-2 flex text-sm font-medium text-neutral-700">
                                                      {t("enter_number_of_seats")}
                                                    </label>
                                                    <input
                                                      type="number"
                                                      className="focus:border-primary-500 focus:ring-primary-500 py- block  w-20 rounded-sm border-gray-300 text-sm [appearance:textfield] ltr:mr-2 rtl:ml-2"
                                                      placeholder={`${defaultSeatsPro}`}
                                                      min={minSeats}
                                                      {...formMethods.register("seatsPerTimeSlot", {
                                                        valueAsNumber: true,
                                                      })}
                                                      defaultValue={
                                                        eventType.seatsPerTimeSlot || defaultSeatsPro
                                                      }
                                                    />
                                                  </div>
                                                ) : (
                                                  <>
                                                    <label
                                                      htmlFor="beforeBufferTime"
                                                      className="mb-2 flex text-sm font-medium text-neutral-700">
                                                      {t("number_of_seats")}
                                                    </label>
                                                    <Select
                                                      isSearchable={false}
                                                      classNamePrefix="react-select"
                                                      className="react-select-container focus:border-primary-500 focus:ring-primary-500 block w-full min-w-0 flex-auto rounded-sm border border-gray-300 text-sm "
                                                      onChange={(val) => {
                                                        if (!val) {
                                                          return;
                                                        }
                                                        if (val.value === -1) {
                                                          formMethods.setValue("seatsPerTimeSlot", minSeats);
                                                        } else {
                                                          formMethods.setValue("seatsPerTimeSlot", val.value);
                                                        }
                                                      }}
                                                      defaultValue={{
                                                        value: eventType.seatsPerTimeSlot || minSeats,
                                                        label: `${eventType.seatsPerTimeSlot || minSeats}`,
                                                      }}
                                                      options={selectSeatsPerTimeSlotOptions}
                                                    />
                                                  </>
                                                )}
                                              </div>
                                            </div>
                                          </>
                                        );
                                      }}
                                    />
                                  </div>
                                </div>
                              </div>
                            )}
                          </div>
                        </>

                        <SuccessRedirectEdit<typeof formMethods>
                          formMethods={formMethods}
                          eventType={eventType}
                        />
                        {hasPaymentIntegration && (
                          <>
                            <hr className="border-neutral-200" />
                            <div className="block sm:flex">
                              <div className="min-w-48 mb-4 sm:mb-0">
                                <label
                                  htmlFor="payment"
                                  className="mt-2 flex text-sm font-medium text-neutral-700">
                                  {t("payment")}
                                </label>
                              </div>

                              <div className="flex flex-col">
                                <div className="w-full">
                                  {recurringEventDefined ? (
                                    <Alert severity="warning" title={t("warning_recurring_event_payment")} />
                                  ) : (
                                    <div className="block items-center sm:flex">
                                      <div className="w-full">
                                        <div className="relative flex items-start">
                                          <div className="flex h-5 items-center">
                                            <input
                                              onChange={(event) => {
                                                setRequirePayment(event.target.checked);
                                                if (!event.target.checked) {
                                                  formMethods.setValue("price", 0);
                                                }
                                              }}
                                              id="requirePayment"
                                              name="requirePayment"
                                              type="checkbox"
                                              className="text-primary-600 h-4 w-4 rounded border-gray-300"
                                              defaultChecked={requirePayment}
                                            />
                                          </div>
                                          <div className="text-sm ltr:ml-3 rtl:mr-3">
                                            <p className="text-neutral-900">
                                              {t("require_payment")} (0.5% +{" "}
                                              <IntlProvider locale="en">
                                                <FormattedNumber
                                                  value={0.1}
                                                  style="currency"
                                                  currency={currency}
                                                />
                                              </IntlProvider>{" "}
                                              {t("commission_per_transaction")})
                                            </p>
                                          </div>
                                        </div>
                                      </div>
                                    </div>
                                  )}
                                </div>
                                {requirePayment && (
                                  <div className="w-full">
                                    <div className="block items-center sm:flex">
                                      <div className="w-full">
                                        <div className="relative mt-1 rounded-sm">
                                          <Controller
                                            defaultValue={eventType.price}
                                            control={formMethods.control}
                                            name="price"
                                            render={({ field }) => (
                                              <input
                                                {...field}
                                                step="0.01"
                                                min="0.5"
                                                type="number"
                                                required
                                                className="block w-full rounded-sm border-gray-300 pl-2 pr-12 text-sm"
                                                placeholder="Price"
                                                onChange={(e) => {
                                                  field.onChange(e.target.valueAsNumber * 100);
                                                }}
                                                value={field.value > 0 ? field.value / 100 : undefined}
                                              />
                                            )}
                                          />
                                          <div className="pointer-events-none absolute inset-y-0 right-0 flex items-center pr-3">
                                            <span className="text-sm text-gray-500" id="duration">
                                              {new Intl.NumberFormat("en", {
                                                style: "currency",
                                                currency: currency,
                                                maximumSignificantDigits: 1,
                                                maximumFractionDigits: 0,
                                              })
                                                .format(0)
                                                .replace("0", "")}
                                            </span>
                                          </div>
                                        </div>
                                      </div>
                                    </div>
                                  </div>
                                )}
                              </div>
                            </div>
                          </>
                        )}
                        {hasGiphyIntegration && (
                          <>
                            <hr className="border-neutral-200" />
                            <div className="block sm:flex">
                              <div className="min-w-48 mb-4 sm:mb-0">
                                <label
                                  htmlFor="gif"
                                  className="mt-2 flex text-sm font-medium text-neutral-700">
                                  {t("confirmation_page_gif")}
                                </label>
                              </div>

                              <div className="flex flex-col">
                                <div className="w-full">
                                  <div className="block items-center sm:flex">
                                    <div className="w-full">
                                      <div className="relative flex items-start">
                                        <div className="flex items-center">
                                          <SelectGifInput
                                            defaultValue={eventType?.metadata?.giphyThankYouPage as string}
                                            onChange={(url) => {
                                              formMethods.setValue("giphyThankYouPage", url);
                                            }}
                                          />
                                        </div>
                                      </div>
                                    </div>
                                  </div>
                                </div>
                              </div>
                            </div>
                          </>
                        )}
                      </CollapsibleContent>
                    </>
                    {/* )} */}
                  </Collapsible>
                  <div className="mt-4 flex justify-end space-x-2 rtl:space-x-reverse">
                    <Button href="/event-types" color="secondary" tabIndex={-1}>
                      {t("cancel")}
                    </Button>
                    <Button type="submit" data-testid="update-eventtype" disabled={updateMutation.isLoading}>
                      {t("update")}
                    </Button>
                  </div>
                </Form>
              </div>
            </div>
            <div className="m-0 mt-0 mb-4 w-full lg:w-3/12 lg:px-2 lg:ltr:ml-2 lg:rtl:mr-2">
              <div className="px-2">
                <Controller
                  name="hidden"
                  control={formMethods.control}
                  defaultValue={eventType.hidden}
                  render={({ field }) => (
                    <Switch
                      defaultChecked={field.value}
                      onCheckedChange={(isChecked) => {
                        formMethods.setValue("hidden", isChecked);
                      }}
                      label={t("hide_event_type")}
                    />
                  )}
                />
              </div>
              <div className="mt-4 space-y-1.5">
                <a
                  href={permalink}
                  target="_blank"
                  rel="noreferrer"
                  className="text-md inline-flex items-center rounded-sm px-2 py-1 text-sm font-medium text-neutral-700 hover:bg-gray-200 hover:text-gray-900">
                  <Icon.FiExternalLink
                    className="h-4 w-4 text-neutral-500 ltr:mr-2 rtl:ml-2"
                    aria-hidden="true"
                  />
                  {t("preview")}
                </a>
                <button
                  onClick={() => {
                    navigator.clipboard.writeText(permalink);
                    showToast("Link copied!", "success");
                  }}
                  type="button"
                  className="text-md flex items-center rounded-sm px-2 py-1 text-sm font-medium text-gray-700 hover:bg-gray-200 hover:text-gray-900">
                  <Icon.FiLink className="h-4 w-4 text-neutral-500 ltr:mr-2 rtl:ml-2" />
                  {t("copy_link")}
                </button>
                {hashedLinkVisible && (
                  <button
                    onClick={() => {
                      navigator.clipboard.writeText(placeholderHashedLink);
                      if (eventType.hashedLink) {
                        showToast(t("private_link_copied"), "success");
                      } else {
                        showToast(t("enabled_after_update_description"), "warning");
                      }
                    }}
                    type="button"
                    className="text-md flex items-center rounded-sm px-2 py-1 text-sm font-medium text-gray-700 hover:bg-gray-200 hover:text-gray-900">
                    <Icon.FiLink className="h-4 w-4 text-neutral-500 ltr:mr-2 rtl:ml-2" />
                    {t("copy_private_link")}
                  </button>
                )}
                <EmbedButton
                  as="button"
                  type="button"
                  className="text-md flex items-center rounded-sm px-2 py-1 text-sm font-medium text-gray-700 hover:bg-gray-200 hover:text-gray-900"
                  embedUrl={encodeURIComponent(embedLink)}>
                  <Icon.FiCode className="h-4 w-4 text-neutral-500 ltr:mr-2 rtl:ml-2" aria-hidden="true" />
                  {t("embed")}
                </EmbedButton>
                {/* This will only show if the user is not a member (ADMIN,OWNER) and if there is no current membership
                      - meaning you are within an eventtype that does not belong to a team */}
                {(props.currentUserMembership?.role !== "MEMBER" || !props.currentUserMembership) && (
                  <Dialog>
                    <DialogTrigger className="text-md flex items-center rounded-sm px-2 py-1 text-sm font-medium text-red-500 hover:bg-gray-200">
                      <Icon.FiTrash className="h-4 w-4 text-red-500 ltr:mr-2 rtl:ml-2" />
                      {t("delete")}
                    </DialogTrigger>
                    <ConfirmationDialogContent
                      isLoading={deleteMutation.isLoading}
                      variety="danger"
                      title={t("delete_event_type")}
                      confirmBtnText={t("confirm_delete_event_type")}
                      onConfirm={deleteEventTypeHandler}>
                      {t("delete_event_type_description")}
                    </ConfirmationDialogContent>
                  </Dialog>
                )}
              </div>
            </div>
          </div>
          <EditLocationDialog
            isOpenDialog={showLocationModal}
            setShowLocationModal={setShowLocationModal}
            saveLocation={addLocation}
            defaultValues={formMethods.getValues("locations")}
            selection={
              selectedLocation ? { value: selectedLocation.value, label: selectedLocation.label } : undefined
            }
            setSelectedLocation={setSelectedLocation}
          />
          <Controller
            name="customInputs"
            control={formMethods.control}
            defaultValue={eventType.customInputs.sort((a, b) => a.id - b.id) || []}
            render={() => (
              <Dialog open={selectedCustomInputModalOpen} onOpenChange={setSelectedCustomInputModalOpen}>
                <DialogContent asChild>
                  <div className="inline-block transform rounded-sm bg-white px-4 pt-5 pb-4 text-left align-bottom shadow-xl transition-all sm:my-8 sm:w-full sm:max-w-lg sm:p-6 sm:align-middle">
                    <div className="mb-4 sm:flex sm:items-start">
                      <div className="bg-secondary-100 mx-auto flex h-12 w-12 flex-shrink-0 items-center justify-center rounded-full sm:mx-0 sm:h-10 sm:w-10">
                        <Icon.FiPlus className="text-primary-600 h-6 w-6" />
                      </div>
                      <div className="mt-3 text-center sm:mt-0 sm:ml-4 sm:text-left">
                        <h3 className="text-lg font-medium leading-6 text-gray-900" id="modal-title">
                          {t("add_new_custom_input_field")}
                        </h3>
                        <div>
                          <p className="text-sm text-gray-400">
                            {t("this_input_will_shown_booking_this_event")}
                          </p>
                        </div>
                      </div>
                    </div>
                    <CustomInputTypeForm
                      selectedCustomInput={selectedCustomInput}
                      onSubmit={(values) => {
                        const customInput: EventTypeCustomInput = {
                          id: -1,
                          eventTypeId: -1,
                          label: values.label,
                          placeholder: values.placeholder,
                          required: values.required,
                          type: values.type,
                        };

                        if (selectedCustomInput) {
                          selectedCustomInput.label = customInput.label;
                          selectedCustomInput.placeholder = customInput.placeholder;
                          selectedCustomInput.required = customInput.required;
                          selectedCustomInput.type = customInput.type;
                        } else {
                          setCustomInputs(customInputs.concat(customInput));
                          formMethods.setValue(
                            "customInputs",
                            formMethods.getValues("customInputs").concat(customInput)
                          );
                        }
                        setSelectedCustomInputModalOpen(false);
                      }}
                      onCancel={() => {
                        setSelectedCustomInputModalOpen(false);
                      }}
                    />
                  </div>
                </DialogContent>
              </Dialog>
            )}
          />
          {isAdmin && (
            <WebhookListContainer
              title={t("team_webhooks")}
              subtitle={t("receive_cal_event_meeting_data")}
              eventTypeId={props.eventType.id}
            />
          )}
        </ClientSuspense>
        <EmbedDialog />
      </Shell>
    </div>
  );
};

export const getServerSideProps = async (context: GetServerSidePropsContext) => {
  const { req, query } = context;
  const session = await getSession({ req });
  const typeParam = parseInt(asStringOrThrow(query.type));

  if (Number.isNaN(typeParam)) {
    return {
      notFound: true,
    };
  }

  if (!session?.user?.id) {
    return {
      redirect: {
        permanent: false,
        destination: "/auth/login",
      },
    };
  }

  const userSelect = Prisma.validator<Prisma.UserSelect>()({
    name: true,
    username: true,
    id: true,
    avatar: true,
    email: true,
    plan: true,
    locale: true,
  });

  const rawEventType = await prisma.eventType.findFirst({
    where: {
      AND: [
        {
          OR: [
            {
              users: {
                some: {
                  id: session.user.id,
                },
              },
            },
            {
              team: {
                members: {
                  some: {
                    userId: session.user.id,
                  },
                },
              },
            },
            {
              userId: session.user.id,
            },
          ],
        },
        {
          id: typeParam,
        },
      ],
    },
    select: {
      id: true,
      title: true,
      slug: true,
      description: true,
      length: true,
      hidden: true,
      locations: true,
      eventName: true,
      availability: true,
      customInputs: true,
      timeZone: true,
      periodType: true,
      metadata: true,
      periodDays: true,
      periodStartDate: true,
      periodEndDate: true,
      periodCountCalendarDays: true,
      requiresConfirmation: true,
      recurringEvent: true,
      hideCalendarNotes: true,
      disableGuests: true,
      minimumBookingNotice: true,
      beforeEventBuffer: true,
      afterEventBuffer: true,
      slotInterval: true,
      hashedLink: true,
      successRedirectUrl: true,
      team: {
        select: {
          id: true,
          slug: true,
          members: {
            where: {
              accepted: true,
            },
            select: {
              role: true,
              user: {
                select: userSelect,
              },
            },
          },
        },
      },
      users: {
        select: userSelect,
      },
      schedulingType: true,
      schedule: {
        select: {
          id: true,
        },
      },
      userId: true,
      price: true,
      currency: true,
      destinationCalendar: true,
      seatsPerTimeSlot: true,
    },
  });

  if (!rawEventType) {
    return {
      notFound: true,
    };
  }

  const credentials = await prisma.credential.findMany({
    where: {
      userId: session.user.id,
    },
    select: {
      id: true,
      type: true,
      key: true,
      userId: true,
      appId: true,
    },
  });

  const { locations, metadata, ...restEventType } = rawEventType;
  const eventType = {
    ...restEventType,
    recurringEvent: parseRecurringEvent(restEventType.recurringEvent),
    locations: locations as unknown as LocationObject[],
    metadata: (metadata || {}) as JSONObject,
  };

  const hasGiphyIntegration = !!credentials.find((credential) => credential.type === "giphy_other");
  const hasRainbowIntegration = !!credentials.find((credential) => credential.type === "rainbow_web3");

  // backwards compat
  if (eventType.users.length === 0 && !eventType.team) {
    const fallbackUser = await prisma.user.findUnique({
      where: {
        id: session.user.id,
      },
      select: userSelect,
    });
    if (!fallbackUser) throw Error("The event type doesn't have user and no fallback user was found");
    eventType.users.push(fallbackUser);
  }
  const currentUser = eventType.users.find((u) => u.id === session.user.id);
  const t = await getTranslation(currentUser?.locale ?? "en", "common");
  const integrations = getApps(credentials);
  const locationOptions = getLocationOptions(integrations, t);
  const hasPaymentIntegration = !!credentials.find((credential) => credential.type === "stripe_payment");
  const currency =
    (credentials.find((integration) => integration.type === "stripe_payment")?.key as unknown as StripeData)
      ?.default_currency || "usd";

  type Availability = typeof eventType["availability"];
  const getAvailability = (availability: Availability) =>
    availability?.length
      ? availability.map((schedule) => ({
          ...schedule,
          startTime: new Date(new Date().toDateString() + " " + schedule.startTime.toTimeString()).valueOf(),
          endTime: new Date(new Date().toDateString() + " " + schedule.endTime.toTimeString()).valueOf(),
        }))
      : null;

  const availability = getAvailability(eventType.availability) || [];
  availability.sort((a, b) => a.startTime - b.startTime);

  const eventTypeObject = Object.assign({}, eventType, {
    periodStartDate: eventType.periodStartDate?.toString() ?? null,
    periodEndDate: eventType.periodEndDate?.toString() ?? null,
    availability,
  });

  const teamMembers = eventTypeObject.team
    ? eventTypeObject.team.members.map((member) => {
        const user = member.user;
        user.avatar = `${CAL_URL}/${user.username}/avatar.png`;
        return user;
      })
    : [];

  // Find the current users memebership so we can check role to enable/disable deletion.
  // Sets to null if no membership is found - this must mean we are in a none team event type
  const currentUserMembership =
    eventTypeObject.team?.members.find((el) => el.user.id === session.user.id) ?? null;

  return {
    props: {
      session,
      eventType: eventTypeObject,
      locationOptions,
      availability,
      team: eventTypeObject.team || null,
      teamMembers,
      hasPaymentIntegration,
      hasGiphyIntegration,
      hasRainbowIntegration,
      currency,
      currentUserMembership,
    },
  };
};

export default EventTypePage;<|MERGE_RESOLUTION|>--- conflicted
+++ resolved
@@ -566,11 +566,8 @@
                     const {
                       periodDates,
                       periodCountCalendarDays,
-<<<<<<< HEAD
                       smartContractAddress,
                       blockchainId,
-=======
->>>>>>> 1948455b
                       giphyThankYouPage,
                       beforeBufferTime,
                       afterBufferTime,
@@ -592,11 +589,8 @@
                       afterEventBuffer: afterBufferTime,
                       seatsPerTimeSlot: Number.isNaN(seatsPerTimeSlot) ? null : seatsPerTimeSlot,
                       metadata: {
-<<<<<<< HEAD
                         ...(smartContractAddress ? { smartContractAddress } : {}),
                         ...(blockchainId ? { blockchainId } : { blockchainId: 1 }),
-=======
->>>>>>> 1948455b
                         ...(giphyThankYouPage ? { giphyThankYouPage } : {}),
                       },
                     });
