import { PhoneIcon, XIcon } from "@heroicons/react/outline";
import {
  ChevronRightIcon,
  ClockIcon,
  DocumentIcon,
  ExternalLinkIcon,
  LinkIcon,
  LocationMarkerIcon,
  PencilIcon,
  PlusIcon,
  TrashIcon,
  UserAddIcon,
  UsersIcon,
} from "@heroicons/react/solid";
import { MembershipRole } from "@prisma/client";
import { Availability, EventTypeCustomInput, PeriodType, Prisma, SchedulingType } from "@prisma/client";
import { Collapsible, CollapsibleContent, CollapsibleTrigger } from "@radix-ui/react-collapsible";
import * as RadioGroup from "@radix-ui/react-radio-group";
import dayjs from "dayjs";
import timezone from "dayjs/plugin/timezone";
import utc from "dayjs/plugin/utc";
import { GetServerSidePropsContext } from "next";
import { useRouter } from "next/router";
import React, { useEffect, useState } from "react";
import { Controller, useForm } from "react-hook-form";
import { FormattedNumber, IntlProvider } from "react-intl";
import Select from "react-select";
import { JSONObject } from "superjson/dist/types";

<<<<<<< HEAD
import Switch from "@calcom/ui/Switch";
import { StripeData } from "@ee/lib/stripe/server";
=======
import { StripeData } from "@calcom/stripe/server";
>>>>>>> 45f8d2d2

import { asStringOrThrow, asStringOrUndefined } from "@lib/asStringOrNull";
import { getSession } from "@lib/auth";
import { HttpError } from "@lib/core/http/error";
import { useLocale } from "@lib/hooks/useLocale";
import getIntegrations, { hasIntegration } from "@lib/integrations/getIntegrations";
import { LocationType } from "@lib/location";
import showToast from "@lib/notification";
import prisma from "@lib/prisma";
import { slugify } from "@lib/slugify";
import { trpc } from "@lib/trpc";
import { inferSSRProps } from "@lib/types/inferSSRProps";

import { ClientSuspense } from "@components/ClientSuspense";
import DestinationCalendarSelector from "@components/DestinationCalendarSelector";
import { Dialog, DialogContent, DialogTrigger } from "@components/Dialog";
import Loader from "@components/Loader";
import Shell from "@components/Shell";
import ConfirmationDialogContent from "@components/dialog/ConfirmationDialogContent";
import { Form } from "@components/form/fields";
import CustomInputTypeForm from "@components/pages/eventtypes/CustomInputTypeForm";
import Button from "@components/ui/Button";
import InfoBadge from "@components/ui/InfoBadge";
import { Scheduler } from "@components/ui/Scheduler";
import CheckboxField from "@components/ui/form/CheckboxField";
import CheckedSelect from "@components/ui/form/CheckedSelect";
import { DateRangePicker } from "@components/ui/form/DateRangePicker";
import MinutesField from "@components/ui/form/MinutesField";
import * as RadioArea from "@components/ui/form/radio-area";
import WebhookListContainer from "@components/webhook/WebhookListContainer";

import bloxyApi from "../../web3/dummyResps/bloxyApi";

dayjs.extend(utc);
dayjs.extend(timezone);

interface Token {
  name?: string;
  address: string;
  symbol: string;
}

interface NFT extends Token {
  // Some OpenSea NFTs have several contracts
  contracts: Array<Token>;
}
type AvailabilityInput = Pick<Availability, "days" | "startTime" | "endTime">;

type OptionTypeBase = {
  label: string;
  value: LocationType;
  disabled?: boolean;
};

const addDefaultLocationOptions = (
  defaultLocations: OptionTypeBase[],
  locationOptions: OptionTypeBase[]
): void => {
  const existingLocationOptions = locationOptions.flatMap((locationOptionItem) => [locationOptionItem.value]);

  defaultLocations.map((item) => {
    if (!existingLocationOptions.includes(item.value)) {
      locationOptions.push(item);
    }
  });
};

const EventTypePage = (props: inferSSRProps<typeof getServerSideProps>) => {
  const { t } = useLocale();
  const PERIOD_TYPES = [
    {
      type: "ROLLING" as const,
      suffix: t("into_the_future"),
    },
    {
      type: "RANGE" as const,
      prefix: t("within_date_range"),
    },
    {
      type: "UNLIMITED" as const,
      prefix: t("indefinitely_into_future"),
    },
  ];
  const { eventType, locationOptions, availability, team, teamMembers, hasPaymentIntegration, currency } =
    props;

  /** Appending default locations */

  const defaultLocations = [
    { value: LocationType.InPerson, label: t("in_person_meeting") },
    { value: LocationType.Jitsi, label: "Jitsi Meet" },
    { value: LocationType.Phone, label: t("phone_call") },
  ];

  addDefaultLocationOptions(defaultLocations, locationOptions);

  const router = useRouter();

  const updateMutation = trpc.useMutation("viewer.eventTypes.update", {
    onSuccess: async ({ eventType }) => {
      await router.push("/event-types");
      showToast(
        t("event_type_updated_successfully", {
          eventTypeTitle: eventType.title,
        }),
        "success"
      );
    },
    onError: (err) => {
      if (err instanceof HttpError) {
        const message = `${err.statusCode}: ${err.message}`;
        showToast(message, "error");
      }

      if (err.data?.code === "UNAUTHORIZED") {
        const message = `${err.data.code}: You are not able to update this event`;
        showToast(message, "error");
      }
    },
  });

  const deleteMutation = trpc.useMutation("viewer.eventTypes.delete", {
    onSuccess: async () => {
      await router.push("/event-types");
      showToast(t("event_type_deleted_successfully"), "success");
    },
    onError: (err) => {
      if (err instanceof HttpError) {
        const message = `${err.statusCode}: ${err.message}`;
        showToast(message, "error");
      }
    },
  });
  const connectedCalendarsQuery = trpc.useQuery(["viewer.connectedCalendars"]);

  const [editIcon, setEditIcon] = useState(true);
  const [showLocationModal, setShowLocationModal] = useState(false);
  const [selectedTimeZone, setSelectedTimeZone] = useState("");
  const [selectedLocation, setSelectedLocation] = useState<OptionTypeBase | undefined>(undefined);
  const [selectedCustomInput, setSelectedCustomInput] = useState<EventTypeCustomInput | undefined>(undefined);
  const [selectedCustomInputModalOpen, setSelectedCustomInputModalOpen] = useState(false);
  const [customInputs, setCustomInputs] = useState<EventTypeCustomInput[]>(
    eventType.customInputs.sort((a, b) => a.id - b.id) || []
  );
  const [tokensList, setTokensList] = useState<Array<Token>>([]);

  const periodType =
    PERIOD_TYPES.find((s) => s.type === eventType.periodType) ||
    PERIOD_TYPES.find((s) => s.type === "UNLIMITED");

  const [requirePayment, setRequirePayment] = useState(eventType.price > 0);
  const [advancedSettingsVisible, setAdvancedSettingsVisible] = useState(false);

  const [availabilityState, setAvailabilityState] = useState<{
    openingHours: AvailabilityInput[];
    dateOverrides: AvailabilityInput[];
  }>({ openingHours: [], dateOverrides: [] });

  useEffect(() => {
    const fetchTokens = async () => {
      // Get a list of most popular ERC20s and ERC777s, combine them into a single list, set as tokensList
      try {
        const erc20sList: Array<Token> =
          //   await axios.get(`https://api.bloxy.info/token/list?key=${process.env.BLOXY_API_KEY}`)
          // ).data
          bloxyApi.slice(0, 100).map((erc20: Token) => {
            const { name, address, symbol } = erc20;
            return { name, address, symbol };
          });

        const exodiaList = await (await fetch(`https://exodia.io/api/trending?page=1`)).json();

        const nftsList: Array<Token> = exodiaList.map((nft: NFT) => {
          const { name, contracts } = nft;
          if (nft.contracts[0]) {
            const { address, symbol } = contracts[0];
            return { name, address, symbol };
          }
        });

        const unifiedList: Array<Token> = [...erc20sList, ...nftsList];

        setTokensList(unifiedList);
      } catch (err) {
        showToast("Failed to load ERC20s & NFTs list. Please enter an address manually.", "error");
      }
    };

    console.log(tokensList); // Just here to make sure it passes the gc hook. Can remove once actual use is made of tokensList.

    fetchTokens();
  }, []);

  useEffect(() => {
    setSelectedTimeZone(eventType.timeZone || "");
  }, []);

  async function deleteEventTypeHandler(event: React.MouseEvent<HTMLElement, MouseEvent>) {
    event.preventDefault();

    const payload = { id: eventType.id };
    deleteMutation.mutate(payload);
  }

  const openLocationModal = (type: LocationType) => {
    setSelectedLocation(locationOptions.find((option) => option.value === type));
    setShowLocationModal(true);
  };

  const removeLocation = (selectedLocation: typeof eventType.locations[number]) => {
    formMethods.setValue(
      "locations",
      formMethods.getValues("locations").filter((location) => location.type !== selectedLocation.type),
      { shouldValidate: true }
    );
  };

  const LocationOptions = () => {
    if (!selectedLocation) {
      return null;
    }
    switch (selectedLocation.value) {
      case LocationType.InPerson:
        return (
          <div>
            <label htmlFor="address" className="block text-sm font-medium text-gray-700">
              {t("set_address_place")}
            </label>
            <div className="mt-1">
              <input
                type="text"
                {...locationFormMethods.register("locationAddress")}
                id="address"
                required
                className="focus:border-primary-500 focus:ring-primary-500 block w-full rounded-sm border-gray-300 text-sm shadow-sm"
                defaultValue={
                  formMethods
                    .getValues("locations")
                    .find((location) => location.type === LocationType.InPerson)?.address
                }
              />
            </div>
          </div>
        );
      case LocationType.Phone:
        return <p className="text-sm">{t("cal_invitee_phone_number_scheduling")}</p>;
      case LocationType.GoogleMeet:
        return <p className="text-sm">{t("cal_provide_google_meet_location")}</p>;
      case LocationType.Zoom:
        return <p className="text-sm">{t("cal_provide_zoom_meeting_url")}</p>;
      case LocationType.Daily:
        return <p className="text-sm">{t("cal_provide_video_meeting_url")}</p>;
      case LocationType.Jitsi:
        return <p className="text-sm">{t("cal_provide_jitsi_meeting_url")}</p>;
      case LocationType.Huddle01:
        return <p className="text-sm">{t("cal_provide_huddle01_meeting_url")}</p>;
      case LocationType.Tandem:
        return <p className="text-sm">{t("cal_provide_tandem_meeting_url")}</p>;
      default:
        return null;
    }
  };

  const removeCustom = (index: number) => {
    formMethods.getValues("customInputs").splice(index, 1);
    customInputs.splice(index, 1);
    setCustomInputs([...customInputs]);
  };

  const schedulingTypeOptions: {
    value: SchedulingType;
    label: string;
    description: string;
  }[] = [
    {
      value: SchedulingType.COLLECTIVE,
      label: t("collective"),
      description: t("collective_description"),
    },
    {
      value: SchedulingType.ROUND_ROBIN,
      label: t("round_robin"),
      description: t("round_robin_description"),
    },
  ];

  const [periodDates] = useState<{ startDate: Date; endDate: Date }>({
    startDate: new Date(eventType.periodStartDate || Date.now()),
    endDate: new Date(eventType.periodEndDate || Date.now()),
  });

  const permalink = `${process.env.NEXT_PUBLIC_APP_URL}/${
    team ? `team/${team.slug}` : eventType.users[0].username
  }/${eventType.slug}`;

  const mapUserToValue = ({
    id,
    name,
    username,
  }: {
    id: number | null;
    name: string | null;
    username: string | null;
  }) => ({
    value: `${id || ""}`,
    label: `${name || ""}`,
    avatar: `${process.env.NEXT_PUBLIC_APP_URL}/${username}/avatar.png`,
  });

  const formMethods = useForm<{
    title: string;
    eventTitle: string;
    smartContractAddress: string;
    eventName: string;
    slug: string;
    length: number;
    description: string;
    disableGuests: boolean;
    requiresConfirmation: boolean;
    schedulingType: SchedulingType | null;
    price: number;
    hidden: boolean;
    locations: { type: LocationType; address?: string }[];
    customInputs: EventTypeCustomInput[];
    users: string[];
    availability: {
      openingHours: AvailabilityInput[];
      dateOverrides: AvailabilityInput[];
    };
    timeZone: string;
    periodType: PeriodType;
    periodDays: number;
    periodCountCalendarDays: "1" | "0";
    periodDates: { startDate: Date; endDate: Date };
    minimumBookingNotice: number;
    beforeBufferTime: number;
    afterBufferTime: number;
    slotInterval: number | null;
    destinationCalendar: {
      integration: string;
      externalId: string;
    };
  }>({
    defaultValues: {
      locations: eventType.locations || [],
      periodDates: {
        startDate: periodDates.startDate,
        endDate: periodDates.endDate,
      },
    },
  });

  const locationFormMethods = useForm<{
    locationType: LocationType;
    locationAddress: string;
  }>();

  const Locations = () => {
    return (
      <div className="w-full">
        {formMethods.getValues("locations").length === 0 && (
          <div className="flex">
            <Select
              options={locationOptions}
              isSearchable={false}
              classNamePrefix="react-select"
              className="react-select-container focus:border-primary-500 focus:ring-primary-500 block w-full min-w-0 flex-1 rounded-sm border border-gray-300 sm:text-sm"
              onChange={(e) => {
                if (e?.value) {
                  locationFormMethods.setValue("locationType", e.value);
                  openLocationModal(e.value);
                }
              }}
            />
          </div>
        )}
        {formMethods.getValues("locations").length > 0 && (
          <ul>
            {formMethods.getValues("locations").map((location) => (
              <li
                key={location.type}
                className="mb-2 rounded-sm border border-neutral-300 py-1.5 px-2 shadow-sm">
                <div className="flex justify-between">
                  {location.type === LocationType.InPerson && (
                    <div className="flex flex-grow items-center">
                      <LocationMarkerIcon className="h-6 w-6" />
                      <input
                        disabled
                        className="w-full border-0 bg-transparent text-sm ltr:ml-2 rtl:mr-2"
                        value={location.address}
                      />
                    </div>
                  )}
                  {location.type === LocationType.Phone && (
                    <div className="flex flex-grow items-center">
                      <PhoneIcon className="h-6 w-6" />
                      <span className="text-sm ltr:ml-2 rtl:mr-2">{t("phone_call")}</span>
                    </div>
                  )}
                  {location.type === LocationType.GoogleMeet && (
                    <div className="flex flex-grow items-center">
                      <svg
                        className="h-6 w-6"
                        viewBox="0 0 64 54"
                        fill="none"
                        xmlns="http://www.w3.org/2000/svg">
                        <path d="M16 0V16H0" fill="#EA4335" />
                        <path
                          d="M16 0V16H37.3333V27.0222L53.3333 14.0444V5.33332C53.3333 1.77777 51.5555 0 47.9999 0"
                          fill="#FFBA00"
                        />
                        <path
                          d="M15.6438 53.3341V37.3341H37.3326V26.6675L53.3326 39.2897V48.0008C53.3326 51.5563 51.5548 53.3341 47.9993 53.3341"
                          fill="#00AC47"
                        />
                        <path d="M37.3335 26.6662L53.3335 13.6885V39.644" fill="#00832D" />
                        <path
                          d="M53.3335 13.6892L60.8001 7.64481C62.4001 6.40037 64.0001 6.40037 64.0001 8.88925V44.4447C64.0001 46.9336 62.4001 46.9336 60.8001 45.6892L53.3335 39.6447"
                          fill="#00AC47"
                        />
                        <path
                          d="M0 36.9785V48.0007C0 51.5563 1.77777 53.334 5.33332 53.334H16V36.9785"
                          fill="#0066DA"
                        />
                        <path d="M0 16H16V37.3333H0" fill="#2684FC" />
                      </svg>

                      <span className="text-sm ltr:ml-2 rtl:mr-2">Google Meet</span>
                    </div>
                  )}
                  {location.type === LocationType.Huddle01 && (
                    <div className="flex flex-grow items-center">
                      <svg
                        width="1.25em"
                        height="1.25em"
                        viewBox="0 0 26 18"
                        fill="none"
                        xmlns="http://www.w3.org/2000/svg">
                        <path
                          d="M14.8607 0H4.04353C3.16693 0 2.32622 0.347292 1.70636 0.965476C1.08651 1.58366 0.738281 2.4221 0.738281 3.29634V14.0844C0.738281 14.9586 1.08651 15.7971 1.70636 16.4152C2.32622 17.0334 3.16693 17.3807 4.04353 17.3807H14.8607C15.7373 17.3807 16.578 17.0334 17.1979 16.4152C17.8177 15.7971 18.166 14.9586 18.166 14.0844V3.29634C18.166 2.4221 17.8177 1.58366 17.1979 0.965476C16.578 0.347292 15.7373 0 14.8607 0V0Z"
                          fill="#246BFD"
                        />
                        <path
                          d="M24.1641 3.10754C24.0122 3.14004 23.8679 3.20106 23.7389 3.28734L21.1623 4.85161C20.7585 5.09889 20.4269 5.44766 20.2008 5.86299C19.9686 6.28713 19.8472 6.76272 19.8477 7.24595V10.1407C19.8475 10.6251 19.9694 11.1017 20.2023 11.5267C20.4295 11.9431 20.7627 12.2925 21.1683 12.5396L23.7645 14.1038C23.9325 14.2074 24.1202 14.2753 24.3158 14.3031C24.5103 14.3302 24.7084 14.3164 24.8973 14.2627C25.0881 14.2077 25.2659 14.1149 25.4201 13.99C25.5764 13.862 25.706 13.7047 25.8017 13.527C25.9321 13.2836 26.0003 13.0118 26 12.7359V4.62985C25.9995 4.39497 25.9483 4.16296 25.8498 3.94961C25.7523 3.73989 25.6097 3.55418 25.4321 3.40571C25.258 3.26046 25.0522 3.15784 24.8311 3.10604C24.6118 3.05359 24.3832 3.0541 24.1641 3.10754Z"
                          fill="#246BFD"
                        />
                        <path
                          d="M7.07325 14.3165C6.26596 14.3165 5.64849 14.0822 5.22081 13.6138C4.79313 13.1453 4.57928 12.484 4.57928 11.63V6.0112C4.57928 5.15515 4.79313 4.49338 5.22081 4.0259C5.64849 3.55842 6.26596 3.32418 7.07325 3.32318C7.87452 3.32318 8.4915 3.55742 8.92419 4.0259C9.35687 4.49438 9.57071 5.15615 9.5657 6.0112V11.63C9.5657 12.484 9.35186 13.1453 8.92419 13.6138C8.49651 14.0822 7.87953 14.3165 7.07325 14.3165ZM7.07325 12.7897C7.63914 12.7897 7.92259 12.4401 7.9236 11.7408V5.90332C7.9236 5.20409 7.64015 4.85448 7.07325 4.85448C6.50635 4.85448 6.2224 5.20409 6.2214 5.90332V11.7363C6.2214 12.4396 6.50534 12.7907 7.07325 12.7897Z"
                          fill="white"
                        />
                        <path
                          d="M12.6791 6.0112H10.9619V4.82002C11.3388 4.83087 11.7155 4.78952 12.0811 4.69716C12.3452 4.63341 12.5856 4.49564 12.7737 4.3001C12.9727 4.05484 13.1254 3.77563 13.2244 3.47601H14.3287V14.1637H12.6791V6.0112Z"
                          fill="white"
                        />
                      </svg>
                      <span className="ml-2 text-sm">Huddle01 Web3 Video</span>
                    </div>
                  )}
                  {location.type === LocationType.Daily && (
                    <div className="flex flex-grow items-center">
                      <svg
                        id="svg"
                        version="1.1"
                        xmlns="http://www.w3.org/2000/svg"
                        width="1.25em"
                        height="1.25em"
                        viewBox="0, 0, 400,400">
                        <g id="svgg">
                          <path
                            id="path0"
                            d="M100.400 142.062 C 99.630 142.280,98.394 143.076,97.654 143.830 C 96.914 144.583,95.997 145.200,95.616 145.200 C 94.776 145.200,93.802 146.248,93.389 147.598 C 93.221 148.147,92.560 149.054,91.919 149.613 C 90.024 151.267,90.020 151.390,90.010 199.645 C 89.999 248.545,90.014 248.945,91.940 250.744 C 92.571 251.334,93.229 252.262,93.401 252.808 C 93.751 253.916,95.054 255.200,95.829 255.200 C 96.107 255.200,96.710 255.808,97.169 256.550 C 98.373 258.498,94.832 258.400,164.273 258.400 C 231.741 258.400,231.099 258.418,231.949 256.552 C 232.208 255.983,233.149 255.250,234.197 254.801 C 235.357 254.304,236.005 253.774,236.014 253.314 C 236.021 252.921,236.375 251.880,236.800 251.000 C 237.225 250.120,237.579 249.119,237.586 248.776 C 237.594 248.434,237.864 247.804,238.187 247.376 C 238.696 246.704,238.776 240.392,238.787 200.426 C 238.801 149.852,238.967 154.051,236.799 149.949 C 236.610 149.591,236.332 148.647,236.183 147.850 C 235.956 146.640,235.591 146.227,233.964 145.342 C 232.893 144.759,231.907 143.938,231.774 143.518 C 231.641 143.098,231.052 142.539,230.466 142.277 C 229.079 141.657,102.567 141.447,100.400 142.062 "
                            stroke="none"
                            fill="#f9f9f9"
                            fillRule="evenodd"></path>
                          <path
                            id="path1"
                            d="M304.600 153.562 C 304.160 153.717,302.589 154.419,301.109 155.122 C 299.629 155.825,298.171 156.400,297.869 156.400 C 297.567 156.400,296.528 156.977,295.560 157.682 C 294.592 158.387,292.872 159.272,291.739 159.649 C 290.605 160.025,288.743 160.976,287.602 161.761 C 286.460 162.547,284.778 163.386,283.863 163.628 C 282.948 163.869,281.300 164.672,280.200 165.413 C 279.100 166.154,277.660 166.885,277.000 167.037 C 275.491 167.385,272.800 168.718,272.800 169.117 C 272.800 169.485,270.749 170.506,268.629 171.194 C 266.207 171.979,263.730 174.650,263.412 176.820 C 262.921 180.167,263.353 224.092,263.889 225.295 C 264.635 226.970,266.755 228.668,269.300 229.629 C 270.565 230.107,271.600 230.622,271.600 230.775 C 271.600 231.219,274.452 232.687,276.241 233.162 C 277.144 233.403,278.381 234.061,278.991 234.626 C 279.600 235.191,281.382 236.125,282.950 236.701 C 284.517 237.278,286.430 238.236,287.200 238.831 C 287.970 239.426,289.320 240.126,290.200 240.387 C 292.160 240.967,294.400 242.079,294.400 242.472 C 294.400 242.837,297.518 244.231,299.125 244.584 C 299.790 244.730,300.737 245.198,301.228 245.625 C 301.720 246.051,302.620 246.400,303.228 246.400 C 303.837 246.400,304.605 246.504,304.936 246.631 C 305.267 246.758,305.902 246.498,306.348 246.052 C 306.793 245.607,307.721 244.951,308.410 244.595 C 310.905 243.305,310.800 245.287,310.800 199.575 C 310.800 155.897,310.789 155.600,309.169 155.600 C 309.026 155.600,308.231 155.060,307.400 154.400 C 306.569 153.740,305.780 153.218,305.645 153.240 C 305.510 153.262,305.040 153.407,304.600 153.562 "
                            stroke="none"
                            fill="#1be7b8"
                            fillRule="evenodd"></path>
                          <path
                            id="path2"
                            d="M104.148 137.776 C 103.459 138.076,102.774 138.519,102.624 138.760 C 102.475 139.002,101.832 139.200,101.196 139.200 C 98.679 139.200,95.594 140.337,94.191 141.782 C 93.434 142.562,92.630 143.200,92.406 143.200 C 92.181 143.200,91.703 143.875,91.344 144.700 C 90.984 145.525,90.140 146.560,89.467 147.000 C 87.556 148.251,87.579 147.532,87.693 201.219 L 87.800 252.069 88.800 252.944 C 89.350 253.425,90.311 254.498,90.935 255.328 C 91.559 256.159,92.682 257.235,93.430 257.719 C 94.178 258.204,94.792 258.829,94.795 259.110 C 94.801 259.708,96.289 260.360,98.770 260.851 C 99.743 261.044,100.887 261.516,101.311 261.901 C 102.535 263.008,223.251 262.983,224.942 261.875 C 225.616 261.433,227.174 261.056,228.925 260.910 C 232.411 260.620,234.281 259.898,234.866 258.616 C 235.107 258.087,235.812 257.444,236.432 257.187 C 237.635 256.688,238.800 255.226,238.800 254.214 C 238.800 253.876,239.039 253.600,239.330 253.600 C 239.622 253.600,240.297 253.135,240.830 252.568 L 241.800 251.536 241.800 200.335 L 241.800 149.134 240.400 147.884 C 239.630 147.197,238.690 145.944,238.312 145.101 C 237.852 144.075,237.232 143.430,236.441 143.154 C 235.696 142.895,235.110 142.318,234.859 141.598 C 234.411 140.311,233.008 139.763,229.068 139.333 C 227.786 139.194,226.522 138.865,226.260 138.603 C 224.854 137.196,225.002 137.200,164.726 137.216 C 115.566 137.229,105.185 137.325,104.148 137.776 M230.299 140.581 C 231.013 140.751,232.363 141.600,233.299 142.466 C 234.235 143.333,235.488 144.338,236.085 144.699 C 236.684 145.061,237.282 145.862,237.419 146.487 C 237.556 147.110,238.076 148.110,238.574 148.710 C 240.721 151.291,240.592 148.280,240.713 198.600 C 240.829 246.814,240.750 249.650,239.248 251.152 C 238.800 251.600,238.071 252.676,237.629 253.543 C 237.187 254.410,236.187 255.514,235.407 255.995 C 234.628 256.477,233.798 257.231,233.563 257.670 C 232.125 260.355,229.256 260.458,160.200 260.300 C 96.040 260.154,98.009 260.223,96.185 258.055 C 95.663 257.435,94.598 256.495,93.818 255.964 C 93.037 255.434,92.310 254.730,92.202 254.400 C 92.094 254.070,91.396 253.117,90.652 252.283 C 88.728 250.126,88.809 252.440,88.804 199.526 C 88.800 148.835,88.746 150.246,90.767 148.075 C 91.445 147.347,92.000 146.583,92.000 146.379 C 92.000 145.965,94.367 143.600,94.781 143.600 C 94.926 143.600,95.721 142.979,96.550 142.220 C 97.645 141.217,98.567 140.772,99.928 140.589 C 100.958 140.450,101.980 140.273,102.200 140.195 C 103.020 139.904,229.052 140.284,230.299 140.581 M302.261 151.784 C 301.415 152.085,300.477 152.683,300.177 153.111 C 299.589 153.951,298.498 154.440,295.467 155.223 C 294.179 155.556,293.257 156.096,292.706 156.841 C 292.120 157.635,291.307 158.082,289.909 158.382 C 287.523 158.894,286.569 159.361,285.000 160.786 C 284.254 161.463,282.944 162.058,281.536 162.358 C 279.852 162.717,278.929 163.194,277.936 164.216 C 277.201 164.973,276.327 165.593,275.994 165.596 C 274.726 165.605,271.323 167.114,270.329 168.107 C 269.759 168.678,268.506 169.354,267.546 169.609 C 263.906 170.578,262.647 172.127,261.546 176.994 C 260.707 180.702,260.406 219.312,261.200 221.401 C 261.420 221.979,261.860 223.699,262.178 225.222 C 262.801 228.210,263.915 229.763,265.769 230.228 C 266.340 230.371,266.906 230.649,267.027 230.844 C 267.148 231.040,267.598 231.200,268.028 231.200 C 268.457 231.200,269.121 231.575,269.504 232.034 C 270.324 233.017,272.827 234.231,274.800 234.604 C 275.626 234.760,276.610 235.349,277.200 236.040 C 277.950 236.919,278.976 237.422,281.300 238.052 C 283.242 238.578,284.400 239.096,284.400 239.438 C 284.400 240.158,287.095 241.510,289.201 241.847 C 290.693 242.085,292.400 243.256,292.400 244.041 C 292.400 244.329,297.174 246.000,297.997 246.000 C 298.233 246.000,299.057 246.630,299.827 247.400 C 301.156 248.729,301.366 248.800,303.981 248.800 L 306.736 248.800 309.338 246.578 C 312.714 243.696,312.469 247.711,312.322 197.737 L 312.200 156.074 310.962 154.537 C 308.533 151.521,305.601 150.593,302.261 151.784 M307.400 154.400 C 308.231 155.060,309.026 155.600,309.169 155.600 C 310.789 155.600,310.800 155.897,310.800 199.575 C 310.800 245.287,310.905 243.305,308.410 244.595 C 307.721 244.951,306.793 245.607,306.348 246.052 C 305.902 246.498,305.267 246.758,304.936 246.631 C 304.605 246.504,303.837 246.400,303.228 246.400 C 302.620 246.400,301.720 246.051,301.228 245.625 C 300.737 245.198,299.790 244.730,299.125 244.584 C 297.518 244.231,294.400 242.837,294.400 242.472 C 294.400 242.079,292.160 240.967,290.200 240.387 C 289.320 240.126,287.970 239.426,287.200 238.831 C 286.430 238.236,284.517 237.278,282.950 236.701 C 281.382 236.125,279.600 235.191,278.991 234.626 C 278.381 234.061,277.144 233.403,276.241 233.162 C 274.452 232.687,271.600 231.219,271.600 230.775 C 271.600 230.622,270.565 230.107,269.300 229.629 C 266.755 228.668,264.635 226.970,263.889 225.295 C 263.353 224.092,262.921 180.167,263.412 176.820 C 263.730 174.650,266.207 171.979,268.629 171.194 C 270.749 170.506,272.800 169.485,272.800 169.117 C 272.800 168.718,275.491 167.385,277.000 167.037 C 277.660 166.885,279.100 166.154,280.200 165.413 C 281.300 164.672,282.948 163.869,283.863 163.628 C 284.778 163.386,286.460 162.547,287.602 161.761 C 288.743 160.976,290.605 160.025,291.739 159.649 C 292.872 159.272,294.592 158.387,295.560 157.682 C 296.528 156.977,297.567 156.400,297.869 156.400 C 298.171 156.400,299.629 155.825,301.109 155.122 C 303.608 153.934,305.049 153.337,305.645 153.240 C 305.780 153.218,306.569 153.740,307.400 154.400 "
                            stroke="none"
                            fill="#4c545c"
                            fillRule="evenodd"></path>
                          <path
                            id="path3"
                            d="M102.200 140.195 C 101.980 140.273,100.958 140.450,99.928 140.589 C 98.567 140.772,97.645 141.217,96.550 142.220 C 95.721 142.979,94.926 143.600,94.781 143.600 C 94.367 143.600,92.000 145.965,92.000 146.379 C 92.000 146.583,91.445 147.347,90.767 148.075 C 88.746 150.246,88.800 148.835,88.804 199.526 C 88.809 252.440,88.728 250.126,90.652 252.283 C 91.396 253.117,92.094 254.070,92.202 254.400 C 92.310 254.730,93.037 255.434,93.818 255.964 C 94.598 256.495,95.663 257.435,96.185 258.055 C 98.009 260.223,96.040 260.154,160.200 260.300 C 229.256 260.458,232.125 260.355,233.563 257.670 C 233.798 257.231,234.628 256.477,235.407 255.995 C 236.187 255.514,237.187 254.410,237.629 253.543 C 238.071 252.676,238.800 251.600,239.248 251.152 C 240.750 249.650,240.829 246.814,240.713 198.600 C 240.592 148.280,240.721 151.291,238.574 148.710 C 238.076 148.110,237.556 147.110,237.419 146.487 C 237.282 145.862,236.684 145.061,236.085 144.699 C 235.488 144.338,234.235 143.333,233.299 142.466 C 232.363 141.600,231.013 140.751,230.299 140.581 C 229.052 140.284,103.020 139.904,102.200 140.195 M230.466 142.277 C 231.052 142.539,231.641 143.098,231.774 143.518 C 231.907 143.938,232.893 144.759,233.964 145.342 C 235.591 146.227,235.956 146.640,236.183 147.850 C 236.332 148.647,236.610 149.591,236.799 149.949 C 238.967 154.051,238.801 149.852,238.787 200.426 C 238.776 240.392,238.696 246.704,238.187 247.376 C 237.864 247.804,237.594 248.434,237.586 248.776 C 237.579 249.119,237.225 250.120,236.800 251.000 C 236.375 251.880,236.021 252.921,236.014 253.314 C 236.005 253.774,235.357 254.304,234.197 254.801 C 233.149 255.250,232.208 255.983,231.949 256.552 C 231.099 258.418,231.741 258.400,164.273 258.400 C 94.832 258.400,98.373 258.498,97.169 256.550 C 96.710 255.808,96.107 255.200,95.829 255.200 C 95.054 255.200,93.751 253.916,93.401 252.808 C 93.229 252.262,92.571 251.334,91.940 250.744 C 90.014 248.945,89.999 248.545,90.010 199.645 C 90.020 151.390,90.024 151.267,91.919 149.613 C 92.560 149.054,93.221 148.147,93.389 147.598 C 93.802 146.248,94.776 145.200,95.616 145.200 C 95.997 145.200,96.914 144.583,97.654 143.830 C 98.394 143.076,99.630 142.280,100.400 142.062 C 102.567 141.447,229.079 141.657,230.466 142.277 "
                            stroke="none"
                            fill="#949c9c"
                            fillRule="evenodd"></path>
                          <path
                            id="path4"
                            d="M35.200 0.984 C 35.200 1.947,35.121 1.971,31.700 2.084 L 28.200 2.200 28.077 3.900 L 27.954 5.600 25.403 5.600 C 21.914 5.600,20.903 6.043,20.590 7.712 C 20.367 8.902,20.142 9.103,18.669 9.430 C 17.102 9.777,16.988 9.898,16.800 11.400 C 16.605 12.956,16.554 13.003,14.922 13.122 C 13.260 13.243,13.243 13.260,13.122 14.922 C 13.003 16.554,12.956 16.605,11.400 16.800 C 9.898 16.988,9.777 17.102,9.430 18.669 C 9.103 20.142,8.902 20.367,7.712 20.590 C 6.043 20.903,5.600 21.914,5.600 25.403 L 5.600 27.954 3.900 28.077 L 2.200 28.200 2.084 31.700 C 1.971 35.121,1.947 35.200,0.984 35.200 L 0.000 35.200 0.000 200.000 L 0.000 364.800 0.984 364.800 C 1.947 364.800,1.971 364.879,2.084 368.300 L 2.200 371.800 3.900 372.177 L 5.600 372.554 5.600 374.851 C 5.600 378.083,6.072 379.102,7.712 379.410 C 8.902 379.633,9.103 379.858,9.430 381.331 C 9.777 382.898,9.898 383.012,11.400 383.200 C 12.953 383.394,13.004 383.449,13.121 385.059 C 13.247 386.786,13.757 387.181,15.876 387.195 C 16.598 387.199,16.773 387.463,16.876 388.700 C 16.992 390.104,17.107 390.224,18.669 390.570 C 20.142 390.897,20.367 391.098,20.590 392.288 C 20.903 393.957,21.914 394.400,25.403 394.400 L 27.954 394.400 28.077 396.100 L 28.200 397.800 31.700 397.916 C 35.121 398.029,35.200 398.053,35.200 399.016 L 35.200 400.000 200.000 400.000 L 364.800 400.000 364.800 399.016 C 364.800 398.053,364.879 398.029,368.300 397.916 L 371.800 397.800 372.177 396.100 L 372.554 394.400 375.103 394.400 C 378.233 394.400,379.094 393.974,379.414 392.265 C 379.633 391.101,379.865 390.896,381.331 390.570 C 382.893 390.224,383.008 390.104,383.124 388.700 C 383.241 387.288,383.327 387.200,384.596 387.200 C 386.308 387.200,387.200 386.308,387.200 384.596 C 387.200 383.327,387.288 383.241,388.700 383.124 C 390.104 383.008,390.224 382.893,390.570 381.331 C 390.896 379.865,391.101 379.633,392.265 379.414 C 393.974 379.094,394.400 378.233,394.400 375.103 L 394.400 372.554 396.100 372.177 L 397.800 371.800 397.916 368.300 C 398.029 364.879,398.053 364.800,399.016 364.800 L 400.000 364.800 400.000 200.000 L 400.000 35.200 399.016 35.200 C 398.053 35.200,398.029 35.121,397.916 31.700 L 397.800 28.200 396.100 28.077 L 394.400 27.954 394.400 25.403 C 394.400 21.914,393.957 20.903,392.288 20.590 C 391.098 20.367,390.897 20.142,390.570 18.669 C 390.224 17.107,390.104 16.992,388.700 16.876 C 387.463 16.773,387.199 16.598,387.195 15.876 C 387.181 13.757,386.786 13.247,385.059 13.121 C 383.452 13.004,383.396 12.953,383.275 11.480 C 383.121 9.617,382.265 9.200,378.597 9.200 L 376.046 9.200 375.923 7.500 C 375.802 5.821,375.779 5.798,374.173 5.681 C 372.616 5.566,372.529 5.488,372.173 3.881 L 371.800 2.200 368.300 2.084 C 364.879 1.971,364.800 1.947,364.800 0.984 L 364.800 0.000 200.000 0.000 L 35.200 0.000 35.200 0.984 M224.918 137.663 C 225.394 137.918,225.998 138.341,226.260 138.603 C 226.522 138.865,227.786 139.194,229.068 139.333 C 233.008 139.763,234.411 140.311,234.859 141.598 C 235.110 142.318,235.696 142.895,236.441 143.154 C 237.232 143.430,237.852 144.075,238.312 145.101 C 238.690 145.944,239.630 147.197,240.400 147.884 L 241.800 149.134 241.800 200.335 L 241.800 251.536 240.830 252.568 C 240.297 253.135,239.622 253.600,239.330 253.600 C 239.039 253.600,238.800 253.876,238.800 254.214 C 238.800 255.226,237.635 256.688,236.432 257.187 C 235.812 257.444,235.107 258.087,234.866 258.616 C 234.281 259.898,232.411 260.620,228.925 260.910 C 227.174 261.056,225.616 261.433,224.942 261.875 C 223.251 262.983,102.535 263.008,101.311 261.901 C 100.887 261.516,99.743 261.044,98.770 260.851 C 96.289 260.360,94.801 259.708,94.795 259.110 C 94.792 258.829,94.178 258.204,93.430 257.719 C 92.682 257.235,91.559 256.159,90.935 255.328 C 90.311 254.498,89.350 253.425,88.800 252.944 L 87.800 252.069 87.693 201.219 C 87.579 147.532,87.556 148.251,89.467 147.000 C 90.140 146.560,90.984 145.525,91.344 144.700 C 91.703 143.875,92.181 143.200,92.406 143.200 C 92.630 143.200,93.434 142.562,94.191 141.782 C 95.594 140.337,98.679 139.200,101.196 139.200 C 101.832 139.200,102.475 139.002,102.624 138.760 C 103.575 137.222,103.193 137.232,164.726 137.216 C 208.933 137.204,224.273 137.318,224.918 137.663 M308.162 152.107 C 309.021 152.598,310.281 153.692,310.962 154.537 L 312.200 156.074 312.322 197.737 C 312.469 247.711,312.714 243.696,309.338 246.578 L 306.736 248.800 303.981 248.800 C 301.366 248.800,301.156 248.729,299.827 247.400 C 299.057 246.630,298.233 246.000,297.997 246.000 C 297.174 246.000,292.400 244.329,292.400 244.041 C 292.400 243.256,290.693 242.085,289.201 241.847 C 287.095 241.510,284.400 240.158,284.400 239.438 C 284.400 239.096,283.242 238.578,281.300 238.052 C 278.976 237.422,277.950 236.919,277.200 236.040 C 276.610 235.349,275.626 234.760,274.800 234.604 C 272.827 234.231,270.324 233.017,269.504 232.034 C 269.121 231.575,268.457 231.200,268.028 231.200 C 267.598 231.200,267.148 231.040,267.027 230.844 C 266.906 230.649,266.340 230.371,265.769 230.228 C 263.915 229.763,262.801 228.210,262.178 225.222 C 261.860 223.699,261.420 221.979,261.200 221.401 C 260.406 219.312,260.707 180.702,261.546 176.994 C 262.647 172.127,263.906 170.578,267.546 169.609 C 268.506 169.354,269.759 168.678,270.329 168.107 C 271.323 167.114,274.726 165.605,275.994 165.596 C 276.327 165.593,277.201 164.973,277.936 164.216 C 278.929 163.194,279.852 162.717,281.536 162.358 C 282.944 162.058,284.254 161.463,285.000 160.786 C 286.569 159.361,287.523 158.894,289.909 158.382 C 291.307 158.082,292.120 157.635,292.706 156.841 C 293.257 156.096,294.179 155.556,295.467 155.223 C 298.498 154.440,299.589 153.951,300.177 153.111 C 301.487 151.241,305.719 150.709,308.162 152.107 "
                            stroke="none"
                            fill="#141c24"
                            fillRule="evenodd"></path>
                        </g>
                      </svg>
                      <span className="text-sm ltr:ml-2 rtl:mr-2">Daily.co Video</span>
                    </div>
                  )}
                  {location.type === LocationType.Zoom && (
                    <div className="flex flex-grow items-center">
                      <svg
                        className="h-6 w-6"
                        viewBox="0 0 64 64"
                        fill="none"
                        xmlns="http://www.w3.org/2000/svg">
                        <path
                          d="M32 0C49.6733 0 64 14.3267 64 32C64 49.6733 49.6733 64 32 64C14.3267 64 0 49.6733 0 32C0 14.3267 14.3267 0 32 0Z"
                          fill="#E5E5E4"
                        />
                        <path
                          d="M32.0002 0.623047C49.3292 0.623047 63.3771 14.6709 63.3771 31.9999C63.3771 49.329 49.3292 63.3768 32.0002 63.3768C14.6711 63.3768 0.623291 49.329 0.623291 31.9999C0.623291 14.6709 14.6716 0.623047 32.0002 0.623047Z"
                          fill="white"
                        />
                        <path
                          d="M31.9998 3.14014C47.9386 3.14014 60.8597 16.0612 60.8597 32C60.8597 47.9389 47.9386 60.8599 31.9998 60.8599C16.0609 60.8599 3.13989 47.9389 3.13989 32C3.13989 16.0612 16.0609 3.14014 31.9998 3.14014Z"
                          fill="#4A8CFF"
                        />
                        <path
                          d="M13.1711 22.9581V36.5206C13.1832 39.5875 15.6881 42.0558 18.743 42.0433H38.5125C39.0744 42.0433 39.5266 41.5911 39.5266 41.0412V27.4788C39.5145 24.4119 37.0096 21.9435 33.9552 21.956H14.1857C13.6238 21.956 13.1716 22.4082 13.1716 22.9581H13.1711ZM40.7848 28.2487L48.9469 22.2864C49.6557 21.6998 50.2051 21.8462 50.2051 22.9095V41.0903C50.2051 42.2999 49.5329 42.1536 48.9469 41.7134L40.7848 35.7631V28.2487Z"
                          fill="white"
                        />
                      </svg>
                      <span className="text-sm ltr:ml-2 rtl:mr-2">Zoom Video</span>
                    </div>
                  )}
                  {location.type === LocationType.Tandem && (
                    <div className="flex flex-grow items-center">
                      <svg
                        width="1.25em"
                        height="1.25em"
                        viewBox="0 0 400 400"
                        fill="none"
                        xmlns="http://www.w3.org/2000/svg">
                        <path
                          fillRule="evenodd"
                          clipRule="evenodd"
                          d="M167.928 256.163L64 324V143.835L167.928 76V256.163Z"
                          fill="#4341DC"
                        />
                        <path
                          fillRule="evenodd"
                          clipRule="evenodd"
                          d="M335.755 256.163L231.827 324V143.835L335.755 76V256.163Z"
                          fill="#00B6B6"
                        />
                      </svg>
                      <span className="ml-2 text-sm">Tandem Video</span>
                    </div>
                  )}
                  {location.type === LocationType.Jitsi && (
                    <div className="flex flex-grow items-center">
                      <svg
                        className="h-6 w-6"
                        viewBox="0 0 64 64"
                        fill="none"
                        xmlns="http://www.w3.org/2000/svg">
                        <path
                          d="M32 0C49.6733 0 64 14.3267 64 32C64 49.6733 49.6733 64 32 64C14.3267 64 0 49.6733 0 32C0 14.3267 14.3267 0 32 0Z"
                          fill="#E5E5E4"
                        />
                        <path
                          d="M32.0002 0.623047C49.3292 0.623047 63.3771 14.6709 63.3771 31.9999C63.3771 49.329 49.3292 63.3768 32.0002 63.3768C14.6711 63.3768 0.623291 49.329 0.623291 31.9999C0.623291 14.6709 14.6716 0.623047 32.0002 0.623047Z"
                          fill="white"
                        />
                        <path
                          d="M31.9998 3.14014C47.9386 3.14014 60.8597 16.0612 60.8597 32C60.8597 47.9389 47.9386 60.8599 31.9998 60.8599C16.0609 60.8599 3.13989 47.9389 3.13989 32C3.13989 16.0612 16.0609 3.14014 31.9998 3.14014Z"
                          fill="#4A8CFF"
                        />
                        <path
                          d="M13.1711 22.9581V36.5206C13.1832 39.5875 15.6881 42.0558 18.743 42.0433H38.5125C39.0744 42.0433 39.5266 41.5911 39.5266 41.0412V27.4788C39.5145 24.4119 37.0096 21.9435 33.9552 21.956H14.1857C13.6238 21.956 13.1716 22.4082 13.1716 22.9581H13.1711ZM40.7848 28.2487L48.9469 22.2864C49.6557 21.6998 50.2051 21.8462 50.2051 22.9095V41.0903C50.2051 42.2999 49.5329 42.1536 48.9469 41.7134L40.7848 35.7631V28.2487Z"
                          fill="white"
                        />
                      </svg>
                      <span className="ml-2 text-sm">Jitsi Meet</span>
                    </div>
                  )}
                  <div className="flex">
                    <button
                      type="button"
                      onClick={() => openLocationModal(location.type)}
                      className="mr-1 p-1 text-gray-500 hover:text-gray-900">
                      <PencilIcon className="h-4 w-4" />
                    </button>
                    <button type="button" onClick={() => removeLocation(location)}>
                      <XIcon className="border-l-1 h-6 w-6 pl-1 text-gray-500 hover:text-gray-900 " />
                    </button>
                  </div>
                </div>
              </li>
            ))}
            {formMethods.getValues("locations").length > 0 &&
              formMethods.getValues("locations").length !== locationOptions.length && (
                <li>
                  <button
                    type="button"
                    className="flex rounded-sm  py-2 hover:bg-gray-100"
                    onClick={() => setShowLocationModal(true)}>
                    <PlusIcon className="mt-0.5 h-4 w-4 text-neutral-900" />
                    <span className="ml-1 text-sm font-medium text-neutral-700">{t("add_location")}</span>
                  </button>
                </li>
              )}
          </ul>
        )}
      </div>
    );
  };

  const membership = team?.members.find((membership) => membership.user.id === props.session.user.id);
  const isAdmin = membership?.role === MembershipRole.OWNER || membership?.role === MembershipRole.ADMIN;

  return (
    <div>
      <Shell
        title={t("event_type_title", { eventTypeTitle: eventType.title })}
        heading={
          <div className="group relative cursor-pointer" onClick={() => setEditIcon(false)}>
            {editIcon ? (
              <>
                <h1
                  style={{ fontSize: 22, letterSpacing: "-0.0009em" }}
                  className="inline pl-0 text-gray-900 focus:text-black group-hover:text-gray-500">
                  {eventType.title}
                </h1>
                <PencilIcon className="ml-1 -mt-1 inline h-4 w-4 text-gray-700 group-hover:text-gray-500" />
              </>
            ) : (
              <div style={{ marginBottom: -11 }}>
                <input
                  type="text"
                  autoFocus
                  style={{ top: -6, fontSize: 22 }}
                  required
                  className="relative h-10 w-full cursor-pointer border-none bg-transparent pl-0 text-gray-900 hover:text-gray-700 focus:text-black focus:outline-none focus:ring-0"
                  placeholder={t("quick_chat")}
                  {...formMethods.register("title")}
                  defaultValue={eventType.title}
                />
              </div>
            )}
          </div>
        }
        subtitle={eventType.description || ""}>
        <ClientSuspense fallback={<Loader />}>
          <div className="flex flex-col-reverse lg:flex-row">
            <div className="w-full max-w-4xl ltr:mr-2 rtl:ml-2 lg:w-9/12">
              <div className="-mx-4 rounded-sm border border-neutral-200 bg-white p-4 py-6 sm:mx-0 sm:px-8">
                <Form
                  form={formMethods}
                  handleSubmit={async (values) => {
                    const {
                      periodDates,
                      periodCountCalendarDays,
                      smartContractAddress,
                      beforeBufferTime,
                      afterBufferTime,
                      ...input
                    } = values;
                    updateMutation.mutate({
                      ...input,
                      availability: availabilityState,
                      periodStartDate: periodDates.startDate,
                      periodEndDate: periodDates.endDate,
                      periodCountCalendarDays: periodCountCalendarDays === "1",
                      id: eventType.id,
                      beforeEventBuffer: beforeBufferTime,
                      afterEventBuffer: afterBufferTime,
                      metadata: smartContractAddress
                        ? {
                            smartContractAddress,
                          }
                        : "",
                    });
                  }}
                  className="space-y-6">
                  <div className="space-y-3">
                    <div className="block items-center sm:flex">
                      <div className="min-w-48 mb-4 sm:mb-0">
                        <label htmlFor="slug" className="flex text-sm font-medium text-neutral-700">
                          <LinkIcon className="mt-0.5 h-4 w-4 text-neutral-500 ltr:mr-2 rtl:ml-2" />
                          {t("url")}
                        </label>
                      </div>
                      <div className="w-full">
                        <div className="flex rounded-sm shadow-sm">
                          <span className="inline-flex items-center rounded-l-sm border border-r-0 border-gray-300 bg-gray-50 px-3 text-sm text-gray-500">
                            {process.env.NEXT_PUBLIC_APP_URL?.replace(/^(https?:|)\/\//, "")}/
                            {team ? "team/" + team.slug : eventType.users[0].username}/
                          </span>
                          <input
                            type="text"
                            required
                            className="focus:border-primary-500 focus:ring-primary-500 block w-full min-w-0 flex-1 rounded-none rounded-r-sm border-gray-300 sm:text-sm"
                            defaultValue={eventType.slug}
                            {...formMethods.register("slug", {
                              setValueAs: (v) => slugify(v),
                            })}
                          />
                        </div>
                      </div>
                    </div>
                    <Controller
                      name="length"
                      control={formMethods.control}
                      defaultValue={eventType.length || 15}
                      render={() => (
                        <MinutesField
                          label={
                            <>
                              <ClockIcon className="h-4 w-4 text-neutral-500 ltr:mr-2 rtl:ml-2" />{" "}
                              {t("duration")}
                            </>
                          }
                          id="length"
                          required
                          min="1"
                          placeholder="15"
                          defaultValue={eventType.length || 15}
                          onChange={(e) => {
                            formMethods.setValue("length", Number(e.target.value));
                          }}
                        />
                      )}
                    />
                  </div>
                  <hr />
                  <div className="space-y-3">
                    <div className="block sm:flex">
                      <div className="min-w-48 sm:mb-0">
                        <label
                          htmlFor="location"
                          className="mt-2.5 flex text-sm font-medium text-neutral-700">
                          <LocationMarkerIcon className="mt-0.5 mb-4 h-4 w-4 text-neutral-500 ltr:mr-2 rtl:ml-2" />
                          {t("location")}
                        </label>
                      </div>
                      <Controller
                        name="locations"
                        control={formMethods.control}
                        defaultValue={eventType.locations || []}
                        render={() => <Locations />}
                      />
                    </div>
                  </div>
                  <hr className="border-neutral-200" />
                  <div className="space-y-3">
                    <div className="block sm:flex">
                      <div className="min-w-48 mb-4 mt-2.5 sm:mb-0">
                        <label
                          htmlFor="description"
                          className="mt-0 flex text-sm font-medium text-neutral-700">
                          <DocumentIcon className="mt-0.5 h-4 w-4 text-neutral-500 ltr:mr-2 rtl:ml-2" />
                          {t("description")}
                        </label>
                      </div>
                      <div className="w-full">
                        <textarea
                          id="description"
                          className="focus:border-primary-500 focus:ring-primary-500 block w-full rounded-sm border-gray-300 text-sm shadow-sm"
                          placeholder={t("quick_video_meeting")}
                          {...formMethods.register("description")}
                          defaultValue={asStringOrUndefined(eventType.description)}></textarea>
                      </div>
                    </div>
                  </div>
                  {team && <hr className="border-neutral-200" />}
                  {team && (
                    <div className="space-y-3">
                      <div className="block sm:flex">
                        <div className="min-w-48 mb-4 sm:mb-0">
                          <label
                            htmlFor="schedulingType"
                            className="mt-2 flex text-sm font-medium text-neutral-700">
                            <UsersIcon className="h-5 w-5 text-neutral-500 ltr:mr-2 rtl:ml-2" />{" "}
                            {t("scheduling_type")}
                          </label>
                        </div>
                        <Controller
                          name="schedulingType"
                          control={formMethods.control}
                          defaultValue={eventType.schedulingType}
                          render={() => (
                            <RadioArea.Select
                              value={asStringOrUndefined(eventType.schedulingType)}
                              options={schedulingTypeOptions}
                              onChange={(val) => {
                                // FIXME: Better types are needed
                                formMethods.setValue("schedulingType", val as SchedulingType);
                              }}
                            />
                          )}
                        />
                      </div>

                      <div className="block sm:flex">
                        <div className="min-w-48 mb-4 sm:mb-0">
                          <label htmlFor="users" className="flex text-sm font-medium text-neutral-700">
                            <UserAddIcon className="h-5 w-5 text-neutral-500 ltr:mr-2 rtl:ml-2" />{" "}
                            {t("attendees")}
                          </label>
                        </div>
                        <div className="w-full space-y-2">
                          <Controller
                            name="users"
                            control={formMethods.control}
                            defaultValue={eventType.users.map((user) => user.id.toString())}
                            render={() => (
                              <CheckedSelect
                                disabled={false}
                                onChange={(options) => {
                                  formMethods.setValue(
                                    "users",
                                    options.map((user) => user.value)
                                  );
                                }}
                                defaultValue={eventType.users.map(mapUserToValue)}
                                options={teamMembers.map(mapUserToValue)}
                                placeholder={t("add_attendees")}
                              />
                            )}
                          />
                        </div>
                      </div>
                    </div>
                  )}
                  <Collapsible
                    open={advancedSettingsVisible}
                    onOpenChange={() => setAdvancedSettingsVisible(!advancedSettingsVisible)}>
                    <>
                      <CollapsibleTrigger type="button" className="flex w-full">
                        <ChevronRightIcon
                          className={`${
                            advancedSettingsVisible ? "rotate-90 transform" : ""
                          } ml-auto h-5 w-5 text-neutral-500`}
                        />
                        <span className="text-sm font-medium text-neutral-700">
                          {t("show_advanced_settings")}
                        </span>
                      </CollapsibleTrigger>
                      <CollapsibleContent className="mt-4 space-y-6">
                        {/**
                         * Only display calendar selector if user has connected calendars AND if it's not
                         * a team event. Since we don't have logic to handle each attende calendar (for now).
                         * This will fallback to each user selected destination calendar.
                         */}
                        {!!connectedCalendarsQuery.data?.connectedCalendars.length && !team && (
                          <div className="block items-center sm:flex">
                            <div className="min-w-48 mb-4 sm:mb-0">
                              <label
                                htmlFor="createEventsOn"
                                className="flex text-sm font-medium text-neutral-700">
                                {t("create_events_on")}
                              </label>
                            </div>
                            <div className="w-full">
                              <div className="relative mt-1 rounded-sm shadow-sm">
                                <Controller
                                  control={formMethods.control}
                                  name="destinationCalendar"
                                  defaultValue={eventType.destinationCalendar || undefined}
                                  render={({ field: { onChange, value } }) => (
                                    <DestinationCalendarSelector
                                      value={value ? value.externalId : undefined}
                                      onChange={onChange}
                                      hidePlaceholder
                                    />
                                  )}
                                />
                              </div>
                            </div>
                          </div>
                        )}
                        <div className="block items-center sm:flex">
                          <div className="min-w-48 mb-4 sm:mb-0">
                            <label htmlFor="eventName" className="flex text-sm font-medium text-neutral-700">
                              {t("event_name")} <InfoBadge content={t("event_name_tooltip")} />
                            </label>
                          </div>
                          <div className="w-full">
                            <div className="relative mt-1 rounded-sm shadow-sm">
                              <input
                                type="text"
                                className="focus:border-primary-500 focus:ring-primary-500 block w-full rounded-sm border-gray-300 text-sm shadow-sm"
                                placeholder={t("meeting_with_user")}
                                defaultValue={eventType.eventName || ""}
                                {...formMethods.register("eventName")}
                              />
                            </div>
                          </div>
                        </div>
                        {eventType.isWeb3Active && (
                          <div className="block items-center sm:flex">
                            <div className="min-w-48 mb-4 sm:mb-0">
                              <label
                                htmlFor="smartContractAddress"
                                className="flex text-sm font-medium text-neutral-700">
                                {t("Smart Contract Address")}
                              </label>
                            </div>
                            <div className="w-full">
                              <div className="relative mt-1 rounded-sm shadow-sm">
                                {
                                  <input
                                    type="text"
                                    className="focus:border-primary-500 focus:ring-primary-500 block w-full rounded-sm border-gray-300 text-sm shadow-sm"
                                    placeholder={t("Example: 0x71c7656ec7ab88b098defb751b7401b5f6d8976f")}
                                    defaultValue={(eventType.metadata.smartContractAddress || "") as string}
                                    {...formMethods.register("smartContractAddress")}
                                  />
                                }
                              </div>
                            </div>
                          </div>
                        )}
                        <div className="block items-center sm:flex">
                          <div className="min-w-48 mb-4 sm:mb-0">
                            <label
                              htmlFor="additionalFields"
                              className="flexflex mt-2 text-sm font-medium text-neutral-700">
                              {t("additional_inputs")}
                            </label>
                          </div>
                          <div className="w-full">
                            <ul className="mt-1">
                              {customInputs.map((customInput: EventTypeCustomInput, idx: number) => (
                                <li key={idx} className="bg-secondary-50 mb-2 border p-2">
                                  <div className="flex justify-between">
                                    <div className="w-0 flex-1">
                                      <div className="truncate">
                                        <span
                                          className="text-sm ltr:ml-2 rtl:mr-2"
                                          title={`${t("label")}: ${customInput.label}`}>
                                          {t("label")}: {customInput.label}
                                        </span>
                                      </div>
                                      {customInput.placeholder && (
                                        <div className="truncate">
                                          <span
                                            className="text-sm ltr:ml-2 rtl:mr-2"
                                            title={`${t("placeholder")}: ${customInput.placeholder}`}>
                                            {t("placeholder")}: {customInput.placeholder}
                                          </span>
                                        </div>
                                      )}
                                      <div>
                                        <span className="text-sm ltr:ml-2 rtl:mr-2">
                                          {t("type")}: {customInput.type}
                                        </span>
                                      </div>
                                      <div>
                                        <span className="text-sm ltr:ml-2 rtl:mr-2">
                                          {customInput.required ? t("required") : t("optional")}
                                        </span>
                                      </div>
                                    </div>
                                    <div className="flex">
                                      <Button
                                        onClick={() => {
                                          setSelectedCustomInput(customInput);
                                          setSelectedCustomInputModalOpen(true);
                                        }}
                                        color="minimal"
                                        type="button">
                                        {t("edit")}
                                      </Button>
                                      <button type="button" onClick={() => removeCustom(idx)}>
                                        <XIcon className="h-6 w-6 border-l-2 pl-1 hover:text-red-500 " />
                                      </button>
                                    </div>
                                  </div>
                                </li>
                              ))}
                              <li>
                                <Button
                                  onClick={() => {
                                    setSelectedCustomInput(undefined);
                                    setSelectedCustomInputModalOpen(true);
                                  }}
                                  color="secondary"
                                  type="button"
                                  StartIcon={PlusIcon}>
                                  {t("add_input")}
                                </Button>
                              </li>
                            </ul>
                          </div>
                        </div>

                        <Controller
                          name="requiresConfirmation"
                          control={formMethods.control}
                          defaultValue={eventType.requiresConfirmation}
                          render={() => (
                            <CheckboxField
                              id="requiresConfirmation"
                              name="requiresConfirmation"
                              label={t("opt_in_booking")}
                              description={t("opt_in_booking_description")}
                              defaultChecked={eventType.requiresConfirmation}
                              onChange={(e) => {
                                formMethods.setValue("requiresConfirmation", e?.target.checked);
                              }}
                            />
                          )}
                        />

                        <Controller
                          name="disableGuests"
                          control={formMethods.control}
                          defaultValue={eventType.disableGuests}
                          render={() => (
                            <CheckboxField
                              id="disableGuests"
                              name="disableGuests"
                              label={t("disable_guests")}
                              description={t("disable_guests_description")}
                              defaultChecked={eventType.disableGuests}
                              onChange={(e) => {
                                formMethods.setValue("disableGuests", e?.target.checked);
                              }}
                            />
                          )}
                        />

                        <hr className="my-2 border-neutral-200" />
                        <Controller
                          name="minimumBookingNotice"
                          control={formMethods.control}
                          defaultValue={eventType.minimumBookingNotice}
                          render={() => (
                            <MinutesField
                              label={t("minimum_booking_notice")}
                              required
                              min="0"
                              placeholder="120"
                              defaultValue={eventType.minimumBookingNotice}
                              onChange={(e) => {
                                formMethods.setValue("minimumBookingNotice", Number(e.target.value));
                              }}
                            />
                          )}
                        />

                        <div className="block items-center sm:flex">
                          <div className="min-w-48 mb-4 sm:mb-0">
                            <label htmlFor="eventName" className="flex text-sm font-medium text-neutral-700">
                              {t("slot_interval")}
                            </label>
                          </div>
                          <div className="w-full">
                            <div className="relative mt-1 rounded-sm shadow-sm">
                              <Controller
                                name="slotInterval"
                                control={formMethods.control}
                                render={() => {
                                  const slotIntervalOptions = [
                                    {
                                      label: t("slot_interval_default"),
                                      value: -1,
                                    },
                                    ...[5, 10, 15, 20, 30, 45, 60].map((minutes) => ({
                                      label: minutes + " " + t("minutes"),
                                      value: minutes,
                                    })),
                                  ];
                                  return (
                                    <Select
                                      isSearchable={false}
                                      classNamePrefix="react-select"
                                      className="react-select-container focus:border-primary-500 focus:ring-primary-500 block w-full min-w-0 flex-1 rounded-sm border border-gray-300 sm:text-sm"
                                      onChange={(val) => {
                                        formMethods.setValue(
                                          "slotInterval",
                                          val && (val.value || 0) > 0 ? val.value : null
                                        );
                                      }}
                                      defaultValue={
                                        slotIntervalOptions.find(
                                          (option) => option.value === eventType.slotInterval
                                        ) || slotIntervalOptions[0]
                                      }
                                      options={slotIntervalOptions}
                                    />
                                  );
                                }}
                              />
                            </div>
                          </div>
                        </div>
                        <hr className="my-2 border-neutral-200" />

                        <div className="block sm:flex">
                          <div className="min-w-48 mb-4 sm:mb-0">
                            <label
                              htmlFor="inviteesCanSchedule"
                              className="mt-2.5 flex text-sm font-medium text-neutral-700">
                              {t("invitees_can_schedule")}
                            </label>
                          </div>
                          <div className="w-full">
                            <Controller
                              name="periodType"
                              control={formMethods.control}
                              defaultValue={periodType?.type}
                              render={() => (
                                <RadioGroup.Root
                                  defaultValue={periodType?.type}
                                  onValueChange={(val) =>
                                    formMethods.setValue("periodType", val as PeriodType)
                                  }>
                                  {PERIOD_TYPES.map((period) => (
                                    <div className="mb-2 flex items-center text-sm" key={period.type}>
                                      <RadioGroup.Item
                                        id={period.type}
                                        value={period.type}
                                        className="min-w-4 flex h-4 w-4 cursor-pointer items-center rounded-full border border-black bg-white focus:border-2 focus:outline-none ltr:mr-2 rtl:ml-2">
                                        <RadioGroup.Indicator className="relative flex h-4 w-4 items-center justify-center after:block after:h-2 after:w-2 after:rounded-full after:bg-black" />
                                      </RadioGroup.Item>
                                      {period.prefix ? <span>{period.prefix}&nbsp;</span> : null}
                                      {period.type === "ROLLING" && (
                                        <div className="inline-flex">
                                          <input
                                            type="number"
                                            className="focus:border-primary-500 focus:ring-primary-500 block w-12 rounded-sm border-gray-300 shadow-sm [appearance:textfield] ltr:mr-2 rtl:ml-2 sm:text-sm"
                                            placeholder="30"
                                            {...formMethods.register("periodDays", { valueAsNumber: true })}
                                            defaultValue={eventType.periodDays || 30}
                                          />
                                          <select
                                            id=""
                                            className="focus:border-primary-500 focus:ring-primary-500 block w-full rounded-sm border-gray-300 py-2 pl-3 pr-10 text-base focus:outline-none sm:text-sm"
                                            {...formMethods.register("periodCountCalendarDays")}
                                            defaultValue={eventType.periodCountCalendarDays ? "1" : "0"}>
                                            <option value="1">{t("calendar_days")}</option>
                                            <option value="0">{t("business_days")}</option>
                                          </select>
                                        </div>
                                      )}
                                      {period.type === "RANGE" && (
                                        <div className="inline-flex space-x-2 ltr:ml-2 rtl:mr-2 rtl:space-x-reverse">
                                          <Controller
                                            name="periodDates"
                                            control={formMethods.control}
                                            defaultValue={periodDates}
                                            render={() => (
                                              <DateRangePicker
                                                startDate={formMethods.getValues("periodDates").startDate}
                                                endDate={formMethods.getValues("periodDates").endDate}
                                                onDatesChange={({ startDate, endDate }) => {
                                                  formMethods.setValue("periodDates", { startDate, endDate });
                                                }}
                                              />
                                            )}
                                          />
                                        </div>
                                      )}
                                      {period.suffix ? (
                                        <span className="ltr:ml-2 rtl:mr-2">&nbsp;{period.suffix}</span>
                                      ) : null}
                                    </div>
                                  ))}
                                </RadioGroup.Root>
                              )}
                            />
                          </div>
                        </div>
                        <hr className="border-neutral-200" />
                        <div className="block sm:flex">
                          <div className="min-w-48 mb-4 sm:mb-0">
                            <label
                              htmlFor="bufferTime"
                              className="mt-2.5 flex text-sm font-medium text-neutral-700">
                              {t("buffer_time")}
                            </label>
                          </div>
                          <div className="w-full">
                            <div className="inline-flex w-full space-x-2">
                              <div className="w-full">
                                <label
                                  htmlFor="beforeBufferTime"
                                  className="mb-2 flex text-sm font-medium text-neutral-700">
                                  {t("before_event")}
                                </label>
                                <Controller
                                  name="beforeBufferTime"
                                  control={formMethods.control}
                                  defaultValue={eventType.beforeEventBuffer || 0}
                                  render={({ field: { onChange, value } }) => {
                                    const beforeBufferOptions = [
                                      {
                                        label: t("event_buffer_default"),
                                        value: 0,
                                      },
                                      ...[5, 10, 15, 20, 30, 45, 60].map((minutes) => ({
                                        label: minutes + " " + t("minutes"),
                                        value: minutes,
                                      })),
                                    ];
                                    return (
                                      <Select
                                        isSearchable={false}
                                        classNamePrefix="react-select"
                                        className="react-select-container focus:border-primary-500 focus:ring-primary-500 block w-full min-w-0 flex-1 rounded-sm border border-gray-300 sm:text-sm"
                                        onChange={(val) => {
                                          if (val) onChange(val.value);
                                        }}
                                        defaultValue={
                                          beforeBufferOptions.find((option) => option.value === value) ||
                                          beforeBufferOptions[0]
                                        }
                                        options={beforeBufferOptions}
                                      />
                                    );
                                  }}
                                />
                              </div>
                              <div className="w-full">
                                <label
                                  htmlFor="afterBufferTime"
                                  className="mb-2 flex text-sm font-medium text-neutral-700">
                                  {t("after_event")}
                                </label>
                                <Controller
                                  name="afterBufferTime"
                                  control={formMethods.control}
                                  defaultValue={eventType.afterEventBuffer || 0}
                                  render={({ field: { onChange, value } }) => {
                                    const afterBufferOptions = [
                                      {
                                        label: t("event_buffer_default"),
                                        value: 0,
                                      },
                                      ...[5, 10, 15, 20, 30, 45, 60].map((minutes) => ({
                                        label: minutes + " " + t("minutes"),
                                        value: minutes,
                                      })),
                                    ];
                                    return (
                                      <Select
                                        isSearchable={false}
                                        classNamePrefix="react-select"
                                        className="react-select-container focus:border-primary-500 focus:ring-primary-500 block w-full min-w-0 flex-1 rounded-sm border border-gray-300 sm:text-sm"
                                        onChange={(val) => {
                                          if (val) onChange(val.value);
                                        }}
                                        defaultValue={
                                          afterBufferOptions.find((option) => option.value === value) ||
                                          afterBufferOptions[0]
                                        }
                                        options={afterBufferOptions}
                                      />
                                    );
                                  }}
                                />
                              </div>
                            </div>
                          </div>
                        </div>

                        <hr className="border-neutral-200" />
                        <div className="block sm:flex">
                          <div className="min-w-48 mb-4 sm:mb-0">
                            <label
                              htmlFor="availability"
                              className="flex text-sm font-medium text-neutral-700">
                              {t("availability")}
                            </label>
                          </div>
                          <div className="w-full">
                            <Controller
                              name="availability"
                              control={formMethods.control}
                              render={() => (
                                <Scheduler
                                  setAvailability={(val) => {
                                    const schedule = {
                                      openingHours: val.openingHours,
                                      dateOverrides: val.dateOverrides,
                                    };
                                    // Updating internal state that would be sent on mutation
                                    setAvailabilityState(schedule);
                                    // Updating form values displayed, but this one doesn't reach form submit scope
                                    formMethods.setValue("availability", schedule);
                                  }}
                                  setTimeZone={(timeZone) => {
                                    formMethods.setValue("timeZone", timeZone);
                                    setSelectedTimeZone(timeZone);
                                  }}
                                  timeZone={selectedTimeZone}
                                  availability={availability.map((schedule) => ({
                                    ...schedule,
                                    startTime: new Date(schedule.startTime),
                                    endTime: new Date(schedule.endTime),
                                  }))}
                                />
                              )}
                            />
                          </div>
                        </div>

                        {hasPaymentIntegration && (
                          <>
                            <hr className="border-neutral-200" />
                            <div className="block sm:flex">
                              <div className="min-w-48 mb-4 sm:mb-0">
                                <label
                                  htmlFor="payment"
                                  className="mt-2 flex text-sm font-medium text-neutral-700">
                                  {t("payment")}
                                </label>
                              </div>

                              <div className="flex flex-col">
                                <div className="w-full">
                                  <div className="block items-center sm:flex">
                                    <div className="w-full">
                                      <div className="relative flex items-start">
                                        <div className="flex h-5 items-center">
                                          <input
                                            onChange={(event) => {
                                              setRequirePayment(event.target.checked);
                                              if (!event.target.checked) {
                                                formMethods.setValue("price", 0);
                                              }
                                            }}
                                            id="requirePayment"
                                            name="requirePayment"
                                            type="checkbox"
                                            className="text-primary-600 focus:ring-primary-500 h-4 w-4 rounded border-gray-300"
                                            defaultChecked={requirePayment}
                                          />
                                        </div>
                                        <div className="text-sm ltr:ml-3 rtl:mr-3">
                                          <p className="text-neutral-900">
                                            {t("require_payment")} (0.5% +{" "}
                                            <IntlProvider locale="en">
                                              <FormattedNumber
                                                value={0.1}
                                                style="currency"
                                                currency={currency}
                                              />
                                            </IntlProvider>{" "}
                                            {t("commission_per_transaction")})
                                          </p>
                                        </div>
                                      </div>
                                    </div>
                                  </div>
                                </div>
                                {requirePayment && (
                                  <div className="w-full">
                                    <div className="block items-center sm:flex">
                                      <div className="w-full">
                                        <div className="relative mt-1 rounded-sm shadow-sm">
                                          <Controller
                                            defaultValue={eventType.price}
                                            control={formMethods.control}
                                            name="price"
                                            render={({ field }) => (
                                              <input
                                                {...field}
                                                step="0.01"
                                                min="0.5"
                                                type="number"
                                                required
                                                className="focus:border-primary-500 focus:ring-primary-500 block w-full rounded-sm border-gray-300 pl-2 pr-12 sm:text-sm"
                                                placeholder="Price"
                                                onChange={(e) => {
                                                  field.onChange(e.target.valueAsNumber * 100);
                                                }}
                                                value={field.value > 0 ? field.value / 100 : 0}
                                              />
                                            )}
                                          />
                                          <div className="pointer-events-none absolute inset-y-0 right-0 flex items-center pr-3">
                                            <span className="text-gray-500 sm:text-sm" id="duration">
                                              {new Intl.NumberFormat("en", {
                                                style: "currency",
                                                currency: currency,
                                                maximumSignificantDigits: 1,
                                                maximumFractionDigits: 0,
                                              })
                                                .format(0)
                                                .replace("0", "")}
                                            </span>
                                          </div>
                                        </div>
                                      </div>
                                    </div>
                                  </div>
                                )}
                              </div>
                            </div>
                          </>
                        )}
                      </CollapsibleContent>
                    </>
                    {/* )} */}
                  </Collapsible>
                  <div className="mt-4 flex justify-end space-x-2 rtl:space-x-reverse">
                    <Button href="/event-types" color="secondary" tabIndex={-1}>
                      {t("cancel")}
                    </Button>
                    <Button type="submit" disabled={updateMutation.isLoading}>
                      {t("update")}
                    </Button>
                  </div>
                </Form>
              </div>
            </div>
            <div className="m-0 mb-4 mt-0 w-full lg:w-3/12 lg:px-2 lg:ltr:ml-2 lg:rtl:mr-2">
              <div className="px-2">
                <Controller
                  name="hidden"
                  control={formMethods.control}
                  defaultValue={eventType.hidden}
                  render={({ field }) => (
                    <Switch
                      defaultChecked={field.value}
                      onCheckedChange={(isChecked) => {
                        formMethods.setValue("hidden", isChecked);
                      }}
                      label={t("hide_event_type")}
                    />
                  )}
                />
              </div>
              <div className="mt-4 space-y-1.5">
                <a
                  href={permalink}
                  target="_blank"
                  rel="noreferrer"
                  className="text-md inline-flex items-center rounded-sm px-2 py-1 text-sm font-medium text-neutral-700 hover:bg-gray-200 hover:text-gray-900">
                  <ExternalLinkIcon
                    className="h-4 w-4 text-neutral-500 ltr:mr-2 rtl:ml-2"
                    aria-hidden="true"
                  />
                  {t("preview")}
                </a>
                <button
                  onClick={() => {
                    navigator.clipboard.writeText(permalink);
                    showToast("Link copied!", "success");
                  }}
                  type="button"
                  className="text-md flex items-center rounded-sm px-2 py-1 text-sm font-medium text-gray-700 hover:bg-gray-200 hover:text-gray-900">
                  <LinkIcon className="h-4 w-4 text-neutral-500 ltr:mr-2 rtl:ml-2" />
                  {t("copy_link")}
                </button>
                <Dialog>
                  <DialogTrigger className="text-md flex items-center rounded-sm px-2 py-1 text-sm font-medium text-red-500 hover:bg-gray-200">
                    <TrashIcon className="h-4 w-4 text-red-500 ltr:mr-2 rtl:ml-2" />
                    {t("delete")}
                  </DialogTrigger>
                  <ConfirmationDialogContent
                    variety="danger"
                    title={t("delete_event_type")}
                    confirmBtnText={t("confirm_delete_event_type")}
                    onConfirm={deleteEventTypeHandler}>
                    {t("delete_event_type_description")}
                  </ConfirmationDialogContent>
                </Dialog>
              </div>
            </div>
          </div>
          <Dialog open={showLocationModal} onOpenChange={setShowLocationModal}>
            <DialogContent asChild>
              <div className="inline-block transform rounded-sm bg-white px-4 pt-5 pb-4 text-left align-bottom shadow-xl transition-all sm:my-8 sm:w-full sm:max-w-lg sm:p-6 sm:align-middle">
                <div className="mb-4 sm:flex sm:items-start">
                  <div className="bg-secondary-100 mx-auto flex h-12 w-12 flex-shrink-0 items-center justify-center rounded-full sm:mx-0 sm:h-10 sm:w-10">
                    <LocationMarkerIcon className="text-primary-600 h-6 w-6" />
                  </div>
                  <div className="mt-3 text-center sm:mt-0 sm:ml-4 sm:text-left">
                    <h3 className="text-lg font-medium leading-6 text-gray-900" id="modal-title">
                      {t("edit_location")}
                    </h3>
                    <div>
                      <p className="text-sm text-gray-400">{t("this_input_will_shown_booking_this_event")}</p>
                    </div>
                  </div>
                </div>
                <Form
                  form={locationFormMethods}
                  handleSubmit={async (values) => {
                    const newLocation = values.locationType;

                    let details = {};
                    if (newLocation === LocationType.InPerson) {
                      details = { address: values.locationAddress };
                    }

                    const existingIdx = formMethods
                      .getValues("locations")
                      .findIndex((loc) => values.locationType === loc.type);
                    if (existingIdx !== -1) {
                      const copy = formMethods.getValues("locations");
                      copy[existingIdx] = {
                        ...formMethods.getValues("locations")[existingIdx],
                        ...details,
                      };
                      formMethods.setValue("locations", copy);
                    } else {
                      formMethods.setValue(
                        "locations",
                        formMethods.getValues("locations").concat({ type: values.locationType, ...details })
                      );
                    }

                    setShowLocationModal(false);
                  }}>
                  <Controller
                    name="locationType"
                    control={locationFormMethods.control}
                    render={() => (
                      <Select
                        maxMenuHeight={100}
                        name="location"
                        defaultValue={selectedLocation}
                        options={locationOptions}
                        isSearchable={false}
                        classNamePrefix="react-select"
                        className="react-select-container focus:border-primary-500 focus:ring-primary-500 my-4 block w-full min-w-0 flex-1 rounded-sm border border-gray-300 sm:text-sm"
                        onChange={(val) => {
                          if (val) {
                            locationFormMethods.setValue("locationType", val.value);
                            setSelectedLocation(val);
                          }
                        }}
                      />
                    )}
                  />
                  <LocationOptions />
                  <div className="mt-4 flex justify-end space-x-2">
                    <Button onClick={() => setShowLocationModal(false)} type="button" color="secondary">
                      {t("cancel")}
                    </Button>
                    <Button type="submit">{t("update")}</Button>
                  </div>
                </Form>
              </div>
            </DialogContent>
          </Dialog>
          <Controller
            name="customInputs"
            control={formMethods.control}
            defaultValue={eventType.customInputs.sort((a, b) => a.id - b.id) || []}
            render={() => (
              <Dialog open={selectedCustomInputModalOpen} onOpenChange={setSelectedCustomInputModalOpen}>
                <DialogContent asChild>
                  <div className="inline-block transform rounded-sm bg-white px-4 pt-5 pb-4 text-left align-bottom shadow-xl transition-all sm:my-8 sm:w-full sm:max-w-lg sm:p-6 sm:align-middle">
                    <div className="mb-4 sm:flex sm:items-start">
                      <div className="bg-secondary-100 mx-auto flex h-12 w-12 flex-shrink-0 items-center justify-center rounded-full sm:mx-0 sm:h-10 sm:w-10">
                        <PlusIcon className="text-primary-600 h-6 w-6" />
                      </div>
                      <div className="mt-3 text-center sm:mt-0 sm:ml-4 sm:text-left">
                        <h3 className="text-lg font-medium leading-6 text-gray-900" id="modal-title">
                          {t("add_new_custom_input_field")}
                        </h3>
                        <div>
                          <p className="text-sm text-gray-400">
                            {t("this_input_will_shown_booking_this_event")}
                          </p>
                        </div>
                      </div>
                    </div>
                    <CustomInputTypeForm
                      selectedCustomInput={selectedCustomInput}
                      onSubmit={(values) => {
                        const customInput: EventTypeCustomInput = {
                          id: -1,
                          eventTypeId: -1,
                          label: values.label,
                          placeholder: values.placeholder,
                          required: values.required,
                          type: values.type,
                        };

                        if (selectedCustomInput) {
                          selectedCustomInput.label = customInput.label;
                          selectedCustomInput.placeholder = customInput.placeholder;
                          selectedCustomInput.required = customInput.required;
                          selectedCustomInput.type = customInput.type;
                        } else {
                          setCustomInputs(customInputs.concat(customInput));
                          formMethods.setValue(
                            "customInputs",
                            formMethods.getValues("customInputs").concat(customInput)
                          );
                        }
                        setSelectedCustomInputModalOpen(false);
                      }}
                      onCancel={() => {
                        setSelectedCustomInputModalOpen(false);
                      }}
                    />
                  </div>
                </DialogContent>
              </Dialog>
            )}
          />
          {isAdmin && (
            <WebhookListContainer
              title={t("team_webhooks")}
              subtitle={t("receive_cal_event_meeting_data")}
              eventTypeId={props.eventType.id}
            />
          )}
        </ClientSuspense>
      </Shell>
    </div>
  );
};

export const getServerSideProps = async (context: GetServerSidePropsContext) => {
  const { req, query } = context;
  const session = await getSession({ req });
  const typeParam = parseInt(asStringOrThrow(query.type));

  if (!session?.user?.id) {
    return {
      redirect: {
        permanent: false,
        destination: "/auth/login",
      },
    };
  }

  const userSelect = Prisma.validator<Prisma.UserSelect>()({
    name: true,
    username: true,
    id: true,
    avatar: true,
    email: true,
  });

  const rawEventType = await prisma.eventType.findFirst({
    where: {
      AND: [
        {
          OR: [
            {
              users: {
                some: {
                  id: session.user.id,
                },
              },
            },
            {
              team: {
                members: {
                  some: {
                    userId: session.user.id,
                  },
                },
              },
            },
            {
              userId: session.user.id,
            },
          ],
        },
        {
          id: typeParam,
        },
      ],
    },
    select: {
      id: true,
      title: true,
      slug: true,
      description: true,
      length: true,
      hidden: true,
      locations: true,
      eventName: true,
      availability: true,
      customInputs: true,
      timeZone: true,
      periodType: true,
      metadata: true,
      periodDays: true,
      periodStartDate: true,
      periodEndDate: true,
      periodCountCalendarDays: true,
      requiresConfirmation: true,
      disableGuests: true,
      minimumBookingNotice: true,
      beforeEventBuffer: true,
      afterEventBuffer: true,
      slotInterval: true,
      team: {
        select: {
          slug: true,
          members: {
            where: {
              accepted: true,
            },
            select: {
              role: true,
              user: {
                select: userSelect,
              },
            },
          },
        },
      },
      users: {
        select: userSelect,
      },
      schedulingType: true,
      userId: true,
      price: true,
      currency: true,
      destinationCalendar: true,
    },
  });

  if (!rawEventType) throw Error("Event type not found");

  type Location = {
    type: LocationType;
    address?: string;
  };

  const credentials = await prisma.credential.findMany({
    where: {
      userId: session.user.id,
    },
    select: {
      id: true,
      type: true,
      key: true,
    },
  });

  const web3Credentials = credentials.find((credential) => credential.type.includes("_web3"));
  const { locations, metadata, ...restEventType } = rawEventType;
  const eventType = {
    ...restEventType,
    locations: locations as unknown as Location[],
    metadata: (metadata || {}) as JSONObject,
    isWeb3Active:
      web3Credentials && web3Credentials.key
        ? (((web3Credentials.key as JSONObject).isWeb3Active || false) as boolean)
        : false,
  };

  // backwards compat
  if (eventType.users.length === 0 && !eventType.team) {
    const fallbackUser = await prisma.user.findUnique({
      where: {
        id: session.user.id,
      },
      select: userSelect,
    });
    if (!fallbackUser) throw Error("The event type doesn't have user and no fallback user was found");
    eventType.users.push(fallbackUser);
  }

  const integrations = getIntegrations(credentials);

  const locationOptions: OptionTypeBase[] = [];

  if (hasIntegration(integrations, "zoom_video")) {
    locationOptions.push({
      value: LocationType.Zoom,
      label: "Zoom Video",
      disabled: true,
    });
  }
  const hasPaymentIntegration = hasIntegration(integrations, "stripe_payment");
  if (hasIntegration(integrations, "google_calendar")) {
    locationOptions.push({
      value: LocationType.GoogleMeet,
      label: "Google Meet",
    });
  }
  if (hasIntegration(integrations, "daily_video")) {
    locationOptions.push({
      value: LocationType.Daily,
      label: "Daily.co Video",
    });
  }
  if (hasIntegration(integrations, "jitsi_video")) {
    locationOptions.push({
      value: LocationType.Jitsi,
      label: "Jitsi Meet",
    });
  }
  if (hasIntegration(integrations, "huddle01_video")) {
    locationOptions.push({
      value: LocationType.Huddle01,
      label: "Huddle01 Video",
    });
  }
  if (hasIntegration(integrations, "tandem_video")) {
    locationOptions.push({ value: LocationType.Tandem, label: "Tandem Video" });
  }
  const currency =
    (credentials.find((integration) => integration.type === "stripe_payment")?.key as unknown as StripeData)
      ?.default_currency || "usd";

  if (hasIntegration(integrations, "office365_calendar")) {
    // TODO: Add default meeting option of the office integration.
    // Assuming it's Microsoft Teams.
  }

  type Availability = typeof eventType["availability"];
  const getAvailability = (availability: Availability) =>
    availability?.length
      ? availability.map((schedule) => ({
          ...schedule,
          startTime: new Date(new Date().toDateString() + " " + schedule.startTime.toTimeString()).valueOf(),
          endTime: new Date(new Date().toDateString() + " " + schedule.endTime.toTimeString()).valueOf(),
        }))
      : null;

  const availability = getAvailability(eventType.availability) || [];
  availability.sort((a, b) => a.startTime - b.startTime);

  const eventTypeObject = Object.assign({}, eventType, {
    periodStartDate: eventType.periodStartDate?.toString() ?? null,
    periodEndDate: eventType.periodEndDate?.toString() ?? null,
    availability,
  });

  const teamMembers = eventTypeObject.team
    ? eventTypeObject.team.members.map((member) => {
        const user = member.user;
        user.avatar = `${process.env.NEXT_PUBLIC_APP_URL}/${user.username}/avatar.png`;
        return user;
      })
    : [];

  return {
    props: {
      session,
      eventType: eventTypeObject,
      locationOptions,
      availability,
      team: eventTypeObject.team || null,
      teamMembers,
      hasPaymentIntegration,
      currency,
    },
  };
};

export default EventTypePage;<|MERGE_RESOLUTION|>--- conflicted
+++ resolved
@@ -27,12 +27,8 @@
 import Select from "react-select";
 import { JSONObject } from "superjson/dist/types";
 
-<<<<<<< HEAD
 import Switch from "@calcom/ui/Switch";
 import { StripeData } from "@ee/lib/stripe/server";
-=======
-import { StripeData } from "@calcom/stripe/server";
->>>>>>> 45f8d2d2
 
 import { asStringOrThrow, asStringOrUndefined } from "@lib/asStringOrNull";
 import { getSession } from "@lib/auth";
