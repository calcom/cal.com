--- conflicted
+++ resolved
@@ -1224,35 +1224,9 @@
                           <Controller
                             name="schedule"
                             control={formMethods.control}
-<<<<<<< HEAD
                             render={() => <AvailabilitySelect />}
-=======
-                            render={() => (
-                              <Scheduler
-                                setAvailability={(val) => {
-                                  const schedule = {
-                                    openingHours: val.openingHours,
-                                    dateOverrides: val.dateOverrides,
-                                  };
-                                  // Updating internal state that would be sent on mutation
-                                  setAvailabilityState(schedule);
-                                  // Updating form values displayed, but this one doesn't reach form submit scope
-                                  formMethods.setValue("availability", schedule);
-                                }}
-                                setTimeZone={(timeZone) => {
-                                  formMethods.setValue("timeZone", timeZone);
-                                  setSelectedTimeZone(timeZone);
-                                }}
-                                timeZone={selectedTimeZone}
-                                availability={availability.map((schedule) => ({
-                                  ...schedule,
-                                  startTime: new Date(schedule.startTime),
-                                  endTime: new Date(schedule.endTime),
-                                }))}
-                              />
-                            )}
->>>>>>> 97550a39
                           />
+
                           <Link href="/availability">
                             <a>
                               <Alert
