import { GlobeAltIcon, PhoneIcon, XIcon } from "@heroicons/react/outline";
import {
  ChevronRightIcon,
  ClockIcon,
  DocumentDuplicateIcon,
  DocumentIcon,
  ExternalLinkIcon,
  LinkIcon,
  LocationMarkerIcon,
  PencilIcon,
  PlusIcon,
  TrashIcon,
  UserAddIcon,
  UsersIcon,
} from "@heroicons/react/solid";
import { zodResolver } from "@hookform/resolvers/zod";
import { EventTypeCustomInput, MembershipRole, PeriodType, Prisma, SchedulingType } from "@prisma/client";
import { Collapsible, CollapsibleContent, CollapsibleTrigger } from "@radix-ui/react-collapsible";
import * as RadioGroup from "@radix-ui/react-radio-group";
import classNames from "classnames";
import dayjs from "dayjs";
import timezone from "dayjs/plugin/timezone";
import utc from "dayjs/plugin/utc";
import { GetServerSidePropsContext } from "next";
import { useRouter } from "next/router";
import React, { useEffect, useState } from "react";
import { Controller, Noop, useForm, UseFormReturn } from "react-hook-form";
import { FormattedNumber, IntlProvider } from "react-intl";
import short, { generate } from "short-uuid";
import { JSONObject } from "superjson/dist/types";
import { v5 as uuidv5 } from "uuid";
import { z } from "zod";

import { SelectGifInput } from "@calcom/app-store/giphy/components";
import getApps, { getLocationOptions } from "@calcom/app-store/utils";
import { useLocale } from "@calcom/lib/hooks/useLocale";
import showToast from "@calcom/lib/notification";
import { StripeData } from "@calcom/stripe/server";
import { RecurringEvent } from "@calcom/types/Calendar";
import Button from "@calcom/ui/Button";
import { Dialog, DialogContent, DialogTrigger } from "@calcom/ui/Dialog";
import Switch from "@calcom/ui/Switch";
import { Tooltip } from "@calcom/ui/Tooltip";
import { Form } from "@calcom/ui/form/fields";

import { QueryCell } from "@lib/QueryCell";
import { asStringOrThrow, asStringOrUndefined } from "@lib/asStringOrNull";
import { getSession } from "@lib/auth";
import { HttpError } from "@lib/core/http/error";
import { isSuccessRedirectAvailable } from "@lib/isSuccessRedirectAvailable";
import { LocationType } from "@lib/location";
import prisma from "@lib/prisma";
import { slugify } from "@lib/slugify";
import { trpc } from "@lib/trpc";
import { inferSSRProps } from "@lib/types/inferSSRProps";

import { ClientSuspense } from "@components/ClientSuspense";
import DestinationCalendarSelector from "@components/DestinationCalendarSelector";
import { EmbedButton, EmbedDialog } from "@components/Embed";
import Loader from "@components/Loader";
import Shell from "@components/Shell";
import { UpgradeToProDialog } from "@components/UpgradeToProDialog";
import ConfirmationDialogContent from "@components/dialog/ConfirmationDialogContent";
import RecurringEventController from "@components/eventtype/RecurringEventController";
import CustomInputTypeForm from "@components/pages/eventtypes/CustomInputTypeForm";
import Badge from "@components/ui/Badge";
import InfoBadge from "@components/ui/InfoBadge";
import CheckboxField from "@components/ui/form/CheckboxField";
import CheckedSelect from "@components/ui/form/CheckedSelect";
import { DateRangePicker } from "@components/ui/form/DateRangePicker";
import MinutesField from "@components/ui/form/MinutesField";
import Select from "@components/ui/form/Select";
import * as RadioArea from "@components/ui/form/radio-area";
import WebhookListContainer from "@components/webhook/WebhookListContainer";

import { getTranslation } from "@server/lib/i18n";

import bloxyApi from "../../web3/dummyResps/bloxyApi";

dayjs.extend(utc);
dayjs.extend(timezone);

interface Token {
  name?: string;
  address: string;
  symbol: string;
}

interface NFT extends Token {
  // Some OpenSea NFTs have several contracts
  contracts: Array<Token>;
}

type OptionTypeBase = {
  label: string;
  value: LocationType;
  disabled?: boolean;
};

const SuccessRedirectEdit = <T extends UseFormReturn<any, any>>({
  eventType,
  formMethods,
}: {
  eventType: inferSSRProps<typeof getServerSideProps>["eventType"];
  formMethods: T;
}) => {
  const { t } = useLocale();
  const proUpgradeRequired = !isSuccessRedirectAvailable(eventType);
  const [modalOpen, setModalOpen] = useState(false);
  return (
    <>
      <hr className="border-neutral-200" />
      <div className="block sm:flex">
        <div className="min-w-48 sm:mb-0">
          <label
            htmlFor="successRedirectUrl"
            className="flex h-full items-center text-sm font-medium text-neutral-700">
            {t("redirect_success_booking")}
            <span className="ml-1">{proUpgradeRequired && <Badge variant="default">PRO</Badge>}</span>
          </label>
        </div>
        <div className="w-full">
          <input
            id="successRedirectUrl"
            onClick={(e) => {
              if (proUpgradeRequired) {
                e.preventDefault();
                setModalOpen(true);
              }
            }}
            readOnly={proUpgradeRequired}
            type="url"
            className="  block w-full rounded-sm border-gray-300 shadow-sm sm:text-sm"
            placeholder={t("external_redirect_url")}
            defaultValue={eventType.successRedirectUrl || ""}
            {...formMethods.register("successRedirectUrl")}
          />
        </div>
        <UpgradeToProDialog modalOpen={modalOpen} setModalOpen={setModalOpen}>
          {t("redirect_url_upgrade_description")}
        </UpgradeToProDialog>
      </div>
    </>
  );
};

type AvailabilityOption = {
  label: string;
  value: number;
};

const AvailabilitySelect = ({
  className = "",
  ...props
}: {
  className?: string;
  name: string;
  value: number;
  onBlur: Noop;
  onChange: (value: AvailabilityOption | null) => void;
}) => {
  const query = trpc.useQuery(["viewer.availability.list"]);

  return (
    <QueryCell
      query={query}
      success={({ data }) => {
        const options = data.schedules.map((schedule) => ({
          value: schedule.id,
          label: schedule.name,
        }));

        const value = options.find((option) =>
          props.value
            ? option.value === props.value
            : option.value === data.schedules.find((schedule) => schedule.isDefault)?.id
        );
        return (
          <Select
            options={options}
            isSearchable={false}
            onChange={props.onChange}
            className={classNames("block w-full min-w-0 flex-1 rounded-sm sm:text-sm", className)}
            value={value}
          />
        );
      }}
    />
  );
};

const EventTypePage = (props: inferSSRProps<typeof getServerSideProps>) => {
  const { t } = useLocale();
  const PERIOD_TYPES = [
    {
      type: "ROLLING" as const,
      suffix: t("into_the_future"),
    },
    {
      type: "RANGE" as const,
      prefix: t("within_date_range"),
    },
    {
      type: "UNLIMITED" as const,
      prefix: t("indefinitely_into_future"),
    },
  ];
  const {
    eventType,
    locationOptions,
    team,
    teamMembers,
    hasPaymentIntegration,
    currency,
    hasGiphyIntegration,
  } = props;

  const router = useRouter();

  const updateMutation = trpc.useMutation("viewer.eventTypes.update", {
    onSuccess: async ({ eventType }) => {
      await router.push("/event-types");
      showToast(
        t("event_type_updated_successfully", {
          eventTypeTitle: eventType.title,
        }),
        "success"
      );
    },
    onError: (err) => {
      let message = "";
      if (err instanceof HttpError) {
        const message = `${err.statusCode}: ${err.message}`;
        showToast(message, "error");
      }

      if (err.data?.code === "UNAUTHORIZED") {
        message = `${err.data.code}: You are not able to update this event`;
      }

      if (err.data?.code === "PARSE_ERROR") {
        message = `${err.data.code}: ${err.message}`;
      }

      if (message) {
        showToast(message, "error");
      }
    },
  });

  const deleteMutation = trpc.useMutation("viewer.eventTypes.delete", {
    onSuccess: async () => {
      await router.push("/event-types");
      showToast(t("event_type_deleted_successfully"), "success");
    },
    onError: (err) => {
      if (err instanceof HttpError) {
        const message = `${err.statusCode}: ${err.message}`;
        showToast(message, "error");
      }
    },
  });
  const connectedCalendarsQuery = trpc.useQuery(["viewer.connectedCalendars"]);

  const [editIcon, setEditIcon] = useState(true);
  const [showLocationModal, setShowLocationModal] = useState(false);
  const [selectedLocation, setSelectedLocation] = useState<OptionTypeBase | undefined>(undefined);
  const [selectedCustomInput, setSelectedCustomInput] = useState<EventTypeCustomInput | undefined>(undefined);
  const [selectedCustomInputModalOpen, setSelectedCustomInputModalOpen] = useState(false);
  const [customInputs, setCustomInputs] = useState<EventTypeCustomInput[]>(
    eventType.customInputs.sort((a, b) => a.id - b.id) || []
  );
  const [tokensList, setTokensList] = useState<Array<Token>>([]);

  const periodType =
    PERIOD_TYPES.find((s) => s.type === eventType.periodType) ||
    PERIOD_TYPES.find((s) => s.type === "UNLIMITED");

  const [advancedSettingsVisible, setAdvancedSettingsVisible] = useState(false);

  const [requirePayment, setRequirePayment] = useState(
    eventType.price > 0 && eventType.recurringEvent?.count !== undefined
  );

  const [hashedLinkVisible, setHashedLinkVisible] = useState(!!eventType.hashedLink);
  const [hashedUrl, setHashedUrl] = useState(eventType.hashedLink?.link);

  useEffect(() => {
    const fetchTokens = async () => {
      // Get a list of most popular ERC20s and ERC777s, combine them into a single list, set as tokensList
      try {
        const erc20sList: Array<Token> =
          //   await axios.get(`https://api.bloxy.info/token/list?key=${process.env.BLOXY_API_KEY}`)
          // ).data
          bloxyApi.slice(0, 100).map((erc20: Token) => {
            const { name, address, symbol } = erc20;
            return { name, address, symbol };
          });

        const exodiaList = await (await fetch(`https://exodia.io/api/trending?page=1`)).json();

        const nftsList: Array<Token> = exodiaList.map((nft: NFT) => {
          const { name, contracts } = nft;
          if (nft.contracts[0]) {
            const { address, symbol } = contracts[0];
            return { name, address, symbol };
          }
        });

        const unifiedList: Array<Token> = [...erc20sList, ...nftsList];

        setTokensList(unifiedList);
      } catch (err) {
        showToast("Failed to load ERC20s & NFTs list. Please enter an address manually.", "error");
      }
    };

    console.log(tokensList); // Just here to make sure it passes the gc hook. Can remove once actual use is made of tokensList.

    fetchTokens();

    const generateHashedLink = (id: number) => {
      const translator = short();
      const seed = `${id}:${new Date().getTime()}`;
      const uid = translator.fromUUID(uuidv5(seed, uuidv5.URL));
      return uid;
    };

    !hashedUrl && setHashedUrl(generateHashedLink(eventType.users[0].id));
  }, []);

  async function deleteEventTypeHandler(event: React.MouseEvent<HTMLElement, MouseEvent>) {
    event.preventDefault();

    const payload = { id: eventType.id };
    deleteMutation.mutate(payload);
  }

  const openLocationModal = (type: LocationType) => {
    setSelectedLocation(locationOptions.find((option) => option.value === type));
    setShowLocationModal(true);
  };

  const removeLocation = (selectedLocation: typeof eventType.locations[number]) => {
    formMethods.setValue(
      "locations",
      formMethods.getValues("locations").filter((location) => location.type !== selectedLocation.type),
      { shouldValidate: true }
    );
  };

  const addLocation = (newLocationType: LocationType, details = {}) => {
    const existingIdx = formMethods.getValues("locations").findIndex((loc) => newLocationType === loc.type);
    if (existingIdx !== -1) {
      const copy = formMethods.getValues("locations");
      copy[existingIdx] = {
        ...formMethods.getValues("locations")[existingIdx],
        ...details,
      };
      formMethods.setValue("locations", copy);
    } else {
      formMethods.setValue(
        "locations",
        formMethods.getValues("locations").concat({ type: newLocationType, ...details })
      );
    }
  };

  const LocationOptions = () => {
    if (!selectedLocation) {
      return null;
    }
    switch (selectedLocation.value) {
      case LocationType.InPerson:
        return (
          <div>
            <label htmlFor="address" className="block text-sm font-medium text-gray-700">
              {t("set_address_place")}
            </label>
            <div className="mt-1">
              <input
                type="text"
                {...locationFormMethods.register("locationAddress")}
                id="address"
                required
                className="  block w-full rounded-sm border-gray-300 text-sm shadow-sm"
                defaultValue={
                  formMethods
                    .getValues("locations")
                    .find((location) => location.type === LocationType.InPerson)?.address
                }
              />
            </div>
          </div>
        );
      case LocationType.Link:
        return (
          <div>
            <label htmlFor="address" className="block text-sm font-medium text-gray-700">
              {t("set_link_meeting")}
            </label>
            <div className="mt-1">
              <input
                type="text"
                {...locationFormMethods.register("locationLink")}
                id="address"
                required
                className="  block w-full rounded-sm border-gray-300 shadow-sm sm:text-sm"
                defaultValue={
                  formMethods.getValues("locations").find((location) => location.type === LocationType.Link)
                    ?.link
                }
              />
              {locationFormMethods.formState.errors.locationLink && (
                <p className="mt-1 text-red-500">
                  {locationFormMethods.formState.errors.locationLink.message}
                </p>
              )}
            </div>
          </div>
        );
      case LocationType.Phone:
        return <p className="text-sm">{t("cal_invitee_phone_number_scheduling")}</p>;
      /* TODO: Render this dynamically from App Store */
      case LocationType.GoogleMeet:
        return <p className="text-sm">{t("cal_provide_google_meet_location")}</p>;
      case LocationType.Zoom:
        return <p className="text-sm">{t("cal_provide_zoom_meeting_url")}</p>;
      case LocationType.Daily:
        return <p className="text-sm">{t("cal_provide_video_meeting_url")}</p>;
      case LocationType.Jitsi:
        return <p className="text-sm">{t("cal_provide_jitsi_meeting_url")}</p>;
      case LocationType.Huddle01:
        return <p className="text-sm">{t("cal_provide_huddle01_meeting_url")}</p>;
      case LocationType.Tandem:
        return <p className="text-sm">{t("cal_provide_tandem_meeting_url")}</p>;
      case LocationType.Teams:
        return <p className="text-sm">{t("cal_provide_teams_meeting_url")}</p>;
      default:
        return null;
    }
  };

  const removeCustom = (index: number) => {
    formMethods.getValues("customInputs").splice(index, 1);
    customInputs.splice(index, 1);
    setCustomInputs([...customInputs]);
  };

  const schedulingTypeOptions: {
    value: SchedulingType;
    label: string;
    description: string;
  }[] = [
    {
      value: SchedulingType.COLLECTIVE,
      label: t("collective"),
      description: t("collective_description"),
    },
    {
      value: SchedulingType.ROUND_ROBIN,
      label: t("round_robin"),
      description: t("round_robin_description"),
    },
  ];

  const [periodDates] = useState<{ startDate: Date; endDate: Date }>({
    startDate: new Date(eventType.periodStartDate || Date.now()),
    endDate: new Date(eventType.periodEndDate || Date.now()),
  });

  const permalink = `${process.env.NEXT_PUBLIC_WEBSITE_URL}/${
    team ? `team/${team.slug}` : eventType.users[0].username
  }/${eventType.slug}`;

  const placeholderHashedLink = `${process.env.NEXT_PUBLIC_WEBSITE_URL}/d/${hashedUrl}/${eventType.slug}`;

  const mapUserToValue = ({
    id,
    name,
    username,
  }: {
    id: number | null;
    name: string | null;
    username: string | null;
  }) => ({
    value: `${id || ""}`,
    label: `${name || ""}`,
    avatar: `${process.env.NEXT_PUBLIC_WEBSITE_URL}/${username}/avatar.png`,
  });

  const formMethods = useForm<{
    title: string;
    eventTitle: string;
    smartContractAddress: string;
    eventName: string;
    slug: string;
    length: number;
    description: string;
    disableGuests: boolean;
    requiresConfirmation: boolean;
    recurringEvent: RecurringEvent;
    schedulingType: SchedulingType | null;
    price: number;
    currency: string;
    hidden: boolean;
    hideCalendarNotes: boolean;
    hashedLink: string | undefined;
    locations: { type: LocationType; address?: string; link?: string }[];
    customInputs: EventTypeCustomInput[];
    users: string[];
    schedule: number;
    periodType: PeriodType;
    periodDays: number;
    periodCountCalendarDays: "1" | "0";
    periodDates: { startDate: Date; endDate: Date };
    minimumBookingNotice: number;
    beforeBufferTime: number;
    afterBufferTime: number;
    slotInterval: number | null;
    destinationCalendar: {
      integration: string;
      externalId: string;
    };
    successRedirectUrl: string;
    giphyThankYouPage: string;
  }>({
    defaultValues: {
      locations: eventType.locations || [],
      recurringEvent: eventType.recurringEvent || {},
      schedule: eventType.schedule?.id,
      periodDates: {
        startDate: periodDates.startDate,
        endDate: periodDates.endDate,
      },
    },
  });

  const locationFormSchema = z.object({
    locationType: z.string(),
    locationAddress: z.string().optional(),
    locationLink: z.string().url().optional(), // URL validates as new URL() - which requires HTTPS:// In the input field
  });

  const locationFormMethods = useForm<{
    locationType: LocationType;
    locationAddress?: string; // TODO: We should validate address or fetch the address from googles api to see if its valid?
    locationLink?: string; // Currently this only accepts links that are HTTPS://
  }>({
    resolver: zodResolver(locationFormSchema),
  });
  const Locations = () => {
    return (
      <div className="w-full">
        {formMethods.getValues("locations").length === 0 && (
          <div className="flex">
            <Select
              options={locationOptions}
              isSearchable={false}
              className="  block w-full min-w-0 flex-1 rounded-sm sm:text-sm"
              onChange={(e) => {
                if (e?.value) {
                  const newLocationType: LocationType = e.value;
                  locationFormMethods.setValue("locationType", newLocationType);
                  if (newLocationType === LocationType.InPerson || newLocationType === LocationType.Link) {
                    openLocationModal(newLocationType);
                  } else {
                    addLocation(newLocationType);
                  }
                }
              }}
            />
          </div>
        )}
        {formMethods.getValues("locations").length > 0 && (
          <ul>
            {formMethods.getValues("locations").map((location) => (
              <li
                key={location.type}
                className="mb-2 rounded-sm border border-neutral-300 py-1.5 px-2 shadow-sm">
                <div className="flex justify-between">
                  {location.type === LocationType.InPerson && (
                    <div className="flex flex-grow items-center">
                      <LocationMarkerIcon className="h-6 w-6" />
                      <input
                        disabled
                        className="w-full border-0 bg-transparent text-sm ltr:ml-2 rtl:mr-2"
                        value={location.address}
                      />
                    </div>
                  )}
                  {location.type === LocationType.Link && (
                    <div className="flex flex-grow items-center">
                      <GlobeAltIcon className="h-6 w-6" />
                      <input
                        disabled
                        className="w-full border-0 bg-transparent text-sm ltr:ml-2 rtl:mr-2"
                        value={location.link}
                      />
                    </div>
                  )}
                  {location.type === LocationType.Phone && (
                    <div className="flex flex-grow items-center">
                      <PhoneIcon className="h-6 w-6" />
                      <span className="text-sm ltr:ml-2 rtl:mr-2">{t("phone_call")}</span>
                    </div>
                  )}
                  {location.type === LocationType.GoogleMeet && (
                    <div className="flex flex-grow items-center">
                      <svg
                        className="h-6 w-6"
                        viewBox="0 0 64 54"
                        fill="none"
                        xmlns="http://www.w3.org/2000/svg">
                        <path d="M16 0V16H0" fill="#EA4335" />
                        <path
                          d="M16 0V16H37.3333V27.0222L53.3333 14.0444V5.33332C53.3333 1.77777 51.5555 0 47.9999 0"
                          fill="#FFBA00"
                        />
                        <path
                          d="M15.6438 53.3341V37.3341H37.3326V26.6675L53.3326 39.2897V48.0008C53.3326 51.5563 51.5548 53.3341 47.9993 53.3341"
                          fill="#00AC47"
                        />
                        <path d="M37.3335 26.6662L53.3335 13.6885V39.644" fill="#00832D" />
                        <path
                          d="M53.3335 13.6892L60.8001 7.64481C62.4001 6.40037 64.0001 6.40037 64.0001 8.88925V44.4447C64.0001 46.9336 62.4001 46.9336 60.8001 45.6892L53.3335 39.6447"
                          fill="#00AC47"
                        />
                        <path
                          d="M0 36.9785V48.0007C0 51.5563 1.77777 53.334 5.33332 53.334H16V36.9785"
                          fill="#0066DA"
                        />
                        <path d="M0 16H16V37.3333H0" fill="#2684FC" />
                      </svg>

                      <span className="text-sm ltr:ml-2 rtl:mr-2">Google Meet</span>
                    </div>
                  )}
                  {location.type === LocationType.Huddle01 && (
                    <div className="flex flex-grow items-center">
                      <svg
                        width="1.25em"
                        height="1.25em"
                        viewBox="0 0 26 18"
                        fill="none"
                        xmlns="http://www.w3.org/2000/svg">
                        <path
                          d="M14.8607 0H4.04353C3.16693 0 2.32622 0.347292 1.70636 0.965476C1.08651 1.58366 0.738281 2.4221 0.738281 3.29634V14.0844C0.738281 14.9586 1.08651 15.7971 1.70636 16.4152C2.32622 17.0334 3.16693 17.3807 4.04353 17.3807H14.8607C15.7373 17.3807 16.578 17.0334 17.1979 16.4152C17.8177 15.7971 18.166 14.9586 18.166 14.0844V3.29634C18.166 2.4221 17.8177 1.58366 17.1979 0.965476C16.578 0.347292 15.7373 0 14.8607 0V0Z"
                          fill="#246BFD"
                        />
                        <path
                          d="M24.1641 3.10754C24.0122 3.14004 23.8679 3.20106 23.7389 3.28734L21.1623 4.85161C20.7585 5.09889 20.4269 5.44766 20.2008 5.86299C19.9686 6.28713 19.8472 6.76272 19.8477 7.24595V10.1407C19.8475 10.6251 19.9694 11.1017 20.2023 11.5267C20.4295 11.9431 20.7627 12.2925 21.1683 12.5396L23.7645 14.1038C23.9325 14.2074 24.1202 14.2753 24.3158 14.3031C24.5103 14.3302 24.7084 14.3164 24.8973 14.2627C25.0881 14.2077 25.2659 14.1149 25.4201 13.99C25.5764 13.862 25.706 13.7047 25.8017 13.527C25.9321 13.2836 26.0003 13.0118 26 12.7359V4.62985C25.9995 4.39497 25.9483 4.16296 25.8498 3.94961C25.7523 3.73989 25.6097 3.55418 25.4321 3.40571C25.258 3.26046 25.0522 3.15784 24.8311 3.10604C24.6118 3.05359 24.3832 3.0541 24.1641 3.10754Z"
                          fill="#246BFD"
                        />
                        <path
                          d="M7.07325 14.3165C6.26596 14.3165 5.64849 14.0822 5.22081 13.6138C4.79313 13.1453 4.57928 12.484 4.57928 11.63V6.0112C4.57928 5.15515 4.79313 4.49338 5.22081 4.0259C5.64849 3.55842 6.26596 3.32418 7.07325 3.32318C7.87452 3.32318 8.4915 3.55742 8.92419 4.0259C9.35687 4.49438 9.57071 5.15615 9.5657 6.0112V11.63C9.5657 12.484 9.35186 13.1453 8.92419 13.6138C8.49651 14.0822 7.87953 14.3165 7.07325 14.3165ZM7.07325 12.7897C7.63914 12.7897 7.92259 12.4401 7.9236 11.7408V5.90332C7.9236 5.20409 7.64015 4.85448 7.07325 4.85448C6.50635 4.85448 6.2224 5.20409 6.2214 5.90332V11.7363C6.2214 12.4396 6.50534 12.7907 7.07325 12.7897Z"
                          fill="white"
                        />
                        <path
                          d="M12.6791 6.0112H10.9619V4.82002C11.3388 4.83087 11.7155 4.78952 12.0811 4.69716C12.3452 4.63341 12.5856 4.49564 12.7737 4.3001C12.9727 4.05484 13.1254 3.77563 13.2244 3.47601H14.3287V14.1637H12.6791V6.0112Z"
                          fill="white"
                        />
                      </svg>
                      <span className="ml-2 text-sm">Huddle01 Web3 Video</span>
                    </div>
                  )}
                  {location.type === LocationType.Daily && (
                    <div className="flex flex-grow items-center">
                      <svg
                        id="svg"
                        version="1.1"
                        xmlns="http://www.w3.org/2000/svg"
                        width="1.25em"
                        height="1.25em"
                        viewBox="0, 0, 400,400">
                        <g id="svgg">
                          <path
                            id="path0"
                            d="M100.400 142.062 C 99.630 142.280,98.394 143.076,97.654 143.830 C 96.914 144.583,95.997 145.200,95.616 145.200 C 94.776 145.200,93.802 146.248,93.389 147.598 C 93.221 148.147,92.560 149.054,91.919 149.613 C 90.024 151.267,90.020 151.390,90.010 199.645 C 89.999 248.545,90.014 248.945,91.940 250.744 C 92.571 251.334,93.229 252.262,93.401 252.808 C 93.751 253.916,95.054 255.200,95.829 255.200 C 96.107 255.200,96.710 255.808,97.169 256.550 C 98.373 258.498,94.832 258.400,164.273 258.400 C 231.741 258.400,231.099 258.418,231.949 256.552 C 232.208 255.983,233.149 255.250,234.197 254.801 C 235.357 254.304,236.005 253.774,236.014 253.314 C 236.021 252.921,236.375 251.880,236.800 251.000 C 237.225 250.120,237.579 249.119,237.586 248.776 C 237.594 248.434,237.864 247.804,238.187 247.376 C 238.696 246.704,238.776 240.392,238.787 200.426 C 238.801 149.852,238.967 154.051,236.799 149.949 C 236.610 149.591,236.332 148.647,236.183 147.850 C 235.956 146.640,235.591 146.227,233.964 145.342 C 232.893 144.759,231.907 143.938,231.774 143.518 C 231.641 143.098,231.052 142.539,230.466 142.277 C 229.079 141.657,102.567 141.447,100.400 142.062 "
                            stroke="none"
                            fill="#f9f9f9"
                            fillRule="evenodd"></path>
                          <path
                            id="path1"
                            d="M304.600 153.562 C 304.160 153.717,302.589 154.419,301.109 155.122 C 299.629 155.825,298.171 156.400,297.869 156.400 C 297.567 156.400,296.528 156.977,295.560 157.682 C 294.592 158.387,292.872 159.272,291.739 159.649 C 290.605 160.025,288.743 160.976,287.602 161.761 C 286.460 162.547,284.778 163.386,283.863 163.628 C 282.948 163.869,281.300 164.672,280.200 165.413 C 279.100 166.154,277.660 166.885,277.000 167.037 C 275.491 167.385,272.800 168.718,272.800 169.117 C 272.800 169.485,270.749 170.506,268.629 171.194 C 266.207 171.979,263.730 174.650,263.412 176.820 C 262.921 180.167,263.353 224.092,263.889 225.295 C 264.635 226.970,266.755 228.668,269.300 229.629 C 270.565 230.107,271.600 230.622,271.600 230.775 C 271.600 231.219,274.452 232.687,276.241 233.162 C 277.144 233.403,278.381 234.061,278.991 234.626 C 279.600 235.191,281.382 236.125,282.950 236.701 C 284.517 237.278,286.430 238.236,287.200 238.831 C 287.970 239.426,289.320 240.126,290.200 240.387 C 292.160 240.967,294.400 242.079,294.400 242.472 C 294.400 242.837,297.518 244.231,299.125 244.584 C 299.790 244.730,300.737 245.198,301.228 245.625 C 301.720 246.051,302.620 246.400,303.228 246.400 C 303.837 246.400,304.605 246.504,304.936 246.631 C 305.267 246.758,305.902 246.498,306.348 246.052 C 306.793 245.607,307.721 244.951,308.410 244.595 C 310.905 243.305,310.800 245.287,310.800 199.575 C 310.800 155.897,310.789 155.600,309.169 155.600 C 309.026 155.600,308.231 155.060,307.400 154.400 C 306.569 153.740,305.780 153.218,305.645 153.240 C 305.510 153.262,305.040 153.407,304.600 153.562 "
                            stroke="none"
                            fill="#1be7b8"
                            fillRule="evenodd"></path>
                          <path
                            id="path2"
                            d="M104.148 137.776 C 103.459 138.076,102.774 138.519,102.624 138.760 C 102.475 139.002,101.832 139.200,101.196 139.200 C 98.679 139.200,95.594 140.337,94.191 141.782 C 93.434 142.562,92.630 143.200,92.406 143.200 C 92.181 143.200,91.703 143.875,91.344 144.700 C 90.984 145.525,90.140 146.560,89.467 147.000 C 87.556 148.251,87.579 147.532,87.693 201.219 L 87.800 252.069 88.800 252.944 C 89.350 253.425,90.311 254.498,90.935 255.328 C 91.559 256.159,92.682 257.235,93.430 257.719 C 94.178 258.204,94.792 258.829,94.795 259.110 C 94.801 259.708,96.289 260.360,98.770 260.851 C 99.743 261.044,100.887 261.516,101.311 261.901 C 102.535 263.008,223.251 262.983,224.942 261.875 C 225.616 261.433,227.174 261.056,228.925 260.910 C 232.411 260.620,234.281 259.898,234.866 258.616 C 235.107 258.087,235.812 257.444,236.432 257.187 C 237.635 256.688,238.800 255.226,238.800 254.214 C 238.800 253.876,239.039 253.600,239.330 253.600 C 239.622 253.600,240.297 253.135,240.830 252.568 L 241.800 251.536 241.800 200.335 L 241.800 149.134 240.400 147.884 C 239.630 147.197,238.690 145.944,238.312 145.101 C 237.852 144.075,237.232 143.430,236.441 143.154 C 235.696 142.895,235.110 142.318,234.859 141.598 C 234.411 140.311,233.008 139.763,229.068 139.333 C 227.786 139.194,226.522 138.865,226.260 138.603 C 224.854 137.196,225.002 137.200,164.726 137.216 C 115.566 137.229,105.185 137.325,104.148 137.776 M230.299 140.581 C 231.013 140.751,232.363 141.600,233.299 142.466 C 234.235 143.333,235.488 144.338,236.085 144.699 C 236.684 145.061,237.282 145.862,237.419 146.487 C 237.556 147.110,238.076 148.110,238.574 148.710 C 240.721 151.291,240.592 148.280,240.713 198.600 C 240.829 246.814,240.750 249.650,239.248 251.152 C 238.800 251.600,238.071 252.676,237.629 253.543 C 237.187 254.410,236.187 255.514,235.407 255.995 C 234.628 256.477,233.798 257.231,233.563 257.670 C 232.125 260.355,229.256 260.458,160.200 260.300 C 96.040 260.154,98.009 260.223,96.185 258.055 C 95.663 257.435,94.598 256.495,93.818 255.964 C 93.037 255.434,92.310 254.730,92.202 254.400 C 92.094 254.070,91.396 253.117,90.652 252.283 C 88.728 250.126,88.809 252.440,88.804 199.526 C 88.800 148.835,88.746 150.246,90.767 148.075 C 91.445 147.347,92.000 146.583,92.000 146.379 C 92.000 145.965,94.367 143.600,94.781 143.600 C 94.926 143.600,95.721 142.979,96.550 142.220 C 97.645 141.217,98.567 140.772,99.928 140.589 C 100.958 140.450,101.980 140.273,102.200 140.195 C 103.020 139.904,229.052 140.284,230.299 140.581 M302.261 151.784 C 301.415 152.085,300.477 152.683,300.177 153.111 C 299.589 153.951,298.498 154.440,295.467 155.223 C 294.179 155.556,293.257 156.096,292.706 156.841 C 292.120 157.635,291.307 158.082,289.909 158.382 C 287.523 158.894,286.569 159.361,285.000 160.786 C 284.254 161.463,282.944 162.058,281.536 162.358 C 279.852 162.717,278.929 163.194,277.936 164.216 C 277.201 164.973,276.327 165.593,275.994 165.596 C 274.726 165.605,271.323 167.114,270.329 168.107 C 269.759 168.678,268.506 169.354,267.546 169.609 C 263.906 170.578,262.647 172.127,261.546 176.994 C 260.707 180.702,260.406 219.312,261.200 221.401 C 261.420 221.979,261.860 223.699,262.178 225.222 C 262.801 228.210,263.915 229.763,265.769 230.228 C 266.340 230.371,266.906 230.649,267.027 230.844 C 267.148 231.040,267.598 231.200,268.028 231.200 C 268.457 231.200,269.121 231.575,269.504 232.034 C 270.324 233.017,272.827 234.231,274.800 234.604 C 275.626 234.760,276.610 235.349,277.200 236.040 C 277.950 236.919,278.976 237.422,281.300 238.052 C 283.242 238.578,284.400 239.096,284.400 239.438 C 284.400 240.158,287.095 241.510,289.201 241.847 C 290.693 242.085,292.400 243.256,292.400 244.041 C 292.400 244.329,297.174 246.000,297.997 246.000 C 298.233 246.000,299.057 246.630,299.827 247.400 C 301.156 248.729,301.366 248.800,303.981 248.800 L 306.736 248.800 309.338 246.578 C 312.714 243.696,312.469 247.711,312.322 197.737 L 312.200 156.074 310.962 154.537 C 308.533 151.521,305.601 150.593,302.261 151.784 M307.400 154.400 C 308.231 155.060,309.026 155.600,309.169 155.600 C 310.789 155.600,310.800 155.897,310.800 199.575 C 310.800 245.287,310.905 243.305,308.410 244.595 C 307.721 244.951,306.793 245.607,306.348 246.052 C 305.902 246.498,305.267 246.758,304.936 246.631 C 304.605 246.504,303.837 246.400,303.228 246.400 C 302.620 246.400,301.720 246.051,301.228 245.625 C 300.737 245.198,299.790 244.730,299.125 244.584 C 297.518 244.231,294.400 242.837,294.400 242.472 C 294.400 242.079,292.160 240.967,290.200 240.387 C 289.320 240.126,287.970 239.426,287.200 238.831 C 286.430 238.236,284.517 237.278,282.950 236.701 C 281.382 236.125,279.600 235.191,278.991 234.626 C 278.381 234.061,277.144 233.403,276.241 233.162 C 274.452 232.687,271.600 231.219,271.600 230.775 C 271.600 230.622,270.565 230.107,269.300 229.629 C 266.755 228.668,264.635 226.970,263.889 225.295 C 263.353 224.092,262.921 180.167,263.412 176.820 C 263.730 174.650,266.207 171.979,268.629 171.194 C 270.749 170.506,272.800 169.485,272.800 169.117 C 272.800 168.718,275.491 167.385,277.000 167.037 C 277.660 166.885,279.100 166.154,280.200 165.413 C 281.300 164.672,282.948 163.869,283.863 163.628 C 284.778 163.386,286.460 162.547,287.602 161.761 C 288.743 160.976,290.605 160.025,291.739 159.649 C 292.872 159.272,294.592 158.387,295.560 157.682 C 296.528 156.977,297.567 156.400,297.869 156.400 C 298.171 156.400,299.629 155.825,301.109 155.122 C 303.608 153.934,305.049 153.337,305.645 153.240 C 305.780 153.218,306.569 153.740,307.400 154.400 "
                            stroke="none"
                            fill="#4c545c"
                            fillRule="evenodd"></path>
                          <path
                            id="path3"
                            d="M102.200 140.195 C 101.980 140.273,100.958 140.450,99.928 140.589 C 98.567 140.772,97.645 141.217,96.550 142.220 C 95.721 142.979,94.926 143.600,94.781 143.600 C 94.367 143.600,92.000 145.965,92.000 146.379 C 92.000 146.583,91.445 147.347,90.767 148.075 C 88.746 150.246,88.800 148.835,88.804 199.526 C 88.809 252.440,88.728 250.126,90.652 252.283 C 91.396 253.117,92.094 254.070,92.202 254.400 C 92.310 254.730,93.037 255.434,93.818 255.964 C 94.598 256.495,95.663 257.435,96.185 258.055 C 98.009 260.223,96.040 260.154,160.200 260.300 C 229.256 260.458,232.125 260.355,233.563 257.670 C 233.798 257.231,234.628 256.477,235.407 255.995 C 236.187 255.514,237.187 254.410,237.629 253.543 C 238.071 252.676,238.800 251.600,239.248 251.152 C 240.750 249.650,240.829 246.814,240.713 198.600 C 240.592 148.280,240.721 151.291,238.574 148.710 C 238.076 148.110,237.556 147.110,237.419 146.487 C 237.282 145.862,236.684 145.061,236.085 144.699 C 235.488 144.338,234.235 143.333,233.299 142.466 C 232.363 141.600,231.013 140.751,230.299 140.581 C 229.052 140.284,103.020 139.904,102.200 140.195 M230.466 142.277 C 231.052 142.539,231.641 143.098,231.774 143.518 C 231.907 143.938,232.893 144.759,233.964 145.342 C 235.591 146.227,235.956 146.640,236.183 147.850 C 236.332 148.647,236.610 149.591,236.799 149.949 C 238.967 154.051,238.801 149.852,238.787 200.426 C 238.776 240.392,238.696 246.704,238.187 247.376 C 237.864 247.804,237.594 248.434,237.586 248.776 C 237.579 249.119,237.225 250.120,236.800 251.000 C 236.375 251.880,236.021 252.921,236.014 253.314 C 236.005 253.774,235.357 254.304,234.197 254.801 C 233.149 255.250,232.208 255.983,231.949 256.552 C 231.099 258.418,231.741 258.400,164.273 258.400 C 94.832 258.400,98.373 258.498,97.169 256.550 C 96.710 255.808,96.107 255.200,95.829 255.200 C 95.054 255.200,93.751 253.916,93.401 252.808 C 93.229 252.262,92.571 251.334,91.940 250.744 C 90.014 248.945,89.999 248.545,90.010 199.645 C 90.020 151.390,90.024 151.267,91.919 149.613 C 92.560 149.054,93.221 148.147,93.389 147.598 C 93.802 146.248,94.776 145.200,95.616 145.200 C 95.997 145.200,96.914 144.583,97.654 143.830 C 98.394 143.076,99.630 142.280,100.400 142.062 C 102.567 141.447,229.079 141.657,230.466 142.277 "
                            stroke="none"
                            fill="#949c9c"
                            fillRule="evenodd"></path>
                          <path
                            id="path4"
                            d="M35.200 0.984 C 35.200 1.947,35.121 1.971,31.700 2.084 L 28.200 2.200 28.077 3.900 L 27.954 5.600 25.403 5.600 C 21.914 5.600,20.903 6.043,20.590 7.712 C 20.367 8.902,20.142 9.103,18.669 9.430 C 17.102 9.777,16.988 9.898,16.800 11.400 C 16.605 12.956,16.554 13.003,14.922 13.122 C 13.260 13.243,13.243 13.260,13.122 14.922 C 13.003 16.554,12.956 16.605,11.400 16.800 C 9.898 16.988,9.777 17.102,9.430 18.669 C 9.103 20.142,8.902 20.367,7.712 20.590 C 6.043 20.903,5.600 21.914,5.600 25.403 L 5.600 27.954 3.900 28.077 L 2.200 28.200 2.084 31.700 C 1.971 35.121,1.947 35.200,0.984 35.200 L 0.000 35.200 0.000 200.000 L 0.000 364.800 0.984 364.800 C 1.947 364.800,1.971 364.879,2.084 368.300 L 2.200 371.800 3.900 372.177 L 5.600 372.554 5.600 374.851 C 5.600 378.083,6.072 379.102,7.712 379.410 C 8.902 379.633,9.103 379.858,9.430 381.331 C 9.777 382.898,9.898 383.012,11.400 383.200 C 12.953 383.394,13.004 383.449,13.121 385.059 C 13.247 386.786,13.757 387.181,15.876 387.195 C 16.598 387.199,16.773 387.463,16.876 388.700 C 16.992 390.104,17.107 390.224,18.669 390.570 C 20.142 390.897,20.367 391.098,20.590 392.288 C 20.903 393.957,21.914 394.400,25.403 394.400 L 27.954 394.400 28.077 396.100 L 28.200 397.800 31.700 397.916 C 35.121 398.029,35.200 398.053,35.200 399.016 L 35.200 400.000 200.000 400.000 L 364.800 400.000 364.800 399.016 C 364.800 398.053,364.879 398.029,368.300 397.916 L 371.800 397.800 372.177 396.100 L 372.554 394.400 375.103 394.400 C 378.233 394.400,379.094 393.974,379.414 392.265 C 379.633 391.101,379.865 390.896,381.331 390.570 C 382.893 390.224,383.008 390.104,383.124 388.700 C 383.241 387.288,383.327 387.200,384.596 387.200 C 386.308 387.200,387.200 386.308,387.200 384.596 C 387.200 383.327,387.288 383.241,388.700 383.124 C 390.104 383.008,390.224 382.893,390.570 381.331 C 390.896 379.865,391.101 379.633,392.265 379.414 C 393.974 379.094,394.400 378.233,394.400 375.103 L 394.400 372.554 396.100 372.177 L 397.800 371.800 397.916 368.300 C 398.029 364.879,398.053 364.800,399.016 364.800 L 400.000 364.800 400.000 200.000 L 400.000 35.200 399.016 35.200 C 398.053 35.200,398.029 35.121,397.916 31.700 L 397.800 28.200 396.100 28.077 L 394.400 27.954 394.400 25.403 C 394.400 21.914,393.957 20.903,392.288 20.590 C 391.098 20.367,390.897 20.142,390.570 18.669 C 390.224 17.107,390.104 16.992,388.700 16.876 C 387.463 16.773,387.199 16.598,387.195 15.876 C 387.181 13.757,386.786 13.247,385.059 13.121 C 383.452 13.004,383.396 12.953,383.275 11.480 C 383.121 9.617,382.265 9.200,378.597 9.200 L 376.046 9.200 375.923 7.500 C 375.802 5.821,375.779 5.798,374.173 5.681 C 372.616 5.566,372.529 5.488,372.173 3.881 L 371.800 2.200 368.300 2.084 C 364.879 1.971,364.800 1.947,364.800 0.984 L 364.800 0.000 200.000 0.000 L 35.200 0.000 35.200 0.984 M224.918 137.663 C 225.394 137.918,225.998 138.341,226.260 138.603 C 226.522 138.865,227.786 139.194,229.068 139.333 C 233.008 139.763,234.411 140.311,234.859 141.598 C 235.110 142.318,235.696 142.895,236.441 143.154 C 237.232 143.430,237.852 144.075,238.312 145.101 C 238.690 145.944,239.630 147.197,240.400 147.884 L 241.800 149.134 241.800 200.335 L 241.800 251.536 240.830 252.568 C 240.297 253.135,239.622 253.600,239.330 253.600 C 239.039 253.600,238.800 253.876,238.800 254.214 C 238.800 255.226,237.635 256.688,236.432 257.187 C 235.812 257.444,235.107 258.087,234.866 258.616 C 234.281 259.898,232.411 260.620,228.925 260.910 C 227.174 261.056,225.616 261.433,224.942 261.875 C 223.251 262.983,102.535 263.008,101.311 261.901 C 100.887 261.516,99.743 261.044,98.770 260.851 C 96.289 260.360,94.801 259.708,94.795 259.110 C 94.792 258.829,94.178 258.204,93.430 257.719 C 92.682 257.235,91.559 256.159,90.935 255.328 C 90.311 254.498,89.350 253.425,88.800 252.944 L 87.800 252.069 87.693 201.219 C 87.579 147.532,87.556 148.251,89.467 147.000 C 90.140 146.560,90.984 145.525,91.344 144.700 C 91.703 143.875,92.181 143.200,92.406 143.200 C 92.630 143.200,93.434 142.562,94.191 141.782 C 95.594 140.337,98.679 139.200,101.196 139.200 C 101.832 139.200,102.475 139.002,102.624 138.760 C 103.575 137.222,103.193 137.232,164.726 137.216 C 208.933 137.204,224.273 137.318,224.918 137.663 M308.162 152.107 C 309.021 152.598,310.281 153.692,310.962 154.537 L 312.200 156.074 312.322 197.737 C 312.469 247.711,312.714 243.696,309.338 246.578 L 306.736 248.800 303.981 248.800 C 301.366 248.800,301.156 248.729,299.827 247.400 C 299.057 246.630,298.233 246.000,297.997 246.000 C 297.174 246.000,292.400 244.329,292.400 244.041 C 292.400 243.256,290.693 242.085,289.201 241.847 C 287.095 241.510,284.400 240.158,284.400 239.438 C 284.400 239.096,283.242 238.578,281.300 238.052 C 278.976 237.422,277.950 236.919,277.200 236.040 C 276.610 235.349,275.626 234.760,274.800 234.604 C 272.827 234.231,270.324 233.017,269.504 232.034 C 269.121 231.575,268.457 231.200,268.028 231.200 C 267.598 231.200,267.148 231.040,267.027 230.844 C 266.906 230.649,266.340 230.371,265.769 230.228 C 263.915 229.763,262.801 228.210,262.178 225.222 C 261.860 223.699,261.420 221.979,261.200 221.401 C 260.406 219.312,260.707 180.702,261.546 176.994 C 262.647 172.127,263.906 170.578,267.546 169.609 C 268.506 169.354,269.759 168.678,270.329 168.107 C 271.323 167.114,274.726 165.605,275.994 165.596 C 276.327 165.593,277.201 164.973,277.936 164.216 C 278.929 163.194,279.852 162.717,281.536 162.358 C 282.944 162.058,284.254 161.463,285.000 160.786 C 286.569 159.361,287.523 158.894,289.909 158.382 C 291.307 158.082,292.120 157.635,292.706 156.841 C 293.257 156.096,294.179 155.556,295.467 155.223 C 298.498 154.440,299.589 153.951,300.177 153.111 C 301.487 151.241,305.719 150.709,308.162 152.107 "
                            stroke="none"
                            fill="#141c24"
                            fillRule="evenodd"></path>
                        </g>
                      </svg>
                      <span className="text-sm ltr:ml-2 rtl:mr-2">Cal.com Video</span>
                    </div>
                  )}
                  {location.type === LocationType.Zoom && (
                    <div className="flex flex-grow items-center">
                      <svg
                        className="h-6 w-6"
                        viewBox="0 0 64 64"
                        fill="none"
                        xmlns="http://www.w3.org/2000/svg">
                        <path
                          d="M32 0C49.6733 0 64 14.3267 64 32C64 49.6733 49.6733 64 32 64C14.3267 64 0 49.6733 0 32C0 14.3267 14.3267 0 32 0Z"
                          fill="#E5E5E4"
                        />
                        <path
                          d="M32.0002 0.623047C49.3292 0.623047 63.3771 14.6709 63.3771 31.9999C63.3771 49.329 49.3292 63.3768 32.0002 63.3768C14.6711 63.3768 0.623291 49.329 0.623291 31.9999C0.623291 14.6709 14.6716 0.623047 32.0002 0.623047Z"
                          fill="white"
                        />
                        <path
                          d="M31.9998 3.14014C47.9386 3.14014 60.8597 16.0612 60.8597 32C60.8597 47.9389 47.9386 60.8599 31.9998 60.8599C16.0609 60.8599 3.13989 47.9389 3.13989 32C3.13989 16.0612 16.0609 3.14014 31.9998 3.14014Z"
                          fill="#4A8CFF"
                        />
                        <path
                          d="M13.1711 22.9581V36.5206C13.1832 39.5875 15.6881 42.0558 18.743 42.0433H38.5125C39.0744 42.0433 39.5266 41.5911 39.5266 41.0412V27.4788C39.5145 24.4119 37.0096 21.9435 33.9552 21.956H14.1857C13.6238 21.956 13.1716 22.4082 13.1716 22.9581H13.1711ZM40.7848 28.2487L48.9469 22.2864C49.6557 21.6998 50.2051 21.8462 50.2051 22.9095V41.0903C50.2051 42.2999 49.5329 42.1536 48.9469 41.7134L40.7848 35.7631V28.2487Z"
                          fill="white"
                        />
                      </svg>
                      <span className="text-sm ltr:ml-2 rtl:mr-2">Zoom Video</span>
                    </div>
                  )}
                  {location.type === LocationType.Tandem && (
                    <div className="flex flex-grow items-center">
                      <svg
                        width="1.25em"
                        height="1.25em"
                        viewBox="0 0 400 400"
                        fill="none"
                        xmlns="http://www.w3.org/2000/svg">
                        <path
                          fillRule="evenodd"
                          clipRule="evenodd"
                          d="M167.928 256.163L64 324V143.835L167.928 76V256.163Z"
                          fill="#4341DC"
                        />
                        <path
                          fillRule="evenodd"
                          clipRule="evenodd"
                          d="M335.755 256.163L231.827 324V143.835L335.755 76V256.163Z"
                          fill="#00B6B6"
                        />
                      </svg>
                      <span className="ml-2 text-sm">Tandem Video</span>
                    </div>
                  )}
                  {location.type === LocationType.Jitsi && (
                    <div className="flex flex-grow items-center">
                      <svg
                        className="h-6 w-6"
                        viewBox="0 0 64 64"
                        fill="none"
                        xmlns="http://www.w3.org/2000/svg">
                        <path
                          d="M32 0C49.6733 0 64 14.3267 64 32C64 49.6733 49.6733 64 32 64C14.3267 64 0 49.6733 0 32C0 14.3267 14.3267 0 32 0Z"
                          fill="#E5E5E4"
                        />
                        <path
                          d="M32.0002 0.623047C49.3292 0.623047 63.3771 14.6709 63.3771 31.9999C63.3771 49.329 49.3292 63.3768 32.0002 63.3768C14.6711 63.3768 0.623291 49.329 0.623291 31.9999C0.623291 14.6709 14.6716 0.623047 32.0002 0.623047Z"
                          fill="white"
                        />
                        <path
                          d="M31.9998 3.14014C47.9386 3.14014 60.8597 16.0612 60.8597 32C60.8597 47.9389 47.9386 60.8599 31.9998 60.8599C16.0609 60.8599 3.13989 47.9389 3.13989 32C3.13989 16.0612 16.0609 3.14014 31.9998 3.14014Z"
                          fill="#4A8CFF"
                        />
                        <path
                          d="M13.1711 22.9581V36.5206C13.1832 39.5875 15.6881 42.0558 18.743 42.0433H38.5125C39.0744 42.0433 39.5266 41.5911 39.5266 41.0412V27.4788C39.5145 24.4119 37.0096 21.9435 33.9552 21.956H14.1857C13.6238 21.956 13.1716 22.4082 13.1716 22.9581H13.1711ZM40.7848 28.2487L48.9469 22.2864C49.6557 21.6998 50.2051 21.8462 50.2051 22.9095V41.0903C50.2051 42.2999 49.5329 42.1536 48.9469 41.7134L40.7848 35.7631V28.2487Z"
                          fill="white"
                        />
                      </svg>
                      <span className="ml-2 text-sm">Jitsi Meet</span>
                    </div>
                  )}
                  {location.type === LocationType.Teams && (
                    <div className="flex flex-grow items-center">
                      <svg
                        xmlns="http://www.w3.org/2000/svg"
                        className="h-6 w-6"
                        viewBox="0 0 2228.833 2073.333">
                        <path
                          fill="#5059C9"
                          d="M1554.637,777.5h575.713c54.391,0,98.483,44.092,98.483,98.483c0,0,0,0,0,0v524.398	c0,199.901-162.051,361.952-361.952,361.952h0h-1.711c-199.901,0.028-361.975-162-362.004-361.901c0-0.017,0-0.034,0-0.052V828.971	C1503.167,800.544,1526.211,777.5,1554.637,777.5L1554.637,777.5z"
                        />
                        <circle fill="#5059C9" cx="1943.75" cy="440.583" r="233.25" />
                        <circle fill="#7B83EB" cx="1218.083" cy="336.917" r="336.917" />
                        <path
                          fill="#7B83EB"
                          d="M1667.323,777.5H717.01c-53.743,1.33-96.257,45.931-95.01,99.676v598.105	c-7.505,322.519,247.657,590.16,570.167,598.053c322.51-7.893,577.671-275.534,570.167-598.053V877.176	C1763.579,823.431,1721.066,778.83,1667.323,777.5z"
                        />
                        <path
                          opacity=".1"
                          d="M1244,777.5v838.145c-0.258,38.435-23.549,72.964-59.09,87.598	c-11.316,4.787-23.478,7.254-35.765,7.257H667.613c-6.738-17.105-12.958-34.21-18.142-51.833	c-18.144-59.477-27.402-121.307-27.472-183.49V877.02c-1.246-53.659,41.198-98.19,94.855-99.52H1244z"
                        />
                        <path
                          opacity=".2"
                          d="M1192.167,777.5v889.978c-0.002,12.287-2.47,24.449-7.257,35.765	c-14.634,35.541-49.163,58.833-87.598,59.09H691.975c-8.812-17.105-17.105-34.21-24.362-51.833	c-7.257-17.623-12.958-34.21-18.142-51.833c-18.144-59.476-27.402-121.307-27.472-183.49V877.02	c-1.246-53.659,41.198-98.19,94.855-99.52H1192.167z"
                        />
                        <path
                          opacity=".2"
                          d="M1192.167,777.5v786.312c-0.395,52.223-42.632,94.46-94.855,94.855h-447.84	c-18.144-59.476-27.402-121.307-27.472-183.49V877.02c-1.246-53.659,41.198-98.19,94.855-99.52H1192.167z"
                        />
                        <path
                          opacity=".2"
                          d="M1140.333,777.5v786.312c-0.395,52.223-42.632,94.46-94.855,94.855H649.472	c-18.144-59.476-27.402-121.307-27.472-183.49V877.02c-1.246-53.659,41.198-98.19,94.855-99.52H1140.333z"
                        />
                        <path
                          opacity=".1"
                          d="M1244,509.522v163.275c-8.812,0.518-17.105,1.037-25.917,1.037	c-8.812,0-17.105-0.518-25.917-1.037c-17.496-1.161-34.848-3.937-51.833-8.293c-104.963-24.857-191.679-98.469-233.25-198.003	c-7.153-16.715-12.706-34.071-16.587-51.833h258.648C1201.449,414.866,1243.801,457.217,1244,509.522z"
                        />
                        <path
                          opacity=".2"
                          d="M1192.167,561.355v111.442c-17.496-1.161-34.848-3.937-51.833-8.293	c-104.963-24.857-191.679-98.469-233.25-198.003h190.228C1149.616,466.699,1191.968,509.051,1192.167,561.355z"
                        />
                        <path
                          opacity=".2"
                          d="M1192.167,561.355v111.442c-17.496-1.161-34.848-3.937-51.833-8.293	c-104.963-24.857-191.679-98.469-233.25-198.003h190.228C1149.616,466.699,1191.968,509.051,1192.167,561.355z"
                        />
                        <path
                          opacity=".2"
                          d="M1140.333,561.355v103.148c-104.963-24.857-191.679-98.469-233.25-198.003	h138.395C1097.783,466.699,1140.134,509.051,1140.333,561.355z"
                        />
                        <linearGradient
                          id="a"
                          gradientUnits="userSpaceOnUse"
                          x1="198.099"
                          y1="1683.0726"
                          x2="942.2344"
                          y2="394.2607"
                          gradientTransform="matrix(1 0 0 -1 0 2075.3333)">
                          <stop offset="0" stopColor="#5a62c3" />
                          <stop offset=".5" stopColor="#4d55bd" />
                          <stop offset="1" stopColor="#3940ab" />
                        </linearGradient>
                        <path
                          fill="url(#a)"
                          d="M95.01,466.5h950.312c52.473,0,95.01,42.538,95.01,95.01v950.312c0,52.473-42.538,95.01-95.01,95.01	H95.01c-52.473,0-95.01-42.538-95.01-95.01V561.51C0,509.038,42.538,466.5,95.01,466.5z"
                        />
                        <path
                          fill="#FFF"
                          d="M820.211,828.193H630.241v517.297H509.211V828.193H320.123V727.844h500.088V828.193z"
                        />
                      </svg>
                      <span className="ml-2 text-sm">MS Teams</span>
                    </div>
                  )}
                  <div className="flex">
                    <button
                      type="button"
                      onClick={() => {
                        locationFormMethods.setValue("locationType", location.type);
                        locationFormMethods.unregister("locationLink");
                        locationFormMethods.unregister("locationAddress");
                        openLocationModal(location.type);
                      }}
                      aria-label={t("edit")}
                      className="mr-1 p-1 text-gray-500 hover:text-gray-900">
                      <PencilIcon className="h-4 w-4" />
                    </button>
                    <button type="button" onClick={() => removeLocation(location)} aria-label={t("remove")}>
                      <XIcon className="border-l-1 h-6 w-6 pl-1 text-gray-500 hover:text-gray-900 " />
                    </button>
                  </div>
                </div>
              </li>
            ))}
            {formMethods.getValues("locations").length > 0 &&
              formMethods.getValues("locations").length !== locationOptions.length && (
                <li>
                  <button
                    type="button"
                    className="flex rounded-sm py-2 hover:bg-gray-100"
                    onClick={() => setShowLocationModal(true)}>
                    <PlusIcon className="mt-0.5 h-4 w-4 text-neutral-900" />
                    <span className="ml-1 text-sm font-medium text-neutral-700">{t("add_location")}</span>
                  </button>
                </li>
              )}
          </ul>
        )}
      </div>
    );
  };

  const membership = team?.members.find((membership) => membership.user.id === props.session.user.id);
  const isAdmin = membership?.role === MembershipRole.OWNER || membership?.role === MembershipRole.ADMIN;

  return (
    <div>
      <Shell
        title={t("event_type_title", { eventTypeTitle: eventType.title })}
        heading={
          <div className="group relative cursor-pointer" onClick={() => setEditIcon(false)}>
            {editIcon ? (
              <>
                <h1
                  style={{ fontSize: 22, letterSpacing: "-0.0009em" }}
                  className="inline pl-0 text-gray-900 focus:text-black group-hover:text-gray-500">
                  {eventType.title}
                </h1>
                <PencilIcon className="ml-1 -mt-1 inline h-4 w-4 text-gray-700 group-hover:text-gray-500" />
              </>
            ) : (
              <div style={{ marginBottom: -11 }}>
                <input
                  type="text"
                  autoFocus
                  style={{ top: -6, fontSize: 22 }}
                  required
                  className="relative h-10 w-full cursor-pointer border-none bg-transparent pl-0 text-gray-900 hover:text-gray-700 focus:text-black focus:outline-none focus:ring-0"
                  placeholder={t("quick_chat")}
                  {...formMethods.register("title")}
                  defaultValue={eventType.title}
                />
              </div>
            )}
          </div>
        }
        subtitle={eventType.description || ""}>
        <ClientSuspense fallback={<Loader />}>
          <div className="flex flex-col-reverse lg:flex-row">
            <div className="w-full max-w-4xl ltr:mr-2 rtl:ml-2 lg:w-9/12">
              <div className="-mx-4 rounded-sm border border-neutral-200 bg-white p-4 py-6 sm:mx-0 sm:px-8">
                <Form
                  form={formMethods}
                  handleSubmit={async (values) => {
                    const {
                      periodDates,
                      periodCountCalendarDays,
                      smartContractAddress,
                      giphyThankYouPage,
                      beforeBufferTime,
                      afterBufferTime,
                      recurringEvent,
                      locations,
                      ...input
                    } = values;

                    updateMutation.mutate({
                      ...input,
                      locations,
                      recurringEvent,
                      periodStartDate: periodDates.startDate,
                      periodEndDate: periodDates.endDate,
                      periodCountCalendarDays: periodCountCalendarDays === "1",
                      id: eventType.id,
                      beforeEventBuffer: beforeBufferTime,
                      afterEventBuffer: afterBufferTime,
                      metadata: {
                        ...(smartContractAddress ? { smartContractAddress } : {}),
                        ...(giphyThankYouPage ? { giphyThankYouPage } : {}),
                      },
                    });
                  }}
                  className="space-y-6">
                  <div className="space-y-3">
                    <div className="block items-center sm:flex">
                      <div className="min-w-48 mb-4 sm:mb-0">
                        <label
                          id="slug-label"
                          htmlFor="slug"
                          className="flex text-sm font-medium text-neutral-700">
                          <LinkIcon className="mt-0.5 h-4 w-4 text-neutral-500 ltr:mr-2 rtl:ml-2" />
                          {t("url")}
                        </label>
                      </div>
                      <div className="w-full">
                        <div className="flex rounded-sm shadow-sm">
                          <span className="inline-flex items-center rounded-l-sm border border-r-0 border-gray-300 bg-gray-50 px-3 text-sm text-gray-500">
                            {process.env.NEXT_PUBLIC_WEBSITE_URL?.replace(/^(https?:|)\/\//, "")}/
                            {team ? "team/" + team.slug : eventType.users[0].username}/
                          </span>
                          <input
                            type="text"
                            id="slug"
                            aria-labelledby="slug-label"
                            required
                            className="  block w-full min-w-0 flex-1 rounded-none rounded-r-sm border-gray-300 sm:text-sm"
                            defaultValue={eventType.slug}
                            {...formMethods.register("slug", {
                              setValueAs: (v) => slugify(v),
                            })}
                          />
                        </div>
                      </div>
                    </div>
                    <Controller
                      name="length"
                      control={formMethods.control}
                      defaultValue={eventType.length || 15}
                      render={() => (
                        <MinutesField
                          label={
                            <>
                              <ClockIcon className="h-4 w-4 text-neutral-500 ltr:mr-2 rtl:ml-2" />{" "}
                              {t("duration")}
                            </>
                          }
                          id="length"
                          required
                          min="1"
                          placeholder="15"
                          defaultValue={eventType.length || 15}
                          onChange={(e) => {
                            formMethods.setValue("length", Number(e.target.value));
                          }}
                        />
                      )}
                    />
                  </div>
                  <hr />
                  <div className="space-y-3">
                    <div className="block sm:flex">
                      <div className="min-w-48 sm:mb-0">
                        <label
                          htmlFor="location"
                          className="mt-2.5 flex text-sm font-medium text-neutral-700">
                          <LocationMarkerIcon className="mt-0.5 mb-4 h-4 w-4 text-neutral-500 ltr:mr-2 rtl:ml-2" />
                          {t("location")}
                        </label>
                      </div>
                      <Controller
                        name="locations"
                        control={formMethods.control}
                        defaultValue={eventType.locations || []}
                        render={() => <Locations />}
                      />
                    </div>
                  </div>
                  <hr className="border-neutral-200" />
                  <div className="space-y-3">
                    <div className="block sm:flex">
                      <div className="min-w-48 mb-4 mt-2.5 sm:mb-0">
                        <label
                          htmlFor="description"
                          className="mt-0 flex text-sm font-medium text-neutral-700">
                          <DocumentIcon className="mt-0.5 h-4 w-4 text-neutral-500 ltr:mr-2 rtl:ml-2" />
                          {t("description")}
                        </label>
                      </div>
                      <div className="w-full">
                        <textarea
                          id="description"
                          className="  block w-full rounded-sm border-gray-300 text-sm shadow-sm"
                          placeholder={t("quick_video_meeting")}
                          {...formMethods.register("description")}
                          defaultValue={asStringOrUndefined(eventType.description)}></textarea>
                      </div>
                    </div>
                  </div>

                  <hr className="border-neutral-200" />
                  <div className="space-y-3">
                    <div className="block sm:flex">
                      <div className="min-w-48 mb-4 mt-2.5 sm:mb-0">
                        <label
                          htmlFor="availability"
                          className="mt-0 flex text-sm font-medium text-neutral-700">
                          <ClockIcon className="mt-0.5 h-4 w-4 text-neutral-500 ltr:mr-2 rtl:ml-2" />
                          {t("availability")} <InfoBadge content={t("you_can_manage_your_schedules")} />
                        </label>
                      </div>
                      <Controller
                        name="schedule"
                        control={formMethods.control}
                        render={({ field }) => (
                          <AvailabilitySelect
                            value={field.value}
                            onBlur={field.onBlur}
                            name={field.name}
                            onChange={(selected) => field.onChange(selected?.value || null)}
                          />
                        )}
                      />
                    </div>
                  </div>

                  {team && <hr className="border-neutral-200" />}
                  {team && (
                    <div className="space-y-3">
                      <div className="block sm:flex">
                        <div className="min-w-48 mb-4 sm:mb-0">
                          <label
                            htmlFor="schedulingType"
                            className="mt-2 flex text-sm font-medium text-neutral-700">
                            <UsersIcon className="h-5 w-5 text-neutral-500 ltr:mr-2 rtl:ml-2" />{" "}
                            {t("scheduling_type")}
                          </label>
                        </div>
                        <Controller
                          name="schedulingType"
                          control={formMethods.control}
                          defaultValue={eventType.schedulingType}
                          render={() => (
                            <RadioArea.Select
                              value={asStringOrUndefined(eventType.schedulingType)}
                              options={schedulingTypeOptions}
                              onChange={(val) => {
                                // FIXME: Better types are needed
                                formMethods.setValue("schedulingType", val as SchedulingType);
                              }}
                            />
                          )}
                        />
                      </div>

                      <div className="block sm:flex">
                        <div className="min-w-48 mb-4 sm:mb-0">
                          <label htmlFor="users" className="flex text-sm font-medium text-neutral-700">
                            <UserAddIcon className="h-5 w-5 text-neutral-500 ltr:mr-2 rtl:ml-2" />{" "}
                            {t("attendees")}
                          </label>
                        </div>
                        <div className="w-full space-y-2">
                          <Controller
                            name="users"
                            control={formMethods.control}
                            defaultValue={eventType.users.map((user) => user.id.toString())}
                            render={() => (
                              <CheckedSelect
                                disabled={false}
                                onChange={(options) => {
                                  formMethods.setValue(
                                    "users",
                                    options.map((user) => user.value)
                                  );
                                }}
                                defaultValue={eventType.users.map(mapUserToValue)}
                                options={teamMembers.map(mapUserToValue)}
                                placeholder={t("add_attendees")}
                              />
                            )}
                          />
                        </div>
                      </div>
                    </div>
                  )}
                  <Collapsible
                    open={advancedSettingsVisible}
                    onOpenChange={() => setAdvancedSettingsVisible(!advancedSettingsVisible)}>
                    <>
                      <CollapsibleTrigger
                        type="button"
                        data-testid="show-advanced-settings"
                        className="flex w-full">
                        <ChevronRightIcon
                          className={`${
                            advancedSettingsVisible ? "rotate-90 transform" : ""
                          } ml-auto h-5 w-5 text-neutral-500`}
                        />
                        <span className="text-sm font-medium text-neutral-700">
                          {t("show_advanced_settings")}
                        </span>
                      </CollapsibleTrigger>
                      <CollapsibleContent data-testid="advanced-settings-content" className="mt-4 space-y-6">
                        {/**
                         * Only display calendar selector if user has connected calendars AND if it's not
                         * a team event. Since we don't have logic to handle each attende calendar (for now).
                         * This will fallback to each user selected destination calendar.
                         */}
                        {!!connectedCalendarsQuery.data?.connectedCalendars.length && !team && (
                          <div className="block items-center sm:flex">
                            <div className="min-w-48 mb-4 sm:mb-0">
                              <label
                                htmlFor="createEventsOn"
                                className="flex text-sm font-medium text-neutral-700">
                                {t("create_events_on")}
                              </label>
                            </div>
                            <div className="w-full">
                              <div className="relative mt-1 rounded-sm shadow-sm">
                                <Controller
                                  control={formMethods.control}
                                  name="destinationCalendar"
                                  defaultValue={eventType.destinationCalendar || undefined}
                                  render={({ field: { onChange, value } }) => (
                                    <DestinationCalendarSelector
                                      value={value ? value.externalId : undefined}
                                      onChange={onChange}
                                      hidePlaceholder
                                    />
                                  )}
                                />
                              </div>
                            </div>
                          </div>
                        )}
                        <div className="block items-center sm:flex">
                          <div className="min-w-48 mb-4 sm:mb-0">
                            <label htmlFor="eventName" className="flex text-sm font-medium text-neutral-700">
                              {t("event_name")} <InfoBadge content={t("event_name_tooltip")} />
                            </label>
                          </div>
                          <div className="w-full">
                            <div className="relative mt-1 rounded-sm shadow-sm">
                              <input
                                type="text"
                                className="  block w-full rounded-sm border-gray-300 text-sm shadow-sm"
                                placeholder={t("meeting_with_user")}
                                defaultValue={eventType.eventName || ""}
                                {...formMethods.register("eventName")}
                              />
                            </div>
                          </div>
                        </div>
                        {eventType.isWeb3Active && (
                          <div className="block items-center sm:flex">
                            <div className="min-w-48 mb-4 sm:mb-0">
                              <label
                                htmlFor="smartContractAddress"
                                className="flex text-sm font-medium text-neutral-700">
                                {t("Smart Contract Address")}
                              </label>
                            </div>
                            <div className="w-full">
                              <div className="relative mt-1 rounded-sm shadow-sm">
                                {
                                  <input
                                    type="text"
                                    className="  block w-full rounded-sm border-gray-300 text-sm shadow-sm"
                                    placeholder={t("Example: 0x71c7656ec7ab88b098defb751b7401b5f6d8976f")}
                                    defaultValue={(eventType.metadata.smartContractAddress || "") as string}
                                    {...formMethods.register("smartContractAddress")}
                                  />
                                }
                              </div>
                            </div>
                          </div>
                        )}
                        <div className="block items-center sm:flex">
                          <div className="min-w-48 mb-4 sm:mb-0">
                            <label
                              htmlFor="additionalFields"
                              className="flexflex mt-2 text-sm font-medium text-neutral-700">
                              {t("additional_inputs")}
                            </label>
                          </div>
                          <div className="w-full">
                            <ul className="mt-1">
                              {customInputs.map((customInput: EventTypeCustomInput, idx: number) => (
                                <li key={idx} className="bg-secondary-50 mb-2 border p-2">
                                  <div className="flex justify-between">
                                    <div className="w-0 flex-1">
                                      <div className="truncate">
                                        <span
                                          className="text-sm ltr:ml-2 rtl:mr-2"
                                          title={`${t("label")}: ${customInput.label}`}>
                                          {t("label")}: {customInput.label}
                                        </span>
                                      </div>
                                      {customInput.placeholder && (
                                        <div className="truncate">
                                          <span
                                            className="text-sm ltr:ml-2 rtl:mr-2"
                                            title={`${t("placeholder")}: ${customInput.placeholder}`}>
                                            {t("placeholder")}: {customInput.placeholder}
                                          </span>
                                        </div>
                                      )}
                                      <div>
                                        <span className="text-sm ltr:ml-2 rtl:mr-2">
                                          {t("type")}: {customInput.type}
                                        </span>
                                      </div>
                                      <div>
                                        <span className="text-sm ltr:ml-2 rtl:mr-2">
                                          {customInput.required ? t("required") : t("optional")}
                                        </span>
                                      </div>
                                    </div>
                                    <div className="flex">
                                      <Button
                                        onClick={() => {
                                          setSelectedCustomInput(customInput);
                                          setSelectedCustomInputModalOpen(true);
                                        }}
                                        color="minimal"
                                        type="button">
                                        {t("edit")}
                                      </Button>
                                      <button type="button" onClick={() => removeCustom(idx)}>
                                        <XIcon className="h-6 w-6 border-l-2 pl-1 hover:text-red-500 " />
                                      </button>
                                    </div>
                                  </div>
                                </li>
                              ))}
                              <li>
                                <Button
                                  onClick={() => {
                                    setSelectedCustomInput(undefined);
                                    setSelectedCustomInputModalOpen(true);
                                  }}
                                  color="secondary"
                                  type="button"
                                  StartIcon={PlusIcon}>
                                  {t("add_input")}
                                </Button>
                              </li>
                            </ul>
                          </div>
                        </div>

                        <Controller
                          name="hideCalendarNotes"
                          control={formMethods.control}
                          defaultValue={eventType.hideCalendarNotes}
                          render={() => (
                            <CheckboxField
                              id="hideCalendarNotes"
                              name="hideCalendarNotes"
                              label={t("disable_notes")}
                              description={t("disable_notes_description")}
                              defaultChecked={eventType.hideCalendarNotes}
                              onChange={(e) => {
                                formMethods.setValue("hideCalendarNotes", e?.target.checked);
                              }}
                            />
                          )}
                        />

                        <Controller
                          name="requiresConfirmation"
                          control={formMethods.control}
                          defaultValue={eventType.requiresConfirmation}
                          render={() => (
                            <CheckboxField
                              id="requiresConfirmation"
                              name="requiresConfirmation"
                              label={t("opt_in_booking")}
                              description={t("opt_in_booking_description")}
                              defaultChecked={eventType.requiresConfirmation}
                              onChange={(e) => {
                                formMethods.setValue("requiresConfirmation", e?.target.checked);
                              }}
                            />
                          )}
                        />

                        <RecurringEventController
                          recurringEvent={eventType.recurringEvent}
                          formMethods={formMethods}
                        />

                        <Controller
                          name="disableGuests"
                          control={formMethods.control}
                          defaultValue={eventType.disableGuests}
                          render={() => (
                            <CheckboxField
                              id="disableGuests"
                              name="disableGuests"
                              label={t("disable_guests")}
                              description={t("disable_guests_description")}
                              defaultChecked={eventType.disableGuests}
                              onChange={(e) => {
                                formMethods.setValue("disableGuests", e?.target.checked);
                              }}
                            />
                          )}
                        />

                        <Controller
                          name="hashedLink"
                          control={formMethods.control}
                          defaultValue={hashedUrl}
                          render={() => (
                            <>
                              <CheckboxField
                                id="hashedLinkCheck"
                                name="hashedLinkCheck"
                                label={t("private_link")}
                                description={t("private_link_description")}
                                defaultChecked={eventType.hashedLink ? true : false}
                                onChange={(e) => {
                                  setHashedLinkVisible(e?.target.checked);
                                  formMethods.setValue(
                                    "hashedLink",
                                    e?.target.checked ? hashedUrl : undefined
                                  );
                                }}
                              />
                              {hashedLinkVisible && (
                                <div className="block items-center sm:flex">
                                  <div className="min-w-48 mb-4 sm:mb-0"></div>
                                  <div className="w-full">
                                    <div className="relative mt-1 flex w-full">
                                      <input
                                        disabled
                                        name="hashedLink"
                                        data-testid="generated-hash-url"
                                        type="text"
                                        className="  grow select-none border-gray-300 bg-gray-50 text-sm text-gray-500 ltr:rounded-l-sm rtl:rounded-r-sm"
                                        defaultValue={placeholderHashedLink}
                                      />
                                      <Tooltip
                                        content={
                                          eventType.hashedLink
                                            ? t("copy_to_clipboard")
                                            : t("enabled_after_update")
                                        }>
                                        <Button
                                          color="minimal"
                                          onClick={() => {
                                            navigator.clipboard.writeText(placeholderHashedLink);
                                            if (eventType.hashedLink) {
                                              showToast(t("link_copied"), "success");
                                            } else {
                                              showToast(t("enabled_after_update_description"), "warning");
                                            }
                                          }}
                                          type="button"
                                          className="text-md flex items-center border border-gray-300 px-2 py-1 text-sm font-medium text-gray-700 ltr:rounded-r-sm ltr:border-l-0 rtl:rounded-l-sm rtl:border-r-0">
                                          <DocumentDuplicateIcon className="w-6 p-1 text-neutral-500" />
                                        </Button>
                                      </Tooltip>
                                    </div>
                                    <span className="text-xs text-gray-500">
                                      The URL will regenerate after each use
                                    </span>
                                  </div>
                                </div>
                              )}
                            </>
                          )}
                        />

                        <hr className="my-2 border-neutral-200" />
                        <Controller
                          name="minimumBookingNotice"
                          control={formMethods.control}
                          defaultValue={eventType.minimumBookingNotice}
                          render={() => (
                            <MinutesField
                              label={t("minimum_booking_notice")}
                              required
                              min="0"
                              placeholder="120"
                              defaultValue={eventType.minimumBookingNotice}
                              onChange={(e) => {
                                formMethods.setValue("minimumBookingNotice", Number(e.target.value));
                              }}
                            />
                          )}
                        />

                        <div className="block items-center sm:flex">
                          <div className="min-w-48 mb-4 sm:mb-0">
                            <label htmlFor="eventName" className="flex text-sm font-medium text-neutral-700">
                              {t("slot_interval")}
                            </label>
                          </div>
                          <Controller
                            name="slotInterval"
                            control={formMethods.control}
                            render={() => {
                              const slotIntervalOptions = [
                                {
                                  label: t("slot_interval_default"),
                                  value: -1,
                                },
                                ...[5, 10, 15, 20, 30, 45, 60].map((minutes) => ({
                                  label: minutes + " " + t("minutes"),
                                  value: minutes,
                                })),
                              ];
                              return (
                                <Select
                                  isSearchable={false}
                                  className="block w-full min-w-0 flex-1 rounded-sm sm:text-sm"
                                  onChange={(val) => {
                                    formMethods.setValue(
                                      "slotInterval",
                                      val && (val.value || 0) > 0 ? val.value : null
                                    );
                                  }}
                                  defaultValue={
                                    slotIntervalOptions.find(
                                      (option) => option.value === eventType.slotInterval
                                    ) || slotIntervalOptions[0]
                                  }
                                  options={slotIntervalOptions}
                                />
                              );
                            }}
                          />
                        </div>
                        <hr className="my-2 border-neutral-200" />

                        <div className="block sm:flex">
                          <div className="min-w-48 mb-4 sm:mb-0">
                            <label
                              htmlFor="inviteesCanSchedule"
                              className="mt-2.5 flex text-sm font-medium text-neutral-700">
                              {t("invitees_can_schedule")}
                            </label>
                          </div>
                          <div className="w-full">
                            <Controller
                              name="periodType"
                              control={formMethods.control}
                              defaultValue={periodType?.type}
                              render={() => (
                                <RadioGroup.Root
                                  defaultValue={periodType?.type}
                                  onValueChange={(val) =>
                                    formMethods.setValue("periodType", val as PeriodType)
                                  }>
                                  {PERIOD_TYPES.map((period) => (
                                    <div className="mb-2 flex items-center text-sm" key={period.type}>
                                      <RadioGroup.Item
                                        id={period.type}
                                        value={period.type}
                                        className="min-w-4 flex h-4 w-4 cursor-pointer items-center rounded-full border border-black bg-white focus:border-2 focus:outline-none ltr:mr-2 rtl:ml-2">
                                        <RadioGroup.Indicator className="relative flex h-4 w-4 items-center justify-center after:block after:h-2 after:w-2 after:rounded-full after:bg-black" />
                                      </RadioGroup.Item>
                                      {period.prefix ? <span>{period.prefix}&nbsp;</span> : null}
                                      {period.type === "ROLLING" && (
                                        <div className="inline-flex">
                                          <input
                                            type="number"
                                            className="block w-16 rounded-sm border-gray-300 shadow-sm [appearance:textfield] ltr:mr-2 rtl:ml-2 sm:text-sm"
                                            placeholder="30"
                                            {...formMethods.register("periodDays", { valueAsNumber: true })}
                                            defaultValue={eventType.periodDays || 30}
                                          />
                                          <select
                                            id=""
                                            className="  block w-full rounded-sm border-gray-300 py-2 pl-3 pr-10 text-base focus:outline-none sm:text-sm"
                                            {...formMethods.register("periodCountCalendarDays")}
                                            defaultValue={eventType.periodCountCalendarDays ? "1" : "0"}>
                                            <option value="1">{t("calendar_days")}</option>
                                            <option value="0">{t("business_days")}</option>
                                          </select>
                                        </div>
                                      )}
                                      {period.type === "RANGE" && (
                                        <div className="inline-flex space-x-2 ltr:ml-2 rtl:mr-2 rtl:space-x-reverse">
                                          <Controller
                                            name="periodDates"
                                            control={formMethods.control}
                                            defaultValue={periodDates}
                                            render={() => (
                                              <DateRangePicker
                                                startDate={formMethods.getValues("periodDates").startDate}
                                                endDate={formMethods.getValues("periodDates").endDate}
                                                onDatesChange={({ startDate, endDate }) => {
                                                  formMethods.setValue("periodDates", { startDate, endDate });
                                                }}
                                              />
                                            )}
                                          />
                                        </div>
                                      )}
                                      {period.suffix ? (
                                        <span className="ltr:ml-2 rtl:mr-2">&nbsp;{period.suffix}</span>
                                      ) : null}
                                    </div>
                                  ))}
                                </RadioGroup.Root>
                              )}
                            />
                          </div>
                        </div>
                        <hr className="border-neutral-200" />
                        <div className="block sm:flex">
                          <div className="min-w-48 mb-4 sm:mb-0">
                            <label
                              htmlFor="bufferTime"
                              className="mt-2.5 flex text-sm font-medium text-neutral-700">
                              {t("buffer_time")}
                            </label>
                          </div>
                          <div className="w-full">
                            <div className="inline-flex w-full space-x-2">
                              <div className="w-full">
                                <label
                                  htmlFor="beforeBufferTime"
                                  className="mb-2 flex text-sm font-medium text-neutral-700">
                                  {t("before_event")}
                                </label>
                                <Controller
                                  name="beforeBufferTime"
                                  control={formMethods.control}
                                  defaultValue={eventType.beforeEventBuffer || 0}
                                  render={({ field: { onChange, value } }) => {
                                    const beforeBufferOptions = [
                                      {
                                        label: t("event_buffer_default"),
                                        value: 0,
                                      },
                                      ...[5, 10, 15, 20, 30, 45, 60].map((minutes) => ({
                                        label: minutes + " " + t("minutes"),
                                        value: minutes,
                                      })),
                                    ];
                                    return (
                                      <Select
                                        isSearchable={false}
                                        className="  block w-full min-w-0 flex-1 rounded-sm  sm:text-sm"
                                        onChange={(val) => {
                                          if (val) onChange(val.value);
                                        }}
                                        defaultValue={
                                          beforeBufferOptions.find((option) => option.value === value) ||
                                          beforeBufferOptions[0]
                                        }
                                        options={beforeBufferOptions}
                                      />
                                    );
                                  }}
                                />
                              </div>
                              <div className="w-full">
                                <label
                                  htmlFor="afterBufferTime"
                                  className="mb-2 flex text-sm font-medium text-neutral-700">
                                  {t("after_event")}
                                </label>
                                <Controller
                                  name="afterBufferTime"
                                  control={formMethods.control}
                                  defaultValue={eventType.afterEventBuffer || 0}
                                  render={({ field: { onChange, value } }) => {
                                    const afterBufferOptions = [
                                      {
                                        label: t("event_buffer_default"),
                                        value: 0,
                                      },
                                      ...[5, 10, 15, 20, 30, 45, 60].map((minutes) => ({
                                        label: minutes + " " + t("minutes"),
                                        value: minutes,
                                      })),
                                    ];
                                    return (
                                      <Select
                                        isSearchable={false}
                                        className="  block w-full min-w-0 flex-1 rounded-sm sm:text-sm"
                                        onChange={(val) => {
                                          if (val) onChange(val.value);
                                        }}
                                        defaultValue={
                                          afterBufferOptions.find((option) => option.value === value) ||
                                          afterBufferOptions[0]
                                        }
                                        options={afterBufferOptions}
                                      />
                                    );
                                  }}
                                />
                              </div>
                            </div>
                          </div>
                        </div>
                        <SuccessRedirectEdit<typeof formMethods>
                          formMethods={formMethods}
                          eventType={eventType}></SuccessRedirectEdit>
                        {hasPaymentIntegration && eventType.recurringEvent?.count !== undefined && (
                          <>
                            <hr className="border-neutral-200" />
                            <div className="block sm:flex">
                              <div className="min-w-48 mb-4 sm:mb-0">
                                <label
                                  htmlFor="payment"
                                  className="mt-2 flex text-sm font-medium text-neutral-700">
                                  {t("payment")}
                                </label>
                              </div>

                              <div className="flex flex-col">
                                <div className="w-full">
                                  <div className="block items-center sm:flex">
                                    <div className="w-full">
                                      <div className="relative flex items-start">
                                        <div className="flex h-5 items-center">
                                          <input
                                            onChange={(event) => {
                                              setRequirePayment(event.target.checked);
                                              if (!event.target.checked) {
                                                formMethods.setValue("price", 0);
                                              }
                                            }}
                                            id="requirePayment"
                                            name="requirePayment"
                                            type="checkbox"
                                            className="text-primary-600  h-4 w-4 rounded border-gray-300"
                                            defaultChecked={requirePayment}
                                          />
                                        </div>
                                        <div className="text-sm ltr:ml-3 rtl:mr-3">
                                          <p className="text-neutral-900">
                                            {t("require_payment")} (0.5% +{" "}
                                            <IntlProvider locale="en">
                                              <FormattedNumber
                                                value={0.1}
                                                style="currency"
                                                currency={currency}
                                              />
                                            </IntlProvider>{" "}
                                            {t("commission_per_transaction")})
                                          </p>
                                        </div>
                                      </div>
                                    </div>
                                  </div>
                                </div>
                                {requirePayment && (
                                  <div className="w-full">
                                    <div className="block items-center sm:flex">
                                      <div className="w-full">
                                        <div className="relative mt-1 rounded-sm shadow-sm">
                                          <Controller
                                            defaultValue={eventType.price}
                                            control={formMethods.control}
                                            name="price"
                                            render={({ field }) => (
                                              <input
                                                {...field}
                                                step="0.01"
                                                min="0.5"
                                                type="number"
                                                required
                                                className="  block w-full rounded-sm border-gray-300 pl-2 pr-12 sm:text-sm"
                                                placeholder="Price"
                                                onChange={(e) => {
                                                  field.onChange(e.target.valueAsNumber * 100);
                                                }}
                                                value={field.value > 0 ? field.value / 100 : 0}
                                              />
                                            )}
                                          />
                                          <div className="pointer-events-none absolute inset-y-0 right-0 flex items-center pr-3">
                                            <span className="text-gray-500 sm:text-sm" id="duration">
                                              {new Intl.NumberFormat("en", {
                                                style: "currency",
                                                currency: currency,
                                                maximumSignificantDigits: 1,
                                                maximumFractionDigits: 0,
                                              })
                                                .format(0)
                                                .replace("0", "")}
                                            </span>
                                          </div>
                                        </div>
                                      </div>
                                    </div>
                                  </div>
                                )}
                              </div>
                            </div>
                          </>
                        )}
                        {hasGiphyIntegration && (
                          <>
                            <hr className="border-neutral-200" />
                            <div className="block sm:flex">
                              <div className="min-w-48 mb-4 sm:mb-0">
                                <label
                                  htmlFor="gif"
                                  className="mt-2 flex text-sm font-medium text-neutral-700">
                                  {t("confirmation_page_gif")}
                                </label>
                              </div>

                              <div className="flex flex-col">
                                <div className="w-full">
                                  <div className="block items-center sm:flex">
                                    <div className="w-full">
                                      <div className="relative flex items-start">
                                        <div className="flex items-center">
                                          <SelectGifInput
                                            defaultValue={eventType?.metadata?.giphyThankYouPage as string}
                                            onChange={(url) => {
                                              formMethods.setValue("giphyThankYouPage", url);
                                            }}
                                          />
                                        </div>
                                      </div>
                                    </div>
                                  </div>
                                </div>
                              </div>
                            </div>
                          </>
                        )}
                      </CollapsibleContent>
                    </>
                    {/* )} */}
                  </Collapsible>
                  <div className="mt-4 flex justify-end space-x-2 rtl:space-x-reverse">
                    <Button href="/event-types" color="secondary" tabIndex={-1}>
                      {t("cancel")}
                    </Button>
                    <Button type="submit" data-testid="update-eventtype" disabled={updateMutation.isLoading}>
                      {t("update")}
                    </Button>
                  </div>
                </Form>
              </div>
            </div>
            <div className="m-0 mt-0 mb-4 w-full lg:w-3/12 lg:px-2 lg:ltr:ml-2 lg:rtl:mr-2">
              <div className="px-2">
                <Controller
                  name="hidden"
                  control={formMethods.control}
                  defaultValue={eventType.hidden}
                  render={({ field }) => (
                    <Switch
                      defaultChecked={field.value}
                      onCheckedChange={(isChecked) => {
                        formMethods.setValue("hidden", isChecked);
                      }}
                      label={t("hide_event_type")}
                    />
                  )}
                />
              </div>
              <div className="mt-4 space-y-1.5">
                <a
                  href={permalink}
                  target="_blank"
                  rel="noreferrer"
                  className="text-md inline-flex items-center rounded-sm px-2 py-1 text-sm font-medium text-neutral-700 hover:bg-gray-200 hover:text-gray-900">
                  <ExternalLinkIcon
                    className="h-4 w-4 text-neutral-500 ltr:mr-2 rtl:ml-2"
                    aria-hidden="true"
                  />
                  {t("preview")}
                </a>
                <button
                  onClick={() => {
                    navigator.clipboard.writeText(permalink);
                    showToast("Link copied!", "success");
                  }}
                  type="button"
                  className="text-md flex items-center rounded-sm px-2 py-1 text-sm font-medium text-gray-700 hover:bg-gray-200 hover:text-gray-900">
                  <LinkIcon className="h-4 w-4 text-neutral-500 ltr:mr-2 rtl:ml-2" />
                  {t("copy_link")}
                </button>
<<<<<<< HEAD
                {hashedLinkVisible && (
                  <button
                    onClick={() => {
                      navigator.clipboard.writeText(placeholderHashedLink);
                      showToast("Private link copied!", "success");
                    }}
                    type="button"
                    className="text-md flex items-center rounded-sm px-2 py-1 text-sm font-medium text-gray-700 hover:bg-gray-200 hover:text-gray-900">
                    <LinkIcon className="h-4 w-4 text-neutral-500 ltr:mr-2 rtl:ml-2" />
                    {t("copy_private_link")}
                  </button>
                )}
=======
                <EmbedButton
                  className="text-md flex items-center rounded-sm px-2 py-1 text-sm font-medium text-gray-700 hover:bg-gray-200 hover:text-gray-900"
                  eventTypeId={eventType.id}
                />
>>>>>>> 6fb30197
                <Dialog>
                  <DialogTrigger className="text-md flex items-center rounded-sm px-2 py-1 text-sm font-medium text-red-500 hover:bg-gray-200">
                    <TrashIcon className="h-4 w-4 text-red-500 ltr:mr-2 rtl:ml-2" />
                    {t("delete")}
                  </DialogTrigger>
                  <ConfirmationDialogContent
                    variety="danger"
                    title={t("delete_event_type")}
                    confirmBtnText={t("confirm_delete_event_type")}
                    onConfirm={deleteEventTypeHandler}>
                    {t("delete_event_type_description")}
                  </ConfirmationDialogContent>
                </Dialog>
              </div>
            </div>
          </div>
          <Dialog open={showLocationModal} onOpenChange={setShowLocationModal}>
            <DialogContent asChild>
              <div className="inline-block transform rounded-sm bg-white px-4 pt-5 pb-4 text-left align-bottom shadow-xl transition-all sm:my-8 sm:w-full sm:max-w-lg sm:p-6 sm:align-middle">
                <div className="mb-4 sm:flex sm:items-start">
                  <div className="bg-secondary-100 mx-auto flex h-12 w-12 flex-shrink-0 items-center justify-center rounded-full sm:mx-0 sm:h-10 sm:w-10">
                    <LocationMarkerIcon className="text-primary-600 h-6 w-6" />
                  </div>
                  <div className="mt-3 text-center sm:mt-0 sm:ml-4 sm:text-left">
                    <h3 className="text-lg font-medium leading-6 text-gray-900" id="modal-title">
                      {t("edit_location")}
                    </h3>
                    <div>
                      <p className="text-sm text-gray-400">{t("this_input_will_shown_booking_this_event")}</p>
                    </div>
                  </div>
                </div>
                <Form
                  form={locationFormMethods}
                  handleSubmit={async (values) => {
                    const newLocation = values.locationType;

                    let details = {};
                    if (newLocation === LocationType.InPerson) {
                      details = { address: values.locationAddress };
                    }
                    if (newLocation === LocationType.Link) {
                      details = { link: values.locationLink };
                    }

                    addLocation(newLocation, details);
                    setShowLocationModal(false);
                  }}>
                  <Controller
                    name="locationType"
                    control={locationFormMethods.control}
                    render={() => (
                      <Select
                        maxMenuHeight={100}
                        name="location"
                        defaultValue={selectedLocation}
                        options={locationOptions}
                        isSearchable={false}
                        className="  my-4 block w-full min-w-0 flex-1 rounded-sm border border-gray-300 sm:text-sm"
                        onChange={(val) => {
                          if (val) {
                            locationFormMethods.setValue("locationType", val.value);
                            locationFormMethods.unregister("locationLink");
                            locationFormMethods.unregister("locationAddress");
                            setSelectedLocation(val);
                          }
                        }}
                      />
                    )}
                  />
                  <LocationOptions />
                  <div className="mt-4 flex justify-end space-x-2">
                    <Button onClick={() => setShowLocationModal(false)} type="button" color="secondary">
                      {t("cancel")}
                    </Button>
                    <Button type="submit">{t("update")}</Button>
                  </div>
                </Form>
              </div>
            </DialogContent>
          </Dialog>
          <Controller
            name="customInputs"
            control={formMethods.control}
            defaultValue={eventType.customInputs.sort((a, b) => a.id - b.id) || []}
            render={() => (
              <Dialog open={selectedCustomInputModalOpen} onOpenChange={setSelectedCustomInputModalOpen}>
                <DialogContent asChild>
                  <div className="inline-block transform rounded-sm bg-white px-4 pt-5 pb-4 text-left align-bottom shadow-xl transition-all sm:my-8 sm:w-full sm:max-w-lg sm:p-6 sm:align-middle">
                    <div className="mb-4 sm:flex sm:items-start">
                      <div className="bg-secondary-100 mx-auto flex h-12 w-12 flex-shrink-0 items-center justify-center rounded-full sm:mx-0 sm:h-10 sm:w-10">
                        <PlusIcon className="text-primary-600 h-6 w-6" />
                      </div>
                      <div className="mt-3 text-center sm:mt-0 sm:ml-4 sm:text-left">
                        <h3 className="text-lg font-medium leading-6 text-gray-900" id="modal-title">
                          {t("add_new_custom_input_field")}
                        </h3>
                        <div>
                          <p className="text-sm text-gray-400">
                            {t("this_input_will_shown_booking_this_event")}
                          </p>
                        </div>
                      </div>
                    </div>
                    <CustomInputTypeForm
                      selectedCustomInput={selectedCustomInput}
                      onSubmit={(values) => {
                        const customInput: EventTypeCustomInput = {
                          id: -1,
                          eventTypeId: -1,
                          label: values.label,
                          placeholder: values.placeholder,
                          required: values.required,
                          type: values.type,
                        };

                        if (selectedCustomInput) {
                          selectedCustomInput.label = customInput.label;
                          selectedCustomInput.placeholder = customInput.placeholder;
                          selectedCustomInput.required = customInput.required;
                          selectedCustomInput.type = customInput.type;
                        } else {
                          setCustomInputs(customInputs.concat(customInput));
                          formMethods.setValue(
                            "customInputs",
                            formMethods.getValues("customInputs").concat(customInput)
                          );
                        }
                        setSelectedCustomInputModalOpen(false);
                      }}
                      onCancel={() => {
                        setSelectedCustomInputModalOpen(false);
                      }}
                    />
                  </div>
                </DialogContent>
              </Dialog>
            )}
          />
          {isAdmin && (
            <WebhookListContainer
              title={t("team_webhooks")}
              subtitle={t("receive_cal_event_meeting_data")}
              eventTypeId={props.eventType.id}
            />
          )}
        </ClientSuspense>
        <EmbedDialog />
      </Shell>
    </div>
  );
};

export const getServerSideProps = async (context: GetServerSidePropsContext) => {
  const { req, query } = context;
  const session = await getSession({ req });
  const typeParam = parseInt(asStringOrThrow(query.type));

  if (!session?.user?.id) {
    return {
      redirect: {
        permanent: false,
        destination: "/auth/login",
      },
    };
  }

  const userSelect = Prisma.validator<Prisma.UserSelect>()({
    name: true,
    username: true,
    id: true,
    avatar: true,
    email: true,
    plan: true,
    locale: true,
  });

  const rawEventType = await prisma.eventType.findFirst({
    where: {
      AND: [
        {
          OR: [
            {
              users: {
                some: {
                  id: session.user.id,
                },
              },
            },
            {
              team: {
                members: {
                  some: {
                    userId: session.user.id,
                  },
                },
              },
            },
            {
              userId: session.user.id,
            },
          ],
        },
        {
          id: typeParam,
        },
      ],
    },
    select: {
      id: true,
      title: true,
      slug: true,
      description: true,
      length: true,
      hidden: true,
      locations: true,
      eventName: true,
      availability: true,
      customInputs: true,
      timeZone: true,
      periodType: true,
      metadata: true,
      periodDays: true,
      periodStartDate: true,
      periodEndDate: true,
      periodCountCalendarDays: true,
      requiresConfirmation: true,
      recurringEvent: true,
      hideCalendarNotes: true,
      disableGuests: true,
      minimumBookingNotice: true,
      beforeEventBuffer: true,
      afterEventBuffer: true,
      slotInterval: true,
      hashedLink: true,
      successRedirectUrl: true,
      team: {
        select: {
          slug: true,
          members: {
            where: {
              accepted: true,
            },
            select: {
              role: true,
              user: {
                select: userSelect,
              },
            },
          },
        },
      },
      users: {
        select: userSelect,
      },
      schedulingType: true,
      schedule: {
        select: {
          id: true,
        },
      },
      userId: true,
      price: true,
      currency: true,
      destinationCalendar: true,
    },
  });

  if (!rawEventType) throw Error("Event type not found");

  type Location = {
    type: LocationType;
    address?: string;
  };

  const credentials = await prisma.credential.findMany({
    where: {
      userId: session.user.id,
    },
    select: {
      id: true,
      type: true,
      key: true,
      userId: true,
      appId: true,
    },
  });

  const web3Credentials = credentials.find((credential) => credential.type.includes("_web3"));
  const { locations, metadata, ...restEventType } = rawEventType;
  const eventType = {
    ...restEventType,
    recurringEvent: (restEventType.recurringEvent || {}) as RecurringEvent,
    locations: locations as unknown as Location[],
    metadata: (metadata || {}) as JSONObject,
    isWeb3Active:
      web3Credentials && web3Credentials.key
        ? (((web3Credentials.key as JSONObject).isWeb3Active || false) as boolean)
        : false,
  };

  const hasGiphyIntegration = !!credentials.find((credential) => credential.type === "giphy_other");

  // backwards compat
  if (eventType.users.length === 0 && !eventType.team) {
    const fallbackUser = await prisma.user.findUnique({
      where: {
        id: session.user.id,
      },
      select: userSelect,
    });
    if (!fallbackUser) throw Error("The event type doesn't have user and no fallback user was found");
    eventType.users.push(fallbackUser);
  }
  const currentUser = eventType.users.find((u) => u.id === session.user.id);
  const t = await getTranslation(currentUser?.locale ?? "en", "common");
  const integrations = getApps(credentials);
  const locationOptions = getLocationOptions(integrations, t);
  const hasPaymentIntegration = !!credentials.find((credential) => credential.type === "stripe_payment");
  const currency =
    (credentials.find((integration) => integration.type === "stripe_payment")?.key as unknown as StripeData)
      ?.default_currency || "usd";

  type Availability = typeof eventType["availability"];
  const getAvailability = (availability: Availability) =>
    availability?.length
      ? availability.map((schedule) => ({
          ...schedule,
          startTime: new Date(new Date().toDateString() + " " + schedule.startTime.toTimeString()).valueOf(),
          endTime: new Date(new Date().toDateString() + " " + schedule.endTime.toTimeString()).valueOf(),
        }))
      : null;

  const availability = getAvailability(eventType.availability) || [];
  availability.sort((a, b) => a.startTime - b.startTime);

  const eventTypeObject = Object.assign({}, eventType, {
    periodStartDate: eventType.periodStartDate?.toString() ?? null,
    periodEndDate: eventType.periodEndDate?.toString() ?? null,
    availability,
  });

  const teamMembers = eventTypeObject.team
    ? eventTypeObject.team.members.map((member) => {
        const user = member.user;
        user.avatar = `${process.env.NEXT_PUBLIC_WEBSITE_URL}/${user.username}/avatar.png`;
        return user;
      })
    : [];

  return {
    props: {
      session,
      eventType: eventTypeObject,
      locationOptions,
      availability,
      team: eventTypeObject.team || null,
      teamMembers,
      hasPaymentIntegration,
      hasGiphyIntegration,
      currency,
    },
  };
};

export default EventTypePage;<|MERGE_RESOLUTION|>--- conflicted
+++ resolved
@@ -1852,7 +1852,6 @@
                   <LinkIcon className="h-4 w-4 text-neutral-500 ltr:mr-2 rtl:ml-2" />
                   {t("copy_link")}
                 </button>
-<<<<<<< HEAD
                 {hashedLinkVisible && (
                   <button
                     onClick={() => {
@@ -1865,12 +1864,10 @@
                     {t("copy_private_link")}
                   </button>
                 )}
-=======
                 <EmbedButton
                   className="text-md flex items-center rounded-sm px-2 py-1 text-sm font-medium text-gray-700 hover:bg-gray-200 hover:text-gray-900"
                   eventTypeId={eventType.id}
                 />
->>>>>>> 6fb30197
                 <Dialog>
                   <DialogTrigger className="text-md flex items-center rounded-sm px-2 py-1 text-sm font-medium text-red-500 hover:bg-gray-200">
                     <TrashIcon className="h-4 w-4 text-red-500 ltr:mr-2 rtl:ml-2" />
