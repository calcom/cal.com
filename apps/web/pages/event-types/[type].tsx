--- conflicted
+++ resolved
@@ -439,14 +439,10 @@
             <div className="mt-1">
               <input
                 type="text"
+                {...locationFormMethods.register("locationAddress")}
                 id="address"
                 required
-<<<<<<< HEAD
-                {...locationFormMethods.register("locationAddress")}
-                className="  block w-full rounded-sm border-gray-300 text-sm shadow-sm"
-=======
-                className="  block w-full rounded-sm border-gray-300 text-sm"
->>>>>>> ba4d2425
+                className="block w-full rounded-sm border-gray-300 text-sm"
                 defaultValue={
                   formMethods
                     .getValues("locations")
