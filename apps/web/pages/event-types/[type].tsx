import { GlobeAltIcon, PhoneIcon, XIcon } from "@heroicons/react/outline";
import {
  ChevronRightIcon,
  ClockIcon,
  DocumentIcon,
  ExternalLinkIcon,
  LinkIcon,
  LocationMarkerIcon,
  PencilIcon,
  PlusIcon,
  TrashIcon,
  UserAddIcon,
  UsersIcon,
} from "@heroicons/react/solid";
import { zodResolver } from "@hookform/resolvers/zod";
<<<<<<< HEAD
import {
  Availability,
  EventTypeCustomInput,
  MembershipRole,
  PeriodType,
  Prisma,
  SchedulingType,
} from "@prisma/client";
=======
import { EventTypeCustomInput, MembershipRole, PeriodType, Prisma, SchedulingType } from "@prisma/client";
>>>>>>> 2d2df2d4
import { Collapsible, CollapsibleContent, CollapsibleTrigger } from "@radix-ui/react-collapsible";
import * as RadioGroup from "@radix-ui/react-radio-group";
import classNames from "classnames";
import dayjs from "dayjs";
import timezone from "dayjs/plugin/timezone";
import utc from "dayjs/plugin/utc";
import { GetServerSidePropsContext } from "next";
import { useRouter } from "next/router";
import React, { useEffect, useState } from "react";
import { Controller, useForm } from "react-hook-form";
import { FormattedNumber, IntlProvider } from "react-intl";
import Select, { Props as SelectProps } from "react-select";
import { JSONObject } from "superjson/dist/types";
import { z } from "zod";

import getApps, { getLocationOptions, hasIntegration } from "@calcom/app-store/utils";
<<<<<<< HEAD
=======
import showToast from "@calcom/lib/notification";
>>>>>>> 2d2df2d4
import { StripeData } from "@calcom/stripe/server";
import Button from "@calcom/ui/Button";
import { Dialog, DialogContent, DialogTrigger } from "@calcom/ui/Dialog";
import Switch from "@calcom/ui/Switch";
import { Form } from "@calcom/ui/form/fields";

import { QueryCell } from "@lib/QueryCell";
import { asStringOrThrow, asStringOrUndefined } from "@lib/asStringOrNull";
import { getSession } from "@lib/auth";
import { HttpError } from "@lib/core/http/error";
import { useLocale } from "@lib/hooks/useLocale";
import { LocationType } from "@lib/location";
import prisma from "@lib/prisma";
import { slugify } from "@lib/slugify";
import { trpc } from "@lib/trpc";
import { inferSSRProps } from "@lib/types/inferSSRProps";

import { ClientSuspense } from "@components/ClientSuspense";
import DestinationCalendarSelector from "@components/DestinationCalendarSelector";
import Loader from "@components/Loader";
import Shell from "@components/Shell";
import ConfirmationDialogContent from "@components/dialog/ConfirmationDialogContent";
import CustomInputTypeForm from "@components/pages/eventtypes/CustomInputTypeForm";
import InfoBadge from "@components/ui/InfoBadge";
import CheckboxField from "@components/ui/form/CheckboxField";
import CheckedSelect from "@components/ui/form/CheckedSelect";
import { DateRangePicker } from "@components/ui/form/DateRangePicker";
import MinutesField from "@components/ui/form/MinutesField";
import * as RadioArea from "@components/ui/form/radio-area";
import WebhookListContainer from "@components/webhook/WebhookListContainer";

import bloxyApi from "../../web3/dummyResps/bloxyApi";

dayjs.extend(utc);
dayjs.extend(timezone);

interface Token {
  name?: string;
  address: string;
  symbol: string;
}

interface NFT extends Token {
  // Some OpenSea NFTs have several contracts
  contracts: Array<Token>;
}

type OptionTypeBase = {
  label: string;
  value: LocationType;
  disabled?: boolean;
};

const addDefaultLocationOptions = (
  defaultLocations: OptionTypeBase[],
  locationOptions: OptionTypeBase[]
): void => {
  const existingLocationOptions = locationOptions.flatMap((locationOptionItem) => [locationOptionItem.value]);

  defaultLocations.map((item) => {
    if (!existingLocationOptions.includes(item.value)) {
      locationOptions.push(item);
    }
  });
};

const AvailabilitySelect = ({ className, ...props }: SelectProps) => {
  const query = trpc.useQuery(["viewer.availability.list"]);

  return (
    <QueryCell
      query={query}
      success={({ data }) => {
        const options = data.schedules.map((schedule) => ({
          value: schedule.id,
          label: schedule.name,
        }));

        const value = options.find((option) =>
          props.value
            ? option.value === props.value
            : option.value === data.schedules.find((schedule) => schedule.isDefault)?.id
        );
        return (
          <Select
            {...props}
            options={options}
            isSearchable={false}
            classNamePrefix="react-select"
            className={classNames(
              "react-select-container focus:border-primary-500 focus:ring-primary-500 block w-full min-w-0 flex-1 rounded-sm border border-gray-300 sm:text-sm",
              className
            )}
            value={value}
          />
        );
      }}
    />
  );
};

const EventTypePage = (props: inferSSRProps<typeof getServerSideProps>) => {
  const { t } = useLocale();
  const PERIOD_TYPES = [
    {
      type: "ROLLING" as const,
      suffix: t("into_the_future"),
    },
    {
      type: "RANGE" as const,
      prefix: t("within_date_range"),
    },
    {
      type: "UNLIMITED" as const,
      prefix: t("indefinitely_into_future"),
    },
  ];
  const { eventType, locationOptions, availability, team, teamMembers, hasPaymentIntegration, currency } =
    props;

  /** Appending default locations */

  const defaultLocations = [
    { value: LocationType.InPerson, label: t("in_person_meeting") },
    { value: LocationType.Link, label: t("link_meeting") },
    { value: LocationType.Jitsi, label: "Jitsi Meet" },
    { value: LocationType.Phone, label: t("phone_call") },
  ];

  addDefaultLocationOptions(defaultLocations, locationOptions);

  const router = useRouter();

  const updateMutation = trpc.useMutation("viewer.eventTypes.update", {
    onSuccess: async ({ eventType }) => {
      await router.push("/event-types");
      showToast(
        t("event_type_updated_successfully", {
          eventTypeTitle: eventType.title,
        }),
        "success"
      );
    },
    onError: (err) => {
      if (err instanceof HttpError) {
        const message = `${err.statusCode}: ${err.message}`;
        showToast(message, "error");
      }

      if (err.data?.code === "UNAUTHORIZED") {
        const message = `${err.data.code}: You are not able to update this event`;
        showToast(message, "error");
      }
    },
  });

  const deleteMutation = trpc.useMutation("viewer.eventTypes.delete", {
    onSuccess: async () => {
      await router.push("/event-types");
      showToast(t("event_type_deleted_successfully"), "success");
    },
    onError: (err) => {
      if (err instanceof HttpError) {
        const message = `${err.statusCode}: ${err.message}`;
        showToast(message, "error");
      }
    },
  });
  const connectedCalendarsQuery = trpc.useQuery(["viewer.connectedCalendars"]);

  const [editIcon, setEditIcon] = useState(true);
  const [showLocationModal, setShowLocationModal] = useState(false);
  const [selectedLocation, setSelectedLocation] = useState<OptionTypeBase | undefined>(undefined);
  const [selectedCustomInput, setSelectedCustomInput] = useState<EventTypeCustomInput | undefined>(undefined);
  const [selectedCustomInputModalOpen, setSelectedCustomInputModalOpen] = useState(false);
  const [customInputs, setCustomInputs] = useState<EventTypeCustomInput[]>(
    eventType.customInputs.sort((a, b) => a.id - b.id) || []
  );
  const [tokensList, setTokensList] = useState<Array<Token>>([]);

  const periodType =
    PERIOD_TYPES.find((s) => s.type === eventType.periodType) ||
    PERIOD_TYPES.find((s) => s.type === "UNLIMITED");

  const [requirePayment, setRequirePayment] = useState(eventType.price > 0);
  const [advancedSettingsVisible, setAdvancedSettingsVisible] = useState(false);

  useEffect(() => {
    const fetchTokens = async () => {
      // Get a list of most popular ERC20s and ERC777s, combine them into a single list, set as tokensList
      try {
        const erc20sList: Array<Token> =
          //   await axios.get(`https://api.bloxy.info/token/list?key=${process.env.BLOXY_API_KEY}`)
          // ).data
          bloxyApi.slice(0, 100).map((erc20: Token) => {
            const { name, address, symbol } = erc20;
            return { name, address, symbol };
          });

        const exodiaList = await (await fetch(`https://exodia.io/api/trending?page=1`)).json();

        const nftsList: Array<Token> = exodiaList.map((nft: NFT) => {
          const { name, contracts } = nft;
          if (nft.contracts[0]) {
            const { address, symbol } = contracts[0];
            return { name, address, symbol };
          }
        });

        const unifiedList: Array<Token> = [...erc20sList, ...nftsList];

        setTokensList(unifiedList);
      } catch (err) {
        showToast("Failed to load ERC20s & NFTs list. Please enter an address manually.", "error");
      }
    };

    console.log(tokensList); // Just here to make sure it passes the gc hook. Can remove once actual use is made of tokensList.

    fetchTokens();
  }, []);

  async function deleteEventTypeHandler(event: React.MouseEvent<HTMLElement, MouseEvent>) {
    event.preventDefault();

    const payload = { id: eventType.id };
    deleteMutation.mutate(payload);
  }

  const openLocationModal = (type: LocationType) => {
    setSelectedLocation(locationOptions.find((option) => option.value === type));
    setShowLocationModal(true);
  };

  const removeLocation = (selectedLocation: typeof eventType.locations[number]) => {
    formMethods.setValue(
      "locations",
      formMethods.getValues("locations").filter((location) => location.type !== selectedLocation.type),
      { shouldValidate: true }
    );
  };

  const addLocation = (newLocationType: LocationType, details = {}) => {
    const existingIdx = formMethods.getValues("locations").findIndex((loc) => newLocationType === loc.type);
    if (existingIdx !== -1) {
      const copy = formMethods.getValues("locations");
      copy[existingIdx] = {
        ...formMethods.getValues("locations")[existingIdx],
        ...details,
      };
      formMethods.setValue("locations", copy);
    } else {
      formMethods.setValue(
        "locations",
        formMethods.getValues("locations").concat({ type: newLocationType, ...details })
      );
    }
  };

  const LocationOptions = () => {
    if (!selectedLocation) {
      return null;
    }
    switch (selectedLocation.value) {
      case LocationType.InPerson:
        return (
          <div>
            <label htmlFor="address" className="block text-sm font-medium text-gray-700">
              {t("set_address_place")}
            </label>
            <div className="mt-1">
              <input
                type="text"
                {...locationFormMethods.register("locationAddress")}
                id="address"
                required
                className="focus:border-primary-500 focus:ring-primary-500 block w-full rounded-sm border-gray-300 text-sm shadow-sm"
                defaultValue={
                  formMethods
                    .getValues("locations")
                    .find((location) => location.type === LocationType.InPerson)?.address
                }
              />
            </div>
          </div>
        );
      case LocationType.Link:
        return (
          <div>
            <label htmlFor="address" className="block text-sm font-medium text-gray-700">
              {t("set_link_meeting")}
            </label>
            <div className="mt-1">
              <input
                type="text"
                {...locationFormMethods.register("locationLink")}
                id="address"
                required
                className="focus:border-primary-500 focus:ring-primary-500 block w-full rounded-sm border-gray-300 shadow-sm sm:text-sm"
                defaultValue={
                  formMethods.getValues("locations").find((location) => location.type === LocationType.Link)
                    ?.link
                }
              />
              {locationFormMethods.formState.errors.locationLink && (
                <p className="mt-1 text-red-500">
                  {locationFormMethods.formState.errors.locationLink.message}
                </p>
              )}
            </div>
          </div>
        );
      case LocationType.Phone:
        return <p className="text-sm">{t("cal_invitee_phone_number_scheduling")}</p>;
      /* TODO: Render this dynamically from App Store */
      case LocationType.GoogleMeet:
        return <p className="text-sm">{t("cal_provide_google_meet_location")}</p>;
      case LocationType.Zoom:
        return <p className="text-sm">{t("cal_provide_zoom_meeting_url")}</p>;
      case LocationType.Daily:
        return <p className="text-sm">{t("cal_provide_video_meeting_url")}</p>;
      case LocationType.Jitsi:
        return <p className="text-sm">{t("cal_provide_jitsi_meeting_url")}</p>;
      case LocationType.Huddle01:
        return <p className="text-sm">{t("cal_provide_huddle01_meeting_url")}</p>;
      case LocationType.Tandem:
        return <p className="text-sm">{t("cal_provide_tandem_meeting_url")}</p>;
      case LocationType.Teams:
        return <p className="text-sm">{t("cal_provide_teams_meeting_url")}</p>;
      default:
        return null;
    }
  };

  const removeCustom = (index: number) => {
    formMethods.getValues("customInputs").splice(index, 1);
    customInputs.splice(index, 1);
    setCustomInputs([...customInputs]);
  };

  const schedulingTypeOptions: {
    value: SchedulingType;
    label: string;
    description: string;
  }[] = [
    {
      value: SchedulingType.COLLECTIVE,
      label: t("collective"),
      description: t("collective_description"),
    },
    {
      value: SchedulingType.ROUND_ROBIN,
      label: t("round_robin"),
      description: t("round_robin_description"),
    },
  ];

  const [periodDates] = useState<{ startDate: Date; endDate: Date }>({
    startDate: new Date(eventType.periodStartDate || Date.now()),
    endDate: new Date(eventType.periodEndDate || Date.now()),
  });

  const permalink = `${process.env.NEXT_PUBLIC_WEBSITE_URL}/${
    team ? `team/${team.slug}` : eventType.users[0].username
  }/${eventType.slug}`;

  const mapUserToValue = ({
    id,
    name,
    username,
  }: {
    id: number | null;
    name: string | null;
    username: string | null;
  }) => ({
    value: `${id || ""}`,
    label: `${name || ""}`,
    avatar: `${process.env.NEXT_PUBLIC_WEBSITE_URL}/${username}/avatar.png`,
  });

  const formMethods = useForm<{
    title: string;
    eventTitle: string;
    smartContractAddress: string;
    eventName: string;
    slug: string;
    length: number;
    description: string;
    disableGuests: boolean;
    requiresConfirmation: boolean;
    schedulingType: SchedulingType | null;
    price: number;
    hidden: boolean;
    locations: { type: LocationType; address?: string; link?: string }[];
    customInputs: EventTypeCustomInput[];
    users: string[];
    schedule: number;
    periodType: PeriodType;
    periodDays: number;
    periodCountCalendarDays: "1" | "0";
    periodDates: { startDate: Date; endDate: Date };
    minimumBookingNotice: number;
    beforeBufferTime: number;
    afterBufferTime: number;
    slotInterval: number | null;
    destinationCalendar: {
      integration: string;
      externalId: string;
    };
  }>({
    defaultValues: {
      locations: eventType.locations || [],
      schedule: eventType.schedule?.id,
      periodDates: {
        startDate: periodDates.startDate,
        endDate: periodDates.endDate,
      },
    },
  });

  const locationFormSchema = z.object({
    locationType: z.string(),
    locationAddress: z.string().optional(),
    locationLink: z.string().url().optional(), // URL validates as new URL() - which requires HTTPS:// In the input field
  });

  const locationFormMethods = useForm<{
    locationType: LocationType;
    locationAddress?: string; // TODO: We should validate address or fetch the address from googles api to see if its valid?
    locationLink?: string; // Currently this only accepts links that are HTTPS://
  }>({
    resolver: zodResolver(locationFormSchema),
  });
  const Locations = () => {
    return (
      <div className="w-full">
        {formMethods.getValues("locations").length === 0 && (
          <div className="flex">
            <Select
              options={locationOptions}
              isSearchable={false}
              classNamePrefix="react-select"
              className="react-select-container focus:border-primary-500 focus:ring-primary-500 block w-full min-w-0 flex-1 rounded-sm border border-gray-300 sm:text-sm"
              onChange={(e) => {
                if (e?.value) {
                  const newLocationType: LocationType = e.value;
                  locationFormMethods.setValue("locationType", newLocationType);
                  if (newLocationType === LocationType.InPerson || newLocationType === LocationType.Link) {
                    openLocationModal(newLocationType);
                  } else {
                    addLocation(newLocationType);
                  }
                }
              }}
            />
          </div>
        )}
        {formMethods.getValues("locations").length > 0 && (
          <ul>
            {formMethods.getValues("locations").map((location) => (
              <li
                key={location.type}
                className="mb-2 rounded-sm border border-neutral-300 py-1.5 px-2 shadow-sm">
                <div className="flex justify-between">
                  {location.type === LocationType.InPerson && (
                    <div className="flex flex-grow items-center">
                      <LocationMarkerIcon className="h-6 w-6" />
                      <input
                        disabled
                        className="w-full border-0 bg-transparent text-sm ltr:ml-2 rtl:mr-2"
                        value={location.address}
                      />
                    </div>
                  )}
                  {location.type === LocationType.Link && (
                    <div className="flex flex-grow items-center">
                      <GlobeAltIcon className="h-6 w-6" />
                      <input
                        disabled
                        className="w-full border-0 bg-transparent text-sm ltr:ml-2 rtl:mr-2"
                        value={location.link}
                      />
                    </div>
                  )}
                  {location.type === LocationType.Phone && (
                    <div className="flex flex-grow items-center">
                      <PhoneIcon className="h-6 w-6" />
                      <span className="text-sm ltr:ml-2 rtl:mr-2">{t("phone_call")}</span>
                    </div>
                  )}
                  {location.type === LocationType.GoogleMeet && (
                    <div className="flex flex-grow items-center">
                      <svg
                        className="h-6 w-6"
                        viewBox="0 0 64 54"
                        fill="none"
                        xmlns="http://www.w3.org/2000/svg">
                        <path d="M16 0V16H0" fill="#EA4335" />
                        <path
                          d="M16 0V16H37.3333V27.0222L53.3333 14.0444V5.33332C53.3333 1.77777 51.5555 0 47.9999 0"
                          fill="#FFBA00"
                        />
                        <path
                          d="M15.6438 53.3341V37.3341H37.3326V26.6675L53.3326 39.2897V48.0008C53.3326 51.5563 51.5548 53.3341 47.9993 53.3341"
                          fill="#00AC47"
                        />
                        <path d="M37.3335 26.6662L53.3335 13.6885V39.644" fill="#00832D" />
                        <path
                          d="M53.3335 13.6892L60.8001 7.64481C62.4001 6.40037 64.0001 6.40037 64.0001 8.88925V44.4447C64.0001 46.9336 62.4001 46.9336 60.8001 45.6892L53.3335 39.6447"
                          fill="#00AC47"
                        />
                        <path
                          d="M0 36.9785V48.0007C0 51.5563 1.77777 53.334 5.33332 53.334H16V36.9785"
                          fill="#0066DA"
                        />
                        <path d="M0 16H16V37.3333H0" fill="#2684FC" />
                      </svg>

                      <span className="text-sm ltr:ml-2 rtl:mr-2">Google Meet</span>
                    </div>
                  )}
                  {location.type === LocationType.Huddle01 && (
                    <div className="flex flex-grow items-center">
                      <svg
                        width="1.25em"
                        height="1.25em"
                        viewBox="0 0 26 18"
                        fill="none"
                        xmlns="http://www.w3.org/2000/svg">
                        <path
                          d="M14.8607 0H4.04353C3.16693 0 2.32622 0.347292 1.70636 0.965476C1.08651 1.58366 0.738281 2.4221 0.738281 3.29634V14.0844C0.738281 14.9586 1.08651 15.7971 1.70636 16.4152C2.32622 17.0334 3.16693 17.3807 4.04353 17.3807H14.8607C15.7373 17.3807 16.578 17.0334 17.1979 16.4152C17.8177 15.7971 18.166 14.9586 18.166 14.0844V3.29634C18.166 2.4221 17.8177 1.58366 17.1979 0.965476C16.578 0.347292 15.7373 0 14.8607 0V0Z"
                          fill="#246BFD"
                        />
                        <path
                          d="M24.1641 3.10754C24.0122 3.14004 23.8679 3.20106 23.7389 3.28734L21.1623 4.85161C20.7585 5.09889 20.4269 5.44766 20.2008 5.86299C19.9686 6.28713 19.8472 6.76272 19.8477 7.24595V10.1407C19.8475 10.6251 19.9694 11.1017 20.2023 11.5267C20.4295 11.9431 20.7627 12.2925 21.1683 12.5396L23.7645 14.1038C23.9325 14.2074 24.1202 14.2753 24.3158 14.3031C24.5103 14.3302 24.7084 14.3164 24.8973 14.2627C25.0881 14.2077 25.2659 14.1149 25.4201 13.99C25.5764 13.862 25.706 13.7047 25.8017 13.527C25.9321 13.2836 26.0003 13.0118 26 12.7359V4.62985C25.9995 4.39497 25.9483 4.16296 25.8498 3.94961C25.7523 3.73989 25.6097 3.55418 25.4321 3.40571C25.258 3.26046 25.0522 3.15784 24.8311 3.10604C24.6118 3.05359 24.3832 3.0541 24.1641 3.10754Z"
                          fill="#246BFD"
                        />
                        <path
                          d="M7.07325 14.3165C6.26596 14.3165 5.64849 14.0822 5.22081 13.6138C4.79313 13.1453 4.57928 12.484 4.57928 11.63V6.0112C4.57928 5.15515 4.79313 4.49338 5.22081 4.0259C5.64849 3.55842 6.26596 3.32418 7.07325 3.32318C7.87452 3.32318 8.4915 3.55742 8.92419 4.0259C9.35687 4.49438 9.57071 5.15615 9.5657 6.0112V11.63C9.5657 12.484 9.35186 13.1453 8.92419 13.6138C8.49651 14.0822 7.87953 14.3165 7.07325 14.3165ZM7.07325 12.7897C7.63914 12.7897 7.92259 12.4401 7.9236 11.7408V5.90332C7.9236 5.20409 7.64015 4.85448 7.07325 4.85448C6.50635 4.85448 6.2224 5.20409 6.2214 5.90332V11.7363C6.2214 12.4396 6.50534 12.7907 7.07325 12.7897Z"
                          fill="white"
                        />
                        <path
                          d="M12.6791 6.0112H10.9619V4.82002C11.3388 4.83087 11.7155 4.78952 12.0811 4.69716C12.3452 4.63341 12.5856 4.49564 12.7737 4.3001C12.9727 4.05484 13.1254 3.77563 13.2244 3.47601H14.3287V14.1637H12.6791V6.0112Z"
                          fill="white"
                        />
                      </svg>
                      <span className="ml-2 text-sm">Huddle01 Web3 Video</span>
                    </div>
                  )}
                  {location.type === LocationType.Daily && (
                    <div className="flex flex-grow items-center">
                      <svg
                        id="svg"
                        version="1.1"
                        xmlns="http://www.w3.org/2000/svg"
                        width="1.25em"
                        height="1.25em"
                        viewBox="0, 0, 400,400">
                        <g id="svgg">
                          <path
                            id="path0"
                            d="M100.400 142.062 C 99.630 142.280,98.394 143.076,97.654 143.830 C 96.914 144.583,95.997 145.200,95.616 145.200 C 94.776 145.200,93.802 146.248,93.389 147.598 C 93.221 148.147,92.560 149.054,91.919 149.613 C 90.024 151.267,90.020 151.390,90.010 199.645 C 89.999 248.545,90.014 248.945,91.940 250.744 C 92.571 251.334,93.229 252.262,93.401 252.808 C 93.751 253.916,95.054 255.200,95.829 255.200 C 96.107 255.200,96.710 255.808,97.169 256.550 C 98.373 258.498,94.832 258.400,164.273 258.400 C 231.741 258.400,231.099 258.418,231.949 256.552 C 232.208 255.983,233.149 255.250,234.197 254.801 C 235.357 254.304,236.005 253.774,236.014 253.314 C 236.021 252.921,236.375 251.880,236.800 251.000 C 237.225 250.120,237.579 249.119,237.586 248.776 C 237.594 248.434,237.864 247.804,238.187 247.376 C 238.696 246.704,238.776 240.392,238.787 200.426 C 238.801 149.852,238.967 154.051,236.799 149.949 C 236.610 149.591,236.332 148.647,236.183 147.850 C 235.956 146.640,235.591 146.227,233.964 145.342 C 232.893 144.759,231.907 143.938,231.774 143.518 C 231.641 143.098,231.052 142.539,230.466 142.277 C 229.079 141.657,102.567 141.447,100.400 142.062 "
                            stroke="none"
                            fill="#f9f9f9"
                            fillRule="evenodd"></path>
                          <path
                            id="path1"
                            d="M304.600 153.562 C 304.160 153.717,302.589 154.419,301.109 155.122 C 299.629 155.825,298.171 156.400,297.869 156.400 C 297.567 156.400,296.528 156.977,295.560 157.682 C 294.592 158.387,292.872 159.272,291.739 159.649 C 290.605 160.025,288.743 160.976,287.602 161.761 C 286.460 162.547,284.778 163.386,283.863 163.628 C 282.948 163.869,281.300 164.672,280.200 165.413 C 279.100 166.154,277.660 166.885,277.000 167.037 C 275.491 167.385,272.800 168.718,272.800 169.117 C 272.800 169.485,270.749 170.506,268.629 171.194 C 266.207 171.979,263.730 174.650,263.412 176.820 C 262.921 180.167,263.353 224.092,263.889 225.295 C 264.635 226.970,266.755 228.668,269.300 229.629 C 270.565 230.107,271.600 230.622,271.600 230.775 C 271.600 231.219,274.452 232.687,276.241 233.162 C 277.144 233.403,278.381 234.061,278.991 234.626 C 279.600 235.191,281.382 236.125,282.950 236.701 C 284.517 237.278,286.430 238.236,287.200 238.831 C 287.970 239.426,289.320 240.126,290.200 240.387 C 292.160 240.967,294.400 242.079,294.400 242.472 C 294.400 242.837,297.518 244.231,299.125 244.584 C 299.790 244.730,300.737 245.198,301.228 245.625 C 301.720 246.051,302.620 246.400,303.228 246.400 C 303.837 246.400,304.605 246.504,304.936 246.631 C 305.267 246.758,305.902 246.498,306.348 246.052 C 306.793 245.607,307.721 244.951,308.410 244.595 C 310.905 243.305,310.800 245.287,310.800 199.575 C 310.800 155.897,310.789 155.600,309.169 155.600 C 309.026 155.600,308.231 155.060,307.400 154.400 C 306.569 153.740,305.780 153.218,305.645 153.240 C 305.510 153.262,305.040 153.407,304.600 153.562 "
                            stroke="none"
                            fill="#1be7b8"
                            fillRule="evenodd"></path>
                          <path
                            id="path2"
                            d="M104.148 137.776 C 103.459 138.076,102.774 138.519,102.624 138.760 C 102.475 139.002,101.832 139.200,101.196 139.200 C 98.679 139.200,95.594 140.337,94.191 141.782 C 93.434 142.562,92.630 143.200,92.406 143.200 C 92.181 143.200,91.703 143.875,91.344 144.700 C 90.984 145.525,90.140 146.560,89.467 147.000 C 87.556 148.251,87.579 147.532,87.693 201.219 L 87.800 252.069 88.800 252.944 C 89.350 253.425,90.311 254.498,90.935 255.328 C 91.559 256.159,92.682 257.235,93.430 257.719 C 94.178 258.204,94.792 258.829,94.795 259.110 C 94.801 259.708,96.289 260.360,98.770 260.851 C 99.743 261.044,100.887 261.516,101.311 261.901 C 102.535 263.008,223.251 262.983,224.942 261.875 C 225.616 261.433,227.174 261.056,228.925 260.910 C 232.411 260.620,234.281 259.898,234.866 258.616 C 235.107 258.087,235.812 257.444,236.432 257.187 C 237.635 256.688,238.800 255.226,238.800 254.214 C 238.800 253.876,239.039 253.600,239.330 253.600 C 239.622 253.600,240.297 253.135,240.830 252.568 L 241.800 251.536 241.800 200.335 L 241.800 149.134 240.400 147.884 C 239.630 147.197,238.690 145.944,238.312 145.101 C 237.852 144.075,237.232 143.430,236.441 143.154 C 235.696 142.895,235.110 142.318,234.859 141.598 C 234.411 140.311,233.008 139.763,229.068 139.333 C 227.786 139.194,226.522 138.865,226.260 138.603 C 224.854 137.196,225.002 137.200,164.726 137.216 C 115.566 137.229,105.185 137.325,104.148 137.776 M230.299 140.581 C 231.013 140.751,232.363 141.600,233.299 142.466 C 234.235 143.333,235.488 144.338,236.085 144.699 C 236.684 145.061,237.282 145.862,237.419 146.487 C 237.556 147.110,238.076 148.110,238.574 148.710 C 240.721 151.291,240.592 148.280,240.713 198.600 C 240.829 246.814,240.750 249.650,239.248 251.152 C 238.800 251.600,238.071 252.676,237.629 253.543 C 237.187 254.410,236.187 255.514,235.407 255.995 C 234.628 256.477,233.798 257.231,233.563 257.670 C 232.125 260.355,229.256 260.458,160.200 260.300 C 96.040 260.154,98.009 260.223,96.185 258.055 C 95.663 257.435,94.598 256.495,93.818 255.964 C 93.037 255.434,92.310 254.730,92.202 254.400 C 92.094 254.070,91.396 253.117,90.652 252.283 C 88.728 250.126,88.809 252.440,88.804 199.526 C 88.800 148.835,88.746 150.246,90.767 148.075 C 91.445 147.347,92.000 146.583,92.000 146.379 C 92.000 145.965,94.367 143.600,94.781 143.600 C 94.926 143.600,95.721 142.979,96.550 142.220 C 97.645 141.217,98.567 140.772,99.928 140.589 C 100.958 140.450,101.980 140.273,102.200 140.195 C 103.020 139.904,229.052 140.284,230.299 140.581 M302.261 151.784 C 301.415 152.085,300.477 152.683,300.177 153.111 C 299.589 153.951,298.498 154.440,295.467 155.223 C 294.179 155.556,293.257 156.096,292.706 156.841 C 292.120 157.635,291.307 158.082,289.909 158.382 C 287.523 158.894,286.569 159.361,285.000 160.786 C 284.254 161.463,282.944 162.058,281.536 162.358 C 279.852 162.717,278.929 163.194,277.936 164.216 C 277.201 164.973,276.327 165.593,275.994 165.596 C 274.726 165.605,271.323 167.114,270.329 168.107 C 269.759 168.678,268.506 169.354,267.546 169.609 C 263.906 170.578,262.647 172.127,261.546 176.994 C 260.707 180.702,260.406 219.312,261.200 221.401 C 261.420 221.979,261.860 223.699,262.178 225.222 C 262.801 228.210,263.915 229.763,265.769 230.228 C 266.340 230.371,266.906 230.649,267.027 230.844 C 267.148 231.040,267.598 231.200,268.028 231.200 C 268.457 231.200,269.121 231.575,269.504 232.034 C 270.324 233.017,272.827 234.231,274.800 234.604 C 275.626 234.760,276.610 235.349,277.200 236.040 C 277.950 236.919,278.976 237.422,281.300 238.052 C 283.242 238.578,284.400 239.096,284.400 239.438 C 284.400 240.158,287.095 241.510,289.201 241.847 C 290.693 242.085,292.400 243.256,292.400 244.041 C 292.400 244.329,297.174 246.000,297.997 246.000 C 298.233 246.000,299.057 246.630,299.827 247.400 C 301.156 248.729,301.366 248.800,303.981 248.800 L 306.736 248.800 309.338 246.578 C 312.714 243.696,312.469 247.711,312.322 197.737 L 312.200 156.074 310.962 154.537 C 308.533 151.521,305.601 150.593,302.261 151.784 M307.400 154.400 C 308.231 155.060,309.026 155.600,309.169 155.600 C 310.789 155.600,310.800 155.897,310.800 199.575 C 310.800 245.287,310.905 243.305,308.410 244.595 C 307.721 244.951,306.793 245.607,306.348 246.052 C 305.902 246.498,305.267 246.758,304.936 246.631 C 304.605 246.504,303.837 246.400,303.228 246.400 C 302.620 246.400,301.720 246.051,301.228 245.625 C 300.737 245.198,299.790 244.730,299.125 244.584 C 297.518 244.231,294.400 242.837,294.400 242.472 C 294.400 242.079,292.160 240.967,290.200 240.387 C 289.320 240.126,287.970 239.426,287.200 238.831 C 286.430 238.236,284.517 237.278,282.950 236.701 C 281.382 236.125,279.600 235.191,278.991 234.626 C 278.381 234.061,277.144 233.403,276.241 233.162 C 274.452 232.687,271.600 231.219,271.600 230.775 C 271.600 230.622,270.565 230.107,269.300 229.629 C 266.755 228.668,264.635 226.970,263.889 225.295 C 263.353 224.092,262.921 180.167,263.412 176.820 C 263.730 174.650,266.207 171.979,268.629 171.194 C 270.749 170.506,272.800 169.485,272.800 169.117 C 272.800 168.718,275.491 167.385,277.000 167.037 C 277.660 166.885,279.100 166.154,280.200 165.413 C 281.300 164.672,282.948 163.869,283.863 163.628 C 284.778 163.386,286.460 162.547,287.602 161.761 C 288.743 160.976,290.605 160.025,291.739 159.649 C 292.872 159.272,294.592 158.387,295.560 157.682 C 296.528 156.977,297.567 156.400,297.869 156.400 C 298.171 156.400,299.629 155.825,301.109 155.122 C 303.608 153.934,305.049 153.337,305.645 153.240 C 305.780 153.218,306.569 153.740,307.400 154.400 "
                            stroke="none"
                            fill="#4c545c"
                            fillRule="evenodd"></path>
                          <path
                            id="path3"
                            d="M102.200 140.195 C 101.980 140.273,100.958 140.450,99.928 140.589 C 98.567 140.772,97.645 141.217,96.550 142.220 C 95.721 142.979,94.926 143.600,94.781 143.600 C 94.367 143.600,92.000 145.965,92.000 146.379 C 92.000 146.583,91.445 147.347,90.767 148.075 C 88.746 150.246,88.800 148.835,88.804 199.526 C 88.809 252.440,88.728 250.126,90.652 252.283 C 91.396 253.117,92.094 254.070,92.202 254.400 C 92.310 254.730,93.037 255.434,93.818 255.964 C 94.598 256.495,95.663 257.435,96.185 258.055 C 98.009 260.223,96.040 260.154,160.200 260.300 C 229.256 260.458,232.125 260.355,233.563 257.670 C 233.798 257.231,234.628 256.477,235.407 255.995 C 236.187 255.514,237.187 254.410,237.629 253.543 C 238.071 252.676,238.800 251.600,239.248 251.152 C 240.750 249.650,240.829 246.814,240.713 198.600 C 240.592 148.280,240.721 151.291,238.574 148.710 C 238.076 148.110,237.556 147.110,237.419 146.487 C 237.282 145.862,236.684 145.061,236.085 144.699 C 235.488 144.338,234.235 143.333,233.299 142.466 C 232.363 141.600,231.013 140.751,230.299 140.581 C 229.052 140.284,103.020 139.904,102.200 140.195 M230.466 142.277 C 231.052 142.539,231.641 143.098,231.774 143.518 C 231.907 143.938,232.893 144.759,233.964 145.342 C 235.591 146.227,235.956 146.640,236.183 147.850 C 236.332 148.647,236.610 149.591,236.799 149.949 C 238.967 154.051,238.801 149.852,238.787 200.426 C 238.776 240.392,238.696 246.704,238.187 247.376 C 237.864 247.804,237.594 248.434,237.586 248.776 C 237.579 249.119,237.225 250.120,236.800 251.000 C 236.375 251.880,236.021 252.921,236.014 253.314 C 236.005 253.774,235.357 254.304,234.197 254.801 C 233.149 255.250,232.208 255.983,231.949 256.552 C 231.099 258.418,231.741 258.400,164.273 258.400 C 94.832 258.400,98.373 258.498,97.169 256.550 C 96.710 255.808,96.107 255.200,95.829 255.200 C 95.054 255.200,93.751 253.916,93.401 252.808 C 93.229 252.262,92.571 251.334,91.940 250.744 C 90.014 248.945,89.999 248.545,90.010 199.645 C 90.020 151.390,90.024 151.267,91.919 149.613 C 92.560 149.054,93.221 148.147,93.389 147.598 C 93.802 146.248,94.776 145.200,95.616 145.200 C 95.997 145.200,96.914 144.583,97.654 143.830 C 98.394 143.076,99.630 142.280,100.400 142.062 C 102.567 141.447,229.079 141.657,230.466 142.277 "
                            stroke="none"
                            fill="#949c9c"
                            fillRule="evenodd"></path>
                          <path
                            id="path4"
                            d="M35.200 0.984 C 35.200 1.947,35.121 1.971,31.700 2.084 L 28.200 2.200 28.077 3.900 L 27.954 5.600 25.403 5.600 C 21.914 5.600,20.903 6.043,20.590 7.712 C 20.367 8.902,20.142 9.103,18.669 9.430 C 17.102 9.777,16.988 9.898,16.800 11.400 C 16.605 12.956,16.554 13.003,14.922 13.122 C 13.260 13.243,13.243 13.260,13.122 14.922 C 13.003 16.554,12.956 16.605,11.400 16.800 C 9.898 16.988,9.777 17.102,9.430 18.669 C 9.103 20.142,8.902 20.367,7.712 20.590 C 6.043 20.903,5.600 21.914,5.600 25.403 L 5.600 27.954 3.900 28.077 L 2.200 28.200 2.084 31.700 C 1.971 35.121,1.947 35.200,0.984 35.200 L 0.000 35.200 0.000 200.000 L 0.000 364.800 0.984 364.800 C 1.947 364.800,1.971 364.879,2.084 368.300 L 2.200 371.800 3.900 372.177 L 5.600 372.554 5.600 374.851 C 5.600 378.083,6.072 379.102,7.712 379.410 C 8.902 379.633,9.103 379.858,9.430 381.331 C 9.777 382.898,9.898 383.012,11.400 383.200 C 12.953 383.394,13.004 383.449,13.121 385.059 C 13.247 386.786,13.757 387.181,15.876 387.195 C 16.598 387.199,16.773 387.463,16.876 388.700 C 16.992 390.104,17.107 390.224,18.669 390.570 C 20.142 390.897,20.367 391.098,20.590 392.288 C 20.903 393.957,21.914 394.400,25.403 394.400 L 27.954 394.400 28.077 396.100 L 28.200 397.800 31.700 397.916 C 35.121 398.029,35.200 398.053,35.200 399.016 L 35.200 400.000 200.000 400.000 L 364.800 400.000 364.800 399.016 C 364.800 398.053,364.879 398.029,368.300 397.916 L 371.800 397.800 372.177 396.100 L 372.554 394.400 375.103 394.400 C 378.233 394.400,379.094 393.974,379.414 392.265 C 379.633 391.101,379.865 390.896,381.331 390.570 C 382.893 390.224,383.008 390.104,383.124 388.700 C 383.241 387.288,383.327 387.200,384.596 387.200 C 386.308 387.200,387.200 386.308,387.200 384.596 C 387.200 383.327,387.288 383.241,388.700 383.124 C 390.104 383.008,390.224 382.893,390.570 381.331 C 390.896 379.865,391.101 379.633,392.265 379.414 C 393.974 379.094,394.400 378.233,394.400 375.103 L 394.400 372.554 396.100 372.177 L 397.800 371.800 397.916 368.300 C 398.029 364.879,398.053 364.800,399.016 364.800 L 400.000 364.800 400.000 200.000 L 400.000 35.200 399.016 35.200 C 398.053 35.200,398.029 35.121,397.916 31.700 L 397.800 28.200 396.100 28.077 L 394.400 27.954 394.400 25.403 C 394.400 21.914,393.957 20.903,392.288 20.590 C 391.098 20.367,390.897 20.142,390.570 18.669 C 390.224 17.107,390.104 16.992,388.700 16.876 C 387.463 16.773,387.199 16.598,387.195 15.876 C 387.181 13.757,386.786 13.247,385.059 13.121 C 383.452 13.004,383.396 12.953,383.275 11.480 C 383.121 9.617,382.265 9.200,378.597 9.200 L 376.046 9.200 375.923 7.500 C 375.802 5.821,375.779 5.798,374.173 5.681 C 372.616 5.566,372.529 5.488,372.173 3.881 L 371.800 2.200 368.300 2.084 C 364.879 1.971,364.800 1.947,364.800 0.984 L 364.800 0.000 200.000 0.000 L 35.200 0.000 35.200 0.984 M224.918 137.663 C 225.394 137.918,225.998 138.341,226.260 138.603 C 226.522 138.865,227.786 139.194,229.068 139.333 C 233.008 139.763,234.411 140.311,234.859 141.598 C 235.110 142.318,235.696 142.895,236.441 143.154 C 237.232 143.430,237.852 144.075,238.312 145.101 C 238.690 145.944,239.630 147.197,240.400 147.884 L 241.800 149.134 241.800 200.335 L 241.800 251.536 240.830 252.568 C 240.297 253.135,239.622 253.600,239.330 253.600 C 239.039 253.600,238.800 253.876,238.800 254.214 C 238.800 255.226,237.635 256.688,236.432 257.187 C 235.812 257.444,235.107 258.087,234.866 258.616 C 234.281 259.898,232.411 260.620,228.925 260.910 C 227.174 261.056,225.616 261.433,224.942 261.875 C 223.251 262.983,102.535 263.008,101.311 261.901 C 100.887 261.516,99.743 261.044,98.770 260.851 C 96.289 260.360,94.801 259.708,94.795 259.110 C 94.792 258.829,94.178 258.204,93.430 257.719 C 92.682 257.235,91.559 256.159,90.935 255.328 C 90.311 254.498,89.350 253.425,88.800 252.944 L 87.800 252.069 87.693 201.219 C 87.579 147.532,87.556 148.251,89.467 147.000 C 90.140 146.560,90.984 145.525,91.344 144.700 C 91.703 143.875,92.181 143.200,92.406 143.200 C 92.630 143.200,93.434 142.562,94.191 141.782 C 95.594 140.337,98.679 139.200,101.196 139.200 C 101.832 139.200,102.475 139.002,102.624 138.760 C 103.575 137.222,103.193 137.232,164.726 137.216 C 208.933 137.204,224.273 137.318,224.918 137.663 M308.162 152.107 C 309.021 152.598,310.281 153.692,310.962 154.537 L 312.200 156.074 312.322 197.737 C 312.469 247.711,312.714 243.696,309.338 246.578 L 306.736 248.800 303.981 248.800 C 301.366 248.800,301.156 248.729,299.827 247.400 C 299.057 246.630,298.233 246.000,297.997 246.000 C 297.174 246.000,292.400 244.329,292.400 244.041 C 292.400 243.256,290.693 242.085,289.201 241.847 C 287.095 241.510,284.400 240.158,284.400 239.438 C 284.400 239.096,283.242 238.578,281.300 238.052 C 278.976 237.422,277.950 236.919,277.200 236.040 C 276.610 235.349,275.626 234.760,274.800 234.604 C 272.827 234.231,270.324 233.017,269.504 232.034 C 269.121 231.575,268.457 231.200,268.028 231.200 C 267.598 231.200,267.148 231.040,267.027 230.844 C 266.906 230.649,266.340 230.371,265.769 230.228 C 263.915 229.763,262.801 228.210,262.178 225.222 C 261.860 223.699,261.420 221.979,261.200 221.401 C 260.406 219.312,260.707 180.702,261.546 176.994 C 262.647 172.127,263.906 170.578,267.546 169.609 C 268.506 169.354,269.759 168.678,270.329 168.107 C 271.323 167.114,274.726 165.605,275.994 165.596 C 276.327 165.593,277.201 164.973,277.936 164.216 C 278.929 163.194,279.852 162.717,281.536 162.358 C 282.944 162.058,284.254 161.463,285.000 160.786 C 286.569 159.361,287.523 158.894,289.909 158.382 C 291.307 158.082,292.120 157.635,292.706 156.841 C 293.257 156.096,294.179 155.556,295.467 155.223 C 298.498 154.440,299.589 153.951,300.177 153.111 C 301.487 151.241,305.719 150.709,308.162 152.107 "
                            stroke="none"
                            fill="#141c24"
                            fillRule="evenodd"></path>
                        </g>
                      </svg>
                      <span className="text-sm ltr:ml-2 rtl:mr-2">Daily.co Video</span>
                    </div>
                  )}
                  {location.type === LocationType.Zoom && (
                    <div className="flex flex-grow items-center">
                      <svg
                        className="h-6 w-6"
                        viewBox="0 0 64 64"
                        fill="none"
                        xmlns="http://www.w3.org/2000/svg">
                        <path
                          d="M32 0C49.6733 0 64 14.3267 64 32C64 49.6733 49.6733 64 32 64C14.3267 64 0 49.6733 0 32C0 14.3267 14.3267 0 32 0Z"
                          fill="#E5E5E4"
                        />
                        <path
                          d="M32.0002 0.623047C49.3292 0.623047 63.3771 14.6709 63.3771 31.9999C63.3771 49.329 49.3292 63.3768 32.0002 63.3768C14.6711 63.3768 0.623291 49.329 0.623291 31.9999C0.623291 14.6709 14.6716 0.623047 32.0002 0.623047Z"
                          fill="white"
                        />
                        <path
                          d="M31.9998 3.14014C47.9386 3.14014 60.8597 16.0612 60.8597 32C60.8597 47.9389 47.9386 60.8599 31.9998 60.8599C16.0609 60.8599 3.13989 47.9389 3.13989 32C3.13989 16.0612 16.0609 3.14014 31.9998 3.14014Z"
                          fill="#4A8CFF"
                        />
                        <path
                          d="M13.1711 22.9581V36.5206C13.1832 39.5875 15.6881 42.0558 18.743 42.0433H38.5125C39.0744 42.0433 39.5266 41.5911 39.5266 41.0412V27.4788C39.5145 24.4119 37.0096 21.9435 33.9552 21.956H14.1857C13.6238 21.956 13.1716 22.4082 13.1716 22.9581H13.1711ZM40.7848 28.2487L48.9469 22.2864C49.6557 21.6998 50.2051 21.8462 50.2051 22.9095V41.0903C50.2051 42.2999 49.5329 42.1536 48.9469 41.7134L40.7848 35.7631V28.2487Z"
                          fill="white"
                        />
                      </svg>
                      <span className="text-sm ltr:ml-2 rtl:mr-2">Zoom Video</span>
                    </div>
                  )}
                  {location.type === LocationType.Tandem && (
                    <div className="flex flex-grow items-center">
                      <svg
                        width="1.25em"
                        height="1.25em"
                        viewBox="0 0 400 400"
                        fill="none"
                        xmlns="http://www.w3.org/2000/svg">
                        <path
                          fillRule="evenodd"
                          clipRule="evenodd"
                          d="M167.928 256.163L64 324V143.835L167.928 76V256.163Z"
                          fill="#4341DC"
                        />
                        <path
                          fillRule="evenodd"
                          clipRule="evenodd"
                          d="M335.755 256.163L231.827 324V143.835L335.755 76V256.163Z"
                          fill="#00B6B6"
                        />
                      </svg>
                      <span className="ml-2 text-sm">Tandem Video</span>
                    </div>
                  )}
                  {location.type === LocationType.Jitsi && (
                    <div className="flex flex-grow items-center">
                      <svg
                        className="h-6 w-6"
                        viewBox="0 0 64 64"
                        fill="none"
                        xmlns="http://www.w3.org/2000/svg">
                        <path
                          d="M32 0C49.6733 0 64 14.3267 64 32C64 49.6733 49.6733 64 32 64C14.3267 64 0 49.6733 0 32C0 14.3267 14.3267 0 32 0Z"
                          fill="#E5E5E4"
                        />
                        <path
                          d="M32.0002 0.623047C49.3292 0.623047 63.3771 14.6709 63.3771 31.9999C63.3771 49.329 49.3292 63.3768 32.0002 63.3768C14.6711 63.3768 0.623291 49.329 0.623291 31.9999C0.623291 14.6709 14.6716 0.623047 32.0002 0.623047Z"
                          fill="white"
                        />
                        <path
                          d="M31.9998 3.14014C47.9386 3.14014 60.8597 16.0612 60.8597 32C60.8597 47.9389 47.9386 60.8599 31.9998 60.8599C16.0609 60.8599 3.13989 47.9389 3.13989 32C3.13989 16.0612 16.0609 3.14014 31.9998 3.14014Z"
                          fill="#4A8CFF"
                        />
                        <path
                          d="M13.1711 22.9581V36.5206C13.1832 39.5875 15.6881 42.0558 18.743 42.0433H38.5125C39.0744 42.0433 39.5266 41.5911 39.5266 41.0412V27.4788C39.5145 24.4119 37.0096 21.9435 33.9552 21.956H14.1857C13.6238 21.956 13.1716 22.4082 13.1716 22.9581H13.1711ZM40.7848 28.2487L48.9469 22.2864C49.6557 21.6998 50.2051 21.8462 50.2051 22.9095V41.0903C50.2051 42.2999 49.5329 42.1536 48.9469 41.7134L40.7848 35.7631V28.2487Z"
                          fill="white"
                        />
                      </svg>
                      <span className="ml-2 text-sm">Jitsi Meet</span>
                    </div>
                  )}
                  {location.type === LocationType.Teams && (
                    <div className="flex flex-grow items-center">
                      <svg
                        xmlns="http://www.w3.org/2000/svg"
                        className="h-6 w-6"
                        viewBox="0 0 2228.833 2073.333">
                        <path
                          fill="#5059C9"
                          d="M1554.637,777.5h575.713c54.391,0,98.483,44.092,98.483,98.483c0,0,0,0,0,0v524.398	c0,199.901-162.051,361.952-361.952,361.952h0h-1.711c-199.901,0.028-361.975-162-362.004-361.901c0-0.017,0-0.034,0-0.052V828.971	C1503.167,800.544,1526.211,777.5,1554.637,777.5L1554.637,777.5z"
                        />
                        <circle fill="#5059C9" cx="1943.75" cy="440.583" r="233.25" />
                        <circle fill="#7B83EB" cx="1218.083" cy="336.917" r="336.917" />
                        <path
                          fill="#7B83EB"
                          d="M1667.323,777.5H717.01c-53.743,1.33-96.257,45.931-95.01,99.676v598.105	c-7.505,322.519,247.657,590.16,570.167,598.053c322.51-7.893,577.671-275.534,570.167-598.053V877.176	C1763.579,823.431,1721.066,778.83,1667.323,777.5z"
                        />
                        <path
                          opacity=".1"
                          d="M1244,777.5v838.145c-0.258,38.435-23.549,72.964-59.09,87.598	c-11.316,4.787-23.478,7.254-35.765,7.257H667.613c-6.738-17.105-12.958-34.21-18.142-51.833	c-18.144-59.477-27.402-121.307-27.472-183.49V877.02c-1.246-53.659,41.198-98.19,94.855-99.52H1244z"
                        />
                        <path
                          opacity=".2"
                          d="M1192.167,777.5v889.978c-0.002,12.287-2.47,24.449-7.257,35.765	c-14.634,35.541-49.163,58.833-87.598,59.09H691.975c-8.812-17.105-17.105-34.21-24.362-51.833	c-7.257-17.623-12.958-34.21-18.142-51.833c-18.144-59.476-27.402-121.307-27.472-183.49V877.02	c-1.246-53.659,41.198-98.19,94.855-99.52H1192.167z"
                        />
                        <path
                          opacity=".2"
                          d="M1192.167,777.5v786.312c-0.395,52.223-42.632,94.46-94.855,94.855h-447.84	c-18.144-59.476-27.402-121.307-27.472-183.49V877.02c-1.246-53.659,41.198-98.19,94.855-99.52H1192.167z"
                        />
                        <path
                          opacity=".2"
                          d="M1140.333,777.5v786.312c-0.395,52.223-42.632,94.46-94.855,94.855H649.472	c-18.144-59.476-27.402-121.307-27.472-183.49V877.02c-1.246-53.659,41.198-98.19,94.855-99.52H1140.333z"
                        />
                        <path
                          opacity=".1"
                          d="M1244,509.522v163.275c-8.812,0.518-17.105,1.037-25.917,1.037	c-8.812,0-17.105-0.518-25.917-1.037c-17.496-1.161-34.848-3.937-51.833-8.293c-104.963-24.857-191.679-98.469-233.25-198.003	c-7.153-16.715-12.706-34.071-16.587-51.833h258.648C1201.449,414.866,1243.801,457.217,1244,509.522z"
                        />
                        <path
                          opacity=".2"
                          d="M1192.167,561.355v111.442c-17.496-1.161-34.848-3.937-51.833-8.293	c-104.963-24.857-191.679-98.469-233.25-198.003h190.228C1149.616,466.699,1191.968,509.051,1192.167,561.355z"
                        />
                        <path
                          opacity=".2"
                          d="M1192.167,561.355v111.442c-17.496-1.161-34.848-3.937-51.833-8.293	c-104.963-24.857-191.679-98.469-233.25-198.003h190.228C1149.616,466.699,1191.968,509.051,1192.167,561.355z"
                        />
                        <path
                          opacity=".2"
                          d="M1140.333,561.355v103.148c-104.963-24.857-191.679-98.469-233.25-198.003	h138.395C1097.783,466.699,1140.134,509.051,1140.333,561.355z"
                        />
                        <linearGradient
                          id="a"
                          gradientUnits="userSpaceOnUse"
                          x1="198.099"
                          y1="1683.0726"
                          x2="942.2344"
                          y2="394.2607"
                          gradientTransform="matrix(1 0 0 -1 0 2075.3333)">
                          <stop offset="0" stopColor="#5a62c3" />
                          <stop offset=".5" stopColor="#4d55bd" />
                          <stop offset="1" stopColor="#3940ab" />
                        </linearGradient>
                        <path
                          fill="url(#a)"
                          d="M95.01,466.5h950.312c52.473,0,95.01,42.538,95.01,95.01v950.312c0,52.473-42.538,95.01-95.01,95.01	H95.01c-52.473,0-95.01-42.538-95.01-95.01V561.51C0,509.038,42.538,466.5,95.01,466.5z"
                        />
                        <path
                          fill="#FFF"
                          d="M820.211,828.193H630.241v517.297H509.211V828.193H320.123V727.844h500.088V828.193z"
                        />
                      </svg>
                      <span className="ml-2 text-sm">MS Teams</span>
                    </div>
                  )}
                  <div className="flex">
                    <button
                      type="button"
                      onClick={() => {
                        locationFormMethods.setValue("locationType", location.type);
                        locationFormMethods.unregister("locationLink");
                        locationFormMethods.unregister("locationAddress");
                        openLocationModal(location.type);
                      }}
                      aria-label={t("edit")}
                      className="mr-1 p-1 text-gray-500 hover:text-gray-900">
                      <PencilIcon className="h-4 w-4" />
                    </button>
                    <button type="button" onClick={() => removeLocation(location)} aria-label={t("remove")}>
                      <XIcon className="border-l-1 h-6 w-6 pl-1 text-gray-500 hover:text-gray-900 " />
                    </button>
                  </div>
                </div>
              </li>
            ))}
            {formMethods.getValues("locations").length > 0 &&
              formMethods.getValues("locations").length !== locationOptions.length && (
                <li>
                  <button
                    type="button"
                    className="flex rounded-sm py-2 hover:bg-gray-100"
                    onClick={() => setShowLocationModal(true)}>
                    <PlusIcon className="mt-0.5 h-4 w-4 text-neutral-900" />
                    <span className="ml-1 text-sm font-medium text-neutral-700">{t("add_location")}</span>
                  </button>
                </li>
              )}
          </ul>
        )}
      </div>
    );
  };

  const membership = team?.members.find((membership) => membership.user.id === props.session.user.id);
  const isAdmin = membership?.role === MembershipRole.OWNER || membership?.role === MembershipRole.ADMIN;

  return (
    <div>
      <Shell
        title={t("event_type_title", { eventTypeTitle: eventType.title })}
        heading={
          <div className="group relative cursor-pointer" onClick={() => setEditIcon(false)}>
            {editIcon ? (
              <>
                <h1
                  style={{ fontSize: 22, letterSpacing: "-0.0009em" }}
                  className="inline pl-0 text-gray-900 focus:text-black group-hover:text-gray-500">
                  {eventType.title}
                </h1>
                <PencilIcon className="ml-1 -mt-1 inline h-4 w-4 text-gray-700 group-hover:text-gray-500" />
              </>
            ) : (
              <div style={{ marginBottom: -11 }}>
                <input
                  type="text"
                  autoFocus
                  style={{ top: -6, fontSize: 22 }}
                  required
                  className="relative h-10 w-full cursor-pointer border-none bg-transparent pl-0 text-gray-900 hover:text-gray-700 focus:text-black focus:outline-none focus:ring-0"
                  placeholder={t("quick_chat")}
                  {...formMethods.register("title")}
                  defaultValue={eventType.title}
                />
              </div>
            )}
          </div>
        }
        subtitle={eventType.description || ""}>
        <ClientSuspense fallback={<Loader />}>
          <div className="flex flex-col-reverse lg:flex-row">
            <div className="w-full max-w-4xl ltr:mr-2 rtl:ml-2 lg:w-9/12">
              <div className="-mx-4 rounded-sm border border-neutral-200 bg-white p-4 py-6 sm:mx-0 sm:px-8">
                <Form
                  form={formMethods}
                  handleSubmit={async (values) => {
                    const {
                      periodDates,
                      periodCountCalendarDays,
                      smartContractAddress,
                      beforeBufferTime,
                      afterBufferTime,
                      locations,
                      ...input
                    } = values;
                    updateMutation.mutate({
                      ...input,
                      locations,
                      periodStartDate: periodDates.startDate,
                      periodEndDate: periodDates.endDate,
                      periodCountCalendarDays: periodCountCalendarDays === "1",
                      id: eventType.id,
                      beforeEventBuffer: beforeBufferTime,
                      afterEventBuffer: afterBufferTime,
                      metadata: smartContractAddress
                        ? {
                            smartContractAddress,
                          }
                        : "",
                    });
                  }}
                  className="space-y-6">
                  <div className="space-y-3">
                    <div className="block items-center sm:flex">
                      <div className="min-w-48 mb-4 sm:mb-0">
                        <label
                          id="slug-label"
                          htmlFor="slug"
                          className="flex text-sm font-medium text-neutral-700">
                          <LinkIcon className="mt-0.5 h-4 w-4 text-neutral-500 ltr:mr-2 rtl:ml-2" />
                          {t("url")}
                        </label>
                      </div>
                      <div className="w-full">
                        <div className="flex rounded-sm shadow-sm">
                          <span className="inline-flex items-center rounded-l-sm border border-r-0 border-gray-300 bg-gray-50 px-3 text-sm text-gray-500">
                            {process.env.NEXT_PUBLIC_WEBSITE_URL?.replace(/^(https?:|)\/\//, "")}/
                            {team ? "team/" + team.slug : eventType.users[0].username}/
                          </span>
                          <input
                            type="text"
                            id="slug"
                            aria-labelledby="slug-label"
                            required
                            className="focus:border-primary-500 focus:ring-primary-500 block w-full min-w-0 flex-1 rounded-none rounded-r-sm border-gray-300 sm:text-sm"
                            defaultValue={eventType.slug}
                            {...formMethods.register("slug", {
                              setValueAs: (v) => slugify(v),
                            })}
                          />
                        </div>
                      </div>
                    </div>
                    <Controller
                      name="length"
                      control={formMethods.control}
                      defaultValue={eventType.length || 15}
                      render={() => (
                        <MinutesField
                          label={
                            <>
                              <ClockIcon className="h-4 w-4 text-neutral-500 ltr:mr-2 rtl:ml-2" />{" "}
                              {t("duration")}
                            </>
                          }
                          id="length"
                          required
                          min="1"
                          placeholder="15"
                          defaultValue={eventType.length || 15}
                          onChange={(e) => {
                            formMethods.setValue("length", Number(e.target.value));
                          }}
                        />
                      )}
                    />
                  </div>
                  <hr />
                  <div className="space-y-3">
                    <div className="block sm:flex">
                      <div className="min-w-48 sm:mb-0">
                        <label
                          htmlFor="location"
                          className="mt-2.5 flex text-sm font-medium text-neutral-700">
                          <LocationMarkerIcon className="mt-0.5 mb-4 h-4 w-4 text-neutral-500 ltr:mr-2 rtl:ml-2" />
                          {t("location")}
                        </label>
                      </div>
                      <Controller
                        name="locations"
                        control={formMethods.control}
                        defaultValue={eventType.locations || []}
                        render={() => <Locations />}
                      />
                    </div>
                  </div>
                  <hr className="border-neutral-200" />
                  <div className="space-y-3">
                    <div className="block sm:flex">
                      <div className="min-w-48 mb-4 mt-2.5 sm:mb-0">
                        <label
                          htmlFor="description"
                          className="mt-0 flex text-sm font-medium text-neutral-700">
                          <DocumentIcon className="mt-0.5 h-4 w-4 text-neutral-500 ltr:mr-2 rtl:ml-2" />
                          {t("description")}
                        </label>
                      </div>
                      <div className="w-full">
                        <textarea
                          id="description"
                          className="focus:border-primary-500 focus:ring-primary-500 block w-full rounded-sm border-gray-300 text-sm shadow-sm"
                          placeholder={t("quick_video_meeting")}
                          {...formMethods.register("description")}
                          defaultValue={asStringOrUndefined(eventType.description)}></textarea>
                      </div>
                    </div>
                  </div>

                  <hr className="border-neutral-200" />
                  <div className="space-y-3">
                    <div className="block sm:flex">
                      <div className="min-w-48 mb-4 mt-2.5 sm:mb-0">
                        <label
                          htmlFor="availability"
                          className="mt-0 flex text-sm font-medium text-neutral-700">
                          <ClockIcon className="mt-0.5 h-4 w-4 text-neutral-500 ltr:mr-2 rtl:ml-2" />
                          {t("availability")} <InfoBadge content={t("you_can_manage_your_schedules")} />
                        </label>
                      </div>
                      <div className="w-full">
                        <Controller
                          name="schedule"
                          control={formMethods.control}
                          render={({ field }) => (
                            <AvailabilitySelect
                              {...field}
                              onChange={(selected: { label: string; value: number }) =>
                                field.onChange(selected.value)
                              }
                            />
                          )}
                        />
                      </div>
                    </div>
                  </div>

                  {team && <hr className="border-neutral-200" />}
                  {team && (
                    <div className="space-y-3">
                      <div className="block sm:flex">
                        <div className="min-w-48 mb-4 sm:mb-0">
                          <label
                            htmlFor="schedulingType"
                            className="mt-2 flex text-sm font-medium text-neutral-700">
                            <UsersIcon className="h-5 w-5 text-neutral-500 ltr:mr-2 rtl:ml-2" />{" "}
                            {t("scheduling_type")}
                          </label>
                        </div>
                        <Controller
                          name="schedulingType"
                          control={formMethods.control}
                          defaultValue={eventType.schedulingType}
                          render={() => (
                            <RadioArea.Select
                              value={asStringOrUndefined(eventType.schedulingType)}
                              options={schedulingTypeOptions}
                              onChange={(val) => {
                                // FIXME: Better types are needed
                                formMethods.setValue("schedulingType", val as SchedulingType);
                              }}
                            />
                          )}
                        />
                      </div>

                      <div className="block sm:flex">
                        <div className="min-w-48 mb-4 sm:mb-0">
                          <label htmlFor="users" className="flex text-sm font-medium text-neutral-700">
                            <UserAddIcon className="h-5 w-5 text-neutral-500 ltr:mr-2 rtl:ml-2" />{" "}
                            {t("attendees")}
                          </label>
                        </div>
                        <div className="w-full space-y-2">
                          <Controller
                            name="users"
                            control={formMethods.control}
                            defaultValue={eventType.users.map((user) => user.id.toString())}
                            render={() => (
                              <CheckedSelect
                                disabled={false}
                                onChange={(options) => {
                                  formMethods.setValue(
                                    "users",
                                    options.map((user) => user.value)
                                  );
                                }}
                                defaultValue={eventType.users.map(mapUserToValue)}
                                options={teamMembers.map(mapUserToValue)}
                                placeholder={t("add_attendees")}
                              />
                            )}
                          />
                        </div>
                      </div>
                    </div>
                  )}
                  <Collapsible
                    open={advancedSettingsVisible}
                    onOpenChange={() => setAdvancedSettingsVisible(!advancedSettingsVisible)}>
                    <>
                      <CollapsibleTrigger type="button" className="flex w-full">
                        <ChevronRightIcon
                          className={`${
                            advancedSettingsVisible ? "rotate-90 transform" : ""
                          } ml-auto h-5 w-5 text-neutral-500`}
                        />
                        <span className="text-sm font-medium text-neutral-700">
                          {t("show_advanced_settings")}
                        </span>
                      </CollapsibleTrigger>
                      <CollapsibleContent className="mt-4 space-y-6">
                        {/**
                         * Only display calendar selector if user has connected calendars AND if it's not
                         * a team event. Since we don't have logic to handle each attende calendar (for now).
                         * This will fallback to each user selected destination calendar.
                         */}
                        {!!connectedCalendarsQuery.data?.connectedCalendars.length && !team && (
                          <div className="block items-center sm:flex">
                            <div className="min-w-48 mb-4 sm:mb-0">
                              <label
                                htmlFor="createEventsOn"
                                className="flex text-sm font-medium text-neutral-700">
                                {t("create_events_on")}
                              </label>
                            </div>
                            <div className="w-full">
                              <div className="relative mt-1 rounded-sm shadow-sm">
                                <Controller
                                  control={formMethods.control}
                                  name="destinationCalendar"
                                  defaultValue={eventType.destinationCalendar || undefined}
                                  render={({ field: { onChange, value } }) => (
                                    <DestinationCalendarSelector
                                      value={value ? value.externalId : undefined}
                                      onChange={onChange}
                                      hidePlaceholder
                                    />
                                  )}
                                />
                              </div>
                            </div>
                          </div>
                        )}
                        <div className="block items-center sm:flex">
                          <div className="min-w-48 mb-4 sm:mb-0">
                            <label htmlFor="eventName" className="flex text-sm font-medium text-neutral-700">
                              {t("event_name")} <InfoBadge content={t("event_name_tooltip")} />
                            </label>
                          </div>
                          <div className="w-full">
                            <div className="relative mt-1 rounded-sm shadow-sm">
                              <input
                                type="text"
                                className="focus:border-primary-500 focus:ring-primary-500 block w-full rounded-sm border-gray-300 text-sm shadow-sm"
                                placeholder={t("meeting_with_user")}
                                defaultValue={eventType.eventName || ""}
                                {...formMethods.register("eventName")}
                              />
                            </div>
                          </div>
                        </div>
                        {eventType.isWeb3Active && (
                          <div className="block items-center sm:flex">
                            <div className="min-w-48 mb-4 sm:mb-0">
                              <label
                                htmlFor="smartContractAddress"
                                className="flex text-sm font-medium text-neutral-700">
                                {t("Smart Contract Address")}
                              </label>
                            </div>
                            <div className="w-full">
                              <div className="relative mt-1 rounded-sm shadow-sm">
                                {
                                  <input
                                    type="text"
                                    className="focus:border-primary-500 focus:ring-primary-500 block w-full rounded-sm border-gray-300 text-sm shadow-sm"
                                    placeholder={t("Example: 0x71c7656ec7ab88b098defb751b7401b5f6d8976f")}
                                    defaultValue={(eventType.metadata.smartContractAddress || "") as string}
                                    {...formMethods.register("smartContractAddress")}
                                  />
                                }
                              </div>
                            </div>
                          </div>
                        )}
                        <div className="block items-center sm:flex">
                          <div className="min-w-48 mb-4 sm:mb-0">
                            <label
                              htmlFor="additionalFields"
                              className="flexflex mt-2 text-sm font-medium text-neutral-700">
                              {t("additional_inputs")}
                            </label>
                          </div>
                          <div className="w-full">
                            <ul className="mt-1">
                              {customInputs.map((customInput: EventTypeCustomInput, idx: number) => (
                                <li key={idx} className="bg-secondary-50 mb-2 border p-2">
                                  <div className="flex justify-between">
                                    <div className="w-0 flex-1">
                                      <div className="truncate">
                                        <span
                                          className="text-sm ltr:ml-2 rtl:mr-2"
                                          title={`${t("label")}: ${customInput.label}`}>
                                          {t("label")}: {customInput.label}
                                        </span>
                                      </div>
                                      {customInput.placeholder && (
                                        <div className="truncate">
                                          <span
                                            className="text-sm ltr:ml-2 rtl:mr-2"
                                            title={`${t("placeholder")}: ${customInput.placeholder}`}>
                                            {t("placeholder")}: {customInput.placeholder}
                                          </span>
                                        </div>
                                      )}
                                      <div>
                                        <span className="text-sm ltr:ml-2 rtl:mr-2">
                                          {t("type")}: {customInput.type}
                                        </span>
                                      </div>
                                      <div>
                                        <span className="text-sm ltr:ml-2 rtl:mr-2">
                                          {customInput.required ? t("required") : t("optional")}
                                        </span>
                                      </div>
                                    </div>
                                    <div className="flex">
                                      <Button
                                        onClick={() => {
                                          setSelectedCustomInput(customInput);
                                          setSelectedCustomInputModalOpen(true);
                                        }}
                                        color="minimal"
                                        type="button">
                                        {t("edit")}
                                      </Button>
                                      <button type="button" onClick={() => removeCustom(idx)}>
                                        <XIcon className="h-6 w-6 border-l-2 pl-1 hover:text-red-500 " />
                                      </button>
                                    </div>
                                  </div>
                                </li>
                              ))}
                              <li>
                                <Button
                                  onClick={() => {
                                    setSelectedCustomInput(undefined);
                                    setSelectedCustomInputModalOpen(true);
                                  }}
                                  color="secondary"
                                  type="button"
                                  StartIcon={PlusIcon}>
                                  {t("add_input")}
                                </Button>
                              </li>
                            </ul>
                          </div>
                        </div>

                        <Controller
                          name="requiresConfirmation"
                          control={formMethods.control}
                          defaultValue={eventType.requiresConfirmation}
                          render={() => (
                            <CheckboxField
                              id="requiresConfirmation"
                              name="requiresConfirmation"
                              label={t("opt_in_booking")}
                              description={t("opt_in_booking_description")}
                              defaultChecked={eventType.requiresConfirmation}
                              onChange={(e) => {
                                formMethods.setValue("requiresConfirmation", e?.target.checked);
                              }}
                            />
                          )}
                        />

                        <Controller
                          name="disableGuests"
                          control={formMethods.control}
                          defaultValue={eventType.disableGuests}
                          render={() => (
                            <CheckboxField
                              id="disableGuests"
                              name="disableGuests"
                              label={t("disable_guests")}
                              description={t("disable_guests_description")}
                              defaultChecked={eventType.disableGuests}
                              onChange={(e) => {
                                formMethods.setValue("disableGuests", e?.target.checked);
                              }}
                            />
                          )}
                        />

                        <hr className="my-2 border-neutral-200" />
                        <Controller
                          name="minimumBookingNotice"
                          control={formMethods.control}
                          defaultValue={eventType.minimumBookingNotice}
                          render={() => (
                            <MinutesField
                              label={t("minimum_booking_notice")}
                              required
                              min="0"
                              placeholder="120"
                              defaultValue={eventType.minimumBookingNotice}
                              onChange={(e) => {
                                formMethods.setValue("minimumBookingNotice", Number(e.target.value));
                              }}
                            />
                          )}
                        />

                        <div className="block items-center sm:flex">
                          <div className="min-w-48 mb-4 sm:mb-0">
                            <label htmlFor="eventName" className="flex text-sm font-medium text-neutral-700">
                              {t("slot_interval")}
                            </label>
                          </div>
                          <div className="w-full">
                            <div className="relative mt-1 rounded-sm shadow-sm">
                              <Controller
                                name="slotInterval"
                                control={formMethods.control}
                                render={() => {
                                  const slotIntervalOptions = [
                                    {
                                      label: t("slot_interval_default"),
                                      value: -1,
                                    },
                                    ...[5, 10, 15, 20, 30, 45, 60].map((minutes) => ({
                                      label: minutes + " " + t("minutes"),
                                      value: minutes,
                                    })),
                                  ];
                                  return (
                                    <Select
                                      isSearchable={false}
                                      classNamePrefix="react-select"
                                      className="react-select-container focus:border-primary-500 focus:ring-primary-500 block w-full min-w-0 flex-1 rounded-sm border border-gray-300 sm:text-sm"
                                      onChange={(val) => {
                                        formMethods.setValue(
                                          "slotInterval",
                                          val && (val.value || 0) > 0 ? val.value : null
                                        );
                                      }}
                                      defaultValue={
                                        slotIntervalOptions.find(
                                          (option) => option.value === eventType.slotInterval
                                        ) || slotIntervalOptions[0]
                                      }
                                      options={slotIntervalOptions}
                                    />
                                  );
                                }}
                              />
                            </div>
                          </div>
                        </div>
                        <hr className="my-2 border-neutral-200" />

                        <div className="block sm:flex">
                          <div className="min-w-48 mb-4 sm:mb-0">
                            <label
                              htmlFor="inviteesCanSchedule"
                              className="mt-2.5 flex text-sm font-medium text-neutral-700">
                              {t("invitees_can_schedule")}
                            </label>
                          </div>
                          <div className="w-full">
                            <Controller
                              name="periodType"
                              control={formMethods.control}
                              defaultValue={periodType?.type}
                              render={() => (
                                <RadioGroup.Root
                                  defaultValue={periodType?.type}
                                  onValueChange={(val) =>
                                    formMethods.setValue("periodType", val as PeriodType)
                                  }>
                                  {PERIOD_TYPES.map((period) => (
                                    <div className="mb-2 flex items-center text-sm" key={period.type}>
                                      <RadioGroup.Item
                                        id={period.type}
                                        value={period.type}
                                        className="min-w-4 flex h-4 w-4 cursor-pointer items-center rounded-full border border-black bg-white focus:border-2 focus:outline-none ltr:mr-2 rtl:ml-2">
                                        <RadioGroup.Indicator className="relative flex h-4 w-4 items-center justify-center after:block after:h-2 after:w-2 after:rounded-full after:bg-black" />
                                      </RadioGroup.Item>
                                      {period.prefix ? <span>{period.prefix}&nbsp;</span> : null}
                                      {period.type === "ROLLING" && (
                                        <div className="inline-flex">
                                          <input
                                            type="number"
                                            className="focus:border-primary-500 focus:ring-primary-500 block w-12 rounded-sm border-gray-300 shadow-sm [appearance:textfield] ltr:mr-2 rtl:ml-2 sm:text-sm"
                                            placeholder="30"
                                            {...formMethods.register("periodDays", { valueAsNumber: true })}
                                            defaultValue={eventType.periodDays || 30}
                                          />
                                          <select
                                            id=""
                                            className="focus:border-primary-500 focus:ring-primary-500 block w-full rounded-sm border-gray-300 py-2 pl-3 pr-10 text-base focus:outline-none sm:text-sm"
                                            {...formMethods.register("periodCountCalendarDays")}
                                            defaultValue={eventType.periodCountCalendarDays ? "1" : "0"}>
                                            <option value="1">{t("calendar_days")}</option>
                                            <option value="0">{t("business_days")}</option>
                                          </select>
                                        </div>
                                      )}
                                      {period.type === "RANGE" && (
                                        <div className="inline-flex space-x-2 ltr:ml-2 rtl:mr-2 rtl:space-x-reverse">
                                          <Controller
                                            name="periodDates"
                                            control={formMethods.control}
                                            defaultValue={periodDates}
                                            render={() => (
                                              <DateRangePicker
                                                startDate={formMethods.getValues("periodDates").startDate}
                                                endDate={formMethods.getValues("periodDates").endDate}
                                                onDatesChange={({ startDate, endDate }) => {
                                                  formMethods.setValue("periodDates", { startDate, endDate });
                                                }}
                                              />
                                            )}
                                          />
                                        </div>
                                      )}
                                      {period.suffix ? (
                                        <span className="ltr:ml-2 rtl:mr-2">&nbsp;{period.suffix}</span>
                                      ) : null}
                                    </div>
                                  ))}
                                </RadioGroup.Root>
                              )}
                            />
                          </div>
                        </div>
                        <hr className="border-neutral-200" />
                        <div className="block sm:flex">
                          <div className="min-w-48 mb-4 sm:mb-0">
                            <label
                              htmlFor="bufferTime"
                              className="mt-2.5 flex text-sm font-medium text-neutral-700">
                              {t("buffer_time")}
                            </label>
                          </div>
                          <div className="w-full">
                            <div className="inline-flex w-full space-x-2">
                              <div className="w-full">
                                <label
                                  htmlFor="beforeBufferTime"
                                  className="mb-2 flex text-sm font-medium text-neutral-700">
                                  {t("before_event")}
                                </label>
                                <Controller
                                  name="beforeBufferTime"
                                  control={formMethods.control}
                                  defaultValue={eventType.beforeEventBuffer || 0}
                                  render={({ field: { onChange, value } }) => {
                                    const beforeBufferOptions = [
                                      {
                                        label: t("event_buffer_default"),
                                        value: 0,
                                      },
                                      ...[5, 10, 15, 20, 30, 45, 60].map((minutes) => ({
                                        label: minutes + " " + t("minutes"),
                                        value: minutes,
                                      })),
                                    ];
                                    return (
                                      <Select
                                        isSearchable={false}
                                        classNamePrefix="react-select"
                                        className="react-select-container focus:border-primary-500 focus:ring-primary-500 block w-full min-w-0 flex-1 rounded-sm border border-gray-300 sm:text-sm"
                                        onChange={(val) => {
                                          if (val) onChange(val.value);
                                        }}
                                        defaultValue={
                                          beforeBufferOptions.find((option) => option.value === value) ||
                                          beforeBufferOptions[0]
                                        }
                                        options={beforeBufferOptions}
                                      />
                                    );
                                  }}
                                />
                              </div>
                              <div className="w-full">
                                <label
                                  htmlFor="afterBufferTime"
                                  className="mb-2 flex text-sm font-medium text-neutral-700">
                                  {t("after_event")}
                                </label>
                                <Controller
                                  name="afterBufferTime"
                                  control={formMethods.control}
                                  defaultValue={eventType.afterEventBuffer || 0}
                                  render={({ field: { onChange, value } }) => {
                                    const afterBufferOptions = [
                                      {
                                        label: t("event_buffer_default"),
                                        value: 0,
                                      },
                                      ...[5, 10, 15, 20, 30, 45, 60].map((minutes) => ({
                                        label: minutes + " " + t("minutes"),
                                        value: minutes,
                                      })),
                                    ];
                                    return (
                                      <Select
                                        isSearchable={false}
                                        classNamePrefix="react-select"
                                        className="react-select-container focus:border-primary-500 focus:ring-primary-500 block w-full min-w-0 flex-1 rounded-sm border border-gray-300 sm:text-sm"
                                        onChange={(val) => {
                                          if (val) onChange(val.value);
                                        }}
                                        defaultValue={
                                          afterBufferOptions.find((option) => option.value === value) ||
                                          afterBufferOptions[0]
                                        }
                                        options={afterBufferOptions}
                                      />
                                    );
                                  }}
                                />
                              </div>
                            </div>
                          </div>
                        </div>

                        {hasPaymentIntegration && (
                          <>
                            <hr className="border-neutral-200" />
                            <div className="block sm:flex">
                              <div className="min-w-48 mb-4 sm:mb-0">
                                <label
                                  htmlFor="payment"
                                  className="mt-2 flex text-sm font-medium text-neutral-700">
                                  {t("payment")}
                                </label>
                              </div>

                              <div className="flex flex-col">
                                <div className="w-full">
                                  <div className="block items-center sm:flex">
                                    <div className="w-full">
                                      <div className="relative flex items-start">
                                        <div className="flex h-5 items-center">
                                          <input
                                            onChange={(event) => {
                                              setRequirePayment(event.target.checked);
                                              if (!event.target.checked) {
                                                formMethods.setValue("price", 0);
                                              }
                                            }}
                                            id="requirePayment"
                                            name="requirePayment"
                                            type="checkbox"
                                            className="text-primary-600 focus:ring-primary-500 h-4 w-4 rounded border-gray-300"
                                            defaultChecked={requirePayment}
                                          />
                                        </div>
                                        <div className="text-sm ltr:ml-3 rtl:mr-3">
                                          <p className="text-neutral-900">
                                            {t("require_payment")} (0.5% +{" "}
                                            <IntlProvider locale="en">
                                              <FormattedNumber
                                                value={0.1}
                                                style="currency"
                                                currency={currency}
                                              />
                                            </IntlProvider>{" "}
                                            {t("commission_per_transaction")})
                                          </p>
                                        </div>
                                      </div>
                                    </div>
                                  </div>
                                </div>
                                {requirePayment && (
                                  <div className="w-full">
                                    <div className="block items-center sm:flex">
                                      <div className="w-full">
                                        <div className="relative mt-1 rounded-sm shadow-sm">
                                          <Controller
                                            defaultValue={eventType.price}
                                            control={formMethods.control}
                                            name="price"
                                            render={({ field }) => (
                                              <input
                                                {...field}
                                                step="0.01"
                                                min="0.5"
                                                type="number"
                                                required
                                                className="focus:border-primary-500 focus:ring-primary-500 block w-full rounded-sm border-gray-300 pl-2 pr-12 sm:text-sm"
                                                placeholder="Price"
                                                onChange={(e) => {
                                                  field.onChange(e.target.valueAsNumber * 100);
                                                }}
                                                value={field.value > 0 ? field.value / 100 : 0}
                                              />
                                            )}
                                          />
                                          <div className="pointer-events-none absolute inset-y-0 right-0 flex items-center pr-3">
                                            <span className="text-gray-500 sm:text-sm" id="duration">
                                              {new Intl.NumberFormat("en", {
                                                style: "currency",
                                                currency: currency,
                                                maximumSignificantDigits: 1,
                                                maximumFractionDigits: 0,
                                              })
                                                .format(0)
                                                .replace("0", "")}
                                            </span>
                                          </div>
                                        </div>
                                      </div>
                                    </div>
                                  </div>
                                )}
                              </div>
                            </div>
                          </>
                        )}
                      </CollapsibleContent>
                    </>
                    {/* )} */}
                  </Collapsible>
                  <div className="mt-4 flex justify-end space-x-2 rtl:space-x-reverse">
                    <Button href="/event-types" color="secondary" tabIndex={-1}>
                      {t("cancel")}
                    </Button>
                    <Button type="submit" disabled={updateMutation.isLoading}>
                      {t("update")}
                    </Button>
                  </div>
                </Form>
              </div>
            </div>
            <div className="m-0 mt-0 mb-4 w-full lg:w-3/12 lg:px-2 lg:ltr:ml-2 lg:rtl:mr-2">
              <div className="px-2">
                <Controller
                  name="hidden"
                  control={formMethods.control}
                  defaultValue={eventType.hidden}
                  render={({ field }) => (
                    <Switch
                      defaultChecked={field.value}
                      onCheckedChange={(isChecked) => {
                        formMethods.setValue("hidden", isChecked);
                      }}
                      label={t("hide_event_type")}
                    />
                  )}
                />
              </div>
              <div className="mt-4 space-y-1.5">
                <a
                  href={permalink}
                  target="_blank"
                  rel="noreferrer"
                  className="text-md inline-flex items-center rounded-sm px-2 py-1 text-sm font-medium text-neutral-700 hover:bg-gray-200 hover:text-gray-900">
                  <ExternalLinkIcon
                    className="h-4 w-4 text-neutral-500 ltr:mr-2 rtl:ml-2"
                    aria-hidden="true"
                  />
                  {t("preview")}
                </a>
                <button
                  onClick={() => {
                    navigator.clipboard.writeText(permalink);
                    showToast("Link copied!", "success");
                  }}
                  type="button"
                  className="text-md flex items-center rounded-sm px-2 py-1 text-sm font-medium text-gray-700 hover:bg-gray-200 hover:text-gray-900">
                  <LinkIcon className="h-4 w-4 text-neutral-500 ltr:mr-2 rtl:ml-2" />
                  {t("copy_link")}
                </button>
                <Dialog>
                  <DialogTrigger className="text-md flex items-center rounded-sm px-2 py-1 text-sm font-medium text-red-500 hover:bg-gray-200">
                    <TrashIcon className="h-4 w-4 text-red-500 ltr:mr-2 rtl:ml-2" />
                    {t("delete")}
                  </DialogTrigger>
                  <ConfirmationDialogContent
                    variety="danger"
                    title={t("delete_event_type")}
                    confirmBtnText={t("confirm_delete_event_type")}
                    onConfirm={deleteEventTypeHandler}>
                    {t("delete_event_type_description")}
                  </ConfirmationDialogContent>
                </Dialog>
              </div>
            </div>
          </div>
          <Dialog open={showLocationModal} onOpenChange={setShowLocationModal}>
            <DialogContent asChild>
              <div className="inline-block transform rounded-sm bg-white px-4 pt-5 pb-4 text-left align-bottom shadow-xl transition-all sm:my-8 sm:w-full sm:max-w-lg sm:p-6 sm:align-middle">
                <div className="mb-4 sm:flex sm:items-start">
                  <div className="bg-secondary-100 mx-auto flex h-12 w-12 flex-shrink-0 items-center justify-center rounded-full sm:mx-0 sm:h-10 sm:w-10">
                    <LocationMarkerIcon className="text-primary-600 h-6 w-6" />
                  </div>
                  <div className="mt-3 text-center sm:mt-0 sm:ml-4 sm:text-left">
                    <h3 className="text-lg font-medium leading-6 text-gray-900" id="modal-title">
                      {t("edit_location")}
                    </h3>
                    <div>
                      <p className="text-sm text-gray-400">{t("this_input_will_shown_booking_this_event")}</p>
                    </div>
                  </div>
                </div>
                <Form
                  form={locationFormMethods}
                  handleSubmit={async (values) => {
                    const newLocation = values.locationType;

                    let details = {};
                    if (newLocation === LocationType.InPerson) {
                      details = { address: values.locationAddress };
                    }
                    if (newLocation === LocationType.Link) {
                      details = { link: values.locationLink };
                    }

                    addLocation(newLocation, details);
                    setShowLocationModal(false);
                  }}>
                  <Controller
                    name="locationType"
                    control={locationFormMethods.control}
                    render={() => (
                      <Select
                        maxMenuHeight={100}
                        name="location"
                        defaultValue={selectedLocation}
                        options={locationOptions}
                        isSearchable={false}
                        classNamePrefix="react-select"
                        className="react-select-container focus:border-primary-500 focus:ring-primary-500 my-4 block w-full min-w-0 flex-1 rounded-sm border border-gray-300 sm:text-sm"
                        onChange={(val) => {
                          if (val) {
                            locationFormMethods.setValue("locationType", val.value);
                            locationFormMethods.unregister("locationLink");
                            locationFormMethods.unregister("locationAddress");
                            setSelectedLocation(val);
                          }
                        }}
                      />
                    )}
                  />
                  <LocationOptions />
                  <div className="mt-4 flex justify-end space-x-2">
                    <Button onClick={() => setShowLocationModal(false)} type="button" color="secondary">
                      {t("cancel")}
                    </Button>
                    <Button type="submit">{t("update")}</Button>
                  </div>
                </Form>
              </div>
            </DialogContent>
          </Dialog>
          <Controller
            name="customInputs"
            control={formMethods.control}
            defaultValue={eventType.customInputs.sort((a, b) => a.id - b.id) || []}
            render={() => (
              <Dialog open={selectedCustomInputModalOpen} onOpenChange={setSelectedCustomInputModalOpen}>
                <DialogContent asChild>
                  <div className="inline-block transform rounded-sm bg-white px-4 pt-5 pb-4 text-left align-bottom shadow-xl transition-all sm:my-8 sm:w-full sm:max-w-lg sm:p-6 sm:align-middle">
                    <div className="mb-4 sm:flex sm:items-start">
                      <div className="bg-secondary-100 mx-auto flex h-12 w-12 flex-shrink-0 items-center justify-center rounded-full sm:mx-0 sm:h-10 sm:w-10">
                        <PlusIcon className="text-primary-600 h-6 w-6" />
                      </div>
                      <div className="mt-3 text-center sm:mt-0 sm:ml-4 sm:text-left">
                        <h3 className="text-lg font-medium leading-6 text-gray-900" id="modal-title">
                          {t("add_new_custom_input_field")}
                        </h3>
                        <div>
                          <p className="text-sm text-gray-400">
                            {t("this_input_will_shown_booking_this_event")}
                          </p>
                        </div>
                      </div>
                    </div>
                    <CustomInputTypeForm
                      selectedCustomInput={selectedCustomInput}
                      onSubmit={(values) => {
                        const customInput: EventTypeCustomInput = {
                          id: -1,
                          eventTypeId: -1,
                          label: values.label,
                          placeholder: values.placeholder,
                          required: values.required,
                          type: values.type,
                        };

                        if (selectedCustomInput) {
                          selectedCustomInput.label = customInput.label;
                          selectedCustomInput.placeholder = customInput.placeholder;
                          selectedCustomInput.required = customInput.required;
                          selectedCustomInput.type = customInput.type;
                        } else {
                          setCustomInputs(customInputs.concat(customInput));
                          formMethods.setValue(
                            "customInputs",
                            formMethods.getValues("customInputs").concat(customInput)
                          );
                        }
                        setSelectedCustomInputModalOpen(false);
                      }}
                      onCancel={() => {
                        setSelectedCustomInputModalOpen(false);
                      }}
                    />
                  </div>
                </DialogContent>
              </Dialog>
            )}
          />
          {isAdmin && (
            <WebhookListContainer
              title={t("team_webhooks")}
              subtitle={t("receive_cal_event_meeting_data")}
              eventTypeId={props.eventType.id}
            />
          )}
        </ClientSuspense>
      </Shell>
    </div>
  );
};

export const getServerSideProps = async (context: GetServerSidePropsContext) => {
  const { req, query } = context;
  const session = await getSession({ req });
  const typeParam = parseInt(asStringOrThrow(query.type));

  if (!session?.user?.id) {
    return {
      redirect: {
        permanent: false,
        destination: "/auth/login",
      },
    };
  }

  const userSelect = Prisma.validator<Prisma.UserSelect>()({
    name: true,
    username: true,
    id: true,
    avatar: true,
    email: true,
  });

  const rawEventType = await prisma.eventType.findFirst({
    where: {
      AND: [
        {
          OR: [
            {
              users: {
                some: {
                  id: session.user.id,
                },
              },
            },
            {
              team: {
                members: {
                  some: {
                    userId: session.user.id,
                  },
                },
              },
            },
            {
              userId: session.user.id,
            },
          ],
        },
        {
          id: typeParam,
        },
      ],
    },
    select: {
      id: true,
      title: true,
      slug: true,
      description: true,
      length: true,
      hidden: true,
      locations: true,
      eventName: true,
      availability: true,
      customInputs: true,
      timeZone: true,
      periodType: true,
      metadata: true,
      periodDays: true,
      periodStartDate: true,
      periodEndDate: true,
      periodCountCalendarDays: true,
      requiresConfirmation: true,
      disableGuests: true,
      minimumBookingNotice: true,
      beforeEventBuffer: true,
      afterEventBuffer: true,
      slotInterval: true,
      team: {
        select: {
          slug: true,
          members: {
            where: {
              accepted: true,
            },
            select: {
              role: true,
              user: {
                select: userSelect,
              },
            },
          },
        },
      },
      users: {
        select: userSelect,
      },
      schedulingType: true,
      schedule: {
        select: {
          id: true,
        },
      },
      userId: true,
      price: true,
      currency: true,
      destinationCalendar: true,
    },
  });

  if (!rawEventType) throw Error("Event type not found");

  type Location = {
    type: LocationType;
    address?: string;
  };

  const credentials = await prisma.credential.findMany({
    where: {
      userId: session.user.id,
    },
    select: {
      id: true,
      type: true,
      key: true,
      userId: true,
    },
  });

  const web3Credentials = credentials.find((credential) => credential.type.includes("_web3"));
  const { locations, metadata, ...restEventType } = rawEventType;
  const eventType = {
    ...restEventType,
    locations: locations as unknown as Location[],
    metadata: (metadata || {}) as JSONObject,
    isWeb3Active:
      web3Credentials && web3Credentials.key
        ? (((web3Credentials.key as JSONObject).isWeb3Active || false) as boolean)
        : false,
  };

  // backwards compat
  if (eventType.users.length === 0 && !eventType.team) {
    const fallbackUser = await prisma.user.findUnique({
      where: {
        id: session.user.id,
      },
      select: userSelect,
    });
    if (!fallbackUser) throw Error("The event type doesn't have user and no fallback user was found");
    eventType.users.push(fallbackUser);
  }

  const integrations = getApps(credentials);
  const locationOptions = getLocationOptions(integrations);

  const hasPaymentIntegration = hasIntegration(integrations, "stripe_payment");
  if (hasIntegration(integrations, "google_calendar")) {
    locationOptions.push({
      value: LocationType.GoogleMeet,
      label: "Google Meet",
    });
  }
  const currency =
    (credentials.find((integration) => integration.type === "stripe_payment")?.key as unknown as StripeData)
      ?.default_currency || "usd";

  if (hasIntegration(integrations, "office365_calendar")) {
    // TODO: Add default meeting option of the office integration.
    // Assuming it's Microsoft Teams.
  }

  type Availability = typeof eventType["availability"];
  const getAvailability = (availability: Availability) =>
    availability?.length
      ? availability.map((schedule) => ({
          ...schedule,
          startTime: new Date(new Date().toDateString() + " " + schedule.startTime.toTimeString()).valueOf(),
          endTime: new Date(new Date().toDateString() + " " + schedule.endTime.toTimeString()).valueOf(),
        }))
      : null;

  const availability = getAvailability(eventType.availability) || [];
  availability.sort((a, b) => a.startTime - b.startTime);

  const eventTypeObject = Object.assign({}, eventType, {
    periodStartDate: eventType.periodStartDate?.toString() ?? null,
    periodEndDate: eventType.periodEndDate?.toString() ?? null,
    availability,
  });

  const teamMembers = eventTypeObject.team
    ? eventTypeObject.team.members.map((member) => {
        const user = member.user;
        user.avatar = `${process.env.NEXT_PUBLIC_WEBSITE_URL}/${user.username}/avatar.png`;
        return user;
      })
    : [];

  return {
    props: {
      session,
      eventType: eventTypeObject,
      locationOptions,
      availability,
      team: eventTypeObject.team || null,
      teamMembers,
      hasPaymentIntegration,
      currency,
    },
  };
};

export default EventTypePage;<|MERGE_RESOLUTION|>--- conflicted
+++ resolved
@@ -13,18 +13,7 @@
   UsersIcon,
 } from "@heroicons/react/solid";
 import { zodResolver } from "@hookform/resolvers/zod";
-<<<<<<< HEAD
-import {
-  Availability,
-  EventTypeCustomInput,
-  MembershipRole,
-  PeriodType,
-  Prisma,
-  SchedulingType,
-} from "@prisma/client";
-=======
 import { EventTypeCustomInput, MembershipRole, PeriodType, Prisma, SchedulingType } from "@prisma/client";
->>>>>>> 2d2df2d4
 import { Collapsible, CollapsibleContent, CollapsibleTrigger } from "@radix-ui/react-collapsible";
 import * as RadioGroup from "@radix-ui/react-radio-group";
 import classNames from "classnames";
@@ -41,10 +30,7 @@
 import { z } from "zod";
 
 import getApps, { getLocationOptions, hasIntegration } from "@calcom/app-store/utils";
-<<<<<<< HEAD
-=======
 import showToast from "@calcom/lib/notification";
->>>>>>> 2d2df2d4
 import { StripeData } from "@calcom/stripe/server";
 import Button from "@calcom/ui/Button";
 import { Dialog, DialogContent, DialogTrigger } from "@calcom/ui/Dialog";
