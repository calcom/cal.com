import { GlobeAltIcon, PhoneIcon, XIcon } from "@heroicons/react/outline";
import {
  ChevronRightIcon,
  ClockIcon,
  DocumentDuplicateIcon,
  DocumentIcon,
  ExternalLinkIcon,
  LinkIcon,
  LocationMarkerIcon,
  PencilIcon,
  PlusIcon,
  TrashIcon,
  UserAddIcon,
  UsersIcon,
} from "@heroicons/react/solid";
import { zodResolver } from "@hookform/resolvers/zod";
import { EventTypeCustomInput, MembershipRole, PeriodType, Prisma, SchedulingType } from "@prisma/client";
import { Collapsible, CollapsibleContent, CollapsibleTrigger } from "@radix-ui/react-collapsible";
import * as RadioGroup from "@radix-ui/react-radio-group";
import classNames from "classnames";
import dayjs from "dayjs";
import timezone from "dayjs/plugin/timezone";
import utc from "dayjs/plugin/utc";
import { GetServerSidePropsContext } from "next";
import { useRouter } from "next/router";
import React, { useEffect, useState } from "react";
import { Controller, Noop, useForm, UseFormReturn } from "react-hook-form";
import { FormattedNumber, IntlProvider } from "react-intl";
import { Frequency as RRuleFrequency } from "rrule";
import { JSONObject } from "superjson/dist/types";
import { z } from "zod";

import getApps, { getLocationOptions, hasIntegration } from "@calcom/app-store/utils";
import { useLocale } from "@calcom/lib/hooks/useLocale";
import showToast from "@calcom/lib/notification";
import { StripeData } from "@calcom/stripe/server";
import { RecurringEvent } from "@calcom/types/Calendar";
import Button from "@calcom/ui/Button";
import { Dialog, DialogContent, DialogTrigger } from "@calcom/ui/Dialog";
import Switch from "@calcom/ui/Switch";
import { Form } from "@calcom/ui/form/fields";

import { QueryCell } from "@lib/QueryCell";
import { asStringOrThrow, asStringOrUndefined } from "@lib/asStringOrNull";
import { getSession } from "@lib/auth";
import { HttpError } from "@lib/core/http/error";
import { isSuccessRedirectAvailable } from "@lib/isSuccessRedirectAvailable";
import { LocationType } from "@lib/location";
import prisma from "@lib/prisma";
import { slugify } from "@lib/slugify";
import { trpc } from "@lib/trpc";
import { inferSSRProps } from "@lib/types/inferSSRProps";

import { ClientSuspense } from "@components/ClientSuspense";
import DestinationCalendarSelector from "@components/DestinationCalendarSelector";
import Loader from "@components/Loader";
import Shell from "@components/Shell";
import { Tooltip } from "@components/Tooltip";
import { UpgradeToProDialog } from "@components/UpgradeToProDialog";
import ConfirmationDialogContent from "@components/dialog/ConfirmationDialogContent";
import CustomInputTypeForm from "@components/pages/eventtypes/CustomInputTypeForm";
import Badge from "@components/ui/Badge";
import InfoBadge from "@components/ui/InfoBadge";
import CheckboxField from "@components/ui/form/CheckboxField";
import CheckedSelect from "@components/ui/form/CheckedSelect";
import { DateRangePicker } from "@components/ui/form/DateRangePicker";
import MinutesField from "@components/ui/form/MinutesField";
import Select from "@components/ui/form/Select";
import * as RadioArea from "@components/ui/form/radio-area";
import WebhookListContainer from "@components/webhook/WebhookListContainer";

import { getTranslation } from "@server/lib/i18n";

import bloxyApi from "../../web3/dummyResps/bloxyApi";

dayjs.extend(utc);
dayjs.extend(timezone);

interface Token {
  name?: string;
  address: string;
  symbol: string;
}

interface NFT extends Token {
  // Some OpenSea NFTs have several contracts
  contracts: Array<Token>;
}

type OptionTypeBase = {
  label: string;
  value: LocationType;
  disabled?: boolean;
};

const SuccessRedirectEdit = <T extends UseFormReturn<any, any>>({
  eventType,
  formMethods,
}: {
  eventType: inferSSRProps<typeof getServerSideProps>["eventType"];
  formMethods: T;
}) => {
  const { t } = useLocale();
  const proUpgradeRequired = !isSuccessRedirectAvailable(eventType);
  const [modalOpen, setModalOpen] = useState(false);
  return (
    <>
      <hr className="border-neutral-200" />
      <div className="block sm:flex">
        <div className="min-w-48 sm:mb-0">
          <label
            htmlFor="successRedirectUrl"
            className="flex h-full items-center text-sm font-medium text-neutral-700">
            {t("redirect_success_booking")}
            <span className="ml-1">{proUpgradeRequired && <Badge variant="default">PRO</Badge>}</span>
          </label>
        </div>
        <div className="w-full">
          <input
            id="successRedirectUrl"
            onClick={(e) => {
              if (proUpgradeRequired) {
                e.preventDefault();
                setModalOpen(true);
              }
            }}
            readOnly={proUpgradeRequired}
            type="url"
            className="  block w-full rounded-sm border-gray-300 shadow-sm sm:text-sm"
            placeholder={t("external_redirect_url")}
            defaultValue={eventType.successRedirectUrl || ""}
            {...formMethods.register("successRedirectUrl")}
          />
        </div>
        <UpgradeToProDialog modalOpen={modalOpen} setModalOpen={setModalOpen}>
          {t("redirect_url_upgrade_description")}
        </UpgradeToProDialog>
      </div>
    </>
  );
};

type AvailabilityOption = {
  label: string;
  value: number;
};

const AvailabilitySelect = ({
  className = "",
  ...props
}: {
  className?: string;
  name: string;
  value: number;
  onBlur: Noop;
  onChange: (value: AvailabilityOption | null) => void;
}) => {
  const query = trpc.useQuery(["viewer.availability.list"]);

  return (
    <QueryCell
      query={query}
      success={({ data }) => {
        const options = data.schedules.map((schedule) => ({
          value: schedule.id,
          label: schedule.name,
        }));

        const value = options.find((option) =>
          props.value
            ? option.value === props.value
            : option.value === data.schedules.find((schedule) => schedule.isDefault)?.id
        );
        return (
          <Select
            options={options}
            isSearchable={false}
            onChange={props.onChange}
            className={classNames("block w-full min-w-0 flex-1 rounded-sm sm:text-sm", className)}
            value={value}
          />
        );
      }}
    />
  );
};

const EventTypePage = (props: inferSSRProps<typeof getServerSideProps>) => {
  const { t } = useLocale();
  const PERIOD_TYPES = [
    {
      type: "ROLLING" as const,
      suffix: t("into_the_future"),
    },
    {
      type: "RANGE" as const,
      prefix: t("within_date_range"),
    },
    {
      type: "UNLIMITED" as const,
      prefix: t("indefinitely_into_future"),
    },
  ];
  const { eventType, locationOptions, team, teamMembers, hasPaymentIntegration, currency } = props;

  const router = useRouter();

  const updateMutation = trpc.useMutation("viewer.eventTypes.update", {
    onSuccess: async ({ eventType }) => {
      await router.push("/event-types");
      showToast(
        t("event_type_updated_successfully", {
          eventTypeTitle: eventType.title,
        }),
        "success"
      );
    },
    onError: (err) => {
      let message = "";
      if (err instanceof HttpError) {
        const message = `${err.statusCode}: ${err.message}`;
        showToast(message, "error");
      }

      if (err.data?.code === "UNAUTHORIZED") {
        message = `${err.data.code}: You are not able to update this event`;
      }

      if (err.data?.code === "PARSE_ERROR") {
        message = `${err.data.code}: ${err.message}`;
      }

      if (message) {
        showToast(message, "error");
      }
    },
  });

  const deleteMutation = trpc.useMutation("viewer.eventTypes.delete", {
    onSuccess: async () => {
      await router.push("/event-types");
      showToast(t("event_type_deleted_successfully"), "success");
    },
    onError: (err) => {
      if (err instanceof HttpError) {
        const message = `${err.statusCode}: ${err.message}`;
        showToast(message, "error");
      }
    },
  });
  const connectedCalendarsQuery = trpc.useQuery(["viewer.connectedCalendars"]);

  const [editIcon, setEditIcon] = useState(true);
  const [showLocationModal, setShowLocationModal] = useState(false);
  const [selectedLocation, setSelectedLocation] = useState<OptionTypeBase | undefined>(undefined);
  const [selectedCustomInput, setSelectedCustomInput] = useState<EventTypeCustomInput | undefined>(undefined);
  const [selectedCustomInputModalOpen, setSelectedCustomInputModalOpen] = useState(false);
  const [customInputs, setCustomInputs] = useState<EventTypeCustomInput[]>(
    eventType.customInputs.sort((a, b) => a.id - b.id) || []
  );
  const [tokensList, setTokensList] = useState<Array<Token>>([]);

  const periodType =
    PERIOD_TYPES.find((s) => s.type === eventType.periodType) ||
    PERIOD_TYPES.find((s) => s.type === "UNLIMITED");

  const [requirePayment, setRequirePayment] = useState(eventType.price > 0);
  const [advancedSettingsVisible, setAdvancedSettingsVisible] = useState(false);
<<<<<<< HEAD
  const [recurringEventDefined, setRecurringEventDefined] = useState(
    eventType.recurringEvent && eventType.recurringEvent.count !== undefined
  );
  const [recurringEventInterval, setRecurringEventInterval] = useState(
    (eventType.recurringEvent && eventType.recurringEvent.interval) || 1
  );
  const [recurringEventFrequency, setRecurringEventFrequency] = useState(
    (eventType.recurringEvent && eventType.recurringEvent.freq) || RRuleFrequency.WEEKLY
  );
  const [recurringEventCount, setRecurringEventCount] = useState(
    (eventType.recurringEvent && eventType.recurringEvent.count) || 12
  );

  /* Just yearly-0, monthly-1 and weekly-2 */
  const recurringEventFreqOptions = Object.entries(RRuleFrequency)
    .filter(([key, value]) => isNaN(Number(key)) && Number(value) < 3)
    .map(([key, value]) => ({
      label: t(`recurring_${key.toString().toLowerCase()}`, { count: recurringEventInterval }),
      value: value.toString(),
    }));
=======
  const [hashedLinkVisible, setHashedLinkVisible] = useState(!!eventType.hashedLink);
>>>>>>> 59a1db90

  useEffect(() => {
    const fetchTokens = async () => {
      // Get a list of most popular ERC20s and ERC777s, combine them into a single list, set as tokensList
      try {
        const erc20sList: Array<Token> =
          //   await axios.get(`https://api.bloxy.info/token/list?key=${process.env.BLOXY_API_KEY}`)
          // ).data
          bloxyApi.slice(0, 100).map((erc20: Token) => {
            const { name, address, symbol } = erc20;
            return { name, address, symbol };
          });

        const exodiaList = await (await fetch(`https://exodia.io/api/trending?page=1`)).json();

        const nftsList: Array<Token> = exodiaList.map((nft: NFT) => {
          const { name, contracts } = nft;
          if (nft.contracts[0]) {
            const { address, symbol } = contracts[0];
            return { name, address, symbol };
          }
        });

        const unifiedList: Array<Token> = [...erc20sList, ...nftsList];

        setTokensList(unifiedList);
      } catch (err) {
        showToast("Failed to load ERC20s & NFTs list. Please enter an address manually.", "error");
      }
    };

    console.log(tokensList); // Just here to make sure it passes the gc hook. Can remove once actual use is made of tokensList.

    fetchTokens();
  }, []);

  async function deleteEventTypeHandler(event: React.MouseEvent<HTMLElement, MouseEvent>) {
    event.preventDefault();

    const payload = { id: eventType.id };
    deleteMutation.mutate(payload);
  }

  const openLocationModal = (type: LocationType) => {
    setSelectedLocation(locationOptions.find((option) => option.value === type));
    setShowLocationModal(true);
  };

  const removeLocation = (selectedLocation: typeof eventType.locations[number]) => {
    formMethods.setValue(
      "locations",
      formMethods.getValues("locations").filter((location) => location.type !== selectedLocation.type),
      { shouldValidate: true }
    );
  };

  const addLocation = (newLocationType: LocationType, details = {}) => {
    const existingIdx = formMethods.getValues("locations").findIndex((loc) => newLocationType === loc.type);
    if (existingIdx !== -1) {
      const copy = formMethods.getValues("locations");
      copy[existingIdx] = {
        ...formMethods.getValues("locations")[existingIdx],
        ...details,
      };
      formMethods.setValue("locations", copy);
    } else {
      formMethods.setValue(
        "locations",
        formMethods.getValues("locations").concat({ type: newLocationType, ...details })
      );
    }
  };

  const LocationOptions = () => {
    if (!selectedLocation) {
      return null;
    }
    switch (selectedLocation.value) {
      case LocationType.InPerson:
        return (
          <div>
            <label htmlFor="address" className="block text-sm font-medium text-gray-700">
              {t("set_address_place")}
            </label>
            <div className="mt-1">
              <input
                type="text"
                {...locationFormMethods.register("locationAddress")}
                id="address"
                required
                className="  block w-full rounded-sm border-gray-300 text-sm shadow-sm"
                defaultValue={
                  formMethods
                    .getValues("locations")
                    .find((location) => location.type === LocationType.InPerson)?.address
                }
              />
            </div>
          </div>
        );
      case LocationType.Link:
        return (
          <div>
            <label htmlFor="address" className="block text-sm font-medium text-gray-700">
              {t("set_link_meeting")}
            </label>
            <div className="mt-1">
              <input
                type="text"
                {...locationFormMethods.register("locationLink")}
                id="address"
                required
                className="  block w-full rounded-sm border-gray-300 shadow-sm sm:text-sm"
                defaultValue={
                  formMethods.getValues("locations").find((location) => location.type === LocationType.Link)
                    ?.link
                }
              />
              {locationFormMethods.formState.errors.locationLink && (
                <p className="mt-1 text-red-500">
                  {locationFormMethods.formState.errors.locationLink.message}
                </p>
              )}
            </div>
          </div>
        );
      case LocationType.Phone:
        return <p className="text-sm">{t("cal_invitee_phone_number_scheduling")}</p>;
      /* TODO: Render this dynamically from App Store */
      case LocationType.GoogleMeet:
        return <p className="text-sm">{t("cal_provide_google_meet_location")}</p>;
      case LocationType.Zoom:
        return <p className="text-sm">{t("cal_provide_zoom_meeting_url")}</p>;
      case LocationType.Daily:
        return <p className="text-sm">{t("cal_provide_video_meeting_url")}</p>;
      case LocationType.Jitsi:
        return <p className="text-sm">{t("cal_provide_jitsi_meeting_url")}</p>;
      case LocationType.Huddle01:
        return <p className="text-sm">{t("cal_provide_huddle01_meeting_url")}</p>;
      case LocationType.Tandem:
        return <p className="text-sm">{t("cal_provide_tandem_meeting_url")}</p>;
      case LocationType.Teams:
        return <p className="text-sm">{t("cal_provide_teams_meeting_url")}</p>;
      default:
        return null;
    }
  };

  const removeCustom = (index: number) => {
    formMethods.getValues("customInputs").splice(index, 1);
    customInputs.splice(index, 1);
    setCustomInputs([...customInputs]);
  };

  const schedulingTypeOptions: {
    value: SchedulingType;
    label: string;
    description: string;
  }[] = [
    {
      value: SchedulingType.COLLECTIVE,
      label: t("collective"),
      description: t("collective_description"),
    },
    {
      value: SchedulingType.ROUND_ROBIN,
      label: t("round_robin"),
      description: t("round_robin_description"),
    },
  ];

  const [periodDates] = useState<{ startDate: Date; endDate: Date }>({
    startDate: new Date(eventType.periodStartDate || Date.now()),
    endDate: new Date(eventType.periodEndDate || Date.now()),
  });

  const permalink = `${process.env.NEXT_PUBLIC_WEBSITE_URL}/${
    team ? `team/${team.slug}` : eventType.users[0].username
  }/${eventType.slug}`;

  const placeholderHashedLink = `${process.env.NEXT_PUBLIC_WEBSITE_URL}/d/${
    eventType.hashedLink ? eventType.hashedLink.link : "xxxxxxxxxxxxxxxxx"
  }/${eventType.slug}`;

  const mapUserToValue = ({
    id,
    name,
    username,
  }: {
    id: number | null;
    name: string | null;
    username: string | null;
  }) => ({
    value: `${id || ""}`,
    label: `${name || ""}`,
    avatar: `${process.env.NEXT_PUBLIC_WEBSITE_URL}/${username}/avatar.png`,
  });

  const formMethods = useForm<{
    title: string;
    eventTitle: string;
    smartContractAddress: string;
    eventName: string;
    slug: string;
    length: number;
    description: string;
    disableGuests: boolean;
    requiresConfirmation: boolean;
    recurringEvent: RecurringEvent;
    schedulingType: SchedulingType | null;
    price: number;
    currency: string;
    hidden: boolean;
    hideCalendarNotes: boolean;
    hashedLink: boolean;
    locations: { type: LocationType; address?: string; link?: string }[];
    customInputs: EventTypeCustomInput[];
    users: string[];
    schedule: number;
    periodType: PeriodType;
    periodDays: number;
    periodCountCalendarDays: "1" | "0";
    periodDates: { startDate: Date; endDate: Date };
    minimumBookingNotice: number;
    beforeBufferTime: number;
    afterBufferTime: number;
    slotInterval: number | null;
    destinationCalendar: {
      integration: string;
      externalId: string;
    };
    successRedirectUrl: string;
  }>({
    defaultValues: {
      locations: eventType.locations || [],
      recurringEvent: eventType.recurringEvent || {},
      schedule: eventType.schedule?.id,
      periodDates: {
        startDate: periodDates.startDate,
        endDate: periodDates.endDate,
      },
    },
  });

  const locationFormSchema = z.object({
    locationType: z.string(),
    locationAddress: z.string().optional(),
    locationLink: z.string().url().optional(), // URL validates as new URL() - which requires HTTPS:// In the input field
  });

  const locationFormMethods = useForm<{
    locationType: LocationType;
    locationAddress?: string; // TODO: We should validate address or fetch the address from googles api to see if its valid?
    locationLink?: string; // Currently this only accepts links that are HTTPS://
  }>({
    resolver: zodResolver(locationFormSchema),
  });
  const Locations = () => {
    return (
      <div className="w-full">
        {formMethods.getValues("locations").length === 0 && (
          <div className="flex">
            <Select
              options={locationOptions}
              isSearchable={false}
              className="  block w-full min-w-0 flex-1 rounded-sm sm:text-sm"
              onChange={(e) => {
                if (e?.value) {
                  const newLocationType: LocationType = e.value;
                  locationFormMethods.setValue("locationType", newLocationType);
                  if (newLocationType === LocationType.InPerson || newLocationType === LocationType.Link) {
                    openLocationModal(newLocationType);
                  } else {
                    addLocation(newLocationType);
                  }
                }
              }}
            />
          </div>
        )}
        {formMethods.getValues("locations").length > 0 && (
          <ul>
            {formMethods.getValues("locations").map((location) => (
              <li
                key={location.type}
                className="mb-2 rounded-sm border border-neutral-300 py-1.5 px-2 shadow-sm">
                <div className="flex justify-between">
                  {location.type === LocationType.InPerson && (
                    <div className="flex flex-grow items-center">
                      <LocationMarkerIcon className="h-6 w-6" />
                      <input
                        disabled
                        className="w-full border-0 bg-transparent text-sm ltr:ml-2 rtl:mr-2"
                        value={location.address}
                      />
                    </div>
                  )}
                  {location.type === LocationType.Link && (
                    <div className="flex flex-grow items-center">
                      <GlobeAltIcon className="h-6 w-6" />
                      <input
                        disabled
                        className="w-full border-0 bg-transparent text-sm ltr:ml-2 rtl:mr-2"
                        value={location.link}
                      />
                    </div>
                  )}
                  {location.type === LocationType.Phone && (
                    <div className="flex flex-grow items-center">
                      <PhoneIcon className="h-6 w-6" />
                      <span className="text-sm ltr:ml-2 rtl:mr-2">{t("phone_call")}</span>
                    </div>
                  )}
                  {location.type === LocationType.GoogleMeet && (
                    <div className="flex flex-grow items-center">
                      <svg
                        className="h-6 w-6"
                        viewBox="0 0 64 54"
                        fill="none"
                        xmlns="http://www.w3.org/2000/svg">
                        <path d="M16 0V16H0" fill="#EA4335" />
                        <path
                          d="M16 0V16H37.3333V27.0222L53.3333 14.0444V5.33332C53.3333 1.77777 51.5555 0 47.9999 0"
                          fill="#FFBA00"
                        />
                        <path
                          d="M15.6438 53.3341V37.3341H37.3326V26.6675L53.3326 39.2897V48.0008C53.3326 51.5563 51.5548 53.3341 47.9993 53.3341"
                          fill="#00AC47"
                        />
                        <path d="M37.3335 26.6662L53.3335 13.6885V39.644" fill="#00832D" />
                        <path
                          d="M53.3335 13.6892L60.8001 7.64481C62.4001 6.40037 64.0001 6.40037 64.0001 8.88925V44.4447C64.0001 46.9336 62.4001 46.9336 60.8001 45.6892L53.3335 39.6447"
                          fill="#00AC47"
                        />
                        <path
                          d="M0 36.9785V48.0007C0 51.5563 1.77777 53.334 5.33332 53.334H16V36.9785"
                          fill="#0066DA"
                        />
                        <path d="M0 16H16V37.3333H0" fill="#2684FC" />
                      </svg>

                      <span className="text-sm ltr:ml-2 rtl:mr-2">Google Meet</span>
                    </div>
                  )}
                  {location.type === LocationType.Huddle01 && (
                    <div className="flex flex-grow items-center">
                      <svg
                        width="1.25em"
                        height="1.25em"
                        viewBox="0 0 26 18"
                        fill="none"
                        xmlns="http://www.w3.org/2000/svg">
                        <path
                          d="M14.8607 0H4.04353C3.16693 0 2.32622 0.347292 1.70636 0.965476C1.08651 1.58366 0.738281 2.4221 0.738281 3.29634V14.0844C0.738281 14.9586 1.08651 15.7971 1.70636 16.4152C2.32622 17.0334 3.16693 17.3807 4.04353 17.3807H14.8607C15.7373 17.3807 16.578 17.0334 17.1979 16.4152C17.8177 15.7971 18.166 14.9586 18.166 14.0844V3.29634C18.166 2.4221 17.8177 1.58366 17.1979 0.965476C16.578 0.347292 15.7373 0 14.8607 0V0Z"
                          fill="#246BFD"
                        />
                        <path
                          d="M24.1641 3.10754C24.0122 3.14004 23.8679 3.20106 23.7389 3.28734L21.1623 4.85161C20.7585 5.09889 20.4269 5.44766 20.2008 5.86299C19.9686 6.28713 19.8472 6.76272 19.8477 7.24595V10.1407C19.8475 10.6251 19.9694 11.1017 20.2023 11.5267C20.4295 11.9431 20.7627 12.2925 21.1683 12.5396L23.7645 14.1038C23.9325 14.2074 24.1202 14.2753 24.3158 14.3031C24.5103 14.3302 24.7084 14.3164 24.8973 14.2627C25.0881 14.2077 25.2659 14.1149 25.4201 13.99C25.5764 13.862 25.706 13.7047 25.8017 13.527C25.9321 13.2836 26.0003 13.0118 26 12.7359V4.62985C25.9995 4.39497 25.9483 4.16296 25.8498 3.94961C25.7523 3.73989 25.6097 3.55418 25.4321 3.40571C25.258 3.26046 25.0522 3.15784 24.8311 3.10604C24.6118 3.05359 24.3832 3.0541 24.1641 3.10754Z"
                          fill="#246BFD"
                        />
                        <path
                          d="M7.07325 14.3165C6.26596 14.3165 5.64849 14.0822 5.22081 13.6138C4.79313 13.1453 4.57928 12.484 4.57928 11.63V6.0112C4.57928 5.15515 4.79313 4.49338 5.22081 4.0259C5.64849 3.55842 6.26596 3.32418 7.07325 3.32318C7.87452 3.32318 8.4915 3.55742 8.92419 4.0259C9.35687 4.49438 9.57071 5.15615 9.5657 6.0112V11.63C9.5657 12.484 9.35186 13.1453 8.92419 13.6138C8.49651 14.0822 7.87953 14.3165 7.07325 14.3165ZM7.07325 12.7897C7.63914 12.7897 7.92259 12.4401 7.9236 11.7408V5.90332C7.9236 5.20409 7.64015 4.85448 7.07325 4.85448C6.50635 4.85448 6.2224 5.20409 6.2214 5.90332V11.7363C6.2214 12.4396 6.50534 12.7907 7.07325 12.7897Z"
                          fill="white"
                        />
                        <path
                          d="M12.6791 6.0112H10.9619V4.82002C11.3388 4.83087 11.7155 4.78952 12.0811 4.69716C12.3452 4.63341 12.5856 4.49564 12.7737 4.3001C12.9727 4.05484 13.1254 3.77563 13.2244 3.47601H14.3287V14.1637H12.6791V6.0112Z"
                          fill="white"
                        />
                      </svg>
                      <span className="ml-2 text-sm">Huddle01 Web3 Video</span>
                    </div>
                  )}
                  {location.type === LocationType.Daily && (
                    <div className="flex flex-grow items-center">
                      <svg
                        id="svg"
                        version="1.1"
                        xmlns="http://www.w3.org/2000/svg"
                        width="1.25em"
                        height="1.25em"
                        viewBox="0, 0, 400,400">
                        <g id="svgg">
                          <path
                            id="path0"
                            d="M100.400 142.062 C 99.630 142.280,98.394 143.076,97.654 143.830 C 96.914 144.583,95.997 145.200,95.616 145.200 C 94.776 145.200,93.802 146.248,93.389 147.598 C 93.221 148.147,92.560 149.054,91.919 149.613 C 90.024 151.267,90.020 151.390,90.010 199.645 C 89.999 248.545,90.014 248.945,91.940 250.744 C 92.571 251.334,93.229 252.262,93.401 252.808 C 93.751 253.916,95.054 255.200,95.829 255.200 C 96.107 255.200,96.710 255.808,97.169 256.550 C 98.373 258.498,94.832 258.400,164.273 258.400 C 231.741 258.400,231.099 258.418,231.949 256.552 C 232.208 255.983,233.149 255.250,234.197 254.801 C 235.357 254.304,236.005 253.774,236.014 253.314 C 236.021 252.921,236.375 251.880,236.800 251.000 C 237.225 250.120,237.579 249.119,237.586 248.776 C 237.594 248.434,237.864 247.804,238.187 247.376 C 238.696 246.704,238.776 240.392,238.787 200.426 C 238.801 149.852,238.967 154.051,236.799 149.949 C 236.610 149.591,236.332 148.647,236.183 147.850 C 235.956 146.640,235.591 146.227,233.964 145.342 C 232.893 144.759,231.907 143.938,231.774 143.518 C 231.641 143.098,231.052 142.539,230.466 142.277 C 229.079 141.657,102.567 141.447,100.400 142.062 "
                            stroke="none"
                            fill="#f9f9f9"
                            fillRule="evenodd"></path>
                          <path
                            id="path1"
                            d="M304.600 153.562 C 304.160 153.717,302.589 154.419,301.109 155.122 C 299.629 155.825,298.171 156.400,297.869 156.400 C 297.567 156.400,296.528 156.977,295.560 157.682 C 294.592 158.387,292.872 159.272,291.739 159.649 C 290.605 160.025,288.743 160.976,287.602 161.761 C 286.460 162.547,284.778 163.386,283.863 163.628 C 282.948 163.869,281.300 164.672,280.200 165.413 C 279.100 166.154,277.660 166.885,277.000 167.037 C 275.491 167.385,272.800 168.718,272.800 169.117 C 272.800 169.485,270.749 170.506,268.629 171.194 C 266.207 171.979,263.730 174.650,263.412 176.820 C 262.921 180.167,263.353 224.092,263.889 225.295 C 264.635 226.970,266.755 228.668,269.300 229.629 C 270.565 230.107,271.600 230.622,271.600 230.775 C 271.600 231.219,274.452 232.687,276.241 233.162 C 277.144 233.403,278.381 234.061,278.991 234.626 C 279.600 235.191,281.382 236.125,282.950 236.701 C 284.517 237.278,286.430 238.236,287.200 238.831 C 287.970 239.426,289.320 240.126,290.200 240.387 C 292.160 240.967,294.400 242.079,294.400 242.472 C 294.400 242.837,297.518 244.231,299.125 244.584 C 299.790 244.730,300.737 245.198,301.228 245.625 C 301.720 246.051,302.620 246.400,303.228 246.400 C 303.837 246.400,304.605 246.504,304.936 246.631 C 305.267 246.758,305.902 246.498,306.348 246.052 C 306.793 245.607,307.721 244.951,308.410 244.595 C 310.905 243.305,310.800 245.287,310.800 199.575 C 310.800 155.897,310.789 155.600,309.169 155.600 C 309.026 155.600,308.231 155.060,307.400 154.400 C 306.569 153.740,305.780 153.218,305.645 153.240 C 305.510 153.262,305.040 153.407,304.600 153.562 "
                            stroke="none"
                            fill="#1be7b8"
                            fillRule="evenodd"></path>
                          <path
                            id="path2"
                            d="M104.148 137.776 C 103.459 138.076,102.774 138.519,102.624 138.760 C 102.475 139.002,101.832 139.200,101.196 139.200 C 98.679 139.200,95.594 140.337,94.191 141.782 C 93.434 142.562,92.630 143.200,92.406 143.200 C 92.181 143.200,91.703 143.875,91.344 144.700 C 90.984 145.525,90.140 146.560,89.467 147.000 C 87.556 148.251,87.579 147.532,87.693 201.219 L 87.800 252.069 88.800 252.944 C 89.350 253.425,90.311 254.498,90.935 255.328 C 91.559 256.159,92.682 257.235,93.430 257.719 C 94.178 258.204,94.792 258.829,94.795 259.110 C 94.801 259.708,96.289 260.360,98.770 260.851 C 99.743 261.044,100.887 261.516,101.311 261.901 C 102.535 263.008,223.251 262.983,224.942 261.875 C 225.616 261.433,227.174 261.056,228.925 260.910 C 232.411 260.620,234.281 259.898,234.866 258.616 C 235.107 258.087,235.812 257.444,236.432 257.187 C 237.635 256.688,238.800 255.226,238.800 254.214 C 238.800 253.876,239.039 253.600,239.330 253.600 C 239.622 253.600,240.297 253.135,240.830 252.568 L 241.800 251.536 241.800 200.335 L 241.800 149.134 240.400 147.884 C 239.630 147.197,238.690 145.944,238.312 145.101 C 237.852 144.075,237.232 143.430,236.441 143.154 C 235.696 142.895,235.110 142.318,234.859 141.598 C 234.411 140.311,233.008 139.763,229.068 139.333 C 227.786 139.194,226.522 138.865,226.260 138.603 C 224.854 137.196,225.002 137.200,164.726 137.216 C 115.566 137.229,105.185 137.325,104.148 137.776 M230.299 140.581 C 231.013 140.751,232.363 141.600,233.299 142.466 C 234.235 143.333,235.488 144.338,236.085 144.699 C 236.684 145.061,237.282 145.862,237.419 146.487 C 237.556 147.110,238.076 148.110,238.574 148.710 C 240.721 151.291,240.592 148.280,240.713 198.600 C 240.829 246.814,240.750 249.650,239.248 251.152 C 238.800 251.600,238.071 252.676,237.629 253.543 C 237.187 254.410,236.187 255.514,235.407 255.995 C 234.628 256.477,233.798 257.231,233.563 257.670 C 232.125 260.355,229.256 260.458,160.200 260.300 C 96.040 260.154,98.009 260.223,96.185 258.055 C 95.663 257.435,94.598 256.495,93.818 255.964 C 93.037 255.434,92.310 254.730,92.202 254.400 C 92.094 254.070,91.396 253.117,90.652 252.283 C 88.728 250.126,88.809 252.440,88.804 199.526 C 88.800 148.835,88.746 150.246,90.767 148.075 C 91.445 147.347,92.000 146.583,92.000 146.379 C 92.000 145.965,94.367 143.600,94.781 143.600 C 94.926 143.600,95.721 142.979,96.550 142.220 C 97.645 141.217,98.567 140.772,99.928 140.589 C 100.958 140.450,101.980 140.273,102.200 140.195 C 103.020 139.904,229.052 140.284,230.299 140.581 M302.261 151.784 C 301.415 152.085,300.477 152.683,300.177 153.111 C 299.589 153.951,298.498 154.440,295.467 155.223 C 294.179 155.556,293.257 156.096,292.706 156.841 C 292.120 157.635,291.307 158.082,289.909 158.382 C 287.523 158.894,286.569 159.361,285.000 160.786 C 284.254 161.463,282.944 162.058,281.536 162.358 C 279.852 162.717,278.929 163.194,277.936 164.216 C 277.201 164.973,276.327 165.593,275.994 165.596 C 274.726 165.605,271.323 167.114,270.329 168.107 C 269.759 168.678,268.506 169.354,267.546 169.609 C 263.906 170.578,262.647 172.127,261.546 176.994 C 260.707 180.702,260.406 219.312,261.200 221.401 C 261.420 221.979,261.860 223.699,262.178 225.222 C 262.801 228.210,263.915 229.763,265.769 230.228 C 266.340 230.371,266.906 230.649,267.027 230.844 C 267.148 231.040,267.598 231.200,268.028 231.200 C 268.457 231.200,269.121 231.575,269.504 232.034 C 270.324 233.017,272.827 234.231,274.800 234.604 C 275.626 234.760,276.610 235.349,277.200 236.040 C 277.950 236.919,278.976 237.422,281.300 238.052 C 283.242 238.578,284.400 239.096,284.400 239.438 C 284.400 240.158,287.095 241.510,289.201 241.847 C 290.693 242.085,292.400 243.256,292.400 244.041 C 292.400 244.329,297.174 246.000,297.997 246.000 C 298.233 246.000,299.057 246.630,299.827 247.400 C 301.156 248.729,301.366 248.800,303.981 248.800 L 306.736 248.800 309.338 246.578 C 312.714 243.696,312.469 247.711,312.322 197.737 L 312.200 156.074 310.962 154.537 C 308.533 151.521,305.601 150.593,302.261 151.784 M307.400 154.400 C 308.231 155.060,309.026 155.600,309.169 155.600 C 310.789 155.600,310.800 155.897,310.800 199.575 C 310.800 245.287,310.905 243.305,308.410 244.595 C 307.721 244.951,306.793 245.607,306.348 246.052 C 305.902 246.498,305.267 246.758,304.936 246.631 C 304.605 246.504,303.837 246.400,303.228 246.400 C 302.620 246.400,301.720 246.051,301.228 245.625 C 300.737 245.198,299.790 244.730,299.125 244.584 C 297.518 244.231,294.400 242.837,294.400 242.472 C 294.400 242.079,292.160 240.967,290.200 240.387 C 289.320 240.126,287.970 239.426,287.200 238.831 C 286.430 238.236,284.517 237.278,282.950 236.701 C 281.382 236.125,279.600 235.191,278.991 234.626 C 278.381 234.061,277.144 233.403,276.241 233.162 C 274.452 232.687,271.600 231.219,271.600 230.775 C 271.600 230.622,270.565 230.107,269.300 229.629 C 266.755 228.668,264.635 226.970,263.889 225.295 C 263.353 224.092,262.921 180.167,263.412 176.820 C 263.730 174.650,266.207 171.979,268.629 171.194 C 270.749 170.506,272.800 169.485,272.800 169.117 C 272.800 168.718,275.491 167.385,277.000 167.037 C 277.660 166.885,279.100 166.154,280.200 165.413 C 281.300 164.672,282.948 163.869,283.863 163.628 C 284.778 163.386,286.460 162.547,287.602 161.761 C 288.743 160.976,290.605 160.025,291.739 159.649 C 292.872 159.272,294.592 158.387,295.560 157.682 C 296.528 156.977,297.567 156.400,297.869 156.400 C 298.171 156.400,299.629 155.825,301.109 155.122 C 303.608 153.934,305.049 153.337,305.645 153.240 C 305.780 153.218,306.569 153.740,307.400 154.400 "
                            stroke="none"
                            fill="#4c545c"
                            fillRule="evenodd"></path>
                          <path
                            id="path3"
                            d="M102.200 140.195 C 101.980 140.273,100.958 140.450,99.928 140.589 C 98.567 140.772,97.645 141.217,96.550 142.220 C 95.721 142.979,94.926 143.600,94.781 143.600 C 94.367 143.600,92.000 145.965,92.000 146.379 C 92.000 146.583,91.445 147.347,90.767 148.075 C 88.746 150.246,88.800 148.835,88.804 199.526 C 88.809 252.440,88.728 250.126,90.652 252.283 C 91.396 253.117,92.094 254.070,92.202 254.400 C 92.310 254.730,93.037 255.434,93.818 255.964 C 94.598 256.495,95.663 257.435,96.185 258.055 C 98.009 260.223,96.040 260.154,160.200 260.300 C 229.256 260.458,232.125 260.355,233.563 257.670 C 233.798 257.231,234.628 256.477,235.407 255.995 C 236.187 255.514,237.187 254.410,237.629 253.543 C 238.071 252.676,238.800 251.600,239.248 251.152 C 240.750 249.650,240.829 246.814,240.713 198.600 C 240.592 148.280,240.721 151.291,238.574 148.710 C 238.076 148.110,237.556 147.110,237.419 146.487 C 237.282 145.862,236.684 145.061,236.085 144.699 C 235.488 144.338,234.235 143.333,233.299 142.466 C 232.363 141.600,231.013 140.751,230.299 140.581 C 229.052 140.284,103.020 139.904,102.200 140.195 M230.466 142.277 C 231.052 142.539,231.641 143.098,231.774 143.518 C 231.907 143.938,232.893 144.759,233.964 145.342 C 235.591 146.227,235.956 146.640,236.183 147.850 C 236.332 148.647,236.610 149.591,236.799 149.949 C 238.967 154.051,238.801 149.852,238.787 200.426 C 238.776 240.392,238.696 246.704,238.187 247.376 C 237.864 247.804,237.594 248.434,237.586 248.776 C 237.579 249.119,237.225 250.120,236.800 251.000 C 236.375 251.880,236.021 252.921,236.014 253.314 C 236.005 253.774,235.357 254.304,234.197 254.801 C 233.149 255.250,232.208 255.983,231.949 256.552 C 231.099 258.418,231.741 258.400,164.273 258.400 C 94.832 258.400,98.373 258.498,97.169 256.550 C 96.710 255.808,96.107 255.200,95.829 255.200 C 95.054 255.200,93.751 253.916,93.401 252.808 C 93.229 252.262,92.571 251.334,91.940 250.744 C 90.014 248.945,89.999 248.545,90.010 199.645 C 90.020 151.390,90.024 151.267,91.919 149.613 C 92.560 149.054,93.221 148.147,93.389 147.598 C 93.802 146.248,94.776 145.200,95.616 145.200 C 95.997 145.200,96.914 144.583,97.654 143.830 C 98.394 143.076,99.630 142.280,100.400 142.062 C 102.567 141.447,229.079 141.657,230.466 142.277 "
                            stroke="none"
                            fill="#949c9c"
                            fillRule="evenodd"></path>
                          <path
                            id="path4"
                            d="M35.200 0.984 C 35.200 1.947,35.121 1.971,31.700 2.084 L 28.200 2.200 28.077 3.900 L 27.954 5.600 25.403 5.600 C 21.914 5.600,20.903 6.043,20.590 7.712 C 20.367 8.902,20.142 9.103,18.669 9.430 C 17.102 9.777,16.988 9.898,16.800 11.400 C 16.605 12.956,16.554 13.003,14.922 13.122 C 13.260 13.243,13.243 13.260,13.122 14.922 C 13.003 16.554,12.956 16.605,11.400 16.800 C 9.898 16.988,9.777 17.102,9.430 18.669 C 9.103 20.142,8.902 20.367,7.712 20.590 C 6.043 20.903,5.600 21.914,5.600 25.403 L 5.600 27.954 3.900 28.077 L 2.200 28.200 2.084 31.700 C 1.971 35.121,1.947 35.200,0.984 35.200 L 0.000 35.200 0.000 200.000 L 0.000 364.800 0.984 364.800 C 1.947 364.800,1.971 364.879,2.084 368.300 L 2.200 371.800 3.900 372.177 L 5.600 372.554 5.600 374.851 C 5.600 378.083,6.072 379.102,7.712 379.410 C 8.902 379.633,9.103 379.858,9.430 381.331 C 9.777 382.898,9.898 383.012,11.400 383.200 C 12.953 383.394,13.004 383.449,13.121 385.059 C 13.247 386.786,13.757 387.181,15.876 387.195 C 16.598 387.199,16.773 387.463,16.876 388.700 C 16.992 390.104,17.107 390.224,18.669 390.570 C 20.142 390.897,20.367 391.098,20.590 392.288 C 20.903 393.957,21.914 394.400,25.403 394.400 L 27.954 394.400 28.077 396.100 L 28.200 397.800 31.700 397.916 C 35.121 398.029,35.200 398.053,35.200 399.016 L 35.200 400.000 200.000 400.000 L 364.800 400.000 364.800 399.016 C 364.800 398.053,364.879 398.029,368.300 397.916 L 371.800 397.800 372.177 396.100 L 372.554 394.400 375.103 394.400 C 378.233 394.400,379.094 393.974,379.414 392.265 C 379.633 391.101,379.865 390.896,381.331 390.570 C 382.893 390.224,383.008 390.104,383.124 388.700 C 383.241 387.288,383.327 387.200,384.596 387.200 C 386.308 387.200,387.200 386.308,387.200 384.596 C 387.200 383.327,387.288 383.241,388.700 383.124 C 390.104 383.008,390.224 382.893,390.570 381.331 C 390.896 379.865,391.101 379.633,392.265 379.414 C 393.974 379.094,394.400 378.233,394.400 375.103 L 394.400 372.554 396.100 372.177 L 397.800 371.800 397.916 368.300 C 398.029 364.879,398.053 364.800,399.016 364.800 L 400.000 364.800 400.000 200.000 L 400.000 35.200 399.016 35.200 C 398.053 35.200,398.029 35.121,397.916 31.700 L 397.800 28.200 396.100 28.077 L 394.400 27.954 394.400 25.403 C 394.400 21.914,393.957 20.903,392.288 20.590 C 391.098 20.367,390.897 20.142,390.570 18.669 C 390.224 17.107,390.104 16.992,388.700 16.876 C 387.463 16.773,387.199 16.598,387.195 15.876 C 387.181 13.757,386.786 13.247,385.059 13.121 C 383.452 13.004,383.396 12.953,383.275 11.480 C 383.121 9.617,382.265 9.200,378.597 9.200 L 376.046 9.200 375.923 7.500 C 375.802 5.821,375.779 5.798,374.173 5.681 C 372.616 5.566,372.529 5.488,372.173 3.881 L 371.800 2.200 368.300 2.084 C 364.879 1.971,364.800 1.947,364.800 0.984 L 364.800 0.000 200.000 0.000 L 35.200 0.000 35.200 0.984 M224.918 137.663 C 225.394 137.918,225.998 138.341,226.260 138.603 C 226.522 138.865,227.786 139.194,229.068 139.333 C 233.008 139.763,234.411 140.311,234.859 141.598 C 235.110 142.318,235.696 142.895,236.441 143.154 C 237.232 143.430,237.852 144.075,238.312 145.101 C 238.690 145.944,239.630 147.197,240.400 147.884 L 241.800 149.134 241.800 200.335 L 241.800 251.536 240.830 252.568 C 240.297 253.135,239.622 253.600,239.330 253.600 C 239.039 253.600,238.800 253.876,238.800 254.214 C 238.800 255.226,237.635 256.688,236.432 257.187 C 235.812 257.444,235.107 258.087,234.866 258.616 C 234.281 259.898,232.411 260.620,228.925 260.910 C 227.174 261.056,225.616 261.433,224.942 261.875 C 223.251 262.983,102.535 263.008,101.311 261.901 C 100.887 261.516,99.743 261.044,98.770 260.851 C 96.289 260.360,94.801 259.708,94.795 259.110 C 94.792 258.829,94.178 258.204,93.430 257.719 C 92.682 257.235,91.559 256.159,90.935 255.328 C 90.311 254.498,89.350 253.425,88.800 252.944 L 87.800 252.069 87.693 201.219 C 87.579 147.532,87.556 148.251,89.467 147.000 C 90.140 146.560,90.984 145.525,91.344 144.700 C 91.703 143.875,92.181 143.200,92.406 143.200 C 92.630 143.200,93.434 142.562,94.191 141.782 C 95.594 140.337,98.679 139.200,101.196 139.200 C 101.832 139.200,102.475 139.002,102.624 138.760 C 103.575 137.222,103.193 137.232,164.726 137.216 C 208.933 137.204,224.273 137.318,224.918 137.663 M308.162 152.107 C 309.021 152.598,310.281 153.692,310.962 154.537 L 312.200 156.074 312.322 197.737 C 312.469 247.711,312.714 243.696,309.338 246.578 L 306.736 248.800 303.981 248.800 C 301.366 248.800,301.156 248.729,299.827 247.400 C 299.057 246.630,298.233 246.000,297.997 246.000 C 297.174 246.000,292.400 244.329,292.400 244.041 C 292.400 243.256,290.693 242.085,289.201 241.847 C 287.095 241.510,284.400 240.158,284.400 239.438 C 284.400 239.096,283.242 238.578,281.300 238.052 C 278.976 237.422,277.950 236.919,277.200 236.040 C 276.610 235.349,275.626 234.760,274.800 234.604 C 272.827 234.231,270.324 233.017,269.504 232.034 C 269.121 231.575,268.457 231.200,268.028 231.200 C 267.598 231.200,267.148 231.040,267.027 230.844 C 266.906 230.649,266.340 230.371,265.769 230.228 C 263.915 229.763,262.801 228.210,262.178 225.222 C 261.860 223.699,261.420 221.979,261.200 221.401 C 260.406 219.312,260.707 180.702,261.546 176.994 C 262.647 172.127,263.906 170.578,267.546 169.609 C 268.506 169.354,269.759 168.678,270.329 168.107 C 271.323 167.114,274.726 165.605,275.994 165.596 C 276.327 165.593,277.201 164.973,277.936 164.216 C 278.929 163.194,279.852 162.717,281.536 162.358 C 282.944 162.058,284.254 161.463,285.000 160.786 C 286.569 159.361,287.523 158.894,289.909 158.382 C 291.307 158.082,292.120 157.635,292.706 156.841 C 293.257 156.096,294.179 155.556,295.467 155.223 C 298.498 154.440,299.589 153.951,300.177 153.111 C 301.487 151.241,305.719 150.709,308.162 152.107 "
                            stroke="none"
                            fill="#141c24"
                            fillRule="evenodd"></path>
                        </g>
                      </svg>
                      <span className="text-sm ltr:ml-2 rtl:mr-2">Cal.com Video</span>
                    </div>
                  )}
                  {location.type === LocationType.Zoom && (
                    <div className="flex flex-grow items-center">
                      <svg
                        className="h-6 w-6"
                        viewBox="0 0 64 64"
                        fill="none"
                        xmlns="http://www.w3.org/2000/svg">
                        <path
                          d="M32 0C49.6733 0 64 14.3267 64 32C64 49.6733 49.6733 64 32 64C14.3267 64 0 49.6733 0 32C0 14.3267 14.3267 0 32 0Z"
                          fill="#E5E5E4"
                        />
                        <path
                          d="M32.0002 0.623047C49.3292 0.623047 63.3771 14.6709 63.3771 31.9999C63.3771 49.329 49.3292 63.3768 32.0002 63.3768C14.6711 63.3768 0.623291 49.329 0.623291 31.9999C0.623291 14.6709 14.6716 0.623047 32.0002 0.623047Z"
                          fill="white"
                        />
                        <path
                          d="M31.9998 3.14014C47.9386 3.14014 60.8597 16.0612 60.8597 32C60.8597 47.9389 47.9386 60.8599 31.9998 60.8599C16.0609 60.8599 3.13989 47.9389 3.13989 32C3.13989 16.0612 16.0609 3.14014 31.9998 3.14014Z"
                          fill="#4A8CFF"
                        />
                        <path
                          d="M13.1711 22.9581V36.5206C13.1832 39.5875 15.6881 42.0558 18.743 42.0433H38.5125C39.0744 42.0433 39.5266 41.5911 39.5266 41.0412V27.4788C39.5145 24.4119 37.0096 21.9435 33.9552 21.956H14.1857C13.6238 21.956 13.1716 22.4082 13.1716 22.9581H13.1711ZM40.7848 28.2487L48.9469 22.2864C49.6557 21.6998 50.2051 21.8462 50.2051 22.9095V41.0903C50.2051 42.2999 49.5329 42.1536 48.9469 41.7134L40.7848 35.7631V28.2487Z"
                          fill="white"
                        />
                      </svg>
                      <span className="text-sm ltr:ml-2 rtl:mr-2">Zoom Video</span>
                    </div>
                  )}
                  {location.type === LocationType.Tandem && (
                    <div className="flex flex-grow items-center">
                      <svg
                        width="1.25em"
                        height="1.25em"
                        viewBox="0 0 400 400"
                        fill="none"
                        xmlns="http://www.w3.org/2000/svg">
                        <path
                          fillRule="evenodd"
                          clipRule="evenodd"
                          d="M167.928 256.163L64 324V143.835L167.928 76V256.163Z"
                          fill="#4341DC"
                        />
                        <path
                          fillRule="evenodd"
                          clipRule="evenodd"
                          d="M335.755 256.163L231.827 324V143.835L335.755 76V256.163Z"
                          fill="#00B6B6"
                        />
                      </svg>
                      <span className="ml-2 text-sm">Tandem Video</span>
                    </div>
                  )}
                  {location.type === LocationType.Jitsi && (
                    <div className="flex flex-grow items-center">
                      <svg
                        className="h-6 w-6"
                        viewBox="0 0 64 64"
                        fill="none"
                        xmlns="http://www.w3.org/2000/svg">
                        <path
                          d="M32 0C49.6733 0 64 14.3267 64 32C64 49.6733 49.6733 64 32 64C14.3267 64 0 49.6733 0 32C0 14.3267 14.3267 0 32 0Z"
                          fill="#E5E5E4"
                        />
                        <path
                          d="M32.0002 0.623047C49.3292 0.623047 63.3771 14.6709 63.3771 31.9999C63.3771 49.329 49.3292 63.3768 32.0002 63.3768C14.6711 63.3768 0.623291 49.329 0.623291 31.9999C0.623291 14.6709 14.6716 0.623047 32.0002 0.623047Z"
                          fill="white"
                        />
                        <path
                          d="M31.9998 3.14014C47.9386 3.14014 60.8597 16.0612 60.8597 32C60.8597 47.9389 47.9386 60.8599 31.9998 60.8599C16.0609 60.8599 3.13989 47.9389 3.13989 32C3.13989 16.0612 16.0609 3.14014 31.9998 3.14014Z"
                          fill="#4A8CFF"
                        />
                        <path
                          d="M13.1711 22.9581V36.5206C13.1832 39.5875 15.6881 42.0558 18.743 42.0433H38.5125C39.0744 42.0433 39.5266 41.5911 39.5266 41.0412V27.4788C39.5145 24.4119 37.0096 21.9435 33.9552 21.956H14.1857C13.6238 21.956 13.1716 22.4082 13.1716 22.9581H13.1711ZM40.7848 28.2487L48.9469 22.2864C49.6557 21.6998 50.2051 21.8462 50.2051 22.9095V41.0903C50.2051 42.2999 49.5329 42.1536 48.9469 41.7134L40.7848 35.7631V28.2487Z"
                          fill="white"
                        />
                      </svg>
                      <span className="ml-2 text-sm">Jitsi Meet</span>
                    </div>
                  )}
                  {location.type === LocationType.Teams && (
                    <div className="flex flex-grow items-center">
                      <svg
                        xmlns="http://www.w3.org/2000/svg"
                        className="h-6 w-6"
                        viewBox="0 0 2228.833 2073.333">
                        <path
                          fill="#5059C9"
                          d="M1554.637,777.5h575.713c54.391,0,98.483,44.092,98.483,98.483c0,0,0,0,0,0v524.398	c0,199.901-162.051,361.952-361.952,361.952h0h-1.711c-199.901,0.028-361.975-162-362.004-361.901c0-0.017,0-0.034,0-0.052V828.971	C1503.167,800.544,1526.211,777.5,1554.637,777.5L1554.637,777.5z"
                        />
                        <circle fill="#5059C9" cx="1943.75" cy="440.583" r="233.25" />
                        <circle fill="#7B83EB" cx="1218.083" cy="336.917" r="336.917" />
                        <path
                          fill="#7B83EB"
                          d="M1667.323,777.5H717.01c-53.743,1.33-96.257,45.931-95.01,99.676v598.105	c-7.505,322.519,247.657,590.16,570.167,598.053c322.51-7.893,577.671-275.534,570.167-598.053V877.176	C1763.579,823.431,1721.066,778.83,1667.323,777.5z"
                        />
                        <path
                          opacity=".1"
                          d="M1244,777.5v838.145c-0.258,38.435-23.549,72.964-59.09,87.598	c-11.316,4.787-23.478,7.254-35.765,7.257H667.613c-6.738-17.105-12.958-34.21-18.142-51.833	c-18.144-59.477-27.402-121.307-27.472-183.49V877.02c-1.246-53.659,41.198-98.19,94.855-99.52H1244z"
                        />
                        <path
                          opacity=".2"
                          d="M1192.167,777.5v889.978c-0.002,12.287-2.47,24.449-7.257,35.765	c-14.634,35.541-49.163,58.833-87.598,59.09H691.975c-8.812-17.105-17.105-34.21-24.362-51.833	c-7.257-17.623-12.958-34.21-18.142-51.833c-18.144-59.476-27.402-121.307-27.472-183.49V877.02	c-1.246-53.659,41.198-98.19,94.855-99.52H1192.167z"
                        />
                        <path
                          opacity=".2"
                          d="M1192.167,777.5v786.312c-0.395,52.223-42.632,94.46-94.855,94.855h-447.84	c-18.144-59.476-27.402-121.307-27.472-183.49V877.02c-1.246-53.659,41.198-98.19,94.855-99.52H1192.167z"
                        />
                        <path
                          opacity=".2"
                          d="M1140.333,777.5v786.312c-0.395,52.223-42.632,94.46-94.855,94.855H649.472	c-18.144-59.476-27.402-121.307-27.472-183.49V877.02c-1.246-53.659,41.198-98.19,94.855-99.52H1140.333z"
                        />
                        <path
                          opacity=".1"
                          d="M1244,509.522v163.275c-8.812,0.518-17.105,1.037-25.917,1.037	c-8.812,0-17.105-0.518-25.917-1.037c-17.496-1.161-34.848-3.937-51.833-8.293c-104.963-24.857-191.679-98.469-233.25-198.003	c-7.153-16.715-12.706-34.071-16.587-51.833h258.648C1201.449,414.866,1243.801,457.217,1244,509.522z"
                        />
                        <path
                          opacity=".2"
                          d="M1192.167,561.355v111.442c-17.496-1.161-34.848-3.937-51.833-8.293	c-104.963-24.857-191.679-98.469-233.25-198.003h190.228C1149.616,466.699,1191.968,509.051,1192.167,561.355z"
                        />
                        <path
                          opacity=".2"
                          d="M1192.167,561.355v111.442c-17.496-1.161-34.848-3.937-51.833-8.293	c-104.963-24.857-191.679-98.469-233.25-198.003h190.228C1149.616,466.699,1191.968,509.051,1192.167,561.355z"
                        />
                        <path
                          opacity=".2"
                          d="M1140.333,561.355v103.148c-104.963-24.857-191.679-98.469-233.25-198.003	h138.395C1097.783,466.699,1140.134,509.051,1140.333,561.355z"
                        />
                        <linearGradient
                          id="a"
                          gradientUnits="userSpaceOnUse"
                          x1="198.099"
                          y1="1683.0726"
                          x2="942.2344"
                          y2="394.2607"
                          gradientTransform="matrix(1 0 0 -1 0 2075.3333)">
                          <stop offset="0" stopColor="#5a62c3" />
                          <stop offset=".5" stopColor="#4d55bd" />
                          <stop offset="1" stopColor="#3940ab" />
                        </linearGradient>
                        <path
                          fill="url(#a)"
                          d="M95.01,466.5h950.312c52.473,0,95.01,42.538,95.01,95.01v950.312c0,52.473-42.538,95.01-95.01,95.01	H95.01c-52.473,0-95.01-42.538-95.01-95.01V561.51C0,509.038,42.538,466.5,95.01,466.5z"
                        />
                        <path
                          fill="#FFF"
                          d="M820.211,828.193H630.241v517.297H509.211V828.193H320.123V727.844h500.088V828.193z"
                        />
                      </svg>
                      <span className="ml-2 text-sm">MS Teams</span>
                    </div>
                  )}
                  <div className="flex">
                    <button
                      type="button"
                      onClick={() => {
                        locationFormMethods.setValue("locationType", location.type);
                        locationFormMethods.unregister("locationLink");
                        locationFormMethods.unregister("locationAddress");
                        openLocationModal(location.type);
                      }}
                      aria-label={t("edit")}
                      className="mr-1 p-1 text-gray-500 hover:text-gray-900">
                      <PencilIcon className="h-4 w-4" />
                    </button>
                    <button type="button" onClick={() => removeLocation(location)} aria-label={t("remove")}>
                      <XIcon className="border-l-1 h-6 w-6 pl-1 text-gray-500 hover:text-gray-900 " />
                    </button>
                  </div>
                </div>
              </li>
            ))}
            {formMethods.getValues("locations").length > 0 &&
              formMethods.getValues("locations").length !== locationOptions.length && (
                <li>
                  <button
                    type="button"
                    className="flex rounded-sm py-2 hover:bg-gray-100"
                    onClick={() => setShowLocationModal(true)}>
                    <PlusIcon className="mt-0.5 h-4 w-4 text-neutral-900" />
                    <span className="ml-1 text-sm font-medium text-neutral-700">{t("add_location")}</span>
                  </button>
                </li>
              )}
          </ul>
        )}
      </div>
    );
  };

  const membership = team?.members.find((membership) => membership.user.id === props.session.user.id);
  const isAdmin = membership?.role === MembershipRole.OWNER || membership?.role === MembershipRole.ADMIN;

  return (
    <div>
      <Shell
        title={t("event_type_title", { eventTypeTitle: eventType.title })}
        heading={
          <div className="group relative cursor-pointer" onClick={() => setEditIcon(false)}>
            {editIcon ? (
              <>
                <h1
                  style={{ fontSize: 22, letterSpacing: "-0.0009em" }}
                  className="inline pl-0 text-gray-900 focus:text-black group-hover:text-gray-500">
                  {eventType.title}
                </h1>
                <PencilIcon className="ml-1 -mt-1 inline h-4 w-4 text-gray-700 group-hover:text-gray-500" />
              </>
            ) : (
              <div style={{ marginBottom: -11 }}>
                <input
                  type="text"
                  autoFocus
                  style={{ top: -6, fontSize: 22 }}
                  required
                  className="relative h-10 w-full cursor-pointer border-none bg-transparent pl-0 text-gray-900 hover:text-gray-700 focus:text-black focus:outline-none focus:ring-0"
                  placeholder={t("quick_chat")}
                  {...formMethods.register("title")}
                  defaultValue={eventType.title}
                />
              </div>
            )}
          </div>
        }
        subtitle={eventType.description || ""}>
        <ClientSuspense fallback={<Loader />}>
          <div className="flex flex-col-reverse lg:flex-row">
            <div className="w-full max-w-4xl ltr:mr-2 rtl:ml-2 lg:w-9/12">
              <div className="-mx-4 rounded-sm border border-neutral-200 bg-white p-4 py-6 sm:mx-0 sm:px-8">
                <Form
                  form={formMethods}
                  handleSubmit={async (values) => {
                    const {
                      periodDates,
                      periodCountCalendarDays,
                      smartContractAddress,
                      beforeBufferTime,
                      afterBufferTime,
                      recurringEvent,
                      locations,
                      ...input
                    } = values;

                    if (requirePayment) input.currency = currency;

                    updateMutation.mutate({
                      ...input,
                      locations,
                      recurringEvent,
                      periodStartDate: periodDates.startDate,
                      periodEndDate: periodDates.endDate,
                      periodCountCalendarDays: periodCountCalendarDays === "1",
                      id: eventType.id,
                      beforeEventBuffer: beforeBufferTime,
                      afterEventBuffer: afterBufferTime,
                      metadata: smartContractAddress
                        ? {
                            smartContractAddress,
                          }
                        : "",
                    });
                  }}
                  className="space-y-6">
                  <div className="space-y-3">
                    <div className="block items-center sm:flex">
                      <div className="min-w-48 mb-4 sm:mb-0">
                        <label
                          id="slug-label"
                          htmlFor="slug"
                          className="flex text-sm font-medium text-neutral-700">
                          <LinkIcon className="mt-0.5 h-4 w-4 text-neutral-500 ltr:mr-2 rtl:ml-2" />
                          {t("url")}
                        </label>
                      </div>
                      <div className="w-full">
                        <div className="flex rounded-sm shadow-sm">
                          <span className="inline-flex items-center rounded-l-sm border border-r-0 border-gray-300 bg-gray-50 px-3 text-sm text-gray-500">
                            {process.env.NEXT_PUBLIC_WEBSITE_URL?.replace(/^(https?:|)\/\//, "")}/
                            {team ? "team/" + team.slug : eventType.users[0].username}/
                          </span>
                          <input
                            type="text"
                            id="slug"
                            aria-labelledby="slug-label"
                            required
                            className="  block w-full min-w-0 flex-1 rounded-none rounded-r-sm border-gray-300 sm:text-sm"
                            defaultValue={eventType.slug}
                            {...formMethods.register("slug", {
                              setValueAs: (v) => slugify(v),
                            })}
                          />
                        </div>
                      </div>
                    </div>
                    <Controller
                      name="length"
                      control={formMethods.control}
                      defaultValue={eventType.length || 15}
                      render={() => (
                        <MinutesField
                          label={
                            <>
                              <ClockIcon className="h-4 w-4 text-neutral-500 ltr:mr-2 rtl:ml-2" />{" "}
                              {t("duration")}
                            </>
                          }
                          id="length"
                          required
                          min="1"
                          placeholder="15"
                          defaultValue={eventType.length || 15}
                          onChange={(e) => {
                            formMethods.setValue("length", Number(e.target.value));
                          }}
                        />
                      )}
                    />
                  </div>
                  <hr />
                  <div className="space-y-3">
                    <div className="block sm:flex">
                      <div className="min-w-48 sm:mb-0">
                        <label
                          htmlFor="location"
                          className="mt-2.5 flex text-sm font-medium text-neutral-700">
                          <LocationMarkerIcon className="mt-0.5 mb-4 h-4 w-4 text-neutral-500 ltr:mr-2 rtl:ml-2" />
                          {t("location")}
                        </label>
                      </div>
                      <Controller
                        name="locations"
                        control={formMethods.control}
                        defaultValue={eventType.locations || []}
                        render={() => <Locations />}
                      />
                    </div>
                  </div>
                  <hr className="border-neutral-200" />
                  <div className="space-y-3">
                    <div className="block sm:flex">
                      <div className="min-w-48 mb-4 mt-2.5 sm:mb-0">
                        <label
                          htmlFor="description"
                          className="mt-0 flex text-sm font-medium text-neutral-700">
                          <DocumentIcon className="mt-0.5 h-4 w-4 text-neutral-500 ltr:mr-2 rtl:ml-2" />
                          {t("description")}
                        </label>
                      </div>
                      <div className="w-full">
                        <textarea
                          id="description"
                          className="  block w-full rounded-sm border-gray-300 text-sm shadow-sm"
                          placeholder={t("quick_video_meeting")}
                          {...formMethods.register("description")}
                          defaultValue={asStringOrUndefined(eventType.description)}></textarea>
                      </div>
                    </div>
                  </div>

                  <hr className="border-neutral-200" />
                  <div className="space-y-3">
                    <div className="block sm:flex">
                      <div className="min-w-48 mb-4 mt-2.5 sm:mb-0">
                        <label
                          htmlFor="availability"
                          className="mt-0 flex text-sm font-medium text-neutral-700">
                          <ClockIcon className="mt-0.5 h-4 w-4 text-neutral-500 ltr:mr-2 rtl:ml-2" />
                          {t("availability")} <InfoBadge content={t("you_can_manage_your_schedules")} />
                        </label>
                      </div>
                      <Controller
                        name="schedule"
                        control={formMethods.control}
                        render={({ field }) => (
                          <AvailabilitySelect
                            value={field.value}
                            onBlur={field.onBlur}
                            name={field.name}
                            onChange={(selected) => field.onChange(selected?.value || null)}
                          />
                        )}
                      />
                    </div>
                  </div>

                  {team && <hr className="border-neutral-200" />}
                  {team && (
                    <div className="space-y-3">
                      <div className="block sm:flex">
                        <div className="min-w-48 mb-4 sm:mb-0">
                          <label
                            htmlFor="schedulingType"
                            className="mt-2 flex text-sm font-medium text-neutral-700">
                            <UsersIcon className="h-5 w-5 text-neutral-500 ltr:mr-2 rtl:ml-2" />{" "}
                            {t("scheduling_type")}
                          </label>
                        </div>
                        <Controller
                          name="schedulingType"
                          control={formMethods.control}
                          defaultValue={eventType.schedulingType}
                          render={() => (
                            <RadioArea.Select
                              value={asStringOrUndefined(eventType.schedulingType)}
                              options={schedulingTypeOptions}
                              onChange={(val) => {
                                // FIXME: Better types are needed
                                formMethods.setValue("schedulingType", val as SchedulingType);
                              }}
                            />
                          )}
                        />
                      </div>

                      <div className="block sm:flex">
                        <div className="min-w-48 mb-4 sm:mb-0">
                          <label htmlFor="users" className="flex text-sm font-medium text-neutral-700">
                            <UserAddIcon className="h-5 w-5 text-neutral-500 ltr:mr-2 rtl:ml-2" />{" "}
                            {t("attendees")}
                          </label>
                        </div>
                        <div className="w-full space-y-2">
                          <Controller
                            name="users"
                            control={formMethods.control}
                            defaultValue={eventType.users.map((user) => user.id.toString())}
                            render={() => (
                              <CheckedSelect
                                disabled={false}
                                onChange={(options) => {
                                  formMethods.setValue(
                                    "users",
                                    options.map((user) => user.value)
                                  );
                                }}
                                defaultValue={eventType.users.map(mapUserToValue)}
                                options={teamMembers.map(mapUserToValue)}
                                placeholder={t("add_attendees")}
                              />
                            )}
                          />
                        </div>
                      </div>
                    </div>
                  )}
                  <Collapsible
                    open={advancedSettingsVisible}
                    onOpenChange={() => setAdvancedSettingsVisible(!advancedSettingsVisible)}>
                    <>
                      <CollapsibleTrigger
                        type="button"
                        data-testid="show-advanced-settings"
                        className="flex w-full">
                        <ChevronRightIcon
                          className={`${
                            advancedSettingsVisible ? "rotate-90 transform" : ""
                          } ml-auto h-5 w-5 text-neutral-500`}
                        />
                        <span className="text-sm font-medium text-neutral-700">
                          {t("show_advanced_settings")}
                        </span>
                      </CollapsibleTrigger>
                      <CollapsibleContent data-testid="advanced-settings-content" className="mt-4 space-y-6">
                        {/**
                         * Only display calendar selector if user has connected calendars AND if it's not
                         * a team event. Since we don't have logic to handle each attende calendar (for now).
                         * This will fallback to each user selected destination calendar.
                         */}
                        {!!connectedCalendarsQuery.data?.connectedCalendars.length && !team && (
                          <div className="block items-center sm:flex">
                            <div className="min-w-48 mb-4 sm:mb-0">
                              <label
                                htmlFor="createEventsOn"
                                className="flex text-sm font-medium text-neutral-700">
                                {t("create_events_on")}
                              </label>
                            </div>
                            <div className="w-full">
                              <div className="relative mt-1 rounded-sm shadow-sm">
                                <Controller
                                  control={formMethods.control}
                                  name="destinationCalendar"
                                  defaultValue={eventType.destinationCalendar || undefined}
                                  render={({ field: { onChange, value } }) => (
                                    <DestinationCalendarSelector
                                      value={value ? value.externalId : undefined}
                                      onChange={onChange}
                                      hidePlaceholder
                                    />
                                  )}
                                />
                              </div>
                            </div>
                          </div>
                        )}
                        <div className="block items-center sm:flex">
                          <div className="min-w-48 mb-4 sm:mb-0">
                            <label htmlFor="eventName" className="flex text-sm font-medium text-neutral-700">
                              {t("event_name")} <InfoBadge content={t("event_name_tooltip")} />
                            </label>
                          </div>
                          <div className="w-full">
                            <div className="relative mt-1 rounded-sm shadow-sm">
                              <input
                                type="text"
                                className="  block w-full rounded-sm border-gray-300 text-sm shadow-sm"
                                placeholder={t("meeting_with_user")}
                                defaultValue={eventType.eventName || ""}
                                {...formMethods.register("eventName")}
                              />
                            </div>
                          </div>
                        </div>
                        {eventType.isWeb3Active && (
                          <div className="block items-center sm:flex">
                            <div className="min-w-48 mb-4 sm:mb-0">
                              <label
                                htmlFor="smartContractAddress"
                                className="flex text-sm font-medium text-neutral-700">
                                {t("Smart Contract Address")}
                              </label>
                            </div>
                            <div className="w-full">
                              <div className="relative mt-1 rounded-sm shadow-sm">
                                {
                                  <input
                                    type="text"
                                    className="  block w-full rounded-sm border-gray-300 text-sm shadow-sm"
                                    placeholder={t("Example: 0x71c7656ec7ab88b098defb751b7401b5f6d8976f")}
                                    defaultValue={(eventType.metadata.smartContractAddress || "") as string}
                                    {...formMethods.register("smartContractAddress")}
                                  />
                                }
                              </div>
                            </div>
                          </div>
                        )}
                        <div className="block items-center sm:flex">
                          <div className="min-w-48 mb-4 sm:mb-0">
                            <label
                              htmlFor="additionalFields"
                              className="flexflex mt-2 text-sm font-medium text-neutral-700">
                              {t("additional_inputs")}
                            </label>
                          </div>
                          <div className="w-full">
                            <ul className="mt-1">
                              {customInputs.map((customInput: EventTypeCustomInput, idx: number) => (
                                <li key={idx} className="bg-secondary-50 mb-2 border p-2">
                                  <div className="flex justify-between">
                                    <div className="w-0 flex-1">
                                      <div className="truncate">
                                        <span
                                          className="text-sm ltr:ml-2 rtl:mr-2"
                                          title={`${t("label")}: ${customInput.label}`}>
                                          {t("label")}: {customInput.label}
                                        </span>
                                      </div>
                                      {customInput.placeholder && (
                                        <div className="truncate">
                                          <span
                                            className="text-sm ltr:ml-2 rtl:mr-2"
                                            title={`${t("placeholder")}: ${customInput.placeholder}`}>
                                            {t("placeholder")}: {customInput.placeholder}
                                          </span>
                                        </div>
                                      )}
                                      <div>
                                        <span className="text-sm ltr:ml-2 rtl:mr-2">
                                          {t("type")}: {customInput.type}
                                        </span>
                                      </div>
                                      <div>
                                        <span className="text-sm ltr:ml-2 rtl:mr-2">
                                          {customInput.required ? t("required") : t("optional")}
                                        </span>
                                      </div>
                                    </div>
                                    <div className="flex">
                                      <Button
                                        onClick={() => {
                                          setSelectedCustomInput(customInput);
                                          setSelectedCustomInputModalOpen(true);
                                        }}
                                        color="minimal"
                                        type="button">
                                        {t("edit")}
                                      </Button>
                                      <button type="button" onClick={() => removeCustom(idx)}>
                                        <XIcon className="h-6 w-6 border-l-2 pl-1 hover:text-red-500 " />
                                      </button>
                                    </div>
                                  </div>
                                </li>
                              ))}
                              <li>
                                <Button
                                  onClick={() => {
                                    setSelectedCustomInput(undefined);
                                    setSelectedCustomInputModalOpen(true);
                                  }}
                                  color="secondary"
                                  type="button"
                                  StartIcon={PlusIcon}>
                                  {t("add_input")}
                                </Button>
                              </li>
                            </ul>
                          </div>
                        </div>

                        <Controller
                          name="hideCalendarNotes"
                          control={formMethods.control}
                          defaultValue={eventType.hideCalendarNotes}
                          render={() => (
                            <CheckboxField
                              id="hideCalendarNotes"
                              name="hideCalendarNotes"
                              label={t("disable_notes")}
                              description={t("disable_notes_description")}
                              defaultChecked={eventType.hideCalendarNotes}
                              onChange={(e) => {
                                formMethods.setValue("hideCalendarNotes", e?.target.checked);
                              }}
                            />
                          )}
                        />

                        <Controller
                          name="requiresConfirmation"
                          control={formMethods.control}
                          defaultValue={eventType.requiresConfirmation}
                          render={() => (
                            <CheckboxField
                              id="requiresConfirmation"
                              name="requiresConfirmation"
                              label={t("opt_in_booking")}
                              description={t("opt_in_booking_description")}
                              defaultChecked={eventType.requiresConfirmation}
                              onChange={(e) => {
                                formMethods.setValue("requiresConfirmation", e?.target.checked);
                              }}
                            />
                          )}
                        />

                        <div className="block items-start sm:flex">
                          <div className="min-w-48 mb-4 sm:mb-0">
                            <label
                              htmlFor="recurringEvent"
                              className="flex text-sm font-medium text-neutral-700">
                              {t("recurring_event")}
                            </label>
                          </div>
                          <div className="w-full">
                            <div className="relative flex items-start">
                              <div className="flex h-5 items-center">
                                <input
                                  onChange={(event) => {
                                    setRecurringEventDefined(event?.target.checked);
                                    if (!event?.target.checked) {
                                      formMethods.setValue("recurringEvent", {});
                                    } else {
                                      formMethods.setValue(
                                        "recurringEvent",
                                        recurringEventDefined
                                          ? eventType.recurringEvent
                                          : {
                                              interval: 1,
                                              count: 12,
                                              freq: RRuleFrequency.WEEKLY,
                                            }
                                      );
                                    }
                                    eventType.recurringEvent = formMethods.getValues("recurringEvent");
                                  }}
                                  type="checkbox"
                                  className="text-primary-600  h-4 w-4 rounded border-gray-300"
                                  defaultChecked={recurringEventDefined}
                                />
                              </div>
                              <div className="text-sm ltr:ml-3 rtl:mr-3">
                                <p className="text-neutral-900">{t("recurring_event_description")}</p>
                              </div>
                            </div>
                            <Collapsible
                              open={recurringEventDefined}
                              onOpenChange={() => setRecurringEventDefined(!recurringEventDefined)}>
                              <CollapsibleContent className="mt-4 text-sm">
                                <div className="flex items-center">
                                  <p className="mr-2 text-neutral-900">{t("repeats_every")}</p>
                                  <input
                                    type="number"
                                    min="1"
                                    max="20"
                                    className="block w-16 rounded-sm border-gray-300 shadow-sm [appearance:textfield] ltr:mr-2 rtl:ml-2 sm:text-sm"
                                    defaultValue={
                                      (eventType.recurringEvent && eventType.recurringEvent.interval) || 1
                                    }
                                    onChange={(event) => {
                                      setRecurringEventInterval(parseInt(event?.target.value));
                                      eventType.recurringEvent.interval = parseInt(event?.target.value);
                                      formMethods.setValue("recurringEvent", eventType.recurringEvent);
                                    }}
                                  />
                                  <Select
                                    options={recurringEventFreqOptions}
                                    value={recurringEventFreqOptions[recurringEventFrequency]}
                                    isSearchable={false}
                                    className="w-18 block min-w-0 rounded-sm sm:text-sm"
                                    onChange={(e) => {
                                      if (e?.value) {
                                        setRecurringEventFrequency(parseInt(e?.value));
                                        eventType.recurringEvent.freq = parseInt(e?.value);
                                        formMethods.setValue("recurringEvent", eventType.recurringEvent);
                                      }
                                    }}
                                  />
                                </div>
                                <div className="mt-4 flex items-center">
                                  <p className="mr-2 text-neutral-900">{t("max")}</p>
                                  <input
                                    type="number"
                                    min="1"
                                    max="20"
                                    className="block w-16 rounded-sm border-gray-300 shadow-sm [appearance:textfield] ltr:mr-2 rtl:ml-2 sm:text-sm"
                                    defaultValue={
                                      (eventType.recurringEvent && eventType.recurringEvent.count) || 12
                                    }
                                    onChange={(event) => {
                                      setRecurringEventCount(parseInt(event?.target.value));
                                      eventType.recurringEvent.count = parseInt(event?.target.value);
                                      formMethods.setValue("recurringEvent", eventType.recurringEvent);
                                    }}
                                  />
                                  <p className="mr-2 text-neutral-900">
                                    {t(
                                      `recurring_${RRuleFrequency[recurringEventFrequency]
                                        .toString()
                                        .toLowerCase()}`,
                                      { count: recurringEventCount }
                                    )}
                                  </p>
                                </div>
                              </CollapsibleContent>
                            </Collapsible>
                          </div>
                        </div>

                        <Controller
                          name="disableGuests"
                          control={formMethods.control}
                          defaultValue={eventType.disableGuests}
                          render={() => (
                            <CheckboxField
                              id="disableGuests"
                              name="disableGuests"
                              label={t("disable_guests")}
                              description={t("disable_guests_description")}
                              defaultChecked={eventType.disableGuests}
                              onChange={(e) => {
                                formMethods.setValue("disableGuests", e?.target.checked);
                              }}
                            />
                          )}
                        />

                        <Controller
                          name="hashedLink"
                          control={formMethods.control}
                          defaultValue={eventType.hashedLink ? true : false}
                          render={() => (
                            <>
                              <CheckboxField
                                id="hashedLink"
                                name="hashedLink"
                                label={t("hashed_link")}
                                description={t("hashed_link_description")}
                                defaultChecked={eventType.hashedLink ? true : false}
                                onChange={(e) => {
                                  setHashedLinkVisible(e?.target.checked);
                                  formMethods.setValue("hashedLink", e?.target.checked);
                                }}
                              />
                              {hashedLinkVisible && (
                                <div className="block items-center sm:flex">
                                  <div className="min-w-48 mb-4 sm:mb-0"></div>
                                  <div className="w-full">
                                    <div className="relative mt-1 flex w-full">
                                      <input
                                        disabled
                                        data-testid="generated-hash-url"
                                        type="text"
                                        className="  grow select-none border-gray-300 bg-gray-50 text-sm text-gray-500 ltr:rounded-l-sm rtl:rounded-r-sm"
                                        defaultValue={placeholderHashedLink}
                                      />
                                      <Tooltip
                                        content={
                                          eventType.hashedLink
                                            ? t("copy_to_clipboard")
                                            : t("enabled_after_update")
                                        }>
                                        <Button
                                          color="minimal"
                                          onClick={() => {
                                            if (eventType.hashedLink) {
                                              navigator.clipboard.writeText(placeholderHashedLink);
                                              showToast("Link copied!", "success");
                                            }
                                          }}
                                          type="button"
                                          className="text-md flex items-center border border-gray-300 px-2 py-1 text-sm font-medium text-gray-700 ltr:rounded-r-sm ltr:border-l-0 rtl:rounded-l-sm rtl:border-r-0">
                                          <DocumentDuplicateIcon className="w-6 p-1 text-neutral-500" />
                                        </Button>
                                      </Tooltip>
                                    </div>
                                    <span className="text-xs text-gray-500">
                                      The URL will regenerate after each use
                                    </span>
                                  </div>
                                </div>
                              )}
                            </>
                          )}
                        />

                        <hr className="my-2 border-neutral-200" />
                        <Controller
                          name="minimumBookingNotice"
                          control={formMethods.control}
                          defaultValue={eventType.minimumBookingNotice}
                          render={() => (
                            <MinutesField
                              label={t("minimum_booking_notice")}
                              required
                              min="0"
                              placeholder="120"
                              defaultValue={eventType.minimumBookingNotice}
                              onChange={(e) => {
                                formMethods.setValue("minimumBookingNotice", Number(e.target.value));
                              }}
                            />
                          )}
                        />

                        <div className="block items-center sm:flex">
                          <div className="min-w-48 mb-4 sm:mb-0">
                            <label htmlFor="eventName" className="flex text-sm font-medium text-neutral-700">
                              {t("slot_interval")}
                            </label>
                          </div>
                          <Controller
                            name="slotInterval"
                            control={formMethods.control}
                            render={() => {
                              const slotIntervalOptions = [
                                {
                                  label: t("slot_interval_default"),
                                  value: -1,
                                },
                                ...[5, 10, 15, 20, 30, 45, 60].map((minutes) => ({
                                  label: minutes + " " + t("minutes"),
                                  value: minutes,
                                })),
                              ];
                              return (
                                <Select
                                  isSearchable={false}
                                  className="block w-full min-w-0 flex-1 rounded-sm sm:text-sm"
                                  onChange={(val) => {
                                    formMethods.setValue(
                                      "slotInterval",
                                      val && (val.value || 0) > 0 ? val.value : null
                                    );
                                  }}
                                  defaultValue={
                                    slotIntervalOptions.find(
                                      (option) => option.value === eventType.slotInterval
                                    ) || slotIntervalOptions[0]
                                  }
                                  options={slotIntervalOptions}
                                />
                              );
                            }}
                          />
                        </div>
                        <hr className="my-2 border-neutral-200" />

                        <div className="block sm:flex">
                          <div className="min-w-48 mb-4 sm:mb-0">
                            <label
                              htmlFor="inviteesCanSchedule"
                              className="mt-2.5 flex text-sm font-medium text-neutral-700">
                              {t("invitees_can_schedule")}
                            </label>
                          </div>
                          <div className="w-full">
                            <Controller
                              name="periodType"
                              control={formMethods.control}
                              defaultValue={periodType?.type}
                              render={() => (
                                <RadioGroup.Root
                                  defaultValue={periodType?.type}
                                  onValueChange={(val) =>
                                    formMethods.setValue("periodType", val as PeriodType)
                                  }>
                                  {PERIOD_TYPES.map((period) => (
                                    <div className="mb-2 flex items-center text-sm" key={period.type}>
                                      <RadioGroup.Item
                                        id={period.type}
                                        value={period.type}
                                        className="min-w-4 flex h-4 w-4 cursor-pointer items-center rounded-full border border-black bg-white focus:border-2 focus:outline-none ltr:mr-2 rtl:ml-2">
                                        <RadioGroup.Indicator className="relative flex h-4 w-4 items-center justify-center after:block after:h-2 after:w-2 after:rounded-full after:bg-black" />
                                      </RadioGroup.Item>
                                      {period.prefix ? <span>{period.prefix}&nbsp;</span> : null}
                                      {period.type === "ROLLING" && (
                                        <div className="inline-flex">
                                          <input
                                            type="number"
                                            className="block w-16 rounded-sm border-gray-300 shadow-sm [appearance:textfield] ltr:mr-2 rtl:ml-2 sm:text-sm"
                                            placeholder="30"
                                            {...formMethods.register("periodDays", { valueAsNumber: true })}
                                            defaultValue={eventType.periodDays || 30}
                                          />
                                          <select
                                            id=""
                                            className="  block w-full rounded-sm border-gray-300 py-2 pl-3 pr-10 text-base focus:outline-none sm:text-sm"
                                            {...formMethods.register("periodCountCalendarDays")}
                                            defaultValue={eventType.periodCountCalendarDays ? "1" : "0"}>
                                            <option value="1">{t("calendar_days")}</option>
                                            <option value="0">{t("business_days")}</option>
                                          </select>
                                        </div>
                                      )}
                                      {period.type === "RANGE" && (
                                        <div className="inline-flex space-x-2 ltr:ml-2 rtl:mr-2 rtl:space-x-reverse">
                                          <Controller
                                            name="periodDates"
                                            control={formMethods.control}
                                            defaultValue={periodDates}
                                            render={() => (
                                              <DateRangePicker
                                                startDate={formMethods.getValues("periodDates").startDate}
                                                endDate={formMethods.getValues("periodDates").endDate}
                                                onDatesChange={({ startDate, endDate }) => {
                                                  formMethods.setValue("periodDates", { startDate, endDate });
                                                }}
                                              />
                                            )}
                                          />
                                        </div>
                                      )}
                                      {period.suffix ? (
                                        <span className="ltr:ml-2 rtl:mr-2">&nbsp;{period.suffix}</span>
                                      ) : null}
                                    </div>
                                  ))}
                                </RadioGroup.Root>
                              )}
                            />
                          </div>
                        </div>
                        <hr className="border-neutral-200" />
                        <div className="block sm:flex">
                          <div className="min-w-48 mb-4 sm:mb-0">
                            <label
                              htmlFor="bufferTime"
                              className="mt-2.5 flex text-sm font-medium text-neutral-700">
                              {t("buffer_time")}
                            </label>
                          </div>
                          <div className="w-full">
                            <div className="inline-flex w-full space-x-2">
                              <div className="w-full">
                                <label
                                  htmlFor="beforeBufferTime"
                                  className="mb-2 flex text-sm font-medium text-neutral-700">
                                  {t("before_event")}
                                </label>
                                <Controller
                                  name="beforeBufferTime"
                                  control={formMethods.control}
                                  defaultValue={eventType.beforeEventBuffer || 0}
                                  render={({ field: { onChange, value } }) => {
                                    const beforeBufferOptions = [
                                      {
                                        label: t("event_buffer_default"),
                                        value: 0,
                                      },
                                      ...[5, 10, 15, 20, 30, 45, 60].map((minutes) => ({
                                        label: minutes + " " + t("minutes"),
                                        value: minutes,
                                      })),
                                    ];
                                    return (
                                      <Select
                                        isSearchable={false}
                                        className="  block w-full min-w-0 flex-1 rounded-sm  sm:text-sm"
                                        onChange={(val) => {
                                          if (val) onChange(val.value);
                                        }}
                                        defaultValue={
                                          beforeBufferOptions.find((option) => option.value === value) ||
                                          beforeBufferOptions[0]
                                        }
                                        options={beforeBufferOptions}
                                      />
                                    );
                                  }}
                                />
                              </div>
                              <div className="w-full">
                                <label
                                  htmlFor="afterBufferTime"
                                  className="mb-2 flex text-sm font-medium text-neutral-700">
                                  {t("after_event")}
                                </label>
                                <Controller
                                  name="afterBufferTime"
                                  control={formMethods.control}
                                  defaultValue={eventType.afterEventBuffer || 0}
                                  render={({ field: { onChange, value } }) => {
                                    const afterBufferOptions = [
                                      {
                                        label: t("event_buffer_default"),
                                        value: 0,
                                      },
                                      ...[5, 10, 15, 20, 30, 45, 60].map((minutes) => ({
                                        label: minutes + " " + t("minutes"),
                                        value: minutes,
                                      })),
                                    ];
                                    return (
                                      <Select
                                        isSearchable={false}
                                        className="  block w-full min-w-0 flex-1 rounded-sm sm:text-sm"
                                        onChange={(val) => {
                                          if (val) onChange(val.value);
                                        }}
                                        defaultValue={
                                          afterBufferOptions.find((option) => option.value === value) ||
                                          afterBufferOptions[0]
                                        }
                                        options={afterBufferOptions}
                                      />
                                    );
                                  }}
                                />
                              </div>
                            </div>
                          </div>
                        </div>
                        <SuccessRedirectEdit<typeof formMethods>
                          formMethods={formMethods}
                          eventType={eventType}></SuccessRedirectEdit>
                        {hasPaymentIntegration && (
                          <>
                            <hr className="border-neutral-200" />
                            <div className="block sm:flex">
                              <div className="min-w-48 mb-4 sm:mb-0">
                                <label
                                  htmlFor="payment"
                                  className="mt-2 flex text-sm font-medium text-neutral-700">
                                  {t("payment")}
                                </label>
                              </div>

                              <div className="flex flex-col">
                                <div className="w-full">
                                  <div className="block items-center sm:flex">
                                    <div className="w-full">
                                      <div className="relative flex items-start">
                                        <div className="flex h-5 items-center">
                                          <input
                                            onChange={(event) => {
                                              setRequirePayment(event.target.checked);
                                              if (!event.target.checked) {
                                                formMethods.setValue("price", 0);
                                              }
                                            }}
                                            id="requirePayment"
                                            name="requirePayment"
                                            type="checkbox"
                                            className="text-primary-600  h-4 w-4 rounded border-gray-300"
                                            defaultChecked={requirePayment}
                                          />
                                        </div>
                                        <div className="text-sm ltr:ml-3 rtl:mr-3">
                                          <p className="text-neutral-900">
                                            {t("require_payment")} (0.5% +{" "}
                                            <IntlProvider locale="en">
                                              <FormattedNumber
                                                value={0.1}
                                                style="currency"
                                                currency={currency}
                                              />
                                            </IntlProvider>{" "}
                                            {t("commission_per_transaction")})
                                          </p>
                                        </div>
                                      </div>
                                    </div>
                                  </div>
                                </div>
                                {requirePayment && (
                                  <div className="w-full">
                                    <div className="block items-center sm:flex">
                                      <div className="w-full">
                                        <div className="relative mt-1 rounded-sm shadow-sm">
                                          <Controller
                                            defaultValue={eventType.price}
                                            control={formMethods.control}
                                            name="price"
                                            render={({ field }) => (
                                              <input
                                                {...field}
                                                step="0.01"
                                                min="0.5"
                                                type="number"
                                                required
                                                className="  block w-full rounded-sm border-gray-300 pl-2 pr-12 sm:text-sm"
                                                placeholder="Price"
                                                onChange={(e) => {
                                                  field.onChange(e.target.valueAsNumber * 100);
                                                }}
                                                value={field.value > 0 ? field.value / 100 : 0}
                                              />
                                            )}
                                          />
                                          <div className="pointer-events-none absolute inset-y-0 right-0 flex items-center pr-3">
                                            <span className="text-gray-500 sm:text-sm" id="duration">
                                              {new Intl.NumberFormat("en", {
                                                style: "currency",
                                                currency: currency,
                                                maximumSignificantDigits: 1,
                                                maximumFractionDigits: 0,
                                              })
                                                .format(0)
                                                .replace("0", "")}
                                            </span>
                                          </div>
                                        </div>
                                      </div>
                                    </div>
                                  </div>
                                )}
                              </div>
                            </div>
                          </>
                        )}
                      </CollapsibleContent>
                    </>
                    {/* )} */}
                  </Collapsible>
                  <div className="mt-4 flex justify-end space-x-2 rtl:space-x-reverse">
                    <Button href="/event-types" color="secondary" tabIndex={-1}>
                      {t("cancel")}
                    </Button>
                    <Button type="submit" data-testid="update-eventtype" disabled={updateMutation.isLoading}>
                      {t("update")}
                    </Button>
                  </div>
                </Form>
              </div>
            </div>
            <div className="m-0 mt-0 mb-4 w-full lg:w-3/12 lg:px-2 lg:ltr:ml-2 lg:rtl:mr-2">
              <div className="px-2">
                <Controller
                  name="hidden"
                  control={formMethods.control}
                  defaultValue={eventType.hidden}
                  render={({ field }) => (
                    <Switch
                      defaultChecked={field.value}
                      onCheckedChange={(isChecked) => {
                        formMethods.setValue("hidden", isChecked);
                      }}
                      label={t("hide_event_type")}
                    />
                  )}
                />
              </div>
              <div className="mt-4 space-y-1.5">
                <a
                  href={permalink}
                  target="_blank"
                  rel="noreferrer"
                  className="text-md inline-flex items-center rounded-sm px-2 py-1 text-sm font-medium text-neutral-700 hover:bg-gray-200 hover:text-gray-900">
                  <ExternalLinkIcon
                    className="h-4 w-4 text-neutral-500 ltr:mr-2 rtl:ml-2"
                    aria-hidden="true"
                  />
                  {t("preview")}
                </a>
                <button
                  onClick={() => {
                    navigator.clipboard.writeText(permalink);
                    showToast("Link copied!", "success");
                  }}
                  type="button"
                  className="text-md flex items-center rounded-sm px-2 py-1 text-sm font-medium text-gray-700 hover:bg-gray-200 hover:text-gray-900">
                  <LinkIcon className="h-4 w-4 text-neutral-500 ltr:mr-2 rtl:ml-2" />
                  {t("copy_link")}
                </button>
                <Dialog>
                  <DialogTrigger className="text-md flex items-center rounded-sm px-2 py-1 text-sm font-medium text-red-500 hover:bg-gray-200">
                    <TrashIcon className="h-4 w-4 text-red-500 ltr:mr-2 rtl:ml-2" />
                    {t("delete")}
                  </DialogTrigger>
                  <ConfirmationDialogContent
                    variety="danger"
                    title={t("delete_event_type")}
                    confirmBtnText={t("confirm_delete_event_type")}
                    onConfirm={deleteEventTypeHandler}>
                    {t("delete_event_type_description")}
                  </ConfirmationDialogContent>
                </Dialog>
              </div>
            </div>
          </div>
          <Dialog open={showLocationModal} onOpenChange={setShowLocationModal}>
            <DialogContent asChild>
              <div className="inline-block transform rounded-sm bg-white px-4 pt-5 pb-4 text-left align-bottom shadow-xl transition-all sm:my-8 sm:w-full sm:max-w-lg sm:p-6 sm:align-middle">
                <div className="mb-4 sm:flex sm:items-start">
                  <div className="bg-secondary-100 mx-auto flex h-12 w-12 flex-shrink-0 items-center justify-center rounded-full sm:mx-0 sm:h-10 sm:w-10">
                    <LocationMarkerIcon className="text-primary-600 h-6 w-6" />
                  </div>
                  <div className="mt-3 text-center sm:mt-0 sm:ml-4 sm:text-left">
                    <h3 className="text-lg font-medium leading-6 text-gray-900" id="modal-title">
                      {t("edit_location")}
                    </h3>
                    <div>
                      <p className="text-sm text-gray-400">{t("this_input_will_shown_booking_this_event")}</p>
                    </div>
                  </div>
                </div>
                <Form
                  form={locationFormMethods}
                  handleSubmit={async (values) => {
                    const newLocation = values.locationType;

                    let details = {};
                    if (newLocation === LocationType.InPerson) {
                      details = { address: values.locationAddress };
                    }
                    if (newLocation === LocationType.Link) {
                      details = { link: values.locationLink };
                    }

                    addLocation(newLocation, details);
                    setShowLocationModal(false);
                  }}>
                  <Controller
                    name="locationType"
                    control={locationFormMethods.control}
                    render={() => (
                      <Select
                        maxMenuHeight={100}
                        name="location"
                        defaultValue={selectedLocation}
                        options={locationOptions}
                        isSearchable={false}
                        className="  my-4 block w-full min-w-0 flex-1 rounded-sm border border-gray-300 sm:text-sm"
                        onChange={(val) => {
                          if (val) {
                            locationFormMethods.setValue("locationType", val.value);
                            locationFormMethods.unregister("locationLink");
                            locationFormMethods.unregister("locationAddress");
                            setSelectedLocation(val);
                          }
                        }}
                      />
                    )}
                  />
                  <LocationOptions />
                  <div className="mt-4 flex justify-end space-x-2">
                    <Button onClick={() => setShowLocationModal(false)} type="button" color="secondary">
                      {t("cancel")}
                    </Button>
                    <Button type="submit">{t("update")}</Button>
                  </div>
                </Form>
              </div>
            </DialogContent>
          </Dialog>
          <Controller
            name="customInputs"
            control={formMethods.control}
            defaultValue={eventType.customInputs.sort((a, b) => a.id - b.id) || []}
            render={() => (
              <Dialog open={selectedCustomInputModalOpen} onOpenChange={setSelectedCustomInputModalOpen}>
                <DialogContent asChild>
                  <div className="inline-block transform rounded-sm bg-white px-4 pt-5 pb-4 text-left align-bottom shadow-xl transition-all sm:my-8 sm:w-full sm:max-w-lg sm:p-6 sm:align-middle">
                    <div className="mb-4 sm:flex sm:items-start">
                      <div className="bg-secondary-100 mx-auto flex h-12 w-12 flex-shrink-0 items-center justify-center rounded-full sm:mx-0 sm:h-10 sm:w-10">
                        <PlusIcon className="text-primary-600 h-6 w-6" />
                      </div>
                      <div className="mt-3 text-center sm:mt-0 sm:ml-4 sm:text-left">
                        <h3 className="text-lg font-medium leading-6 text-gray-900" id="modal-title">
                          {t("add_new_custom_input_field")}
                        </h3>
                        <div>
                          <p className="text-sm text-gray-400">
                            {t("this_input_will_shown_booking_this_event")}
                          </p>
                        </div>
                      </div>
                    </div>
                    <CustomInputTypeForm
                      selectedCustomInput={selectedCustomInput}
                      onSubmit={(values) => {
                        const customInput: EventTypeCustomInput = {
                          id: -1,
                          eventTypeId: -1,
                          label: values.label,
                          placeholder: values.placeholder,
                          required: values.required,
                          type: values.type,
                        };

                        if (selectedCustomInput) {
                          selectedCustomInput.label = customInput.label;
                          selectedCustomInput.placeholder = customInput.placeholder;
                          selectedCustomInput.required = customInput.required;
                          selectedCustomInput.type = customInput.type;
                        } else {
                          setCustomInputs(customInputs.concat(customInput));
                          formMethods.setValue(
                            "customInputs",
                            formMethods.getValues("customInputs").concat(customInput)
                          );
                        }
                        setSelectedCustomInputModalOpen(false);
                      }}
                      onCancel={() => {
                        setSelectedCustomInputModalOpen(false);
                      }}
                    />
                  </div>
                </DialogContent>
              </Dialog>
            )}
          />
          {isAdmin && (
            <WebhookListContainer
              title={t("team_webhooks")}
              subtitle={t("receive_cal_event_meeting_data")}
              eventTypeId={props.eventType.id}
            />
          )}
        </ClientSuspense>
      </Shell>
    </div>
  );
};

export const getServerSideProps = async (context: GetServerSidePropsContext) => {
  const { req, query } = context;
  const session = await getSession({ req });
  const typeParam = parseInt(asStringOrThrow(query.type));

  if (!session?.user?.id) {
    return {
      redirect: {
        permanent: false,
        destination: "/auth/login",
      },
    };
  }

  const userSelect = Prisma.validator<Prisma.UserSelect>()({
    name: true,
    username: true,
    id: true,
    avatar: true,
    email: true,
    plan: true,
    locale: true,
  });

  const rawEventType = await prisma.eventType.findFirst({
    where: {
      AND: [
        {
          OR: [
            {
              users: {
                some: {
                  id: session.user.id,
                },
              },
            },
            {
              team: {
                members: {
                  some: {
                    userId: session.user.id,
                  },
                },
              },
            },
            {
              userId: session.user.id,
            },
          ],
        },
        {
          id: typeParam,
        },
      ],
    },
    select: {
      id: true,
      title: true,
      slug: true,
      description: true,
      length: true,
      hidden: true,
      locations: true,
      eventName: true,
      availability: true,
      customInputs: true,
      timeZone: true,
      periodType: true,
      metadata: true,
      periodDays: true,
      periodStartDate: true,
      periodEndDate: true,
      periodCountCalendarDays: true,
      requiresConfirmation: true,
      recurringEvent: true,
      hideCalendarNotes: true,
      disableGuests: true,
      minimumBookingNotice: true,
      beforeEventBuffer: true,
      afterEventBuffer: true,
      slotInterval: true,
      hashedLink: true,
      successRedirectUrl: true,
      team: {
        select: {
          slug: true,
          members: {
            where: {
              accepted: true,
            },
            select: {
              role: true,
              user: {
                select: userSelect,
              },
            },
          },
        },
      },
      users: {
        select: userSelect,
      },
      schedulingType: true,
      schedule: {
        select: {
          id: true,
        },
      },
      userId: true,
      price: true,
      currency: true,
      destinationCalendar: true,
    },
  });

  if (!rawEventType) throw Error("Event type not found");

  type Location = {
    type: LocationType;
    address?: string;
  };

  const credentials = await prisma.credential.findMany({
    where: {
      userId: session.user.id,
    },
    select: {
      id: true,
      type: true,
      key: true,
      userId: true,
    },
  });

  const web3Credentials = credentials.find((credential) => credential.type.includes("_web3"));
  const { locations, metadata, ...restEventType } = rawEventType;
  const eventType = {
    ...restEventType,
    recurringEvent: (restEventType.recurringEvent || {}) as RecurringEvent,
    locations: locations as unknown as Location[],
    metadata: (metadata || {}) as JSONObject,
    isWeb3Active:
      web3Credentials && web3Credentials.key
        ? (((web3Credentials.key as JSONObject).isWeb3Active || false) as boolean)
        : false,
  };

  // backwards compat
  if (eventType.users.length === 0 && !eventType.team) {
    const fallbackUser = await prisma.user.findUnique({
      where: {
        id: session.user.id,
      },
      select: userSelect,
    });
    if (!fallbackUser) throw Error("The event type doesn't have user and no fallback user was found");
    eventType.users.push(fallbackUser);
  }
  const currentUser = eventType.users.find((u) => u.id === session.user.id);
  const t = await getTranslation(currentUser?.locale ?? "en", "common");
  const integrations = getApps(credentials);
  const locationOptions = getLocationOptions(integrations, t);

  const hasPaymentIntegration = hasIntegration(integrations, "stripe_payment");
  const currency =
    (credentials.find((integration) => integration.type === "stripe_payment")?.key as unknown as StripeData)
      ?.default_currency || "usd";

  type Availability = typeof eventType["availability"];
  const getAvailability = (availability: Availability) =>
    availability?.length
      ? availability.map((schedule) => ({
          ...schedule,
          startTime: new Date(new Date().toDateString() + " " + schedule.startTime.toTimeString()).valueOf(),
          endTime: new Date(new Date().toDateString() + " " + schedule.endTime.toTimeString()).valueOf(),
        }))
      : null;

  const availability = getAvailability(eventType.availability) || [];
  availability.sort((a, b) => a.startTime - b.startTime);

  const eventTypeObject = Object.assign({}, eventType, {
    periodStartDate: eventType.periodStartDate?.toString() ?? null,
    periodEndDate: eventType.periodEndDate?.toString() ?? null,
    availability,
  });

  const teamMembers = eventTypeObject.team
    ? eventTypeObject.team.members.map((member) => {
        const user = member.user;
        user.avatar = `${process.env.NEXT_PUBLIC_WEBSITE_URL}/${user.username}/avatar.png`;
        return user;
      })
    : [];

  return {
    props: {
      session,
      eventType: eventTypeObject,
      locationOptions,
      availability,
      team: eventTypeObject.team || null,
      teamMembers,
      hasPaymentIntegration,
      currency,
    },
  };
};

export default EventTypePage;<|MERGE_RESOLUTION|>--- conflicted
+++ resolved
@@ -266,7 +266,6 @@
 
   const [requirePayment, setRequirePayment] = useState(eventType.price > 0);
   const [advancedSettingsVisible, setAdvancedSettingsVisible] = useState(false);
-<<<<<<< HEAD
   const [recurringEventDefined, setRecurringEventDefined] = useState(
     eventType.recurringEvent && eventType.recurringEvent.count !== undefined
   );
@@ -287,9 +286,8 @@
       label: t(`recurring_${key.toString().toLowerCase()}`, { count: recurringEventInterval }),
       value: value.toString(),
     }));
-=======
+
   const [hashedLinkVisible, setHashedLinkVisible] = useState(!!eventType.hashedLink);
->>>>>>> 59a1db90
 
   useEffect(() => {
     const fetchTokens = async () => {
