import { GlobeAltIcon, PhoneIcon, XIcon } from "@heroicons/react/outline";
import {
  ChevronRightIcon,
  ClockIcon,
  DocumentDuplicateIcon,
  DocumentIcon,
  ExternalLinkIcon,
  LinkIcon,
  LocationMarkerIcon,
  PencilIcon,
  PlusIcon,
  TrashIcon,
  UserAddIcon,
  UsersIcon,
} from "@heroicons/react/solid";
import { zodResolver } from "@hookform/resolvers/zod";
import { EventTypeCustomInput, MembershipRole, PeriodType, Prisma, SchedulingType } from "@prisma/client";
import { Collapsible, CollapsibleContent, CollapsibleTrigger } from "@radix-ui/react-collapsible";
import * as RadioGroup from "@radix-ui/react-radio-group";
import classNames from "classnames";
import dayjs from "dayjs";
import timezone from "dayjs/plugin/timezone";
import utc from "dayjs/plugin/utc";
import { GetServerSidePropsContext } from "next";
import { useRouter } from "next/router";
import React, { useEffect, useState } from "react";
import { Controller, Noop, useForm, UseFormReturn } from "react-hook-form";
import { FormattedNumber, IntlProvider } from "react-intl";
import { JSONObject } from "superjson/dist/types";
import { z } from "zod";

import getApps, { getLocationOptions, hasIntegration } from "@calcom/app-store/utils";
import { useLocale } from "@calcom/lib/hooks/useLocale";
import showToast from "@calcom/lib/notification";
import { StripeData } from "@calcom/stripe/server";
import Button from "@calcom/ui/Button";
import { Dialog, DialogContent, DialogTrigger } from "@calcom/ui/Dialog";
import Switch from "@calcom/ui/Switch";
import { Form } from "@calcom/ui/form/fields";

import { QueryCell } from "@lib/QueryCell";
import { asStringOrThrow, asStringOrUndefined } from "@lib/asStringOrNull";
import { getSession } from "@lib/auth";
import { HttpError } from "@lib/core/http/error";
import { isSuccessRedirectAvailable } from "@lib/isSuccessRedirectAvailable";
import { LocationType } from "@lib/location";
import prisma from "@lib/prisma";
import { slugify } from "@lib/slugify";
import { trpc } from "@lib/trpc";
import { inferSSRProps } from "@lib/types/inferSSRProps";

import { ClientSuspense } from "@components/ClientSuspense";
import DestinationCalendarSelector from "@components/DestinationCalendarSelector";
import Loader from "@components/Loader";
import Shell from "@components/Shell";
import { Tooltip } from "@components/Tooltip";
import { UpgradeToProDialog } from "@components/UpgradeToProDialog";
import ConfirmationDialogContent from "@components/dialog/ConfirmationDialogContent";
import CustomInputTypeForm from "@components/pages/eventtypes/CustomInputTypeForm";
import Badge from "@components/ui/Badge";
import InfoBadge from "@components/ui/InfoBadge";
import CheckboxField from "@components/ui/form/CheckboxField";
import CheckedSelect from "@components/ui/form/CheckedSelect";
import { DateRangePicker } from "@components/ui/form/DateRangePicker";
import MinutesField from "@components/ui/form/MinutesField";
import Select, { SelectProps } from "@components/ui/form/Select";
import * as RadioArea from "@components/ui/form/radio-area";
import WebhookListContainer from "@components/webhook/WebhookListContainer";

import { getTranslation } from "@server/lib/i18n";

import bloxyApi from "../../web3/dummyResps/bloxyApi";

dayjs.extend(utc);
dayjs.extend(timezone);

interface Token {
  name?: string;
  address: string;
  symbol: string;
}

interface NFT extends Token {
  // Some OpenSea NFTs have several contracts
  contracts: Array<Token>;
}

type OptionTypeBase = {
  label: string;
  value: LocationType;
  disabled?: boolean;
};

const SuccessRedirectEdit = <T extends UseFormReturn<any, any>>({
  eventType,
  formMethods,
}: {
  eventType: inferSSRProps<typeof getServerSideProps>["eventType"];
  formMethods: T;
}) => {
  const { t } = useLocale();
  const proUpgradeRequired = !isSuccessRedirectAvailable(eventType);
  const [modalOpen, setModalOpen] = useState(false);
  return (
    <>
      <hr className="border-neutral-200" />
      <div className="block sm:flex">
        <div className="min-w-48 sm:mb-0">
          <label
            htmlFor="successRedirectUrl"
            className="flex h-full items-center text-sm font-medium text-neutral-700">
            {t("redirect_success_booking")}
            <span className="ml-1">{proUpgradeRequired && <Badge variant="default">PRO</Badge>}</span>
          </label>
        </div>
        <div className="w-full">
          <input
            id="successRedirectUrl"
            onClick={(e) => {
              if (proUpgradeRequired) {
                e.preventDefault();
                setModalOpen(true);
              }
            }}
            readOnly={proUpgradeRequired}
            type="url"
            className="  block w-full rounded-sm border-gray-300 shadow-sm sm:text-sm"
            placeholder={t("external_redirect_url")}
            defaultValue={eventType.successRedirectUrl || ""}
            {...formMethods.register("successRedirectUrl")}
          />
        </div>
        <UpgradeToProDialog modalOpen={modalOpen} setModalOpen={setModalOpen}>
          {t("redirect_url_upgrade_description")}
        </UpgradeToProDialog>
      </div>
    </>
  );
};

type AvailabilityOption = {
  label: string;
  value: number;
};

const AvailabilitySelect = ({
  className = "",
  ...props
}: {
  className?: string;
  name: string;
  value: number;
  onBlur: Noop;
  onChange: (value: AvailabilityOption | null) => void;
}) => {
  const query = trpc.useQuery(["viewer.availability.list"]);

  return (
    <QueryCell
      query={query}
      success={({ data }) => {
        const options = data.schedules.map((schedule) => ({
          value: schedule.id,
          label: schedule.name,
        }));

        const value = options.find((option) =>
          props.value
            ? option.value === props.value
            : option.value === data.schedules.find((schedule) => schedule.isDefault)?.id
        );
        return (
          <Select
            options={options}
            isSearchable={false}
            onChange={props.onChange}
            className={classNames("block w-full min-w-0 flex-1 rounded-sm sm:text-sm", className)}
            value={value}
          />
        );
      }}
    />
  );
};

const EventTypePage = (props: inferSSRProps<typeof getServerSideProps>) => {
  const { t } = useLocale();
  const PERIOD_TYPES = [
    {
      type: "ROLLING" as const,
      suffix: t("into_the_future"),
    },
    {
      type: "RANGE" as const,
      prefix: t("within_date_range"),
    },
    {
      type: "UNLIMITED" as const,
      prefix: t("indefinitely_into_future"),
    },
  ];
  const { eventType, locationOptions, team, teamMembers, hasPaymentIntegration, currency } = props;

  const router = useRouter();

  const updateMutation = trpc.useMutation("viewer.eventTypes.update", {
    onSuccess: async ({ eventType }) => {
      await router.push("/event-types");
      showToast(
        t("event_type_updated_successfully", {
          eventTypeTitle: eventType.title,
        }),
        "success"
      );
    },
    onError: (err) => {
      let message = "";
      if (err instanceof HttpError) {
        const message = `${err.statusCode}: ${err.message}`;
        showToast(message, "error");
      }

      if (err.data?.code === "UNAUTHORIZED") {
        message = `${err.data.code}: You are not able to update this event`;
      }

      if (err.data?.code === "PARSE_ERROR") {
        message = `${err.data.code}: ${err.message}`;
      }

      if (message) {
        showToast(message, "error");
      }
    },
  });

  const deleteMutation = trpc.useMutation("viewer.eventTypes.delete", {
    onSuccess: async () => {
      await router.push("/event-types");
      showToast(t("event_type_deleted_successfully"), "success");
    },
    onError: (err) => {
      if (err instanceof HttpError) {
        const message = `${err.statusCode}: ${err.message}`;
        showToast(message, "error");
      }
    },
  });
  const connectedCalendarsQuery = trpc.useQuery(["viewer.connectedCalendars"]);

  const [editIcon, setEditIcon] = useState(true);
  const [showLocationModal, setShowLocationModal] = useState(false);
  const [selectedLocation, setSelectedLocation] = useState<OptionTypeBase | undefined>(undefined);
  const [selectedCustomInput, setSelectedCustomInput] = useState<EventTypeCustomInput | undefined>(undefined);
  const [selectedCustomInputModalOpen, setSelectedCustomInputModalOpen] = useState(false);
  const [customInputs, setCustomInputs] = useState<EventTypeCustomInput[]>(
    eventType.customInputs.sort((a, b) => a.id - b.id) || []
  );
  const [tokensList, setTokensList] = useState<Array<Token>>([]);

  const periodType =
    PERIOD_TYPES.find((s) => s.type === eventType.periodType) ||
    PERIOD_TYPES.find((s) => s.type === "UNLIMITED");

  const [requirePayment, setRequirePayment] = useState(eventType.price > 0);
  const [advancedSettingsVisible, setAdvancedSettingsVisible] = useState(false);
  const [hashedLinkVisible, setHashedLinkVisible] = useState(!!eventType.hashedLink);

  useEffect(() => {
    const fetchTokens = async () => {
      // Get a list of most popular ERC20s and ERC777s, combine them into a single list, set as tokensList
      try {
        const erc20sList: Array<Token> =
          //   await axios.get(`https://api.bloxy.info/token/list?key=${process.env.BLOXY_API_KEY}`)
          // ).data
          bloxyApi.slice(0, 100).map((erc20: Token) => {
            const { name, address, symbol } = erc20;
            return { name, address, symbol };
          });

        const exodiaList = await (await fetch(`https://exodia.io/api/trending?page=1`)).json();

        const nftsList: Array<Token> = exodiaList.map((nft: NFT) => {
          const { name, contracts } = nft;
          if (nft.contracts[0]) {
            const { address, symbol } = contracts[0];
            return { name, address, symbol };
          }
        });

        const unifiedList: Array<Token> = [...erc20sList, ...nftsList];

        setTokensList(unifiedList);
      } catch (err) {
        showToast("Failed to load ERC20s & NFTs list. Please enter an address manually.", "error");
      }
    };

    console.log(tokensList); // Just here to make sure it passes the gc hook. Can remove once actual use is made of tokensList.

    fetchTokens();
  }, []);

  async function deleteEventTypeHandler(event: React.MouseEvent<HTMLElement, MouseEvent>) {
    event.preventDefault();

    const payload = { id: eventType.id };
    deleteMutation.mutate(payload);
  }

  const openLocationModal = (type: LocationType) => {
    setSelectedLocation(locationOptions.find((option) => option.value === type));
    setShowLocationModal(true);
  };

  const removeLocation = (selectedLocation: typeof eventType.locations[number]) => {
    formMethods.setValue(
      "locations",
      formMethods.getValues("locations").filter((location) => location.type !== selectedLocation.type),
      { shouldValidate: true }
    );
  };

  const addLocation = (newLocationType: LocationType, details = {}) => {
    const existingIdx = formMethods.getValues("locations").findIndex((loc) => newLocationType === loc.type);
    if (existingIdx !== -1) {
      const copy = formMethods.getValues("locations");
      copy[existingIdx] = {
        ...formMethods.getValues("locations")[existingIdx],
        ...details,
      };
      formMethods.setValue("locations", copy);
    } else {
      formMethods.setValue(
        "locations",
        formMethods.getValues("locations").concat({ type: newLocationType, ...details })
      );
    }
  };

  const LocationOptions = () => {
    if (!selectedLocation) {
      return null;
    }
    switch (selectedLocation.value) {
      case LocationType.InPerson:
        return (
          <div>
            <label htmlFor="address" className="block text-sm font-medium text-gray-700">
              {t("set_address_place")}
            </label>
            <div className="mt-1">
              <input
                type="text"
                {...locationFormMethods.register("locationAddress")}
                id="address"
                required
                className="  block w-full rounded-sm border-gray-300 text-sm shadow-sm"
                defaultValue={
                  formMethods
                    .getValues("locations")
                    .find((location) => location.type === LocationType.InPerson)?.address
                }
              />
            </div>
          </div>
        );
      case LocationType.Link:
        return (
          <div>
            <label htmlFor="address" className="block text-sm font-medium text-gray-700">
              {t("set_link_meeting")}
            </label>
            <div className="mt-1">
              <input
                type="text"
                {...locationFormMethods.register("locationLink")}
                id="address"
                required
                className="  block w-full rounded-sm border-gray-300 shadow-sm sm:text-sm"
                defaultValue={
                  formMethods.getValues("locations").find((location) => location.type === LocationType.Link)
                    ?.link
                }
              />
              {locationFormMethods.formState.errors.locationLink && (
                <p className="mt-1 text-red-500">
                  {locationFormMethods.formState.errors.locationLink.message}
                </p>
              )}
            </div>
          </div>
        );
      case LocationType.Phone:
        return <p className="text-sm">{t("cal_invitee_phone_number_scheduling")}</p>;
      /* TODO: Render this dynamically from App Store */
      case LocationType.GoogleMeet:
        return <p className="text-sm">{t("cal_provide_google_meet_location")}</p>;
      case LocationType.Zoom:
        return <p className="text-sm">{t("cal_provide_zoom_meeting_url")}</p>;
      case LocationType.Daily:
        return <p className="text-sm">{t("cal_provide_video_meeting_url")}</p>;
      case LocationType.Jitsi:
        return <p className="text-sm">{t("cal_provide_jitsi_meeting_url")}</p>;
      case LocationType.Huddle01:
        return <p className="text-sm">{t("cal_provide_huddle01_meeting_url")}</p>;
      case LocationType.Tandem:
        return <p className="text-sm">{t("cal_provide_tandem_meeting_url")}</p>;
      case LocationType.Teams:
        return <p className="text-sm">{t("cal_provide_teams_meeting_url")}</p>;
      default:
        return null;
    }
  };

  const removeCustom = (index: number) => {
    formMethods.getValues("customInputs").splice(index, 1);
    customInputs.splice(index, 1);
    setCustomInputs([...customInputs]);
  };

  const schedulingTypeOptions: {
    value: SchedulingType;
    label: string;
    description: string;
  }[] = [
    {
      value: SchedulingType.COLLECTIVE,
      label: t("collective"),
      description: t("collective_description"),
    },
    {
      value: SchedulingType.ROUND_ROBIN,
      label: t("round_robin"),
      description: t("round_robin_description"),
    },
  ];

  const [periodDates] = useState<{ startDate: Date; endDate: Date }>({
    startDate: new Date(eventType.periodStartDate || Date.now()),
    endDate: new Date(eventType.periodEndDate || Date.now()),
  });

  const permalink = `${process.env.NEXT_PUBLIC_WEBSITE_URL}/${
    team ? `team/${team.slug}` : eventType.users[0].username
  }/${eventType.slug}`;

  const placeholderHashedLink = `${process.env.NEXT_PUBLIC_WEBSITE_URL}/d/${
    eventType.hashedLink ? eventType.hashedLink.link : "xxxxxxxxxxxxxxxxx"
  }/${eventType.slug}`;

  const mapUserToValue = ({
    id,
    name,
    username,
  }: {
    id: number | null;
    name: string | null;
    username: string | null;
  }) => ({
    value: `${id || ""}`,
    label: `${name || ""}`,
    avatar: `${process.env.NEXT_PUBLIC_WEBSITE_URL}/${username}/avatar.png`,
  });

  const formMethods = useForm<{
    title: string;
    eventTitle: string;
    smartContractAddress: string;
    eventName: string;
    slug: string;
    length: number;
    description: string;
    disableGuests: boolean;
    requiresConfirmation: boolean;
    schedulingType: SchedulingType | null;
    price: number;
    currency: string;
    hidden: boolean;
    hideCalendarNotes: boolean;
    hashedLink: boolean;
    locations: { type: LocationType; address?: string; link?: string }[];
    customInputs: EventTypeCustomInput[];
    users: string[];
    schedule: number;
    periodType: PeriodType;
    periodDays: number;
    periodCountCalendarDays: "1" | "0";
    periodDates: { startDate: Date; endDate: Date };
    minimumBookingNotice: number;
    beforeBufferTime: number;
    afterBufferTime: number;
    slotInterval: number | null;
    destinationCalendar: {
      integration: string;
      externalId: string;
    };
    successRedirectUrl: string;
  }>({
    defaultValues: {
      locations: eventType.locations || [],
      schedule: eventType.schedule?.id,
      periodDates: {
        startDate: periodDates.startDate,
        endDate: periodDates.endDate,
      },
    },
  });

  const locationFormSchema = z.object({
    locationType: z.string(),
    locationAddress: z.string().optional(),
    locationLink: z.string().url().optional(), // URL validates as new URL() - which requires HTTPS:// In the input field
  });

  const locationFormMethods = useForm<{
    locationType: LocationType;
    locationAddress?: string; // TODO: We should validate address or fetch the address from googles api to see if its valid?
    locationLink?: string; // Currently this only accepts links that are HTTPS://
  }>({
    resolver: zodResolver(locationFormSchema),
  });
  const Locations = () => {
    return (
      <div className="w-full">
        {formMethods.getValues("locations").length === 0 && (
          <div className="flex">
            <Select
              options={locationOptions}
              isSearchable={false}
              className="  block w-full min-w-0 flex-1 rounded-sm sm:text-sm"
              onChange={(e) => {
                if (e?.value) {
                  const newLocationType: LocationType = e.value;
                  locationFormMethods.setValue("locationType", newLocationType);
                  if (newLocationType === LocationType.InPerson || newLocationType === LocationType.Link) {
                    openLocationModal(newLocationType);
                  } else {
                    addLocation(newLocationType);
                  }
                }
              }}
            />
          </div>
        )}
        {formMethods.getValues("locations").length > 0 && (
          <ul>
            {formMethods.getValues("locations").map((location) => (
              <li
                key={location.type}
                className="mb-2 rounded-sm border border-neutral-300 py-1.5 px-2 shadow-sm">
                <div className="flex justify-between">
                  {location.type === LocationType.InPerson && (
                    <div className="flex flex-grow items-center">
                      <LocationMarkerIcon className="h-6 w-6" />
                      <input
                        disabled
                        className="w-full border-0 bg-transparent text-sm ltr:ml-2 rtl:mr-2"
                        value={location.address}
                      />
                    </div>
                  )}
                  {location.type === LocationType.Link && (
                    <div className="flex flex-grow items-center">
                      <GlobeAltIcon className="h-6 w-6" />
                      <input
                        disabled
                        className="w-full border-0 bg-transparent text-sm ltr:ml-2 rtl:mr-2"
                        value={location.link}
                      />
                    </div>
                  )}
                  {location.type === LocationType.Phone && (
                    <div className="flex flex-grow items-center">
                      <PhoneIcon className="h-6 w-6" />
                      <span className="text-sm ltr:ml-2 rtl:mr-2">{t("phone_call")}</span>
                    </div>
                  )}
                  {location.type === LocationType.GoogleMeet && (
                    <div className="flex flex-grow items-center">
                      <svg
                        className="h-6 w-6"
                        viewBox="0 0 64 54"
                        fill="none"
                        xmlns="http://www.w3.org/2000/svg">
                        <path d="M16 0V16H0" fill="#EA4335" />
                        <path
                          d="M16 0V16H37.3333V27.0222L53.3333 14.0444V5.33332C53.3333 1.77777 51.5555 0 47.9999 0"
                          fill="#FFBA00"
                        />
                        <path
                          d="M15.6438 53.3341V37.3341H37.3326V26.6675L53.3326 39.2897V48.0008C53.3326 51.5563 51.5548 53.3341 47.9993 53.3341"
                          fill="#00AC47"
                        />
                        <path d="M37.3335 26.6662L53.3335 13.6885V39.644" fill="#00832D" />
                        <path
                          d="M53.3335 13.6892L60.8001 7.64481C62.4001 6.40037 64.0001 6.40037 64.0001 8.88925V44.4447C64.0001 46.9336 62.4001 46.9336 60.8001 45.6892L53.3335 39.6447"
                          fill="#00AC47"
                        />
                        <path
                          d="M0 36.9785V48.0007C0 51.5563 1.77777 53.334 5.33332 53.334H16V36.9785"
                          fill="#0066DA"
                        />
                        <path d="M0 16H16V37.3333H0" fill="#2684FC" />
                      </svg>

                      <span className="text-sm ltr:ml-2 rtl:mr-2">Google Meet</span>
                    </div>
                  )}
                  {location.type === LocationType.Huddle01 && (
                    <div className="flex flex-grow items-center">
                      <svg
                        width="1.25em"
                        height="1.25em"
                        viewBox="0 0 26 18"
                        fill="none"
                        xmlns="http://www.w3.org/2000/svg">
                        <path
                          d="M14.8607 0H4.04353C3.16693 0 2.32622 0.347292 1.70636 0.965476C1.08651 1.58366 0.738281 2.4221 0.738281 3.29634V14.0844C0.738281 14.9586 1.08651 15.7971 1.70636 16.4152C2.32622 17.0334 3.16693 17.3807 4.04353 17.3807H14.8607C15.7373 17.3807 16.578 17.0334 17.1979 16.4152C17.8177 15.7971 18.166 14.9586 18.166 14.0844V3.29634C18.166 2.4221 17.8177 1.58366 17.1979 0.965476C16.578 0.347292 15.7373 0 14.8607 0V0Z"
                          fill="#246BFD"
                        />
                        <path
                          d="M24.1641 3.10754C24.0122 3.14004 23.8679 3.20106 23.7389 3.28734L21.1623 4.85161C20.7585 5.09889 20.4269 5.44766 20.2008 5.86299C19.9686 6.28713 19.8472 6.76272 19.8477 7.24595V10.1407C19.8475 10.6251 19.9694 11.1017 20.2023 11.5267C20.4295 11.9431 20.7627 12.2925 21.1683 12.5396L23.7645 14.1038C23.9325 14.2074 24.1202 14.2753 24.3158 14.3031C24.5103 14.3302 24.7084 14.3164 24.8973 14.2627C25.0881 14.2077 25.2659 14.1149 25.4201 13.99C25.5764 13.862 25.706 13.7047 25.8017 13.527C25.9321 13.2836 26.0003 13.0118 26 12.7359V4.62985C25.9995 4.39497 25.9483 4.16296 25.8498 3.94961C25.7523 3.73989 25.6097 3.55418 25.4321 3.40571C25.258 3.26046 25.0522 3.15784 24.8311 3.10604C24.6118 3.05359 24.3832 3.0541 24.1641 3.10754Z"
                          fill="#246BFD"
                        />
                        <path
                          d="M7.07325 14.3165C6.26596 14.3165 5.64849 14.0822 5.22081 13.6138C4.79313 13.1453 4.57928 12.484 4.57928 11.63V6.0112C4.57928 5.15515 4.79313 4.49338 5.22081 4.0259C5.64849 3.55842 6.26596 3.32418 7.07325 3.32318C7.87452 3.32318 8.4915 3.55742 8.92419 4.0259C9.35687 4.49438 9.57071 5.15615 9.5657 6.0112V11.63C9.5657 12.484 9.35186 13.1453 8.92419 13.6138C8.49651 14.0822 7.87953 14.3165 7.07325 14.3165ZM7.07325 12.7897C7.63914 12.7897 7.92259 12.4401 7.9236 11.7408V5.90332C7.9236 5.20409 7.64015 4.85448 7.07325 4.85448C6.50635 4.85448 6.2224 5.20409 6.2214 5.90332V11.7363C6.2214 12.4396 6.50534 12.7907 7.07325 12.7897Z"
                          fill="white"
                        />
                        <path
                          d="M12.6791 6.0112H10.9619V4.82002C11.3388 4.83087 11.7155 4.78952 12.0811 4.69716C12.3452 4.63341 12.5856 4.49564 12.7737 4.3001C12.9727 4.05484 13.1254 3.77563 13.2244 3.47601H14.3287V14.1637H12.6791V6.0112Z"
                          fill="white"
                        />
                      </svg>
                      <span className="ml-2 text-sm">Huddle01 Web3 Video</span>
                    </div>
                  )}
                  {location.type === LocationType.Daily && (
                    <div className="flex flex-grow items-center">
                      <svg
                        id="svg"
                        version="1.1"
                        xmlns="http://www.w3.org/2000/svg"
                        width="1.25em"
                        height="1.25em"
                        viewBox="0, 0, 400,400">
                        <g id="svgg">
                          <path
                            id="path0"
                            d="M100.400 142.062 C 99.630 142.280,98.394 143.076,97.654 143.830 C 96.914 144.583,95.997 145.200,95.616 145.200 C 94.776 145.200,93.802 146.248,93.389 147.598 C 93.221 148.147,92.560 149.054,91.919 149.613 C 90.024 151.267,90.020 151.390,90.010 199.645 C 89.999 248.545,90.014 248.945,91.940 250.744 C 92.571 251.334,93.229 252.262,93.401 252.808 C 93.751 253.916,95.054 255.200,95.829 255.200 C 96.107 255.200,96.710 255.808,97.169 256.550 C 98.373 258.498,94.832 258.400,164.273 258.400 C 231.741 258.400,231.099 258.418,231.949 256.552 C 232.208 255.983,233.149 255.250,234.197 254.801 C 235.357 254.304,236.005 253.774,236.014 253.314 C 236.021 252.921,236.375 251.880,236.800 251.000 C 237.225 250.120,237.579 249.119,237.586 248.776 C 237.594 248.434,237.864 247.804,238.187 247.376 C 238.696 246.704,238.776 240.392,238.787 200.426 C 238.801 149.852,238.967 154.051,236.799 149.949 C 236.610 149.591,236.332 148.647,236.183 147.850 C 235.956 146.640,235.591 146.227,233.964 145.342 C 232.893 144.759,231.907 143.938,231.774 143.518 C 231.641 143.098,231.052 142.539,230.466 142.277 C 229.079 141.657,102.567 141.447,100.400 142.062 "
                            stroke="none"
                            fill="#f9f9f9"
                            fillRule="evenodd"></path>
                          <path
                            id="path1"
                            d="M304.600 153.562 C 304.160 153.717,302.589 154.419,301.109 155.122 C 299.629 155.825,298.171 156.400,297.869 156.400 C 297.567 156.400,296.528 156.977,295.560 157.682 C 294.592 158.387,292.872 159.272,291.739 159.649 C 290.605 160.025,288.743 160.976,287.602 161.761 C 286.460 162.547,284.778 163.386,283.863 163.628 C 282.948 163.869,281.300 164.672,280.200 165.413 C 279.100 166.154,277.660 166.885,277.000 167.037 C 275.491 167.385,272.800 168.718,272.800 169.117 C 272.800 169.485,270.749 170.506,268.629 171.194 C 266.207 171.979,263.730 174.650,263.412 176.820 C 262.921 180.167,263.353 224.092,263.889 225.295 C 264.635 226.970,266.755 228.668,269.300 229.629 C 270.565 230.107,271.600 230.622,271.600 230.775 C 271.600 231.219,274.452 232.687,276.241 233.162 C 277.144 233.403,278.381 234.061,278.991 234.626 C 279.600 235.191,281.382 236.125,282.950 236.701 C 284.517 237.278,286.430 238.236,287.200 238.831 C 287.970 239.426,289.320 240.126,290.200 240.387 C 292.160 240.967,294.400 242.079,294.400 242.472 C 294.400 242.837,297.518 244.231,299.125 244.584 C 299.790 244.730,300.737 245.198,301.228 245.625 C 301.720 246.051,302.620 246.400,303.228 246.400 C 303.837 246.400,304.605 246.504,304.936 246.631 C 305.267 246.758,305.902 246.498,306.348 246.052 C 306.793 245.607,307.721 244.951,308.410 244.595 C 310.905 243.305,310.800 245.287,310.800 199.575 C 310.800 155.897,310.789 155.600,309.169 155.600 C 309.026 155.600,308.231 155.060,307.400 154.400 C 306.569 153.740,305.780 153.218,305.645 153.240 C 305.510 153.262,305.040 153.407,304.600 153.562 "
                            stroke="none"
                            fill="#1be7b8"
                            fillRule="evenodd"></path>
                          <path
                            id="path2"
                            d="M104.148 137.776 C 103.459 138.076,102.774 138.519,102.624 138.760 C 102.475 139.002,101.832 139.200,101.196 139.200 C 98.679 139.200,95.594 140.337,94.191 141.782 C 93.434 142.562,92.630 143.200,92.406 143.200 C 92.181 143.200,91.703 143.875,91.344 144.700 C 90.984 145.525,90.140 146.560,89.467 147.000 C 87.556 148.251,87.579 147.532,87.693 201.219 L 87.800 252.069 88.800 252.944 C 89.350 253.425,90.311 254.498,90.935 255.328 C 91.559 256.159,92.682 257.235,93.430 257.719 C 94.178 258.204,94.792 258.829,94.795 259.110 C 94.801 259.708,96.289 260.360,98.770 260.851 C 99.743 261.044,100.887 261.516,101.311 261.901 C 102.535 263.008,223.251 262.983,224.942 261.875 C 225.616 261.433,227.174 261.056,228.925 260.910 C 232.411 260.620,234.281 259.898,234.866 258.616 C 235.107 258.087,235.812 257.444,236.432 257.187 C 237.635 256.688,238.800 255.226,238.800 254.214 C 238.800 253.876,239.039 253.600,239.330 253.600 C 239.622 253.600,240.297 253.135,240.830 252.568 L 241.800 251.536 241.800 200.335 L 241.800 149.134 240.400 147.884 C 239.630 147.197,238.690 145.944,238.312 145.101 C 237.852 144.075,237.232 143.430,236.441 143.154 C 235.696 142.895,235.110 142.318,234.859 141.598 C 234.411 140.311,233.008 139.763,229.068 139.333 C 227.786 139.194,226.522 138.865,226.260 138.603 C 224.854 137.196,225.002 137.200,164.726 137.216 C 115.566 137.229,105.185 137.325,104.148 137.776 M230.299 140.581 C 231.013 140.751,232.363 141.600,233.299 142.466 C 234.235 143.333,235.488 144.338,236.085 144.699 C 236.684 145.061,237.282 145.862,237.419 146.487 C 237.556 147.110,238.076 148.110,238.574 148.710 C 240.721 151.291,240.592 148.280,240.713 198.600 C 240.829 246.814,240.750 249.650,239.248 251.152 C 238.800 251.600,238.071 252.676,237.629 253.543 C 237.187 254.410,236.187 255.514,235.407 255.995 C 234.628 256.477,233.798 257.231,233.563 257.670 C 232.125 260.355,229.256 260.458,160.200 260.300 C 96.040 260.154,98.009 260.223,96.185 258.055 C 95.663 257.435,94.598 256.495,93.818 255.964 C 93.037 255.434,92.310 254.730,92.202 254.400 C 92.094 254.070,91.396 253.117,90.652 252.283 C 88.728 250.126,88.809 252.440,88.804 199.526 C 88.800 148.835,88.746 150.246,90.767 148.075 C 91.445 147.347,92.000 146.583,92.000 146.379 C 92.000 145.965,94.367 143.600,94.781 143.600 C 94.926 143.600,95.721 142.979,96.550 142.220 C 97.645 141.217,98.567 140.772,99.928 140.589 C 100.958 140.450,101.980 140.273,102.200 140.195 C 103.020 139.904,229.052 140.284,230.299 140.581 M302.261 151.784 C 301.415 152.085,300.477 152.683,300.177 153.111 C 299.589 153.951,298.498 154.440,295.467 155.223 C 294.179 155.556,293.257 156.096,292.706 156.841 C 292.120 157.635,291.307 158.082,289.909 158.382 C 287.523 158.894,286.569 159.361,285.000 160.786 C 284.254 161.463,282.944 162.058,281.536 162.358 C 279.852 162.717,278.929 163.194,277.936 164.216 C 277.201 164.973,276.327 165.593,275.994 165.596 C 274.726 165.605,271.323 167.114,270.329 168.107 C 269.759 168.678,268.506 169.354,267.546 169.609 C 263.906 170.578,262.647 172.127,261.546 176.994 C 260.707 180.702,260.406 219.312,261.200 221.401 C 261.420 221.979,261.860 223.699,262.178 225.222 C 262.801 228.210,263.915 229.763,265.769 230.228 C 266.340 230.371,266.906 230.649,267.027 230.844 C 267.148 231.040,267.598 231.200,268.028 231.200 C 268.457 231.200,269.121 231.575,269.504 232.034 C 270.324 233.017,272.827 234.231,274.800 234.604 C 275.626 234.760,276.610 235.349,277.200 236.040 C 277.950 236.919,278.976 237.422,281.300 238.052 C 283.242 238.578,284.400 239.096,284.400 239.438 C 284.400 240.158,287.095 241.510,289.201 241.847 C 290.693 242.085,292.400 243.256,292.400 244.041 C 292.400 244.329,297.174 246.000,297.997 246.000 C 298.233 246.000,299.057 246.630,299.827 247.400 C 301.156 248.729,301.366 248.800,303.981 248.800 L 306.736 248.800 309.338 246.578 C 312.714 243.696,312.469 247.711,312.322 197.737 L 312.200 156.074 310.962 154.537 C 308.533 151.521,305.601 150.593,302.261 151.784 M307.400 154.400 C 308.231 155.060,309.026 155.600,309.169 155.600 C 310.789 155.600,310.800 155.897,310.800 199.575 C 310.800 245.287,310.905 243.305,308.410 244.595 C 307.721 244.951,306.793 245.607,306.348 246.052 C 305.902 246.498,305.267 246.758,304.936 246.631 C 304.605 246.504,303.837 246.400,303.228 246.400 C 302.620 246.400,301.720 246.051,301.228 245.625 C 300.737 245.198,299.790 244.730,299.125 244.584 C 297.518 244.231,294.400 242.837,294.400 242.472 C 294.400 242.079,292.160 240.967,290.200 240.387 C 289.320 240.126,287.970 239.426,287.200 238.831 C 286.430 238.236,284.517 237.278,282.950 236.701 C 281.382 236.125,279.600 235.191,278.991 234.626 C 278.381 234.061,277.144 233.403,276.241 233.162 C 274.452 232.687,271.600 231.219,271.600 230.775 C 271.600 230.622,270.565 230.107,269.300 229.629 C 266.755 228.668,264.635 226.970,263.889 225.295 C 263.353 224.092,262.921 180.167,263.412 176.820 C 263.730 174.650,266.207 171.979,268.629 171.194 C 270.749 170.506,272.800 169.485,272.800 169.117 C 272.800 168.718,275.491 167.385,277.000 167.037 C 277.660 166.885,279.100 166.154,280.200 165.413 C 281.300 164.672,282.948 163.869,283.863 163.628 C 284.778 163.386,286.460 162.547,287.602 161.761 C 288.743 160.976,290.605 160.025,291.739 159.649 C 292.872 159.272,294.592 158.387,295.560 157.682 C 296.528 156.977,297.567 156.400,297.869 156.400 C 298.171 156.400,299.629 155.825,301.109 155.122 C 303.608 153.934,305.049 153.337,305.645 153.240 C 305.780 153.218,306.569 153.740,307.400 154.400 "
                            stroke="none"
                            fill="#4c545c"
                            fillRule="evenodd"></path>
                          <path
                            id="path3"
                            d="M102.200 140.195 C 101.980 140.273,100.958 140.450,99.928 140.589 C 98.567 140.772,97.645 141.217,96.550 142.220 C 95.721 142.979,94.926 143.600,94.781 143.600 C 94.367 143.600,92.000 145.965,92.000 146.379 C 92.000 146.583,91.445 147.347,90.767 148.075 C 88.746 150.246,88.800 148.835,88.804 199.526 C 88.809 252.440,88.728 250.126,90.652 252.283 C 91.396 253.117,92.094 254.070,92.202 254.400 C 92.310 254.730,93.037 255.434,93.818 255.964 C 94.598 256.495,95.663 257.435,96.185 258.055 C 98.009 260.223,96.040 260.154,160.200 260.300 C 229.256 260.458,232.125 260.355,233.563 257.670 C 233.798 257.231,234.628 256.477,235.407 255.995 C 236.187 255.514,237.187 254.410,237.629 253.543 C 238.071 252.676,238.800 251.600,239.248 251.152 C 240.750 249.650,240.829 246.814,240.713 198.600 C 240.592 148.280,240.721 151.291,238.574 148.710 C 238.076 148.110,237.556 147.110,237.419 146.487 C 237.282 145.862,236.684 145.061,236.085 144.699 C 235.488 144.338,234.235 143.333,233.299 142.466 C 232.363 141.600,231.013 140.751,230.299 140.581 C 229.052 140.284,103.020 139.904,102.200 140.195 M230.466 142.277 C 231.052 142.539,231.641 143.098,231.774 143.518 C 231.907 143.938,232.893 144.759,233.964 145.342 C 235.591 146.227,235.956 146.640,236.183 147.850 C 236.332 148.647,236.610 149.591,236.799 149.949 C 238.967 154.051,238.801 149.852,238.787 200.426 C 238.776 240.392,238.696 246.704,238.187 247.376 C 237.864 247.804,237.594 248.434,237.586 248.776 C 237.579 249.119,237.225 250.120,236.800 251.000 C 236.375 251.880,236.021 252.921,236.014 253.314 C 236.005 253.774,235.357 254.304,234.197 254.801 C 233.149 255.250,232.208 255.983,231.949 256.552 C 231.099 258.418,231.741 258.400,164.273 258.400 C 94.832 258.400,98.373 258.498,97.169 256.550 C 96.710 255.808,96.107 255.200,95.829 255.200 C 95.054 255.200,93.751 253.916,93.401 252.808 C 93.229 252.262,92.571 251.334,91.940 250.744 C 90.014 248.945,89.999 248.545,90.010 199.645 C 90.020 151.390,90.024 151.267,91.919 149.613 C 92.560 149.054,93.221 148.147,93.389 147.598 C 93.802 146.248,94.776 145.200,95.616 145.200 C 95.997 145.200,96.914 144.583,97.654 143.830 C 98.394 143.076,99.630 142.280,100.400 142.062 C 102.567 141.447,229.079 141.657,230.466 142.277 "
                            stroke="none"
                            fill="#949c9c"
                            fillRule="evenodd"></path>
                          <path
                            id="path4"
                            d="M35.200 0.984 C 35.200 1.947,35.121 1.971,31.700 2.084 L 28.200 2.200 28.077 3.900 L 27.954 5.600 25.403 5.600 C 21.914 5.600,20.903 6.043,20.590 7.712 C 20.367 8.902,20.142 9.103,18.669 9.430 C 17.102 9.777,16.988 9.898,16.800 11.400 C 16.605 12.956,16.554 13.003,14.922 13.122 C 13.260 13.243,13.243 13.260,13.122 14.922 C 13.003 16.554,12.956 16.605,11.400 16.800 C 9.898 16.988,9.777 17.102,9.430 18.669 C 9.103 20.142,8.902 20.367,7.712 20.590 C 6.043 20.903,5.600 21.914,5.600 25.403 L 5.600 27.954 3.900 28.077 L 2.200 28.200 2.084 31.700 C 1.971 35.121,1.947 35.200,0.984 35.200 L 0.000 35.200 0.000 200.000 L 0.000 364.800 0.984 364.800 C 1.947 364.800,1.971 364.879,2.084 368.300 L 2.200 371.800 3.900 372.177 L 5.600 372.554 5.600 374.851 C 5.600 378.083,6.072 379.102,7.712 379.410 C 8.902 379.633,9.103 379.858,9.430 381.331 C 9.777 382.898,9.898 383.012,11.400 383.200 C 12.953 383.394,13.004 383.449,13.121 385.059 C 13.247 386.786,13.757 387.181,15.876 387.195 C 16.598 387.199,16.773 387.463,16.876 388.700 C 16.992 390.104,17.107 390.224,18.669 390.570 C 20.142 390.897,20.367 391.098,20.590 392.288 C 20.903 393.957,21.914 394.400,25.403 394.400 L 27.954 394.400 28.077 396.100 L 28.200 397.800 31.700 397.916 C 35.121 398.029,35.200 398.053,35.200 399.016 L 35.200 400.000 200.000 400.000 L 364.800 400.000 364.800 399.016 C 364.800 398.053,364.879 398.029,368.300 397.916 L 371.800 397.800 372.177 396.100 L 372.554 394.400 375.103 394.400 C 378.233 394.400,379.094 393.974,379.414 392.265 C 379.633 391.101,379.865 390.896,381.331 390.570 C 382.893 390.224,383.008 390.104,383.124 388.700 C 383.241 387.288,383.327 387.200,384.596 387.200 C 386.308 387.200,387.200 386.308,387.200 384.596 C 387.200 383.327,387.288 383.241,388.700 383.124 C 390.104 383.008,390.224 382.893,390.570 381.331 C 390.896 379.865,391.101 379.633,392.265 379.414 C 393.974 379.094,394.400 378.233,394.400 375.103 L 394.400 372.554 396.100 372.177 L 397.800 371.800 397.916 368.300 C 398.029 364.879,398.053 364.800,399.016 364.800 L 400.000 364.800 400.000 200.000 L 400.000 35.200 399.016 35.200 C 398.053 35.200,398.029 35.121,397.916 31.700 L 397.800 28.200 396.100 28.077 L 394.400 27.954 394.400 25.403 C 394.400 21.914,393.957 20.903,392.288 20.590 C 391.098 20.367,390.897 20.142,390.570 18.669 C 390.224 17.107,390.104 16.992,388.700 16.876 C 387.463 16.773,387.199 16.598,387.195 15.876 C 387.181 13.757,386.786 13.247,385.059 13.121 C 383.452 13.004,383.396 12.953,383.275 11.480 C 383.121 9.617,382.265 9.200,378.597 9.200 L 376.046 9.200 375.923 7.500 C 375.802 5.821,375.779 5.798,374.173 5.681 C 372.616 5.566,372.529 5.488,372.173 3.881 L 371.800 2.200 368.300 2.084 C 364.879 1.971,364.800 1.947,364.800 0.984 L 364.800 0.000 200.000 0.000 L 35.200 0.000 35.200 0.984 M224.918 137.663 C 225.394 137.918,225.998 138.341,226.260 138.603 C 226.522 138.865,227.786 139.194,229.068 139.333 C 233.008 139.763,234.411 140.311,234.859 141.598 C 235.110 142.318,235.696 142.895,236.441 143.154 C 237.232 143.430,237.852 144.075,238.312 145.101 C 238.690 145.944,239.630 147.197,240.400 147.884 L 241.800 149.134 241.800 200.335 L 241.800 251.536 240.830 252.568 C 240.297 253.135,239.622 253.600,239.330 253.600 C 239.039 253.600,238.800 253.876,238.800 254.214 C 238.800 255.226,237.635 256.688,236.432 257.187 C 235.812 257.444,235.107 258.087,234.866 258.616 C 234.281 259.898,232.411 260.620,228.925 260.910 C 227.174 261.056,225.616 261.433,224.942 261.875 C 223.251 262.983,102.535 263.008,101.311 261.901 C 100.887 261.516,99.743 261.044,98.770 260.851 C 96.289 260.360,94.801 259.708,94.795 259.110 C 94.792 258.829,94.178 258.204,93.430 257.719 C 92.682 257.235,91.559 256.159,90.935 255.328 C 90.311 254.498,89.350 253.425,88.800 252.944 L 87.800 252.069 87.693 201.219 C 87.579 147.532,87.556 148.251,89.467 147.000 C 90.140 146.560,90.984 145.525,91.344 144.700 C 91.703 143.875,92.181 143.200,92.406 143.200 C 92.630 143.200,93.434 142.562,94.191 141.782 C 95.594 140.337,98.679 139.200,101.196 139.200 C 101.832 139.200,102.475 139.002,102.624 138.760 C 103.575 137.222,103.193 137.232,164.726 137.216 C 208.933 137.204,224.273 137.318,224.918 137.663 M308.162 152.107 C 309.021 152.598,310.281 153.692,310.962 154.537 L 312.200 156.074 312.322 197.737 C 312.469 247.711,312.714 243.696,309.338 246.578 L 306.736 248.800 303.981 248.800 C 301.366 248.800,301.156 248.729,299.827 247.400 C 299.057 246.630,298.233 246.000,297.997 246.000 C 297.174 246.000,292.400 244.329,292.400 244.041 C 292.400 243.256,290.693 242.085,289.201 241.847 C 287.095 241.510,284.400 240.158,284.400 239.438 C 284.400 239.096,283.242 238.578,281.300 238.052 C 278.976 237.422,277.950 236.919,277.200 236.040 C 276.610 235.349,275.626 234.760,274.800 234.604 C 272.827 234.231,270.324 233.017,269.504 232.034 C 269.121 231.575,268.457 231.200,268.028 231.200 C 267.598 231.200,267.148 231.040,267.027 230.844 C 266.906 230.649,266.340 230.371,265.769 230.228 C 263.915 229.763,262.801 228.210,262.178 225.222 C 261.860 223.699,261.420 221.979,261.200 221.401 C 260.406 219.312,260.707 180.702,261.546 176.994 C 262.647 172.127,263.906 170.578,267.546 169.609 C 268.506 169.354,269.759 168.678,270.329 168.107 C 271.323 167.114,274.726 165.605,275.994 165.596 C 276.327 165.593,277.201 164.973,277.936 164.216 C 278.929 163.194,279.852 162.717,281.536 162.358 C 282.944 162.058,284.254 161.463,285.000 160.786 C 286.569 159.361,287.523 158.894,289.909 158.382 C 291.307 158.082,292.120 157.635,292.706 156.841 C 293.257 156.096,294.179 155.556,295.467 155.223 C 298.498 154.440,299.589 153.951,300.177 153.111 C 301.487 151.241,305.719 150.709,308.162 152.107 "
                            stroke="none"
                            fill="#141c24"
                            fillRule="evenodd"></path>
                        </g>
                      </svg>
                      <span className="text-sm ltr:ml-2 rtl:mr-2">Cal.com Video</span>
                    </div>
                  )}
                  {location.type === LocationType.Zoom && (
                    <div className="flex flex-grow items-center">
                      <svg
                        className="h-6 w-6"
                        viewBox="0 0 64 64"
                        fill="none"
                        xmlns="http://www.w3.org/2000/svg">
                        <path
                          d="M32 0C49.6733 0 64 14.3267 64 32C64 49.6733 49.6733 64 32 64C14.3267 64 0 49.6733 0 32C0 14.3267 14.3267 0 32 0Z"
                          fill="#E5E5E4"
                        />
                        <path
                          d="M32.0002 0.623047C49.3292 0.623047 63.3771 14.6709 63.3771 31.9999C63.3771 49.329 49.3292 63.3768 32.0002 63.3768C14.6711 63.3768 0.623291 49.329 0.623291 31.9999C0.623291 14.6709 14.6716 0.623047 32.0002 0.623047Z"
                          fill="white"
                        />
                        <path
                          d="M31.9998 3.14014C47.9386 3.14014 60.8597 16.0612 60.8597 32C60.8597 47.9389 47.9386 60.8599 31.9998 60.8599C16.0609 60.8599 3.13989 47.9389 3.13989 32C3.13989 16.0612 16.0609 3.14014 31.9998 3.14014Z"
                          fill="#4A8CFF"
                        />
                        <path
                          d="M13.1711 22.9581V36.5206C13.1832 39.5875 15.6881 42.0558 18.743 42.0433H38.5125C39.0744 42.0433 39.5266 41.5911 39.5266 41.0412V27.4788C39.5145 24.4119 37.0096 21.9435 33.9552 21.956H14.1857C13.6238 21.956 13.1716 22.4082 13.1716 22.9581H13.1711ZM40.7848 28.2487L48.9469 22.2864C49.6557 21.6998 50.2051 21.8462 50.2051 22.9095V41.0903C50.2051 42.2999 49.5329 42.1536 48.9469 41.7134L40.7848 35.7631V28.2487Z"
                          fill="white"
                        />
                      </svg>
                      <span className="text-sm ltr:ml-2 rtl:mr-2">Zoom Video</span>
                    </div>
                  )}
                  {location.type === LocationType.Tandem && (
                    <div className="flex flex-grow items-center">
                      <svg
                        width="1.25em"
                        height="1.25em"
                        viewBox="0 0 400 400"
                        fill="none"
                        xmlns="http://www.w3.org/2000/svg">
                        <path
                          fillRule="evenodd"
                          clipRule="evenodd"
                          d="M167.928 256.163L64 324V143.835L167.928 76V256.163Z"
                          fill="#4341DC"
                        />
                        <path
                          fillRule="evenodd"
                          clipRule="evenodd"
                          d="M335.755 256.163L231.827 324V143.835L335.755 76V256.163Z"
                          fill="#00B6B6"
                        />
                      </svg>
                      <span className="ml-2 text-sm">Tandem Video</span>
                    </div>
                  )}
                  {location.type === LocationType.Jitsi && (
                    <div className="flex flex-grow items-center">
                      <svg
                        className="h-6 w-6"
                        viewBox="0 0 64 64"
                        fill="none"
                        xmlns="http://www.w3.org/2000/svg">
                        <path
                          d="M32 0C49.6733 0 64 14.3267 64 32C64 49.6733 49.6733 64 32 64C14.3267 64 0 49.6733 0 32C0 14.3267 14.3267 0 32 0Z"
                          fill="#E5E5E4"
                        />
                        <path
                          d="M32.0002 0.623047C49.3292 0.623047 63.3771 14.6709 63.3771 31.9999C63.3771 49.329 49.3292 63.3768 32.0002 63.3768C14.6711 63.3768 0.623291 49.329 0.623291 31.9999C0.623291 14.6709 14.6716 0.623047 32.0002 0.623047Z"
                          fill="white"
                        />
                        <path
                          d="M31.9998 3.14014C47.9386 3.14014 60.8597 16.0612 60.8597 32C60.8597 47.9389 47.9386 60.8599 31.9998 60.8599C16.0609 60.8599 3.13989 47.9389 3.13989 32C3.13989 16.0612 16.0609 3.14014 31.9998 3.14014Z"
                          fill="#4A8CFF"
                        />
                        <path
                          d="M13.1711 22.9581V36.5206C13.1832 39.5875 15.6881 42.0558 18.743 42.0433H38.5125C39.0744 42.0433 39.5266 41.5911 39.5266 41.0412V27.4788C39.5145 24.4119 37.0096 21.9435 33.9552 21.956H14.1857C13.6238 21.956 13.1716 22.4082 13.1716 22.9581H13.1711ZM40.7848 28.2487L48.9469 22.2864C49.6557 21.6998 50.2051 21.8462 50.2051 22.9095V41.0903C50.2051 42.2999 49.5329 42.1536 48.9469 41.7134L40.7848 35.7631V28.2487Z"
                          fill="white"
                        />
                      </svg>
                      <span className="ml-2 text-sm">Jitsi Meet</span>
                    </div>
                  )}
                  {location.type === LocationType.Teams && (
                    <div className="flex flex-grow items-center">
                      <svg
                        xmlns="http://www.w3.org/2000/svg"
                        className="h-6 w-6"
                        viewBox="0 0 2228.833 2073.333">
                        <path
                          fill="#5059C9"
                          d="M1554.637,777.5h575.713c54.391,0,98.483,44.092,98.483,98.483c0,0,0,0,0,0v524.398	c0,199.901-162.051,361.952-361.952,361.952h0h-1.711c-199.901,0.028-361.975-162-362.004-361.901c0-0.017,0-0.034,0-0.052V828.971	C1503.167,800.544,1526.211,777.5,1554.637,777.5L1554.637,777.5z"
                        />
                        <circle fill="#5059C9" cx="1943.75" cy="440.583" r="233.25" />
                        <circle fill="#7B83EB" cx="1218.083" cy="336.917" r="336.917" />
                        <path
                          fill="#7B83EB"
                          d="M1667.323,777.5H717.01c-53.743,1.33-96.257,45.931-95.01,99.676v598.105	c-7.505,322.519,247.657,590.16,570.167,598.053c322.51-7.893,577.671-275.534,570.167-598.053V877.176	C1763.579,823.431,1721.066,778.83,1667.323,777.5z"
                        />
                        <path
                          opacity=".1"
                          d="M1244,777.5v838.145c-0.258,38.435-23.549,72.964-59.09,87.598	c-11.316,4.787-23.478,7.254-35.765,7.257H667.613c-6.738-17.105-12.958-34.21-18.142-51.833	c-18.144-59.477-27.402-121.307-27.472-183.49V877.02c-1.246-53.659,41.198-98.19,94.855-99.52H1244z"
                        />
                        <path
                          opacity=".2"
                          d="M1192.167,777.5v889.978c-0.002,12.287-2.47,24.449-7.257,35.765	c-14.634,35.541-49.163,58.833-87.598,59.09H691.975c-8.812-17.105-17.105-34.21-24.362-51.833	c-7.257-17.623-12.958-34.21-18.142-51.833c-18.144-59.476-27.402-121.307-27.472-183.49V877.02	c-1.246-53.659,41.198-98.19,94.855-99.52H1192.167z"
                        />
                        <path
                          opacity=".2"
                          d="M1192.167,777.5v786.312c-0.395,52.223-42.632,94.46-94.855,94.855h-447.84	c-18.144-59.476-27.402-121.307-27.472-183.49V877.02c-1.246-53.659,41.198-98.19,94.855-99.52H1192.167z"
                        />
                        <path
                          opacity=".2"
                          d="M1140.333,777.5v786.312c-0.395,52.223-42.632,94.46-94.855,94.855H649.472	c-18.144-59.476-27.402-121.307-27.472-183.49V877.02c-1.246-53.659,41.198-98.19,94.855-99.52H1140.333z"
                        />
                        <path
                          opacity=".1"
                          d="M1244,509.522v163.275c-8.812,0.518-17.105,1.037-25.917,1.037	c-8.812,0-17.105-0.518-25.917-1.037c-17.496-1.161-34.848-3.937-51.833-8.293c-104.963-24.857-191.679-98.469-233.25-198.003	c-7.153-16.715-12.706-34.071-16.587-51.833h258.648C1201.449,414.866,1243.801,457.217,1244,509.522z"
                        />
                        <path
                          opacity=".2"
                          d="M1192.167,561.355v111.442c-17.496-1.161-34.848-3.937-51.833-8.293	c-104.963-24.857-191.679-98.469-233.25-198.003h190.228C1149.616,466.699,1191.968,509.051,1192.167,561.355z"
                        />
                        <path
                          opacity=".2"
                          d="M1192.167,561.355v111.442c-17.496-1.161-34.848-3.937-51.833-8.293	c-104.963-24.857-191.679-98.469-233.25-198.003h190.228C1149.616,466.699,1191.968,509.051,1192.167,561.355z"
                        />
                        <path
                          opacity=".2"
                          d="M1140.333,561.355v103.148c-104.963-24.857-191.679-98.469-233.25-198.003	h138.395C1097.783,466.699,1140.134,509.051,1140.333,561.355z"
                        />
                        <linearGradient
                          id="a"
                          gradientUnits="userSpaceOnUse"
                          x1="198.099"
                          y1="1683.0726"
                          x2="942.2344"
                          y2="394.2607"
                          gradientTransform="matrix(1 0 0 -1 0 2075.3333)">
                          <stop offset="0" stopColor="#5a62c3" />
                          <stop offset=".5" stopColor="#4d55bd" />
                          <stop offset="1" stopColor="#3940ab" />
                        </linearGradient>
                        <path
                          fill="url(#a)"
                          d="M95.01,466.5h950.312c52.473,0,95.01,42.538,95.01,95.01v950.312c0,52.473-42.538,95.01-95.01,95.01	H95.01c-52.473,0-95.01-42.538-95.01-95.01V561.51C0,509.038,42.538,466.5,95.01,466.5z"
                        />
                        <path
                          fill="#FFF"
                          d="M820.211,828.193H630.241v517.297H509.211V828.193H320.123V727.844h500.088V828.193z"
                        />
                      </svg>
                      <span className="ml-2 text-sm">MS Teams</span>
                    </div>
                  )}
                  <div className="flex">
                    <button
                      type="button"
                      onClick={() => {
                        locationFormMethods.setValue("locationType", location.type);
                        locationFormMethods.unregister("locationLink");
                        locationFormMethods.unregister("locationAddress");
                        openLocationModal(location.type);
                      }}
                      aria-label={t("edit")}
                      className="mr-1 p-1 text-gray-500 hover:text-gray-900">
                      <PencilIcon className="h-4 w-4" />
                    </button>
                    <button type="button" onClick={() => removeLocation(location)} aria-label={t("remove")}>
                      <XIcon className="border-l-1 h-6 w-6 pl-1 text-gray-500 hover:text-gray-900 " />
                    </button>
                  </div>
                </div>
              </li>
            ))}
            {formMethods.getValues("locations").length > 0 &&
              formMethods.getValues("locations").length !== locationOptions.length && (
                <li>
                  <button
                    type="button"
                    className="flex rounded-sm py-2 hover:bg-gray-100"
                    onClick={() => setShowLocationModal(true)}>
                    <PlusIcon className="mt-0.5 h-4 w-4 text-neutral-900" />
                    <span className="ml-1 text-sm font-medium text-neutral-700">{t("add_location")}</span>
                  </button>
                </li>
              )}
          </ul>
        )}
      </div>
    );
  };

  const membership = team?.members.find((membership) => membership.user.id === props.session.user.id);
  const isAdmin = membership?.role === MembershipRole.OWNER || membership?.role === MembershipRole.ADMIN;

  return (
    <div>
      <Shell
        title={t("event_type_title", { eventTypeTitle: eventType.title })}
        heading={
          <div className="group relative cursor-pointer" onClick={() => setEditIcon(false)}>
            {editIcon ? (
              <>
                <h1
                  style={{ fontSize: 22, letterSpacing: "-0.0009em" }}
                  className="inline pl-0 text-gray-900 focus:text-black group-hover:text-gray-500">
                  {eventType.title}
                </h1>
                <PencilIcon className="ml-1 -mt-1 inline h-4 w-4 text-gray-700 group-hover:text-gray-500" />
              </>
            ) : (
              <div style={{ marginBottom: -11 }}>
                <input
                  type="text"
                  autoFocus
                  style={{ top: -6, fontSize: 22 }}
                  required
                  className="relative h-10 w-full cursor-pointer border-none bg-transparent pl-0 text-gray-900 hover:text-gray-700 focus:text-black focus:outline-none focus:ring-0"
                  placeholder={t("quick_chat")}
                  {...formMethods.register("title")}
                  defaultValue={eventType.title}
                />
              </div>
            )}
          </div>
        }
        subtitle={eventType.description || ""}>
        <ClientSuspense fallback={<Loader />}>
          <div className="flex flex-col-reverse lg:flex-row">
            <div className="w-full max-w-4xl ltr:mr-2 rtl:ml-2 lg:w-9/12">
              <div className="-mx-4 rounded-sm border border-neutral-200 bg-white p-4 py-6 sm:mx-0 sm:px-8">
                <Form
                  form={formMethods}
                  handleSubmit={async (values) => {
                    const {
                      periodDates,
                      periodCountCalendarDays,
                      smartContractAddress,
                      beforeBufferTime,
                      afterBufferTime,
                      locations,
                      ...input
                    } = values;

                    if (requirePayment) input.currency = currency;

                    updateMutation.mutate({
                      ...input,
                      locations,
                      periodStartDate: periodDates.startDate,
                      periodEndDate: periodDates.endDate,
                      periodCountCalendarDays: periodCountCalendarDays === "1",
                      id: eventType.id,
                      beforeEventBuffer: beforeBufferTime,
                      afterEventBuffer: afterBufferTime,
                      metadata: smartContractAddress
                        ? {
                            smartContractAddress,
                          }
                        : "",
                    });
                  }}
                  className="space-y-6">
                  <div className="space-y-3">
                    <div className="block items-center sm:flex">
                      <div className="min-w-48 mb-4 sm:mb-0">
                        <label
                          id="slug-label"
                          htmlFor="slug"
                          className="flex text-sm font-medium text-neutral-700">
                          <LinkIcon className="mt-0.5 h-4 w-4 text-neutral-500 ltr:mr-2 rtl:ml-2" />
                          {t("url")}
                        </label>
                      </div>
                      <div className="w-full">
                        <div className="flex rounded-sm shadow-sm">
                          <span className="inline-flex items-center rounded-l-sm border border-r-0 border-gray-300 bg-gray-50 px-3 text-sm text-gray-500">
                            {process.env.NEXT_PUBLIC_WEBSITE_URL?.replace(/^(https?:|)\/\//, "")}/
                            {team ? "team/" + team.slug : eventType.users[0].username}/
                          </span>
                          <input
                            type="text"
                            id="slug"
                            aria-labelledby="slug-label"
                            required
                            className="  block w-full min-w-0 flex-1 rounded-none rounded-r-sm border-gray-300 sm:text-sm"
                            defaultValue={eventType.slug}
                            {...formMethods.register("slug", {
                              setValueAs: (v) => slugify(v),
                            })}
                          />
                        </div>
                      </div>
                    </div>
                    <Controller
                      name="length"
                      control={formMethods.control}
                      defaultValue={eventType.length || 15}
                      render={() => (
                        <MinutesField
                          label={
                            <>
                              <ClockIcon className="h-4 w-4 text-neutral-500 ltr:mr-2 rtl:ml-2" />{" "}
                              {t("duration")}
                            </>
                          }
                          id="length"
                          required
                          min="1"
                          placeholder="15"
                          defaultValue={eventType.length || 15}
                          onChange={(e) => {
                            formMethods.setValue("length", Number(e.target.value));
                          }}
                        />
                      )}
                    />
                  </div>
                  <hr />
                  <div className="space-y-3">
                    <div className="block sm:flex">
                      <div className="min-w-48 sm:mb-0">
                        <label
                          htmlFor="location"
                          className="mt-2.5 flex text-sm font-medium text-neutral-700">
                          <LocationMarkerIcon className="mt-0.5 mb-4 h-4 w-4 text-neutral-500 ltr:mr-2 rtl:ml-2" />
                          {t("location")}
                        </label>
                      </div>
                      <Controller
                        name="locations"
                        control={formMethods.control}
                        defaultValue={eventType.locations || []}
                        render={() => <Locations />}
                      />
                    </div>
                  </div>
                  <hr className="border-neutral-200" />
                  <div className="space-y-3">
                    <div className="block sm:flex">
                      <div className="min-w-48 mb-4 mt-2.5 sm:mb-0">
                        <label
                          htmlFor="description"
                          className="mt-0 flex text-sm font-medium text-neutral-700">
                          <DocumentIcon className="mt-0.5 h-4 w-4 text-neutral-500 ltr:mr-2 rtl:ml-2" />
                          {t("description")}
                        </label>
                      </div>
                      <div className="w-full">
                        <textarea
                          id="description"
                          className="  block w-full rounded-sm border-gray-300 text-sm shadow-sm"
                          placeholder={t("quick_video_meeting")}
                          {...formMethods.register("description")}
                          defaultValue={asStringOrUndefined(eventType.description)}></textarea>
                      </div>
                    </div>
                  </div>

                  <hr className="border-neutral-200" />
                  <div className="space-y-3">
                    <div className="block sm:flex">
                      <div className="min-w-48 mb-4 mt-2.5 sm:mb-0">
                        <label
                          htmlFor="availability"
                          className="mt-0 flex text-sm font-medium text-neutral-700">
                          <ClockIcon className="mt-0.5 h-4 w-4 text-neutral-500 ltr:mr-2 rtl:ml-2" />
                          {t("availability")} <InfoBadge content={t("you_can_manage_your_schedules")} />
                        </label>
                      </div>
                      <Controller
                        name="schedule"
                        control={formMethods.control}
                        render={({ field }) => (
                          <AvailabilitySelect
                            value={field.value}
                            onBlur={field.onBlur}
                            name={field.name}
                            onChange={(selected) => field.onChange(selected?.value || null)}
                          />
                        )}
                      />
                    </div>
                  </div>

                  {team && <hr className="border-neutral-200" />}
                  {team && (
                    <div className="space-y-3">
                      <div className="block sm:flex">
                        <div className="min-w-48 mb-4 sm:mb-0">
                          <label
                            htmlFor="schedulingType"
                            className="mt-2 flex text-sm font-medium text-neutral-700">
                            <UsersIcon className="h-5 w-5 text-neutral-500 ltr:mr-2 rtl:ml-2" />{" "}
                            {t("scheduling_type")}
                          </label>
                        </div>
                        <Controller
                          name="schedulingType"
                          control={formMethods.control}
                          defaultValue={eventType.schedulingType}
                          render={() => (
                            <RadioArea.Select
                              value={asStringOrUndefined(eventType.schedulingType)}
                              options={schedulingTypeOptions}
                              onChange={(val) => {
                                // FIXME: Better types are needed
                                formMethods.setValue("schedulingType", val as SchedulingType);
                              }}
                            />
                          )}
                        />
                      </div>

                      <div className="block sm:flex">
                        <div className="min-w-48 mb-4 sm:mb-0">
                          <label htmlFor="users" className="flex text-sm font-medium text-neutral-700">
                            <UserAddIcon className="h-5 w-5 text-neutral-500 ltr:mr-2 rtl:ml-2" />{" "}
                            {t("attendees")}
                          </label>
                        </div>
                        <div className="w-full space-y-2">
                          <Controller
                            name="users"
                            control={formMethods.control}
                            defaultValue={eventType.users.map((user) => user.id.toString())}
                            render={() => (
                              <CheckedSelect
                                disabled={false}
                                onChange={(options) => {
                                  formMethods.setValue(
                                    "users",
                                    options.map((user) => user.value)
                                  );
                                }}
                                defaultValue={eventType.users.map(mapUserToValue)}
                                options={teamMembers.map(mapUserToValue)}
                                placeholder={t("add_attendees")}
                              />
                            )}
                          />
                        </div>
                      </div>
                    </div>
                  )}
                  <Collapsible
                    open={advancedSettingsVisible}
                    onOpenChange={() => setAdvancedSettingsVisible(!advancedSettingsVisible)}>
                    <>
                      <CollapsibleTrigger
                        type="button"
<<<<<<< HEAD
                        className="flex w-full"
                        data-testid="advanced-settings">
=======
                        data-testid="show-advanced-settings"
                        className="flex w-full">
>>>>>>> a6183e0c
                        <ChevronRightIcon
                          className={`${
                            advancedSettingsVisible ? "rotate-90 transform" : ""
                          } ml-auto h-5 w-5 text-neutral-500`}
                        />
                        <span className="text-sm font-medium text-neutral-700">
                          {t("show_advanced_settings")}
                        </span>
                      </CollapsibleTrigger>
                      <CollapsibleContent data-testid="advanced-settings-content" className="mt-4 space-y-6">
                        {/**
                         * Only display calendar selector if user has connected calendars AND if it's not
                         * a team event. Since we don't have logic to handle each attende calendar (for now).
                         * This will fallback to each user selected destination calendar.
                         */}
                        {!!connectedCalendarsQuery.data?.connectedCalendars.length && !team && (
                          <div className="block items-center sm:flex">
                            <div className="min-w-48 mb-4 sm:mb-0">
                              <label
                                htmlFor="createEventsOn"
                                className="flex text-sm font-medium text-neutral-700">
                                {t("create_events_on")}
                              </label>
                            </div>
                            <div className="w-full">
                              <div className="relative mt-1 rounded-sm shadow-sm">
                                <Controller
                                  control={formMethods.control}
                                  name="destinationCalendar"
                                  defaultValue={eventType.destinationCalendar || undefined}
                                  render={({ field: { onChange, value } }) => (
                                    <DestinationCalendarSelector
                                      value={value ? value.externalId : undefined}
                                      onChange={onChange}
                                      hidePlaceholder
                                    />
                                  )}
                                />
                              </div>
                            </div>
                          </div>
                        )}
                        <div className="block items-center sm:flex">
                          <div className="min-w-48 mb-4 sm:mb-0">
                            <label htmlFor="eventName" className="flex text-sm font-medium text-neutral-700">
                              {t("event_name")} <InfoBadge content={t("event_name_tooltip")} />
                            </label>
                          </div>
                          <div className="w-full">
                            <div className="relative mt-1 rounded-sm shadow-sm">
                              <input
                                type="text"
                                className="  block w-full rounded-sm border-gray-300 text-sm shadow-sm"
                                placeholder={t("meeting_with_user")}
                                defaultValue={eventType.eventName || ""}
                                {...formMethods.register("eventName")}
                              />
                            </div>
                          </div>
                        </div>
                        {eventType.isWeb3Active && (
                          <div className="block items-center sm:flex">
                            <div className="min-w-48 mb-4 sm:mb-0">
                              <label
                                htmlFor="smartContractAddress"
                                className="flex text-sm font-medium text-neutral-700">
                                {t("Smart Contract Address")}
                              </label>
                            </div>
                            <div className="w-full">
                              <div className="relative mt-1 rounded-sm shadow-sm">
                                {
                                  <input
                                    type="text"
                                    className="  block w-full rounded-sm border-gray-300 text-sm shadow-sm"
                                    placeholder={t("Example: 0x71c7656ec7ab88b098defb751b7401b5f6d8976f")}
                                    defaultValue={(eventType.metadata.smartContractAddress || "") as string}
                                    {...formMethods.register("smartContractAddress")}
                                  />
                                }
                              </div>
                            </div>
                          </div>
                        )}
                        <div className="block items-center sm:flex">
                          <div className="min-w-48 mb-4 sm:mb-0">
                            <label
                              htmlFor="additionalFields"
                              className="flexflex mt-2 text-sm font-medium text-neutral-700">
                              {t("additional_inputs")}
                            </label>
                          </div>
                          <div className="w-full">
                            <ul className="mt-1">
                              {customInputs.map((customInput: EventTypeCustomInput, idx: number) => (
                                <li key={idx} className="bg-secondary-50 mb-2 border p-2">
                                  <div className="flex justify-between">
                                    <div className="w-0 flex-1">
                                      <div className="truncate">
                                        <span
                                          className="text-sm ltr:ml-2 rtl:mr-2"
                                          title={`${t("label")}: ${customInput.label}`}>
                                          {t("label")}: {customInput.label}
                                        </span>
                                      </div>
                                      {customInput.placeholder && (
                                        <div className="truncate">
                                          <span
                                            className="text-sm ltr:ml-2 rtl:mr-2"
                                            title={`${t("placeholder")}: ${customInput.placeholder}`}>
                                            {t("placeholder")}: {customInput.placeholder}
                                          </span>
                                        </div>
                                      )}
                                      <div>
                                        <span className="text-sm ltr:ml-2 rtl:mr-2">
                                          {t("type")}: {customInput.type}
                                        </span>
                                      </div>
                                      <div>
                                        <span className="text-sm ltr:ml-2 rtl:mr-2">
                                          {customInput.required ? t("required") : t("optional")}
                                        </span>
                                      </div>
                                    </div>
                                    <div className="flex">
                                      <Button
                                        onClick={() => {
                                          setSelectedCustomInput(customInput);
                                          setSelectedCustomInputModalOpen(true);
                                        }}
                                        color="minimal"
                                        type="button">
                                        {t("edit")}
                                      </Button>
                                      <button type="button" onClick={() => removeCustom(idx)}>
                                        <XIcon className="h-6 w-6 border-l-2 pl-1 hover:text-red-500 " />
                                      </button>
                                    </div>
                                  </div>
                                </li>
                              ))}
                              <li>
                                <Button
                                  onClick={() => {
                                    setSelectedCustomInput(undefined);
                                    setSelectedCustomInputModalOpen(true);
                                  }}
                                  color="secondary"
                                  type="button"
                                  StartIcon={PlusIcon}>
                                  {t("add_input")}
                                </Button>
                              </li>
                            </ul>
                          </div>
                        </div>

                        <Controller
                          name="hideCalendarNotes"
                          control={formMethods.control}
                          defaultValue={eventType.hideCalendarNotes}
                          render={() => (
                            <CheckboxField
                              id="hideCalendarNotes"
                              name="hideCalendarNotes"
                              label={t("disable_notes")}
                              description={t("disable_notes_description")}
                              defaultChecked={eventType.hideCalendarNotes}
                              onChange={(e) => {
                                formMethods.setValue("hideCalendarNotes", e?.target.checked);
                              }}
                            />
                          )}
                        />

                        <Controller
                          name="requiresConfirmation"
                          control={formMethods.control}
                          defaultValue={eventType.requiresConfirmation}
                          render={() => (
                            <CheckboxField
                              id="requiresConfirmation"
                              name="requiresConfirmation"
                              label={t("opt_in_booking")}
                              description={t("opt_in_booking_description")}
                              defaultChecked={eventType.requiresConfirmation}
                              onChange={(e) => {
                                formMethods.setValue("requiresConfirmation", e?.target.checked);
                              }}
                            />
                          )}
                        />

                        <Controller
                          name="disableGuests"
                          control={formMethods.control}
                          defaultValue={eventType.disableGuests}
                          render={() => (
                            <CheckboxField
                              id="disableGuests"
                              name="disableGuests"
                              label={t("disable_guests")}
                              description={t("disable_guests_description")}
                              defaultChecked={eventType.disableGuests}
                              onChange={(e) => {
                                formMethods.setValue("disableGuests", e?.target.checked);
                              }}
                            />
                          )}
                        />

                        <Controller
                          name="hashedLink"
                          control={formMethods.control}
                          defaultValue={eventType.hashedLink ? true : false}
                          render={() => (
                            <>
                              <CheckboxField
                                id="hashedLink"
                                name="hashedLink"
                                label={t("hashed_link")}
                                description={t("hashed_link_description")}
                                defaultChecked={eventType.hashedLink ? true : false}
                                onChange={(e) => {
                                  setHashedLinkVisible(e?.target.checked);
                                  formMethods.setValue("hashedLink", e?.target.checked);
                                }}
                              />
                              {hashedLinkVisible && (
                                <div className="block items-center sm:flex">
                                  <div className="min-w-48 mb-4 sm:mb-0"></div>
                                  <div className="w-full">
                                    <div className="relative mt-1 flex w-full">
                                      <input
                                        disabled
                                        data-testid="generated-hash-url"
                                        type="text"
                                        className="  grow select-none border-gray-300 bg-gray-50 text-sm text-gray-500 ltr:rounded-l-sm rtl:rounded-r-sm"
                                        defaultValue={placeholderHashedLink}
                                      />
                                      <Tooltip
                                        content={
                                          eventType.hashedLink
                                            ? t("copy_to_clipboard")
                                            : t("enabled_after_update")
                                        }>
                                        <Button
                                          color="minimal"
                                          onClick={() => {
                                            if (eventType.hashedLink) {
                                              navigator.clipboard.writeText(placeholderHashedLink);
                                              showToast("Link copied!", "success");
                                            }
                                          }}
                                          type="button"
                                          className="text-md flex items-center border border-gray-300 px-2 py-1 text-sm font-medium text-gray-700 ltr:rounded-r-sm ltr:border-l-0 rtl:rounded-l-sm rtl:border-r-0">
                                          <DocumentDuplicateIcon className="w-6 p-1 text-neutral-500" />
                                        </Button>
                                      </Tooltip>
                                    </div>
                                    <span className="text-xs text-gray-500">
                                      The URL will regenerate after each use
                                    </span>
                                  </div>
                                </div>
                              )}
                            </>
                          )}
                        />

                        <hr className="my-2 border-neutral-200" />
                        <Controller
                          name="minimumBookingNotice"
                          control={formMethods.control}
                          defaultValue={eventType.minimumBookingNotice}
                          render={() => (
                            <MinutesField
                              label={t("minimum_booking_notice")}
                              required
                              min="0"
                              placeholder="120"
                              defaultValue={eventType.minimumBookingNotice}
                              onChange={(e) => {
                                formMethods.setValue("minimumBookingNotice", Number(e.target.value));
                              }}
                            />
                          )}
                        />

                        <div className="block items-center sm:flex">
                          <div className="min-w-48 mb-4 sm:mb-0">
                            <label htmlFor="eventName" className="flex text-sm font-medium text-neutral-700">
                              {t("slot_interval")}
                            </label>
                          </div>
                          <Controller
                            name="slotInterval"
                            control={formMethods.control}
                            render={() => {
                              const slotIntervalOptions = [
                                {
                                  label: t("slot_interval_default"),
                                  value: -1,
                                },
                                ...[5, 10, 15, 20, 30, 45, 60].map((minutes) => ({
                                  label: minutes + " " + t("minutes"),
                                  value: minutes,
                                })),
                              ];
                              return (
                                <Select
                                  isSearchable={false}
                                  className="block w-full min-w-0 flex-1 rounded-sm sm:text-sm"
                                  onChange={(val) => {
                                    formMethods.setValue(
                                      "slotInterval",
                                      val && (val.value || 0) > 0 ? val.value : null
                                    );
                                  }}
                                  defaultValue={
                                    slotIntervalOptions.find(
                                      (option) => option.value === eventType.slotInterval
                                    ) || slotIntervalOptions[0]
                                  }
                                  options={slotIntervalOptions}
                                />
                              );
                            }}
                          />
                        </div>
                        <hr className="my-2 border-neutral-200" />

                        <div className="block sm:flex">
                          <div className="min-w-48 mb-4 sm:mb-0">
                            <label
                              htmlFor="inviteesCanSchedule"
                              className="mt-2.5 flex text-sm font-medium text-neutral-700">
                              {t("invitees_can_schedule")}
                            </label>
                          </div>
                          <div className="w-full">
                            <Controller
                              name="periodType"
                              control={formMethods.control}
                              defaultValue={periodType?.type}
                              render={() => (
                                <RadioGroup.Root
                                  defaultValue={periodType?.type}
                                  onValueChange={(val) =>
                                    formMethods.setValue("periodType", val as PeriodType)
                                  }>
                                  {PERIOD_TYPES.map((period) => (
                                    <div className="mb-2 flex items-center text-sm" key={period.type}>
                                      <RadioGroup.Item
                                        id={period.type}
                                        value={period.type}
                                        className="min-w-4 flex h-4 w-4 cursor-pointer items-center rounded-full border border-black bg-white focus:border-2 focus:outline-none ltr:mr-2 rtl:ml-2">
                                        <RadioGroup.Indicator className="relative flex h-4 w-4 items-center justify-center after:block after:h-2 after:w-2 after:rounded-full after:bg-black" />
                                      </RadioGroup.Item>
                                      {period.prefix ? <span>{period.prefix}&nbsp;</span> : null}
                                      {period.type === "ROLLING" && (
                                        <div className="inline-flex">
                                          <input
                                            type="number"
                                            className="block w-16 rounded-sm border-gray-300 shadow-sm [appearance:textfield] ltr:mr-2 rtl:ml-2 sm:text-sm"
                                            placeholder="30"
                                            {...formMethods.register("periodDays", { valueAsNumber: true })}
                                            defaultValue={eventType.periodDays || 30}
                                          />
                                          <select
                                            id=""
                                            className="  block w-full rounded-sm border-gray-300 py-2 pl-3 pr-10 text-base focus:outline-none sm:text-sm"
                                            {...formMethods.register("periodCountCalendarDays")}
                                            defaultValue={eventType.periodCountCalendarDays ? "1" : "0"}>
                                            <option value="1">{t("calendar_days")}</option>
                                            <option value="0">{t("business_days")}</option>
                                          </select>
                                        </div>
                                      )}
                                      {period.type === "RANGE" && (
                                        <div className="inline-flex space-x-2 ltr:ml-2 rtl:mr-2 rtl:space-x-reverse">
                                          <Controller
                                            name="periodDates"
                                            control={formMethods.control}
                                            defaultValue={periodDates}
                                            render={() => (
                                              <DateRangePicker
                                                startDate={formMethods.getValues("periodDates").startDate}
                                                endDate={formMethods.getValues("periodDates").endDate}
                                                onDatesChange={({ startDate, endDate }) => {
                                                  formMethods.setValue("periodDates", { startDate, endDate });
                                                }}
                                              />
                                            )}
                                          />
                                        </div>
                                      )}
                                      {period.suffix ? (
                                        <span className="ltr:ml-2 rtl:mr-2">&nbsp;{period.suffix}</span>
                                      ) : null}
                                    </div>
                                  ))}
                                </RadioGroup.Root>
                              )}
                            />
                          </div>
                        </div>
                        <hr className="border-neutral-200" />
                        <div className="block sm:flex">
                          <div className="min-w-48 mb-4 sm:mb-0">
                            <label
                              htmlFor="bufferTime"
                              className="mt-2.5 flex text-sm font-medium text-neutral-700">
                              {t("buffer_time")}
                            </label>
                          </div>
                          <div className="w-full">
                            <div className="inline-flex w-full space-x-2">
                              <div className="w-full">
                                <label
                                  htmlFor="beforeBufferTime"
                                  className="mb-2 flex text-sm font-medium text-neutral-700">
                                  {t("before_event")}
                                </label>
                                <Controller
                                  name="beforeBufferTime"
                                  control={formMethods.control}
                                  defaultValue={eventType.beforeEventBuffer || 0}
                                  render={({ field: { onChange, value } }) => {
                                    const beforeBufferOptions = [
                                      {
                                        label: t("event_buffer_default"),
                                        value: 0,
                                      },
                                      ...[5, 10, 15, 20, 30, 45, 60].map((minutes) => ({
                                        label: minutes + " " + t("minutes"),
                                        value: minutes,
                                      })),
                                    ];
                                    return (
                                      <Select
                                        isSearchable={false}
                                        className="  block w-full min-w-0 flex-1 rounded-sm  sm:text-sm"
                                        onChange={(val) => {
                                          if (val) onChange(val.value);
                                        }}
                                        defaultValue={
                                          beforeBufferOptions.find((option) => option.value === value) ||
                                          beforeBufferOptions[0]
                                        }
                                        options={beforeBufferOptions}
                                      />
                                    );
                                  }}
                                />
                              </div>
                              <div className="w-full">
                                <label
                                  htmlFor="afterBufferTime"
                                  className="mb-2 flex text-sm font-medium text-neutral-700">
                                  {t("after_event")}
                                </label>
                                <Controller
                                  name="afterBufferTime"
                                  control={formMethods.control}
                                  defaultValue={eventType.afterEventBuffer || 0}
                                  render={({ field: { onChange, value } }) => {
                                    const afterBufferOptions = [
                                      {
                                        label: t("event_buffer_default"),
                                        value: 0,
                                      },
                                      ...[5, 10, 15, 20, 30, 45, 60].map((minutes) => ({
                                        label: minutes + " " + t("minutes"),
                                        value: minutes,
                                      })),
                                    ];
                                    return (
                                      <Select
                                        isSearchable={false}
                                        className="  block w-full min-w-0 flex-1 rounded-sm sm:text-sm"
                                        onChange={(val) => {
                                          if (val) onChange(val.value);
                                        }}
                                        defaultValue={
                                          afterBufferOptions.find((option) => option.value === value) ||
                                          afterBufferOptions[0]
                                        }
                                        options={afterBufferOptions}
                                      />
                                    );
                                  }}
                                />
                              </div>
                            </div>
                          </div>
                        </div>
                        <SuccessRedirectEdit<typeof formMethods>
                          formMethods={formMethods}
                          eventType={eventType}></SuccessRedirectEdit>
                        {hasPaymentIntegration && (
                          <>
                            <hr className="border-neutral-200" />
                            <div className="block sm:flex">
                              <div className="min-w-48 mb-4 sm:mb-0">
                                <label
                                  htmlFor="payment"
                                  className="mt-2 flex text-sm font-medium text-neutral-700">
                                  {t("payment")}
                                </label>
                              </div>

                              <div className="flex flex-col">
                                <div className="w-full">
                                  <div className="block items-center sm:flex">
                                    <div className="w-full">
                                      <div className="relative flex items-start">
                                        <div className="flex h-5 items-center">
                                          <input
                                            onChange={(event) => {
                                              setRequirePayment(event.target.checked);
                                              if (!event.target.checked) {
                                                formMethods.setValue("price", 0);
                                              }
                                            }}
                                            id="requirePayment"
                                            name="requirePayment"
                                            type="checkbox"
                                            className="text-primary-600  h-4 w-4 rounded border-gray-300"
                                            defaultChecked={requirePayment}
                                          />
                                        </div>
                                        <div className="text-sm ltr:ml-3 rtl:mr-3">
                                          <p className="text-neutral-900">
                                            {t("require_payment")} (0.5% +{" "}
                                            <IntlProvider locale="en">
                                              <FormattedNumber
                                                value={0.1}
                                                style="currency"
                                                currency={currency}
                                              />
                                            </IntlProvider>{" "}
                                            {t("commission_per_transaction")})
                                          </p>
                                        </div>
                                      </div>
                                    </div>
                                  </div>
                                </div>
                                {requirePayment && (
                                  <div className="w-full">
                                    <div className="block items-center sm:flex">
                                      <div className="w-full">
                                        <div className="relative mt-1 rounded-sm shadow-sm">
                                          <Controller
                                            defaultValue={eventType.price}
                                            control={formMethods.control}
                                            name="price"
                                            render={({ field }) => (
                                              <input
                                                {...field}
                                                step="0.01"
                                                min="0.5"
                                                type="number"
                                                required
                                                className="  block w-full rounded-sm border-gray-300 pl-2 pr-12 sm:text-sm"
                                                placeholder="Price"
                                                onChange={(e) => {
                                                  field.onChange(e.target.valueAsNumber * 100);
                                                }}
                                                value={field.value > 0 ? field.value / 100 : 0}
                                              />
                                            )}
                                          />
                                          <div className="pointer-events-none absolute inset-y-0 right-0 flex items-center pr-3">
                                            <span className="text-gray-500 sm:text-sm" id="duration">
                                              {new Intl.NumberFormat("en", {
                                                style: "currency",
                                                currency: currency,
                                                maximumSignificantDigits: 1,
                                                maximumFractionDigits: 0,
                                              })
                                                .format(0)
                                                .replace("0", "")}
                                            </span>
                                          </div>
                                        </div>
                                      </div>
                                    </div>
                                  </div>
                                )}
                              </div>
                            </div>
                          </>
                        )}
                      </CollapsibleContent>
                    </>
                    {/* )} */}
                  </Collapsible>
                  <div className="mt-4 flex justify-end space-x-2 rtl:space-x-reverse">
                    <Button href="/event-types" color="secondary" tabIndex={-1}>
                      {t("cancel")}
                    </Button>
                    <Button type="submit" data-testid="update-eventtype" disabled={updateMutation.isLoading}>
                      {t("update")}
                    </Button>
                  </div>
                </Form>
              </div>
            </div>
            <div className="m-0 mt-0 mb-4 w-full lg:w-3/12 lg:px-2 lg:ltr:ml-2 lg:rtl:mr-2">
              <div className="px-2">
                <Controller
                  name="hidden"
                  control={formMethods.control}
                  defaultValue={eventType.hidden}
                  render={({ field }) => (
                    <Switch
                      defaultChecked={field.value}
                      onCheckedChange={(isChecked) => {
                        formMethods.setValue("hidden", isChecked);
                      }}
                      label={t("hide_event_type")}
                    />
                  )}
                />
              </div>
              <div className="mt-4 space-y-1.5">
                <a
                  href={permalink}
                  target="_blank"
                  rel="noreferrer"
                  className="text-md inline-flex items-center rounded-sm px-2 py-1 text-sm font-medium text-neutral-700 hover:bg-gray-200 hover:text-gray-900">
                  <ExternalLinkIcon
                    className="h-4 w-4 text-neutral-500 ltr:mr-2 rtl:ml-2"
                    aria-hidden="true"
                  />
                  {t("preview")}
                </a>
                <button
                  onClick={() => {
                    navigator.clipboard.writeText(permalink);
                    showToast("Link copied!", "success");
                  }}
                  type="button"
                  className="text-md flex items-center rounded-sm px-2 py-1 text-sm font-medium text-gray-700 hover:bg-gray-200 hover:text-gray-900">
                  <LinkIcon className="h-4 w-4 text-neutral-500 ltr:mr-2 rtl:ml-2" />
                  {t("copy_link")}
                </button>
                <Dialog>
                  <DialogTrigger className="text-md flex items-center rounded-sm px-2 py-1 text-sm font-medium text-red-500 hover:bg-gray-200">
                    <TrashIcon className="h-4 w-4 text-red-500 ltr:mr-2 rtl:ml-2" />
                    {t("delete")}
                  </DialogTrigger>
                  <ConfirmationDialogContent
                    variety="danger"
                    title={t("delete_event_type")}
                    confirmBtnText={t("confirm_delete_event_type")}
                    onConfirm={deleteEventTypeHandler}>
                    {t("delete_event_type_description")}
                  </ConfirmationDialogContent>
                </Dialog>
              </div>
            </div>
          </div>
          <Dialog open={showLocationModal} onOpenChange={setShowLocationModal}>
            <DialogContent asChild>
              <div className="inline-block transform rounded-sm bg-white px-4 pt-5 pb-4 text-left align-bottom shadow-xl transition-all sm:my-8 sm:w-full sm:max-w-lg sm:p-6 sm:align-middle">
                <div className="mb-4 sm:flex sm:items-start">
                  <div className="bg-secondary-100 mx-auto flex h-12 w-12 flex-shrink-0 items-center justify-center rounded-full sm:mx-0 sm:h-10 sm:w-10">
                    <LocationMarkerIcon className="text-primary-600 h-6 w-6" />
                  </div>
                  <div className="mt-3 text-center sm:mt-0 sm:ml-4 sm:text-left">
                    <h3 className="text-lg font-medium leading-6 text-gray-900" id="modal-title">
                      {t("edit_location")}
                    </h3>
                    <div>
                      <p className="text-sm text-gray-400">{t("this_input_will_shown_booking_this_event")}</p>
                    </div>
                  </div>
                </div>
                <Form
                  form={locationFormMethods}
                  handleSubmit={async (values) => {
                    const newLocation = values.locationType;

                    let details = {};
                    if (newLocation === LocationType.InPerson) {
                      details = { address: values.locationAddress };
                    }
                    if (newLocation === LocationType.Link) {
                      details = { link: values.locationLink };
                    }

                    addLocation(newLocation, details);
                    setShowLocationModal(false);
                  }}>
                  <Controller
                    name="locationType"
                    control={locationFormMethods.control}
                    render={() => (
                      <Select
                        maxMenuHeight={100}
                        name="location"
                        defaultValue={selectedLocation}
                        options={locationOptions}
                        isSearchable={false}
                        className="  my-4 block w-full min-w-0 flex-1 rounded-sm border border-gray-300 sm:text-sm"
                        onChange={(val) => {
                          if (val) {
                            locationFormMethods.setValue("locationType", val.value);
                            locationFormMethods.unregister("locationLink");
                            locationFormMethods.unregister("locationAddress");
                            setSelectedLocation(val);
                          }
                        }}
                      />
                    )}
                  />
                  <LocationOptions />
                  <div className="mt-4 flex justify-end space-x-2">
                    <Button onClick={() => setShowLocationModal(false)} type="button" color="secondary">
                      {t("cancel")}
                    </Button>
                    <Button type="submit">{t("update")}</Button>
                  </div>
                </Form>
              </div>
            </DialogContent>
          </Dialog>
          <Controller
            name="customInputs"
            control={formMethods.control}
            defaultValue={eventType.customInputs.sort((a, b) => a.id - b.id) || []}
            render={() => (
              <Dialog open={selectedCustomInputModalOpen} onOpenChange={setSelectedCustomInputModalOpen}>
                <DialogContent asChild>
                  <div className="inline-block transform rounded-sm bg-white px-4 pt-5 pb-4 text-left align-bottom shadow-xl transition-all sm:my-8 sm:w-full sm:max-w-lg sm:p-6 sm:align-middle">
                    <div className="mb-4 sm:flex sm:items-start">
                      <div className="bg-secondary-100 mx-auto flex h-12 w-12 flex-shrink-0 items-center justify-center rounded-full sm:mx-0 sm:h-10 sm:w-10">
                        <PlusIcon className="text-primary-600 h-6 w-6" />
                      </div>
                      <div className="mt-3 text-center sm:mt-0 sm:ml-4 sm:text-left">
                        <h3 className="text-lg font-medium leading-6 text-gray-900" id="modal-title">
                          {t("add_new_custom_input_field")}
                        </h3>
                        <div>
                          <p className="text-sm text-gray-400">
                            {t("this_input_will_shown_booking_this_event")}
                          </p>
                        </div>
                      </div>
                    </div>
                    <CustomInputTypeForm
                      selectedCustomInput={selectedCustomInput}
                      onSubmit={(values) => {
                        const customInput: EventTypeCustomInput = {
                          id: -1,
                          eventTypeId: -1,
                          label: values.label,
                          placeholder: values.placeholder,
                          required: values.required,
                          type: values.type,
                        };

                        if (selectedCustomInput) {
                          selectedCustomInput.label = customInput.label;
                          selectedCustomInput.placeholder = customInput.placeholder;
                          selectedCustomInput.required = customInput.required;
                          selectedCustomInput.type = customInput.type;
                        } else {
                          setCustomInputs(customInputs.concat(customInput));
                          formMethods.setValue(
                            "customInputs",
                            formMethods.getValues("customInputs").concat(customInput)
                          );
                        }
                        setSelectedCustomInputModalOpen(false);
                      }}
                      onCancel={() => {
                        setSelectedCustomInputModalOpen(false);
                      }}
                    />
                  </div>
                </DialogContent>
              </Dialog>
            )}
          />
          {isAdmin && (
            <WebhookListContainer
              title={t("team_webhooks")}
              subtitle={t("receive_cal_event_meeting_data")}
              eventTypeId={props.eventType.id}
            />
          )}
        </ClientSuspense>
      </Shell>
    </div>
  );
};

export const getServerSideProps = async (context: GetServerSidePropsContext) => {
  const { req, query } = context;
  const session = await getSession({ req });
  const typeParam = parseInt(asStringOrThrow(query.type));

  if (!session?.user?.id) {
    return {
      redirect: {
        permanent: false,
        destination: "/auth/login",
      },
    };
  }

  const userSelect = Prisma.validator<Prisma.UserSelect>()({
    name: true,
    username: true,
    id: true,
    avatar: true,
    email: true,
    plan: true,
    locale: true,
  });

  const rawEventType = await prisma.eventType.findFirst({
    where: {
      AND: [
        {
          OR: [
            {
              users: {
                some: {
                  id: session.user.id,
                },
              },
            },
            {
              team: {
                members: {
                  some: {
                    userId: session.user.id,
                  },
                },
              },
            },
            {
              userId: session.user.id,
            },
          ],
        },
        {
          id: typeParam,
        },
      ],
    },
    select: {
      id: true,
      title: true,
      slug: true,
      description: true,
      length: true,
      hidden: true,
      locations: true,
      eventName: true,
      availability: true,
      customInputs: true,
      timeZone: true,
      periodType: true,
      metadata: true,
      periodDays: true,
      periodStartDate: true,
      periodEndDate: true,
      periodCountCalendarDays: true,
      requiresConfirmation: true,
      hideCalendarNotes: true,
      disableGuests: true,
      minimumBookingNotice: true,
      beforeEventBuffer: true,
      afterEventBuffer: true,
      slotInterval: true,
      hashedLink: true,
      successRedirectUrl: true,
      team: {
        select: {
          slug: true,
          members: {
            where: {
              accepted: true,
            },
            select: {
              role: true,
              user: {
                select: userSelect,
              },
            },
          },
        },
      },
      users: {
        select: userSelect,
      },
      schedulingType: true,
      schedule: {
        select: {
          id: true,
        },
      },
      userId: true,
      price: true,
      currency: true,
      destinationCalendar: true,
    },
  });

  if (!rawEventType) throw Error("Event type not found");

  type Location = {
    type: LocationType;
    address?: string;
  };

  const credentials = await prisma.credential.findMany({
    where: {
      userId: session.user.id,
    },
    select: {
      id: true,
      type: true,
      key: true,
      userId: true,
    },
  });

  const web3Credentials = credentials.find((credential) => credential.type.includes("_web3"));
  const { locations, metadata, ...restEventType } = rawEventType;
  const eventType = {
    ...restEventType,
    locations: locations as unknown as Location[],
    metadata: (metadata || {}) as JSONObject,
    isWeb3Active:
      web3Credentials && web3Credentials.key
        ? (((web3Credentials.key as JSONObject).isWeb3Active || false) as boolean)
        : false,
  };

  // backwards compat
  if (eventType.users.length === 0 && !eventType.team) {
    const fallbackUser = await prisma.user.findUnique({
      where: {
        id: session.user.id,
      },
      select: userSelect,
    });
    if (!fallbackUser) throw Error("The event type doesn't have user and no fallback user was found");
    eventType.users.push(fallbackUser);
  }
  const currentUser = eventType.users.find((u) => u.id === session.user.id);
  const t = await getTranslation(currentUser?.locale ?? "en", "common");
  const integrations = getApps(credentials);
  const locationOptions = getLocationOptions(integrations, t);

  const hasPaymentIntegration = hasIntegration(integrations, "stripe_payment");
  const currency =
    (credentials.find((integration) => integration.type === "stripe_payment")?.key as unknown as StripeData)
      ?.default_currency || "usd";

  type Availability = typeof eventType["availability"];
  const getAvailability = (availability: Availability) =>
    availability?.length
      ? availability.map((schedule) => ({
          ...schedule,
          startTime: new Date(new Date().toDateString() + " " + schedule.startTime.toTimeString()).valueOf(),
          endTime: new Date(new Date().toDateString() + " " + schedule.endTime.toTimeString()).valueOf(),
        }))
      : null;

  const availability = getAvailability(eventType.availability) || [];
  availability.sort((a, b) => a.startTime - b.startTime);

  const eventTypeObject = Object.assign({}, eventType, {
    periodStartDate: eventType.periodStartDate?.toString() ?? null,
    periodEndDate: eventType.periodEndDate?.toString() ?? null,
    availability,
  });

  const teamMembers = eventTypeObject.team
    ? eventTypeObject.team.members.map((member) => {
        const user = member.user;
        user.avatar = `${process.env.NEXT_PUBLIC_WEBSITE_URL}/${user.username}/avatar.png`;
        return user;
      })
    : [];

  return {
    props: {
      session,
      eventType: eventTypeObject,
      locationOptions,
      availability,
      team: eventTypeObject.team || null,
      teamMembers,
      hasPaymentIntegration,
      currency,
    },
  };
};

export default EventTypePage;<|MERGE_RESOLUTION|>--- conflicted
+++ resolved
@@ -1127,13 +1127,8 @@
                     <>
                       <CollapsibleTrigger
                         type="button"
-<<<<<<< HEAD
-                        className="flex w-full"
-                        data-testid="advanced-settings">
-=======
                         data-testid="show-advanced-settings"
                         className="flex w-full">
->>>>>>> a6183e0c
                         <ChevronRightIcon
                           className={`${
                             advancedSettingsVisible ? "rotate-90 transform" : ""
