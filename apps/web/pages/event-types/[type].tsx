import { GlobeAltIcon, PhoneIcon, XIcon } from "@heroicons/react/outline";
import {
  ChevronRightIcon,
  ClockIcon,
  DocumentDuplicateIcon,
  DocumentIcon,
  ExternalLinkIcon,
  LinkIcon,
  LocationMarkerIcon,
  PencilIcon,
  PlusIcon,
  TrashIcon,
  UserAddIcon,
  UsersIcon,
} from "@heroicons/react/solid";
import { zodResolver } from "@hookform/resolvers/zod";
import { EventTypeCustomInput, MembershipRole, PeriodType, Prisma, SchedulingType } from "@prisma/client";
import { Collapsible, CollapsibleContent, CollapsibleTrigger } from "@radix-ui/react-collapsible";
import * as RadioGroup from "@radix-ui/react-radio-group";
import classNames from "classnames";
import dayjs from "dayjs";
import timezone from "dayjs/plugin/timezone";
import utc from "dayjs/plugin/utc";
import { isValidPhoneNumber } from "libphonenumber-js";
import { GetServerSidePropsContext } from "next";
import { useRouter } from "next/router";
import React, { useEffect, useState } from "react";
import { Controller, Noop, useForm, UseFormReturn } from "react-hook-form";
import { FormattedNumber, IntlProvider } from "react-intl";
import short from "short-uuid";
import { JSONObject } from "superjson/dist/types";
import { v5 as uuidv5 } from "uuid";
import { z } from "zod";

import { SelectGifInput } from "@calcom/app-store/giphy/components";
import getApps, { getLocationOptions } from "@calcom/app-store/utils";
import { useLocale } from "@calcom/lib/hooks/useLocale";
import showToast from "@calcom/lib/notification";
import { StripeData } from "@calcom/stripe/server";
import { RecurringEvent } from "@calcom/types/Calendar";
import { Alert } from "@calcom/ui/Alert";
import Button from "@calcom/ui/Button";
import { Dialog, DialogContent, DialogTrigger } from "@calcom/ui/Dialog";
import Switch from "@calcom/ui/Switch";
import { Tooltip } from "@calcom/ui/Tooltip";
import { Form } from "@calcom/ui/form/fields";

import { QueryCell } from "@lib/QueryCell";
import { asStringOrThrow, asStringOrUndefined } from "@lib/asStringOrNull";
import { getSession } from "@lib/auth";
import { HttpError } from "@lib/core/http/error";
import { isSuccessRedirectAvailable } from "@lib/isSuccessRedirectAvailable";
import { LocationType } from "@lib/location";
import prisma from "@lib/prisma";
import { slugify } from "@lib/slugify";
import { trpc } from "@lib/trpc";
import { inferSSRProps } from "@lib/types/inferSSRProps";

import { ClientSuspense } from "@components/ClientSuspense";
import DestinationCalendarSelector from "@components/DestinationCalendarSelector";
import { EmbedButton, EmbedDialog } from "@components/Embed";
import Loader from "@components/Loader";
import Shell from "@components/Shell";
import { UpgradeToProDialog } from "@components/UpgradeToProDialog";
import { AvailabilitySelectSkeletonLoader } from "@components/availability/SkeletonLoader";
import ConfirmationDialogContent from "@components/dialog/ConfirmationDialogContent";
import RecurringEventController from "@components/eventtype/RecurringEventController";
import CustomInputTypeForm from "@components/pages/eventtypes/CustomInputTypeForm";
import Badge from "@components/ui/Badge";
import InfoBadge from "@components/ui/InfoBadge";
import CheckboxField from "@components/ui/form/CheckboxField";
import CheckedSelect from "@components/ui/form/CheckedSelect";
import { DateRangePicker } from "@components/ui/form/DateRangePicker";
import MinutesField from "@components/ui/form/MinutesField";
import PhoneInput from "@components/ui/form/PhoneInput";
import Select from "@components/ui/form/Select";
import * as RadioArea from "@components/ui/form/radio-area";
import WebhookListContainer from "@components/webhook/WebhookListContainer";

import { getTranslation } from "@server/lib/i18n";

import bloxyApi from "../../web3/dummyResps/bloxyApi";

dayjs.extend(utc);
dayjs.extend(timezone);

interface Token {
  name?: string;
  address: string;
  symbol: string;
}

interface NFT extends Token {
  // Some OpenSea NFTs have several contracts
  contracts: Array<Token>;
}

type OptionTypeBase = {
  label: string;
  value: LocationType;
  disabled?: boolean;
};

export type FormValues = {
  title: string;
  eventTitle: string;
  smartContractAddress: string;
  eventName: string;
  slug: string;
  length: number;
  description: string;
  disableGuests: boolean;
  requiresConfirmation: boolean;
  recurringEvent: RecurringEvent;
  schedulingType: SchedulingType | null;
  price: number;
  currency: string;
  hidden: boolean;
  hideCalendarNotes: boolean;
  hashedLink: string | undefined;
  locations: { type: LocationType; address?: string; link?: string; hostPhoneNumber?: string }[];
  customInputs: EventTypeCustomInput[];
  users: string[];
  schedule: number;
  periodType: PeriodType;
  periodDays: number;
  periodCountCalendarDays: "1" | "0";
  periodDates: { startDate: Date; endDate: Date };
  minimumBookingNotice: number;
  beforeBufferTime: number;
  afterBufferTime: number;
  slotInterval: number | null;
  destinationCalendar: {
    integration: string;
    externalId: string;
  };
  successRedirectUrl: string;
  giphyThankYouPage: string;
};

const SuccessRedirectEdit = <T extends UseFormReturn<FormValues>>({
  eventType,
  formMethods,
}: {
  eventType: inferSSRProps<typeof getServerSideProps>["eventType"];
  formMethods: T;
}) => {
  const { t } = useLocale();
  const proUpgradeRequired = !isSuccessRedirectAvailable(eventType);
  const [modalOpen, setModalOpen] = useState(false);
  return (
    <>
      <hr className="border-neutral-200" />
      <div className="block sm:flex">
        <div className="min-w-48 sm:mb-0">
          <label
            htmlFor="successRedirectUrl"
            className="flex h-full items-center text-sm font-medium text-neutral-700">
            {t("redirect_success_booking")}
            <span className="ml-1">{proUpgradeRequired && <Badge variant="default">PRO</Badge>}</span>
          </label>
        </div>
        <div className="w-full">
          <input
            id="successRedirectUrl"
            onClick={(e) => {
              if (proUpgradeRequired) {
                e.preventDefault();
                setModalOpen(true);
              }
            }}
            readOnly={proUpgradeRequired}
            type="url"
            className="  block w-full rounded-sm border-gray-300 shadow-sm sm:text-sm"
            placeholder={t("external_redirect_url")}
            defaultValue={eventType.successRedirectUrl || ""}
            {...formMethods.register("successRedirectUrl")}
          />
        </div>
        <UpgradeToProDialog modalOpen={modalOpen} setModalOpen={setModalOpen}>
          {t("redirect_url_upgrade_description")}
        </UpgradeToProDialog>
      </div>
    </>
  );
};

type AvailabilityOption = {
  label: string;
  value: number;
};

const AvailabilitySelect = ({
  className = "",
  ...props
}: {
  className?: string;
  name: string;
  value: number;
  onBlur: Noop;
  onChange: (value: AvailabilityOption | null) => void;
}) => {
  const query = trpc.useQuery(["viewer.availability.list"]);

  return (
    <QueryCell
      query={query}
      customLoader={<AvailabilitySelectSkeletonLoader />}
      success={({ data }) => {
        const options = data.schedules.map((schedule) => ({
          value: schedule.id,
          label: schedule.name,
        }));

        const value = options.find((option) =>
          props.value
            ? option.value === props.value
            : option.value === data.schedules.find((schedule) => schedule.isDefault)?.id
        );
        return (
          <Select
            options={options}
            isSearchable={false}
            onChange={props.onChange}
            className={classNames("block w-full min-w-0 flex-1 rounded-sm sm:text-sm", className)}
            value={value}
          />
        );
      }}
    />
  );
};

const EventTypePage = (props: inferSSRProps<typeof getServerSideProps>) => {
  const { t } = useLocale();
  const PERIOD_TYPES = [
    {
      type: "ROLLING" as const,
      suffix: t("into_the_future"),
    },
    {
      type: "RANGE" as const,
      prefix: t("within_date_range"),
    },
    {
      type: "UNLIMITED" as const,
      prefix: t("indefinitely_into_future"),
    },
  ];
  const {
    eventType,
    locationOptions,
    team,
    teamMembers,
    hasPaymentIntegration,
    currency,
    hasGiphyIntegration,
  } = props;

  const router = useRouter();

  const updateMutation = trpc.useMutation("viewer.eventTypes.update", {
    onSuccess: async ({ eventType }) => {
      await router.push("/event-types");
      showToast(
        t("event_type_updated_successfully", {
          eventTypeTitle: eventType.title,
        }),
        "success"
      );
    },
    onError: (err) => {
      let message = "";
      if (err instanceof HttpError) {
        const message = `${err.statusCode}: ${err.message}`;
        showToast(message, "error");
      }

      if (err.data?.code === "UNAUTHORIZED") {
        message = `${err.data.code}: You are not able to update this event`;
      }

      if (err.data?.code === "PARSE_ERROR") {
        message = `${err.data.code}: ${err.message}`;
      }

      if (message) {
        showToast(message, "error");
      }
    },
  });

  const deleteMutation = trpc.useMutation("viewer.eventTypes.delete", {
    onSuccess: async () => {
      await router.push("/event-types");
      showToast(t("event_type_deleted_successfully"), "success");
    },
    onError: (err) => {
      if (err instanceof HttpError) {
        const message = `${err.statusCode}: ${err.message}`;
        showToast(message, "error");
      }
    },
  });
  const connectedCalendarsQuery = trpc.useQuery(["viewer.connectedCalendars"]);

  const [editIcon, setEditIcon] = useState(true);
  const [showLocationModal, setShowLocationModal] = useState(false);
  const [selectedLocation, setSelectedLocation] = useState<OptionTypeBase | undefined>(undefined);
  const [selectedCustomInput, setSelectedCustomInput] = useState<EventTypeCustomInput | undefined>(undefined);
  const [selectedCustomInputModalOpen, setSelectedCustomInputModalOpen] = useState(false);
  const [customInputs, setCustomInputs] = useState<EventTypeCustomInput[]>(
    eventType.customInputs.sort((a, b) => a.id - b.id) || []
  );
  const [tokensList, setTokensList] = useState<Array<Token>>([]);

  const defaultSeats = 2;
  const defaultSeatsInput = 6;
  const [enableSeats, setEnableSeats] = useState(!!eventType.seatsPerTimeSlot);
  const [inputSeatNumber, setInputSeatNumber] = useState(eventType.seatsPerTimeSlot! >= defaultSeatsInput);

  const periodType =
    PERIOD_TYPES.find((s) => s.type === eventType.periodType) ||
    PERIOD_TYPES.find((s) => s.type === "UNLIMITED");

  const [advancedSettingsVisible, setAdvancedSettingsVisible] = useState(false);

  const [requirePayment, setRequirePayment] = useState(eventType.price > 0);
  const [recurringEventDefined, setRecurringEventDefined] = useState(
    eventType.recurringEvent?.count !== undefined
  );

  const [hashedLinkVisible, setHashedLinkVisible] = useState(!!eventType.hashedLink);
  const [hashedUrl, setHashedUrl] = useState(eventType.hashedLink?.link);

  const generateHashedLink = (id: number) => {
    const translator = short();
    const seed = `${id}:${new Date().getTime()}`;
    const uid = translator.fromUUID(uuidv5(seed, uuidv5.URL));
    return uid;
  };

  useEffect(() => {
    const fetchTokens = async () => {
      // Get a list of most popular ERC20s and ERC777s, combine them into a single list, set as tokensList
      try {
        const erc20sList: Array<Token> =
          //   await axios.get(`https://api.bloxy.info/token/list?key=${process.env.BLOXY_API_KEY}`)
          // ).data
          bloxyApi.slice(0, 100).map((erc20: Token) => {
            const { name, address, symbol } = erc20;
            return { name, address, symbol };
          });

        const exodiaList = await (await fetch(`https://exodia.io/api/trending?page=1`)).json();

        const nftsList: Array<Token> = exodiaList.map((nft: NFT) => {
          const { name, contracts } = nft;
          if (nft.contracts[0]) {
            const { address, symbol } = contracts[0];
            return { name, address, symbol };
          }
        });

        const unifiedList: Array<Token> = [...erc20sList, ...nftsList];

        setTokensList(unifiedList);
      } catch (err) {
        showToast("Failed to load ERC20s & NFTs list. Please enter an address manually.", "error");
      }
    };

    console.log(tokensList); // Just here to make sure it passes the gc hook. Can remove once actual use is made of tokensList.

    fetchTokens();

    !hashedUrl && setHashedUrl(generateHashedLink(eventType.users[0]?.id ?? team?.id));
    // eslint-disable-next-line react-hooks/exhaustive-deps
  }, []);

  async function deleteEventTypeHandler(event: React.MouseEvent<HTMLElement, MouseEvent>) {
    event.preventDefault();

    const payload = { id: eventType.id };
    deleteMutation.mutate(payload);
  }

  const openLocationModal = (type: LocationType) => {
    setSelectedLocation(locationOptions.find((option) => option.value === type));
    setShowLocationModal(true);
  };

  const removeLocation = (selectedLocation: typeof eventType.locations[number]) => {
    formMethods.setValue(
      "locations",
      formMethods.getValues("locations").filter((location) => location.type !== selectedLocation.type),
      { shouldValidate: true }
    );
  };

  const addLocation = (newLocationType: LocationType, details = {}) => {
    const existingIdx = formMethods.getValues("locations").findIndex((loc) => newLocationType === loc.type);
    if (existingIdx !== -1) {
      const copy = formMethods.getValues("locations");
      copy[existingIdx] = {
        ...formMethods.getValues("locations")[existingIdx],
        ...details,
      };
      formMethods.setValue("locations", copy);
    } else {
      formMethods.setValue(
        "locations",
        formMethods.getValues("locations").concat({ type: newLocationType, ...details })
      );
    }
  };

  const LocationOptions = () => {
    if (!selectedLocation) {
      return null;
    }
    switch (selectedLocation.value) {
      case LocationType.InPerson:
        return (
          <div>
            <label htmlFor="address" className="block text-sm font-medium text-gray-700">
              {t("set_address_place")}
            </label>
            <div className="mt-1">
              <input
                type="text"
                {...locationFormMethods.register("locationAddress")}
                id="address"
                required
                className="  block w-full rounded-sm border-gray-300 text-sm shadow-sm"
                defaultValue={
                  formMethods
                    .getValues("locations")
                    .find((location) => location.type === LocationType.InPerson)?.address
                }
              />
            </div>
          </div>
        );
      case LocationType.Link:
        return (
          <div>
            <label htmlFor="address" className="block text-sm font-medium text-gray-700">
              {t("set_link_meeting")}
            </label>
            <div className="mt-1">
              <input
                type="text"
                {...locationFormMethods.register("locationLink")}
                id="address"
                required
                className="  block w-full rounded-sm border-gray-300 shadow-sm sm:text-sm"
                defaultValue={
                  formMethods.getValues("locations").find((location) => location.type === LocationType.Link)
                    ?.link
                }
              />
              {locationFormMethods.formState.errors.locationLink && (
                <p className="mt-1 text-red-500">
                  {locationFormMethods.formState.errors.locationLink.message}
                </p>
              )}
            </div>
          </div>
        );
      case LocationType.UserPhone:
        return (
          <div>
            <label htmlFor="phonenumber" className="block text-sm font-medium text-gray-700">
              {t("set_your_phone_number")}
            </label>
            <div className="mt-1">
              <PhoneInput
                control={locationFormMethods.control}
                name="locationPhoneNumber"
                required
                id="locationPhoneNumber"
                placeholder={t("host_phone_number")}
                rules={{}}
                defaultValue={
                  formMethods
                    .getValues("locations")
                    .find((location) => location.type === LocationType.UserPhone)?.hostPhoneNumber
                }
              />
              {locationFormMethods.formState.errors.locationPhoneNumber && (
                <p className="mt-1 text-red-500">
                  {locationFormMethods.formState.errors.locationPhoneNumber.message}
                </p>
              )}
            </div>
          </div>
        );
      case LocationType.Phone:
        return <p className="text-sm">{t("cal_invitee_phone_number_scheduling")}</p>;
      /* TODO: Render this dynamically from App Store */
      case LocationType.GoogleMeet:
        return <p className="text-sm">{t("cal_provide_google_meet_location")}</p>;
      case LocationType.Zoom:
        return <p className="text-sm">{t("cal_provide_zoom_meeting_url")}</p>;
      case LocationType.Daily:
        return <p className="text-sm">{t("cal_provide_video_meeting_url")}</p>;
      case LocationType.Jitsi:
        return <p className="text-sm">{t("cal_provide_jitsi_meeting_url")}</p>;
      case LocationType.Huddle01:
        return <p className="text-sm">{t("cal_provide_huddle01_meeting_url")}</p>;
      case LocationType.Tandem:
        return <p className="text-sm">{t("cal_provide_tandem_meeting_url")}</p>;
      case LocationType.Teams:
        return <p className="text-sm">{t("cal_provide_teams_meeting_url")}</p>;
      default:
        return null;
    }
  };

  const removeCustom = (index: number) => {
    formMethods.getValues("customInputs").splice(index, 1);
    customInputs.splice(index, 1);
    setCustomInputs([...customInputs]);
  };

  const schedulingTypeOptions: {
    value: SchedulingType;
    label: string;
    description: string;
  }[] = [
    {
      value: SchedulingType.COLLECTIVE,
      label: t("collective"),
      description: t("collective_description"),
    },
    {
      value: SchedulingType.ROUND_ROBIN,
      label: t("round_robin"),
      description: t("round_robin_description"),
    },
  ];

  const [periodDates] = useState<{ startDate: Date; endDate: Date }>({
    startDate: new Date(eventType.periodStartDate || Date.now()),
    endDate: new Date(eventType.periodEndDate || Date.now()),
  });

  const permalink = `${process.env.NEXT_PUBLIC_WEBSITE_URL}/${
    team ? `team/${team.slug}` : eventType.users[0].username
  }/${eventType.slug}`;

  const placeholderHashedLink = `${process.env.NEXT_PUBLIC_WEBSITE_URL}/d/${hashedUrl}/${eventType.slug}`;

  const mapUserToValue = ({
    id,
    name,
    username,
  }: {
    id: number | null;
    name: string | null;
    username: string | null;
  }) => ({
    value: `${id || ""}`,
    label: `${name || ""}`,
    avatar: `${process.env.NEXT_PUBLIC_WEBSITE_URL}/${username}/avatar.png`,
  });

<<<<<<< HEAD
  const formMethods = useForm<{
    title: string;
    eventTitle: string;
    smartContractAddress: string;
    eventName: string;
    slug: string;
    length: number;
    description: string;
    disableGuests: boolean;
    requiresConfirmation: boolean;
    recurringEvent: RecurringEvent;
    schedulingType: SchedulingType | null;
    price: number;
    currency: string;
    hidden: boolean;
    hideCalendarNotes: boolean;
    hashedLink: string | undefined;
    locations: { type: LocationType; address?: string; link?: string; hostPhoneNumber?: string }[];
    customInputs: EventTypeCustomInput[];
    users: string[];
    schedule: number;
    periodType: PeriodType;
    periodDays: number;
    periodCountCalendarDays: "1" | "0";
    periodDates: { startDate: Date; endDate: Date };
    minimumBookingNotice: number;
    beforeBufferTime: number;
    afterBufferTime: number;
    seatsPerTimeSlot: number | null;
    slotInterval: number | null;
    destinationCalendar: {
      integration: string;
      externalId: string;
    };
    successRedirectUrl: string;
    giphyThankYouPage: string;
  }>({
=======
  const formMethods = useForm<FormValues>({
>>>>>>> e72cceff
    defaultValues: {
      locations: eventType.locations || [],
      recurringEvent: eventType.recurringEvent || {},
      schedule: eventType.schedule?.id,
      periodDates: {
        startDate: periodDates.startDate,
        endDate: periodDates.endDate,
      },
    },
  });

  const locationFormSchema = z.object({
    locationType: z.string(),
    locationAddress: z.string().optional(),
    locationPhoneNumber: z
      .string()
      .refine((val) => isValidPhoneNumber(val))
      .optional(),
    locationLink: z.string().url().optional(), // URL validates as new URL() - which requires HTTPS:// In the input field
  });

  const locationFormMethods = useForm<{
    locationType: LocationType;
    locationPhoneNumber?: string;
    locationAddress?: string; // TODO: We should validate address or fetch the address from googles api to see if its valid?
    locationLink?: string; // Currently this only accepts links that are HTTPS://
  }>({
    resolver: zodResolver(locationFormSchema),
  });
  const Locations = () => {
    return (
      <div className="w-full">
        {formMethods.getValues("locations").length === 0 && (
          <div className="flex">
            <Select
              options={locationOptions}
              isSearchable={false}
              className="  block w-full min-w-0 flex-1 rounded-sm sm:text-sm"
              onChange={(e) => {
                if (e?.value) {
                  const newLocationType: LocationType = e.value;
                  locationFormMethods.setValue("locationType", newLocationType);
                  if (
                    newLocationType === LocationType.InPerson ||
                    newLocationType === LocationType.Link ||
                    newLocationType === LocationType.UserPhone
                  ) {
                    openLocationModal(newLocationType);
                  } else {
                    addLocation(newLocationType);
                  }
                }
              }}
            />
          </div>
        )}
        {formMethods.getValues("locations").length > 0 && (
          <ul>
            {formMethods.getValues("locations").map((location) => (
              <li
                key={location.type}
                className="mb-2 rounded-sm border border-neutral-300 py-1.5 px-2 shadow-sm">
                <div className="flex justify-between">
                  {location.type === LocationType.InPerson && (
                    <div className="flex flex-grow items-center">
                      <LocationMarkerIcon className="h-6 w-6" />
                      <input
                        disabled
                        className="w-full border-0 bg-transparent text-sm ltr:ml-2 rtl:mr-2"
                        value={location.address}
                      />
                    </div>
                  )}
                  {location.type === LocationType.Link && (
                    <div className="flex flex-grow items-center">
                      <GlobeAltIcon className="h-6 w-6" />
                      <input
                        disabled
                        className="w-full border-0 bg-transparent text-sm ltr:ml-2 rtl:mr-2"
                        value={location.link}
                      />
                    </div>
                  )}
                  {location.type === LocationType.UserPhone && (
                    <div className="flex flex-grow items-center">
                      <PhoneIcon className="h-6 w-6" />
                      <input
                        disabled
                        className="w-full border-0 bg-transparent text-sm ltr:ml-2 rtl:mr-2"
                        value={location.hostPhoneNumber}
                      />
                    </div>
                  )}
                  {location.type === LocationType.Phone && (
                    <div className="flex flex-grow items-center">
                      <PhoneIcon className="h-6 w-6" />
                      <span className="text-sm ltr:ml-2 rtl:mr-2">{t("phone_call")}</span>
                    </div>
                  )}
                  {location.type === LocationType.GoogleMeet && (
                    <div className="flex flex-grow items-center">
                      <svg
                        className="h-6 w-6"
                        viewBox="0 0 64 54"
                        fill="none"
                        xmlns="http://www.w3.org/2000/svg">
                        <path d="M16 0V16H0" fill="#EA4335" />
                        <path
                          d="M16 0V16H37.3333V27.0222L53.3333 14.0444V5.33332C53.3333 1.77777 51.5555 0 47.9999 0"
                          fill="#FFBA00"
                        />
                        <path
                          d="M15.6438 53.3341V37.3341H37.3326V26.6675L53.3326 39.2897V48.0008C53.3326 51.5563 51.5548 53.3341 47.9993 53.3341"
                          fill="#00AC47"
                        />
                        <path d="M37.3335 26.6662L53.3335 13.6885V39.644" fill="#00832D" />
                        <path
                          d="M53.3335 13.6892L60.8001 7.64481C62.4001 6.40037 64.0001 6.40037 64.0001 8.88925V44.4447C64.0001 46.9336 62.4001 46.9336 60.8001 45.6892L53.3335 39.6447"
                          fill="#00AC47"
                        />
                        <path
                          d="M0 36.9785V48.0007C0 51.5563 1.77777 53.334 5.33332 53.334H16V36.9785"
                          fill="#0066DA"
                        />
                        <path d="M0 16H16V37.3333H0" fill="#2684FC" />
                      </svg>

                      <span className="text-sm ltr:ml-2 rtl:mr-2">Google Meet</span>
                    </div>
                  )}
                  {location.type === LocationType.Huddle01 && (
                    <div className="flex flex-grow items-center">
                      <svg
                        width="1.25em"
                        height="1.25em"
                        viewBox="0 0 26 18"
                        fill="none"
                        xmlns="http://www.w3.org/2000/svg">
                        <path
                          d="M14.8607 0H4.04353C3.16693 0 2.32622 0.347292 1.70636 0.965476C1.08651 1.58366 0.738281 2.4221 0.738281 3.29634V14.0844C0.738281 14.9586 1.08651 15.7971 1.70636 16.4152C2.32622 17.0334 3.16693 17.3807 4.04353 17.3807H14.8607C15.7373 17.3807 16.578 17.0334 17.1979 16.4152C17.8177 15.7971 18.166 14.9586 18.166 14.0844V3.29634C18.166 2.4221 17.8177 1.58366 17.1979 0.965476C16.578 0.347292 15.7373 0 14.8607 0V0Z"
                          fill="#246BFD"
                        />
                        <path
                          d="M24.1641 3.10754C24.0122 3.14004 23.8679 3.20106 23.7389 3.28734L21.1623 4.85161C20.7585 5.09889 20.4269 5.44766 20.2008 5.86299C19.9686 6.28713 19.8472 6.76272 19.8477 7.24595V10.1407C19.8475 10.6251 19.9694 11.1017 20.2023 11.5267C20.4295 11.9431 20.7627 12.2925 21.1683 12.5396L23.7645 14.1038C23.9325 14.2074 24.1202 14.2753 24.3158 14.3031C24.5103 14.3302 24.7084 14.3164 24.8973 14.2627C25.0881 14.2077 25.2659 14.1149 25.4201 13.99C25.5764 13.862 25.706 13.7047 25.8017 13.527C25.9321 13.2836 26.0003 13.0118 26 12.7359V4.62985C25.9995 4.39497 25.9483 4.16296 25.8498 3.94961C25.7523 3.73989 25.6097 3.55418 25.4321 3.40571C25.258 3.26046 25.0522 3.15784 24.8311 3.10604C24.6118 3.05359 24.3832 3.0541 24.1641 3.10754Z"
                          fill="#246BFD"
                        />
                        <path
                          d="M7.07325 14.3165C6.26596 14.3165 5.64849 14.0822 5.22081 13.6138C4.79313 13.1453 4.57928 12.484 4.57928 11.63V6.0112C4.57928 5.15515 4.79313 4.49338 5.22081 4.0259C5.64849 3.55842 6.26596 3.32418 7.07325 3.32318C7.87452 3.32318 8.4915 3.55742 8.92419 4.0259C9.35687 4.49438 9.57071 5.15615 9.5657 6.0112V11.63C9.5657 12.484 9.35186 13.1453 8.92419 13.6138C8.49651 14.0822 7.87953 14.3165 7.07325 14.3165ZM7.07325 12.7897C7.63914 12.7897 7.92259 12.4401 7.9236 11.7408V5.90332C7.9236 5.20409 7.64015 4.85448 7.07325 4.85448C6.50635 4.85448 6.2224 5.20409 6.2214 5.90332V11.7363C6.2214 12.4396 6.50534 12.7907 7.07325 12.7897Z"
                          fill="white"
                        />
                        <path
                          d="M12.6791 6.0112H10.9619V4.82002C11.3388 4.83087 11.7155 4.78952 12.0811 4.69716C12.3452 4.63341 12.5856 4.49564 12.7737 4.3001C12.9727 4.05484 13.1254 3.77563 13.2244 3.47601H14.3287V14.1637H12.6791V6.0112Z"
                          fill="white"
                        />
                      </svg>
                      <span className="ml-2 text-sm">Huddle01 Web3 Video</span>
                    </div>
                  )}
                  {location.type === LocationType.Daily && (
                    <div className="flex flex-grow items-center">
                      <svg
                        id="svg"
                        version="1.1"
                        xmlns="http://www.w3.org/2000/svg"
                        width="1.25em"
                        height="1.25em"
                        viewBox="0, 0, 400,400">
                        <g id="svgg">
                          <path
                            id="path0"
                            d="M100.400 142.062 C 99.630 142.280,98.394 143.076,97.654 143.830 C 96.914 144.583,95.997 145.200,95.616 145.200 C 94.776 145.200,93.802 146.248,93.389 147.598 C 93.221 148.147,92.560 149.054,91.919 149.613 C 90.024 151.267,90.020 151.390,90.010 199.645 C 89.999 248.545,90.014 248.945,91.940 250.744 C 92.571 251.334,93.229 252.262,93.401 252.808 C 93.751 253.916,95.054 255.200,95.829 255.200 C 96.107 255.200,96.710 255.808,97.169 256.550 C 98.373 258.498,94.832 258.400,164.273 258.400 C 231.741 258.400,231.099 258.418,231.949 256.552 C 232.208 255.983,233.149 255.250,234.197 254.801 C 235.357 254.304,236.005 253.774,236.014 253.314 C 236.021 252.921,236.375 251.880,236.800 251.000 C 237.225 250.120,237.579 249.119,237.586 248.776 C 237.594 248.434,237.864 247.804,238.187 247.376 C 238.696 246.704,238.776 240.392,238.787 200.426 C 238.801 149.852,238.967 154.051,236.799 149.949 C 236.610 149.591,236.332 148.647,236.183 147.850 C 235.956 146.640,235.591 146.227,233.964 145.342 C 232.893 144.759,231.907 143.938,231.774 143.518 C 231.641 143.098,231.052 142.539,230.466 142.277 C 229.079 141.657,102.567 141.447,100.400 142.062 "
                            stroke="none"
                            fill="#f9f9f9"
                            fillRule="evenodd"></path>
                          <path
                            id="path1"
                            d="M304.600 153.562 C 304.160 153.717,302.589 154.419,301.109 155.122 C 299.629 155.825,298.171 156.400,297.869 156.400 C 297.567 156.400,296.528 156.977,295.560 157.682 C 294.592 158.387,292.872 159.272,291.739 159.649 C 290.605 160.025,288.743 160.976,287.602 161.761 C 286.460 162.547,284.778 163.386,283.863 163.628 C 282.948 163.869,281.300 164.672,280.200 165.413 C 279.100 166.154,277.660 166.885,277.000 167.037 C 275.491 167.385,272.800 168.718,272.800 169.117 C 272.800 169.485,270.749 170.506,268.629 171.194 C 266.207 171.979,263.730 174.650,263.412 176.820 C 262.921 180.167,263.353 224.092,263.889 225.295 C 264.635 226.970,266.755 228.668,269.300 229.629 C 270.565 230.107,271.600 230.622,271.600 230.775 C 271.600 231.219,274.452 232.687,276.241 233.162 C 277.144 233.403,278.381 234.061,278.991 234.626 C 279.600 235.191,281.382 236.125,282.950 236.701 C 284.517 237.278,286.430 238.236,287.200 238.831 C 287.970 239.426,289.320 240.126,290.200 240.387 C 292.160 240.967,294.400 242.079,294.400 242.472 C 294.400 242.837,297.518 244.231,299.125 244.584 C 299.790 244.730,300.737 245.198,301.228 245.625 C 301.720 246.051,302.620 246.400,303.228 246.400 C 303.837 246.400,304.605 246.504,304.936 246.631 C 305.267 246.758,305.902 246.498,306.348 246.052 C 306.793 245.607,307.721 244.951,308.410 244.595 C 310.905 243.305,310.800 245.287,310.800 199.575 C 310.800 155.897,310.789 155.600,309.169 155.600 C 309.026 155.600,308.231 155.060,307.400 154.400 C 306.569 153.740,305.780 153.218,305.645 153.240 C 305.510 153.262,305.040 153.407,304.600 153.562 "
                            stroke="none"
                            fill="#1be7b8"
                            fillRule="evenodd"></path>
                          <path
                            id="path2"
                            d="M104.148 137.776 C 103.459 138.076,102.774 138.519,102.624 138.760 C 102.475 139.002,101.832 139.200,101.196 139.200 C 98.679 139.200,95.594 140.337,94.191 141.782 C 93.434 142.562,92.630 143.200,92.406 143.200 C 92.181 143.200,91.703 143.875,91.344 144.700 C 90.984 145.525,90.140 146.560,89.467 147.000 C 87.556 148.251,87.579 147.532,87.693 201.219 L 87.800 252.069 88.800 252.944 C 89.350 253.425,90.311 254.498,90.935 255.328 C 91.559 256.159,92.682 257.235,93.430 257.719 C 94.178 258.204,94.792 258.829,94.795 259.110 C 94.801 259.708,96.289 260.360,98.770 260.851 C 99.743 261.044,100.887 261.516,101.311 261.901 C 102.535 263.008,223.251 262.983,224.942 261.875 C 225.616 261.433,227.174 261.056,228.925 260.910 C 232.411 260.620,234.281 259.898,234.866 258.616 C 235.107 258.087,235.812 257.444,236.432 257.187 C 237.635 256.688,238.800 255.226,238.800 254.214 C 238.800 253.876,239.039 253.600,239.330 253.600 C 239.622 253.600,240.297 253.135,240.830 252.568 L 241.800 251.536 241.800 200.335 L 241.800 149.134 240.400 147.884 C 239.630 147.197,238.690 145.944,238.312 145.101 C 237.852 144.075,237.232 143.430,236.441 143.154 C 235.696 142.895,235.110 142.318,234.859 141.598 C 234.411 140.311,233.008 139.763,229.068 139.333 C 227.786 139.194,226.522 138.865,226.260 138.603 C 224.854 137.196,225.002 137.200,164.726 137.216 C 115.566 137.229,105.185 137.325,104.148 137.776 M230.299 140.581 C 231.013 140.751,232.363 141.600,233.299 142.466 C 234.235 143.333,235.488 144.338,236.085 144.699 C 236.684 145.061,237.282 145.862,237.419 146.487 C 237.556 147.110,238.076 148.110,238.574 148.710 C 240.721 151.291,240.592 148.280,240.713 198.600 C 240.829 246.814,240.750 249.650,239.248 251.152 C 238.800 251.600,238.071 252.676,237.629 253.543 C 237.187 254.410,236.187 255.514,235.407 255.995 C 234.628 256.477,233.798 257.231,233.563 257.670 C 232.125 260.355,229.256 260.458,160.200 260.300 C 96.040 260.154,98.009 260.223,96.185 258.055 C 95.663 257.435,94.598 256.495,93.818 255.964 C 93.037 255.434,92.310 254.730,92.202 254.400 C 92.094 254.070,91.396 253.117,90.652 252.283 C 88.728 250.126,88.809 252.440,88.804 199.526 C 88.800 148.835,88.746 150.246,90.767 148.075 C 91.445 147.347,92.000 146.583,92.000 146.379 C 92.000 145.965,94.367 143.600,94.781 143.600 C 94.926 143.600,95.721 142.979,96.550 142.220 C 97.645 141.217,98.567 140.772,99.928 140.589 C 100.958 140.450,101.980 140.273,102.200 140.195 C 103.020 139.904,229.052 140.284,230.299 140.581 M302.261 151.784 C 301.415 152.085,300.477 152.683,300.177 153.111 C 299.589 153.951,298.498 154.440,295.467 155.223 C 294.179 155.556,293.257 156.096,292.706 156.841 C 292.120 157.635,291.307 158.082,289.909 158.382 C 287.523 158.894,286.569 159.361,285.000 160.786 C 284.254 161.463,282.944 162.058,281.536 162.358 C 279.852 162.717,278.929 163.194,277.936 164.216 C 277.201 164.973,276.327 165.593,275.994 165.596 C 274.726 165.605,271.323 167.114,270.329 168.107 C 269.759 168.678,268.506 169.354,267.546 169.609 C 263.906 170.578,262.647 172.127,261.546 176.994 C 260.707 180.702,260.406 219.312,261.200 221.401 C 261.420 221.979,261.860 223.699,262.178 225.222 C 262.801 228.210,263.915 229.763,265.769 230.228 C 266.340 230.371,266.906 230.649,267.027 230.844 C 267.148 231.040,267.598 231.200,268.028 231.200 C 268.457 231.200,269.121 231.575,269.504 232.034 C 270.324 233.017,272.827 234.231,274.800 234.604 C 275.626 234.760,276.610 235.349,277.200 236.040 C 277.950 236.919,278.976 237.422,281.300 238.052 C 283.242 238.578,284.400 239.096,284.400 239.438 C 284.400 240.158,287.095 241.510,289.201 241.847 C 290.693 242.085,292.400 243.256,292.400 244.041 C 292.400 244.329,297.174 246.000,297.997 246.000 C 298.233 246.000,299.057 246.630,299.827 247.400 C 301.156 248.729,301.366 248.800,303.981 248.800 L 306.736 248.800 309.338 246.578 C 312.714 243.696,312.469 247.711,312.322 197.737 L 312.200 156.074 310.962 154.537 C 308.533 151.521,305.601 150.593,302.261 151.784 M307.400 154.400 C 308.231 155.060,309.026 155.600,309.169 155.600 C 310.789 155.600,310.800 155.897,310.800 199.575 C 310.800 245.287,310.905 243.305,308.410 244.595 C 307.721 244.951,306.793 245.607,306.348 246.052 C 305.902 246.498,305.267 246.758,304.936 246.631 C 304.605 246.504,303.837 246.400,303.228 246.400 C 302.620 246.400,301.720 246.051,301.228 245.625 C 300.737 245.198,299.790 244.730,299.125 244.584 C 297.518 244.231,294.400 242.837,294.400 242.472 C 294.400 242.079,292.160 240.967,290.200 240.387 C 289.320 240.126,287.970 239.426,287.200 238.831 C 286.430 238.236,284.517 237.278,282.950 236.701 C 281.382 236.125,279.600 235.191,278.991 234.626 C 278.381 234.061,277.144 233.403,276.241 233.162 C 274.452 232.687,271.600 231.219,271.600 230.775 C 271.600 230.622,270.565 230.107,269.300 229.629 C 266.755 228.668,264.635 226.970,263.889 225.295 C 263.353 224.092,262.921 180.167,263.412 176.820 C 263.730 174.650,266.207 171.979,268.629 171.194 C 270.749 170.506,272.800 169.485,272.800 169.117 C 272.800 168.718,275.491 167.385,277.000 167.037 C 277.660 166.885,279.100 166.154,280.200 165.413 C 281.300 164.672,282.948 163.869,283.863 163.628 C 284.778 163.386,286.460 162.547,287.602 161.761 C 288.743 160.976,290.605 160.025,291.739 159.649 C 292.872 159.272,294.592 158.387,295.560 157.682 C 296.528 156.977,297.567 156.400,297.869 156.400 C 298.171 156.400,299.629 155.825,301.109 155.122 C 303.608 153.934,305.049 153.337,305.645 153.240 C 305.780 153.218,306.569 153.740,307.400 154.400 "
                            stroke="none"
                            fill="#4c545c"
                            fillRule="evenodd"></path>
                          <path
                            id="path3"
                            d="M102.200 140.195 C 101.980 140.273,100.958 140.450,99.928 140.589 C 98.567 140.772,97.645 141.217,96.550 142.220 C 95.721 142.979,94.926 143.600,94.781 143.600 C 94.367 143.600,92.000 145.965,92.000 146.379 C 92.000 146.583,91.445 147.347,90.767 148.075 C 88.746 150.246,88.800 148.835,88.804 199.526 C 88.809 252.440,88.728 250.126,90.652 252.283 C 91.396 253.117,92.094 254.070,92.202 254.400 C 92.310 254.730,93.037 255.434,93.818 255.964 C 94.598 256.495,95.663 257.435,96.185 258.055 C 98.009 260.223,96.040 260.154,160.200 260.300 C 229.256 260.458,232.125 260.355,233.563 257.670 C 233.798 257.231,234.628 256.477,235.407 255.995 C 236.187 255.514,237.187 254.410,237.629 253.543 C 238.071 252.676,238.800 251.600,239.248 251.152 C 240.750 249.650,240.829 246.814,240.713 198.600 C 240.592 148.280,240.721 151.291,238.574 148.710 C 238.076 148.110,237.556 147.110,237.419 146.487 C 237.282 145.862,236.684 145.061,236.085 144.699 C 235.488 144.338,234.235 143.333,233.299 142.466 C 232.363 141.600,231.013 140.751,230.299 140.581 C 229.052 140.284,103.020 139.904,102.200 140.195 M230.466 142.277 C 231.052 142.539,231.641 143.098,231.774 143.518 C 231.907 143.938,232.893 144.759,233.964 145.342 C 235.591 146.227,235.956 146.640,236.183 147.850 C 236.332 148.647,236.610 149.591,236.799 149.949 C 238.967 154.051,238.801 149.852,238.787 200.426 C 238.776 240.392,238.696 246.704,238.187 247.376 C 237.864 247.804,237.594 248.434,237.586 248.776 C 237.579 249.119,237.225 250.120,236.800 251.000 C 236.375 251.880,236.021 252.921,236.014 253.314 C 236.005 253.774,235.357 254.304,234.197 254.801 C 233.149 255.250,232.208 255.983,231.949 256.552 C 231.099 258.418,231.741 258.400,164.273 258.400 C 94.832 258.400,98.373 258.498,97.169 256.550 C 96.710 255.808,96.107 255.200,95.829 255.200 C 95.054 255.200,93.751 253.916,93.401 252.808 C 93.229 252.262,92.571 251.334,91.940 250.744 C 90.014 248.945,89.999 248.545,90.010 199.645 C 90.020 151.390,90.024 151.267,91.919 149.613 C 92.560 149.054,93.221 148.147,93.389 147.598 C 93.802 146.248,94.776 145.200,95.616 145.200 C 95.997 145.200,96.914 144.583,97.654 143.830 C 98.394 143.076,99.630 142.280,100.400 142.062 C 102.567 141.447,229.079 141.657,230.466 142.277 "
                            stroke="none"
                            fill="#949c9c"
                            fillRule="evenodd"></path>
                          <path
                            id="path4"
                            d="M35.200 0.984 C 35.200 1.947,35.121 1.971,31.700 2.084 L 28.200 2.200 28.077 3.900 L 27.954 5.600 25.403 5.600 C 21.914 5.600,20.903 6.043,20.590 7.712 C 20.367 8.902,20.142 9.103,18.669 9.430 C 17.102 9.777,16.988 9.898,16.800 11.400 C 16.605 12.956,16.554 13.003,14.922 13.122 C 13.260 13.243,13.243 13.260,13.122 14.922 C 13.003 16.554,12.956 16.605,11.400 16.800 C 9.898 16.988,9.777 17.102,9.430 18.669 C 9.103 20.142,8.902 20.367,7.712 20.590 C 6.043 20.903,5.600 21.914,5.600 25.403 L 5.600 27.954 3.900 28.077 L 2.200 28.200 2.084 31.700 C 1.971 35.121,1.947 35.200,0.984 35.200 L 0.000 35.200 0.000 200.000 L 0.000 364.800 0.984 364.800 C 1.947 364.800,1.971 364.879,2.084 368.300 L 2.200 371.800 3.900 372.177 L 5.600 372.554 5.600 374.851 C 5.600 378.083,6.072 379.102,7.712 379.410 C 8.902 379.633,9.103 379.858,9.430 381.331 C 9.777 382.898,9.898 383.012,11.400 383.200 C 12.953 383.394,13.004 383.449,13.121 385.059 C 13.247 386.786,13.757 387.181,15.876 387.195 C 16.598 387.199,16.773 387.463,16.876 388.700 C 16.992 390.104,17.107 390.224,18.669 390.570 C 20.142 390.897,20.367 391.098,20.590 392.288 C 20.903 393.957,21.914 394.400,25.403 394.400 L 27.954 394.400 28.077 396.100 L 28.200 397.800 31.700 397.916 C 35.121 398.029,35.200 398.053,35.200 399.016 L 35.200 400.000 200.000 400.000 L 364.800 400.000 364.800 399.016 C 364.800 398.053,364.879 398.029,368.300 397.916 L 371.800 397.800 372.177 396.100 L 372.554 394.400 375.103 394.400 C 378.233 394.400,379.094 393.974,379.414 392.265 C 379.633 391.101,379.865 390.896,381.331 390.570 C 382.893 390.224,383.008 390.104,383.124 388.700 C 383.241 387.288,383.327 387.200,384.596 387.200 C 386.308 387.200,387.200 386.308,387.200 384.596 C 387.200 383.327,387.288 383.241,388.700 383.124 C 390.104 383.008,390.224 382.893,390.570 381.331 C 390.896 379.865,391.101 379.633,392.265 379.414 C 393.974 379.094,394.400 378.233,394.400 375.103 L 394.400 372.554 396.100 372.177 L 397.800 371.800 397.916 368.300 C 398.029 364.879,398.053 364.800,399.016 364.800 L 400.000 364.800 400.000 200.000 L 400.000 35.200 399.016 35.200 C 398.053 35.200,398.029 35.121,397.916 31.700 L 397.800 28.200 396.100 28.077 L 394.400 27.954 394.400 25.403 C 394.400 21.914,393.957 20.903,392.288 20.590 C 391.098 20.367,390.897 20.142,390.570 18.669 C 390.224 17.107,390.104 16.992,388.700 16.876 C 387.463 16.773,387.199 16.598,387.195 15.876 C 387.181 13.757,386.786 13.247,385.059 13.121 C 383.452 13.004,383.396 12.953,383.275 11.480 C 383.121 9.617,382.265 9.200,378.597 9.200 L 376.046 9.200 375.923 7.500 C 375.802 5.821,375.779 5.798,374.173 5.681 C 372.616 5.566,372.529 5.488,372.173 3.881 L 371.800 2.200 368.300 2.084 C 364.879 1.971,364.800 1.947,364.800 0.984 L 364.800 0.000 200.000 0.000 L 35.200 0.000 35.200 0.984 M224.918 137.663 C 225.394 137.918,225.998 138.341,226.260 138.603 C 226.522 138.865,227.786 139.194,229.068 139.333 C 233.008 139.763,234.411 140.311,234.859 141.598 C 235.110 142.318,235.696 142.895,236.441 143.154 C 237.232 143.430,237.852 144.075,238.312 145.101 C 238.690 145.944,239.630 147.197,240.400 147.884 L 241.800 149.134 241.800 200.335 L 241.800 251.536 240.830 252.568 C 240.297 253.135,239.622 253.600,239.330 253.600 C 239.039 253.600,238.800 253.876,238.800 254.214 C 238.800 255.226,237.635 256.688,236.432 257.187 C 235.812 257.444,235.107 258.087,234.866 258.616 C 234.281 259.898,232.411 260.620,228.925 260.910 C 227.174 261.056,225.616 261.433,224.942 261.875 C 223.251 262.983,102.535 263.008,101.311 261.901 C 100.887 261.516,99.743 261.044,98.770 260.851 C 96.289 260.360,94.801 259.708,94.795 259.110 C 94.792 258.829,94.178 258.204,93.430 257.719 C 92.682 257.235,91.559 256.159,90.935 255.328 C 90.311 254.498,89.350 253.425,88.800 252.944 L 87.800 252.069 87.693 201.219 C 87.579 147.532,87.556 148.251,89.467 147.000 C 90.140 146.560,90.984 145.525,91.344 144.700 C 91.703 143.875,92.181 143.200,92.406 143.200 C 92.630 143.200,93.434 142.562,94.191 141.782 C 95.594 140.337,98.679 139.200,101.196 139.200 C 101.832 139.200,102.475 139.002,102.624 138.760 C 103.575 137.222,103.193 137.232,164.726 137.216 C 208.933 137.204,224.273 137.318,224.918 137.663 M308.162 152.107 C 309.021 152.598,310.281 153.692,310.962 154.537 L 312.200 156.074 312.322 197.737 C 312.469 247.711,312.714 243.696,309.338 246.578 L 306.736 248.800 303.981 248.800 C 301.366 248.800,301.156 248.729,299.827 247.400 C 299.057 246.630,298.233 246.000,297.997 246.000 C 297.174 246.000,292.400 244.329,292.400 244.041 C 292.400 243.256,290.693 242.085,289.201 241.847 C 287.095 241.510,284.400 240.158,284.400 239.438 C 284.400 239.096,283.242 238.578,281.300 238.052 C 278.976 237.422,277.950 236.919,277.200 236.040 C 276.610 235.349,275.626 234.760,274.800 234.604 C 272.827 234.231,270.324 233.017,269.504 232.034 C 269.121 231.575,268.457 231.200,268.028 231.200 C 267.598 231.200,267.148 231.040,267.027 230.844 C 266.906 230.649,266.340 230.371,265.769 230.228 C 263.915 229.763,262.801 228.210,262.178 225.222 C 261.860 223.699,261.420 221.979,261.200 221.401 C 260.406 219.312,260.707 180.702,261.546 176.994 C 262.647 172.127,263.906 170.578,267.546 169.609 C 268.506 169.354,269.759 168.678,270.329 168.107 C 271.323 167.114,274.726 165.605,275.994 165.596 C 276.327 165.593,277.201 164.973,277.936 164.216 C 278.929 163.194,279.852 162.717,281.536 162.358 C 282.944 162.058,284.254 161.463,285.000 160.786 C 286.569 159.361,287.523 158.894,289.909 158.382 C 291.307 158.082,292.120 157.635,292.706 156.841 C 293.257 156.096,294.179 155.556,295.467 155.223 C 298.498 154.440,299.589 153.951,300.177 153.111 C 301.487 151.241,305.719 150.709,308.162 152.107 "
                            stroke="none"
                            fill="#141c24"
                            fillRule="evenodd"></path>
                        </g>
                      </svg>
                      <span className="text-sm ltr:ml-2 rtl:mr-2">Cal.com Video</span>
                    </div>
                  )}
                  {location.type === LocationType.Zoom && (
                    <div className="flex flex-grow items-center">
                      <svg
                        className="h-6 w-6"
                        viewBox="0 0 64 64"
                        fill="none"
                        xmlns="http://www.w3.org/2000/svg">
                        <path
                          d="M32 0C49.6733 0 64 14.3267 64 32C64 49.6733 49.6733 64 32 64C14.3267 64 0 49.6733 0 32C0 14.3267 14.3267 0 32 0Z"
                          fill="#E5E5E4"
                        />
                        <path
                          d="M32.0002 0.623047C49.3292 0.623047 63.3771 14.6709 63.3771 31.9999C63.3771 49.329 49.3292 63.3768 32.0002 63.3768C14.6711 63.3768 0.623291 49.329 0.623291 31.9999C0.623291 14.6709 14.6716 0.623047 32.0002 0.623047Z"
                          fill="white"
                        />
                        <path
                          d="M31.9998 3.14014C47.9386 3.14014 60.8597 16.0612 60.8597 32C60.8597 47.9389 47.9386 60.8599 31.9998 60.8599C16.0609 60.8599 3.13989 47.9389 3.13989 32C3.13989 16.0612 16.0609 3.14014 31.9998 3.14014Z"
                          fill="#4A8CFF"
                        />
                        <path
                          d="M13.1711 22.9581V36.5206C13.1832 39.5875 15.6881 42.0558 18.743 42.0433H38.5125C39.0744 42.0433 39.5266 41.5911 39.5266 41.0412V27.4788C39.5145 24.4119 37.0096 21.9435 33.9552 21.956H14.1857C13.6238 21.956 13.1716 22.4082 13.1716 22.9581H13.1711ZM40.7848 28.2487L48.9469 22.2864C49.6557 21.6998 50.2051 21.8462 50.2051 22.9095V41.0903C50.2051 42.2999 49.5329 42.1536 48.9469 41.7134L40.7848 35.7631V28.2487Z"
                          fill="white"
                        />
                      </svg>
                      <span className="text-sm ltr:ml-2 rtl:mr-2">Zoom Video</span>
                    </div>
                  )}
                  {location.type === LocationType.Tandem && (
                    <div className="flex flex-grow items-center">
                      <svg
                        width="1.25em"
                        height="1.25em"
                        viewBox="0 0 400 400"
                        fill="none"
                        xmlns="http://www.w3.org/2000/svg">
                        <path
                          fillRule="evenodd"
                          clipRule="evenodd"
                          d="M167.928 256.163L64 324V143.835L167.928 76V256.163Z"
                          fill="#4341DC"
                        />
                        <path
                          fillRule="evenodd"
                          clipRule="evenodd"
                          d="M335.755 256.163L231.827 324V143.835L335.755 76V256.163Z"
                          fill="#00B6B6"
                        />
                      </svg>
                      <span className="ml-2 text-sm">Tandem Video</span>
                    </div>
                  )}
                  {location.type === LocationType.Jitsi && (
                    <div className="flex flex-grow items-center">
                      <svg
                        className="h-6 w-6"
                        viewBox="0 0 64 64"
                        fill="none"
                        xmlns="http://www.w3.org/2000/svg">
                        <path
                          d="M32 0C49.6733 0 64 14.3267 64 32C64 49.6733 49.6733 64 32 64C14.3267 64 0 49.6733 0 32C0 14.3267 14.3267 0 32 0Z"
                          fill="#E5E5E4"
                        />
                        <path
                          d="M32.0002 0.623047C49.3292 0.623047 63.3771 14.6709 63.3771 31.9999C63.3771 49.329 49.3292 63.3768 32.0002 63.3768C14.6711 63.3768 0.623291 49.329 0.623291 31.9999C0.623291 14.6709 14.6716 0.623047 32.0002 0.623047Z"
                          fill="white"
                        />
                        <path
                          d="M31.9998 3.14014C47.9386 3.14014 60.8597 16.0612 60.8597 32C60.8597 47.9389 47.9386 60.8599 31.9998 60.8599C16.0609 60.8599 3.13989 47.9389 3.13989 32C3.13989 16.0612 16.0609 3.14014 31.9998 3.14014Z"
                          fill="#4A8CFF"
                        />
                        <path
                          d="M13.1711 22.9581V36.5206C13.1832 39.5875 15.6881 42.0558 18.743 42.0433H38.5125C39.0744 42.0433 39.5266 41.5911 39.5266 41.0412V27.4788C39.5145 24.4119 37.0096 21.9435 33.9552 21.956H14.1857C13.6238 21.956 13.1716 22.4082 13.1716 22.9581H13.1711ZM40.7848 28.2487L48.9469 22.2864C49.6557 21.6998 50.2051 21.8462 50.2051 22.9095V41.0903C50.2051 42.2999 49.5329 42.1536 48.9469 41.7134L40.7848 35.7631V28.2487Z"
                          fill="white"
                        />
                      </svg>
                      <span className="ml-2 text-sm">Jitsi Meet</span>
                    </div>
                  )}
                  {location.type === LocationType.Teams && (
                    <div className="flex flex-grow items-center">
                      <svg
                        xmlns="http://www.w3.org/2000/svg"
                        className="h-6 w-6"
                        viewBox="0 0 2228.833 2073.333">
                        <path
                          fill="#5059C9"
                          d="M1554.637,777.5h575.713c54.391,0,98.483,44.092,98.483,98.483c0,0,0,0,0,0v524.398	c0,199.901-162.051,361.952-361.952,361.952h0h-1.711c-199.901,0.028-361.975-162-362.004-361.901c0-0.017,0-0.034,0-0.052V828.971	C1503.167,800.544,1526.211,777.5,1554.637,777.5L1554.637,777.5z"
                        />
                        <circle fill="#5059C9" cx="1943.75" cy="440.583" r="233.25" />
                        <circle fill="#7B83EB" cx="1218.083" cy="336.917" r="336.917" />
                        <path
                          fill="#7B83EB"
                          d="M1667.323,777.5H717.01c-53.743,1.33-96.257,45.931-95.01,99.676v598.105	c-7.505,322.519,247.657,590.16,570.167,598.053c322.51-7.893,577.671-275.534,570.167-598.053V877.176	C1763.579,823.431,1721.066,778.83,1667.323,777.5z"
                        />
                        <path
                          opacity=".1"
                          d="M1244,777.5v838.145c-0.258,38.435-23.549,72.964-59.09,87.598	c-11.316,4.787-23.478,7.254-35.765,7.257H667.613c-6.738-17.105-12.958-34.21-18.142-51.833	c-18.144-59.477-27.402-121.307-27.472-183.49V877.02c-1.246-53.659,41.198-98.19,94.855-99.52H1244z"
                        />
                        <path
                          opacity=".2"
                          d="M1192.167,777.5v889.978c-0.002,12.287-2.47,24.449-7.257,35.765	c-14.634,35.541-49.163,58.833-87.598,59.09H691.975c-8.812-17.105-17.105-34.21-24.362-51.833	c-7.257-17.623-12.958-34.21-18.142-51.833c-18.144-59.476-27.402-121.307-27.472-183.49V877.02	c-1.246-53.659,41.198-98.19,94.855-99.52H1192.167z"
                        />
                        <path
                          opacity=".2"
                          d="M1192.167,777.5v786.312c-0.395,52.223-42.632,94.46-94.855,94.855h-447.84	c-18.144-59.476-27.402-121.307-27.472-183.49V877.02c-1.246-53.659,41.198-98.19,94.855-99.52H1192.167z"
                        />
                        <path
                          opacity=".2"
                          d="M1140.333,777.5v786.312c-0.395,52.223-42.632,94.46-94.855,94.855H649.472	c-18.144-59.476-27.402-121.307-27.472-183.49V877.02c-1.246-53.659,41.198-98.19,94.855-99.52H1140.333z"
                        />
                        <path
                          opacity=".1"
                          d="M1244,509.522v163.275c-8.812,0.518-17.105,1.037-25.917,1.037	c-8.812,0-17.105-0.518-25.917-1.037c-17.496-1.161-34.848-3.937-51.833-8.293c-104.963-24.857-191.679-98.469-233.25-198.003	c-7.153-16.715-12.706-34.071-16.587-51.833h258.648C1201.449,414.866,1243.801,457.217,1244,509.522z"
                        />
                        <path
                          opacity=".2"
                          d="M1192.167,561.355v111.442c-17.496-1.161-34.848-3.937-51.833-8.293	c-104.963-24.857-191.679-98.469-233.25-198.003h190.228C1149.616,466.699,1191.968,509.051,1192.167,561.355z"
                        />
                        <path
                          opacity=".2"
                          d="M1192.167,561.355v111.442c-17.496-1.161-34.848-3.937-51.833-8.293	c-104.963-24.857-191.679-98.469-233.25-198.003h190.228C1149.616,466.699,1191.968,509.051,1192.167,561.355z"
                        />
                        <path
                          opacity=".2"
                          d="M1140.333,561.355v103.148c-104.963-24.857-191.679-98.469-233.25-198.003	h138.395C1097.783,466.699,1140.134,509.051,1140.333,561.355z"
                        />
                        <linearGradient
                          id="a"
                          gradientUnits="userSpaceOnUse"
                          x1="198.099"
                          y1="1683.0726"
                          x2="942.2344"
                          y2="394.2607"
                          gradientTransform="matrix(1 0 0 -1 0 2075.3333)">
                          <stop offset="0" stopColor="#5a62c3" />
                          <stop offset=".5" stopColor="#4d55bd" />
                          <stop offset="1" stopColor="#3940ab" />
                        </linearGradient>
                        <path
                          fill="url(#a)"
                          d="M95.01,466.5h950.312c52.473,0,95.01,42.538,95.01,95.01v950.312c0,52.473-42.538,95.01-95.01,95.01	H95.01c-52.473,0-95.01-42.538-95.01-95.01V561.51C0,509.038,42.538,466.5,95.01,466.5z"
                        />
                        <path
                          fill="#FFF"
                          d="M820.211,828.193H630.241v517.297H509.211V828.193H320.123V727.844h500.088V828.193z"
                        />
                      </svg>
                      <span className="ml-2 text-sm">MS Teams</span>
                    </div>
                  )}
                  <div className="flex">
                    <button
                      type="button"
                      onClick={() => {
                        locationFormMethods.setValue("locationType", location.type);
                        locationFormMethods.unregister("locationLink");
                        locationFormMethods.unregister("locationAddress");
                        locationFormMethods.unregister("locationPhoneNumber");
                        openLocationModal(location.type);
                      }}
                      aria-label={t("edit")}
                      className="mr-1 p-1 text-gray-500 hover:text-gray-900">
                      <PencilIcon className="h-4 w-4" />
                    </button>
                    <button type="button" onClick={() => removeLocation(location)} aria-label={t("remove")}>
                      <XIcon className="border-l-1 h-6 w-6 pl-1 text-gray-500 hover:text-gray-900 " />
                    </button>
                  </div>
                </div>
              </li>
            ))}
            {formMethods.getValues("locations").length > 0 &&
              formMethods.getValues("locations").length !== locationOptions.length && (
                <li>
                  <button
                    type="button"
                    className="flex rounded-sm py-2 hover:bg-gray-100"
                    onClick={() => setShowLocationModal(true)}>
                    <PlusIcon className="mt-0.5 h-4 w-4 text-neutral-900" />
                    <span className="ml-1 text-sm font-medium text-neutral-700">{t("add_location")}</span>
                  </button>
                </li>
              )}
          </ul>
        )}
      </div>
    );
  };

  const membership = team?.members.find((membership) => membership.user.id === props.session.user.id);
  const isAdmin = membership?.role === MembershipRole.OWNER || membership?.role === MembershipRole.ADMIN;

  return (
    <div>
      <Shell
        title={t("event_type_title", { eventTypeTitle: eventType.title })}
        heading={
          <div className="group relative cursor-pointer" onClick={() => setEditIcon(false)}>
            {editIcon ? (
              <>
                <h1
                  style={{ fontSize: 22, letterSpacing: "-0.0009em" }}
                  className="inline pl-0 text-gray-900 focus:text-black group-hover:text-gray-500">
                  {formMethods.getValues("title") && formMethods.getValues("title") !== ""
                    ? formMethods.getValues("title")
                    : eventType.title}
                </h1>
                <PencilIcon className="ml-1 -mt-1 inline h-4 w-4 text-gray-700 group-hover:text-gray-500" />
              </>
            ) : (
              <div style={{ marginBottom: -11 }}>
                <input
                  type="text"
                  autoFocus
                  style={{ top: -6, fontSize: 22 }}
                  required
                  className="relative h-10 w-full cursor-pointer border-none bg-transparent pl-0 text-gray-900 hover:text-gray-700 focus:text-black focus:outline-none focus:ring-0"
                  placeholder={t("quick_chat")}
                  {...formMethods.register("title")}
                  defaultValue={eventType.title}
                  onBlur={() => {
                    setEditIcon(true);
                    formMethods.getValues("title") === "" && formMethods.setValue("title", eventType.title);
                  }}
                />
              </div>
            )}
          </div>
        }
        subtitle={eventType.description || ""}>
        <ClientSuspense fallback={<Loader />}>
          <div className="flex flex-col-reverse lg:flex-row">
            <div className="w-full max-w-4xl ltr:mr-2 rtl:ml-2 lg:w-9/12">
              <div className="-mx-4 rounded-sm border border-neutral-200 bg-white p-4 py-6 sm:mx-0 sm:px-8">
                <Form
                  form={formMethods}
                  handleSubmit={async (values) => {
                    const {
                      periodDates,
                      periodCountCalendarDays,
                      smartContractAddress,
                      giphyThankYouPage,
                      beforeBufferTime,
                      afterBufferTime,
                      seatsPerTimeSlot,
                      recurringEvent,
                      locations,
                      ...input
                    } = values;

                    updateMutation.mutate({
                      ...input,
                      locations,
                      recurringEvent,
                      periodStartDate: periodDates.startDate,
                      periodEndDate: periodDates.endDate,
                      periodCountCalendarDays: periodCountCalendarDays === "1",
                      id: eventType.id,
                      beforeEventBuffer: beforeBufferTime,
                      afterEventBuffer: afterBufferTime,
                      seatsPerTimeSlot,
                      metadata: {
                        ...(smartContractAddress ? { smartContractAddress } : {}),
                        ...(giphyThankYouPage ? { giphyThankYouPage } : {}),
                      },
                    });
                  }}
                  className="space-y-6">
                  <div className="space-y-3">
                    <div className="block items-center sm:flex">
                      <div className="min-w-48 mb-4 sm:mb-0">
                        <label
                          id="slug-label"
                          htmlFor="slug"
                          className="flex text-sm font-medium text-neutral-700">
                          <LinkIcon className="mt-0.5 h-4 w-4 text-neutral-500 ltr:mr-2 rtl:ml-2" />
                          {t("url")}
                        </label>
                      </div>
                      <div className="w-full">
                        <div className="flex rounded-sm shadow-sm">
                          <span className="inline-flex items-center rounded-l-sm border border-r-0 border-gray-300 bg-gray-50 px-3 text-sm text-gray-500">
                            {process.env.NEXT_PUBLIC_WEBSITE_URL?.replace(/^(https?:|)\/\//, "")}/
                            {team ? "team/" + team.slug : eventType.users[0].username}/
                          </span>
                          <input
                            type="text"
                            id="slug"
                            aria-labelledby="slug-label"
                            required
                            className="  block w-full min-w-0 flex-1 rounded-none rounded-r-sm border-gray-300 sm:text-sm"
                            defaultValue={eventType.slug}
                            {...formMethods.register("slug", {
                              setValueAs: (v) => slugify(v),
                            })}
                          />
                        </div>
                      </div>
                    </div>
                    <Controller
                      name="length"
                      control={formMethods.control}
                      defaultValue={eventType.length || 15}
                      render={() => (
                        <MinutesField
                          label={
                            <>
                              <ClockIcon className="h-4 w-4 text-neutral-500 ltr:mr-2 rtl:ml-2" />{" "}
                              {t("duration")}
                            </>
                          }
                          id="length"
                          required
                          min="1"
                          placeholder="15"
                          defaultValue={eventType.length || 15}
                          onChange={(e) => {
                            formMethods.setValue("length", Number(e.target.value));
                          }}
                        />
                      )}
                    />
                  </div>
                  <hr />
                  <div className="space-y-3">
                    <div className="block sm:flex">
                      <div className="min-w-48 sm:mb-0">
                        <label
                          htmlFor="location"
                          className="mt-2.5 flex text-sm font-medium text-neutral-700">
                          <LocationMarkerIcon className="mt-0.5 mb-4 h-4 w-4 text-neutral-500 ltr:mr-2 rtl:ml-2" />
                          {t("location")}
                        </label>
                      </div>
                      <Controller
                        name="locations"
                        control={formMethods.control}
                        defaultValue={eventType.locations || []}
                        render={() => <Locations />}
                      />
                    </div>
                  </div>
                  <hr className="border-neutral-200" />
                  <div className="space-y-3">
                    <div className="block sm:flex">
                      <div className="min-w-48 mb-4 mt-2.5 sm:mb-0">
                        <label
                          htmlFor="description"
                          className="mt-0 flex text-sm font-medium text-neutral-700">
                          <DocumentIcon className="mt-0.5 h-4 w-4 text-neutral-500 ltr:mr-2 rtl:ml-2" />
                          {t("description")}
                        </label>
                      </div>
                      <div className="w-full">
                        <textarea
                          id="description"
                          className="  block w-full rounded-sm border-gray-300 text-sm shadow-sm"
                          placeholder={t("quick_video_meeting")}
                          {...formMethods.register("description")}
                          defaultValue={asStringOrUndefined(eventType.description)}></textarea>
                      </div>
                    </div>
                  </div>

                  <hr className="border-neutral-200" />
                  <div className="space-y-3">
                    <div className="block sm:flex">
                      <div className="min-w-48 mb-4 mt-2.5 sm:mb-0">
                        <label
                          htmlFor="availability"
                          className="mt-0 flex text-sm font-medium text-neutral-700">
                          <ClockIcon className="mt-0.5 h-4 w-4 text-neutral-500 ltr:mr-2 rtl:ml-2" />
                          {t("availability")} <InfoBadge content={t("you_can_manage_your_schedules")} />
                        </label>
                      </div>
                      <Controller
                        name="schedule"
                        control={formMethods.control}
                        render={({ field }) => (
                          <AvailabilitySelect
                            value={field.value}
                            onBlur={field.onBlur}
                            name={field.name}
                            onChange={(selected) => field.onChange(selected?.value || null)}
                          />
                        )}
                      />
                    </div>
                  </div>

                  {team && <hr className="border-neutral-200" />}
                  {team && (
                    <div className="space-y-3">
                      <div className="block sm:flex">
                        <div className="min-w-48 mb-4 sm:mb-0">
                          <label
                            htmlFor="schedulingType"
                            className="mt-2 flex text-sm font-medium text-neutral-700">
                            <UsersIcon className="h-5 w-5 text-neutral-500 ltr:mr-2 rtl:ml-2" />{" "}
                            {t("scheduling_type")}
                          </label>
                        </div>
                        <Controller
                          name="schedulingType"
                          control={formMethods.control}
                          defaultValue={eventType.schedulingType}
                          render={() => (
                            <RadioArea.Select
                              value={asStringOrUndefined(eventType.schedulingType)}
                              options={schedulingTypeOptions}
                              onChange={(val) => {
                                // FIXME: Better types are needed
                                formMethods.setValue("schedulingType", val as SchedulingType);
                              }}
                            />
                          )}
                        />
                      </div>

                      <div className="block sm:flex">
                        <div className="min-w-48 mb-4 sm:mb-0">
                          <label htmlFor="users" className="flex text-sm font-medium text-neutral-700">
                            <UserAddIcon className="h-5 w-5 text-neutral-500 ltr:mr-2 rtl:ml-2" />{" "}
                            {t("attendees")}
                          </label>
                        </div>
                        <div className="w-full space-y-2">
                          <Controller
                            name="users"
                            control={formMethods.control}
                            defaultValue={eventType.users.map((user) => user.id.toString())}
                            render={() => (
                              <CheckedSelect
                                disabled={false}
                                onChange={(options) => {
                                  formMethods.setValue(
                                    "users",
                                    options.map((user) => user.value)
                                  );
                                }}
                                defaultValue={eventType.users.map(mapUserToValue)}
                                options={teamMembers.map(mapUserToValue)}
                                placeholder={t("add_attendees")}
                              />
                            )}
                          />
                        </div>
                      </div>
                    </div>
                  )}
                  <Collapsible
                    open={advancedSettingsVisible}
                    onOpenChange={() => setAdvancedSettingsVisible(!advancedSettingsVisible)}>
                    <>
                      <CollapsibleTrigger
                        type="button"
                        data-testid="show-advanced-settings"
                        className="flex w-full">
                        <ChevronRightIcon
                          className={`${
                            advancedSettingsVisible ? "rotate-90 transform" : ""
                          } ml-auto h-5 w-5 text-neutral-500`}
                        />
                        <span className="text-sm font-medium text-neutral-700">
                          {t("show_advanced_settings")}
                        </span>
                      </CollapsibleTrigger>
                      <CollapsibleContent data-testid="advanced-settings-content" className="mt-4 space-y-6">
                        {/**
                         * Only display calendar selector if user has connected calendars AND if it's not
                         * a team event. Since we don't have logic to handle each attende calendar (for now).
                         * This will fallback to each user selected destination calendar.
                         */}
                        {!!connectedCalendarsQuery.data?.connectedCalendars.length && !team && (
                          <div className="block items-center sm:flex">
                            <div className="min-w-48 mb-4 sm:mb-0">
                              <label
                                htmlFor="createEventsOn"
                                className="flex text-sm font-medium text-neutral-700">
                                {t("create_events_on")}
                              </label>
                            </div>
                            <div className="w-full">
                              <div className="relative mt-1 rounded-sm shadow-sm">
                                <Controller
                                  control={formMethods.control}
                                  name="destinationCalendar"
                                  defaultValue={eventType.destinationCalendar || undefined}
                                  render={({ field: { onChange, value } }) => (
                                    <DestinationCalendarSelector
                                      value={value ? value.externalId : undefined}
                                      onChange={onChange}
                                      hidePlaceholder
                                    />
                                  )}
                                />
                              </div>
                            </div>
                          </div>
                        )}
                        <div className="block items-center sm:flex">
                          <div className="min-w-48 mb-4 sm:mb-0">
                            <label htmlFor="eventName" className="flex text-sm font-medium text-neutral-700">
                              {t("event_name")} <InfoBadge content={t("event_name_tooltip")} />
                            </label>
                          </div>
                          <div className="w-full">
                            <div className="relative mt-1 rounded-sm shadow-sm">
                              <input
                                type="text"
                                className="  block w-full rounded-sm border-gray-300 text-sm shadow-sm"
                                placeholder={t("meeting_with_user")}
                                defaultValue={eventType.eventName || ""}
                                {...formMethods.register("eventName")}
                              />
                            </div>
                          </div>
                        </div>
                        {eventType.isWeb3Active && (
                          <div className="block items-center sm:flex">
                            <div className="min-w-48 mb-4 sm:mb-0">
                              <label
                                htmlFor="smartContractAddress"
                                className="flex text-sm font-medium text-neutral-700">
                                {t("Smart Contract Address")}
                              </label>
                            </div>
                            <div className="w-full">
                              <div className="relative mt-1 rounded-sm shadow-sm">
                                {
                                  <input
                                    type="text"
                                    className="  block w-full rounded-sm border-gray-300 text-sm shadow-sm"
                                    placeholder={t("Example: 0x71c7656ec7ab88b098defb751b7401b5f6d8976f")}
                                    defaultValue={(eventType.metadata.smartContractAddress || "") as string}
                                    {...formMethods.register("smartContractAddress")}
                                  />
                                }
                              </div>
                            </div>
                          </div>
                        )}
                        <div className="block items-center sm:flex">
                          <div className="min-w-48 mb-4 sm:mb-0">
                            <label
                              htmlFor="additionalFields"
                              className="flexflex mt-2 text-sm font-medium text-neutral-700">
                              {t("additional_inputs")}
                            </label>
                          </div>
                          <div className="w-full">
                            <ul className="mt-1">
                              {customInputs.map((customInput: EventTypeCustomInput, idx: number) => (
                                <li key={idx} className="bg-secondary-50 mb-2 border p-2">
                                  <div className="flex justify-between">
                                    <div className="w-0 flex-1">
                                      <div className="truncate">
                                        <span
                                          className="text-sm ltr:ml-2 rtl:mr-2"
                                          title={`${t("label")}: ${customInput.label}`}>
                                          {t("label")}: {customInput.label}
                                        </span>
                                      </div>
                                      {customInput.placeholder && (
                                        <div className="truncate">
                                          <span
                                            className="text-sm ltr:ml-2 rtl:mr-2"
                                            title={`${t("placeholder")}: ${customInput.placeholder}`}>
                                            {t("placeholder")}: {customInput.placeholder}
                                          </span>
                                        </div>
                                      )}
                                      <div>
                                        <span className="text-sm ltr:ml-2 rtl:mr-2">
                                          {t("type")}: {customInput.type}
                                        </span>
                                      </div>
                                      <div>
                                        <span className="text-sm ltr:ml-2 rtl:mr-2">
                                          {customInput.required ? t("required") : t("optional")}
                                        </span>
                                      </div>
                                    </div>
                                    <div className="flex">
                                      <Button
                                        onClick={() => {
                                          setSelectedCustomInput(customInput);
                                          setSelectedCustomInputModalOpen(true);
                                        }}
                                        color="minimal"
                                        type="button">
                                        {t("edit")}
                                      </Button>
                                      <button type="button" onClick={() => removeCustom(idx)}>
                                        <XIcon className="h-6 w-6 border-l-2 pl-1 hover:text-red-500 " />
                                      </button>
                                    </div>
                                  </div>
                                </li>
                              ))}
                              <li>
                                <Button
                                  onClick={() => {
                                    setSelectedCustomInput(undefined);
                                    setSelectedCustomInputModalOpen(true);
                                  }}
                                  color="secondary"
                                  type="button"
                                  StartIcon={PlusIcon}>
                                  {t("add_input")}
                                </Button>
                              </li>
                            </ul>
                          </div>
                        </div>

                        <Controller
                          name="hideCalendarNotes"
                          control={formMethods.control}
                          defaultValue={eventType.hideCalendarNotes}
                          render={() => (
                            <CheckboxField
                              id="hideCalendarNotes"
                              name="hideCalendarNotes"
                              label={t("disable_notes")}
                              description={t("disable_notes_description")}
                              defaultChecked={eventType.hideCalendarNotes}
                              onChange={(e) => {
                                formMethods.setValue("hideCalendarNotes", e?.target.checked);
                              }}
                            />
                          )}
                        />

                        <Controller
                          name="requiresConfirmation"
                          control={formMethods.control}
                          defaultValue={eventType.requiresConfirmation}
                          render={() => (
                            <CheckboxField
                              id="requiresConfirmation"
                              name="requiresConfirmation"
                              label={t("opt_in_booking")}
                              description={t("opt_in_booking_description")}
                              defaultChecked={eventType.requiresConfirmation}
                              disabled={enableSeats}
                              checked={formMethods.watch("disableGuests")}
                              onChange={(e) => {
                                formMethods.setValue("requiresConfirmation", e?.target.checked);
                              }}
                            />
                          )}
                        />

                        <RecurringEventController
                          paymentEnabled={hasPaymentIntegration && requirePayment}
                          onRecurringEventDefined={setRecurringEventDefined}
                          recurringEvent={eventType.recurringEvent}
                          formMethods={formMethods}
                        />

                        <Controller
                          name="disableGuests"
                          control={formMethods.control}
                          defaultValue={eventType.disableGuests}
                          render={() => (
                            <CheckboxField
                              id="disableGuests"
                              name="disableGuests"
                              label={t("disable_guests")}
                              description={t("disable_guests_description")}
                              defaultChecked={eventType.disableGuests}
                              // If we have seats per booking then we need to disable guests
                              disabled={enableSeats}
                              checked={formMethods.watch("disableGuests")}
                              onChange={(e) => {
                                formMethods.setValue("disableGuests", e?.target.checked);
                              }}
                            />
                          )}
                        />

                        <Controller
                          name="hashedLink"
                          control={formMethods.control}
                          defaultValue={hashedUrl}
                          render={() => (
                            <>
                              <CheckboxField
                                id="hashedLinkCheck"
                                name="hashedLinkCheck"
                                label={t("private_link")}
                                description={t("private_link_description")}
                                defaultChecked={eventType.hashedLink ? true : false}
                                onChange={(e) => {
                                  setHashedLinkVisible(e?.target.checked);
                                  formMethods.setValue(
                                    "hashedLink",
                                    e?.target.checked ? hashedUrl : undefined
                                  );
                                }}
                              />
                              {hashedLinkVisible && (
                                <div className="!mt-1 block items-center sm:flex">
                                  <div className="min-w-48 mb-4 sm:mb-0"></div>
                                  <div className="w-full">
                                    <div className="relative mt-1 flex w-full">
                                      <input
                                        disabled
                                        name="hashedLink"
                                        data-testid="generated-hash-url"
                                        type="text"
                                        className="  grow select-none border-gray-300 bg-gray-50 text-sm text-gray-500 ltr:rounded-l-sm rtl:rounded-r-sm"
                                        defaultValue={placeholderHashedLink}
                                      />
                                      <Tooltip
                                        content={
                                          eventType.hashedLink
                                            ? t("copy_to_clipboard")
                                            : t("enabled_after_update")
                                        }>
                                        <Button
                                          color="minimal"
                                          onClick={() => {
                                            navigator.clipboard.writeText(placeholderHashedLink);
                                            if (eventType.hashedLink) {
                                              showToast(t("private_link_copied"), "success");
                                            } else {
                                              showToast(t("enabled_after_update_description"), "warning");
                                            }
                                          }}
                                          type="button"
                                          className="text-md flex items-center border border-gray-300 px-2 py-1 text-sm font-medium text-gray-700 ltr:rounded-r-sm ltr:border-l-0 rtl:rounded-l-sm rtl:border-r-0">
                                          <DocumentDuplicateIcon className="w-6 p-1 text-neutral-500" />
                                        </Button>
                                      </Tooltip>
                                    </div>
                                    <span className="text-xs text-gray-500">
                                      The URL will regenerate after each use
                                    </span>
                                  </div>
                                </div>
                              )}
                            </>
                          )}
                        />

                        <hr className="my-2 border-neutral-200" />
                        <Controller
                          name="minimumBookingNotice"
                          control={formMethods.control}
                          defaultValue={eventType.minimumBookingNotice}
                          render={() => (
                            <MinutesField
                              label={t("minimum_booking_notice")}
                              required
                              min="0"
                              placeholder="120"
                              defaultValue={eventType.minimumBookingNotice}
                              onChange={(e) => {
                                formMethods.setValue("minimumBookingNotice", Number(e.target.value));
                              }}
                            />
                          )}
                        />

                        <div className="block items-center sm:flex">
                          <div className="min-w-48 mb-4 sm:mb-0">
                            <label htmlFor="eventName" className="flex text-sm font-medium text-neutral-700">
                              {t("slot_interval")}
                            </label>
                          </div>
                          <Controller
                            name="slotInterval"
                            control={formMethods.control}
                            render={() => {
                              const slotIntervalOptions = [
                                {
                                  label: t("slot_interval_default"),
                                  value: -1,
                                },
                                ...[5, 10, 15, 20, 30, 45, 60].map((minutes) => ({
                                  label: minutes + " " + t("minutes"),
                                  value: minutes,
                                })),
                              ];
                              return (
                                <Select
                                  isSearchable={false}
                                  className="block w-full min-w-0 flex-1 rounded-sm sm:text-sm"
                                  onChange={(val) => {
                                    formMethods.setValue(
                                      "slotInterval",
                                      val && (val.value || 0) > 0 ? val.value : null
                                    );
                                  }}
                                  defaultValue={
                                    slotIntervalOptions.find(
                                      (option) => option.value === eventType.slotInterval
                                    ) || slotIntervalOptions[0]
                                  }
                                  options={slotIntervalOptions}
                                />
                              );
                            }}
                          />
                        </div>
                        <hr className="my-2 border-neutral-200" />

                        <div className="block sm:flex">
                          <div className="min-w-48 mb-4 sm:mb-0">
                            <label
                              htmlFor="inviteesCanSchedule"
                              className="mt-2.5 flex text-sm font-medium text-neutral-700">
                              {t("invitees_can_schedule")}
                            </label>
                          </div>
                          <div className="w-full">
                            <Controller
                              name="periodType"
                              control={formMethods.control}
                              defaultValue={periodType?.type}
                              render={() => (
                                <RadioGroup.Root
                                  defaultValue={periodType?.type}
                                  onValueChange={(val) =>
                                    formMethods.setValue("periodType", val as PeriodType)
                                  }>
                                  {PERIOD_TYPES.map((period) => (
                                    <div className="mb-2 flex items-center text-sm" key={period.type}>
                                      <RadioGroup.Item
                                        id={period.type}
                                        value={period.type}
                                        className="min-w-4 flex h-4 w-4 cursor-pointer items-center rounded-full border border-black bg-white focus:border-2 focus:outline-none ltr:mr-2 rtl:ml-2">
                                        <RadioGroup.Indicator className="relative flex h-4 w-4 items-center justify-center after:block after:h-2 after:w-2 after:rounded-full after:bg-black" />
                                      </RadioGroup.Item>
                                      {period.prefix ? <span>{period.prefix}&nbsp;</span> : null}
                                      {period.type === "ROLLING" && (
                                        <div className="inline-flex">
                                          <input
                                            type="number"
                                            className="block w-16 rounded-sm border-gray-300 shadow-sm [appearance:textfield] ltr:mr-2 rtl:ml-2 sm:text-sm"
                                            placeholder="30"
                                            {...formMethods.register("periodDays", { valueAsNumber: true })}
                                            defaultValue={eventType.periodDays || 30}
                                          />
                                          <select
                                            id=""
                                            className="  block w-full rounded-sm border-gray-300 py-2 pl-3 pr-10 text-base focus:outline-none sm:text-sm"
                                            {...formMethods.register("periodCountCalendarDays")}
                                            defaultValue={eventType.periodCountCalendarDays ? "1" : "0"}>
                                            <option value="1">{t("calendar_days")}</option>
                                            <option value="0">{t("business_days")}</option>
                                          </select>
                                        </div>
                                      )}
                                      {period.type === "RANGE" && (
                                        <div className="inline-flex space-x-2 ltr:ml-2 rtl:mr-2 rtl:space-x-reverse">
                                          <Controller
                                            name="periodDates"
                                            control={formMethods.control}
                                            defaultValue={periodDates}
                                            render={() => (
                                              <DateRangePicker
                                                startDate={formMethods.getValues("periodDates").startDate}
                                                endDate={formMethods.getValues("periodDates").endDate}
                                                onDatesChange={({ startDate, endDate }) => {
                                                  formMethods.setValue("periodDates", { startDate, endDate });
                                                }}
                                              />
                                            )}
                                          />
                                        </div>
                                      )}
                                      {period.suffix ? (
                                        <span className="ltr:ml-2 rtl:mr-2">&nbsp;{period.suffix}</span>
                                      ) : null}
                                    </div>
                                  ))}
                                </RadioGroup.Root>
                              )}
                            />
                          </div>
                        </div>
                        <hr className="border-neutral-200" />
                        <div className="block sm:flex">
                          <div className="min-w-48 mb-4 sm:mb-0">
                            <label
                              htmlFor="bufferTime"
                              className="mt-2.5 flex text-sm font-medium text-neutral-700">
                              {t("buffer_time")}
                            </label>
                          </div>
                          <div className="w-full">
                            <div className="inline-flex w-full space-x-2">
                              <div className="w-full">
                                <label
                                  htmlFor="beforeBufferTime"
                                  className="mb-2 flex text-sm font-medium text-neutral-700">
                                  {t("before_event")}
                                </label>
                                <Controller
                                  name="beforeBufferTime"
                                  control={formMethods.control}
                                  defaultValue={eventType.beforeEventBuffer || 0}
                                  render={({ field: { onChange, value } }) => {
                                    const beforeBufferOptions = [
                                      {
                                        label: t("event_buffer_default"),
                                        value: 0,
                                      },
                                      ...[5, 10, 15, 20, 30, 45, 60].map((minutes) => ({
                                        label: minutes + " " + t("minutes"),
                                        value: minutes,
                                      })),
                                    ];
                                    return (
                                      <Select
                                        isSearchable={false}
                                        className="  block w-full min-w-0 flex-1 rounded-sm  sm:text-sm"
                                        onChange={(val) => {
                                          if (val) onChange(val.value);
                                        }}
                                        defaultValue={
                                          beforeBufferOptions.find((option) => option.value === value) ||
                                          beforeBufferOptions[0]
                                        }
                                        options={beforeBufferOptions}
                                      />
                                    );
                                  }}
                                />
                              </div>
                              <div className="w-full">
                                <label
                                  htmlFor="afterBufferTime"
                                  className="mb-2 flex text-sm font-medium text-neutral-700">
                                  {t("after_event")}
                                </label>
                                <Controller
                                  name="afterBufferTime"
                                  control={formMethods.control}
                                  defaultValue={eventType.afterEventBuffer || 0}
                                  render={({ field: { onChange, value } }) => {
                                    const afterBufferOptions = [
                                      {
                                        label: t("event_buffer_default"),
                                        value: 0,
                                      },
                                      ...[5, 10, 15, 20, 30, 45, 60].map((minutes) => ({
                                        label: minutes + " " + t("minutes"),
                                        value: minutes,
                                      })),
                                    ];
                                    return (
                                      <Select
                                        isSearchable={false}
                                        className="  block w-full min-w-0 flex-1 rounded-sm sm:text-sm"
                                        onChange={(val) => {
                                          if (val) onChange(val.value);
                                        }}
                                        defaultValue={
                                          afterBufferOptions.find((option) => option.value === value) ||
                                          afterBufferOptions[0]
                                        }
                                        options={afterBufferOptions}
                                      />
                                    );
                                  }}
                                />
                              </div>
                            </div>
                          </div>
                        </div>

                        <>
                          <hr className="border-neutral-200" />
                          <div className="block flex-col sm:flex">
                            <Controller
                              name="seatsPerTimeSlot"
                              control={formMethods.control}
                              render={() => (
                                <CheckboxField
                                  id="seats"
                                  name="seats"
                                  label={t("offer_seats")}
                                  description={t("offer_seats_description")}
                                  defaultChecked={!!eventType.seatsPerTimeSlot}
                                  onChange={(e) => {
                                    if (e?.target.checked) {
                                      setEnableSeats(true);
                                      // Want to disable individuals from taking multiple seats
                                      formMethods.setValue("seatsPerTimeSlot", defaultSeats);
                                      formMethods.setValue("disableGuests", true);
                                      formMethods.setValue("requiresConfirmation", false);
                                    } else {
                                      setEnableSeats(false);
                                      formMethods.setValue("seatsPerTimeSlot", null);
                                      formMethods.setValue(
                                        "requiresConfirmation",
                                        eventType.requiresConfirmation
                                      );
                                      formMethods.setValue("disableGuests", eventType.disableGuests);
                                    }
                                  }}
                                />
                              )}
                            />

                            {enableSeats && (
                              <div className="block sm:flex">
                                <div className="ml-48 mt-2 inline-flex w-full space-x-2">
                                  <div className="w-full">
                                    <Controller
                                      name="seatsPerTimeSlot"
                                      control={formMethods.control}
                                      render={() => {
                                        const selectSeatsPerTimeSlotOptions = [
                                          { value: 2, label: "2" },
                                          { value: 3, label: "3" },
                                          { value: 4, label: "4" },
                                          { value: 5, label: "5" },
                                          {
                                            value: -1,
                                            isDisabled: !eventType.users.some((user) => user.plan === "PRO"),
                                            label: (
                                              <div className="flex flex-row justify-between">
                                                <span>6 +</span>
                                                <Badge variant="default">PRO</Badge>
                                              </div>
                                            ) as unknown as string,
                                          },
                                        ];
                                        return (
                                          <>
                                            <div className="block sm:flex">
                                              <div className="flex-auto">
                                                <label
                                                  htmlFor="beforeBufferTime"
                                                  className="mb-2 flex text-sm font-medium text-neutral-700">
                                                  Number of seats per booking
                                                </label>
                                                <Select
                                                  isSearchable={false}
                                                  classNamePrefix="react-select"
                                                  className="react-select-container focus:border-primary-500 focus:ring-primary-500 block w-full min-w-0 flex-auto rounded-sm border border-gray-300 sm:text-sm "
                                                  onChange={(val) => {
                                                    if (val!.value === -1) {
                                                      formMethods.setValue(
                                                        "seatsPerTimeSlot",
                                                        defaultSeatsInput
                                                      );
                                                      setInputSeatNumber(true);
                                                    } else {
                                                      setInputSeatNumber(false);
                                                      formMethods.setValue("seatsPerTimeSlot", val!.value);
                                                    }
                                                  }}
                                                  defaultValue={{
                                                    value: eventType.seatsPerTimeSlot || defaultSeats,
                                                    label: `${eventType.seatsPerTimeSlot || defaultSeats}`,
                                                  }}
                                                  options={selectSeatsPerTimeSlotOptions}
                                                />
                                              </div>

                                              {inputSeatNumber && (
                                                <div className="ml-5 flex-auto">
                                                  <label
                                                    htmlFor="beforeBufferTime"
                                                    className="mb-2 flex text-sm font-medium text-neutral-700">
                                                    Enter number of seats
                                                  </label>
                                                  <input
                                                    type="number"
                                                    className="focus:border-primary-500 focus:ring-primary-500 py- block  w-20 rounded-sm border-gray-300 shadow-sm [appearance:textfield] ltr:mr-2 rtl:ml-2 sm:text-sm"
                                                    placeholder={`${defaultSeatsInput}`}
                                                    {...formMethods.register("seatsPerTimeSlot", {
                                                      valueAsNumber: true,
                                                      min: defaultSeatsInput,
                                                    })}
                                                    defaultValue={defaultSeatsInput}
                                                  />
                                                </div>
                                              )}
                                            </div>
                                          </>
                                        );
                                      }}
                                    />
                                  </div>
                                </div>
                              </div>
                            )}
                          </div>
                          <hr className="border-neutral-200" />
                        </>

                        <SuccessRedirectEdit<typeof formMethods>
                          formMethods={formMethods}
                          eventType={eventType}></SuccessRedirectEdit>
                        {hasPaymentIntegration && (
                          <>
                            <hr className="border-neutral-200" />
                            <div className="block sm:flex">
                              <div className="min-w-48 mb-4 sm:mb-0">
                                <label
                                  htmlFor="payment"
                                  className="mt-2 flex text-sm font-medium text-neutral-700">
                                  {t("payment")}
                                </label>
                              </div>

                              <div className="flex flex-col">
                                <div className="w-full">
                                  {recurringEventDefined ? (
                                    <Alert severity="warning" title={t("warning_recurring_event_payment")} />
                                  ) : (
                                    <div className="block items-center sm:flex">
                                      <div className="w-full">
                                        <div className="relative flex items-start">
                                          <div className="flex h-5 items-center">
                                            <input
                                              onChange={(event) => {
                                                setRequirePayment(event.target.checked);
                                                if (!event.target.checked) {
                                                  formMethods.setValue("price", 0);
                                                }
                                              }}
                                              id="requirePayment"
                                              name="requirePayment"
                                              type="checkbox"
                                              className="text-primary-600  h-4 w-4 rounded border-gray-300"
                                              defaultChecked={requirePayment}
                                            />
                                          </div>
                                          <div className="text-sm ltr:ml-3 rtl:mr-3">
                                            <p className="text-neutral-900">
                                              {t("require_payment")} (0.5% +{" "}
                                              <IntlProvider locale="en">
                                                <FormattedNumber
                                                  value={0.1}
                                                  style="currency"
                                                  currency={currency}
                                                />
                                              </IntlProvider>{" "}
                                              {t("commission_per_transaction")})
                                            </p>
                                          </div>
                                        </div>
                                      </div>
                                    </div>
                                  )}
                                </div>
                                {requirePayment && (
                                  <div className="w-full">
                                    <div className="block items-center sm:flex">
                                      <div className="w-full">
                                        <div className="relative mt-1 rounded-sm shadow-sm">
                                          <Controller
                                            defaultValue={eventType.price}
                                            control={formMethods.control}
                                            name="price"
                                            render={({ field }) => (
                                              <input
                                                {...field}
                                                step="0.01"
                                                min="0.5"
                                                type="number"
                                                required
                                                className="  block w-full rounded-sm border-gray-300 pl-2 pr-12 sm:text-sm"
                                                placeholder="Price"
                                                onChange={(e) => {
                                                  field.onChange(e.target.valueAsNumber * 100);
                                                }}
                                                value={field.value > 0 ? field.value / 100 : 0}
                                              />
                                            )}
                                          />
                                          <div className="pointer-events-none absolute inset-y-0 right-0 flex items-center pr-3">
                                            <span className="text-gray-500 sm:text-sm" id="duration">
                                              {new Intl.NumberFormat("en", {
                                                style: "currency",
                                                currency: currency,
                                                maximumSignificantDigits: 1,
                                                maximumFractionDigits: 0,
                                              })
                                                .format(0)
                                                .replace("0", "")}
                                            </span>
                                          </div>
                                        </div>
                                      </div>
                                    </div>
                                  </div>
                                )}
                              </div>
                            </div>
                          </>
                        )}
                        {hasGiphyIntegration && (
                          <>
                            <hr className="border-neutral-200" />
                            <div className="block sm:flex">
                              <div className="min-w-48 mb-4 sm:mb-0">
                                <label
                                  htmlFor="gif"
                                  className="mt-2 flex text-sm font-medium text-neutral-700">
                                  {t("confirmation_page_gif")}
                                </label>
                              </div>

                              <div className="flex flex-col">
                                <div className="w-full">
                                  <div className="block items-center sm:flex">
                                    <div className="w-full">
                                      <div className="relative flex items-start">
                                        <div className="flex items-center">
                                          <SelectGifInput
                                            defaultValue={eventType?.metadata?.giphyThankYouPage as string}
                                            onChange={(url) => {
                                              formMethods.setValue("giphyThankYouPage", url);
                                            }}
                                          />
                                        </div>
                                      </div>
                                    </div>
                                  </div>
                                </div>
                              </div>
                            </div>
                          </>
                        )}
                      </CollapsibleContent>
                    </>
                    {/* )} */}
                  </Collapsible>
                  <div className="mt-4 flex justify-end space-x-2 rtl:space-x-reverse">
                    <Button href="/event-types" color="secondary" tabIndex={-1}>
                      {t("cancel")}
                    </Button>
                    <Button type="submit" data-testid="update-eventtype" disabled={updateMutation.isLoading}>
                      {t("update")}
                    </Button>
                  </div>
                </Form>
              </div>
            </div>
            <div className="m-0 mt-0 mb-4 w-full lg:w-3/12 lg:px-2 lg:ltr:ml-2 lg:rtl:mr-2">
              <div className="px-2">
                <Controller
                  name="hidden"
                  control={formMethods.control}
                  defaultValue={eventType.hidden}
                  render={({ field }) => (
                    <Switch
                      defaultChecked={field.value}
                      onCheckedChange={(isChecked) => {
                        formMethods.setValue("hidden", isChecked);
                      }}
                      label={t("hide_event_type")}
                    />
                  )}
                />
              </div>
              <div className="mt-4 space-y-1.5">
                <a
                  href={permalink}
                  target="_blank"
                  rel="noreferrer"
                  className="text-md inline-flex items-center rounded-sm px-2 py-1 text-sm font-medium text-neutral-700 hover:bg-gray-200 hover:text-gray-900">
                  <ExternalLinkIcon
                    className="h-4 w-4 text-neutral-500 ltr:mr-2 rtl:ml-2"
                    aria-hidden="true"
                  />
                  {t("preview")}
                </a>
                <button
                  onClick={() => {
                    navigator.clipboard.writeText(permalink);
                    showToast("Link copied!", "success");
                  }}
                  type="button"
                  className="text-md flex items-center rounded-sm px-2 py-1 text-sm font-medium text-gray-700 hover:bg-gray-200 hover:text-gray-900">
                  <LinkIcon className="h-4 w-4 text-neutral-500 ltr:mr-2 rtl:ml-2" />
                  {t("copy_link")}
                </button>
                {hashedLinkVisible && (
                  <button
                    onClick={() => {
                      navigator.clipboard.writeText(placeholderHashedLink);
                      if (eventType.hashedLink) {
                        showToast(t("private_link_copied"), "success");
                      } else {
                        showToast(t("enabled_after_update_description"), "warning");
                      }
                    }}
                    type="button"
                    className="text-md flex items-center rounded-sm px-2 py-1 text-sm font-medium text-gray-700 hover:bg-gray-200 hover:text-gray-900">
                    <LinkIcon className="h-4 w-4 text-neutral-500 ltr:mr-2 rtl:ml-2" />
                    {t("copy_private_link")}
                  </button>
                )}
                <EmbedButton
                  className="text-md flex items-center rounded-sm px-2 py-1 text-sm font-medium text-gray-700 hover:bg-gray-200 hover:text-gray-900"
                  eventTypeId={eventType.id}
                />
                <Dialog>
                  <DialogTrigger className="text-md flex items-center rounded-sm px-2 py-1 text-sm font-medium text-red-500 hover:bg-gray-200">
                    <TrashIcon className="h-4 w-4 text-red-500 ltr:mr-2 rtl:ml-2" />
                    {t("delete")}
                  </DialogTrigger>
                  <ConfirmationDialogContent
                    variety="danger"
                    title={t("delete_event_type")}
                    confirmBtnText={t("confirm_delete_event_type")}
                    onConfirm={deleteEventTypeHandler}>
                    {t("delete_event_type_description")}
                  </ConfirmationDialogContent>
                </Dialog>
              </div>
            </div>
          </div>
          <Dialog open={showLocationModal} onOpenChange={setShowLocationModal}>
            <DialogContent asChild>
              <div className="inline-block transform rounded-sm bg-white px-4 pt-5 pb-4 text-left align-bottom shadow-xl transition-all sm:my-8 sm:w-full sm:max-w-lg sm:p-6 sm:align-middle">
                <div className="mb-4 sm:flex sm:items-start">
                  <div className="bg-secondary-100 mx-auto flex h-12 w-12 flex-shrink-0 items-center justify-center rounded-full sm:mx-0 sm:h-10 sm:w-10">
                    <LocationMarkerIcon className="text-primary-600 h-6 w-6" />
                  </div>
                  <div className="mt-3 text-center sm:mt-0 sm:ml-4 sm:text-left">
                    <h3 className="text-lg font-medium leading-6 text-gray-900" id="modal-title">
                      {t("edit_location")}
                    </h3>
                    <div>
                      <p className="text-sm text-gray-400">{t("this_input_will_shown_booking_this_event")}</p>
                    </div>
                  </div>
                </div>
                <Form
                  form={locationFormMethods}
                  handleSubmit={async (values) => {
                    const newLocation = values.locationType;

                    let details = {};
                    if (newLocation === LocationType.InPerson) {
                      details = { address: values.locationAddress };
                    }
                    if (newLocation === LocationType.Link) {
                      details = { link: values.locationLink };
                    }
                    if (newLocation === LocationType.UserPhone) {
                      details = { hostPhoneNumber: values.locationPhoneNumber };
                    }
                    addLocation(newLocation, details);
                    setShowLocationModal(false);
                  }}>
                  <div>
                    <Controller
                      name="locationType"
                      control={locationFormMethods.control}
                      render={() => (
                        <Select
                          maxMenuHeight={100}
                          name="location"
                          defaultValue={selectedLocation}
                          options={locationOptions}
                          isSearchable={false}
                          className="  my-4 block w-full min-w-0 flex-1 rounded-sm border border-gray-300 sm:text-sm"
                          onChange={(val) => {
                            if (val) {
                              locationFormMethods.setValue("locationType", val.value);
                              locationFormMethods.unregister("locationLink");
                              locationFormMethods.unregister("locationAddress");
                              locationFormMethods.unregister("locationPhoneNumber");
                              setSelectedLocation(val);
                            }
                          }}
                        />
                      )}
                    />
                  </div>
                  <LocationOptions />
                  <div className="mt-4 flex justify-end space-x-2">
                    <Button onClick={() => setShowLocationModal(false)} type="button" color="secondary">
                      {t("cancel")}
                    </Button>
                    <Button type="submit">{t("update")}</Button>
                  </div>
                </Form>
              </div>
            </DialogContent>
          </Dialog>
          <Controller
            name="customInputs"
            control={formMethods.control}
            defaultValue={eventType.customInputs.sort((a, b) => a.id - b.id) || []}
            render={() => (
              <Dialog open={selectedCustomInputModalOpen} onOpenChange={setSelectedCustomInputModalOpen}>
                <DialogContent asChild>
                  <div className="inline-block transform rounded-sm bg-white px-4 pt-5 pb-4 text-left align-bottom shadow-xl transition-all sm:my-8 sm:w-full sm:max-w-lg sm:p-6 sm:align-middle">
                    <div className="mb-4 sm:flex sm:items-start">
                      <div className="bg-secondary-100 mx-auto flex h-12 w-12 flex-shrink-0 items-center justify-center rounded-full sm:mx-0 sm:h-10 sm:w-10">
                        <PlusIcon className="text-primary-600 h-6 w-6" />
                      </div>
                      <div className="mt-3 text-center sm:mt-0 sm:ml-4 sm:text-left">
                        <h3 className="text-lg font-medium leading-6 text-gray-900" id="modal-title">
                          {t("add_new_custom_input_field")}
                        </h3>
                        <div>
                          <p className="text-sm text-gray-400">
                            {t("this_input_will_shown_booking_this_event")}
                          </p>
                        </div>
                      </div>
                    </div>
                    <CustomInputTypeForm
                      selectedCustomInput={selectedCustomInput}
                      onSubmit={(values) => {
                        const customInput: EventTypeCustomInput = {
                          id: -1,
                          eventTypeId: -1,
                          label: values.label,
                          placeholder: values.placeholder,
                          required: values.required,
                          type: values.type,
                        };

                        if (selectedCustomInput) {
                          selectedCustomInput.label = customInput.label;
                          selectedCustomInput.placeholder = customInput.placeholder;
                          selectedCustomInput.required = customInput.required;
                          selectedCustomInput.type = customInput.type;
                        } else {
                          setCustomInputs(customInputs.concat(customInput));
                          formMethods.setValue(
                            "customInputs",
                            formMethods.getValues("customInputs").concat(customInput)
                          );
                        }
                        setSelectedCustomInputModalOpen(false);
                      }}
                      onCancel={() => {
                        setSelectedCustomInputModalOpen(false);
                      }}
                    />
                  </div>
                </DialogContent>
              </Dialog>
            )}
          />
          {isAdmin && (
            <WebhookListContainer
              title={t("team_webhooks")}
              subtitle={t("receive_cal_event_meeting_data")}
              eventTypeId={props.eventType.id}
            />
          )}
        </ClientSuspense>
        <EmbedDialog />
      </Shell>
    </div>
  );
};

export const getServerSideProps = async (context: GetServerSidePropsContext) => {
  const { req, query } = context;
  const session = await getSession({ req });
  const typeParam = parseInt(asStringOrThrow(query.type));

  if (!session?.user?.id) {
    return {
      redirect: {
        permanent: false,
        destination: "/auth/login",
      },
    };
  }

  const userSelect = Prisma.validator<Prisma.UserSelect>()({
    name: true,
    username: true,
    id: true,
    avatar: true,
    email: true,
    plan: true,
    locale: true,
  });

  const rawEventType = await prisma.eventType.findFirst({
    where: {
      AND: [
        {
          OR: [
            {
              users: {
                some: {
                  id: session.user.id,
                },
              },
            },
            {
              team: {
                members: {
                  some: {
                    userId: session.user.id,
                  },
                },
              },
            },
            {
              userId: session.user.id,
            },
          ],
        },
        {
          id: typeParam,
        },
      ],
    },
    select: {
      id: true,
      title: true,
      slug: true,
      description: true,
      length: true,
      hidden: true,
      locations: true,
      eventName: true,
      availability: true,
      customInputs: true,
      timeZone: true,
      periodType: true,
      metadata: true,
      periodDays: true,
      periodStartDate: true,
      periodEndDate: true,
      periodCountCalendarDays: true,
      requiresConfirmation: true,
      recurringEvent: true,
      hideCalendarNotes: true,
      disableGuests: true,
      minimumBookingNotice: true,
      beforeEventBuffer: true,
      afterEventBuffer: true,
      slotInterval: true,
      hashedLink: true,
      successRedirectUrl: true,
      team: {
        select: {
          id: true,
          slug: true,
          members: {
            where: {
              accepted: true,
            },
            select: {
              role: true,
              user: {
                select: userSelect,
              },
            },
          },
        },
      },
      users: {
        select: userSelect,
      },
      schedulingType: true,
      schedule: {
        select: {
          id: true,
        },
      },
      userId: true,
      price: true,
      currency: true,
      destinationCalendar: true,
      seatsPerTimeSlot: true,
    },
  });

  if (!rawEventType) throw Error("Event type not found");

  type Location = {
    type: LocationType;
    address?: string;
  };

  const credentials = await prisma.credential.findMany({
    where: {
      userId: session.user.id,
    },
    select: {
      id: true,
      type: true,
      key: true,
      userId: true,
      appId: true,
    },
  });

  const web3Credentials = credentials.find((credential) => credential.type.includes("_web3"));
  const { locations, metadata, ...restEventType } = rawEventType;
  const eventType = {
    ...restEventType,
    recurringEvent: (restEventType.recurringEvent || {}) as RecurringEvent,
    locations: locations as unknown as Location[],
    metadata: (metadata || {}) as JSONObject,
    isWeb3Active:
      web3Credentials && web3Credentials.key
        ? (((web3Credentials.key as JSONObject).isWeb3Active || false) as boolean)
        : false,
  };

  const hasGiphyIntegration = !!credentials.find((credential) => credential.type === "giphy_other");

  // backwards compat
  if (eventType.users.length === 0 && !eventType.team) {
    const fallbackUser = await prisma.user.findUnique({
      where: {
        id: session.user.id,
      },
      select: userSelect,
    });
    if (!fallbackUser) throw Error("The event type doesn't have user and no fallback user was found");
    eventType.users.push(fallbackUser);
  }
  const currentUser = eventType.users.find((u) => u.id === session.user.id);
  const t = await getTranslation(currentUser?.locale ?? "en", "common");
  const integrations = getApps(credentials);
  const locationOptions = getLocationOptions(integrations, t);
  const hasPaymentIntegration = !!credentials.find((credential) => credential.type === "stripe_payment");
  const currency =
    (credentials.find((integration) => integration.type === "stripe_payment")?.key as unknown as StripeData)
      ?.default_currency || "usd";

  type Availability = typeof eventType["availability"];
  const getAvailability = (availability: Availability) =>
    availability?.length
      ? availability.map((schedule) => ({
          ...schedule,
          startTime: new Date(new Date().toDateString() + " " + schedule.startTime.toTimeString()).valueOf(),
          endTime: new Date(new Date().toDateString() + " " + schedule.endTime.toTimeString()).valueOf(),
        }))
      : null;

  const availability = getAvailability(eventType.availability) || [];
  availability.sort((a, b) => a.startTime - b.startTime);

  const eventTypeObject = Object.assign({}, eventType, {
    periodStartDate: eventType.periodStartDate?.toString() ?? null,
    periodEndDate: eventType.periodEndDate?.toString() ?? null,
    availability,
  });

  const teamMembers = eventTypeObject.team
    ? eventTypeObject.team.members.map((member) => {
        const user = member.user;
        user.avatar = `${process.env.NEXT_PUBLIC_WEBSITE_URL}/${user.username}/avatar.png`;
        return user;
      })
    : [];

  return {
    props: {
      session,
      eventType: eventTypeObject,
      locationOptions,
      availability,
      team: eventTypeObject.team || null,
      teamMembers,
      hasPaymentIntegration,
      hasGiphyIntegration,
      currency,
    },
  };
};

export default EventTypePage;<|MERGE_RESOLUTION|>--- conflicted
+++ resolved
@@ -566,47 +566,7 @@
     avatar: `${process.env.NEXT_PUBLIC_WEBSITE_URL}/${username}/avatar.png`,
   });
 
-<<<<<<< HEAD
-  const formMethods = useForm<{
-    title: string;
-    eventTitle: string;
-    smartContractAddress: string;
-    eventName: string;
-    slug: string;
-    length: number;
-    description: string;
-    disableGuests: boolean;
-    requiresConfirmation: boolean;
-    recurringEvent: RecurringEvent;
-    schedulingType: SchedulingType | null;
-    price: number;
-    currency: string;
-    hidden: boolean;
-    hideCalendarNotes: boolean;
-    hashedLink: string | undefined;
-    locations: { type: LocationType; address?: string; link?: string; hostPhoneNumber?: string }[];
-    customInputs: EventTypeCustomInput[];
-    users: string[];
-    schedule: number;
-    periodType: PeriodType;
-    periodDays: number;
-    periodCountCalendarDays: "1" | "0";
-    periodDates: { startDate: Date; endDate: Date };
-    minimumBookingNotice: number;
-    beforeBufferTime: number;
-    afterBufferTime: number;
-    seatsPerTimeSlot: number | null;
-    slotInterval: number | null;
-    destinationCalendar: {
-      integration: string;
-      externalId: string;
-    };
-    successRedirectUrl: string;
-    giphyThankYouPage: string;
-  }>({
-=======
   const formMethods = useForm<FormValues>({
->>>>>>> e72cceff
     defaultValues: {
       locations: eventType.locations || [],
       recurringEvent: eventType.recurringEvent || {},
