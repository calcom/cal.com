import { zodResolver } from "@hookform/resolvers/zod";
import { EventTypeCustomInput, MembershipRole, PeriodType, Prisma, SchedulingType } from "@prisma/client";
import { Collapsible, CollapsibleContent, CollapsibleTrigger } from "@radix-ui/react-collapsible";
import * as RadioGroup from "@radix-ui/react-radio-group";
import classNames from "classnames";
import { isValidPhoneNumber } from "libphonenumber-js";
import { GetServerSidePropsContext } from "next";
import { useRouter } from "next/router";
import React, { useEffect, useState } from "react";
import { Controller, Noop, useForm, UseFormReturn } from "react-hook-form";
import { FormattedNumber, IntlProvider } from "react-intl";
import short from "short-uuid";
import { JSONObject } from "superjson/dist/types";
import { v5 as uuidv5 } from "uuid";
import { z } from "zod";

import { SelectGifInput } from "@calcom/app-store/giphy/components";
import getApps, { getLocationOptions } from "@calcom/app-store/utils";
import { parseRecurringEvent } from "@calcom/lib";
import { QueryCell } from "@calcom/lib/Querycell";
import { CAL_URL, WEBAPP_URL } from "@calcom/lib/constants";
import { useLocale } from "@calcom/lib/hooks/useLocale";
import showToast from "@calcom/lib/notification";
import prisma from "@calcom/prisma";
import { StripeData } from "@calcom/stripe/server";
import { trpc } from "@calcom/trpc/react";
import { RecurringEvent } from "@calcom/types/Calendar";
import { Alert } from "@calcom/ui/Alert";
import Badge from "@calcom/ui/Badge";
import Button from "@calcom/ui/Button";
import ConfirmationDialogContent from "@calcom/ui/ConfirmationDialogContent";
import { Dialog, DialogContent, DialogTrigger } from "@calcom/ui/Dialog";
<<<<<<< HEAD
import Shell from "@calcom/ui/Shell";
=======
import { Icon } from "@calcom/ui/Icon";
>>>>>>> 7537ea5b
import Switch from "@calcom/ui/Switch";
import { Tooltip } from "@calcom/ui/Tooltip";
import { Form } from "@calcom/ui/form/fields";

import { asStringOrThrow, asStringOrUndefined } from "@lib/asStringOrNull";
import { getSession } from "@lib/auth";
import { HttpError } from "@lib/core/http/error";
import { isSuccessRedirectAvailable } from "@lib/isSuccessRedirectAvailable";
import { LocationObject, LocationType } from "@lib/location";
import { slugify } from "@lib/slugify";
import { inferSSRProps } from "@lib/types/inferSSRProps";

import { ClientSuspense } from "@components/ClientSuspense";
import DestinationCalendarSelector from "@components/DestinationCalendarSelector";
import { EmbedButton, EmbedDialog } from "@components/Embed";
import Loader from "@components/Loader";
import { UpgradeToProDialog } from "@components/UpgradeToProDialog";
import { AvailabilitySelectSkeletonLoader } from "@components/availability/SkeletonLoader";
import { EditLocationDialog } from "@components/dialog/EditLocationDialog";
import RecurringEventController from "@components/eventtype/RecurringEventController";
import CustomInputTypeForm from "@components/pages/eventtypes/CustomInputTypeForm";
import EditableHeading from "@components/ui/EditableHeading";
import InfoBadge from "@components/ui/InfoBadge";
import CheckboxField from "@components/ui/form/CheckboxField";
import CheckedSelect from "@components/ui/form/CheckedSelect";
import { DateRangePicker } from "@components/ui/form/DateRangePicker";
import MinutesField from "@components/ui/form/MinutesField";
import Select from "@components/ui/form/Select";
import * as RadioArea from "@components/ui/form/radio-area";
import WebhookListContainer from "@components/webhook/WebhookListContainer";

import { getTranslation } from "@server/lib/i18n";
import { TRPCClientError } from "@trpc/client";

interface Token {
  name?: string;
  address: string;
  symbol: string;
}

interface NFT extends Token {
  contracts: Array<Token>;
}

type OptionTypeBase = {
  label: string;
  value: LocationType;
  disabled?: boolean;
};

export type FormValues = {
  title: string;
  eventTitle: string;
  smartContractAddress: string;
  eventName: string;
  slug: string;
  length: number;
  description: string;
  disableGuests: boolean;
  requiresConfirmation: boolean;
  recurringEvent: RecurringEvent | null;
  schedulingType: SchedulingType | null;
  price: number;
  currency: string;
  hidden: boolean;
  hideCalendarNotes: boolean;
  hashedLink: string | undefined;
  locations: {
    type: LocationType;
    address?: string;
    link?: string;
    hostPhoneNumber?: string;
    displayLocationPublicly?: boolean;
  }[];
  customInputs: EventTypeCustomInput[];
  users: string[];
  schedule: number;
  periodType: PeriodType;
  periodDays: number;
  periodCountCalendarDays: "1" | "0";
  periodDates: { startDate: Date; endDate: Date };
  seatsPerTimeSlot: number | null;
  minimumBookingNotice: number;
  beforeBufferTime: number;
  afterBufferTime: number;
  slotInterval: number | null;
  destinationCalendar: {
    integration: string;
    externalId: string;
  };
  successRedirectUrl: string;
  giphyThankYouPage: string;
};

const SuccessRedirectEdit = <T extends UseFormReturn<FormValues>>({
  eventType,
  formMethods,
}: {
  eventType: inferSSRProps<typeof getServerSideProps>["eventType"];
  formMethods: T;
}) => {
  const { t } = useLocale();
  const proUpgradeRequired = !isSuccessRedirectAvailable(eventType);
  const [modalOpen, setModalOpen] = useState(false);

  return (
    <>
      <hr className="border-neutral-200" />
      <div className="block sm:flex">
        <div className="min-w-48 sm:mb-0">
          <label
            htmlFor="successRedirectUrl"
            className="flex h-full items-center text-sm font-medium text-neutral-700">
            {t("redirect_success_booking")}
            <span className="ml-1">{proUpgradeRequired && <Badge variant="default">PRO</Badge>}</span>
          </label>
        </div>
        <div className="w-full">
          <input
            id="successRedirectUrl"
            onClick={(e) => {
              if (proUpgradeRequired) {
                e.preventDefault();
                setModalOpen(true);
              }
            }}
            readOnly={proUpgradeRequired}
            type="url"
            className="block w-full rounded-sm border-gray-300 text-sm"
            placeholder={t("external_redirect_url")}
            defaultValue={eventType.successRedirectUrl || ""}
            {...formMethods.register("successRedirectUrl")}
          />
        </div>
        <UpgradeToProDialog modalOpen={modalOpen} setModalOpen={setModalOpen}>
          {t("redirect_url_upgrade_description")}
        </UpgradeToProDialog>
      </div>
    </>
  );
};

type AvailabilityOption = {
  label: string;
  value: number;
};

const AvailabilitySelect = ({
  className = "",
  ...props
}: {
  className?: string;
  name: string;
  value: number;
  onBlur: Noop;
  onChange: (value: AvailabilityOption | null) => void;
}) => {
  const query = trpc.useQuery(["viewer.availability.list"]);

  return (
    <QueryCell
      query={query}
      customLoader={<AvailabilitySelectSkeletonLoader />}
      success={({ data }) => {
        const options = data.schedules.map((schedule) => ({
          value: schedule.id,
          label: schedule.name,
        }));

        const value = options.find((option) =>
          props.value
            ? option.value === props.value
            : option.value === data.schedules.find((schedule) => schedule.isDefault)?.id
        );
        return (
          <Select
            options={options}
            isSearchable={false}
            onChange={props.onChange}
            className={classNames("block w-full min-w-0 flex-1 rounded-sm text-sm", className)}
            value={value}
          />
        );
      }}
    />
  );
};

const EventTypePage = (props: inferSSRProps<typeof getServerSideProps>) => {
  const { t } = useLocale();

  const PERIOD_TYPES = [
    {
      type: "ROLLING" as const,
      suffix: t("into_the_future"),
    },
    {
      type: "RANGE" as const,
      prefix: t("within_date_range"),
    },
    {
      type: "UNLIMITED" as const,
      prefix: t("indefinitely_into_future"),
    },
  ];
  const {
    eventType,
    locationOptions,
    team,
    teamMembers,
    hasPaymentIntegration,
    currency,
    hasGiphyIntegration,
  } = props;

  const router = useRouter();

  const updateMutation = trpc.useMutation("viewer.eventTypes.update", {
    onSuccess: async ({ eventType }) => {
      await router.push("/event-types");
      showToast(
        t("event_type_updated_successfully", {
          eventTypeTitle: eventType.title,
        }),
        "success"
      );
    },
    onError: (err) => {
      let message = "";
      if (err instanceof HttpError) {
        const message = `${err.statusCode}: ${err.message}`;
        showToast(message, "error");
      }

      if (err.data?.code === "UNAUTHORIZED") {
        message = `${err.data.code}: You are not able to update this event`;
      }

      if (err.data?.code === "PARSE_ERROR") {
        message = `${err.data.code}: ${err.message}`;
      }

      if (message) {
        showToast(message, "error");
      }
    },
  });

  const deleteMutation = trpc.useMutation("viewer.eventTypes.delete", {
    onSuccess: async () => {
      await router.push("/event-types");
      showToast(t("event_type_deleted_successfully"), "success");
    },
    onError: (err) => {
      if (err instanceof HttpError) {
        const message = `${err.statusCode}: ${err.message}`;
        showToast(message, "error");
      } else if (err instanceof TRPCClientError) {
        showToast(err.message, "error");
      }
    },
  });
  const connectedCalendarsQuery = trpc.useQuery(["viewer.connectedCalendars"]);

  const [showLocationModal, setShowLocationModal] = useState(false);
  const [selectedLocation, setSelectedLocation] = useState<OptionTypeBase | undefined>(undefined);
  const [selectedCustomInput, setSelectedCustomInput] = useState<EventTypeCustomInput | undefined>(undefined);
  const [selectedCustomInputModalOpen, setSelectedCustomInputModalOpen] = useState(false);
  const [customInputs, setCustomInputs] = useState<EventTypeCustomInput[]>(
    eventType.customInputs.sort((a, b) => a.id - b.id) || []
  );

  const defaultSeatsPro = 6;
  const minSeats = 2;
  const [enableSeats, setEnableSeats] = useState(!!eventType.seatsPerTimeSlot);

  const [displayNameTips, setDisplayNameTips] = useState(false);
  const periodType =
    PERIOD_TYPES.find((s) => s.type === eventType.periodType) ||
    PERIOD_TYPES.find((s) => s.type === "UNLIMITED");

  const [advancedSettingsVisible, setAdvancedSettingsVisible] = useState(false);

  const [requirePayment, setRequirePayment] = useState(eventType.price > 0);
  const [recurringEventDefined, setRecurringEventDefined] = useState(
    eventType.recurringEvent?.count !== undefined
  );

  const [hashedLinkVisible, setHashedLinkVisible] = useState(!!eventType.hashedLink);
  const [hashedUrl, setHashedUrl] = useState(eventType.hashedLink?.link);

  const generateHashedLink = (id: number) => {
    const translator = short();
    const seed = `${id}:${new Date().getTime()}`;
    const uid = translator.fromUUID(uuidv5(seed, uuidv5.URL));
    return uid;
  };

  useEffect(() => {
    !hashedUrl && setHashedUrl(generateHashedLink(eventType.users[0]?.id ?? team?.id));

    // eslint-disable-next-line react-hooks/exhaustive-deps
  }, []);

  async function deleteEventTypeHandler(event: React.MouseEvent<HTMLElement, MouseEvent>) {
    event.preventDefault();
    const payload = { id: eventType.id };
    deleteMutation.mutate(payload);
  }

  const openLocationModal = (type: LocationType) => {
    setSelectedLocation(locationOptions.find((option) => option.value === type));
    setShowLocationModal(true);
  };

  const removeLocation = (selectedLocation: typeof eventType.locations[number]) => {
    formMethods.setValue(
      "locations",
      formMethods.getValues("locations").filter((location) => location.type !== selectedLocation.type),
      { shouldValidate: true }
    );
  };

  const addLocation = (newLocationType: LocationType, details = {}) => {
    const existingIdx = formMethods.getValues("locations").findIndex((loc) => newLocationType === loc.type);
    if (existingIdx !== -1) {
      const copy = formMethods.getValues("locations");
      copy[existingIdx] = {
        ...formMethods.getValues("locations")[existingIdx],
        ...details,
      };
      formMethods.setValue("locations", copy);
    } else {
      formMethods.setValue(
        "locations",
        formMethods.getValues("locations").concat({ type: newLocationType, ...details })
      );
    }
    setShowLocationModal(false);
  };

  const removeCustom = (index: number) => {
    formMethods.getValues("customInputs").splice(index, 1);
    customInputs.splice(index, 1);
    setCustomInputs([...customInputs]);
  };

  const schedulingTypeOptions: {
    value: SchedulingType;
    label: string;
    description: string;
  }[] = [
    {
      value: SchedulingType.COLLECTIVE,
      label: t("collective"),
      description: t("collective_description"),
    },
    {
      value: SchedulingType.ROUND_ROBIN,
      label: t("round_robin"),
      description: t("round_robin_description"),
    },
  ];

  const [periodDates] = useState<{ startDate: Date; endDate: Date }>({
    startDate: new Date(eventType.periodStartDate || Date.now()),
    endDate: new Date(eventType.periodEndDate || Date.now()),
  });

  const permalink = `${CAL_URL}/${team ? `team/${team.slug}` : eventType.users[0].username}/${
    eventType.slug
  }`;

  const placeholderHashedLink = `${CAL_URL}/d/${hashedUrl}/${eventType.slug}`;

  const mapUserToValue = ({
    id,
    name,
    username,
  }: {
    id: number | null;
    name: string | null;
    username: string | null;
  }) => ({
    value: `${id || ""}`,
    label: `${name || ""}`,
    avatar: `${WEBAPP_URL}/${username}/avatar.png`,
  });

  const formMethods = useForm<FormValues>({
    defaultValues: {
      title: eventType.title,
      locations: eventType.locations || [],
      recurringEvent: eventType.recurringEvent || null,
      schedule: eventType.schedule?.id,
      periodDates: {
        startDate: periodDates.startDate,
        endDate: periodDates.endDate,
      },
    },
  });

  const locationFormSchema = z.object({
    locationType: z.string(),
    locationAddress: z.string().optional(),
    displayLocationPublicly: z.boolean().optional(),
    locationPhoneNumber: z
      .string()
      .refine((val) => isValidPhoneNumber(val))
      .optional(),
    locationLink: z.string().url().optional(), // URL validates as new URL() - which requires HTTPS:// In the input field
  });

  const locationFormMethods = useForm<{
    locationType: LocationType;
    locationPhoneNumber?: string;
    locationAddress?: string; // TODO: We should validate address or fetch the address from googles api to see if its valid?
    locationLink?: string; // Currently this only accepts links that are HTTPS://
    displayLocationPublicly?: boolean;
  }>({
    resolver: zodResolver(locationFormSchema),
  });
  const Locations = () => {
    const { t } = useLocale();
    return (
      <div className="w-full">
        {formMethods.getValues("locations").length === 0 && (
          <div className="flex">
            <Select
              options={locationOptions}
              isSearchable={false}
              className="block w-full min-w-0 flex-1 rounded-sm text-sm"
              onChange={(e) => {
                if (e?.value) {
                  const newLocationType: LocationType = e.value;
                  locationFormMethods.setValue("locationType", newLocationType);
                  if (
                    newLocationType === LocationType.InPerson ||
                    newLocationType === LocationType.Link ||
                    newLocationType === LocationType.UserPhone ||
                    newLocationType === LocationType.Whereby ||
                    newLocationType === LocationType.Around ||
                    newLocationType === LocationType.Riverside
                  ) {
                    openLocationModal(newLocationType);
                  } else {
                    addLocation(newLocationType);
                  }
                }
              }}
            />
          </div>
        )}
        {formMethods.getValues("locations").length > 0 && (
          <ul>
            {formMethods.getValues("locations").map((location) => (
              <li key={location.type} className="mb-2 rounded-sm border border-neutral-300 py-1.5 px-2">
                <div className="flex justify-between">
                  {location.type === LocationType.InPerson && (
                    <div className="flex flex-grow items-center">
                      <Icon.MapPin className="h-6 w-6" />
                      <span className="w-full border-0 bg-transparent text-sm ltr:ml-2 rtl:mr-2">
                        {location.address}
                      </span>
                    </div>
                  )}
                  {location.type === LocationType.Link && (
                    <div className="flex flex-grow items-center">
                      <Icon.Globe className="h-6 w-6" />
                      <span className="w-full border-0 bg-transparent text-sm ltr:ml-2 rtl:mr-2">
                        {location.link}
                      </span>
                    </div>
                  )}
                  {location.type === LocationType.UserPhone && (
                    <div className="flex flex-grow items-center">
                      <Icon.Phone className="h-6 w-6" />
                      <span className="w-full border-0 bg-transparent text-sm ltr:ml-2 rtl:mr-2">
                        {location.hostPhoneNumber}
                      </span>
                    </div>
                  )}
                  {location.type === LocationType.Phone && (
                    <div className="flex flex-grow items-center">
                      <Icon.Phone className="h-6 w-6" />
                      <span className="text-sm ltr:ml-2 rtl:mr-2">{t("phone_call")}</span>
                    </div>
                  )}
                  {location.type === LocationType.Whereby && (
                    <div className="flex flex-grow items-center">
                      <img src="/api/app-store/whereby/icon.svg" className="h-6 w-6" alt="whereby logo" />
                      <span className="text-sm ltr:ml-2 rtl:mr-2">{location.link}</span>
                    </div>
                  )}
                  {location.type === LocationType.Around && (
                    <div className="flex flex-grow items-center">
                      <img src="/api/app-store/around/icon.svg" className="h-6 w-6" alt="whereby logo" />
                      <span className="text-sm ltr:ml-2 rtl:mr-2">{location.link}</span>
                    </div>
                  )}
                  {location.type === LocationType.Riverside && (
                    <div className="flex flex-grow items-center">
                      <img src="/api/app-store/riverside/icon.svg" className="h-6 w-6" alt="whereby logo" />
                      <span className="text-sm ltr:ml-2 rtl:mr-2">{location.link}</span>
                    </div>
                  )}
                  {location.type === LocationType.GoogleMeet && (
                    <div className="flex flex-grow items-center">
                      <svg
                        className="h-6 w-6"
                        viewBox="0 0 64 54"
                        fill="none"
                        xmlns="http://www.w3.org/2000/svg">
                        <path d="M16 0V16H0" fill="#EA4335" />
                        <path
                          d="M16 0V16H37.3333V27.0222L53.3333 14.0444V5.33332C53.3333 1.77777 51.5555 0 47.9999 0"
                          fill="#FFBA00"
                        />
                        <path
                          d="M15.6438 53.3341V37.3341H37.3326V26.6675L53.3326 39.2897V48.0008C53.3326 51.5563 51.5548 53.3341 47.9993 53.3341"
                          fill="#00AC47"
                        />
                        <path d="M37.3335 26.6662L53.3335 13.6885V39.644" fill="#00832D" />
                        <path
                          d="M53.3335 13.6892L60.8001 7.64481C62.4001 6.40037 64.0001 6.40037 64.0001 8.88925V44.4447C64.0001 46.9336 62.4001 46.9336 60.8001 45.6892L53.3335 39.6447"
                          fill="#00AC47"
                        />
                        <path
                          d="M0 36.9785V48.0007C0 51.5563 1.77777 53.334 5.33332 53.334H16V36.9785"
                          fill="#0066DA"
                        />
                        <path d="M0 16H16V37.3333H0" fill="#2684FC" />
                      </svg>

                      <span className="text-sm ltr:ml-2 rtl:mr-2">Google Meet</span>
                    </div>
                  )}
                  {location.type === LocationType.Huddle01 && (
                    <div className="flex flex-grow items-center">
                      <svg
                        width="1.25em"
                        height="1.25em"
                        viewBox="0 0 26 18"
                        fill="none"
                        xmlns="http://www.w3.org/2000/svg">
                        <path
                          d="M14.8607 0H4.04353C3.16693 0 2.32622 0.347292 1.70636 0.965476C1.08651 1.58366 0.738281 2.4221 0.738281 3.29634V14.0844C0.738281 14.9586 1.08651 15.7971 1.70636 16.4152C2.32622 17.0334 3.16693 17.3807 4.04353 17.3807H14.8607C15.7373 17.3807 16.578 17.0334 17.1979 16.4152C17.8177 15.7971 18.166 14.9586 18.166 14.0844V3.29634C18.166 2.4221 17.8177 1.58366 17.1979 0.965476C16.578 0.347292 15.7373 0 14.8607 0V0Z"
                          fill="#246BFD"
                        />
                        <path
                          d="M24.1641 3.10754C24.0122 3.14004 23.8679 3.20106 23.7389 3.28734L21.1623 4.85161C20.7585 5.09889 20.4269 5.44766 20.2008 5.86299C19.9686 6.28713 19.8472 6.76272 19.8477 7.24595V10.1407C19.8475 10.6251 19.9694 11.1017 20.2023 11.5267C20.4295 11.9431 20.7627 12.2925 21.1683 12.5396L23.7645 14.1038C23.9325 14.2074 24.1202 14.2753 24.3158 14.3031C24.5103 14.3302 24.7084 14.3164 24.8973 14.2627C25.0881 14.2077 25.2659 14.1149 25.4201 13.99C25.5764 13.862 25.706 13.7047 25.8017 13.527C25.9321 13.2836 26.0003 13.0118 26 12.7359V4.62985C25.9995 4.39497 25.9483 4.16296 25.8498 3.94961C25.7523 3.73989 25.6097 3.55418 25.4321 3.40571C25.258 3.26046 25.0522 3.15784 24.8311 3.10604C24.6118 3.05359 24.3832 3.0541 24.1641 3.10754Z"
                          fill="#246BFD"
                        />
                        <path
                          d="M7.07325 14.3165C6.26596 14.3165 5.64849 14.0822 5.22081 13.6138C4.79313 13.1453 4.57928 12.484 4.57928 11.63V6.0112C4.57928 5.15515 4.79313 4.49338 5.22081 4.0259C5.64849 3.55842 6.26596 3.32418 7.07325 3.32318C7.87452 3.32318 8.4915 3.55742 8.92419 4.0259C9.35687 4.49438 9.57071 5.15615 9.5657 6.0112V11.63C9.5657 12.484 9.35186 13.1453 8.92419 13.6138C8.49651 14.0822 7.87953 14.3165 7.07325 14.3165ZM7.07325 12.7897C7.63914 12.7897 7.92259 12.4401 7.9236 11.7408V5.90332C7.9236 5.20409 7.64015 4.85448 7.07325 4.85448C6.50635 4.85448 6.2224 5.20409 6.2214 5.90332V11.7363C6.2214 12.4396 6.50534 12.7907 7.07325 12.7897Z"
                          fill="white"
                        />
                        <path
                          d="M12.6791 6.0112H10.9619V4.82002C11.3388 4.83087 11.7155 4.78952 12.0811 4.69716C12.3452 4.63341 12.5856 4.49564 12.7737 4.3001C12.9727 4.05484 13.1254 3.77563 13.2244 3.47601H14.3287V14.1637H12.6791V6.0112Z"
                          fill="white"
                        />
                      </svg>
                      <span className="ml-2 text-sm">Huddle01 Web3 Video</span>
                    </div>
                  )}
                  {location.type === LocationType.Daily && (
                    <div className="flex flex-grow items-center">
                      <svg
                        id="svg"
                        version="1.1"
                        xmlns="http://www.w3.org/2000/svg"
                        width="1.25em"
                        height="1.25em"
                        viewBox="0, 0, 400,400">
                        <g id="svgg">
                          <path
                            id="path0"
                            d="M100.400 142.062 C 99.630 142.280,98.394 143.076,97.654 143.830 C 96.914 144.583,95.997 145.200,95.616 145.200 C 94.776 145.200,93.802 146.248,93.389 147.598 C 93.221 148.147,92.560 149.054,91.919 149.613 C 90.024 151.267,90.020 151.390,90.010 199.645 C 89.999 248.545,90.014 248.945,91.940 250.744 C 92.571 251.334,93.229 252.262,93.401 252.808 C 93.751 253.916,95.054 255.200,95.829 255.200 C 96.107 255.200,96.710 255.808,97.169 256.550 C 98.373 258.498,94.832 258.400,164.273 258.400 C 231.741 258.400,231.099 258.418,231.949 256.552 C 232.208 255.983,233.149 255.250,234.197 254.801 C 235.357 254.304,236.005 253.774,236.014 253.314 C 236.021 252.921,236.375 251.880,236.800 251.000 C 237.225 250.120,237.579 249.119,237.586 248.776 C 237.594 248.434,237.864 247.804,238.187 247.376 C 238.696 246.704,238.776 240.392,238.787 200.426 C 238.801 149.852,238.967 154.051,236.799 149.949 C 236.610 149.591,236.332 148.647,236.183 147.850 C 235.956 146.640,235.591 146.227,233.964 145.342 C 232.893 144.759,231.907 143.938,231.774 143.518 C 231.641 143.098,231.052 142.539,230.466 142.277 C 229.079 141.657,102.567 141.447,100.400 142.062 "
                            stroke="none"
                            fill="#f9f9f9"
                            fillRule="evenodd"
                          />
                          <path
                            id="path1"
                            d="M304.600 153.562 C 304.160 153.717,302.589 154.419,301.109 155.122 C 299.629 155.825,298.171 156.400,297.869 156.400 C 297.567 156.400,296.528 156.977,295.560 157.682 C 294.592 158.387,292.872 159.272,291.739 159.649 C 290.605 160.025,288.743 160.976,287.602 161.761 C 286.460 162.547,284.778 163.386,283.863 163.628 C 282.948 163.869,281.300 164.672,280.200 165.413 C 279.100 166.154,277.660 166.885,277.000 167.037 C 275.491 167.385,272.800 168.718,272.800 169.117 C 272.800 169.485,270.749 170.506,268.629 171.194 C 266.207 171.979,263.730 174.650,263.412 176.820 C 262.921 180.167,263.353 224.092,263.889 225.295 C 264.635 226.970,266.755 228.668,269.300 229.629 C 270.565 230.107,271.600 230.622,271.600 230.775 C 271.600 231.219,274.452 232.687,276.241 233.162 C 277.144 233.403,278.381 234.061,278.991 234.626 C 279.600 235.191,281.382 236.125,282.950 236.701 C 284.517 237.278,286.430 238.236,287.200 238.831 C 287.970 239.426,289.320 240.126,290.200 240.387 C 292.160 240.967,294.400 242.079,294.400 242.472 C 294.400 242.837,297.518 244.231,299.125 244.584 C 299.790 244.730,300.737 245.198,301.228 245.625 C 301.720 246.051,302.620 246.400,303.228 246.400 C 303.837 246.400,304.605 246.504,304.936 246.631 C 305.267 246.758,305.902 246.498,306.348 246.052 C 306.793 245.607,307.721 244.951,308.410 244.595 C 310.905 243.305,310.800 245.287,310.800 199.575 C 310.800 155.897,310.789 155.600,309.169 155.600 C 309.026 155.600,308.231 155.060,307.400 154.400 C 306.569 153.740,305.780 153.218,305.645 153.240 C 305.510 153.262,305.040 153.407,304.600 153.562 "
                            stroke="none"
                            fill="#1be7b8"
                            fillRule="evenodd"
                          />
                          <path
                            id="path2"
                            d="M104.148 137.776 C 103.459 138.076,102.774 138.519,102.624 138.760 C 102.475 139.002,101.832 139.200,101.196 139.200 C 98.679 139.200,95.594 140.337,94.191 141.782 C 93.434 142.562,92.630 143.200,92.406 143.200 C 92.181 143.200,91.703 143.875,91.344 144.700 C 90.984 145.525,90.140 146.560,89.467 147.000 C 87.556 148.251,87.579 147.532,87.693 201.219 L 87.800 252.069 88.800 252.944 C 89.350 253.425,90.311 254.498,90.935 255.328 C 91.559 256.159,92.682 257.235,93.430 257.719 C 94.178 258.204,94.792 258.829,94.795 259.110 C 94.801 259.708,96.289 260.360,98.770 260.851 C 99.743 261.044,100.887 261.516,101.311 261.901 C 102.535 263.008,223.251 262.983,224.942 261.875 C 225.616 261.433,227.174 261.056,228.925 260.910 C 232.411 260.620,234.281 259.898,234.866 258.616 C 235.107 258.087,235.812 257.444,236.432 257.187 C 237.635 256.688,238.800 255.226,238.800 254.214 C 238.800 253.876,239.039 253.600,239.330 253.600 C 239.622 253.600,240.297 253.135,240.830 252.568 L 241.800 251.536 241.800 200.335 L 241.800 149.134 240.400 147.884 C 239.630 147.197,238.690 145.944,238.312 145.101 C 237.852 144.075,237.232 143.430,236.441 143.154 C 235.696 142.895,235.110 142.318,234.859 141.598 C 234.411 140.311,233.008 139.763,229.068 139.333 C 227.786 139.194,226.522 138.865,226.260 138.603 C 224.854 137.196,225.002 137.200,164.726 137.216 C 115.566 137.229,105.185 137.325,104.148 137.776 M230.299 140.581 C 231.013 140.751,232.363 141.600,233.299 142.466 C 234.235 143.333,235.488 144.338,236.085 144.699 C 236.684 145.061,237.282 145.862,237.419 146.487 C 237.556 147.110,238.076 148.110,238.574 148.710 C 240.721 151.291,240.592 148.280,240.713 198.600 C 240.829 246.814,240.750 249.650,239.248 251.152 C 238.800 251.600,238.071 252.676,237.629 253.543 C 237.187 254.410,236.187 255.514,235.407 255.995 C 234.628 256.477,233.798 257.231,233.563 257.670 C 232.125 260.355,229.256 260.458,160.200 260.300 C 96.040 260.154,98.009 260.223,96.185 258.055 C 95.663 257.435,94.598 256.495,93.818 255.964 C 93.037 255.434,92.310 254.730,92.202 254.400 C 92.094 254.070,91.396 253.117,90.652 252.283 C 88.728 250.126,88.809 252.440,88.804 199.526 C 88.800 148.835,88.746 150.246,90.767 148.075 C 91.445 147.347,92.000 146.583,92.000 146.379 C 92.000 145.965,94.367 143.600,94.781 143.600 C 94.926 143.600,95.721 142.979,96.550 142.220 C 97.645 141.217,98.567 140.772,99.928 140.589 C 100.958 140.450,101.980 140.273,102.200 140.195 C 103.020 139.904,229.052 140.284,230.299 140.581 M302.261 151.784 C 301.415 152.085,300.477 152.683,300.177 153.111 C 299.589 153.951,298.498 154.440,295.467 155.223 C 294.179 155.556,293.257 156.096,292.706 156.841 C 292.120 157.635,291.307 158.082,289.909 158.382 C 287.523 158.894,286.569 159.361,285.000 160.786 C 284.254 161.463,282.944 162.058,281.536 162.358 C 279.852 162.717,278.929 163.194,277.936 164.216 C 277.201 164.973,276.327 165.593,275.994 165.596 C 274.726 165.605,271.323 167.114,270.329 168.107 C 269.759 168.678,268.506 169.354,267.546 169.609 C 263.906 170.578,262.647 172.127,261.546 176.994 C 260.707 180.702,260.406 219.312,261.200 221.401 C 261.420 221.979,261.860 223.699,262.178 225.222 C 262.801 228.210,263.915 229.763,265.769 230.228 C 266.340 230.371,266.906 230.649,267.027 230.844 C 267.148 231.040,267.598 231.200,268.028 231.200 C 268.457 231.200,269.121 231.575,269.504 232.034 C 270.324 233.017,272.827 234.231,274.800 234.604 C 275.626 234.760,276.610 235.349,277.200 236.040 C 277.950 236.919,278.976 237.422,281.300 238.052 C 283.242 238.578,284.400 239.096,284.400 239.438 C 284.400 240.158,287.095 241.510,289.201 241.847 C 290.693 242.085,292.400 243.256,292.400 244.041 C 292.400 244.329,297.174 246.000,297.997 246.000 C 298.233 246.000,299.057 246.630,299.827 247.400 C 301.156 248.729,301.366 248.800,303.981 248.800 L 306.736 248.800 309.338 246.578 C 312.714 243.696,312.469 247.711,312.322 197.737 L 312.200 156.074 310.962 154.537 C 308.533 151.521,305.601 150.593,302.261 151.784 M307.400 154.400 C 308.231 155.060,309.026 155.600,309.169 155.600 C 310.789 155.600,310.800 155.897,310.800 199.575 C 310.800 245.287,310.905 243.305,308.410 244.595 C 307.721 244.951,306.793 245.607,306.348 246.052 C 305.902 246.498,305.267 246.758,304.936 246.631 C 304.605 246.504,303.837 246.400,303.228 246.400 C 302.620 246.400,301.720 246.051,301.228 245.625 C 300.737 245.198,299.790 244.730,299.125 244.584 C 297.518 244.231,294.400 242.837,294.400 242.472 C 294.400 242.079,292.160 240.967,290.200 240.387 C 289.320 240.126,287.970 239.426,287.200 238.831 C 286.430 238.236,284.517 237.278,282.950 236.701 C 281.382 236.125,279.600 235.191,278.991 234.626 C 278.381 234.061,277.144 233.403,276.241 233.162 C 274.452 232.687,271.600 231.219,271.600 230.775 C 271.600 230.622,270.565 230.107,269.300 229.629 C 266.755 228.668,264.635 226.970,263.889 225.295 C 263.353 224.092,262.921 180.167,263.412 176.820 C 263.730 174.650,266.207 171.979,268.629 171.194 C 270.749 170.506,272.800 169.485,272.800 169.117 C 272.800 168.718,275.491 167.385,277.000 167.037 C 277.660 166.885,279.100 166.154,280.200 165.413 C 281.300 164.672,282.948 163.869,283.863 163.628 C 284.778 163.386,286.460 162.547,287.602 161.761 C 288.743 160.976,290.605 160.025,291.739 159.649 C 292.872 159.272,294.592 158.387,295.560 157.682 C 296.528 156.977,297.567 156.400,297.869 156.400 C 298.171 156.400,299.629 155.825,301.109 155.122 C 303.608 153.934,305.049 153.337,305.645 153.240 C 305.780 153.218,306.569 153.740,307.400 154.400 "
                            stroke="none"
                            fill="#4c545c"
                            fillRule="evenodd"
                          />
                          <path
                            id="path3"
                            d="M102.200 140.195 C 101.980 140.273,100.958 140.450,99.928 140.589 C 98.567 140.772,97.645 141.217,96.550 142.220 C 95.721 142.979,94.926 143.600,94.781 143.600 C 94.367 143.600,92.000 145.965,92.000 146.379 C 92.000 146.583,91.445 147.347,90.767 148.075 C 88.746 150.246,88.800 148.835,88.804 199.526 C 88.809 252.440,88.728 250.126,90.652 252.283 C 91.396 253.117,92.094 254.070,92.202 254.400 C 92.310 254.730,93.037 255.434,93.818 255.964 C 94.598 256.495,95.663 257.435,96.185 258.055 C 98.009 260.223,96.040 260.154,160.200 260.300 C 229.256 260.458,232.125 260.355,233.563 257.670 C 233.798 257.231,234.628 256.477,235.407 255.995 C 236.187 255.514,237.187 254.410,237.629 253.543 C 238.071 252.676,238.800 251.600,239.248 251.152 C 240.750 249.650,240.829 246.814,240.713 198.600 C 240.592 148.280,240.721 151.291,238.574 148.710 C 238.076 148.110,237.556 147.110,237.419 146.487 C 237.282 145.862,236.684 145.061,236.085 144.699 C 235.488 144.338,234.235 143.333,233.299 142.466 C 232.363 141.600,231.013 140.751,230.299 140.581 C 229.052 140.284,103.020 139.904,102.200 140.195 M230.466 142.277 C 231.052 142.539,231.641 143.098,231.774 143.518 C 231.907 143.938,232.893 144.759,233.964 145.342 C 235.591 146.227,235.956 146.640,236.183 147.850 C 236.332 148.647,236.610 149.591,236.799 149.949 C 238.967 154.051,238.801 149.852,238.787 200.426 C 238.776 240.392,238.696 246.704,238.187 247.376 C 237.864 247.804,237.594 248.434,237.586 248.776 C 237.579 249.119,237.225 250.120,236.800 251.000 C 236.375 251.880,236.021 252.921,236.014 253.314 C 236.005 253.774,235.357 254.304,234.197 254.801 C 233.149 255.250,232.208 255.983,231.949 256.552 C 231.099 258.418,231.741 258.400,164.273 258.400 C 94.832 258.400,98.373 258.498,97.169 256.550 C 96.710 255.808,96.107 255.200,95.829 255.200 C 95.054 255.200,93.751 253.916,93.401 252.808 C 93.229 252.262,92.571 251.334,91.940 250.744 C 90.014 248.945,89.999 248.545,90.010 199.645 C 90.020 151.390,90.024 151.267,91.919 149.613 C 92.560 149.054,93.221 148.147,93.389 147.598 C 93.802 146.248,94.776 145.200,95.616 145.200 C 95.997 145.200,96.914 144.583,97.654 143.830 C 98.394 143.076,99.630 142.280,100.400 142.062 C 102.567 141.447,229.079 141.657,230.466 142.277 "
                            stroke="none"
                            fill="#949c9c"
                            fillRule="evenodd"
                          />
                          <path
                            id="path4"
                            d="M35.200 0.984 C 35.200 1.947,35.121 1.971,31.700 2.084 L 28.200 2.200 28.077 3.900 L 27.954 5.600 25.403 5.600 C 21.914 5.600,20.903 6.043,20.590 7.712 C 20.367 8.902,20.142 9.103,18.669 9.430 C 17.102 9.777,16.988 9.898,16.800 11.400 C 16.605 12.956,16.554 13.003,14.922 13.122 C 13.260 13.243,13.243 13.260,13.122 14.922 C 13.003 16.554,12.956 16.605,11.400 16.800 C 9.898 16.988,9.777 17.102,9.430 18.669 C 9.103 20.142,8.902 20.367,7.712 20.590 C 6.043 20.903,5.600 21.914,5.600 25.403 L 5.600 27.954 3.900 28.077 L 2.200 28.200 2.084 31.700 C 1.971 35.121,1.947 35.200,0.984 35.200 L 0.000 35.200 0.000 200.000 L 0.000 364.800 0.984 364.800 C 1.947 364.800,1.971 364.879,2.084 368.300 L 2.200 371.800 3.900 372.177 L 5.600 372.554 5.600 374.851 C 5.600 378.083,6.072 379.102,7.712 379.410 C 8.902 379.633,9.103 379.858,9.430 381.331 C 9.777 382.898,9.898 383.012,11.400 383.200 C 12.953 383.394,13.004 383.449,13.121 385.059 C 13.247 386.786,13.757 387.181,15.876 387.195 C 16.598 387.199,16.773 387.463,16.876 388.700 C 16.992 390.104,17.107 390.224,18.669 390.570 C 20.142 390.897,20.367 391.098,20.590 392.288 C 20.903 393.957,21.914 394.400,25.403 394.400 L 27.954 394.400 28.077 396.100 L 28.200 397.800 31.700 397.916 C 35.121 398.029,35.200 398.053,35.200 399.016 L 35.200 400.000 200.000 400.000 L 364.800 400.000 364.800 399.016 C 364.800 398.053,364.879 398.029,368.300 397.916 L 371.800 397.800 372.177 396.100 L 372.554 394.400 375.103 394.400 C 378.233 394.400,379.094 393.974,379.414 392.265 C 379.633 391.101,379.865 390.896,381.331 390.570 C 382.893 390.224,383.008 390.104,383.124 388.700 C 383.241 387.288,383.327 387.200,384.596 387.200 C 386.308 387.200,387.200 386.308,387.200 384.596 C 387.200 383.327,387.288 383.241,388.700 383.124 C 390.104 383.008,390.224 382.893,390.570 381.331 C 390.896 379.865,391.101 379.633,392.265 379.414 C 393.974 379.094,394.400 378.233,394.400 375.103 L 394.400 372.554 396.100 372.177 L 397.800 371.800 397.916 368.300 C 398.029 364.879,398.053 364.800,399.016 364.800 L 400.000 364.800 400.000 200.000 L 400.000 35.200 399.016 35.200 C 398.053 35.200,398.029 35.121,397.916 31.700 L 397.800 28.200 396.100 28.077 L 394.400 27.954 394.400 25.403 C 394.400 21.914,393.957 20.903,392.288 20.590 C 391.098 20.367,390.897 20.142,390.570 18.669 C 390.224 17.107,390.104 16.992,388.700 16.876 C 387.463 16.773,387.199 16.598,387.195 15.876 C 387.181 13.757,386.786 13.247,385.059 13.121 C 383.452 13.004,383.396 12.953,383.275 11.480 C 383.121 9.617,382.265 9.200,378.597 9.200 L 376.046 9.200 375.923 7.500 C 375.802 5.821,375.779 5.798,374.173 5.681 C 372.616 5.566,372.529 5.488,372.173 3.881 L 371.800 2.200 368.300 2.084 C 364.879 1.971,364.800 1.947,364.800 0.984 L 364.800 0.000 200.000 0.000 L 35.200 0.000 35.200 0.984 M224.918 137.663 C 225.394 137.918,225.998 138.341,226.260 138.603 C 226.522 138.865,227.786 139.194,229.068 139.333 C 233.008 139.763,234.411 140.311,234.859 141.598 C 235.110 142.318,235.696 142.895,236.441 143.154 C 237.232 143.430,237.852 144.075,238.312 145.101 C 238.690 145.944,239.630 147.197,240.400 147.884 L 241.800 149.134 241.800 200.335 L 241.800 251.536 240.830 252.568 C 240.297 253.135,239.622 253.600,239.330 253.600 C 239.039 253.600,238.800 253.876,238.800 254.214 C 238.800 255.226,237.635 256.688,236.432 257.187 C 235.812 257.444,235.107 258.087,234.866 258.616 C 234.281 259.898,232.411 260.620,228.925 260.910 C 227.174 261.056,225.616 261.433,224.942 261.875 C 223.251 262.983,102.535 263.008,101.311 261.901 C 100.887 261.516,99.743 261.044,98.770 260.851 C 96.289 260.360,94.801 259.708,94.795 259.110 C 94.792 258.829,94.178 258.204,93.430 257.719 C 92.682 257.235,91.559 256.159,90.935 255.328 C 90.311 254.498,89.350 253.425,88.800 252.944 L 87.800 252.069 87.693 201.219 C 87.579 147.532,87.556 148.251,89.467 147.000 C 90.140 146.560,90.984 145.525,91.344 144.700 C 91.703 143.875,92.181 143.200,92.406 143.200 C 92.630 143.200,93.434 142.562,94.191 141.782 C 95.594 140.337,98.679 139.200,101.196 139.200 C 101.832 139.200,102.475 139.002,102.624 138.760 C 103.575 137.222,103.193 137.232,164.726 137.216 C 208.933 137.204,224.273 137.318,224.918 137.663 M308.162 152.107 C 309.021 152.598,310.281 153.692,310.962 154.537 L 312.200 156.074 312.322 197.737 C 312.469 247.711,312.714 243.696,309.338 246.578 L 306.736 248.800 303.981 248.800 C 301.366 248.800,301.156 248.729,299.827 247.400 C 299.057 246.630,298.233 246.000,297.997 246.000 C 297.174 246.000,292.400 244.329,292.400 244.041 C 292.400 243.256,290.693 242.085,289.201 241.847 C 287.095 241.510,284.400 240.158,284.400 239.438 C 284.400 239.096,283.242 238.578,281.300 238.052 C 278.976 237.422,277.950 236.919,277.200 236.040 C 276.610 235.349,275.626 234.760,274.800 234.604 C 272.827 234.231,270.324 233.017,269.504 232.034 C 269.121 231.575,268.457 231.200,268.028 231.200 C 267.598 231.200,267.148 231.040,267.027 230.844 C 266.906 230.649,266.340 230.371,265.769 230.228 C 263.915 229.763,262.801 228.210,262.178 225.222 C 261.860 223.699,261.420 221.979,261.200 221.401 C 260.406 219.312,260.707 180.702,261.546 176.994 C 262.647 172.127,263.906 170.578,267.546 169.609 C 268.506 169.354,269.759 168.678,270.329 168.107 C 271.323 167.114,274.726 165.605,275.994 165.596 C 276.327 165.593,277.201 164.973,277.936 164.216 C 278.929 163.194,279.852 162.717,281.536 162.358 C 282.944 162.058,284.254 161.463,285.000 160.786 C 286.569 159.361,287.523 158.894,289.909 158.382 C 291.307 158.082,292.120 157.635,292.706 156.841 C 293.257 156.096,294.179 155.556,295.467 155.223 C 298.498 154.440,299.589 153.951,300.177 153.111 C 301.487 151.241,305.719 150.709,308.162 152.107 "
                            stroke="none"
                            fill="#141c24"
                            fillRule="evenodd"
                          />
                        </g>
                      </svg>
                      <span className="text-sm ltr:ml-2 rtl:mr-2">Cal.com Video</span>
                    </div>
                  )}
                  {location.type === LocationType.Zoom && (
                    <div className="flex flex-grow items-center">
                      <svg
                        className="h-6 w-6"
                        viewBox="0 0 64 64"
                        fill="none"
                        xmlns="http://www.w3.org/2000/svg">
                        <path
                          d="M32 0C49.6733 0 64 14.3267 64 32C64 49.6733 49.6733 64 32 64C14.3267 64 0 49.6733 0 32C0 14.3267 14.3267 0 32 0Z"
                          fill="#E5E5E4"
                        />
                        <path
                          d="M32.0002 0.623047C49.3292 0.623047 63.3771 14.6709 63.3771 31.9999C63.3771 49.329 49.3292 63.3768 32.0002 63.3768C14.6711 63.3768 0.623291 49.329 0.623291 31.9999C0.623291 14.6709 14.6716 0.623047 32.0002 0.623047Z"
                          fill="white"
                        />
                        <path
                          d="M31.9998 3.14014C47.9386 3.14014 60.8597 16.0612 60.8597 32C60.8597 47.9389 47.9386 60.8599 31.9998 60.8599C16.0609 60.8599 3.13989 47.9389 3.13989 32C3.13989 16.0612 16.0609 3.14014 31.9998 3.14014Z"
                          fill="#4A8CFF"
                        />
                        <path
                          d="M13.1711 22.9581V36.5206C13.1832 39.5875 15.6881 42.0558 18.743 42.0433H38.5125C39.0744 42.0433 39.5266 41.5911 39.5266 41.0412V27.4788C39.5145 24.4119 37.0096 21.9435 33.9552 21.956H14.1857C13.6238 21.956 13.1716 22.4082 13.1716 22.9581H13.1711ZM40.7848 28.2487L48.9469 22.2864C49.6557 21.6998 50.2051 21.8462 50.2051 22.9095V41.0903C50.2051 42.2999 49.5329 42.1536 48.9469 41.7134L40.7848 35.7631V28.2487Z"
                          fill="white"
                        />
                      </svg>
                      <span className="text-sm ltr:ml-2 rtl:mr-2">Zoom Video</span>
                    </div>
                  )}
                  {location.type === LocationType.Tandem && (
                    <div className="flex flex-grow items-center">
                      <svg
                        width="1.25em"
                        height="1.25em"
                        viewBox="0 0 400 400"
                        fill="none"
                        xmlns="http://www.w3.org/2000/svg">
                        <path
                          fillRule="evenodd"
                          clipRule="evenodd"
                          d="M167.928 256.163L64 324V143.835L167.928 76V256.163Z"
                          fill="#4341DC"
                        />
                        <path
                          fillRule="evenodd"
                          clipRule="evenodd"
                          d="M335.755 256.163L231.827 324V143.835L335.755 76V256.163Z"
                          fill="#00B6B6"
                        />
                      </svg>
                      <span className="ml-2 text-sm">Tandem Video</span>
                    </div>
                  )}
                  {location.type === LocationType.Jitsi && (
                    <div className="flex flex-grow items-center">
                      <svg
                        className="h-6 w-6"
                        viewBox="0 0 60 60"
                        fill="none"
                        xmlns="http://www.w3.org/2000/svg">
                        <path
                          d="M45.4181 23.2445C45.0316 22.4169 44.4086 21.7223 43.6277 21.2487C42.6993 20.6602 41.5397 20.5354 40.7313 20.5354C40.4591 20.5354 40.1871 20.5495 39.9163 20.5776H39.8961C39.9105 20.4663 39.9393 20.3223 39.9633 20.2051C40.0037 19.9997 40.0497 19.7664 40.0757 19.5235C40.1832 18.4819 39.8126 17.0803 39.1301 15.9543C39.0216 15.7747 39.0254 15.7133 39.0254 15.7133C39.0596 15.6624 39.0995 15.6157 39.1445 15.5741L39.2069 15.5088C40.8206 13.7808 41.3083 11.881 40.6545 9.85058C39.4152 6.00002 39.083 6.00002 38.8401 6.00002C38.786 5.99948 38.7323 6.01041 38.6827 6.03209C38.633 6.05376 38.5886 6.08569 38.5521 6.12578C38.5118 6.1746 38.4823 6.23142 38.4656 6.29249C38.4489 6.35356 38.4454 6.41747 38.4552 6.48002C38.5809 7.75682 38.2929 9.58466 38.1009 10.2807C37.8657 11.1562 37.0449 12.4618 34.4529 13.7031C34.2709 13.7806 34.0851 13.8489 33.8961 13.9075C33.0504 14.1907 31.6373 14.664 30.852 15.745C30.2597 16.4391 30.1166 17.1341 29.8603 18.3888C29.6318 19.5043 29.4475 20.8627 29.8085 22.4842C29.8449 22.6445 29.8795 22.7789 29.9112 22.8989C29.9333 22.9843 29.9525 23.0583 29.9669 23.1226L29.9976 23.1159L29.9659 23.1245C29.9899 23.2205 29.9745 23.2435 29.94 23.2675C29.8153 23.3169 29.6869 23.3564 29.556 23.3856C29.172 23.4471 28.788 23.5152 28.4213 23.5872C27.2539 23.7879 23.7249 24.3965 22.0997 26.9837C21.0965 28.5792 20.9544 30.6634 21.6753 33.1853C22.4232 35.6813 23.9073 37.3968 24.923 37.7462L24.9393 37.752C25.0123 37.7846 25.0824 37.8125 25.1505 37.8355C25.1505 37.9056 25.1438 37.991 25.1352 38.087C25.1281 38.1293 25.1214 38.1754 25.115 38.2253C25.0037 39.0394 24.6197 39.9168 24.228 39.9398C24.0216 39.8995 23.2037 39.4358 22.6248 39.0557C22.4392 38.9347 22.2632 38.8189 22.0968 38.7082C20.4811 37.6387 19.5902 37.0502 18.2289 36.8986C18.1824 36.8936 18.1356 36.891 18.0888 36.8909C16.6488 36.8909 14.0568 39.3158 14.0021 44.1485C13.9742 46.5696 14.2277 48.7824 14.7576 50.7264C15.1358 52.1203 15.539 52.9142 15.6561 53.1264L16.1227 54L16.3358 53.04C17.459 47.952 18.8453 46.7261 21.1521 45.2592C22.8427 46.8432 25.0632 47.6784 27.5918 47.6784C29.723 47.6784 31.9531 47.0592 33.8693 45.9341C35.7518 44.8301 37.2053 43.3421 38.0933 41.6227C38.2411 41.7187 38.4197 41.8435 38.5377 41.9261C38.9601 42.2218 39.0494 42.2842 39.2001 42.2842H39.2136C39.3787 42.2774 40.9358 41.7552 42.5304 39.8074C43.4568 38.6755 44.2209 37.2758 44.8008 35.6448C45.5189 33.6288 45.9528 31.248 46.1006 28.5706C46.2638 26.3223 46.0353 24.5319 45.4219 23.2493L45.4181 23.2445ZM39.4449 10.3027C39.5788 10.8426 39.5962 11.4049 39.4958 11.952C39.3461 13.0157 38.8949 13.968 38.1249 14.8368C38.7811 13.3969 39.2257 11.8698 39.4449 10.3027V10.3027ZM38.3313 16.9047C38.5659 17.2594 38.7449 17.6479 38.8622 18.0567C38.9924 18.5927 38.9691 19.1546 38.795 19.6781C38.5195 20.3338 38.1499 20.665 37.6958 20.665H37.6353C37.4753 20.6409 37.3219 20.5847 37.1841 20.4999C36.6005 20.1581 36.2846 19.2519 36.5121 18.5875C36.5217 18.5683 36.5304 18.5482 36.539 18.5271C36.5765 18.4311 36.683 18.2467 36.9787 17.9616C37.4011 17.5882 38.0184 17.1168 38.3294 16.9056L38.3313 16.9047ZM31.5729 16.7242L31.5787 16.7136V16.704C31.7035 16.3968 32.5627 15.8995 33.1329 15.5703C33.204 15.528 33.275 15.4867 33.3461 15.4464C33.5958 15.3153 33.8522 15.1971 34.1141 15.0922C35.052 14.6928 36.5141 14.0707 37.7179 12.912C37.3685 14.137 36.5275 16.2 35.1451 17.449C34.8379 17.7264 34.2177 17.9722 33.4987 18.2563C32.724 18.5616 31.7928 18.9283 30.8894 19.4823C30.9595 18.7757 31.1774 17.5431 31.5681 16.7242H31.5729ZM30.9729 20.7159C31.4376 20.3319 32.2881 19.8115 35.075 18.8919C35.0942 18.9783 35.1163 19.0896 35.1374 19.2C35.1547 19.2835 35.1729 19.3786 35.1941 19.4823C35.3765 20.3827 35.5781 21.3946 37.4529 21.9562C37.2782 22.3402 36.9192 22.9891 36.7944 23.113L36.7531 23.1485L36.7243 23.1955C36.3595 23.7811 34.3877 25.0589 33.5045 25.0589C33.4665 25.0593 33.4286 25.0564 33.3912 25.0503C32.8593 24.9475 31.6382 23.8627 31.2792 23.0611C30.5851 21.4877 30.7272 20.9203 30.9681 20.7197L30.9729 20.7159ZM24.0293 35.1581C23.0078 33.6384 22.2341 30.983 22.7409 28.848V28.8384C22.9857 27.6768 23.7969 26.9933 24.132 26.7533L24.18 26.7178C24.6773 26.2839 25.6949 25.8259 27.0465 25.4256C27.2385 25.3757 27.3441 25.3536 27.3489 25.3536C27.5976 25.3018 27.8693 25.2394 28.1333 25.1789C28.6328 25.0513 29.1392 24.9523 29.6501 24.8823C29.7768 24.8688 29.9054 24.8448 30.0283 24.8208C30.1944 24.7844 30.3634 24.7625 30.5333 24.7555C30.6688 24.7483 30.8031 24.7839 30.9173 24.8573C31.4184 25.4525 32.6453 26.6275 33.4497 26.6967H33.4737H33.5006C34.4165 26.6477 35.8517 25.7539 37.7678 24.0384C38.0933 23.7504 38.3957 23.4989 38.6923 23.2791L38.7288 23.2512C39.2517 22.8546 39.8275 22.533 40.4395 22.296C40.2389 22.9527 40.0795 24.0749 40.7275 25.656C41.0645 26.4739 41.7115 28.3171 42.2481 30.1219C43.1717 33.2304 43.043 33.7776 43.0248 33.8285C42.9992 33.9341 42.9574 34.0351 42.9009 34.128C42.8289 34.1141 42.7593 34.0895 42.6945 34.055C42.2289 33.84 41.7067 33.456 41.0961 33.0048C39.9633 32.1744 38.555 31.1414 36.4939 30.336C34.98 29.7456 33.4747 29.4451 32.0222 29.4451C31.4203 29.4441 30.8198 29.5013 30.2289 29.616C26.9822 30.2563 25.2705 31.6877 24.3518 32.4576L24.3451 32.4634C24.2847 32.5123 24.2409 32.5787 24.2198 32.6534C24.1987 32.7282 24.2012 32.8077 24.227 32.881C24.2535 32.9531 24.3017 33.0152 24.365 33.0587C24.4283 33.1022 24.5035 33.125 24.5803 33.1238C24.6638 33.1238 24.7454 33.1008 25.0152 33.023C25.988 32.7332 26.9835 32.5257 27.9912 32.4029C28.3522 32.3608 28.7154 32.3393 29.0789 32.3386C30.6504 32.3386 32.0961 32.8186 33.6264 33.8582C33.9768 34.151 34.1909 34.345 34.3205 34.4726L34.188 34.5072L33.2597 34.7693C30.9614 35.4192 27.4872 36.4013 25.8427 36.4013C25.7166 36.4023 25.5906 36.3949 25.4654 36.3792C25.0392 36.3168 24.5189 35.8714 24.036 35.159L24.0293 35.1581ZM17.2507 46.8173C16.6038 47.6606 16.1274 48.6219 15.8481 49.6474C15.539 48.1661 15.1761 45.7296 15.3825 43.8326C15.8126 39.9024 17.7595 38.5862 18.0485 38.5171H18.0667C18.083 38.5171 18.1022 38.5171 18.1406 38.5584C18.2961 38.7274 18.6321 39.4406 18.3873 42.3907C18.3297 42.9984 18.4757 43.513 18.8232 43.92C19.0586 44.1892 19.3548 44.3985 19.6872 44.5306C18.7501 45.1495 17.9249 45.923 17.2469 46.8182L17.2507 46.8173ZM20.5598 42.96C20.4584 43.0054 20.3492 43.0308 20.2382 43.0349C20.1992 43.0383 20.1599 43.0329 20.1233 43.0189C20.0867 43.0049 20.0538 42.9828 20.027 42.9542C19.9646 42.889 19.8235 42.6662 19.8686 42.0086C19.9003 41.6851 19.9454 41.3626 19.9877 41.0486C20.0819 40.4573 20.1384 39.8606 20.1566 39.2621C21.2913 40.0051 22.5489 40.7923 23.363 41.1552C22.8312 41.6266 21.7243 42.4742 20.5598 42.9619V42.96ZM35.3678 42.8544C33.5373 44.7625 31.0651 45.9252 28.428 46.1184C28.115 46.1414 27.803 46.153 27.5025 46.153C24.0302 46.153 22.2657 44.6794 21.4545 43.8586C25.3781 42.1661 26.1739 39.7459 26.5214 38.689C26.555 38.5862 26.5857 38.497 26.6174 38.4202C26.7672 38.3453 27.2433 38.1322 28.7121 37.5821C29.8641 37.1674 31.2456 36.7027 32.4638 36.2918C33.4785 35.9501 34.355 35.6534 34.8341 35.4778L34.8734 35.4653C34.9694 35.4384 35.027 35.4259 35.0654 35.4192L35.0923 35.4538C35.5387 36.0355 36.275 36.3898 36.2817 36.3946C36.8353 36.6416 37.4273 36.791 38.0318 36.8362C38.0174 38.9338 37.0593 41.1091 35.3736 42.8534L35.3678 42.8544ZM38.411 35.6726C36.9585 35.6726 36.4488 35.2051 35.9736 34.6397C33.6149 31.8278 31.0075 31.367 29.9947 31.2989C29.6702 31.2778 29.3525 31.2672 29.0481 31.2672C28.7928 31.2672 28.5432 31.2739 28.2993 31.2893C29.4742 30.8898 30.7064 30.6849 31.9473 30.6826C34.5489 30.6826 37.0536 31.6042 39.3893 33.4205C40.3416 34.1606 41.0424 34.6858 41.6481 35.1072C41.3531 35.1949 40.9547 35.3069 40.4529 35.4432L40.2609 35.496C39.651 35.6044 39.0333 35.6635 38.4139 35.6726H38.411ZM39.3163 40.9901C39.1637 40.8557 38.9323 40.6416 38.6933 40.4237C38.9129 39.8647 39.0788 39.2861 39.1886 38.6957C39.3019 38.0726 39.3729 37.2557 39.4056 36.8227C40.0954 36.7196 40.7783 36.5744 41.4504 36.3878C42.2597 36.1555 42.8846 35.8915 43.3301 35.591C41.9409 39.0595 39.9288 40.583 39.3163 40.9882V40.9901ZM44.123 33.0576C43.9166 31.3478 43.2245 29.2339 42.9537 28.4122C42.9249 28.3162 42.9009 28.2471 42.8846 28.1962C42.8645 28.1309 42.8021 27.9571 42.6734 27.6019C42.3403 26.6717 41.6453 24.7383 41.5214 24.1661C41.3438 23.3251 41.7451 22.1683 42.0014 22.0675C42.0806 22.0378 42.1645 22.0225 42.2491 22.0224C42.7214 22.0224 43.3051 22.4688 43.7669 23.1888C44.3256 24.0528 44.6568 25.1981 44.7 26.4039C44.796 29.0352 44.5521 31.2336 44.124 33.0576"
                          fill="#727272"
                        />
                      </svg>
                      <span className="ml-2 text-sm">Jitsi Meet</span>
                    </div>
                  )}
                  {location.type === LocationType.Teams && (
                    <div className="flex flex-grow items-center">
                      <svg
                        xmlns="http://www.w3.org/2000/svg"
                        className="h-6 w-6"
                        viewBox="0 0 2228.833 2073.333">
                        <path
                          fill="#5059C9"
                          d="M1554.637,777.5h575.713c54.391,0,98.483,44.092,98.483,98.483c0,0,0,0,0,0v524.398	c0,199.901-162.051,361.952-361.952,361.952h0h-1.711c-199.901,0.028-361.975-162-362.004-361.901c0-0.017,0-0.034,0-0.052V828.971	C1503.167,800.544,1526.211,777.5,1554.637,777.5L1554.637,777.5z"
                        />
                        <circle fill="#5059C9" cx="1943.75" cy="440.583" r="233.25" />
                        <circle fill="#7B83EB" cx="1218.083" cy="336.917" r="336.917" />
                        <path
                          fill="#7B83EB"
                          d="M1667.323,777.5H717.01c-53.743,1.33-96.257,45.931-95.01,99.676v598.105	c-7.505,322.519,247.657,590.16,570.167,598.053c322.51-7.893,577.671-275.534,570.167-598.053V877.176	C1763.579,823.431,1721.066,778.83,1667.323,777.5z"
                        />
                        <path
                          opacity=".1"
                          d="M1244,777.5v838.145c-0.258,38.435-23.549,72.964-59.09,87.598	c-11.316,4.787-23.478,7.254-35.765,7.257H667.613c-6.738-17.105-12.958-34.21-18.142-51.833	c-18.144-59.477-27.402-121.307-27.472-183.49V877.02c-1.246-53.659,41.198-98.19,94.855-99.52H1244z"
                        />
                        <path
                          opacity=".2"
                          d="M1192.167,777.5v889.978c-0.002,12.287-2.47,24.449-7.257,35.765	c-14.634,35.541-49.163,58.833-87.598,59.09H691.975c-8.812-17.105-17.105-34.21-24.362-51.833	c-7.257-17.623-12.958-34.21-18.142-51.833c-18.144-59.476-27.402-121.307-27.472-183.49V877.02	c-1.246-53.659,41.198-98.19,94.855-99.52H1192.167z"
                        />
                        <path
                          opacity=".2"
                          d="M1192.167,777.5v786.312c-0.395,52.223-42.632,94.46-94.855,94.855h-447.84	c-18.144-59.476-27.402-121.307-27.472-183.49V877.02c-1.246-53.659,41.198-98.19,94.855-99.52H1192.167z"
                        />
                        <path
                          opacity=".2"
                          d="M1140.333,777.5v786.312c-0.395,52.223-42.632,94.46-94.855,94.855H649.472	c-18.144-59.476-27.402-121.307-27.472-183.49V877.02c-1.246-53.659,41.198-98.19,94.855-99.52H1140.333z"
                        />
                        <path
                          opacity=".1"
                          d="M1244,509.522v163.275c-8.812,0.518-17.105,1.037-25.917,1.037	c-8.812,0-17.105-0.518-25.917-1.037c-17.496-1.161-34.848-3.937-51.833-8.293c-104.963-24.857-191.679-98.469-233.25-198.003	c-7.153-16.715-12.706-34.071-16.587-51.833h258.648C1201.449,414.866,1243.801,457.217,1244,509.522z"
                        />
                        <path
                          opacity=".2"
                          d="M1192.167,561.355v111.442c-17.496-1.161-34.848-3.937-51.833-8.293	c-104.963-24.857-191.679-98.469-233.25-198.003h190.228C1149.616,466.699,1191.968,509.051,1192.167,561.355z"
                        />
                        <path
                          opacity=".2"
                          d="M1192.167,561.355v111.442c-17.496-1.161-34.848-3.937-51.833-8.293	c-104.963-24.857-191.679-98.469-233.25-198.003h190.228C1149.616,466.699,1191.968,509.051,1192.167,561.355z"
                        />
                        <path
                          opacity=".2"
                          d="M1140.333,561.355v103.148c-104.963-24.857-191.679-98.469-233.25-198.003	h138.395C1097.783,466.699,1140.134,509.051,1140.333,561.355z"
                        />
                        <linearGradient
                          id="a"
                          gradientUnits="userSpaceOnUse"
                          x1="198.099"
                          y1="1683.0726"
                          x2="942.2344"
                          y2="394.2607"
                          gradientTransform="matrix(1 0 0 -1 0 2075.3333)">
                          <stop offset="0" stopColor="#5a62c3" />
                          <stop offset=".5" stopColor="#4d55bd" />
                          <stop offset="1" stopColor="#3940ab" />
                        </linearGradient>
                        <path
                          fill="url(#a)"
                          d="M95.01,466.5h950.312c52.473,0,95.01,42.538,95.01,95.01v950.312c0,52.473-42.538,95.01-95.01,95.01	H95.01c-52.473,0-95.01-42.538-95.01-95.01V561.51C0,509.038,42.538,466.5,95.01,466.5z"
                        />
                        <path
                          fill="#FFF"
                          d="M820.211,828.193H630.241v517.297H509.211V828.193H320.123V727.844h500.088V828.193z"
                        />
                      </svg>
                      <span className="ml-2 text-sm">MS Teams</span>
                    </div>
                  )}
                  <div className="flex">
                    <button
                      type="button"
                      onClick={() => {
                        locationFormMethods.setValue("locationType", location.type);
                        locationFormMethods.unregister("locationLink");
                        locationFormMethods.unregister("locationAddress");
                        locationFormMethods.unregister("locationPhoneNumber");
                        openLocationModal(location.type);
                      }}
                      aria-label={t("edit")}
                      className="mr-1 p-1 text-gray-500 hover:text-gray-900">
                      <Icon.Edit2 className="h-4 w-4" />
                    </button>
                    <button type="button" onClick={() => removeLocation(location)} aria-label={t("remove")}>
                      <Icon.X className="border-l-1 h-6 w-6 pl-1 text-gray-500 hover:text-gray-900 " />
                    </button>
                  </div>
                </div>
              </li>
            ))}
            {formMethods.getValues("locations").length > 0 &&
              formMethods.getValues("locations").length !== locationOptions.length && (
                <li>
                  <button
                    type="button"
                    className="flex rounded-sm py-2 hover:bg-gray-100"
                    onClick={() => setShowLocationModal(true)}>
                    <Icon.Plus className="mt-0.5 h-4 w-4 text-neutral-900" />
                    <span className="ml-1 text-sm font-medium text-neutral-700">{t("add_location")}</span>
                  </button>
                </li>
              )}
          </ul>
        )}
      </div>
    );
  };

  const membership = team?.members.find((membership) => membership.user.id === props.session.user.id);
  const isAdmin = membership?.role === MembershipRole.OWNER || membership?.role === MembershipRole.ADMIN;
  return (
    <div>
      <Shell
        title={t("event_type_title", { eventTypeTitle: eventType.title })}
        heading={
          <EditableHeading
            title={formMethods.watch("title")}
            onChange={(value) => formMethods.setValue("title", value)}
          />
        }
        subtitle={eventType.description || ""}>
        <ClientSuspense fallback={<Loader />}>
          <div className="flex flex-col-reverse lg:flex-row">
            <div className="w-full max-w-4xl ltr:mr-2 rtl:ml-2 lg:w-9/12">
              <div className="-mx-4 rounded-sm border border-neutral-200 bg-white p-4 py-6 sm:mx-0 sm:px-8">
                <Form
                  form={formMethods}
                  handleSubmit={async (values) => {
                    const {
                      periodDates,
                      periodCountCalendarDays,
                      smartContractAddress,
                      giphyThankYouPage,
                      beforeBufferTime,
                      afterBufferTime,
                      seatsPerTimeSlot,
                      recurringEvent,
                      locations,
                      ...input
                    } = values;

                    updateMutation.mutate({
                      ...input,
                      locations,
                      recurringEvent,
                      periodStartDate: periodDates.startDate,
                      periodEndDate: periodDates.endDate,
                      periodCountCalendarDays: periodCountCalendarDays === "1",
                      id: eventType.id,
                      beforeEventBuffer: beforeBufferTime,
                      afterEventBuffer: afterBufferTime,
                      seatsPerTimeSlot,
                      metadata: {
                        ...(smartContractAddress ? { smartContractAddress } : {}),
                        ...(giphyThankYouPage ? { giphyThankYouPage } : {}),
                      },
                    });
                  }}
                  className="space-y-6">
                  <div className="space-y-3">
                    <div className="block items-center sm:flex">
                      <div className="min-w-48 mb-4 sm:mb-0">
                        <label
                          id="slug-label"
                          htmlFor="slug"
                          className="flex text-sm font-medium text-neutral-700">
                          <Icon.Link className="mt-0.5 h-4 w-4 text-neutral-500 ltr:mr-2 rtl:ml-2" />
                          {t("url")}
                        </label>
                      </div>
                      <div className="w-full">
                        <div className="flex rounded-sm">
                          <span className="inline-flex items-center rounded-l-sm border border-r-0 border-gray-300 bg-gray-50 px-3 text-sm text-gray-500">
                            {CAL_URL?.replace(/^(https?:|)\/\//, "")}/
                            {team ? "team/" + team.slug : eventType.users[0].username}/
                          </span>
                          <input
                            type="text"
                            id="slug"
                            aria-labelledby="slug-label"
                            required
                            className="block w-full min-w-0 flex-1 rounded-none rounded-r-sm border-gray-300 text-sm"
                            defaultValue={eventType.slug}
                            {...formMethods.register("slug", {
                              setValueAs: (v) => slugify(v),
                            })}
                          />
                        </div>
                      </div>
                    </div>
                    <Controller
                      name="length"
                      control={formMethods.control}
                      defaultValue={eventType.length || 15}
                      render={() => (
                        <MinutesField
                          label={
                            <>
                              <Icon.Clock className="h-4 w-4 text-neutral-500 ltr:mr-2 rtl:ml-2" />{" "}
                              {t("duration")}
                            </>
                          }
                          id="length"
                          required
                          min="1"
                          placeholder="15"
                          defaultValue={eventType.length || 15}
                          onChange={(e) => {
                            formMethods.setValue("length", Number(e.target.value));
                          }}
                        />
                      )}
                    />
                  </div>
                  <hr />
                  <div className="space-y-3">
                    <div className="block sm:flex">
                      <div className="min-w-48 sm:mb-0">
                        <label
                          htmlFor="location"
                          className="mt-2.5 flex text-sm font-medium text-neutral-700">
                          <Icon.MapPin className="mt-0.5 mb-4 h-4 w-4 text-neutral-500 ltr:mr-2 rtl:ml-2" />
                          {t("location")}
                        </label>
                      </div>
                      <Controller
                        name="locations"
                        control={formMethods.control}
                        defaultValue={eventType.locations || []}
                        render={() => <Locations />}
                      />
                    </div>
                  </div>
                  <hr className="border-neutral-200" />
                  <div className="space-y-3">
                    <div className="block sm:flex">
                      <div className="min-w-48 mb-4 mt-2.5 sm:mb-0">
                        <label
                          htmlFor="description"
                          className="mt-0 flex text-sm font-medium text-neutral-700">
                          <Icon.FileText className="mt-0.5 h-4 w-4 text-neutral-500 ltr:mr-2 rtl:ml-2" />
                          {t("description")}
                        </label>
                      </div>
                      <div className="w-full">
                        <textarea
                          id="description"
                          className="block w-full rounded-sm border-gray-300 text-sm "
                          placeholder={t("quick_video_meeting")}
                          {...formMethods.register("description")}
                          defaultValue={asStringOrUndefined(eventType.description)}
                        />
                      </div>
                    </div>
                  </div>

                  <hr className="border-neutral-200" />
                  <div className="space-y-3">
                    <div className="block sm:flex">
                      <div className="min-w-48 mb-4 mt-2.5 sm:mb-0">
                        <label
                          htmlFor="availability"
                          className="mt-0 flex text-sm font-medium text-neutral-700">
                          <Icon.Clock className="mt-0.5 h-4 w-4 text-neutral-500 ltr:mr-2 rtl:ml-2" />
                          {t("availability")} <InfoBadge content={t("you_can_manage_your_schedules")} />
                        </label>
                      </div>
                      <Controller
                        name="schedule"
                        control={formMethods.control}
                        render={({ field }) => (
                          <AvailabilitySelect
                            value={field.value}
                            onBlur={field.onBlur}
                            name={field.name}
                            onChange={(selected) => field.onChange(selected?.value || null)}
                          />
                        )}
                      />
                    </div>
                  </div>

                  {team && <hr className="border-neutral-200" />}
                  {team && (
                    <div className="space-y-3">
                      <div className="block sm:flex">
                        <div className="min-w-48 mb-4 sm:mb-0">
                          <label
                            htmlFor="schedulingType"
                            className="mt-2 flex text-sm font-medium text-neutral-700">
                            <Icon.Users className="h-5 w-5 text-neutral-500 ltr:mr-2 rtl:ml-2" />{" "}
                            {t("scheduling_type")}
                          </label>
                        </div>
                        <Controller
                          name="schedulingType"
                          control={formMethods.control}
                          defaultValue={eventType.schedulingType}
                          render={() => (
                            <RadioArea.Select
                              value={asStringOrUndefined(eventType.schedulingType)}
                              options={schedulingTypeOptions}
                              onChange={(val) => {
                                // FIXME: Better types are needed
                                formMethods.setValue("schedulingType", val as SchedulingType);
                              }}
                            />
                          )}
                        />
                      </div>

                      <div className="block sm:flex">
                        <div className="min-w-48 mb-4 sm:mb-0">
                          <label htmlFor="users" className="flex text-sm font-medium text-neutral-700">
                            <Icon.UserPlus className="h-5 w-5 text-neutral-500 ltr:mr-2 rtl:ml-2" />{" "}
                            {t("attendees")}
                          </label>
                        </div>
                        <div className="w-full space-y-2">
                          <Controller
                            name="users"
                            control={formMethods.control}
                            defaultValue={eventType.users.map((user) => user.id.toString())}
                            render={({ field: { onChange, value } }) => (
                              <CheckedSelect
                                isDisabled={false}
                                onChange={(options) => onChange(options.map((user) => user.value))}
                                value={value
                                  .map(
                                    (userId) =>
                                      // eslint-disable-next-line @typescript-eslint/no-non-null-assertion
                                      teamMembers
                                        .map(mapUserToValue)
                                        .find((member) => member.value === userId)!
                                  )
                                  .filter(Boolean)}
                                options={teamMembers.map(mapUserToValue)}
                                placeholder={t("add_attendees")}
                              />
                            )}
                          />
                        </div>
                      </div>
                    </div>
                  )}
                  <Collapsible
                    open={advancedSettingsVisible}
                    onOpenChange={() => setAdvancedSettingsVisible(!advancedSettingsVisible)}>
                    <>
                      <CollapsibleTrigger
                        type="button"
                        data-testid="show-advanced-settings"
                        className="flex w-full">
                        <Icon.ChevronRight
                          className={`${
                            advancedSettingsVisible ? "rotate-90 transform" : ""
                          } ml-auto h-5 w-5 text-neutral-500`}
                        />
                        <span className="text-sm font-medium text-neutral-700">
                          {t("show_advanced_settings")}
                        </span>
                      </CollapsibleTrigger>
                      <CollapsibleContent data-testid="advanced-settings-content" className="mt-4 space-y-6">
                        {/**
                         * Only display calendar selector if user has connected calendars AND if it's not
                         * a team event. Since we don't have logic to handle each attende calendar (for now).
                         * This will fallback to each user selected destination calendar.
                         */}
                        {!!connectedCalendarsQuery.data?.connectedCalendars.length && !team && (
                          <div className="block items-center sm:flex">
                            <div className="min-w-48 mb-4 sm:mb-0">
                              <label
                                htmlFor="createEventsOn"
                                className="flex text-sm font-medium text-neutral-700">
                                {t("create_events_on")}
                              </label>
                            </div>
                            <div className="w-full">
                              <div className="relative mt-1 rounded-sm">
                                <Controller
                                  control={formMethods.control}
                                  name="destinationCalendar"
                                  defaultValue={eventType.destinationCalendar || undefined}
                                  render={({ field: { onChange, value } }) => (
                                    <DestinationCalendarSelector
                                      value={value ? value.externalId : undefined}
                                      onChange={onChange}
                                      hidePlaceholder
                                    />
                                  )}
                                />
                              </div>
                            </div>
                          </div>
                        )}
                        <div className="block items-center sm:flex">
                          <div className="min-w-48 mb-4 sm:mb-0">
                            <label htmlFor="eventName" className="flex text-sm font-medium text-neutral-700">
                              {t("event_name")} <InfoBadge content={t("event_name_tooltip")} />
                            </label>
                          </div>
                          <div className="w-full">
                            <div className="relative mt-1 rounded-sm">
                              <input
                                type="text"
                                className="block w-full rounded-sm border-gray-300 text-sm "
                                placeholder={t("meeting_with_user")}
                                defaultValue={eventType.eventName || ""}
                                onFocus={() => setDisplayNameTips(true)}
                                {...formMethods.register("eventName")}
                              />
                              {displayNameTips && (
                                <div className="mt-1 text-gray-500">
                                  <p>{`{HOST} = ${t("your_name")}`}</p>
                                  <p>{`{ATTENDEE} = ${t("attendee_name")}`}</p>
                                  <p>{`{HOST/ATTENDEE} = ${t(
                                    "dynamically_display_attendee_or_organizer"
                                  )}`}</p>
                                  <p>{`{LOCATION} = ${t("event_location")}`}</p>
                                </div>
                              )}
                            </div>
                          </div>
                        </div>
                        {eventType.isWeb3Active && (
                          <div className="block items-center sm:flex">
                            <div className="min-w-48 mb-4 sm:mb-0">
                              <label
                                htmlFor="smartContractAddress"
                                className="flex text-sm font-medium text-neutral-700">
                                {t("Smart Contract Address")}
                              </label>
                            </div>
                            <div className="w-full">
                              <div className="relative mt-1 rounded-sm">
                                <input
                                  type="text"
                                  className="block w-full rounded-sm border-gray-300 text-sm "
                                  placeholder={t("Example: 0x71c7656ec7ab88b098defb751b7401b5f6d8976f")}
                                  defaultValue={(eventType.metadata.smartContractAddress || "") as string}
                                  {...formMethods.register("smartContractAddress")}
                                />
                              </div>
                            </div>
                          </div>
                        )}
                        <div className="block items-center sm:flex">
                          <div className="min-w-48 mb-4 sm:mb-0">
                            <label
                              htmlFor="additionalFields"
                              className="flexflex mt-2 text-sm font-medium text-neutral-700">
                              {t("additional_inputs")}
                            </label>
                          </div>
                          <div className="w-full">
                            <ul className="mt-1">
                              {customInputs.map((customInput: EventTypeCustomInput, idx: number) => (
                                <li key={idx} className="bg-secondary-50 mb-2 border p-2">
                                  <div className="flex justify-between">
                                    <div className="w-0 flex-1">
                                      <div className="truncate">
                                        <span
                                          className="text-sm ltr:ml-2 rtl:mr-2"
                                          title={`${t("label")}: ${customInput.label}`}>
                                          {t("label")}: {customInput.label}
                                        </span>
                                      </div>
                                      {customInput.placeholder && (
                                        <div className="truncate">
                                          <span
                                            className="text-sm ltr:ml-2 rtl:mr-2"
                                            title={`${t("placeholder")}: ${customInput.placeholder}`}>
                                            {t("placeholder")}: {customInput.placeholder}
                                          </span>
                                        </div>
                                      )}
                                      <div>
                                        <span className="text-sm ltr:ml-2 rtl:mr-2">
                                          {t("type")}: {customInput.type}
                                        </span>
                                      </div>
                                      <div>
                                        <span className="text-sm ltr:ml-2 rtl:mr-2">
                                          {customInput.required ? t("required") : t("optional")}
                                        </span>
                                      </div>
                                    </div>
                                    <div className="flex">
                                      <Button
                                        onClick={() => {
                                          setSelectedCustomInput(customInput);
                                          setSelectedCustomInputModalOpen(true);
                                        }}
                                        color="minimal"
                                        type="button">
                                        {t("edit")}
                                      </Button>
                                      <button type="button" onClick={() => removeCustom(idx)}>
                                        <Icon.X className="h-6 w-6 border-l-2 pl-1 hover:text-red-500 " />
                                      </button>
                                    </div>
                                  </div>
                                </li>
                              ))}
                              <li>
                                <Button
                                  onClick={() => {
                                    setSelectedCustomInput(undefined);
                                    setSelectedCustomInputModalOpen(true);
                                  }}
                                  color="secondary"
                                  type="button"
                                  StartIcon={Icon.Plus}>
                                  {t("add_input")}
                                </Button>
                              </li>
                            </ul>
                          </div>
                        </div>

                        <Controller
                          name="hideCalendarNotes"
                          control={formMethods.control}
                          defaultValue={eventType.hideCalendarNotes}
                          render={() => (
                            <CheckboxField
                              id="hideCalendarNotes"
                              descriptionAsLabel
                              name="hideCalendarNotes"
                              label={t("disable_notes")}
                              description={t("disable_notes_description")}
                              defaultChecked={eventType.hideCalendarNotes}
                              onChange={(e) => {
                                formMethods.setValue("hideCalendarNotes", e?.target.checked);
                              }}
                            />
                          )}
                        />

                        <Controller
                          name="requiresConfirmation"
                          defaultValue={eventType.requiresConfirmation}
                          render={({ field: { value, onChange } }) => (
                            <CheckboxField
                              id="requiresConfirmation"
                              descriptionAsLabel
                              name="requiresConfirmation"
                              label={t("requires_confirmation")}
                              description={t("requires_confirmation_description")}
                              defaultChecked={eventType.requiresConfirmation}
                              disabled={enableSeats}
                              checked={value}
                              onChange={(e) => onChange(e?.target.checked)}
                            />
                          )}
                        />

                        <RecurringEventController
                          paymentEnabled={hasPaymentIntegration && requirePayment}
                          onRecurringEventDefined={setRecurringEventDefined}
                          recurringEvent={eventType.recurringEvent}
                          formMethods={formMethods}
                        />

                        <Controller
                          name="disableGuests"
                          control={formMethods.control}
                          defaultValue={eventType.disableGuests}
                          render={() => (
                            <CheckboxField
                              id="disableGuests"
                              name="disableGuests"
                              descriptionAsLabel
                              label={t("disable_guests")}
                              description={t("disable_guests_description")}
                              defaultChecked={eventType.disableGuests}
                              // If we have seats per booking then we need to disable guests
                              disabled={enableSeats}
                              checked={formMethods.watch("disableGuests")}
                              onChange={(e) => {
                                formMethods.setValue("disableGuests", e?.target.checked);
                              }}
                            />
                          )}
                        />

                        <Controller
                          name="hashedLink"
                          control={formMethods.control}
                          defaultValue={hashedUrl}
                          render={() => (
                            <>
                              <CheckboxField
                                id="hashedLinkCheck"
                                name="hashedLinkCheck"
                                descriptionAsLabel
                                label={t("private_link")}
                                description={t("private_link_description")}
                                defaultChecked={eventType.hashedLink ? true : false}
                                onChange={(e) => {
                                  setHashedLinkVisible(e?.target.checked);
                                  formMethods.setValue(
                                    "hashedLink",
                                    e?.target.checked ? hashedUrl : undefined
                                  );
                                }}
                              />
                              {hashedLinkVisible && (
                                <div className="!mt-1 block items-center sm:flex">
                                  <div className="min-w-48 mb-4 sm:mb-0" />
                                  <div className="w-full">
                                    <div className="relative mt-1 flex w-full">
                                      <input
                                        disabled
                                        name="hashedLink"
                                        data-testid="generated-hash-url"
                                        type="text"
                                        className="grow select-none border-gray-300 bg-gray-50 text-sm text-gray-500 ltr:rounded-l-sm rtl:rounded-r-sm"
                                        defaultValue={placeholderHashedLink}
                                      />
                                      <Tooltip
                                        content={
                                          eventType.hashedLink
                                            ? t("copy_to_clipboard")
                                            : t("enabled_after_update")
                                        }>
                                        <Button
                                          color="minimal"
                                          onClick={() => {
                                            navigator.clipboard.writeText(placeholderHashedLink);
                                            if (eventType.hashedLink) {
                                              showToast(t("private_link_copied"), "success");
                                            } else {
                                              showToast(t("enabled_after_update_description"), "warning");
                                            }
                                          }}
                                          type="button"
                                          className="text-md flex items-center border border-gray-300 px-2 py-1 text-sm font-medium text-gray-700 ltr:rounded-r-sm ltr:border-l-0 rtl:rounded-l-sm rtl:border-r-0">
                                          <Icon.Copy className="w-6 p-1 text-neutral-500" />
                                        </Button>
                                      </Tooltip>
                                    </div>
                                    <span className="text-xs text-gray-500">
                                      The URL will regenerate after each use
                                    </span>
                                  </div>
                                </div>
                              )}
                            </>
                          )}
                        />

                        <hr className="my-2 border-neutral-200" />
                        <Controller
                          name="minimumBookingNotice"
                          control={formMethods.control}
                          defaultValue={eventType.minimumBookingNotice}
                          render={() => (
                            <MinutesField
                              label={t("minimum_booking_notice")}
                              required
                              min="0"
                              placeholder="120"
                              defaultValue={eventType.minimumBookingNotice}
                              onChange={(e) => {
                                formMethods.setValue("minimumBookingNotice", Number(e.target.value));
                              }}
                            />
                          )}
                        />

                        <div className="block items-center sm:flex">
                          <div className="min-w-48 mb-4 sm:mb-0">
                            <label htmlFor="eventName" className="flex text-sm font-medium text-neutral-700">
                              {t("slot_interval")}
                            </label>
                          </div>
                          <Controller
                            name="slotInterval"
                            control={formMethods.control}
                            render={() => {
                              const slotIntervalOptions = [
                                {
                                  label: t("slot_interval_default"),
                                  value: -1,
                                },
                                ...[5, 10, 15, 20, 30, 45, 60].map((minutes) => ({
                                  label: minutes + " " + t("minutes"),
                                  value: minutes,
                                })),
                              ];
                              return (
                                <Select
                                  isSearchable={false}
                                  className="block w-full min-w-0 flex-1 rounded-sm text-sm"
                                  onChange={(val) => {
                                    formMethods.setValue(
                                      "slotInterval",
                                      val && (val.value || 0) > 0 ? val.value : null
                                    );
                                  }}
                                  defaultValue={
                                    slotIntervalOptions.find(
                                      (option) => option.value === eventType.slotInterval
                                    ) || slotIntervalOptions[0]
                                  }
                                  options={slotIntervalOptions}
                                />
                              );
                            }}
                          />
                        </div>
                        <hr className="my-2 border-neutral-200" />

                        <fieldset className="block sm:flex">
                          <div className="min-w-48 mb-4 sm:mb-0">
                            <label
                              htmlFor="inviteesCanSchedule"
                              className="mt-2.5 flex text-sm font-medium text-neutral-700">
                              {t("invitees_can_schedule")}
                            </label>
                          </div>
                          <div className="w-full">
                            <Controller
                              name="periodType"
                              control={formMethods.control}
                              defaultValue={periodType?.type}
                              render={() => (
                                <RadioGroup.Root
                                  defaultValue={periodType?.type}
                                  onValueChange={(val) =>
                                    formMethods.setValue("periodType", val as PeriodType)
                                  }>
                                  {PERIOD_TYPES.map((period) => (
                                    <div className="mb-2 flex items-center text-sm" key={period.type}>
                                      <RadioGroup.Item
                                        id={period.type}
                                        value={period.type}
                                        className="min-w-4 flex h-4 w-4 cursor-pointer items-center rounded-full border border-black bg-white focus:border-2 focus:outline-none ltr:mr-2 rtl:ml-2">
                                        <RadioGroup.Indicator className="relative flex h-4 w-4 items-center justify-center after:block after:h-2 after:w-2 after:rounded-full after:bg-black" />
                                      </RadioGroup.Item>
                                      {period.prefix ? <span>{period.prefix}&nbsp;</span> : null}
                                      {period.type === "ROLLING" && (
                                        <div className="inline-flex">
                                          <input
                                            type="number"
                                            className="block w-16 rounded-sm border-gray-300 text-sm [appearance:textfield] ltr:mr-2 rtl:ml-2"
                                            placeholder="30"
                                            {...formMethods.register("periodDays", { valueAsNumber: true })}
                                            defaultValue={eventType.periodDays || 30}
                                          />
                                          <select
                                            id=""
                                            className="block w-full rounded-sm border-gray-300 py-2 pl-3 pr-10 text-base text-sm focus:outline-none"
                                            {...formMethods.register("periodCountCalendarDays")}
                                            defaultValue={eventType.periodCountCalendarDays ? "1" : "0"}>
                                            <option value="1">{t("calendar_days")}</option>
                                            <option value="0">{t("business_days")}</option>
                                          </select>
                                        </div>
                                      )}
                                      {period.type === "RANGE" && (
                                        <div className="inline-flex space-x-2 ltr:ml-2 rtl:mr-2 rtl:space-x-reverse">
                                          <Controller
                                            name="periodDates"
                                            control={formMethods.control}
                                            defaultValue={periodDates}
                                            render={() => (
                                              <DateRangePicker
                                                startDate={formMethods.getValues("periodDates").startDate}
                                                endDate={formMethods.getValues("periodDates").endDate}
                                                onDatesChange={({ startDate, endDate }) => {
                                                  formMethods.setValue("periodDates", {
                                                    startDate,
                                                    endDate,
                                                  });
                                                }}
                                              />
                                            )}
                                          />
                                        </div>
                                      )}
                                      {period.suffix ? (
                                        <span className="ltr:ml-2 rtl:mr-2">&nbsp;{period.suffix}</span>
                                      ) : null}
                                    </div>
                                  ))}
                                </RadioGroup.Root>
                              )}
                            />
                          </div>
                        </fieldset>
                        <hr className="border-neutral-200" />
                        <div className="block sm:flex">
                          <div className="min-w-48 mb-4 sm:mb-0">
                            <label
                              htmlFor="bufferTime"
                              className="mt-2.5 flex text-sm font-medium text-neutral-700">
                              {t("buffer_time")}
                            </label>
                          </div>
                          <div className="w-full">
                            <div className="inline-flex w-full space-x-2">
                              <div className="w-full">
                                <label
                                  htmlFor="beforeBufferTime"
                                  className="mb-2 flex text-sm font-medium text-neutral-700">
                                  {t("before_event")}
                                </label>
                                <Controller
                                  name="beforeBufferTime"
                                  control={formMethods.control}
                                  defaultValue={eventType.beforeEventBuffer || 0}
                                  render={({ field: { onChange, value } }) => {
                                    const beforeBufferOptions = [
                                      {
                                        label: t("event_buffer_default"),
                                        value: 0,
                                      },
                                      ...[5, 10, 15, 20, 30, 45, 60].map((minutes) => ({
                                        label: minutes + " " + t("minutes"),
                                        value: minutes,
                                      })),
                                    ];
                                    return (
                                      <Select
                                        isSearchable={false}
                                        className="block w-full min-w-0 flex-1 rounded-sm text-sm"
                                        onChange={(val) => {
                                          if (val) onChange(val.value);
                                        }}
                                        defaultValue={
                                          beforeBufferOptions.find((option) => option.value === value) ||
                                          beforeBufferOptions[0]
                                        }
                                        options={beforeBufferOptions}
                                      />
                                    );
                                  }}
                                />
                              </div>
                              <div className="w-full">
                                <label
                                  htmlFor="afterBufferTime"
                                  className="mb-2 flex text-sm font-medium text-neutral-700">
                                  {t("after_event")}
                                </label>
                                <Controller
                                  name="afterBufferTime"
                                  control={formMethods.control}
                                  defaultValue={eventType.afterEventBuffer || 0}
                                  render={({ field: { onChange, value } }) => {
                                    const afterBufferOptions = [
                                      {
                                        label: t("event_buffer_default"),
                                        value: 0,
                                      },
                                      ...[5, 10, 15, 20, 30, 45, 60].map((minutes) => ({
                                        label: minutes + " " + t("minutes"),
                                        value: minutes,
                                      })),
                                    ];
                                    return (
                                      <Select
                                        isSearchable={false}
                                        className="block w-full min-w-0 flex-1 rounded-sm text-sm"
                                        onChange={(val) => {
                                          if (val) onChange(val.value);
                                        }}
                                        defaultValue={
                                          afterBufferOptions.find((option) => option.value === value) ||
                                          afterBufferOptions[0]
                                        }
                                        options={afterBufferOptions}
                                      />
                                    );
                                  }}
                                />
                              </div>
                            </div>
                          </div>
                        </div>

                        <>
                          <hr className="border-neutral-200" />
                          <div className="block flex-col sm:flex">
                            <Controller
                              name="seatsPerTimeSlot"
                              control={formMethods.control}
                              render={() => (
                                <CheckboxField
                                  id="seats"
                                  name="seats"
                                  descriptionAsLabel
                                  label={t("offer_seats")}
                                  description={t("offer_seats_description")}
                                  defaultChecked={!!eventType.seatsPerTimeSlot}
                                  onChange={(e) => {
                                    if (e?.target.checked) {
                                      setEnableSeats(true);
                                      // Want to disable individuals from taking multiple seats
                                      formMethods.setValue("seatsPerTimeSlot", defaultSeatsPro);
                                      formMethods.setValue("disableGuests", true);
                                      formMethods.setValue("requiresConfirmation", false);
                                    } else {
                                      setEnableSeats(false);
                                      formMethods.setValue("seatsPerTimeSlot", null);
                                      formMethods.setValue(
                                        "requiresConfirmation",
                                        eventType.requiresConfirmation
                                      );
                                      formMethods.setValue("disableGuests", eventType.disableGuests);
                                    }
                                  }}
                                />
                              )}
                            />

                            {enableSeats && (
                              <div className="block sm:flex">
                                <div className="mt-2 inline-flex w-full space-x-2 md:ml-48">
                                  <div className="w-full">
                                    <Controller
                                      name="seatsPerTimeSlot"
                                      control={formMethods.control}
                                      render={() => {
                                        const selectSeatsPerTimeSlotOptions = [
                                          { value: 2, label: "2" },
                                          { value: 3, label: "3" },
                                          { value: 4, label: "4" },
                                          { value: 5, label: "5" },
                                          {
                                            value: -1,
                                            isDisabled: !eventType.users.some(
                                              (user) => user.plan === ("PRO" || "TRIAL")
                                            ),
                                            label: (
                                              <div className="flex flex-row justify-between">
                                                <span>6+</span>
                                                <Badge variant="default">PRO</Badge>
                                              </div>
                                            ) as unknown as string,
                                          },
                                        ];
                                        return (
                                          <>
                                            <div className="block sm:flex">
                                              <div className="flex-auto">
                                                {eventType.users.some((user) =>
                                                  ["PRO", "TRIAL"].includes(user.plan)
                                                ) ? (
                                                  <div className="flex-auto">
                                                    <label
                                                      htmlFor="beforeBufferTime"
                                                      className="mb-2 flex text-sm font-medium text-neutral-700">
                                                      {t("enter_number_of_seats")}
                                                    </label>
                                                    <input
                                                      type="number"
                                                      className="focus:border-primary-500 focus:ring-primary-500 py- block  w-20 rounded-sm border-gray-300 text-sm [appearance:textfield] ltr:mr-2 rtl:ml-2"
                                                      placeholder={`${defaultSeatsPro}`}
                                                      min={minSeats}
                                                      {...formMethods.register("seatsPerTimeSlot", {
                                                        valueAsNumber: true,
                                                      })}
                                                      defaultValue={
                                                        eventType.seatsPerTimeSlot || defaultSeatsPro
                                                      }
                                                    />
                                                  </div>
                                                ) : (
                                                  <>
                                                    <label
                                                      htmlFor="beforeBufferTime"
                                                      className="mb-2 flex text-sm font-medium text-neutral-700">
                                                      {t("number_of_seats")}
                                                    </label>
                                                    <Select
                                                      isSearchable={false}
                                                      classNamePrefix="react-select"
                                                      className="react-select-container focus:border-primary-500 focus:ring-primary-500 block w-full min-w-0 flex-auto rounded-sm border border-gray-300 text-sm "
                                                      onChange={(val) => {
                                                        if (!val) {
                                                          return;
                                                        }
                                                        if (val.value === -1) {
                                                          formMethods.setValue("seatsPerTimeSlot", minSeats);
                                                        } else {
                                                          formMethods.setValue("seatsPerTimeSlot", val.value);
                                                        }
                                                      }}
                                                      defaultValue={{
                                                        value: eventType.seatsPerTimeSlot || minSeats,
                                                        label: `${eventType.seatsPerTimeSlot || minSeats}`,
                                                      }}
                                                      options={selectSeatsPerTimeSlotOptions}
                                                    />
                                                  </>
                                                )}
                                              </div>
                                            </div>
                                          </>
                                        );
                                      }}
                                    />
                                  </div>
                                </div>
                              </div>
                            )}
                          </div>
                        </>

                        <SuccessRedirectEdit<typeof formMethods>
                          formMethods={formMethods}
                          eventType={eventType}
                        />
                        {hasPaymentIntegration && (
                          <>
                            <hr className="border-neutral-200" />
                            <div className="block sm:flex">
                              <div className="min-w-48 mb-4 sm:mb-0">
                                <label
                                  htmlFor="payment"
                                  className="mt-2 flex text-sm font-medium text-neutral-700">
                                  {t("payment")}
                                </label>
                              </div>

                              <div className="flex flex-col">
                                <div className="w-full">
                                  {recurringEventDefined ? (
                                    <Alert severity="warning" title={t("warning_recurring_event_payment")} />
                                  ) : (
                                    <div className="block items-center sm:flex">
                                      <div className="w-full">
                                        <div className="relative flex items-start">
                                          <div className="flex h-5 items-center">
                                            <input
                                              onChange={(event) => {
                                                setRequirePayment(event.target.checked);
                                                if (!event.target.checked) {
                                                  formMethods.setValue("price", 0);
                                                }
                                              }}
                                              id="requirePayment"
                                              name="requirePayment"
                                              type="checkbox"
                                              className="text-primary-600 h-4 w-4 rounded border-gray-300"
                                              defaultChecked={requirePayment}
                                            />
                                          </div>
                                          <div className="text-sm ltr:ml-3 rtl:mr-3">
                                            <p className="text-neutral-900">
                                              {t("require_payment")} (0.5% +{" "}
                                              <IntlProvider locale="en">
                                                <FormattedNumber
                                                  value={0.1}
                                                  style="currency"
                                                  currency={currency}
                                                />
                                              </IntlProvider>{" "}
                                              {t("commission_per_transaction")})
                                            </p>
                                          </div>
                                        </div>
                                      </div>
                                    </div>
                                  )}
                                </div>
                                {requirePayment && (
                                  <div className="w-full">
                                    <div className="block items-center sm:flex">
                                      <div className="w-full">
                                        <div className="relative mt-1 rounded-sm">
                                          <Controller
                                            defaultValue={eventType.price}
                                            control={formMethods.control}
                                            name="price"
                                            render={({ field }) => (
                                              <input
                                                {...field}
                                                step="0.01"
                                                min="0.5"
                                                type="number"
                                                required
                                                className="block w-full rounded-sm border-gray-300 pl-2 pr-12 text-sm"
                                                placeholder="Price"
                                                onChange={(e) => {
                                                  field.onChange(e.target.valueAsNumber * 100);
                                                }}
                                                value={field.value > 0 ? field.value / 100 : undefined}
                                              />
                                            )}
                                          />
                                          <div className="pointer-events-none absolute inset-y-0 right-0 flex items-center pr-3">
                                            <span className="text-sm text-gray-500" id="duration">
                                              {new Intl.NumberFormat("en", {
                                                style: "currency",
                                                currency: currency,
                                                maximumSignificantDigits: 1,
                                                maximumFractionDigits: 0,
                                              })
                                                .format(0)
                                                .replace("0", "")}
                                            </span>
                                          </div>
                                        </div>
                                      </div>
                                    </div>
                                  </div>
                                )}
                              </div>
                            </div>
                          </>
                        )}
                        {hasGiphyIntegration && (
                          <>
                            <hr className="border-neutral-200" />
                            <div className="block sm:flex">
                              <div className="min-w-48 mb-4 sm:mb-0">
                                <label
                                  htmlFor="gif"
                                  className="mt-2 flex text-sm font-medium text-neutral-700">
                                  {t("confirmation_page_gif")}
                                </label>
                              </div>

                              <div className="flex flex-col">
                                <div className="w-full">
                                  <div className="block items-center sm:flex">
                                    <div className="w-full">
                                      <div className="relative flex items-start">
                                        <div className="flex items-center">
                                          <SelectGifInput
                                            defaultValue={eventType?.metadata?.giphyThankYouPage as string}
                                            onChange={(url) => {
                                              formMethods.setValue("giphyThankYouPage", url);
                                            }}
                                          />
                                        </div>
                                      </div>
                                    </div>
                                  </div>
                                </div>
                              </div>
                            </div>
                          </>
                        )}
                      </CollapsibleContent>
                    </>
                    {/* )} */}
                  </Collapsible>
                  <div className="mt-4 flex justify-end space-x-2 rtl:space-x-reverse">
                    <Button href="/event-types" color="secondary" tabIndex={-1}>
                      {t("cancel")}
                    </Button>
                    <Button type="submit" data-testid="update-eventtype" disabled={updateMutation.isLoading}>
                      {t("update")}
                    </Button>
                  </div>
                </Form>
              </div>
            </div>
            <div className="m-0 mt-0 mb-4 w-full lg:w-3/12 lg:px-2 lg:ltr:ml-2 lg:rtl:mr-2">
              <div className="px-2">
                <Controller
                  name="hidden"
                  control={formMethods.control}
                  defaultValue={eventType.hidden}
                  render={({ field }) => (
                    <Switch
                      defaultChecked={field.value}
                      onCheckedChange={(isChecked) => {
                        formMethods.setValue("hidden", isChecked);
                      }}
                      label={t("hide_event_type")}
                    />
                  )}
                />
              </div>
              <div className="mt-4 space-y-1.5">
                <a
                  href={permalink}
                  target="_blank"
                  rel="noreferrer"
                  className="text-md inline-flex items-center rounded-sm px-2 py-1 text-sm font-medium text-neutral-700 hover:bg-gray-200 hover:text-gray-900">
                  <Icon.ExternalLink
                    className="h-4 w-4 text-neutral-500 ltr:mr-2 rtl:ml-2"
                    aria-hidden="true"
                  />
                  {t("preview")}
                </a>
                <button
                  onClick={() => {
                    navigator.clipboard.writeText(permalink);
                    showToast("Link copied!", "success");
                  }}
                  type="button"
                  className="text-md flex items-center rounded-sm px-2 py-1 text-sm font-medium text-gray-700 hover:bg-gray-200 hover:text-gray-900">
                  <Icon.Link className="h-4 w-4 text-neutral-500 ltr:mr-2 rtl:ml-2" />
                  {t("copy_link")}
                </button>
                {hashedLinkVisible && (
                  <button
                    onClick={() => {
                      navigator.clipboard.writeText(placeholderHashedLink);
                      if (eventType.hashedLink) {
                        showToast(t("private_link_copied"), "success");
                      } else {
                        showToast(t("enabled_after_update_description"), "warning");
                      }
                    }}
                    type="button"
                    className="text-md flex items-center rounded-sm px-2 py-1 text-sm font-medium text-gray-700 hover:bg-gray-200 hover:text-gray-900">
                    <Icon.Link className="h-4 w-4 text-neutral-500 ltr:mr-2 rtl:ml-2" />
                    {t("copy_private_link")}
                  </button>
                )}
                <EmbedButton
                  className="text-md flex items-center rounded-sm px-2 py-1 text-sm font-medium text-gray-700 hover:bg-gray-200 hover:text-gray-900"
                  eventTypeId={eventType.id}
                />
                {/* This will only show if the user is not a member (ADMIN,OWNER) and if there is no current membership
                      - meaning you are within an eventtype that does not belong to a team */}
                {(props.currentUserMembership?.role !== "MEMBER" || !props.currentUserMembership) && (
                  <Dialog>
                    <DialogTrigger className="text-md flex items-center rounded-sm px-2 py-1 text-sm font-medium text-red-500 hover:bg-gray-200">
                      <Icon.Trash className="h-4 w-4 text-red-500 ltr:mr-2 rtl:ml-2" />
                      {t("delete")}
                    </DialogTrigger>
                    <ConfirmationDialogContent
                      isLoading={deleteMutation.isLoading}
                      variety="danger"
                      title={t("delete_event_type")}
                      confirmBtnText={t("confirm_delete_event_type")}
                      onConfirm={deleteEventTypeHandler}>
                      {t("delete_event_type_description")}
                    </ConfirmationDialogContent>
                  </Dialog>
                )}
              </div>
            </div>
          </div>
          <EditLocationDialog
            isOpenDialog={showLocationModal}
            setShowLocationModal={setShowLocationModal}
            saveLocation={addLocation}
            defaultValues={formMethods.getValues("locations")}
            selection={
              selectedLocation ? { value: selectedLocation.value, label: selectedLocation.label } : undefined
            }
            setSelectedLocation={setSelectedLocation}
          />
          <Controller
            name="customInputs"
            control={formMethods.control}
            defaultValue={eventType.customInputs.sort((a, b) => a.id - b.id) || []}
            render={() => (
              <Dialog open={selectedCustomInputModalOpen} onOpenChange={setSelectedCustomInputModalOpen}>
                <DialogContent asChild>
                  <div className="inline-block transform rounded-sm bg-white px-4 pt-5 pb-4 text-left align-bottom shadow-xl transition-all sm:my-8 sm:w-full sm:max-w-lg sm:p-6 sm:align-middle">
                    <div className="mb-4 sm:flex sm:items-start">
                      <div className="bg-secondary-100 mx-auto flex h-12 w-12 flex-shrink-0 items-center justify-center rounded-full sm:mx-0 sm:h-10 sm:w-10">
                        <Icon.Plus className="text-primary-600 h-6 w-6" />
                      </div>
                      <div className="mt-3 text-center sm:mt-0 sm:ml-4 sm:text-left">
                        <h3 className="text-lg font-medium leading-6 text-gray-900" id="modal-title">
                          {t("add_new_custom_input_field")}
                        </h3>
                        <div>
                          <p className="text-sm text-gray-400">
                            {t("this_input_will_shown_booking_this_event")}
                          </p>
                        </div>
                      </div>
                    </div>
                    <CustomInputTypeForm
                      selectedCustomInput={selectedCustomInput}
                      onSubmit={(values) => {
                        const customInput: EventTypeCustomInput = {
                          id: -1,
                          eventTypeId: -1,
                          label: values.label,
                          placeholder: values.placeholder,
                          required: values.required,
                          type: values.type,
                        };

                        if (selectedCustomInput) {
                          selectedCustomInput.label = customInput.label;
                          selectedCustomInput.placeholder = customInput.placeholder;
                          selectedCustomInput.required = customInput.required;
                          selectedCustomInput.type = customInput.type;
                        } else {
                          setCustomInputs(customInputs.concat(customInput));
                          formMethods.setValue(
                            "customInputs",
                            formMethods.getValues("customInputs").concat(customInput)
                          );
                        }
                        setSelectedCustomInputModalOpen(false);
                      }}
                      onCancel={() => {
                        setSelectedCustomInputModalOpen(false);
                      }}
                    />
                  </div>
                </DialogContent>
              </Dialog>
            )}
          />
          {isAdmin && (
            <WebhookListContainer
              title={t("team_webhooks")}
              subtitle={t("receive_cal_event_meeting_data")}
              eventTypeId={props.eventType.id}
            />
          )}
        </ClientSuspense>
        <EmbedDialog />
      </Shell>
    </div>
  );
};

export const getServerSideProps = async (context: GetServerSidePropsContext) => {
  const { req, query } = context;
  const session = await getSession({ req });
  const typeParam = parseInt(asStringOrThrow(query.type));

  if (Number.isNaN(typeParam)) {
    return {
      notFound: true,
    };
  }

  if (!session?.user?.id) {
    return {
      redirect: {
        permanent: false,
        destination: "/auth/login",
      },
    };
  }

  const userSelect = Prisma.validator<Prisma.UserSelect>()({
    name: true,
    username: true,
    id: true,
    avatar: true,
    email: true,
    plan: true,
    locale: true,
  });

  const rawEventType = await prisma.eventType.findFirst({
    where: {
      AND: [
        {
          OR: [
            {
              users: {
                some: {
                  id: session.user.id,
                },
              },
            },
            {
              team: {
                members: {
                  some: {
                    userId: session.user.id,
                  },
                },
              },
            },
            {
              userId: session.user.id,
            },
          ],
        },
        {
          id: typeParam,
        },
      ],
    },
    select: {
      id: true,
      title: true,
      slug: true,
      description: true,
      length: true,
      hidden: true,
      locations: true,
      eventName: true,
      availability: true,
      customInputs: true,
      timeZone: true,
      periodType: true,
      metadata: true,
      periodDays: true,
      periodStartDate: true,
      periodEndDate: true,
      periodCountCalendarDays: true,
      requiresConfirmation: true,
      recurringEvent: true,
      hideCalendarNotes: true,
      disableGuests: true,
      minimumBookingNotice: true,
      beforeEventBuffer: true,
      afterEventBuffer: true,
      slotInterval: true,
      hashedLink: true,
      successRedirectUrl: true,
      team: {
        select: {
          id: true,
          slug: true,
          members: {
            where: {
              accepted: true,
            },
            select: {
              role: true,
              user: {
                select: userSelect,
              },
            },
          },
        },
      },
      users: {
        select: userSelect,
      },
      schedulingType: true,
      schedule: {
        select: {
          id: true,
        },
      },
      userId: true,
      price: true,
      currency: true,
      destinationCalendar: true,
      seatsPerTimeSlot: true,
    },
  });

  if (!rawEventType) {
    return {
      notFound: true,
    };
  }

  const credentials = await prisma.credential.findMany({
    where: {
      userId: session.user.id,
    },
    select: {
      id: true,
      type: true,
      key: true,
      userId: true,
      appId: true,
    },
  });

  const web3Credentials = credentials.find((credential) => credential.type.includes("_web3"));
  const { locations, metadata, ...restEventType } = rawEventType;
  const eventType = {
    ...restEventType,
    recurringEvent: parseRecurringEvent(restEventType.recurringEvent),
    locations: locations as unknown as LocationObject[],
    metadata: (metadata || {}) as JSONObject,
    isWeb3Active:
      web3Credentials && web3Credentials.key
        ? (((web3Credentials.key as JSONObject).isWeb3Active || false) as boolean)
        : false,
  };

  const hasGiphyIntegration = !!credentials.find((credential) => credential.type === "giphy_other");

  // backwards compat
  if (eventType.users.length === 0 && !eventType.team) {
    const fallbackUser = await prisma.user.findUnique({
      where: {
        id: session.user.id,
      },
      select: userSelect,
    });
    if (!fallbackUser) throw Error("The event type doesn't have user and no fallback user was found");
    eventType.users.push(fallbackUser);
  }
  const currentUser = eventType.users.find((u) => u.id === session.user.id);
  const t = await getTranslation(currentUser?.locale ?? "en", "common");
  const integrations = getApps(credentials);
  const locationOptions = getLocationOptions(integrations, t);
  const hasPaymentIntegration = !!credentials.find((credential) => credential.type === "stripe_payment");
  const currency =
    (credentials.find((integration) => integration.type === "stripe_payment")?.key as unknown as StripeData)
      ?.default_currency || "usd";

  type Availability = typeof eventType["availability"];
  const getAvailability = (availability: Availability) =>
    availability?.length
      ? availability.map((schedule) => ({
          ...schedule,
          startTime: new Date(new Date().toDateString() + " " + schedule.startTime.toTimeString()).valueOf(),
          endTime: new Date(new Date().toDateString() + " " + schedule.endTime.toTimeString()).valueOf(),
        }))
      : null;

  const availability = getAvailability(eventType.availability) || [];
  availability.sort((a, b) => a.startTime - b.startTime);

  const eventTypeObject = Object.assign({}, eventType, {
    periodStartDate: eventType.periodStartDate?.toString() ?? null,
    periodEndDate: eventType.periodEndDate?.toString() ?? null,
    availability,
  });

  const teamMembers = eventTypeObject.team
    ? eventTypeObject.team.members.map((member) => {
        const user = member.user;
        user.avatar = `${CAL_URL}/${user.username}/avatar.png`;
        return user;
      })
    : [];

  // Find the current users memebership so we can check role to enable/disable deletion.
  // Sets to null if no membership is found - this must mean we are in a none team event type
  const currentUserMembership =
    eventTypeObject.team?.members.find((el) => el.user.id === session.user.id) ?? null;

  return {
    props: {
      session,
      eventType: eventTypeObject,
      locationOptions,
      availability,
      team: eventTypeObject.team || null,
      teamMembers,
      hasPaymentIntegration,
      hasGiphyIntegration,
      currency,
      currentUserMembership,
    },
  };
};

export default EventTypePage;<|MERGE_RESOLUTION|>--- conflicted
+++ resolved
@@ -30,11 +30,8 @@
 import Button from "@calcom/ui/Button";
 import ConfirmationDialogContent from "@calcom/ui/ConfirmationDialogContent";
 import { Dialog, DialogContent, DialogTrigger } from "@calcom/ui/Dialog";
-<<<<<<< HEAD
+import { Icon } from "@calcom/ui/Icon";
 import Shell from "@calcom/ui/Shell";
-=======
-import { Icon } from "@calcom/ui/Icon";
->>>>>>> 7537ea5b
 import Switch from "@calcom/ui/Switch";
 import { Tooltip } from "@calcom/ui/Tooltip";
 import { Form } from "@calcom/ui/form/fields";
