import { GlobeAltIcon, PhoneIcon, XIcon } from "@heroicons/react/outline";
import {
  ChevronRightIcon,
  ClockIcon,
  DocumentDuplicateIcon,
  DocumentIcon,
  ExternalLinkIcon,
  LinkIcon,
  LocationMarkerIcon,
  PencilIcon,
  PlusIcon,
  TrashIcon,
  UserAddIcon,
  UsersIcon,
} from "@heroicons/react/solid";
import { zodResolver } from "@hookform/resolvers/zod";
import { EventTypeCustomInput, MembershipRole, PeriodType, Prisma, SchedulingType } from "@prisma/client";
import { Collapsible, CollapsibleContent, CollapsibleTrigger } from "@radix-ui/react-collapsible";
import * as RadioGroup from "@radix-ui/react-radio-group";
import classNames from "classnames";
import dayjs from "dayjs";
import timezone from "dayjs/plugin/timezone";
import utc from "dayjs/plugin/utc";
import { isValidPhoneNumber, parsePhoneNumber } from "libphonenumber-js";
import { GetServerSidePropsContext } from "next";
import { useRouter } from "next/router";
import React, { useEffect, useState } from "react";
import { Controller, Noop, useForm, UseFormReturn } from "react-hook-form";
import { FormattedNumber, IntlProvider } from "react-intl";
import short, { generate } from "short-uuid";
import { JSONObject } from "superjson/dist/types";
import { v5 as uuidv5 } from "uuid";
import { z } from "zod";

import { SelectGifInput } from "@calcom/app-store/giphy/components";
import getApps, { getLocationOptions } from "@calcom/app-store/utils";
import { useLocale } from "@calcom/lib/hooks/useLocale";
import showToast from "@calcom/lib/notification";
import { StripeData } from "@calcom/stripe/server";
import { RecurringEvent } from "@calcom/types/Calendar";
import Button from "@calcom/ui/Button";
import { Dialog, DialogContent, DialogTrigger } from "@calcom/ui/Dialog";
import Switch from "@calcom/ui/Switch";
import { Tooltip } from "@calcom/ui/Tooltip";
import { Form } from "@calcom/ui/form/fields";

import { QueryCell } from "@lib/QueryCell";
import { asStringOrThrow, asStringOrUndefined } from "@lib/asStringOrNull";
import { getSession } from "@lib/auth";
import { HttpError } from "@lib/core/http/error";
import { isSuccessRedirectAvailable } from "@lib/isSuccessRedirectAvailable";
import { LocationType } from "@lib/location";
import prisma from "@lib/prisma";
import { slugify } from "@lib/slugify";
import { trpc } from "@lib/trpc";
import { inferSSRProps } from "@lib/types/inferSSRProps";

import { ClientSuspense } from "@components/ClientSuspense";
import DestinationCalendarSelector from "@components/DestinationCalendarSelector";
import { EmbedButton, EmbedDialog } from "@components/Embed";
import Loader from "@components/Loader";
import Shell from "@components/Shell";
import { UpgradeToProDialog } from "@components/UpgradeToProDialog";
import { AvailabilitySelectSkeletonLoader } from "@components/availability/SkeletonLoader";
import ConfirmationDialogContent from "@components/dialog/ConfirmationDialogContent";
import RecurringEventController from "@components/eventtype/RecurringEventController";
import CustomInputTypeForm from "@components/pages/eventtypes/CustomInputTypeForm";
import Badge from "@components/ui/Badge";
import InfoBadge from "@components/ui/InfoBadge";
import CheckboxField from "@components/ui/form/CheckboxField";
import CheckedSelect from "@components/ui/form/CheckedSelect";
import { DateRangePicker } from "@components/ui/form/DateRangePicker";
import MinutesField from "@components/ui/form/MinutesField";
import PhoneInput from "@components/ui/form/PhoneInput";
import Select from "@components/ui/form/Select";
import * as RadioArea from "@components/ui/form/radio-area";
import WebhookListContainer from "@components/webhook/WebhookListContainer";

import { getTranslation } from "@server/lib/i18n";

import bloxyApi from "../../web3/dummyResps/bloxyApi";

dayjs.extend(utc);
dayjs.extend(timezone);

interface Token {
  name?: string;
  address: string;
  symbol: string;
}

interface NFT extends Token {
  // Some OpenSea NFTs have several contracts
  contracts: Array<Token>;
}

type OptionTypeBase = {
  label: string;
  value: LocationType;
  disabled?: boolean;
};

const SuccessRedirectEdit = <T extends UseFormReturn<any, any>>({
  eventType,
  formMethods,
}: {
  eventType: inferSSRProps<typeof getServerSideProps>["eventType"];
  formMethods: T;
}) => {
  const { t } = useLocale();
  const proUpgradeRequired = !isSuccessRedirectAvailable(eventType);
  const [modalOpen, setModalOpen] = useState(false);
  return (
    <>
      <hr className="border-neutral-200" />
      <div className="block sm:flex">
        <div className="min-w-48 sm:mb-0">
          <label
            htmlFor="successRedirectUrl"
            className="flex h-full items-center text-sm font-medium text-neutral-700">
            {t("redirect_success_booking")}
            <span className="ml-1">{proUpgradeRequired && <Badge variant="default">PRO</Badge>}</span>
          </label>
        </div>
        <div className="w-full">
          <input
            id="successRedirectUrl"
            onClick={(e) => {
              if (proUpgradeRequired) {
                e.preventDefault();
                setModalOpen(true);
              }
            }}
            readOnly={proUpgradeRequired}
            type="url"
            className="  block w-full rounded-sm border-gray-300 shadow-sm sm:text-sm"
            placeholder={t("external_redirect_url")}
            defaultValue={eventType.successRedirectUrl || ""}
            {...formMethods.register("successRedirectUrl")}
          />
        </div>
        <UpgradeToProDialog modalOpen={modalOpen} setModalOpen={setModalOpen}>
          {t("redirect_url_upgrade_description")}
        </UpgradeToProDialog>
      </div>
    </>
  );
};

type AvailabilityOption = {
  label: string;
  value: number;
};

const AvailabilitySelect = ({
  className = "",
  ...props
}: {
  className?: string;
  name: string;
  value: number;
  onBlur: Noop;
  onChange: (value: AvailabilityOption | null) => void;
}) => {
  const query = trpc.useQuery(["viewer.availability.list"]);

  return (
    <QueryCell
      query={query}
      customLoader={<AvailabilitySelectSkeletonLoader />}
      success={({ data }) => {
        const options = data.schedules.map((schedule) => ({
          value: schedule.id,
          label: schedule.name,
        }));

        const value = options.find((option) =>
          props.value
            ? option.value === props.value
            : option.value === data.schedules.find((schedule) => schedule.isDefault)?.id
        );
        return (
          <Select
            options={options}
            isSearchable={false}
            onChange={props.onChange}
            className={classNames("block w-full min-w-0 flex-1 rounded-sm sm:text-sm", className)}
            value={value}
          />
        );
      }}
    />
  );
};

const EventTypePage = (props: inferSSRProps<typeof getServerSideProps>) => {
  const { t } = useLocale();
  const PERIOD_TYPES = [
    {
      type: "ROLLING" as const,
      suffix: t("into_the_future"),
    },
    {
      type: "RANGE" as const,
      prefix: t("within_date_range"),
    },
    {
      type: "UNLIMITED" as const,
      prefix: t("indefinitely_into_future"),
    },
  ];
  const {
    eventType,
    locationOptions,
    team,
    teamMembers,
    hasPaymentIntegration,
    currency,
    hasGiphyIntegration,
  } = props;

  const router = useRouter();

  const updateMutation = trpc.useMutation("viewer.eventTypes.update", {
    onSuccess: async ({ eventType }) => {
      await router.push("/event-types");
      showToast(
        t("event_type_updated_successfully", {
          eventTypeTitle: eventType.title,
        }),
        "success"
      );
    },
    onError: (err) => {
      let message = "";
      if (err instanceof HttpError) {
        const message = `${err.statusCode}: ${err.message}`;
        showToast(message, "error");
      }

      if (err.data?.code === "UNAUTHORIZED") {
        message = `${err.data.code}: You are not able to update this event`;
      }

      if (err.data?.code === "PARSE_ERROR") {
        message = `${err.data.code}: ${err.message}`;
      }

      if (message) {
        showToast(message, "error");
      }
    },
  });

  const deleteMutation = trpc.useMutation("viewer.eventTypes.delete", {
    onSuccess: async () => {
      await router.push("/event-types");
      showToast(t("event_type_deleted_successfully"), "success");
    },
    onError: (err) => {
      if (err instanceof HttpError) {
        const message = `${err.statusCode}: ${err.message}`;
        showToast(message, "error");
      }
    },
  });
  const connectedCalendarsQuery = trpc.useQuery(["viewer.connectedCalendars"]);

  const [editIcon, setEditIcon] = useState(true);
  const [showLocationModal, setShowLocationModal] = useState(false);
  const [selectedLocation, setSelectedLocation] = useState<OptionTypeBase | undefined>(undefined);
  const [selectedCustomInput, setSelectedCustomInput] = useState<EventTypeCustomInput | undefined>(undefined);
  const [selectedCustomInputModalOpen, setSelectedCustomInputModalOpen] = useState(false);
  const [customInputs, setCustomInputs] = useState<EventTypeCustomInput[]>(
    eventType.customInputs.sort((a, b) => a.id - b.id) || []
  );
  const [tokensList, setTokensList] = useState<Array<Token>>([]);

  const periodType =
    PERIOD_TYPES.find((s) => s.type === eventType.periodType) ||
    PERIOD_TYPES.find((s) => s.type === "UNLIMITED");

  const [advancedSettingsVisible, setAdvancedSettingsVisible] = useState(false);

  const [requirePayment, setRequirePayment] = useState(
    eventType.price > 0 && eventType.recurringEvent?.count !== undefined
  );

  const [hashedLinkVisible, setHashedLinkVisible] = useState(!!eventType.hashedLink);
  const [hashedUrl, setHashedUrl] = useState(eventType.hashedLink?.link);

  const generateHashedLink = (id: number) => {
    const translator = short();
    const seed = `${id}:${new Date().getTime()}`;
    const uid = translator.fromUUID(uuidv5(seed, uuidv5.URL));
    return uid;
  };

  useEffect(() => {
    const fetchTokens = async () => {
      // Get a list of most popular ERC20s and ERC777s, combine them into a single list, set as tokensList
      try {
        const erc20sList: Array<Token> =
          //   await axios.get(`https://api.bloxy.info/token/list?key=${process.env.BLOXY_API_KEY}`)
          // ).data
          bloxyApi.slice(0, 100).map((erc20: Token) => {
            const { name, address, symbol } = erc20;
            return { name, address, symbol };
          });

        const exodiaList = await (await fetch(`https://exodia.io/api/trending?page=1`)).json();

        const nftsList: Array<Token> = exodiaList.map((nft: NFT) => {
          const { name, contracts } = nft;
          if (nft.contracts[0]) {
            const { address, symbol } = contracts[0];
            return { name, address, symbol };
          }
        });

        const unifiedList: Array<Token> = [...erc20sList, ...nftsList];

        setTokensList(unifiedList);
      } catch (err) {
        showToast("Failed to load ERC20s & NFTs list. Please enter an address manually.", "error");
      }
    };

    console.log(tokensList); // Just here to make sure it passes the gc hook. Can remove once actual use is made of tokensList.

    fetchTokens();

    !hashedUrl && setHashedUrl(generateHashedLink(eventType.users[0].id));
    // eslint-disable-next-line react-hooks/exhaustive-deps
  }, []);

  async function deleteEventTypeHandler(event: React.MouseEvent<HTMLElement, MouseEvent>) {
    event.preventDefault();

    const payload = { id: eventType.id };
    deleteMutation.mutate(payload);
  }

  const openLocationModal = (type: LocationType) => {
    setSelectedLocation(locationOptions.find((option) => option.value === type));
    setShowLocationModal(true);
  };

  const removeLocation = (selectedLocation: typeof eventType.locations[number]) => {
    formMethods.setValue(
      "locations",
      formMethods.getValues("locations").filter((location) => location.type !== selectedLocation.type),
      { shouldValidate: true }
    );
  };

  const addLocation = (newLocationType: LocationType, details = {}) => {
    const existingIdx = formMethods.getValues("locations").findIndex((loc) => newLocationType === loc.type);
    if (existingIdx !== -1) {
      const copy = formMethods.getValues("locations");
      copy[existingIdx] = {
        ...formMethods.getValues("locations")[existingIdx],
        ...details,
      };
      formMethods.setValue("locations", copy);
    } else {
      formMethods.setValue(
        "locations",
        formMethods.getValues("locations").concat({ type: newLocationType, ...details })
      );
    }
  };

  const LocationOptions = () => {
    if (!selectedLocation) {
      return null;
    }
    switch (selectedLocation.value) {
      case LocationType.InPerson:
        return (
          <div>
            <label htmlFor="address" className="block text-sm font-medium text-gray-700">
              {t("set_address_place")}
            </label>
            <div className="mt-1">
              <input
                type="text"
                {...locationFormMethods.register("locationAddress")}
                id="address"
                required
                className="  block w-full rounded-sm border-gray-300 text-sm shadow-sm"
                defaultValue={
                  formMethods
                    .getValues("locations")
                    .find((location) => location.type === LocationType.InPerson)?.address
                }
              />
            </div>
          </div>
        );
      case LocationType.Link:
        return (
          <div>
            <label htmlFor="address" className="block text-sm font-medium text-gray-700">
              {t("set_link_meeting")}
            </label>
            <div className="mt-1">
              <input
                type="text"
                {...locationFormMethods.register("locationLink")}
                id="address"
                required
                className="  block w-full rounded-sm border-gray-300 shadow-sm sm:text-sm"
                defaultValue={
                  formMethods.getValues("locations").find((location) => location.type === LocationType.Link)
                    ?.link
                }
              />
              {locationFormMethods.formState.errors.locationLink && (
                <p className="mt-1 text-red-500">
                  {locationFormMethods.formState.errors.locationLink.message}
                </p>
              )}
            </div>
          </div>
        );
      case LocationType.UserPhone:
        return (
          <div>
            <label htmlFor="phonenumber" className="block text-sm font-medium text-gray-700">
              {t("set_your_phone_number")}
            </label>
            <div className="mt-1">
              <PhoneInput
                control={locationFormMethods.control}
                name="locationPhoneNumber"
                required
                id="locationPhoneNumber"
                placeholder={t("host_phone_number")}
                rules={{}}
                defaultValue={
                  formMethods
                    .getValues("locations")
                    .find((location) => location.type === LocationType.UserPhone)?.hostPhoneNumber
                }
              />
              {locationFormMethods.formState.errors.locationPhoneNumber && (
                <p className="mt-1 text-red-500">
                  {locationFormMethods.formState.errors.locationPhoneNumber.message}
                </p>
              )}
            </div>
          </div>
        );
      case LocationType.Phone:
        return <p className="text-sm">{t("cal_invitee_phone_number_scheduling")}</p>;
      /* TODO: Render this dynamically from App Store */
      case LocationType.GoogleMeet:
        return <p className="text-sm">{t("cal_provide_google_meet_location")}</p>;
      case LocationType.Zoom:
        return <p className="text-sm">{t("cal_provide_zoom_meeting_url")}</p>;
      case LocationType.Daily:
        return <p className="text-sm">{t("cal_provide_video_meeting_url")}</p>;
      case LocationType.Jitsi:
        return <p className="text-sm">{t("cal_provide_jitsi_meeting_url")}</p>;
      case LocationType.Huddle01:
        return <p className="text-sm">{t("cal_provide_huddle01_meeting_url")}</p>;
      case LocationType.Tandem:
        return <p className="text-sm">{t("cal_provide_tandem_meeting_url")}</p>;
      case LocationType.Teams:
        return <p className="text-sm">{t("cal_provide_teams_meeting_url")}</p>;
      default:
        return null;
    }
  };

  const removeCustom = (index: number) => {
    formMethods.getValues("customInputs").splice(index, 1);
    customInputs.splice(index, 1);
    setCustomInputs([...customInputs]);
  };

  const schedulingTypeOptions: {
    value: SchedulingType;
    label: string;
    description: string;
  }[] = [
    {
      value: SchedulingType.COLLECTIVE,
      label: t("collective"),
      description: t("collective_description"),
    },
    {
      value: SchedulingType.ROUND_ROBIN,
      label: t("round_robin"),
      description: t("round_robin_description"),
    },
  ];

  const [periodDates] = useState<{ startDate: Date; endDate: Date }>({
    startDate: new Date(eventType.periodStartDate || Date.now()),
    endDate: new Date(eventType.periodEndDate || Date.now()),
  });

  const permalink = `${process.env.NEXT_PUBLIC_WEBSITE_URL}/${
    team ? `team/${team.slug}` : eventType.users[0].username
  }/${eventType.slug}`;

  const placeholderHashedLink = `${process.env.NEXT_PUBLIC_WEBSITE_URL}/d/${hashedUrl}/${eventType.slug}`;

  const mapUserToValue = ({
    id,
    name,
    username,
  }: {
    id: number | null;
    name: string | null;
    username: string | null;
  }) => ({
    value: `${id || ""}`,
    label: `${name || ""}`,
    avatar: `${process.env.NEXT_PUBLIC_WEBSITE_URL}/${username}/avatar.png`,
  });

  const formMethods = useForm<{
    title: string;
    eventTitle: string;
    smartContractAddress: string;
    eventName: string;
    slug: string;
    length: number;
    description: string;
    disableGuests: boolean;
    requiresConfirmation: boolean;
    recurringEvent: RecurringEvent;
    schedulingType: SchedulingType | null;
    price: number;
    currency: string;
    hidden: boolean;
    hideCalendarNotes: boolean;
<<<<<<< HEAD
    hashedLink: boolean;
    locations: { type: LocationType; address?: string; link?: string; hostPhoneNumber?: string }[];
=======
    hashedLink: string | undefined;
    locations: { type: LocationType; address?: string; link?: string }[];
>>>>>>> 016023fa
    customInputs: EventTypeCustomInput[];
    users: string[];
    schedule: number;
    periodType: PeriodType;
    periodDays: number;
    periodCountCalendarDays: "1" | "0";
    periodDates: { startDate: Date; endDate: Date };
    minimumBookingNotice: number;
    beforeBufferTime: number;
    afterBufferTime: number;
    slotInterval: number | null;
    destinationCalendar: {
      integration: string;
      externalId: string;
    };
    successRedirectUrl: string;
    giphyThankYouPage: string;
  }>({
    defaultValues: {
      locations: eventType.locations || [],
      recurringEvent: eventType.recurringEvent || {},
      schedule: eventType.schedule?.id,
      periodDates: {
        startDate: periodDates.startDate,
        endDate: periodDates.endDate,
      },
    },
  });

  const locationFormSchema = z.object({
    locationType: z.string(),
    locationAddress: z.string().optional(),
    locationPhoneNumber: z
      .string()
      .refine((val) => isValidPhoneNumber(val))
      .optional(),
    locationLink: z.string().url().optional(), // URL validates as new URL() - which requires HTTPS:// In the input field
  });

  const locationFormMethods = useForm<{
    locationType: LocationType;
    locationPhoneNumber?: string;
    locationAddress?: string; // TODO: We should validate address or fetch the address from googles api to see if its valid?
    locationLink?: string; // Currently this only accepts links that are HTTPS://
  }>({
    resolver: zodResolver(locationFormSchema),
  });
  const Locations = () => {
    return (
      <div className="w-full">
        {formMethods.getValues("locations").length === 0 && (
          <div className="flex">
            <Select
              options={locationOptions}
              isSearchable={false}
              className="  block w-full min-w-0 flex-1 rounded-sm sm:text-sm"
              onChange={(e) => {
                if (e?.value) {
                  const newLocationType: LocationType = e.value;
                  locationFormMethods.setValue("locationType", newLocationType);
                  if (
                    newLocationType === LocationType.InPerson ||
                    newLocationType === LocationType.Link ||
                    newLocationType === LocationType.UserPhone
                  ) {
                    openLocationModal(newLocationType);
                  } else {
                    addLocation(newLocationType);
                  }
                }
              }}
            />
          </div>
        )}
        {formMethods.getValues("locations").length > 0 && (
          <ul>
            {formMethods.getValues("locations").map((location) => (
              <li
                key={location.type}
                className="mb-2 rounded-sm border border-neutral-300 py-1.5 px-2 shadow-sm">
                <div className="flex justify-between">
                  {location.type === LocationType.InPerson && (
                    <div className="flex flex-grow items-center">
                      <LocationMarkerIcon className="h-6 w-6" />
                      <input
                        disabled
                        className="w-full border-0 bg-transparent text-sm ltr:ml-2 rtl:mr-2"
                        value={location.address}
                      />
                    </div>
                  )}
                  {location.type === LocationType.Link && (
                    <div className="flex flex-grow items-center">
                      <GlobeAltIcon className="h-6 w-6" />
                      <input
                        disabled
                        className="w-full border-0 bg-transparent text-sm ltr:ml-2 rtl:mr-2"
                        value={location.link}
                      />
                    </div>
                  )}
                  {location.type === LocationType.UserPhone && (
                    <div className="flex flex-grow items-center">
                      <PhoneIcon className="h-6 w-6" />
                      <input
                        disabled
                        className="w-full border-0 bg-transparent text-sm ltr:ml-2 rtl:mr-2"
                        value={location.hostPhoneNumber}
                      />
                    </div>
                  )}
                  {location.type === LocationType.Phone && (
                    <div className="flex flex-grow items-center">
                      <PhoneIcon className="h-6 w-6" />
                      <span className="text-sm ltr:ml-2 rtl:mr-2">{t("phone_call")}</span>
                    </div>
                  )}
                  {location.type === LocationType.GoogleMeet && (
                    <div className="flex flex-grow items-center">
                      <svg
                        className="h-6 w-6"
                        viewBox="0 0 64 54"
                        fill="none"
                        xmlns="http://www.w3.org/2000/svg">
                        <path d="M16 0V16H0" fill="#EA4335" />
                        <path
                          d="M16 0V16H37.3333V27.0222L53.3333 14.0444V5.33332C53.3333 1.77777 51.5555 0 47.9999 0"
                          fill="#FFBA00"
                        />
                        <path
                          d="M15.6438 53.3341V37.3341H37.3326V26.6675L53.3326 39.2897V48.0008C53.3326 51.5563 51.5548 53.3341 47.9993 53.3341"
                          fill="#00AC47"
                        />
                        <path d="M37.3335 26.6662L53.3335 13.6885V39.644" fill="#00832D" />
                        <path
                          d="M53.3335 13.6892L60.8001 7.64481C62.4001 6.40037 64.0001 6.40037 64.0001 8.88925V44.4447C64.0001 46.9336 62.4001 46.9336 60.8001 45.6892L53.3335 39.6447"
                          fill="#00AC47"
                        />
                        <path
                          d="M0 36.9785V48.0007C0 51.5563 1.77777 53.334 5.33332 53.334H16V36.9785"
                          fill="#0066DA"
                        />
                        <path d="M0 16H16V37.3333H0" fill="#2684FC" />
                      </svg>

                      <span className="text-sm ltr:ml-2 rtl:mr-2">Google Meet</span>
                    </div>
                  )}
                  {location.type === LocationType.Huddle01 && (
                    <div className="flex flex-grow items-center">
                      <svg
                        width="1.25em"
                        height="1.25em"
                        viewBox="0 0 26 18"
                        fill="none"
                        xmlns="http://www.w3.org/2000/svg">
                        <path
                          d="M14.8607 0H4.04353C3.16693 0 2.32622 0.347292 1.70636 0.965476C1.08651 1.58366 0.738281 2.4221 0.738281 3.29634V14.0844C0.738281 14.9586 1.08651 15.7971 1.70636 16.4152C2.32622 17.0334 3.16693 17.3807 4.04353 17.3807H14.8607C15.7373 17.3807 16.578 17.0334 17.1979 16.4152C17.8177 15.7971 18.166 14.9586 18.166 14.0844V3.29634C18.166 2.4221 17.8177 1.58366 17.1979 0.965476C16.578 0.347292 15.7373 0 14.8607 0V0Z"
                          fill="#246BFD"
                        />
                        <path
                          d="M24.1641 3.10754C24.0122 3.14004 23.8679 3.20106 23.7389 3.28734L21.1623 4.85161C20.7585 5.09889 20.4269 5.44766 20.2008 5.86299C19.9686 6.28713 19.8472 6.76272 19.8477 7.24595V10.1407C19.8475 10.6251 19.9694 11.1017 20.2023 11.5267C20.4295 11.9431 20.7627 12.2925 21.1683 12.5396L23.7645 14.1038C23.9325 14.2074 24.1202 14.2753 24.3158 14.3031C24.5103 14.3302 24.7084 14.3164 24.8973 14.2627C25.0881 14.2077 25.2659 14.1149 25.4201 13.99C25.5764 13.862 25.706 13.7047 25.8017 13.527C25.9321 13.2836 26.0003 13.0118 26 12.7359V4.62985C25.9995 4.39497 25.9483 4.16296 25.8498 3.94961C25.7523 3.73989 25.6097 3.55418 25.4321 3.40571C25.258 3.26046 25.0522 3.15784 24.8311 3.10604C24.6118 3.05359 24.3832 3.0541 24.1641 3.10754Z"
                          fill="#246BFD"
                        />
                        <path
                          d="M7.07325 14.3165C6.26596 14.3165 5.64849 14.0822 5.22081 13.6138C4.79313 13.1453 4.57928 12.484 4.57928 11.63V6.0112C4.57928 5.15515 4.79313 4.49338 5.22081 4.0259C5.64849 3.55842 6.26596 3.32418 7.07325 3.32318C7.87452 3.32318 8.4915 3.55742 8.92419 4.0259C9.35687 4.49438 9.57071 5.15615 9.5657 6.0112V11.63C9.5657 12.484 9.35186 13.1453 8.92419 13.6138C8.49651 14.0822 7.87953 14.3165 7.07325 14.3165ZM7.07325 12.7897C7.63914 12.7897 7.92259 12.4401 7.9236 11.7408V5.90332C7.9236 5.20409 7.64015 4.85448 7.07325 4.85448C6.50635 4.85448 6.2224 5.20409 6.2214 5.90332V11.7363C6.2214 12.4396 6.50534 12.7907 7.07325 12.7897Z"
                          fill="white"
                        />
                        <path
                          d="M12.6791 6.0112H10.9619V4.82002C11.3388 4.83087 11.7155 4.78952 12.0811 4.69716C12.3452 4.63341 12.5856 4.49564 12.7737 4.3001C12.9727 4.05484 13.1254 3.77563 13.2244 3.47601H14.3287V14.1637H12.6791V6.0112Z"
                          fill="white"
                        />
                      </svg>
                      <span className="ml-2 text-sm">Huddle01 Web3 Video</span>
                    </div>
                  )}
                  {location.type === LocationType.Daily && (
                    <div className="flex flex-grow items-center">
                      <svg
                        id="svg"
                        version="1.1"
                        xmlns="http://www.w3.org/2000/svg"
                        width="1.25em"
                        height="1.25em"
                        viewBox="0, 0, 400,400">
                        <g id="svgg">
                          <path
                            id="path0"
                            d="M100.400 142.062 C 99.630 142.280,98.394 143.076,97.654 143.830 C 96.914 144.583,95.997 145.200,95.616 145.200 C 94.776 145.200,93.802 146.248,93.389 147.598 C 93.221 148.147,92.560 149.054,91.919 149.613 C 90.024 151.267,90.020 151.390,90.010 199.645 C 89.999 248.545,90.014 248.945,91.940 250.744 C 92.571 251.334,93.229 252.262,93.401 252.808 C 93.751 253.916,95.054 255.200,95.829 255.200 C 96.107 255.200,96.710 255.808,97.169 256.550 C 98.373 258.498,94.832 258.400,164.273 258.400 C 231.741 258.400,231.099 258.418,231.949 256.552 C 232.208 255.983,233.149 255.250,234.197 254.801 C 235.357 254.304,236.005 253.774,236.014 253.314 C 236.021 252.921,236.375 251.880,236.800 251.000 C 237.225 250.120,237.579 249.119,237.586 248.776 C 237.594 248.434,237.864 247.804,238.187 247.376 C 238.696 246.704,238.776 240.392,238.787 200.426 C 238.801 149.852,238.967 154.051,236.799 149.949 C 236.610 149.591,236.332 148.647,236.183 147.850 C 235.956 146.640,235.591 146.227,233.964 145.342 C 232.893 144.759,231.907 143.938,231.774 143.518 C 231.641 143.098,231.052 142.539,230.466 142.277 C 229.079 141.657,102.567 141.447,100.400 142.062 "
                            stroke="none"
                            fill="#f9f9f9"
                            fillRule="evenodd"></path>
                          <path
                            id="path1"
                            d="M304.600 153.562 C 304.160 153.717,302.589 154.419,301.109 155.122 C 299.629 155.825,298.171 156.400,297.869 156.400 C 297.567 156.400,296.528 156.977,295.560 157.682 C 294.592 158.387,292.872 159.272,291.739 159.649 C 290.605 160.025,288.743 160.976,287.602 161.761 C 286.460 162.547,284.778 163.386,283.863 163.628 C 282.948 163.869,281.300 164.672,280.200 165.413 C 279.100 166.154,277.660 166.885,277.000 167.037 C 275.491 167.385,272.800 168.718,272.800 169.117 C 272.800 169.485,270.749 170.506,268.629 171.194 C 266.207 171.979,263.730 174.650,263.412 176.820 C 262.921 180.167,263.353 224.092,263.889 225.295 C 264.635 226.970,266.755 228.668,269.300 229.629 C 270.565 230.107,271.600 230.622,271.600 230.775 C 271.600 231.219,274.452 232.687,276.241 233.162 C 277.144 233.403,278.381 234.061,278.991 234.626 C 279.600 235.191,281.382 236.125,282.950 236.701 C 284.517 237.278,286.430 238.236,287.200 238.831 C 287.970 239.426,289.320 240.126,290.200 240.387 C 292.160 240.967,294.400 242.079,294.400 242.472 C 294.400 242.837,297.518 244.231,299.125 244.584 C 299.790 244.730,300.737 245.198,301.228 245.625 C 301.720 246.051,302.620 246.400,303.228 246.400 C 303.837 246.400,304.605 246.504,304.936 246.631 C 305.267 246.758,305.902 246.498,306.348 246.052 C 306.793 245.607,307.721 244.951,308.410 244.595 C 310.905 243.305,310.800 245.287,310.800 199.575 C 310.800 155.897,310.789 155.600,309.169 155.600 C 309.026 155.600,308.231 155.060,307.400 154.400 C 306.569 153.740,305.780 153.218,305.645 153.240 C 305.510 153.262,305.040 153.407,304.600 153.562 "
                            stroke="none"
                            fill="#1be7b8"
                            fillRule="evenodd"></path>
                          <path
                            id="path2"
                            d="M104.148 137.776 C 103.459 138.076,102.774 138.519,102.624 138.760 C 102.475 139.002,101.832 139.200,101.196 139.200 C 98.679 139.200,95.594 140.337,94.191 141.782 C 93.434 142.562,92.630 143.200,92.406 143.200 C 92.181 143.200,91.703 143.875,91.344 144.700 C 90.984 145.525,90.140 146.560,89.467 147.000 C 87.556 148.251,87.579 147.532,87.693 201.219 L 87.800 252.069 88.800 252.944 C 89.350 253.425,90.311 254.498,90.935 255.328 C 91.559 256.159,92.682 257.235,93.430 257.719 C 94.178 258.204,94.792 258.829,94.795 259.110 C 94.801 259.708,96.289 260.360,98.770 260.851 C 99.743 261.044,100.887 261.516,101.311 261.901 C 102.535 263.008,223.251 262.983,224.942 261.875 C 225.616 261.433,227.174 261.056,228.925 260.910 C 232.411 260.620,234.281 259.898,234.866 258.616 C 235.107 258.087,235.812 257.444,236.432 257.187 C 237.635 256.688,238.800 255.226,238.800 254.214 C 238.800 253.876,239.039 253.600,239.330 253.600 C 239.622 253.600,240.297 253.135,240.830 252.568 L 241.800 251.536 241.800 200.335 L 241.800 149.134 240.400 147.884 C 239.630 147.197,238.690 145.944,238.312 145.101 C 237.852 144.075,237.232 143.430,236.441 143.154 C 235.696 142.895,235.110 142.318,234.859 141.598 C 234.411 140.311,233.008 139.763,229.068 139.333 C 227.786 139.194,226.522 138.865,226.260 138.603 C 224.854 137.196,225.002 137.200,164.726 137.216 C 115.566 137.229,105.185 137.325,104.148 137.776 M230.299 140.581 C 231.013 140.751,232.363 141.600,233.299 142.466 C 234.235 143.333,235.488 144.338,236.085 144.699 C 236.684 145.061,237.282 145.862,237.419 146.487 C 237.556 147.110,238.076 148.110,238.574 148.710 C 240.721 151.291,240.592 148.280,240.713 198.600 C 240.829 246.814,240.750 249.650,239.248 251.152 C 238.800 251.600,238.071 252.676,237.629 253.543 C 237.187 254.410,236.187 255.514,235.407 255.995 C 234.628 256.477,233.798 257.231,233.563 257.670 C 232.125 260.355,229.256 260.458,160.200 260.300 C 96.040 260.154,98.009 260.223,96.185 258.055 C 95.663 257.435,94.598 256.495,93.818 255.964 C 93.037 255.434,92.310 254.730,92.202 254.400 C 92.094 254.070,91.396 253.117,90.652 252.283 C 88.728 250.126,88.809 252.440,88.804 199.526 C 88.800 148.835,88.746 150.246,90.767 148.075 C 91.445 147.347,92.000 146.583,92.000 146.379 C 92.000 145.965,94.367 143.600,94.781 143.600 C 94.926 143.600,95.721 142.979,96.550 142.220 C 97.645 141.217,98.567 140.772,99.928 140.589 C 100.958 140.450,101.980 140.273,102.200 140.195 C 103.020 139.904,229.052 140.284,230.299 140.581 M302.261 151.784 C 301.415 152.085,300.477 152.683,300.177 153.111 C 299.589 153.951,298.498 154.440,295.467 155.223 C 294.179 155.556,293.257 156.096,292.706 156.841 C 292.120 157.635,291.307 158.082,289.909 158.382 C 287.523 158.894,286.569 159.361,285.000 160.786 C 284.254 161.463,282.944 162.058,281.536 162.358 C 279.852 162.717,278.929 163.194,277.936 164.216 C 277.201 164.973,276.327 165.593,275.994 165.596 C 274.726 165.605,271.323 167.114,270.329 168.107 C 269.759 168.678,268.506 169.354,267.546 169.609 C 263.906 170.578,262.647 172.127,261.546 176.994 C 260.707 180.702,260.406 219.312,261.200 221.401 C 261.420 221.979,261.860 223.699,262.178 225.222 C 262.801 228.210,263.915 229.763,265.769 230.228 C 266.340 230.371,266.906 230.649,267.027 230.844 C 267.148 231.040,267.598 231.200,268.028 231.200 C 268.457 231.200,269.121 231.575,269.504 232.034 C 270.324 233.017,272.827 234.231,274.800 234.604 C 275.626 234.760,276.610 235.349,277.200 236.040 C 277.950 236.919,278.976 237.422,281.300 238.052 C 283.242 238.578,284.400 239.096,284.400 239.438 C 284.400 240.158,287.095 241.510,289.201 241.847 C 290.693 242.085,292.400 243.256,292.400 244.041 C 292.400 244.329,297.174 246.000,297.997 246.000 C 298.233 246.000,299.057 246.630,299.827 247.400 C 301.156 248.729,301.366 248.800,303.981 248.800 L 306.736 248.800 309.338 246.578 C 312.714 243.696,312.469 247.711,312.322 197.737 L 312.200 156.074 310.962 154.537 C 308.533 151.521,305.601 150.593,302.261 151.784 M307.400 154.400 C 308.231 155.060,309.026 155.600,309.169 155.600 C 310.789 155.600,310.800 155.897,310.800 199.575 C 310.800 245.287,310.905 243.305,308.410 244.595 C 307.721 244.951,306.793 245.607,306.348 246.052 C 305.902 246.498,305.267 246.758,304.936 246.631 C 304.605 246.504,303.837 246.400,303.228 246.400 C 302.620 246.400,301.720 246.051,301.228 245.625 C 300.737 245.198,299.790 244.730,299.125 244.584 C 297.518 244.231,294.400 242.837,294.400 242.472 C 294.400 242.079,292.160 240.967,290.200 240.387 C 289.320 240.126,287.970 239.426,287.200 238.831 C 286.430 238.236,284.517 237.278,282.950 236.701 C 281.382 236.125,279.600 235.191,278.991 234.626 C 278.381 234.061,277.144 233.403,276.241 233.162 C 274.452 232.687,271.600 231.219,271.600 230.775 C 271.600 230.622,270.565 230.107,269.300 229.629 C 266.755 228.668,264.635 226.970,263.889 225.295 C 263.353 224.092,262.921 180.167,263.412 176.820 C 263.730 174.650,266.207 171.979,268.629 171.194 C 270.749 170.506,272.800 169.485,272.800 169.117 C 272.800 168.718,275.491 167.385,277.000 167.037 C 277.660 166.885,279.100 166.154,280.200 165.413 C 281.300 164.672,282.948 163.869,283.863 163.628 C 284.778 163.386,286.460 162.547,287.602 161.761 C 288.743 160.976,290.605 160.025,291.739 159.649 C 292.872 159.272,294.592 158.387,295.560 157.682 C 296.528 156.977,297.567 156.400,297.869 156.400 C 298.171 156.400,299.629 155.825,301.109 155.122 C 303.608 153.934,305.049 153.337,305.645 153.240 C 305.780 153.218,306.569 153.740,307.400 154.400 "
                            stroke="none"
                            fill="#4c545c"
                            fillRule="evenodd"></path>
                          <path
                            id="path3"
                            d="M102.200 140.195 C 101.980 140.273,100.958 140.450,99.928 140.589 C 98.567 140.772,97.645 141.217,96.550 142.220 C 95.721 142.979,94.926 143.600,94.781 143.600 C 94.367 143.600,92.000 145.965,92.000 146.379 C 92.000 146.583,91.445 147.347,90.767 148.075 C 88.746 150.246,88.800 148.835,88.804 199.526 C 88.809 252.440,88.728 250.126,90.652 252.283 C 91.396 253.117,92.094 254.070,92.202 254.400 C 92.310 254.730,93.037 255.434,93.818 255.964 C 94.598 256.495,95.663 257.435,96.185 258.055 C 98.009 260.223,96.040 260.154,160.200 260.300 C 229.256 260.458,232.125 260.355,233.563 257.670 C 233.798 257.231,234.628 256.477,235.407 255.995 C 236.187 255.514,237.187 254.410,237.629 253.543 C 238.071 252.676,238.800 251.600,239.248 251.152 C 240.750 249.650,240.829 246.814,240.713 198.600 C 240.592 148.280,240.721 151.291,238.574 148.710 C 238.076 148.110,237.556 147.110,237.419 146.487 C 237.282 145.862,236.684 145.061,236.085 144.699 C 235.488 144.338,234.235 143.333,233.299 142.466 C 232.363 141.600,231.013 140.751,230.299 140.581 C 229.052 140.284,103.020 139.904,102.200 140.195 M230.466 142.277 C 231.052 142.539,231.641 143.098,231.774 143.518 C 231.907 143.938,232.893 144.759,233.964 145.342 C 235.591 146.227,235.956 146.640,236.183 147.850 C 236.332 148.647,236.610 149.591,236.799 149.949 C 238.967 154.051,238.801 149.852,238.787 200.426 C 238.776 240.392,238.696 246.704,238.187 247.376 C 237.864 247.804,237.594 248.434,237.586 248.776 C 237.579 249.119,237.225 250.120,236.800 251.000 C 236.375 251.880,236.021 252.921,236.014 253.314 C 236.005 253.774,235.357 254.304,234.197 254.801 C 233.149 255.250,232.208 255.983,231.949 256.552 C 231.099 258.418,231.741 258.400,164.273 258.400 C 94.832 258.400,98.373 258.498,97.169 256.550 C 96.710 255.808,96.107 255.200,95.829 255.200 C 95.054 255.200,93.751 253.916,93.401 252.808 C 93.229 252.262,92.571 251.334,91.940 250.744 C 90.014 248.945,89.999 248.545,90.010 199.645 C 90.020 151.390,90.024 151.267,91.919 149.613 C 92.560 149.054,93.221 148.147,93.389 147.598 C 93.802 146.248,94.776 145.200,95.616 145.200 C 95.997 145.200,96.914 144.583,97.654 143.830 C 98.394 143.076,99.630 142.280,100.400 142.062 C 102.567 141.447,229.079 141.657,230.466 142.277 "
                            stroke="none"
                            fill="#949c9c"
                            fillRule="evenodd"></path>
                          <path
                            id="path4"
                            d="M35.200 0.984 C 35.200 1.947,35.121 1.971,31.700 2.084 L 28.200 2.200 28.077 3.900 L 27.954 5.600 25.403 5.600 C 21.914 5.600,20.903 6.043,20.590 7.712 C 20.367 8.902,20.142 9.103,18.669 9.430 C 17.102 9.777,16.988 9.898,16.800 11.400 C 16.605 12.956,16.554 13.003,14.922 13.122 C 13.260 13.243,13.243 13.260,13.122 14.922 C 13.003 16.554,12.956 16.605,11.400 16.800 C 9.898 16.988,9.777 17.102,9.430 18.669 C 9.103 20.142,8.902 20.367,7.712 20.590 C 6.043 20.903,5.600 21.914,5.600 25.403 L 5.600 27.954 3.900 28.077 L 2.200 28.200 2.084 31.700 C 1.971 35.121,1.947 35.200,0.984 35.200 L 0.000 35.200 0.000 200.000 L 0.000 364.800 0.984 364.800 C 1.947 364.800,1.971 364.879,2.084 368.300 L 2.200 371.800 3.900 372.177 L 5.600 372.554 5.600 374.851 C 5.600 378.083,6.072 379.102,7.712 379.410 C 8.902 379.633,9.103 379.858,9.430 381.331 C 9.777 382.898,9.898 383.012,11.400 383.200 C 12.953 383.394,13.004 383.449,13.121 385.059 C 13.247 386.786,13.757 387.181,15.876 387.195 C 16.598 387.199,16.773 387.463,16.876 388.700 C 16.992 390.104,17.107 390.224,18.669 390.570 C 20.142 390.897,20.367 391.098,20.590 392.288 C 20.903 393.957,21.914 394.400,25.403 394.400 L 27.954 394.400 28.077 396.100 L 28.200 397.800 31.700 397.916 C 35.121 398.029,35.200 398.053,35.200 399.016 L 35.200 400.000 200.000 400.000 L 364.800 400.000 364.800 399.016 C 364.800 398.053,364.879 398.029,368.300 397.916 L 371.800 397.800 372.177 396.100 L 372.554 394.400 375.103 394.400 C 378.233 394.400,379.094 393.974,379.414 392.265 C 379.633 391.101,379.865 390.896,381.331 390.570 C 382.893 390.224,383.008 390.104,383.124 388.700 C 383.241 387.288,383.327 387.200,384.596 387.200 C 386.308 387.200,387.200 386.308,387.200 384.596 C 387.200 383.327,387.288 383.241,388.700 383.124 C 390.104 383.008,390.224 382.893,390.570 381.331 C 390.896 379.865,391.101 379.633,392.265 379.414 C 393.974 379.094,394.400 378.233,394.400 375.103 L 394.400 372.554 396.100 372.177 L 397.800 371.800 397.916 368.300 C 398.029 364.879,398.053 364.800,399.016 364.800 L 400.000 364.800 400.000 200.000 L 400.000 35.200 399.016 35.200 C 398.053 35.200,398.029 35.121,397.916 31.700 L 397.800 28.200 396.100 28.077 L 394.400 27.954 394.400 25.403 C 394.400 21.914,393.957 20.903,392.288 20.590 C 391.098 20.367,390.897 20.142,390.570 18.669 C 390.224 17.107,390.104 16.992,388.700 16.876 C 387.463 16.773,387.199 16.598,387.195 15.876 C 387.181 13.757,386.786 13.247,385.059 13.121 C 383.452 13.004,383.396 12.953,383.275 11.480 C 383.121 9.617,382.265 9.200,378.597 9.200 L 376.046 9.200 375.923 7.500 C 375.802 5.821,375.779 5.798,374.173 5.681 C 372.616 5.566,372.529 5.488,372.173 3.881 L 371.800 2.200 368.300 2.084 C 364.879 1.971,364.800 1.947,364.800 0.984 L 364.800 0.000 200.000 0.000 L 35.200 0.000 35.200 0.984 M224.918 137.663 C 225.394 137.918,225.998 138.341,226.260 138.603 C 226.522 138.865,227.786 139.194,229.068 139.333 C 233.008 139.763,234.411 140.311,234.859 141.598 C 235.110 142.318,235.696 142.895,236.441 143.154 C 237.232 143.430,237.852 144.075,238.312 145.101 C 238.690 145.944,239.630 147.197,240.400 147.884 L 241.800 149.134 241.800 200.335 L 241.800 251.536 240.830 252.568 C 240.297 253.135,239.622 253.600,239.330 253.600 C 239.039 253.600,238.800 253.876,238.800 254.214 C 238.800 255.226,237.635 256.688,236.432 257.187 C 235.812 257.444,235.107 258.087,234.866 258.616 C 234.281 259.898,232.411 260.620,228.925 260.910 C 227.174 261.056,225.616 261.433,224.942 261.875 C 223.251 262.983,102.535 263.008,101.311 261.901 C 100.887 261.516,99.743 261.044,98.770 260.851 C 96.289 260.360,94.801 259.708,94.795 259.110 C 94.792 258.829,94.178 258.204,93.430 257.719 C 92.682 257.235,91.559 256.159,90.935 255.328 C 90.311 254.498,89.350 253.425,88.800 252.944 L 87.800 252.069 87.693 201.219 C 87.579 147.532,87.556 148.251,89.467 147.000 C 90.140 146.560,90.984 145.525,91.344 144.700 C 91.703 143.875,92.181 143.200,92.406 143.200 C 92.630 143.200,93.434 142.562,94.191 141.782 C 95.594 140.337,98.679 139.200,101.196 139.200 C 101.832 139.200,102.475 139.002,102.624 138.760 C 103.575 137.222,103.193 137.232,164.726 137.216 C 208.933 137.204,224.273 137.318,224.918 137.663 M308.162 152.107 C 309.021 152.598,310.281 153.692,310.962 154.537 L 312.200 156.074 312.322 197.737 C 312.469 247.711,312.714 243.696,309.338 246.578 L 306.736 248.800 303.981 248.800 C 301.366 248.800,301.156 248.729,299.827 247.400 C 299.057 246.630,298.233 246.000,297.997 246.000 C 297.174 246.000,292.400 244.329,292.400 244.041 C 292.400 243.256,290.693 242.085,289.201 241.847 C 287.095 241.510,284.400 240.158,284.400 239.438 C 284.400 239.096,283.242 238.578,281.300 238.052 C 278.976 237.422,277.950 236.919,277.200 236.040 C 276.610 235.349,275.626 234.760,274.800 234.604 C 272.827 234.231,270.324 233.017,269.504 232.034 C 269.121 231.575,268.457 231.200,268.028 231.200 C 267.598 231.200,267.148 231.040,267.027 230.844 C 266.906 230.649,266.340 230.371,265.769 230.228 C 263.915 229.763,262.801 228.210,262.178 225.222 C 261.860 223.699,261.420 221.979,261.200 221.401 C 260.406 219.312,260.707 180.702,261.546 176.994 C 262.647 172.127,263.906 170.578,267.546 169.609 C 268.506 169.354,269.759 168.678,270.329 168.107 C 271.323 167.114,274.726 165.605,275.994 165.596 C 276.327 165.593,277.201 164.973,277.936 164.216 C 278.929 163.194,279.852 162.717,281.536 162.358 C 282.944 162.058,284.254 161.463,285.000 160.786 C 286.569 159.361,287.523 158.894,289.909 158.382 C 291.307 158.082,292.120 157.635,292.706 156.841 C 293.257 156.096,294.179 155.556,295.467 155.223 C 298.498 154.440,299.589 153.951,300.177 153.111 C 301.487 151.241,305.719 150.709,308.162 152.107 "
                            stroke="none"
                            fill="#141c24"
                            fillRule="evenodd"></path>
                        </g>
                      </svg>
                      <span className="text-sm ltr:ml-2 rtl:mr-2">Cal.com Video</span>
                    </div>
                  )}
                  {location.type === LocationType.Zoom && (
                    <div className="flex flex-grow items-center">
                      <svg
                        className="h-6 w-6"
                        viewBox="0 0 64 64"
                        fill="none"
                        xmlns="http://www.w3.org/2000/svg">
                        <path
                          d="M32 0C49.6733 0 64 14.3267 64 32C64 49.6733 49.6733 64 32 64C14.3267 64 0 49.6733 0 32C0 14.3267 14.3267 0 32 0Z"
                          fill="#E5E5E4"
                        />
                        <path
                          d="M32.0002 0.623047C49.3292 0.623047 63.3771 14.6709 63.3771 31.9999C63.3771 49.329 49.3292 63.3768 32.0002 63.3768C14.6711 63.3768 0.623291 49.329 0.623291 31.9999C0.623291 14.6709 14.6716 0.623047 32.0002 0.623047Z"
                          fill="white"
                        />
                        <path
                          d="M31.9998 3.14014C47.9386 3.14014 60.8597 16.0612 60.8597 32C60.8597 47.9389 47.9386 60.8599 31.9998 60.8599C16.0609 60.8599 3.13989 47.9389 3.13989 32C3.13989 16.0612 16.0609 3.14014 31.9998 3.14014Z"
                          fill="#4A8CFF"
                        />
                        <path
                          d="M13.1711 22.9581V36.5206C13.1832 39.5875 15.6881 42.0558 18.743 42.0433H38.5125C39.0744 42.0433 39.5266 41.5911 39.5266 41.0412V27.4788C39.5145 24.4119 37.0096 21.9435 33.9552 21.956H14.1857C13.6238 21.956 13.1716 22.4082 13.1716 22.9581H13.1711ZM40.7848 28.2487L48.9469 22.2864C49.6557 21.6998 50.2051 21.8462 50.2051 22.9095V41.0903C50.2051 42.2999 49.5329 42.1536 48.9469 41.7134L40.7848 35.7631V28.2487Z"
                          fill="white"
                        />
                      </svg>
                      <span className="text-sm ltr:ml-2 rtl:mr-2">Zoom Video</span>
                    </div>
                  )}
                  {location.type === LocationType.Tandem && (
                    <div className="flex flex-grow items-center">
                      <svg
                        width="1.25em"
                        height="1.25em"
                        viewBox="0 0 400 400"
                        fill="none"
                        xmlns="http://www.w3.org/2000/svg">
                        <path
                          fillRule="evenodd"
                          clipRule="evenodd"
                          d="M167.928 256.163L64 324V143.835L167.928 76V256.163Z"
                          fill="#4341DC"
                        />
                        <path
                          fillRule="evenodd"
                          clipRule="evenodd"
                          d="M335.755 256.163L231.827 324V143.835L335.755 76V256.163Z"
                          fill="#00B6B6"
                        />
                      </svg>
                      <span className="ml-2 text-sm">Tandem Video</span>
                    </div>
                  )}
                  {location.type === LocationType.Jitsi && (
                    <div className="flex flex-grow items-center">
                      <svg
                        className="h-6 w-6"
                        viewBox="0 0 64 64"
                        fill="none"
                        xmlns="http://www.w3.org/2000/svg">
                        <path
                          d="M32 0C49.6733 0 64 14.3267 64 32C64 49.6733 49.6733 64 32 64C14.3267 64 0 49.6733 0 32C0 14.3267 14.3267 0 32 0Z"
                          fill="#E5E5E4"
                        />
                        <path
                          d="M32.0002 0.623047C49.3292 0.623047 63.3771 14.6709 63.3771 31.9999C63.3771 49.329 49.3292 63.3768 32.0002 63.3768C14.6711 63.3768 0.623291 49.329 0.623291 31.9999C0.623291 14.6709 14.6716 0.623047 32.0002 0.623047Z"
                          fill="white"
                        />
                        <path
                          d="M31.9998 3.14014C47.9386 3.14014 60.8597 16.0612 60.8597 32C60.8597 47.9389 47.9386 60.8599 31.9998 60.8599C16.0609 60.8599 3.13989 47.9389 3.13989 32C3.13989 16.0612 16.0609 3.14014 31.9998 3.14014Z"
                          fill="#4A8CFF"
                        />
                        <path
                          d="M13.1711 22.9581V36.5206C13.1832 39.5875 15.6881 42.0558 18.743 42.0433H38.5125C39.0744 42.0433 39.5266 41.5911 39.5266 41.0412V27.4788C39.5145 24.4119 37.0096 21.9435 33.9552 21.956H14.1857C13.6238 21.956 13.1716 22.4082 13.1716 22.9581H13.1711ZM40.7848 28.2487L48.9469 22.2864C49.6557 21.6998 50.2051 21.8462 50.2051 22.9095V41.0903C50.2051 42.2999 49.5329 42.1536 48.9469 41.7134L40.7848 35.7631V28.2487Z"
                          fill="white"
                        />
                      </svg>
                      <span className="ml-2 text-sm">Jitsi Meet</span>
                    </div>
                  )}
                  {location.type === LocationType.Teams && (
                    <div className="flex flex-grow items-center">
                      <svg
                        xmlns="http://www.w3.org/2000/svg"
                        className="h-6 w-6"
                        viewBox="0 0 2228.833 2073.333">
                        <path
                          fill="#5059C9"
                          d="M1554.637,777.5h575.713c54.391,0,98.483,44.092,98.483,98.483c0,0,0,0,0,0v524.398	c0,199.901-162.051,361.952-361.952,361.952h0h-1.711c-199.901,0.028-361.975-162-362.004-361.901c0-0.017,0-0.034,0-0.052V828.971	C1503.167,800.544,1526.211,777.5,1554.637,777.5L1554.637,777.5z"
                        />
                        <circle fill="#5059C9" cx="1943.75" cy="440.583" r="233.25" />
                        <circle fill="#7B83EB" cx="1218.083" cy="336.917" r="336.917" />
                        <path
                          fill="#7B83EB"
                          d="M1667.323,777.5H717.01c-53.743,1.33-96.257,45.931-95.01,99.676v598.105	c-7.505,322.519,247.657,590.16,570.167,598.053c322.51-7.893,577.671-275.534,570.167-598.053V877.176	C1763.579,823.431,1721.066,778.83,1667.323,777.5z"
                        />
                        <path
                          opacity=".1"
                          d="M1244,777.5v838.145c-0.258,38.435-23.549,72.964-59.09,87.598	c-11.316,4.787-23.478,7.254-35.765,7.257H667.613c-6.738-17.105-12.958-34.21-18.142-51.833	c-18.144-59.477-27.402-121.307-27.472-183.49V877.02c-1.246-53.659,41.198-98.19,94.855-99.52H1244z"
                        />
                        <path
                          opacity=".2"
                          d="M1192.167,777.5v889.978c-0.002,12.287-2.47,24.449-7.257,35.765	c-14.634,35.541-49.163,58.833-87.598,59.09H691.975c-8.812-17.105-17.105-34.21-24.362-51.833	c-7.257-17.623-12.958-34.21-18.142-51.833c-18.144-59.476-27.402-121.307-27.472-183.49V877.02	c-1.246-53.659,41.198-98.19,94.855-99.52H1192.167z"
                        />
                        <path
                          opacity=".2"
                          d="M1192.167,777.5v786.312c-0.395,52.223-42.632,94.46-94.855,94.855h-447.84	c-18.144-59.476-27.402-121.307-27.472-183.49V877.02c-1.246-53.659,41.198-98.19,94.855-99.52H1192.167z"
                        />
                        <path
                          opacity=".2"
                          d="M1140.333,777.5v786.312c-0.395,52.223-42.632,94.46-94.855,94.855H649.472	c-18.144-59.476-27.402-121.307-27.472-183.49V877.02c-1.246-53.659,41.198-98.19,94.855-99.52H1140.333z"
                        />
                        <path
                          opacity=".1"
                          d="M1244,509.522v163.275c-8.812,0.518-17.105,1.037-25.917,1.037	c-8.812,0-17.105-0.518-25.917-1.037c-17.496-1.161-34.848-3.937-51.833-8.293c-104.963-24.857-191.679-98.469-233.25-198.003	c-7.153-16.715-12.706-34.071-16.587-51.833h258.648C1201.449,414.866,1243.801,457.217,1244,509.522z"
                        />
                        <path
                          opacity=".2"
                          d="M1192.167,561.355v111.442c-17.496-1.161-34.848-3.937-51.833-8.293	c-104.963-24.857-191.679-98.469-233.25-198.003h190.228C1149.616,466.699,1191.968,509.051,1192.167,561.355z"
                        />
                        <path
                          opacity=".2"
                          d="M1192.167,561.355v111.442c-17.496-1.161-34.848-3.937-51.833-8.293	c-104.963-24.857-191.679-98.469-233.25-198.003h190.228C1149.616,466.699,1191.968,509.051,1192.167,561.355z"
                        />
                        <path
                          opacity=".2"
                          d="M1140.333,561.355v103.148c-104.963-24.857-191.679-98.469-233.25-198.003	h138.395C1097.783,466.699,1140.134,509.051,1140.333,561.355z"
                        />
                        <linearGradient
                          id="a"
                          gradientUnits="userSpaceOnUse"
                          x1="198.099"
                          y1="1683.0726"
                          x2="942.2344"
                          y2="394.2607"
                          gradientTransform="matrix(1 0 0 -1 0 2075.3333)">
                          <stop offset="0" stopColor="#5a62c3" />
                          <stop offset=".5" stopColor="#4d55bd" />
                          <stop offset="1" stopColor="#3940ab" />
                        </linearGradient>
                        <path
                          fill="url(#a)"
                          d="M95.01,466.5h950.312c52.473,0,95.01,42.538,95.01,95.01v950.312c0,52.473-42.538,95.01-95.01,95.01	H95.01c-52.473,0-95.01-42.538-95.01-95.01V561.51C0,509.038,42.538,466.5,95.01,466.5z"
                        />
                        <path
                          fill="#FFF"
                          d="M820.211,828.193H630.241v517.297H509.211V828.193H320.123V727.844h500.088V828.193z"
                        />
                      </svg>
                      <span className="ml-2 text-sm">MS Teams</span>
                    </div>
                  )}
                  <div className="flex">
                    <button
                      type="button"
                      onClick={() => {
                        locationFormMethods.setValue("locationType", location.type);
                        locationFormMethods.unregister("locationLink");
                        locationFormMethods.unregister("locationAddress");
                        locationFormMethods.unregister("locationPhoneNumber");
                        openLocationModal(location.type);
                      }}
                      aria-label={t("edit")}
                      className="mr-1 p-1 text-gray-500 hover:text-gray-900">
                      <PencilIcon className="h-4 w-4" />
                    </button>
                    <button type="button" onClick={() => removeLocation(location)} aria-label={t("remove")}>
                      <XIcon className="border-l-1 h-6 w-6 pl-1 text-gray-500 hover:text-gray-900 " />
                    </button>
                  </div>
                </div>
              </li>
            ))}
            {formMethods.getValues("locations").length > 0 &&
              formMethods.getValues("locations").length !== locationOptions.length && (
                <li>
                  <button
                    type="button"
                    className="flex rounded-sm py-2 hover:bg-gray-100"
                    onClick={() => setShowLocationModal(true)}>
                    <PlusIcon className="mt-0.5 h-4 w-4 text-neutral-900" />
                    <span className="ml-1 text-sm font-medium text-neutral-700">{t("add_location")}</span>
                  </button>
                </li>
              )}
          </ul>
        )}
      </div>
    );
  };

  const membership = team?.members.find((membership) => membership.user.id === props.session.user.id);
  const isAdmin = membership?.role === MembershipRole.OWNER || membership?.role === MembershipRole.ADMIN;

  return (
    <div>
      <Shell
        title={t("event_type_title", { eventTypeTitle: eventType.title })}
        heading={
          <div className="group relative cursor-pointer" onClick={() => setEditIcon(false)}>
            {editIcon ? (
              <>
                <h1
                  style={{ fontSize: 22, letterSpacing: "-0.0009em" }}
                  className="inline pl-0 text-gray-900 focus:text-black group-hover:text-gray-500">
                  {eventType.title}
                </h1>
                <PencilIcon className="ml-1 -mt-1 inline h-4 w-4 text-gray-700 group-hover:text-gray-500" />
              </>
            ) : (
              <div style={{ marginBottom: -11 }}>
                <input
                  type="text"
                  autoFocus
                  style={{ top: -6, fontSize: 22 }}
                  required
                  className="relative h-10 w-full cursor-pointer border-none bg-transparent pl-0 text-gray-900 hover:text-gray-700 focus:text-black focus:outline-none focus:ring-0"
                  placeholder={t("quick_chat")}
                  {...formMethods.register("title")}
                  defaultValue={eventType.title}
                />
              </div>
            )}
          </div>
        }
        subtitle={eventType.description || ""}>
        <ClientSuspense fallback={<Loader />}>
          <div className="flex flex-col-reverse lg:flex-row">
            <div className="w-full max-w-4xl ltr:mr-2 rtl:ml-2 lg:w-9/12">
              <div className="-mx-4 rounded-sm border border-neutral-200 bg-white p-4 py-6 sm:mx-0 sm:px-8">
                <Form
                  form={formMethods}
                  handleSubmit={async (values) => {
                    const {
                      periodDates,
                      periodCountCalendarDays,
                      smartContractAddress,
                      giphyThankYouPage,
                      beforeBufferTime,
                      afterBufferTime,
                      recurringEvent,
                      locations,
                      ...input
                    } = values;

                    updateMutation.mutate({
                      ...input,
                      locations,
                      recurringEvent,
                      periodStartDate: periodDates.startDate,
                      periodEndDate: periodDates.endDate,
                      periodCountCalendarDays: periodCountCalendarDays === "1",
                      id: eventType.id,
                      beforeEventBuffer: beforeBufferTime,
                      afterEventBuffer: afterBufferTime,
                      metadata: {
                        ...(smartContractAddress ? { smartContractAddress } : {}),
                        ...(giphyThankYouPage ? { giphyThankYouPage } : {}),
                      },
                    });
                  }}
                  className="space-y-6">
                  <div className="space-y-3">
                    <div className="block items-center sm:flex">
                      <div className="min-w-48 mb-4 sm:mb-0">
                        <label
                          id="slug-label"
                          htmlFor="slug"
                          className="flex text-sm font-medium text-neutral-700">
                          <LinkIcon className="mt-0.5 h-4 w-4 text-neutral-500 ltr:mr-2 rtl:ml-2" />
                          {t("url")}
                        </label>
                      </div>
                      <div className="w-full">
                        <div className="flex rounded-sm shadow-sm">
                          <span className="inline-flex items-center rounded-l-sm border border-r-0 border-gray-300 bg-gray-50 px-3 text-sm text-gray-500">
                            {process.env.NEXT_PUBLIC_WEBSITE_URL?.replace(/^(https?:|)\/\//, "")}/
                            {team ? "team/" + team.slug : eventType.users[0].username}/
                          </span>
                          <input
                            type="text"
                            id="slug"
                            aria-labelledby="slug-label"
                            required
                            className="  block w-full min-w-0 flex-1 rounded-none rounded-r-sm border-gray-300 sm:text-sm"
                            defaultValue={eventType.slug}
                            {...formMethods.register("slug", {
                              setValueAs: (v) => slugify(v),
                            })}
                          />
                        </div>
                      </div>
                    </div>
                    <Controller
                      name="length"
                      control={formMethods.control}
                      defaultValue={eventType.length || 15}
                      render={() => (
                        <MinutesField
                          label={
                            <>
                              <ClockIcon className="h-4 w-4 text-neutral-500 ltr:mr-2 rtl:ml-2" />{" "}
                              {t("duration")}
                            </>
                          }
                          id="length"
                          required
                          min="1"
                          placeholder="15"
                          defaultValue={eventType.length || 15}
                          onChange={(e) => {
                            formMethods.setValue("length", Number(e.target.value));
                          }}
                        />
                      )}
                    />
                  </div>
                  <hr />
                  <div className="space-y-3">
                    <div className="block sm:flex">
                      <div className="min-w-48 sm:mb-0">
                        <label
                          htmlFor="location"
                          className="mt-2.5 flex text-sm font-medium text-neutral-700">
                          <LocationMarkerIcon className="mt-0.5 mb-4 h-4 w-4 text-neutral-500 ltr:mr-2 rtl:ml-2" />
                          {t("location")}
                        </label>
                      </div>
                      <Controller
                        name="locations"
                        control={formMethods.control}
                        defaultValue={eventType.locations || []}
                        render={() => <Locations />}
                      />
                    </div>
                  </div>
                  <hr className="border-neutral-200" />
                  <div className="space-y-3">
                    <div className="block sm:flex">
                      <div className="min-w-48 mb-4 mt-2.5 sm:mb-0">
                        <label
                          htmlFor="description"
                          className="mt-0 flex text-sm font-medium text-neutral-700">
                          <DocumentIcon className="mt-0.5 h-4 w-4 text-neutral-500 ltr:mr-2 rtl:ml-2" />
                          {t("description")}
                        </label>
                      </div>
                      <div className="w-full">
                        <textarea
                          id="description"
                          className="  block w-full rounded-sm border-gray-300 text-sm shadow-sm"
                          placeholder={t("quick_video_meeting")}
                          {...formMethods.register("description")}
                          defaultValue={asStringOrUndefined(eventType.description)}></textarea>
                      </div>
                    </div>
                  </div>

                  <hr className="border-neutral-200" />
                  <div className="space-y-3">
                    <div className="block sm:flex">
                      <div className="min-w-48 mb-4 mt-2.5 sm:mb-0">
                        <label
                          htmlFor="availability"
                          className="mt-0 flex text-sm font-medium text-neutral-700">
                          <ClockIcon className="mt-0.5 h-4 w-4 text-neutral-500 ltr:mr-2 rtl:ml-2" />
                          {t("availability")} <InfoBadge content={t("you_can_manage_your_schedules")} />
                        </label>
                      </div>
                      <Controller
                        name="schedule"
                        control={formMethods.control}
                        render={({ field }) => (
                          <AvailabilitySelect
                            value={field.value}
                            onBlur={field.onBlur}
                            name={field.name}
                            onChange={(selected) => field.onChange(selected?.value || null)}
                          />
                        )}
                      />
                    </div>
                  </div>

                  {team && <hr className="border-neutral-200" />}
                  {team && (
                    <div className="space-y-3">
                      <div className="block sm:flex">
                        <div className="min-w-48 mb-4 sm:mb-0">
                          <label
                            htmlFor="schedulingType"
                            className="mt-2 flex text-sm font-medium text-neutral-700">
                            <UsersIcon className="h-5 w-5 text-neutral-500 ltr:mr-2 rtl:ml-2" />{" "}
                            {t("scheduling_type")}
                          </label>
                        </div>
                        <Controller
                          name="schedulingType"
                          control={formMethods.control}
                          defaultValue={eventType.schedulingType}
                          render={() => (
                            <RadioArea.Select
                              value={asStringOrUndefined(eventType.schedulingType)}
                              options={schedulingTypeOptions}
                              onChange={(val) => {
                                // FIXME: Better types are needed
                                formMethods.setValue("schedulingType", val as SchedulingType);
                              }}
                            />
                          )}
                        />
                      </div>

                      <div className="block sm:flex">
                        <div className="min-w-48 mb-4 sm:mb-0">
                          <label htmlFor="users" className="flex text-sm font-medium text-neutral-700">
                            <UserAddIcon className="h-5 w-5 text-neutral-500 ltr:mr-2 rtl:ml-2" />{" "}
                            {t("attendees")}
                          </label>
                        </div>
                        <div className="w-full space-y-2">
                          <Controller
                            name="users"
                            control={formMethods.control}
                            defaultValue={eventType.users.map((user) => user.id.toString())}
                            render={() => (
                              <CheckedSelect
                                disabled={false}
                                onChange={(options) => {
                                  formMethods.setValue(
                                    "users",
                                    options.map((user) => user.value)
                                  );
                                }}
                                defaultValue={eventType.users.map(mapUserToValue)}
                                options={teamMembers.map(mapUserToValue)}
                                placeholder={t("add_attendees")}
                              />
                            )}
                          />
                        </div>
                      </div>
                    </div>
                  )}
                  <Collapsible
                    open={advancedSettingsVisible}
                    onOpenChange={() => setAdvancedSettingsVisible(!advancedSettingsVisible)}>
                    <>
                      <CollapsibleTrigger
                        type="button"
                        data-testid="show-advanced-settings"
                        className="flex w-full">
                        <ChevronRightIcon
                          className={`${
                            advancedSettingsVisible ? "rotate-90 transform" : ""
                          } ml-auto h-5 w-5 text-neutral-500`}
                        />
                        <span className="text-sm font-medium text-neutral-700">
                          {t("show_advanced_settings")}
                        </span>
                      </CollapsibleTrigger>
                      <CollapsibleContent data-testid="advanced-settings-content" className="mt-4 space-y-6">
                        {/**
                         * Only display calendar selector if user has connected calendars AND if it's not
                         * a team event. Since we don't have logic to handle each attende calendar (for now).
                         * This will fallback to each user selected destination calendar.
                         */}
                        {!!connectedCalendarsQuery.data?.connectedCalendars.length && !team && (
                          <div className="block items-center sm:flex">
                            <div className="min-w-48 mb-4 sm:mb-0">
                              <label
                                htmlFor="createEventsOn"
                                className="flex text-sm font-medium text-neutral-700">
                                {t("create_events_on")}
                              </label>
                            </div>
                            <div className="w-full">
                              <div className="relative mt-1 rounded-sm shadow-sm">
                                <Controller
                                  control={formMethods.control}
                                  name="destinationCalendar"
                                  defaultValue={eventType.destinationCalendar || undefined}
                                  render={({ field: { onChange, value } }) => (
                                    <DestinationCalendarSelector
                                      value={value ? value.externalId : undefined}
                                      onChange={onChange}
                                      hidePlaceholder
                                    />
                                  )}
                                />
                              </div>
                            </div>
                          </div>
                        )}
                        <div className="block items-center sm:flex">
                          <div className="min-w-48 mb-4 sm:mb-0">
                            <label htmlFor="eventName" className="flex text-sm font-medium text-neutral-700">
                              {t("event_name")} <InfoBadge content={t("event_name_tooltip")} />
                            </label>
                          </div>
                          <div className="w-full">
                            <div className="relative mt-1 rounded-sm shadow-sm">
                              <input
                                type="text"
                                className="  block w-full rounded-sm border-gray-300 text-sm shadow-sm"
                                placeholder={t("meeting_with_user")}
                                defaultValue={eventType.eventName || ""}
                                {...formMethods.register("eventName")}
                              />
                            </div>
                          </div>
                        </div>
                        {eventType.isWeb3Active && (
                          <div className="block items-center sm:flex">
                            <div className="min-w-48 mb-4 sm:mb-0">
                              <label
                                htmlFor="smartContractAddress"
                                className="flex text-sm font-medium text-neutral-700">
                                {t("Smart Contract Address")}
                              </label>
                            </div>
                            <div className="w-full">
                              <div className="relative mt-1 rounded-sm shadow-sm">
                                {
                                  <input
                                    type="text"
                                    className="  block w-full rounded-sm border-gray-300 text-sm shadow-sm"
                                    placeholder={t("Example: 0x71c7656ec7ab88b098defb751b7401b5f6d8976f")}
                                    defaultValue={(eventType.metadata.smartContractAddress || "") as string}
                                    {...formMethods.register("smartContractAddress")}
                                  />
                                }
                              </div>
                            </div>
                          </div>
                        )}
                        <div className="block items-center sm:flex">
                          <div className="min-w-48 mb-4 sm:mb-0">
                            <label
                              htmlFor="additionalFields"
                              className="flexflex mt-2 text-sm font-medium text-neutral-700">
                              {t("additional_inputs")}
                            </label>
                          </div>
                          <div className="w-full">
                            <ul className="mt-1">
                              {customInputs.map((customInput: EventTypeCustomInput, idx: number) => (
                                <li key={idx} className="bg-secondary-50 mb-2 border p-2">
                                  <div className="flex justify-between">
                                    <div className="w-0 flex-1">
                                      <div className="truncate">
                                        <span
                                          className="text-sm ltr:ml-2 rtl:mr-2"
                                          title={`${t("label")}: ${customInput.label}`}>
                                          {t("label")}: {customInput.label}
                                        </span>
                                      </div>
                                      {customInput.placeholder && (
                                        <div className="truncate">
                                          <span
                                            className="text-sm ltr:ml-2 rtl:mr-2"
                                            title={`${t("placeholder")}: ${customInput.placeholder}`}>
                                            {t("placeholder")}: {customInput.placeholder}
                                          </span>
                                        </div>
                                      )}
                                      <div>
                                        <span className="text-sm ltr:ml-2 rtl:mr-2">
                                          {t("type")}: {customInput.type}
                                        </span>
                                      </div>
                                      <div>
                                        <span className="text-sm ltr:ml-2 rtl:mr-2">
                                          {customInput.required ? t("required") : t("optional")}
                                        </span>
                                      </div>
                                    </div>
                                    <div className="flex">
                                      <Button
                                        onClick={() => {
                                          setSelectedCustomInput(customInput);
                                          setSelectedCustomInputModalOpen(true);
                                        }}
                                        color="minimal"
                                        type="button">
                                        {t("edit")}
                                      </Button>
                                      <button type="button" onClick={() => removeCustom(idx)}>
                                        <XIcon className="h-6 w-6 border-l-2 pl-1 hover:text-red-500 " />
                                      </button>
                                    </div>
                                  </div>
                                </li>
                              ))}
                              <li>
                                <Button
                                  onClick={() => {
                                    setSelectedCustomInput(undefined);
                                    setSelectedCustomInputModalOpen(true);
                                  }}
                                  color="secondary"
                                  type="button"
                                  StartIcon={PlusIcon}>
                                  {t("add_input")}
                                </Button>
                              </li>
                            </ul>
                          </div>
                        </div>

                        <Controller
                          name="hideCalendarNotes"
                          control={formMethods.control}
                          defaultValue={eventType.hideCalendarNotes}
                          render={() => (
                            <CheckboxField
                              id="hideCalendarNotes"
                              name="hideCalendarNotes"
                              label={t("disable_notes")}
                              description={t("disable_notes_description")}
                              defaultChecked={eventType.hideCalendarNotes}
                              onChange={(e) => {
                                formMethods.setValue("hideCalendarNotes", e?.target.checked);
                              }}
                            />
                          )}
                        />

                        <Controller
                          name="requiresConfirmation"
                          control={formMethods.control}
                          defaultValue={eventType.requiresConfirmation}
                          render={() => (
                            <CheckboxField
                              id="requiresConfirmation"
                              name="requiresConfirmation"
                              label={t("opt_in_booking")}
                              description={t("opt_in_booking_description")}
                              defaultChecked={eventType.requiresConfirmation}
                              onChange={(e) => {
                                formMethods.setValue("requiresConfirmation", e?.target.checked);
                              }}
                            />
                          )}
                        />

                        <RecurringEventController
                          recurringEvent={eventType.recurringEvent}
                          formMethods={formMethods}
                        />

                        <Controller
                          name="disableGuests"
                          control={formMethods.control}
                          defaultValue={eventType.disableGuests}
                          render={() => (
                            <CheckboxField
                              id="disableGuests"
                              name="disableGuests"
                              label={t("disable_guests")}
                              description={t("disable_guests_description")}
                              defaultChecked={eventType.disableGuests}
                              onChange={(e) => {
                                formMethods.setValue("disableGuests", e?.target.checked);
                              }}
                            />
                          )}
                        />

                        <Controller
                          name="hashedLink"
                          control={formMethods.control}
                          defaultValue={hashedUrl}
                          render={() => (
                            <>
                              <CheckboxField
                                id="hashedLinkCheck"
                                name="hashedLinkCheck"
                                label={t("private_link")}
                                description={t("private_link_description")}
                                defaultChecked={eventType.hashedLink ? true : false}
                                onChange={(e) => {
                                  setHashedLinkVisible(e?.target.checked);
                                  formMethods.setValue(
                                    "hashedLink",
                                    e?.target.checked ? hashedUrl : undefined
                                  );
                                }}
                              />
                              {hashedLinkVisible && (
                                <div className="!mt-1 block items-center sm:flex">
                                  <div className="min-w-48 mb-4 sm:mb-0"></div>
                                  <div className="w-full">
                                    <div className="relative mt-1 flex w-full">
                                      <input
                                        disabled
                                        name="hashedLink"
                                        data-testid="generated-hash-url"
                                        type="text"
                                        className="  grow select-none border-gray-300 bg-gray-50 text-sm text-gray-500 ltr:rounded-l-sm rtl:rounded-r-sm"
                                        defaultValue={placeholderHashedLink}
                                      />
                                      <Tooltip
                                        content={
                                          eventType.hashedLink
                                            ? t("copy_to_clipboard")
                                            : t("enabled_after_update")
                                        }>
                                        <Button
                                          color="minimal"
                                          onClick={() => {
                                            navigator.clipboard.writeText(placeholderHashedLink);
                                            if (eventType.hashedLink) {
                                              showToast(t("private_link_copied"), "success");
                                            } else {
                                              showToast(t("enabled_after_update_description"), "warning");
                                            }
                                          }}
                                          type="button"
                                          className="text-md flex items-center border border-gray-300 px-2 py-1 text-sm font-medium text-gray-700 ltr:rounded-r-sm ltr:border-l-0 rtl:rounded-l-sm rtl:border-r-0">
                                          <DocumentDuplicateIcon className="w-6 p-1 text-neutral-500" />
                                        </Button>
                                      </Tooltip>
                                    </div>
                                    <span className="text-xs text-gray-500">
                                      The URL will regenerate after each use
                                    </span>
                                  </div>
                                </div>
                              )}
                            </>
                          )}
                        />

                        <hr className="my-2 border-neutral-200" />
                        <Controller
                          name="minimumBookingNotice"
                          control={formMethods.control}
                          defaultValue={eventType.minimumBookingNotice}
                          render={() => (
                            <MinutesField
                              label={t("minimum_booking_notice")}
                              required
                              min="0"
                              placeholder="120"
                              defaultValue={eventType.minimumBookingNotice}
                              onChange={(e) => {
                                formMethods.setValue("minimumBookingNotice", Number(e.target.value));
                              }}
                            />
                          )}
                        />

                        <div className="block items-center sm:flex">
                          <div className="min-w-48 mb-4 sm:mb-0">
                            <label htmlFor="eventName" className="flex text-sm font-medium text-neutral-700">
                              {t("slot_interval")}
                            </label>
                          </div>
                          <Controller
                            name="slotInterval"
                            control={formMethods.control}
                            render={() => {
                              const slotIntervalOptions = [
                                {
                                  label: t("slot_interval_default"),
                                  value: -1,
                                },
                                ...[5, 10, 15, 20, 30, 45, 60].map((minutes) => ({
                                  label: minutes + " " + t("minutes"),
                                  value: minutes,
                                })),
                              ];
                              return (
                                <Select
                                  isSearchable={false}
                                  className="block w-full min-w-0 flex-1 rounded-sm sm:text-sm"
                                  onChange={(val) => {
                                    formMethods.setValue(
                                      "slotInterval",
                                      val && (val.value || 0) > 0 ? val.value : null
                                    );
                                  }}
                                  defaultValue={
                                    slotIntervalOptions.find(
                                      (option) => option.value === eventType.slotInterval
                                    ) || slotIntervalOptions[0]
                                  }
                                  options={slotIntervalOptions}
                                />
                              );
                            }}
                          />
                        </div>
                        <hr className="my-2 border-neutral-200" />

                        <div className="block sm:flex">
                          <div className="min-w-48 mb-4 sm:mb-0">
                            <label
                              htmlFor="inviteesCanSchedule"
                              className="mt-2.5 flex text-sm font-medium text-neutral-700">
                              {t("invitees_can_schedule")}
                            </label>
                          </div>
                          <div className="w-full">
                            <Controller
                              name="periodType"
                              control={formMethods.control}
                              defaultValue={periodType?.type}
                              render={() => (
                                <RadioGroup.Root
                                  defaultValue={periodType?.type}
                                  onValueChange={(val) =>
                                    formMethods.setValue("periodType", val as PeriodType)
                                  }>
                                  {PERIOD_TYPES.map((period) => (
                                    <div className="mb-2 flex items-center text-sm" key={period.type}>
                                      <RadioGroup.Item
                                        id={period.type}
                                        value={period.type}
                                        className="min-w-4 flex h-4 w-4 cursor-pointer items-center rounded-full border border-black bg-white focus:border-2 focus:outline-none ltr:mr-2 rtl:ml-2">
                                        <RadioGroup.Indicator className="relative flex h-4 w-4 items-center justify-center after:block after:h-2 after:w-2 after:rounded-full after:bg-black" />
                                      </RadioGroup.Item>
                                      {period.prefix ? <span>{period.prefix}&nbsp;</span> : null}
                                      {period.type === "ROLLING" && (
                                        <div className="inline-flex">
                                          <input
                                            type="number"
                                            className="block w-16 rounded-sm border-gray-300 shadow-sm [appearance:textfield] ltr:mr-2 rtl:ml-2 sm:text-sm"
                                            placeholder="30"
                                            {...formMethods.register("periodDays", { valueAsNumber: true })}
                                            defaultValue={eventType.periodDays || 30}
                                          />
                                          <select
                                            id=""
                                            className="  block w-full rounded-sm border-gray-300 py-2 pl-3 pr-10 text-base focus:outline-none sm:text-sm"
                                            {...formMethods.register("periodCountCalendarDays")}
                                            defaultValue={eventType.periodCountCalendarDays ? "1" : "0"}>
                                            <option value="1">{t("calendar_days")}</option>
                                            <option value="0">{t("business_days")}</option>
                                          </select>
                                        </div>
                                      )}
                                      {period.type === "RANGE" && (
                                        <div className="inline-flex space-x-2 ltr:ml-2 rtl:mr-2 rtl:space-x-reverse">
                                          <Controller
                                            name="periodDates"
                                            control={formMethods.control}
                                            defaultValue={periodDates}
                                            render={() => (
                                              <DateRangePicker
                                                startDate={formMethods.getValues("periodDates").startDate}
                                                endDate={formMethods.getValues("periodDates").endDate}
                                                onDatesChange={({ startDate, endDate }) => {
                                                  formMethods.setValue("periodDates", { startDate, endDate });
                                                }}
                                              />
                                            )}
                                          />
                                        </div>
                                      )}
                                      {period.suffix ? (
                                        <span className="ltr:ml-2 rtl:mr-2">&nbsp;{period.suffix}</span>
                                      ) : null}
                                    </div>
                                  ))}
                                </RadioGroup.Root>
                              )}
                            />
                          </div>
                        </div>
                        <hr className="border-neutral-200" />
                        <div className="block sm:flex">
                          <div className="min-w-48 mb-4 sm:mb-0">
                            <label
                              htmlFor="bufferTime"
                              className="mt-2.5 flex text-sm font-medium text-neutral-700">
                              {t("buffer_time")}
                            </label>
                          </div>
                          <div className="w-full">
                            <div className="inline-flex w-full space-x-2">
                              <div className="w-full">
                                <label
                                  htmlFor="beforeBufferTime"
                                  className="mb-2 flex text-sm font-medium text-neutral-700">
                                  {t("before_event")}
                                </label>
                                <Controller
                                  name="beforeBufferTime"
                                  control={formMethods.control}
                                  defaultValue={eventType.beforeEventBuffer || 0}
                                  render={({ field: { onChange, value } }) => {
                                    const beforeBufferOptions = [
                                      {
                                        label: t("event_buffer_default"),
                                        value: 0,
                                      },
                                      ...[5, 10, 15, 20, 30, 45, 60].map((minutes) => ({
                                        label: minutes + " " + t("minutes"),
                                        value: minutes,
                                      })),
                                    ];
                                    return (
                                      <Select
                                        isSearchable={false}
                                        className="  block w-full min-w-0 flex-1 rounded-sm  sm:text-sm"
                                        onChange={(val) => {
                                          if (val) onChange(val.value);
                                        }}
                                        defaultValue={
                                          beforeBufferOptions.find((option) => option.value === value) ||
                                          beforeBufferOptions[0]
                                        }
                                        options={beforeBufferOptions}
                                      />
                                    );
                                  }}
                                />
                              </div>
                              <div className="w-full">
                                <label
                                  htmlFor="afterBufferTime"
                                  className="mb-2 flex text-sm font-medium text-neutral-700">
                                  {t("after_event")}
                                </label>
                                <Controller
                                  name="afterBufferTime"
                                  control={formMethods.control}
                                  defaultValue={eventType.afterEventBuffer || 0}
                                  render={({ field: { onChange, value } }) => {
                                    const afterBufferOptions = [
                                      {
                                        label: t("event_buffer_default"),
                                        value: 0,
                                      },
                                      ...[5, 10, 15, 20, 30, 45, 60].map((minutes) => ({
                                        label: minutes + " " + t("minutes"),
                                        value: minutes,
                                      })),
                                    ];
                                    return (
                                      <Select
                                        isSearchable={false}
                                        className="  block w-full min-w-0 flex-1 rounded-sm sm:text-sm"
                                        onChange={(val) => {
                                          if (val) onChange(val.value);
                                        }}
                                        defaultValue={
                                          afterBufferOptions.find((option) => option.value === value) ||
                                          afterBufferOptions[0]
                                        }
                                        options={afterBufferOptions}
                                      />
                                    );
                                  }}
                                />
                              </div>
                            </div>
                          </div>
                        </div>
                        <SuccessRedirectEdit<typeof formMethods>
                          formMethods={formMethods}
                          eventType={eventType}></SuccessRedirectEdit>
                        {hasPaymentIntegration && eventType.recurringEvent?.count !== undefined && (
                          <>
                            <hr className="border-neutral-200" />
                            <div className="block sm:flex">
                              <div className="min-w-48 mb-4 sm:mb-0">
                                <label
                                  htmlFor="payment"
                                  className="mt-2 flex text-sm font-medium text-neutral-700">
                                  {t("payment")}
                                </label>
                              </div>

                              <div className="flex flex-col">
                                <div className="w-full">
                                  <div className="block items-center sm:flex">
                                    <div className="w-full">
                                      <div className="relative flex items-start">
                                        <div className="flex h-5 items-center">
                                          <input
                                            onChange={(event) => {
                                              setRequirePayment(event.target.checked);
                                              if (!event.target.checked) {
                                                formMethods.setValue("price", 0);
                                              }
                                            }}
                                            id="requirePayment"
                                            name="requirePayment"
                                            type="checkbox"
                                            className="text-primary-600  h-4 w-4 rounded border-gray-300"
                                            defaultChecked={requirePayment}
                                          />
                                        </div>
                                        <div className="text-sm ltr:ml-3 rtl:mr-3">
                                          <p className="text-neutral-900">
                                            {t("require_payment")} (0.5% +{" "}
                                            <IntlProvider locale="en">
                                              <FormattedNumber
                                                value={0.1}
                                                style="currency"
                                                currency={currency}
                                              />
                                            </IntlProvider>{" "}
                                            {t("commission_per_transaction")})
                                          </p>
                                        </div>
                                      </div>
                                    </div>
                                  </div>
                                </div>
                                {requirePayment && (
                                  <div className="w-full">
                                    <div className="block items-center sm:flex">
                                      <div className="w-full">
                                        <div className="relative mt-1 rounded-sm shadow-sm">
                                          <Controller
                                            defaultValue={eventType.price}
                                            control={formMethods.control}
                                            name="price"
                                            render={({ field }) => (
                                              <input
                                                {...field}
                                                step="0.01"
                                                min="0.5"
                                                type="number"
                                                required
                                                className="  block w-full rounded-sm border-gray-300 pl-2 pr-12 sm:text-sm"
                                                placeholder="Price"
                                                onChange={(e) => {
                                                  field.onChange(e.target.valueAsNumber * 100);
                                                }}
                                                value={field.value > 0 ? field.value / 100 : 0}
                                              />
                                            )}
                                          />
                                          <div className="pointer-events-none absolute inset-y-0 right-0 flex items-center pr-3">
                                            <span className="text-gray-500 sm:text-sm" id="duration">
                                              {new Intl.NumberFormat("en", {
                                                style: "currency",
                                                currency: currency,
                                                maximumSignificantDigits: 1,
                                                maximumFractionDigits: 0,
                                              })
                                                .format(0)
                                                .replace("0", "")}
                                            </span>
                                          </div>
                                        </div>
                                      </div>
                                    </div>
                                  </div>
                                )}
                              </div>
                            </div>
                          </>
                        )}
                        {hasGiphyIntegration && (
                          <>
                            <hr className="border-neutral-200" />
                            <div className="block sm:flex">
                              <div className="min-w-48 mb-4 sm:mb-0">
                                <label
                                  htmlFor="gif"
                                  className="mt-2 flex text-sm font-medium text-neutral-700">
                                  {t("confirmation_page_gif")}
                                </label>
                              </div>

                              <div className="flex flex-col">
                                <div className="w-full">
                                  <div className="block items-center sm:flex">
                                    <div className="w-full">
                                      <div className="relative flex items-start">
                                        <div className="flex items-center">
                                          <SelectGifInput
                                            defaultValue={eventType?.metadata?.giphyThankYouPage as string}
                                            onChange={(url) => {
                                              formMethods.setValue("giphyThankYouPage", url);
                                            }}
                                          />
                                        </div>
                                      </div>
                                    </div>
                                  </div>
                                </div>
                              </div>
                            </div>
                          </>
                        )}
                      </CollapsibleContent>
                    </>
                    {/* )} */}
                  </Collapsible>
                  <div className="mt-4 flex justify-end space-x-2 rtl:space-x-reverse">
                    <Button href="/event-types" color="secondary" tabIndex={-1}>
                      {t("cancel")}
                    </Button>
                    <Button type="submit" data-testid="update-eventtype" disabled={updateMutation.isLoading}>
                      {t("update")}
                    </Button>
                  </div>
                </Form>
              </div>
            </div>
            <div className="m-0 mt-0 mb-4 w-full lg:w-3/12 lg:px-2 lg:ltr:ml-2 lg:rtl:mr-2">
              <div className="px-2">
                <Controller
                  name="hidden"
                  control={formMethods.control}
                  defaultValue={eventType.hidden}
                  render={({ field }) => (
                    <Switch
                      defaultChecked={field.value}
                      onCheckedChange={(isChecked) => {
                        formMethods.setValue("hidden", isChecked);
                      }}
                      label={t("hide_event_type")}
                    />
                  )}
                />
              </div>
              <div className="mt-4 space-y-1.5">
                <a
                  href={permalink}
                  target="_blank"
                  rel="noreferrer"
                  className="text-md inline-flex items-center rounded-sm px-2 py-1 text-sm font-medium text-neutral-700 hover:bg-gray-200 hover:text-gray-900">
                  <ExternalLinkIcon
                    className="h-4 w-4 text-neutral-500 ltr:mr-2 rtl:ml-2"
                    aria-hidden="true"
                  />
                  {t("preview")}
                </a>
                <button
                  onClick={() => {
                    navigator.clipboard.writeText(permalink);
                    showToast("Link copied!", "success");
                  }}
                  type="button"
                  className="text-md flex items-center rounded-sm px-2 py-1 text-sm font-medium text-gray-700 hover:bg-gray-200 hover:text-gray-900">
                  <LinkIcon className="h-4 w-4 text-neutral-500 ltr:mr-2 rtl:ml-2" />
                  {t("copy_link")}
                </button>
                {hashedLinkVisible && (
                  <button
                    onClick={() => {
                      navigator.clipboard.writeText(placeholderHashedLink);
                      if (eventType.hashedLink) {
                        showToast(t("private_link_copied"), "success");
                      } else {
                        showToast(t("enabled_after_update_description"), "warning");
                      }
                    }}
                    type="button"
                    className="text-md flex items-center rounded-sm px-2 py-1 text-sm font-medium text-gray-700 hover:bg-gray-200 hover:text-gray-900">
                    <LinkIcon className="h-4 w-4 text-neutral-500 ltr:mr-2 rtl:ml-2" />
                    {t("copy_private_link")}
                  </button>
                )}
                <EmbedButton
                  className="text-md flex items-center rounded-sm px-2 py-1 text-sm font-medium text-gray-700 hover:bg-gray-200 hover:text-gray-900"
                  eventTypeId={eventType.id}
                />
                <Dialog>
                  <DialogTrigger className="text-md flex items-center rounded-sm px-2 py-1 text-sm font-medium text-red-500 hover:bg-gray-200">
                    <TrashIcon className="h-4 w-4 text-red-500 ltr:mr-2 rtl:ml-2" />
                    {t("delete")}
                  </DialogTrigger>
                  <ConfirmationDialogContent
                    variety="danger"
                    title={t("delete_event_type")}
                    confirmBtnText={t("confirm_delete_event_type")}
                    onConfirm={deleteEventTypeHandler}>
                    {t("delete_event_type_description")}
                  </ConfirmationDialogContent>
                </Dialog>
              </div>
            </div>
          </div>
          <Dialog open={showLocationModal} onOpenChange={setShowLocationModal}>
            <DialogContent asChild>
              <div className="inline-block transform rounded-sm bg-white px-4 pt-5 pb-4 text-left align-bottom shadow-xl transition-all sm:my-8 sm:w-full sm:max-w-lg sm:p-6 sm:align-middle">
                <div className="mb-4 sm:flex sm:items-start">
                  <div className="bg-secondary-100 mx-auto flex h-12 w-12 flex-shrink-0 items-center justify-center rounded-full sm:mx-0 sm:h-10 sm:w-10">
                    <LocationMarkerIcon className="text-primary-600 h-6 w-6" />
                  </div>
                  <div className="mt-3 text-center sm:mt-0 sm:ml-4 sm:text-left">
                    <h3 className="text-lg font-medium leading-6 text-gray-900" id="modal-title">
                      {t("edit_location")}
                    </h3>
                    <div>
                      <p className="text-sm text-gray-400">{t("this_input_will_shown_booking_this_event")}</p>
                    </div>
                  </div>
                </div>
                <Form
                  form={locationFormMethods}
                  handleSubmit={async (values) => {
                    const newLocation = values.locationType;

                    let details = {};
                    if (newLocation === LocationType.InPerson) {
                      details = { address: values.locationAddress };
                    }
                    if (newLocation === LocationType.Link) {
                      details = { link: values.locationLink };
                    }
                    if (newLocation === LocationType.UserPhone) {
                      details = { hostPhoneNumber: values.locationPhoneNumber };
                    }
                    addLocation(newLocation, details);
                    setShowLocationModal(false);
                  }}>
<<<<<<< HEAD
                  <Controller
                    name="locationType"
                    control={locationFormMethods.control}
                    render={() => (
                      <Select
                        maxMenuHeight={100}
                        name="location"
                        defaultValue={selectedLocation}
                        options={locationOptions}
                        isSearchable={false}
                        className="  my-4 block w-full min-w-0 flex-1 rounded-sm border border-gray-300 sm:text-sm"
                        onChange={(val) => {
                          if (val) {
                            locationFormMethods.setValue("locationType", val.value);
                            locationFormMethods.unregister("locationLink");
                            locationFormMethods.unregister("locationAddress");
                            locationFormMethods.unregister("locationPhoneNumber");
                            setSelectedLocation(val);
                          }
                        }}
                      />
                    )}
                  />
=======
                  <div>
                    <Controller
                      name="locationType"
                      control={locationFormMethods.control}
                      render={() => (
                        <Select
                          maxMenuHeight={100}
                          name="location"
                          defaultValue={selectedLocation}
                          options={locationOptions}
                          isSearchable={false}
                          className="  my-4 block w-full min-w-0 flex-1 rounded-sm border border-gray-300 sm:text-sm"
                          onChange={(val) => {
                            if (val) {
                              locationFormMethods.setValue("locationType", val.value);
                              locationFormMethods.unregister("locationLink");
                              locationFormMethods.unregister("locationAddress");
                              setSelectedLocation(val);
                            }
                          }}
                        />
                      )}
                    />
                  </div>
>>>>>>> 016023fa
                  <LocationOptions />
                  <div className="mt-4 flex justify-end space-x-2">
                    <Button onClick={() => setShowLocationModal(false)} type="button" color="secondary">
                      {t("cancel")}
                    </Button>
                    <Button type="submit">{t("update")}</Button>
                  </div>
                </Form>
              </div>
            </DialogContent>
          </Dialog>
          <Controller
            name="customInputs"
            control={formMethods.control}
            defaultValue={eventType.customInputs.sort((a, b) => a.id - b.id) || []}
            render={() => (
              <Dialog open={selectedCustomInputModalOpen} onOpenChange={setSelectedCustomInputModalOpen}>
                <DialogContent asChild>
                  <div className="inline-block transform rounded-sm bg-white px-4 pt-5 pb-4 text-left align-bottom shadow-xl transition-all sm:my-8 sm:w-full sm:max-w-lg sm:p-6 sm:align-middle">
                    <div className="mb-4 sm:flex sm:items-start">
                      <div className="bg-secondary-100 mx-auto flex h-12 w-12 flex-shrink-0 items-center justify-center rounded-full sm:mx-0 sm:h-10 sm:w-10">
                        <PlusIcon className="text-primary-600 h-6 w-6" />
                      </div>
                      <div className="mt-3 text-center sm:mt-0 sm:ml-4 sm:text-left">
                        <h3 className="text-lg font-medium leading-6 text-gray-900" id="modal-title">
                          {t("add_new_custom_input_field")}
                        </h3>
                        <div>
                          <p className="text-sm text-gray-400">
                            {t("this_input_will_shown_booking_this_event")}
                          </p>
                        </div>
                      </div>
                    </div>
                    <CustomInputTypeForm
                      selectedCustomInput={selectedCustomInput}
                      onSubmit={(values) => {
                        const customInput: EventTypeCustomInput = {
                          id: -1,
                          eventTypeId: -1,
                          label: values.label,
                          placeholder: values.placeholder,
                          required: values.required,
                          type: values.type,
                        };

                        if (selectedCustomInput) {
                          selectedCustomInput.label = customInput.label;
                          selectedCustomInput.placeholder = customInput.placeholder;
                          selectedCustomInput.required = customInput.required;
                          selectedCustomInput.type = customInput.type;
                        } else {
                          setCustomInputs(customInputs.concat(customInput));
                          formMethods.setValue(
                            "customInputs",
                            formMethods.getValues("customInputs").concat(customInput)
                          );
                        }
                        setSelectedCustomInputModalOpen(false);
                      }}
                      onCancel={() => {
                        setSelectedCustomInputModalOpen(false);
                      }}
                    />
                  </div>
                </DialogContent>
              </Dialog>
            )}
          />
          {isAdmin && (
            <WebhookListContainer
              title={t("team_webhooks")}
              subtitle={t("receive_cal_event_meeting_data")}
              eventTypeId={props.eventType.id}
            />
          )}
        </ClientSuspense>
        <EmbedDialog />
      </Shell>
    </div>
  );
};

export const getServerSideProps = async (context: GetServerSidePropsContext) => {
  const { req, query } = context;
  const session = await getSession({ req });
  const typeParam = parseInt(asStringOrThrow(query.type));

  if (!session?.user?.id) {
    return {
      redirect: {
        permanent: false,
        destination: "/auth/login",
      },
    };
  }

  const userSelect = Prisma.validator<Prisma.UserSelect>()({
    name: true,
    username: true,
    id: true,
    avatar: true,
    email: true,
    plan: true,
    locale: true,
  });

  const rawEventType = await prisma.eventType.findFirst({
    where: {
      AND: [
        {
          OR: [
            {
              users: {
                some: {
                  id: session.user.id,
                },
              },
            },
            {
              team: {
                members: {
                  some: {
                    userId: session.user.id,
                  },
                },
              },
            },
            {
              userId: session.user.id,
            },
          ],
        },
        {
          id: typeParam,
        },
      ],
    },
    select: {
      id: true,
      title: true,
      slug: true,
      description: true,
      length: true,
      hidden: true,
      locations: true,
      eventName: true,
      availability: true,
      customInputs: true,
      timeZone: true,
      periodType: true,
      metadata: true,
      periodDays: true,
      periodStartDate: true,
      periodEndDate: true,
      periodCountCalendarDays: true,
      requiresConfirmation: true,
      recurringEvent: true,
      hideCalendarNotes: true,
      disableGuests: true,
      minimumBookingNotice: true,
      beforeEventBuffer: true,
      afterEventBuffer: true,
      slotInterval: true,
      hashedLink: true,
      successRedirectUrl: true,
      team: {
        select: {
          slug: true,
          members: {
            where: {
              accepted: true,
            },
            select: {
              role: true,
              user: {
                select: userSelect,
              },
            },
          },
        },
      },
      users: {
        select: userSelect,
      },
      schedulingType: true,
      schedule: {
        select: {
          id: true,
        },
      },
      userId: true,
      price: true,
      currency: true,
      destinationCalendar: true,
    },
  });

  if (!rawEventType) throw Error("Event type not found");

  type Location = {
    type: LocationType;
    address?: string;
  };

  const credentials = await prisma.credential.findMany({
    where: {
      userId: session.user.id,
    },
    select: {
      id: true,
      type: true,
      key: true,
      userId: true,
      appId: true,
    },
  });

  const web3Credentials = credentials.find((credential) => credential.type.includes("_web3"));
  const { locations, metadata, ...restEventType } = rawEventType;
  const eventType = {
    ...restEventType,
    recurringEvent: (restEventType.recurringEvent || {}) as RecurringEvent,
    locations: locations as unknown as Location[],
    metadata: (metadata || {}) as JSONObject,
    isWeb3Active:
      web3Credentials && web3Credentials.key
        ? (((web3Credentials.key as JSONObject).isWeb3Active || false) as boolean)
        : false,
  };

  const hasGiphyIntegration = !!credentials.find((credential) => credential.type === "giphy_other");

  // backwards compat
  if (eventType.users.length === 0 && !eventType.team) {
    const fallbackUser = await prisma.user.findUnique({
      where: {
        id: session.user.id,
      },
      select: userSelect,
    });
    if (!fallbackUser) throw Error("The event type doesn't have user and no fallback user was found");
    eventType.users.push(fallbackUser);
  }
  const currentUser = eventType.users.find((u) => u.id === session.user.id);
  const t = await getTranslation(currentUser?.locale ?? "en", "common");
  const integrations = getApps(credentials);
  const locationOptions = getLocationOptions(integrations, t);
  const hasPaymentIntegration = !!credentials.find((credential) => credential.type === "stripe_payment");
  const currency =
    (credentials.find((integration) => integration.type === "stripe_payment")?.key as unknown as StripeData)
      ?.default_currency || "usd";

  type Availability = typeof eventType["availability"];
  const getAvailability = (availability: Availability) =>
    availability?.length
      ? availability.map((schedule) => ({
          ...schedule,
          startTime: new Date(new Date().toDateString() + " " + schedule.startTime.toTimeString()).valueOf(),
          endTime: new Date(new Date().toDateString() + " " + schedule.endTime.toTimeString()).valueOf(),
        }))
      : null;

  const availability = getAvailability(eventType.availability) || [];
  availability.sort((a, b) => a.startTime - b.startTime);

  const eventTypeObject = Object.assign({}, eventType, {
    periodStartDate: eventType.periodStartDate?.toString() ?? null,
    periodEndDate: eventType.periodEndDate?.toString() ?? null,
    availability,
  });

  const teamMembers = eventTypeObject.team
    ? eventTypeObject.team.members.map((member) => {
        const user = member.user;
        user.avatar = `${process.env.NEXT_PUBLIC_WEBSITE_URL}/${user.username}/avatar.png`;
        return user;
      })
    : [];

  return {
    props: {
      session,
      eventType: eventTypeObject,
      locationOptions,
      availability,
      team: eventTypeObject.team || null,
      teamMembers,
      hasPaymentIntegration,
      hasGiphyIntegration,
      currency,
    },
  };
};

export default EventTypePage;<|MERGE_RESOLUTION|>--- conflicted
+++ resolved
@@ -538,13 +538,8 @@
     currency: string;
     hidden: boolean;
     hideCalendarNotes: boolean;
-<<<<<<< HEAD
-    hashedLink: boolean;
+    hashedLink: string | undefined;
     locations: { type: LocationType; address?: string; link?: string; hostPhoneNumber?: string }[];
-=======
-    hashedLink: string | undefined;
-    locations: { type: LocationType; address?: string; link?: string }[];
->>>>>>> 016023fa
     customInputs: EventTypeCustomInput[];
     users: string[];
     schedule: number;
@@ -1980,31 +1975,6 @@
                     addLocation(newLocation, details);
                     setShowLocationModal(false);
                   }}>
-<<<<<<< HEAD
-                  <Controller
-                    name="locationType"
-                    control={locationFormMethods.control}
-                    render={() => (
-                      <Select
-                        maxMenuHeight={100}
-                        name="location"
-                        defaultValue={selectedLocation}
-                        options={locationOptions}
-                        isSearchable={false}
-                        className="  my-4 block w-full min-w-0 flex-1 rounded-sm border border-gray-300 sm:text-sm"
-                        onChange={(val) => {
-                          if (val) {
-                            locationFormMethods.setValue("locationType", val.value);
-                            locationFormMethods.unregister("locationLink");
-                            locationFormMethods.unregister("locationAddress");
-                            locationFormMethods.unregister("locationPhoneNumber");
-                            setSelectedLocation(val);
-                          }
-                        }}
-                      />
-                    )}
-                  />
-=======
                   <div>
                     <Controller
                       name="locationType"
@@ -2022,6 +1992,7 @@
                               locationFormMethods.setValue("locationType", val.value);
                               locationFormMethods.unregister("locationLink");
                               locationFormMethods.unregister("locationAddress");
+                              locationFormMethods.unregister("locationPhoneNumber");
                               setSelectedLocation(val);
                             }
                           }}
@@ -2029,7 +2000,6 @@
                       )}
                     />
                   </div>
->>>>>>> 016023fa
                   <LocationOptions />
                   <div className="mt-4 flex justify-end space-x-2">
                     <Button onClick={() => setShowLocationModal(false)} type="button" color="secondary">
