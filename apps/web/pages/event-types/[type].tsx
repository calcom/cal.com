import { zodResolver } from "@hookform/resolvers/zod";
import { EventTypeCustomInput, MembershipRole, PeriodType, Prisma, SchedulingType } from "@prisma/client";
import { Collapsible, CollapsibleContent, CollapsibleTrigger } from "@radix-ui/react-collapsible";
import * as RadioGroup from "@radix-ui/react-radio-group";
import classNames from "classnames";
import { isValidPhoneNumber } from "libphonenumber-js";
import { GetServerSidePropsContext } from "next";
import { useRouter } from "next/router";
import React, { useEffect, useState } from "react";
import { Controller, Noop, useForm, UseFormReturn } from "react-hook-form";
import { FormattedNumber, IntlProvider } from "react-intl";
import short from "short-uuid";
import { JSONObject } from "superjson/dist/types";
import { v5 as uuidv5 } from "uuid";
import { z } from "zod";

import { SelectGifInput } from "@calcom/app-store/giphy/components";
import getApps, { getLocationOptions } from "@calcom/app-store/utils";
import { parseRecurringEvent } from "@calcom/lib";
import { CAL_URL, WEBAPP_URL } from "@calcom/lib/constants";
import { useLocale } from "@calcom/lib/hooks/useLocale";
import showToast from "@calcom/lib/notification";
import prisma from "@calcom/prisma";
import { StripeData } from "@calcom/stripe/server";
import { trpc } from "@calcom/trpc/react";
import { RecurringEvent } from "@calcom/types/Calendar";
import { Alert } from "@calcom/ui/Alert";
import Button from "@calcom/ui/Button";
import { Dialog, DialogContent, DialogTrigger } from "@calcom/ui/Dialog";
import { Icon } from "@calcom/ui/Icon";
import Switch from "@calcom/ui/Switch";
import { Tooltip } from "@calcom/ui/Tooltip";
import { Form } from "@calcom/ui/form/fields";

import { QueryCell } from "@lib/QueryCell";
import { asStringOrThrow, asStringOrUndefined } from "@lib/asStringOrNull";
import { getSession } from "@lib/auth";
import { HttpError } from "@lib/core/http/error";
import { isSuccessRedirectAvailable } from "@lib/isSuccessRedirectAvailable";
import { LocationObject, LocationType } from "@lib/location";
import { slugify } from "@lib/slugify";
import { inferSSRProps } from "@lib/types/inferSSRProps";

import { ClientSuspense } from "@components/ClientSuspense";
import DestinationCalendarSelector from "@components/DestinationCalendarSelector";
import { EmbedButton, EmbedDialog } from "@components/Embed";
import Loader from "@components/Loader";
import Shell from "@components/Shell";
import { UpgradeToProDialog } from "@components/UpgradeToProDialog";
import { AvailabilitySelectSkeletonLoader } from "@components/availability/SkeletonLoader";
import ConfirmationDialogContent from "@components/dialog/ConfirmationDialogContent";
import { EditLocationDialog } from "@components/dialog/EditLocationDialog";
import RecurringEventController from "@components/eventtype/RecurringEventController";
import CustomInputTypeForm from "@components/pages/eventtypes/CustomInputTypeForm";
import Badge from "@components/ui/Badge";
import EditableHeading from "@components/ui/EditableHeading";
import InfoBadge from "@components/ui/InfoBadge";
import CheckboxField from "@components/ui/form/CheckboxField";
import CheckedSelect from "@components/ui/form/CheckedSelect";
import { DateRangePicker } from "@components/ui/form/DateRangePicker";
import MinutesField from "@components/ui/form/MinutesField";
import Select from "@components/ui/form/Select";
import * as RadioArea from "@components/ui/form/radio-area";
import WebhookListContainer from "@components/webhook/WebhookListContainer";

import { getTranslation } from "@server/lib/i18n";
import { TRPCClientError } from "@trpc/client";

interface Token {
  name?: string;
  address: string;
  symbol: string;
}

interface NFT extends Token {
  contracts: Array<Token>;
}

type OptionTypeBase = {
  label: string;
  value: LocationType;
  disabled?: boolean;
};

export type FormValues = {
  title: string;
  eventTitle: string;
  smartContractAddress: string;
  eventName: string;
  slug: string;
  length: number;
  description: string;
  disableGuests: boolean;
  requiresConfirmation: boolean;
  recurringEvent: RecurringEvent | null;
  schedulingType: SchedulingType | null;
  price: number;
  currency: string;
  hidden: boolean;
  hideCalendarNotes: boolean;
  hashedLink: string | undefined;
  locations: {
    type: LocationType;
    address?: string;
    link?: string;
    hostPhoneNumber?: string;
    displayLocationPublicly?: boolean;
  }[];
  customInputs: EventTypeCustomInput[];
  users: string[];
  schedule: number;
  periodType: PeriodType;
  periodDays: number;
  periodCountCalendarDays: "1" | "0";
  periodDates: { startDate: Date; endDate: Date };
  seatsPerTimeSlot: number | null;
  minimumBookingNotice: number;
  beforeBufferTime: number;
  afterBufferTime: number;
  slotInterval: number | null;
  destinationCalendar: {
    integration: string;
    externalId: string;
  };
  successRedirectUrl: string;
  giphyThankYouPage: string;
};

const SuccessRedirectEdit = <T extends UseFormReturn<FormValues>>({
  eventType,
  formMethods,
}: {
  eventType: inferSSRProps<typeof getServerSideProps>["eventType"];
  formMethods: T;
}) => {
  const { t } = useLocale();
  const proUpgradeRequired = !isSuccessRedirectAvailable(eventType);
  const [modalOpen, setModalOpen] = useState(false);

  return (
    <>
      <hr className="border-neutral-200" />
      <div className="block sm:flex">
        <div className="min-w-48 sm:mb-0">
          <label
            htmlFor="successRedirectUrl"
            className="flex h-full items-center text-sm font-medium text-neutral-700">
            {t("redirect_success_booking")}
            <span className="ml-1">{proUpgradeRequired && <Badge variant="default">PRO</Badge>}</span>
          </label>
        </div>
        <div className="w-full">
          <input
            id="successRedirectUrl"
            onClick={(e) => {
              if (proUpgradeRequired) {
                e.preventDefault();
                setModalOpen(true);
              }
            }}
            readOnly={proUpgradeRequired}
            type="url"
            className="block w-full rounded-sm border-gray-300 text-sm"
            placeholder={t("external_redirect_url")}
            defaultValue={eventType.successRedirectUrl || ""}
            {...formMethods.register("successRedirectUrl")}
          />
        </div>
        <UpgradeToProDialog modalOpen={modalOpen} setModalOpen={setModalOpen}>
          {t("redirect_url_upgrade_description")}
        </UpgradeToProDialog>
      </div>
    </>
  );
};

type AvailabilityOption = {
  label: string;
  value: number;
};

const AvailabilitySelect = ({
  className = "",
  ...props
}: {
  className?: string;
  name: string;
  value: number;
  onBlur: Noop;
  onChange: (value: AvailabilityOption | null) => void;
}) => {
  const query = trpc.useQuery(["viewer.availability.list"]);

  return (
    <QueryCell
      query={query}
      customLoader={<AvailabilitySelectSkeletonLoader />}
      success={({ data }) => {
        const options = data.schedules.map((schedule) => ({
          value: schedule.id,
          label: schedule.name,
        }));

        const value = options.find((option) =>
          props.value
            ? option.value === props.value
            : option.value === data.schedules.find((schedule) => schedule.isDefault)?.id
        );
        return (
          <Select
            options={options}
            isSearchable={false}
            onChange={props.onChange}
            className={classNames("block w-full min-w-0 flex-1 rounded-sm text-sm", className)}
            value={value}
          />
        );
      }}
    />
  );
};

const EventTypePage = (props: inferSSRProps<typeof getServerSideProps>) => {
  const { t } = useLocale();

  const PERIOD_TYPES = [
    {
      type: "ROLLING" as const,
      suffix: t("into_the_future"),
    },
    {
      type: "RANGE" as const,
      prefix: t("within_date_range"),
    },
    {
      type: "UNLIMITED" as const,
      prefix: t("indefinitely_into_future"),
    },
  ];
  const {
    eventType,
    locationOptions,
    team,
    teamMembers,
    hasPaymentIntegration,
    currency,
    hasGiphyIntegration,
  } = props;

  const router = useRouter();

  const updateMutation = trpc.useMutation("viewer.eventTypes.update", {
    onSuccess: async ({ eventType }) => {
      await router.push("/event-types");
      showToast(
        t("event_type_updated_successfully", {
          eventTypeTitle: eventType.title,
        }),
        "success"
      );
    },
    onError: (err) => {
      let message = "";
      if (err instanceof HttpError) {
        const message = `${err.statusCode}: ${err.message}`;
        showToast(message, "error");
      }

      if (err.data?.code === "UNAUTHORIZED") {
        message = `${err.data.code}: You are not able to update this event`;
      }

      if (err.data?.code === "PARSE_ERROR") {
        message = `${err.data.code}: ${err.message}`;
      }

      if (message) {
        showToast(message, "error");
      }
    },
  });

  const deleteMutation = trpc.useMutation("viewer.eventTypes.delete", {
    onSuccess: async () => {
      await router.push("/event-types");
      showToast(t("event_type_deleted_successfully"), "success");
    },
    onError: (err) => {
      if (err instanceof HttpError) {
        const message = `${err.statusCode}: ${err.message}`;
        showToast(message, "error");
      } else if (err instanceof TRPCClientError) {
        showToast(err.message, "error");
      }
    },
  });
  const connectedCalendarsQuery = trpc.useQuery(["viewer.connectedCalendars"]);

  const [showLocationModal, setShowLocationModal] = useState(false);
  const [selectedLocation, setSelectedLocation] = useState<OptionTypeBase | undefined>(undefined);
  const [selectedCustomInput, setSelectedCustomInput] = useState<EventTypeCustomInput | undefined>(undefined);
  const [selectedCustomInputModalOpen, setSelectedCustomInputModalOpen] = useState(false);
  const [customInputs, setCustomInputs] = useState<EventTypeCustomInput[]>(
    eventType.customInputs.sort((a, b) => a.id - b.id) || []
  );

  const defaultSeatsPro = 6;
  const minSeats = 2;
  const [enableSeats, setEnableSeats] = useState(!!eventType.seatsPerTimeSlot);

  const [displayNameTips, setDisplayNameTips] = useState(false);
  const periodType =
    PERIOD_TYPES.find((s) => s.type === eventType.periodType) ||
    PERIOD_TYPES.find((s) => s.type === "UNLIMITED");

  const [advancedSettingsVisible, setAdvancedSettingsVisible] = useState(false);

  const [requirePayment, setRequirePayment] = useState(eventType.price > 0);
  const [recurringEventDefined, setRecurringEventDefined] = useState(
    eventType.recurringEvent?.count !== undefined
  );

  const [hashedLinkVisible, setHashedLinkVisible] = useState(!!eventType.hashedLink);
  const [hashedUrl, setHashedUrl] = useState(eventType.hashedLink?.link);

  const generateHashedLink = (id: number) => {
    const translator = short();
    const seed = `${id}:${new Date().getTime()}`;
    const uid = translator.fromUUID(uuidv5(seed, uuidv5.URL));
    return uid;
  };

  useEffect(() => {
    !hashedUrl && setHashedUrl(generateHashedLink(eventType.users[0]?.id ?? team?.id));

    // eslint-disable-next-line react-hooks/exhaustive-deps
  }, []);

  async function deleteEventTypeHandler(event: React.MouseEvent<HTMLElement, MouseEvent>) {
    event.preventDefault();
    const payload = { id: eventType.id };
    deleteMutation.mutate(payload);
  }

  const openLocationModal = (type: LocationType) => {
    setSelectedLocation(locationOptions.find((option) => option.value === type));
    setShowLocationModal(true);
  };

  const removeLocation = (selectedLocation: typeof eventType.locations[number]) => {
    formMethods.setValue(
      "locations",
      formMethods.getValues("locations").filter((location) => location.type !== selectedLocation.type),
      { shouldValidate: true }
    );
  };

  const addLocation = (newLocationType: LocationType, details = {}) => {
    const existingIdx = formMethods.getValues("locations").findIndex((loc) => newLocationType === loc.type);
    if (existingIdx !== -1) {
      const copy = formMethods.getValues("locations");
      copy[existingIdx] = {
        ...formMethods.getValues("locations")[existingIdx],
        ...details,
      };
      formMethods.setValue("locations", copy);
    } else {
      formMethods.setValue(
        "locations",
        formMethods.getValues("locations").concat({ type: newLocationType, ...details })
      );
    }
    setShowLocationModal(false);
  };

  const removeCustom = (index: number) => {
    formMethods.getValues("customInputs").splice(index, 1);
    customInputs.splice(index, 1);
    setCustomInputs([...customInputs]);
  };

  const schedulingTypeOptions: {
    value: SchedulingType;
    label: string;
    description: string;
  }[] = [
    {
      value: SchedulingType.COLLECTIVE,
      label: t("collective"),
      description: t("collective_description"),
    },
    {
      value: SchedulingType.ROUND_ROBIN,
      label: t("round_robin"),
      description: t("round_robin_description"),
    },
  ];

  const [periodDates] = useState<{ startDate: Date; endDate: Date }>({
    startDate: new Date(eventType.periodStartDate || Date.now()),
    endDate: new Date(eventType.periodEndDate || Date.now()),
  });

  const permalink = `${CAL_URL}/${team ? `team/${team.slug}` : eventType.users[0].username}/${
    eventType.slug
  }`;

  const placeholderHashedLink = `${CAL_URL}/d/${hashedUrl}/${eventType.slug}`;

  const mapUserToValue = ({
    id,
    name,
    username,
  }: {
    id: number | null;
    name: string | null;
    username: string | null;
  }) => ({
    value: `${id || ""}`,
    label: `${name || ""}`,
    avatar: `${WEBAPP_URL}/${username}/avatar.png`,
  });

  const formMethods = useForm<FormValues>({
    defaultValues: {
      title: eventType.title,
      locations: eventType.locations || [],
      recurringEvent: eventType.recurringEvent || null,
      schedule: eventType.schedule?.id,
      periodDates: {
        startDate: periodDates.startDate,
        endDate: periodDates.endDate,
      },
    },
  });

  const locationFormSchema = z.object({
    locationType: z.string(),
    locationAddress: z.string().optional(),
    displayLocationPublicly: z.boolean().optional(),
    locationPhoneNumber: z
      .string()
      .refine((val) => isValidPhoneNumber(val))
      .optional(),
    locationLink: z.string().url().optional(), // URL validates as new URL() - which requires HTTPS:// In the input field
  });

  const locationFormMethods = useForm<{
    locationType: LocationType;
    locationPhoneNumber?: string;
    locationAddress?: string; // TODO: We should validate address or fetch the address from googles api to see if its valid?
    locationLink?: string; // Currently this only accepts links that are HTTPS://
    displayLocationPublicly?: boolean;
  }>({
    resolver: zodResolver(locationFormSchema),
  });
  const Locations = () => {
    const { t } = useLocale();
    return (
      <div className="w-full">
        {formMethods.getValues("locations").length === 0 && (
          <div className="flex">
            <Select
              options={locationOptions}
              isSearchable={false}
              className="block w-full min-w-0 flex-1 rounded-sm text-sm"
              onChange={(e) => {
                if (e?.value) {
                  const newLocationType: LocationType = e.value;
                  locationFormMethods.setValue("locationType", newLocationType);
                  if (
                    newLocationType === LocationType.InPerson ||
                    newLocationType === LocationType.Link ||
                    newLocationType === LocationType.UserPhone ||
                    newLocationType === LocationType.Whereby ||
                    newLocationType === LocationType.Around ||
                    newLocationType === LocationType.Riverside
                  ) {
                    openLocationModal(newLocationType);
                  } else {
                    addLocation(newLocationType);
                  }
                }
              }}
            />
          </div>
        )}
        {formMethods.getValues("locations").length > 0 && (
          <ul>
            {formMethods.getValues("locations").map((location) => (
              <li key={location.type} className="mb-2 rounded-sm border border-neutral-300 py-1.5 px-2">
                <div className="flex justify-between">
                  {location.type === LocationType.InPerson && (
                    <div className="flex flex-grow items-center">
                      <Icon.MapPin className="h-6 w-6" />
                      <span className="w-full border-0 bg-transparent text-sm ltr:ml-2 rtl:mr-2">
                        {location.address}
                      </span>
                    </div>
                  )}
                  {location.type === LocationType.Link && (
                    <div className="flex flex-grow items-center">
                      <Icon.Globe className="h-6 w-6" />
                      <span className="w-full border-0 bg-transparent text-sm ltr:ml-2 rtl:mr-2">
                        {location.link}
                      </span>
                    </div>
                  )}
                  {location.type === LocationType.UserPhone && (
                    <div className="flex flex-grow items-center">
                      <Icon.Phone className="h-6 w-6" />
                      <span className="w-full border-0 bg-transparent text-sm ltr:ml-2 rtl:mr-2">
                        {location.hostPhoneNumber}
                      </span>
                    </div>
                  )}
                  {location.type === LocationType.Phone && (
                    <div className="flex flex-grow items-center">
                      <Icon.Phone className="h-6 w-6" />
                      <span className="text-sm ltr:ml-2 rtl:mr-2">{t("phone_call")}</span>
                    </div>
                  )}
                  {location.type === LocationType.Whereby && (
                    <div className="flex flex-grow items-center">
                      <img src="/api/app-store/whereby/icon.svg" className="h-6 w-6" alt="whereby logo" />
                      <span className="text-sm ltr:ml-2 rtl:mr-2">{location.link}</span>
                    </div>
                  )}
                  {location.type === LocationType.Around && (
                    <div className="flex flex-grow items-center">
                      <img src="/api/app-store/around/icon.svg" className="h-6 w-6" alt="whereby logo" />
                      <span className="text-sm ltr:ml-2 rtl:mr-2">{location.link}</span>
                    </div>
                  )}
                  {location.type === LocationType.Riverside && (
                    <div className="flex flex-grow items-center">
                      <img src="/api/app-store/riverside/icon.svg" className="h-6 w-6" alt="whereby logo" />
                      <span className="text-sm ltr:ml-2 rtl:mr-2">{location.link}</span>
                    </div>
                  )}
                  {location.type === LocationType.GoogleMeet && (
                    <div className="flex flex-grow items-center">
                      <svg
                        className="h-6 w-6"
                        viewBox="0 0 64 54"
                        fill="none"
                        xmlns="http://www.w3.org/2000/svg">
                        <path d="M16 0V16H0" fill="#EA4335" />
                        <path
                          d="M16 0V16H37.3333V27.0222L53.3333 14.0444V5.33332C53.3333 1.77777 51.5555 0 47.9999 0"
                          fill="#FFBA00"
                        />
                        <path
                          d="M15.6438 53.3341V37.3341H37.3326V26.6675L53.3326 39.2897V48.0008C53.3326 51.5563 51.5548 53.3341 47.9993 53.3341"
                          fill="#00AC47"
                        />
                        <path d="M37.3335 26.6662L53.3335 13.6885V39.644" fill="#00832D" />
                        <path
                          d="M53.3335 13.6892L60.8001 7.64481C62.4001 6.40037 64.0001 6.40037 64.0001 8.88925V44.4447C64.0001 46.9336 62.4001 46.9336 60.8001 45.6892L53.3335 39.6447"
                          fill="#00AC47"
                        />
                        <path
                          d="M0 36.9785V48.0007C0 51.5563 1.77777 53.334 5.33332 53.334H16V36.9785"
                          fill="#0066DA"
                        />
                        <path d="M0 16H16V37.3333H0" fill="#2684FC" />
                      </svg>

                      <span className="text-sm ltr:ml-2 rtl:mr-2">Google Meet</span>
                    </div>
                  )}
                  {location.type === LocationType.Huddle01 && (
                    <div className="flex flex-grow items-center">
                      <svg
                        width="1.25em"
                        height="1.25em"
                        viewBox="0 0 26 18"
                        fill="none"
                        xmlns="http://www.w3.org/2000/svg">
                        <path
                          d="M14.8607 0H4.04353C3.16693 0 2.32622 0.347292 1.70636 0.965476C1.08651 1.58366 0.738281 2.4221 0.738281 3.29634V14.0844C0.738281 14.9586 1.08651 15.7971 1.70636 16.4152C2.32622 17.0334 3.16693 17.3807 4.04353 17.3807H14.8607C15.7373 17.3807 16.578 17.0334 17.1979 16.4152C17.8177 15.7971 18.166 14.9586 18.166 14.0844V3.29634C18.166 2.4221 17.8177 1.58366 17.1979 0.965476C16.578 0.347292 15.7373 0 14.8607 0V0Z"
                          fill="#246BFD"
                        />
                        <path
                          d="M24.1641 3.10754C24.0122 3.14004 23.8679 3.20106 23.7389 3.28734L21.1623 4.85161C20.7585 5.09889 20.4269 5.44766 20.2008 5.86299C19.9686 6.28713 19.8472 6.76272 19.8477 7.24595V10.1407C19.8475 10.6251 19.9694 11.1017 20.2023 11.5267C20.4295 11.9431 20.7627 12.2925 21.1683 12.5396L23.7645 14.1038C23.9325 14.2074 24.1202 14.2753 24.3158 14.3031C24.5103 14.3302 24.7084 14.3164 24.8973 14.2627C25.0881 14.2077 25.2659 14.1149 25.4201 13.99C25.5764 13.862 25.706 13.7047 25.8017 13.527C25.9321 13.2836 26.0003 13.0118 26 12.7359V4.62985C25.9995 4.39497 25.9483 4.16296 25.8498 3.94961C25.7523 3.73989 25.6097 3.55418 25.4321 3.40571C25.258 3.26046 25.0522 3.15784 24.8311 3.10604C24.6118 3.05359 24.3832 3.0541 24.1641 3.10754Z"
                          fill="#246BFD"
                        />
                        <path
                          d="M7.07325 14.3165C6.26596 14.3165 5.64849 14.0822 5.22081 13.6138C4.79313 13.1453 4.57928 12.484 4.57928 11.63V6.0112C4.57928 5.15515 4.79313 4.49338 5.22081 4.0259C5.64849 3.55842 6.26596 3.32418 7.07325 3.32318C7.87452 3.32318 8.4915 3.55742 8.92419 4.0259C9.35687 4.49438 9.57071 5.15615 9.5657 6.0112V11.63C9.5657 12.484 9.35186 13.1453 8.92419 13.6138C8.49651 14.0822 7.87953 14.3165 7.07325 14.3165ZM7.07325 12.7897C7.63914 12.7897 7.92259 12.4401 7.9236 11.7408V5.90332C7.9236 5.20409 7.64015 4.85448 7.07325 4.85448C6.50635 4.85448 6.2224 5.20409 6.2214 5.90332V11.7363C6.2214 12.4396 6.50534 12.7907 7.07325 12.7897Z"
                          fill="white"
                        />
                        <path
                          d="M12.6791 6.0112H10.9619V4.82002C11.3388 4.83087 11.7155 4.78952 12.0811 4.69716C12.3452 4.63341 12.5856 4.49564 12.7737 4.3001C12.9727 4.05484 13.1254 3.77563 13.2244 3.47601H14.3287V14.1637H12.6791V6.0112Z"
                          fill="white"
                        />
                      </svg>
                      <span className="ml-2 text-sm">Huddle01 Web3 Video</span>
                    </div>
                  )}
                  {location.type === LocationType.Daily && (
                    <div className="flex flex-grow items-center">
                      <svg
                        id="svg"
                        version="1.1"
                        xmlns="http://www.w3.org/2000/svg"
                        width="1.25em"
                        height="1.25em"
                        viewBox="0, 0, 400,400">
                        <g id="svgg">
                          <path
                            id="path0"
                            d="M100.400 142.062 C 99.630 142.280,98.394 143.076,97.654 143.830 C 96.914 144.583,95.997 145.200,95.616 145.200 C 94.776 145.200,93.802 146.248,93.389 147.598 C 93.221 148.147,92.560 149.054,91.919 149.613 C 90.024 151.267,90.020 151.390,90.010 199.645 C 89.999 248.545,90.014 248.945,91.940 250.744 C 92.571 251.334,93.229 252.262,93.401 252.808 C 93.751 253.916,95.054 255.200,95.829 255.200 C 96.107 255.200,96.710 255.808,97.169 256.550 C 98.373 258.498,94.832 258.400,164.273 258.400 C 231.741 258.400,231.099 258.418,231.949 256.552 C 232.208 255.983,233.149 255.250,234.197 254.801 C 235.357 254.304,236.005 253.774,236.014 253.314 C 236.021 252.921,236.375 251.880,236.800 251.000 C 237.225 250.120,237.579 249.119,237.586 248.776 C 237.594 248.434,237.864 247.804,238.187 247.376 C 238.696 246.704,238.776 240.392,238.787 200.426 C 238.801 149.852,238.967 154.051,236.799 149.949 C 236.610 149.591,236.332 148.647,236.183 147.850 C 235.956 146.640,235.591 146.227,233.964 145.342 C 232.893 144.759,231.907 143.938,231.774 143.518 C 231.641 143.098,231.052 142.539,230.466 142.277 C 229.079 141.657,102.567 141.447,100.400 142.062 "
                            stroke="none"
                            fill="#f9f9f9"
                            fillRule="evenodd"
                          />
                          <path
                            id="path1"
                            d="M304.600 153.562 C 304.160 153.717,302.589 154.419,301.109 155.122 C 299.629 155.825,298.171 156.400,297.869 156.400 C 297.567 156.400,296.528 156.977,295.560 157.682 C 294.592 158.387,292.872 159.272,291.739 159.649 C 290.605 160.025,288.743 160.976,287.602 161.761 C 286.460 162.547,284.778 163.386,283.863 163.628 C 282.948 163.869,281.300 164.672,280.200 165.413 C 279.100 166.154,277.660 166.885,277.000 167.037 C 275.491 167.385,272.800 168.718,272.800 169.117 C 272.800 169.485,270.749 170.506,268.629 171.194 C 266.207 171.979,263.730 174.650,263.412 176.820 C 262.921 180.167,263.353 224.092,263.889 225.295 C 264.635 226.970,266.755 228.668,269.300 229.629 C 270.565 230.107,271.600 230.622,271.600 230.775 C 271.600 231.219,274.452 232.687,276.241 233.162 C 277.144 233.403,278.381 234.061,278.991 234.626 C 279.600 235.191,281.382 236.125,282.950 236.701 C 284.517 237.278,286.430 238.236,287.200 238.831 C 287.970 239.426,289.320 240.126,290.200 240.387 C 292.160 240.967,294.400 242.079,294.400 242.472 C 294.400 242.837,297.518 244.231,299.125 244.584 C 299.790 244.730,300.737 245.198,301.228 245.625 C 301.720 246.051,302.620 246.400,303.228 246.400 C 303.837 246.400,304.605 246.504,304.936 246.631 C 305.267 246.758,305.902 246.498,306.348 246.052 C 306.793 245.607,307.721 244.951,308.410 244.595 C 310.905 243.305,310.800 245.287,310.800 199.575 C 310.800 155.897,310.789 155.600,309.169 155.600 C 309.026 155.600,308.231 155.060,307.400 154.400 C 306.569 153.740,305.780 153.218,305.645 153.240 C 305.510 153.262,305.040 153.407,304.600 153.562 "
                            stroke="none"
                            fill="#1be7b8"
                            fillRule="evenodd"
                          />
                          <path
                            id="path2"
                            d="M104.148 137.776 C 103.459 138.076,102.774 138.519,102.624 138.760 C 102.475 139.002,101.832 139.200,101.196 139.200 C 98.679 139.200,95.594 140.337,94.191 141.782 C 93.434 142.562,92.630 143.200,92.406 143.200 C 92.181 143.200,91.703 143.875,91.344 144.700 C 90.984 145.525,90.140 146.560,89.467 147.000 C 87.556 148.251,87.579 147.532,87.693 201.219 L 87.800 252.069 88.800 252.944 C 89.350 253.425,90.311 254.498,90.935 255.328 C 91.559 256.159,92.682 257.235,93.430 257.719 C 94.178 258.204,94.792 258.829,94.795 259.110 C 94.801 259.708,96.289 260.360,98.770 260.851 C 99.743 261.044,100.887 261.516,101.311 261.901 C 102.535 263.008,223.251 262.983,224.942 261.875 C 225.616 261.433,227.174 261.056,228.925 260.910 C 232.411 260.620,234.281 259.898,234.866 258.616 C 235.107 258.087,235.812 257.444,236.432 257.187 C 237.635 256.688,238.800 255.226,238.800 254.214 C 238.800 253.876,239.039 253.600,239.330 253.600 C 239.622 253.600,240.297 253.135,240.830 252.568 L 241.800 251.536 241.800 200.335 L 241.800 149.134 240.400 147.884 C 239.630 147.197,238.690 145.944,238.312 145.101 C 237.852 144.075,237.232 143.430,236.441 143.154 C 235.696 142.895,235.110 142.318,234.859 141.598 C 234.411 140.311,233.008 139.763,229.068 139.333 C 227.786 139.194,226.522 138.865,226.260 138.603 C 224.854 137.196,225.002 137.200,164.726 137.216 C 115.566 137.229,105.185 137.325,104.148 137.776 M230.299 140.581 C 231.013 140.751,232.363 141.600,233.299 142.466 C 234.235 143.333,235.488 144.338,236.085 144.699 C 236.684 145.061,237.282 145.862,237.419 146.487 C 237.556 147.110,238.076 148.110,238.574 148.710 C 240.721 151.291,240.592 148.280,240.713 198.600 C 240.829 246.814,240.750 249.650,239.248 251.152 C 238.800 251.600,238.071 252.676,237.629 253.543 C 237.187 254.410,236.187 255.514,235.407 255.995 C 234.628 256.477,233.798 257.231,233.563 257.670 C 232.125 260.355,229.256 260.458,160.200 260.300 C 96.040 260.154,98.009 260.223,96.185 258.055 C 95.663 257.435,94.598 256.495,93.818 255.964 C 93.037 255.434,92.310 254.730,92.202 254.400 C 92.094 254.070,91.396 253.117,90.652 252.283 C 88.728 250.126,88.809 252.440,88.804 199.526 C 88.800 148.835,88.746 150.246,90.767 148.075 C 91.445 147.347,92.000 146.583,92.000 146.379 C 92.000 145.965,94.367 143.600,94.781 143.600 C 94.926 143.600,95.721 142.979,96.550 142.220 C 97.645 141.217,98.567 140.772,99.928 140.589 C 100.958 140.450,101.980 140.273,102.200 140.195 C 103.020 139.904,229.052 140.284,230.299 140.581 M302.261 151.784 C 301.415 152.085,300.477 152.683,300.177 153.111 C 299.589 153.951,298.498 154.440,295.467 155.223 C 294.179 155.556,293.257 156.096,292.706 156.841 C 292.120 157.635,291.307 158.082,289.909 158.382 C 287.523 158.894,286.569 159.361,285.000 160.786 C 284.254 161.463,282.944 162.058,281.536 162.358 C 279.852 162.717,278.929 163.194,277.936 164.216 C 277.201 164.973,276.327 165.593,275.994 165.596 C 274.726 165.605,271.323 167.114,270.329 168.107 C 269.759 168.678,268.506 169.354,267.546 169.609 C 263.906 170.578,262.647 172.127,261.546 176.994 C 260.707 180.702,260.406 219.312,261.200 221.401 C 261.420 221.979,261.860 223.699,262.178 225.222 C 262.801 228.210,263.915 229.763,265.769 230.228 C 266.340 230.371,266.906 230.649,267.027 230.844 C 267.148 231.040,267.598 231.200,268.028 231.200 C 268.457 231.200,269.121 231.575,269.504 232.034 C 270.324 233.017,272.827 234.231,274.800 234.604 C 275.626 234.760,276.610 235.349,277.200 236.040 C 277.950 236.919,278.976 237.422,281.300 238.052 C 283.242 238.578,284.400 239.096,284.400 239.438 C 284.400 240.158,287.095 241.510,289.201 241.847 C 290.693 242.085,292.400 243.256,292.400 244.041 C 292.400 244.329,297.174 246.000,297.997 246.000 C 298.233 246.000,299.057 246.630,299.827 247.400 C 301.156 248.729,301.366 248.800,303.981 248.800 L 306.736 248.800 309.338 246.578 C 312.714 243.696,312.469 247.711,312.322 197.737 L 312.200 156.074 310.962 154.537 C 308.533 151.521,305.601 150.593,302.261 151.784 M307.400 154.400 C 308.231 155.060,309.026 155.600,309.169 155.600 C 310.789 155.600,310.800 155.897,310.800 199.575 C 310.800 245.287,310.905 243.305,308.410 244.595 C 307.721 244.951,306.793 245.607,306.348 246.052 C 305.902 246.498,305.267 246.758,304.936 246.631 C 304.605 246.504,303.837 246.400,303.228 246.400 C 302.620 246.400,301.720 246.051,301.228 245.625 C 300.737 245.198,299.790 244.730,299.125 244.584 C 297.518 244.231,294.400 242.837,294.400 242.472 C 294.400 242.079,292.160 240.967,290.200 240.387 C 289.320 240.126,287.970 239.426,287.200 238.831 C 286.430 238.236,284.517 237.278,282.950 236.701 C 281.382 236.125,279.600 235.191,278.991 234.626 C 278.381 234.061,277.144 233.403,276.241 233.162 C 274.452 232.687,271.600 231.219,271.600 230.775 C 271.600 230.622,270.565 230.107,269.300 229.629 C 266.755 228.668,264.635 226.970,263.889 225.295 C 263.353 224.092,262.921 180.167,263.412 176.820 C 263.730 174.650,266.207 171.979,268.629 171.194 C 270.749 170.506,272.800 169.485,272.800 169.117 C 272.800 168.718,275.491 167.385,277.000 167.037 C 277.660 166.885,279.100 166.154,280.200 165.413 C 281.300 164.672,282.948 163.869,283.863 163.628 C 284.778 163.386,286.460 162.547,287.602 161.761 C 288.743 160.976,290.605 160.025,291.739 159.649 C 292.872 159.272,294.592 158.387,295.560 157.682 C 296.528 156.977,297.567 156.400,297.869 156.400 C 298.171 156.400,299.629 155.825,301.109 155.122 C 303.608 153.934,305.049 153.337,305.645 153.240 C 305.780 153.218,306.569 153.740,307.400 154.400 "
                            stroke="none"
                            fill="#4c545c"
                            fillRule="evenodd"
                          />
                          <path
                            id="path3"
                            d="M102.200 140.195 C 101.980 140.273,100.958 140.450,99.928 140.589 C 98.567 140.772,97.645 141.217,96.550 142.220 C 95.721 142.979,94.926 143.600,94.781 143.600 C 94.367 143.600,92.000 145.965,92.000 146.379 C 92.000 146.583,91.445 147.347,90.767 148.075 C 88.746 150.246,88.800 148.835,88.804 199.526 C 88.809 252.440,88.728 250.126,90.652 252.283 C 91.396 253.117,92.094 254.070,92.202 254.400 C 92.310 254.730,93.037 255.434,93.818 255.964 C 94.598 256.495,95.663 257.435,96.185 258.055 C 98.009 260.223,96.040 260.154,160.200 260.300 C 229.256 260.458,232.125 260.355,233.563 257.670 C 233.798 257.231,234.628 256.477,235.407 255.995 C 236.187 255.514,237.187 254.410,237.629 253.543 C 238.071 252.676,238.800 251.600,239.248 251.152 C 240.750 249.650,240.829 246.814,240.713 198.600 C 240.592 148.280,240.721 151.291,238.574 148.710 C 238.076 148.110,237.556 147.110,237.419 146.487 C 237.282 145.862,236.684 145.061,236.085 144.699 C 235.488 144.338,234.235 143.333,233.299 142.466 C 232.363 141.600,231.013 140.751,230.299 140.581 C 229.052 140.284,103.020 139.904,102.200 140.195 M230.466 142.277 C 231.052 142.539,231.641 143.098,231.774 143.518 C 231.907 143.938,232.893 144.759,233.964 145.342 C 235.591 146.227,235.956 146.640,236.183 147.850 C 236.332 148.647,236.610 149.591,236.799 149.949 C 238.967 154.051,238.801 149.852,238.787 200.426 C 238.776 240.392,238.696 246.704,238.187 247.376 C 237.864 247.804,237.594 248.434,237.586 248.776 C 237.579 249.119,237.225 250.120,236.800 251.000 C 236.375 251.880,236.021 252.921,236.014 253.314 C 236.005 253.774,235.357 254.304,234.197 254.801 C 233.149 255.250,232.208 255.983,231.949 256.552 C 231.099 258.418,231.741 258.400,164.273 258.400 C 94.832 258.400,98.373 258.498,97.169 256.550 C 96.710 255.808,96.107 255.200,95.829 255.200 C 95.054 255.200,93.751 253.916,93.401 252.808 C 93.229 252.262,92.571 251.334,91.940 250.744 C 90.014 248.945,89.999 248.545,90.010 199.645 C 90.020 151.390,90.024 151.267,91.919 149.613 C 92.560 149.054,93.221 148.147,93.389 147.598 C 93.802 146.248,94.776 145.200,95.616 145.200 C 95.997 145.200,96.914 144.583,97.654 143.830 C 98.394 143.076,99.630 142.280,100.400 142.062 C 102.567 141.447,229.079 141.657,230.466 142.277 "
                            stroke="none"
                            fill="#949c9c"
                            fillRule="evenodd"
                          />
                          <path
                            id="path4"
                            d="M35.200 0.984 C 35.200 1.947,35.121 1.971,31.700 2.084 L 28.200 2.200 28.077 3.900 L 27.954 5.600 25.403 5.600 C 21.914 5.600,20.903 6.043,20.590 7.712 C 20.367 8.902,20.142 9.103,18.669 9.430 C 17.102 9.777,16.988 9.898,16.800 11.400 C 16.605 12.956,16.554 13.003,14.922 13.122 C 13.260 13.243,13.243 13.260,13.122 14.922 C 13.003 16.554,12.956 16.605,11.400 16.800 C 9.898 16.988,9.777 17.102,9.430 18.669 C 9.103 20.142,8.902 20.367,7.712 20.590 C 6.043 20.903,5.600 21.914,5.600 25.403 L 5.600 27.954 3.900 28.077 L 2.200 28.200 2.084 31.700 C 1.971 35.121,1.947 35.200,0.984 35.200 L 0.000 35.200 0.000 200.000 L 0.000 364.800 0.984 364.800 C 1.947 364.800,1.971 364.879,2.084 368.300 L 2.200 371.800 3.900 372.177 L 5.600 372.554 5.600 374.851 C 5.600 378.083,6.072 379.102,7.712 379.410 C 8.902 379.633,9.103 379.858,9.430 381.331 C 9.777 382.898,9.898 383.012,11.400 383.200 C 12.953 383.394,13.004 383.449,13.121 385.059 C 13.247 386.786,13.757 387.181,15.876 387.195 C 16.598 387.199,16.773 387.463,16.876 388.700 C 16.992 390.104,17.107 390.224,18.669 390.570 C 20.142 390.897,20.367 391.098,20.590 392.288 C 20.903 393.957,21.914 394.400,25.403 394.400 L 27.954 394.400 28.077 396.100 L 28.200 397.800 31.700 397.916 C 35.121 398.029,35.200 398.053,35.200 399.016 L 35.200 400.000 200.000 400.000 L 364.800 400.000 364.800 399.016 C 364.800 398.053,364.879 398.029,368.300 397.916 L 371.800 397.800 372.177 396.100 L 372.554 394.400 375.103 394.400 C 378.233 394.400,379.094 393.974,379.414 392.265 C 379.633 391.101,379.865 390.896,381.331 390.570 C 382.893 390.224,383.008 390.104,383.124 388.700 C 383.241 387.288,383.327 387.200,384.596 387.200 C 386.308 387.200,387.200 386.308,387.200 384.596 C 387.200 383.327,387.288 383.241,388.700 383.124 C 390.104 383.008,390.224 382.893,390.570 381.331 C 390.896 379.865,391.101 379.633,392.265 379.414 C 393.974 379.094,394.400 378.233,394.400 375.103 L 394.400 372.554 396.100 372.177 L 397.800 371.800 397.916 368.300 C 398.029 364.879,398.053 364.800,399.016 364.800 L 400.000 364.800 400.000 200.000 L 400.000 35.200 399.016 35.200 C 398.053 35.200,398.029 35.121,397.916 31.700 L 397.800 28.200 396.100 28.077 L 394.400 27.954 394.400 25.403 C 394.400 21.914,393.957 20.903,392.288 20.590 C 391.098 20.367,390.897 20.142,390.570 18.669 C 390.224 17.107,390.104 16.992,388.700 16.876 C 387.463 16.773,387.199 16.598,387.195 15.876 C 387.181 13.757,386.786 13.247,385.059 13.121 C 383.452 13.004,383.396 12.953,383.275 11.480 C 383.121 9.617,382.265 9.200,378.597 9.200 L 376.046 9.200 375.923 7.500 C 375.802 5.821,375.779 5.798,374.173 5.681 C 372.616 5.566,372.529 5.488,372.173 3.881 L 371.800 2.200 368.300 2.084 C 364.879 1.971,364.800 1.947,364.800 0.984 L 364.800 0.000 200.000 0.000 L 35.200 0.000 35.200 0.984 M224.918 137.663 C 225.394 137.918,225.998 138.341,226.260 138.603 C 226.522 138.865,227.786 139.194,229.068 139.333 C 233.008 139.763,234.411 140.311,234.859 141.598 C 235.110 142.318,235.696 142.895,236.441 143.154 C 237.232 143.430,237.852 144.075,238.312 145.101 C 238.690 145.944,239.630 147.197,240.400 147.884 L 241.800 149.134 241.800 200.335 L 241.800 251.536 240.830 252.568 C 240.297 253.135,239.622 253.600,239.330 253.600 C 239.039 253.600,238.800 253.876,238.800 254.214 C 238.800 255.226,237.635 256.688,236.432 257.187 C 235.812 257.444,235.107 258.087,234.866 258.616 C 234.281 259.898,232.411 260.620,228.925 260.910 C 227.174 261.056,225.616 261.433,224.942 261.875 C 223.251 262.983,102.535 263.008,101.311 261.901 C 100.887 261.516,99.743 261.044,98.770 260.851 C 96.289 260.360,94.801 259.708,94.795 259.110 C 94.792 258.829,94.178 258.204,93.430 257.719 C 92.682 257.235,91.559 256.159,90.935 255.328 C 90.311 254.498,89.350 253.425,88.800 252.944 L 87.800 252.069 87.693 201.219 C 87.579 147.532,87.556 148.251,89.467 147.000 C 90.140 146.560,90.984 145.525,91.344 144.700 C 91.703 143.875,92.181 143.200,92.406 143.200 C 92.630 143.200,93.434 142.562,94.191 141.782 C 95.594 140.337,98.679 139.200,101.196 139.200 C 101.832 139.200,102.475 139.002,102.624 138.760 C 103.575 137.222,103.193 137.232,164.726 137.216 C 208.933 137.204,224.273 137.318,224.918 137.663 M308.162 152.107 C 309.021 152.598,310.281 153.692,310.962 154.537 L 312.200 156.074 312.322 197.737 C 312.469 247.711,312.714 243.696,309.338 246.578 L 306.736 248.800 303.981 248.800 C 301.366 248.800,301.156 248.729,299.827 247.400 C 299.057 246.630,298.233 246.000,297.997 246.000 C 297.174 246.000,292.400 244.329,292.400 244.041 C 292.400 243.256,290.693 242.085,289.201 241.847 C 287.095 241.510,284.400 240.158,284.400 239.438 C 284.400 239.096,283.242 238.578,281.300 238.052 C 278.976 237.422,277.950 236.919,277.200 236.040 C 276.610 235.349,275.626 234.760,274.800 234.604 C 272.827 234.231,270.324 233.017,269.504 232.034 C 269.121 231.575,268.457 231.200,268.028 231.200 C 267.598 231.200,267.148 231.040,267.027 230.844 C 266.906 230.649,266.340 230.371,265.769 230.228 C 263.915 229.763,262.801 228.210,262.178 225.222 C 261.860 223.699,261.420 221.979,261.200 221.401 C 260.406 219.312,260.707 180.702,261.546 176.994 C 262.647 172.127,263.906 170.578,267.546 169.609 C 268.506 169.354,269.759 168.678,270.329 168.107 C 271.323 167.114,274.726 165.605,275.994 165.596 C 276.327 165.593,277.201 164.973,277.936 164.216 C 278.929 163.194,279.852 162.717,281.536 162.358 C 282.944 162.058,284.254 161.463,285.000 160.786 C 286.569 159.361,287.523 158.894,289.909 158.382 C 291.307 158.082,292.120 157.635,292.706 156.841 C 293.257 156.096,294.179 155.556,295.467 155.223 C 298.498 154.440,299.589 153.951,300.177 153.111 C 301.487 151.241,305.719 150.709,308.162 152.107 "
                            stroke="none"
                            fill="#141c24"
                            fillRule="evenodd"
                          />
                        </g>
                      </svg>
                      <span className="text-sm ltr:ml-2 rtl:mr-2">Cal.com Video</span>
                    </div>
                  )}
                  {location.type === LocationType.Zoom && (
                    <div className="flex flex-grow items-center">
                      <svg
                        className="h-6 w-6"
                        viewBox="0 0 64 64"
                        fill="none"
                        xmlns="http://www.w3.org/2000/svg">
                        <path
                          d="M32 0C49.6733 0 64 14.3267 64 32C64 49.6733 49.6733 64 32 64C14.3267 64 0 49.6733 0 32C0 14.3267 14.3267 0 32 0Z"
                          fill="#E5E5E4"
                        />
                        <path
                          d="M32.0002 0.623047C49.3292 0.623047 63.3771 14.6709 63.3771 31.9999C63.3771 49.329 49.3292 63.3768 32.0002 63.3768C14.6711 63.3768 0.623291 49.329 0.623291 31.9999C0.623291 14.6709 14.6716 0.623047 32.0002 0.623047Z"
                          fill="white"
                        />
                        <path
                          d="M31.9998 3.14014C47.9386 3.14014 60.8597 16.0612 60.8597 32C60.8597 47.9389 47.9386 60.8599 31.9998 60.8599C16.0609 60.8599 3.13989 47.9389 3.13989 32C3.13989 16.0612 16.0609 3.14014 31.9998 3.14014Z"
                          fill="#4A8CFF"
                        />
                        <path
                          d="M13.1711 22.9581V36.5206C13.1832 39.5875 15.6881 42.0558 18.743 42.0433H38.5125C39.0744 42.0433 39.5266 41.5911 39.5266 41.0412V27.4788C39.5145 24.4119 37.0096 21.9435 33.9552 21.956H14.1857C13.6238 21.956 13.1716 22.4082 13.1716 22.9581H13.1711ZM40.7848 28.2487L48.9469 22.2864C49.6557 21.6998 50.2051 21.8462 50.2051 22.9095V41.0903C50.2051 42.2999 49.5329 42.1536 48.9469 41.7134L40.7848 35.7631V28.2487Z"
                          fill="white"
                        />
                      </svg>
                      <span className="text-sm ltr:ml-2 rtl:mr-2">Zoom Video</span>
                    </div>
                  )}
                  {location.type === LocationType.Tandem && (
                    <div className="flex flex-grow items-center">
                      <svg
                        width="1.25em"
                        height="1.25em"
                        viewBox="0 0 400 400"
                        fill="none"
                        xmlns="http://www.w3.org/2000/svg">
                        <path
                          fillRule="evenodd"
                          clipRule="evenodd"
                          d="M167.928 256.163L64 324V143.835L167.928 76V256.163Z"
                          fill="#4341DC"
                        />
                        <path
                          fillRule="evenodd"
                          clipRule="evenodd"
                          d="M335.755 256.163L231.827 324V143.835L335.755 76V256.163Z"
                          fill="#00B6B6"
                        />
                      </svg>
                      <span className="ml-2 text-sm">Tandem Video</span>
                    </div>
                  )}
                  {location.type === LocationType.Jitsi && (
                    <div className="flex flex-grow items-center">
                      <svg
                        className="h-6 w-6"
                        viewBox="0 0 60 60"
                        fill="none"
                        xmlns="http://www.w3.org/2000/svg">
                        <path
                          d="M45.4181 23.2445C45.0316 22.4169 44.4086 21.7223 43.6277 21.2487C42.6993 20.6602 41.5397 20.5354 40.7313 20.5354C40.4591 20.5354 40.1871 20.5495 39.9163 20.5776H39.8961C39.9105 20.4663 39.9393 20.3223 39.9633 20.2051C40.0037 19.9997 40.0497 19.7664 40.0757 19.5235C40.1832 18.4819 39.8126 17.0803 39.1301 15.9543C39.0216 15.7747 39.0254 15.7133 39.0254 15.7133C39.0596 15.6624 39.0995 15.6157 39.1445 15.5741L39.2069 15.5088C40.8206 13.7808 41.3083 11.881 40.6545 9.85058C39.4152 6.00002 39.083 6.00002 38.8401 6.00002C38.786 5.99948 38.7323 6.01041 38.6827 6.03209C38.633 6.05376 38.5886 6.08569 38.5521 6.12578C38.5118 6.1746 38.4823 6.23142 38.4656 6.29249C38.4489 6.35356 38.4454 6.41747 38.4552 6.48002C38.5809 7.75682 38.2929 9.58466 38.1009 10.2807C37.8657 11.1562 37.0449 12.4618 34.4529 13.7031C34.2709 13.7806 34.0851 13.8489 33.8961 13.9075C33.0504 14.1907 31.6373 14.664 30.852 15.745C30.2597 16.4391 30.1166 17.1341 29.8603 18.3888C29.6318 19.5043 29.4475 20.8627 29.8085 22.4842C29.8449 22.6445 29.8795 22.7789 29.9112 22.8989C29.9333 22.9843 29.9525 23.0583 29.9669 23.1226L29.9976 23.1159L29.9659 23.1245C29.9899 23.2205 29.9745 23.2435 29.94 23.2675C29.8153 23.3169 29.6869 23.3564 29.556 23.3856C29.172 23.4471 28.788 23.5152 28.4213 23.5872C27.2539 23.7879 23.7249 24.3965 22.0997 26.9837C21.0965 28.5792 20.9544 30.6634 21.6753 33.1853C22.4232 35.6813 23.9073 37.3968 24.923 37.7462L24.9393 37.752C25.0123 37.7846 25.0824 37.8125 25.1505 37.8355C25.1505 37.9056 25.1438 37.991 25.1352 38.087C25.1281 38.1293 25.1214 38.1754 25.115 38.2253C25.0037 39.0394 24.6197 39.9168 24.228 39.9398C24.0216 39.8995 23.2037 39.4358 22.6248 39.0557C22.4392 38.9347 22.2632 38.8189 22.0968 38.7082C20.4811 37.6387 19.5902 37.0502 18.2289 36.8986C18.1824 36.8936 18.1356 36.891 18.0888 36.8909C16.6488 36.8909 14.0568 39.3158 14.0021 44.1485C13.9742 46.5696 14.2277 48.7824 14.7576 50.7264C15.1358 52.1203 15.539 52.9142 15.6561 53.1264L16.1227 54L16.3358 53.04C17.459 47.952 18.8453 46.7261 21.1521 45.2592C22.8427 46.8432 25.0632 47.6784 27.5918 47.6784C29.723 47.6784 31.9531 47.0592 33.8693 45.9341C35.7518 44.8301 37.2053 43.3421 38.0933 41.6227C38.2411 41.7187 38.4197 41.8435 38.5377 41.9261C38.9601 42.2218 39.0494 42.2842 39.2001 42.2842H39.2136C39.3787 42.2774 40.9358 41.7552 42.5304 39.8074C43.4568 38.6755 44.2209 37.2758 44.8008 35.6448C45.5189 33.6288 45.9528 31.248 46.1006 28.5706C46.2638 26.3223 46.0353 24.5319 45.4219 23.2493L45.4181 23.2445ZM39.4449 10.3027C39.5788 10.8426 39.5962 11.4049 39.4958 11.952C39.3461 13.0157 38.8949 13.968 38.1249 14.8368C38.7811 13.3969 39.2257 11.8698 39.4449 10.3027V10.3027ZM38.3313 16.9047C38.5659 17.2594 38.7449 17.6479 38.8622 18.0567C38.9924 18.5927 38.9691 19.1546 38.795 19.6781C38.5195 20.3338 38.1499 20.665 37.6958 20.665H37.6353C37.4753 20.6409 37.3219 20.5847 37.1841 20.4999C36.6005 20.1581 36.2846 19.2519 36.5121 18.5875C36.5217 18.5683 36.5304 18.5482 36.539 18.5271C36.5765 18.4311 36.683 18.2467 36.9787 17.9616C37.4011 17.5882 38.0184 17.1168 38.3294 16.9056L38.3313 16.9047ZM31.5729 16.7242L31.5787 16.7136V16.704C31.7035 16.3968 32.5627 15.8995 33.1329 15.5703C33.204 15.528 33.275 15.4867 33.3461 15.4464C33.5958 15.3153 33.8522 15.1971 34.1141 15.0922C35.052 14.6928 36.5141 14.0707 37.7179 12.912C37.3685 14.137 36.5275 16.2 35.1451 17.449C34.8379 17.7264 34.2177 17.9722 33.4987 18.2563C32.724 18.5616 31.7928 18.9283 30.8894 19.4823C30.9595 18.7757 31.1774 17.5431 31.5681 16.7242H31.5729ZM30.9729 20.7159C31.4376 20.3319 32.2881 19.8115 35.075 18.8919C35.0942 18.9783 35.1163 19.0896 35.1374 19.2C35.1547 19.2835 35.1729 19.3786 35.1941 19.4823C35.3765 20.3827 35.5781 21.3946 37.4529 21.9562C37.2782 22.3402 36.9192 22.9891 36.7944 23.113L36.7531 23.1485L36.7243 23.1955C36.3595 23.7811 34.3877 25.0589 33.5045 25.0589C33.4665 25.0593 33.4286 25.0564 33.3912 25.0503C32.8593 24.9475 31.6382 23.8627 31.2792 23.0611C30.5851 21.4877 30.7272 20.9203 30.9681 20.7197L30.9729 20.7159ZM24.0293 35.1581C23.0078 33.6384 22.2341 30.983 22.7409 28.848V28.8384C22.9857 27.6768 23.7969 26.9933 24.132 26.7533L24.18 26.7178C24.6773 26.2839 25.6949 25.8259 27.0465 25.4256C27.2385 25.3757 27.3441 25.3536 27.3489 25.3536C27.5976 25.3018 27.8693 25.2394 28.1333 25.1789C28.6328 25.0513 29.1392 24.9523 29.6501 24.8823C29.7768 24.8688 29.9054 24.8448 30.0283 24.8208C30.1944 24.7844 30.3634 24.7625 30.5333 24.7555C30.6688 24.7483 30.8031 24.7839 30.9173 24.8573C31.4184 25.4525 32.6453 26.6275 33.4497 26.6967H33.4737H33.5006C34.4165 26.6477 35.8517 25.7539 37.7678 24.0384C38.0933 23.7504 38.3957 23.4989 38.6923 23.2791L38.7288 23.2512C39.2517 22.8546 39.8275 22.533 40.4395 22.296C40.2389 22.9527 40.0795 24.0749 40.7275 25.656C41.0645 26.4739 41.7115 28.3171 42.2481 30.1219C43.1717 33.2304 43.043 33.7776 43.0248 33.8285C42.9992 33.9341 42.9574 34.0351 42.9009 34.128C42.8289 34.1141 42.7593 34.0895 42.6945 34.055C42.2289 33.84 41.7067 33.456 41.0961 33.0048C39.9633 32.1744 38.555 31.1414 36.4939 30.336C34.98 29.7456 33.4747 29.4451 32.0222 29.4451C31.4203 29.4441 30.8198 29.5013 30.2289 29.616C26.9822 30.2563 25.2705 31.6877 24.3518 32.4576L24.3451 32.4634C24.2847 32.5123 24.2409 32.5787 24.2198 32.6534C24.1987 32.7282 24.2012 32.8077 24.227 32.881C24.2535 32.9531 24.3017 33.0152 24.365 33.0587C24.4283 33.1022 24.5035 33.125 24.5803 33.1238C24.6638 33.1238 24.7454 33.1008 25.0152 33.023C25.988 32.7332 26.9835 32.5257 27.9912 32.4029C28.3522 32.3608 28.7154 32.3393 29.0789 32.3386C30.6504 32.3386 32.0961 32.8186 33.6264 33.8582C33.9768 34.151 34.1909 34.345 34.3205 34.4726L34.188 34.5072L33.2597 34.7693C30.9614 35.4192 27.4872 36.4013 25.8427 36.4013C25.7166 36.4023 25.5906 36.3949 25.4654 36.3792C25.0392 36.3168 24.5189 35.8714 24.036 35.159L24.0293 35.1581ZM17.2507 46.8173C16.6038 47.6606 16.1274 48.6219 15.8481 49.6474C15.539 48.1661 15.1761 45.7296 15.3825 43.8326C15.8126 39.9024 17.7595 38.5862 18.0485 38.5171H18.0667C18.083 38.5171 18.1022 38.5171 18.1406 38.5584C18.2961 38.7274 18.6321 39.4406 18.3873 42.3907C18.3297 42.9984 18.4757 43.513 18.8232 43.92C19.0586 44.1892 19.3548 44.3985 19.6872 44.5306C18.7501 45.1495 17.9249 45.923 17.2469 46.8182L17.2507 46.8173ZM20.5598 42.96C20.4584 43.0054 20.3492 43.0308 20.2382 43.0349C20.1992 43.0383 20.1599 43.0329 20.1233 43.0189C20.0867 43.0049 20.0538 42.9828 20.027 42.9542C19.9646 42.889 19.8235 42.6662 19.8686 42.0086C19.9003 41.6851 19.9454 41.3626 19.9877 41.0486C20.0819 40.4573 20.1384 39.8606 20.1566 39.2621C21.2913 40.0051 22.5489 40.7923 23.363 41.1552C22.8312 41.6266 21.7243 42.4742 20.5598 42.9619V42.96ZM35.3678 42.8544C33.5373 44.7625 31.0651 45.9252 28.428 46.1184C28.115 46.1414 27.803 46.153 27.5025 46.153C24.0302 46.153 22.2657 44.6794 21.4545 43.8586C25.3781 42.1661 26.1739 39.7459 26.5214 38.689C26.555 38.5862 26.5857 38.497 26.6174 38.4202C26.7672 38.3453 27.2433 38.1322 28.7121 37.5821C29.8641 37.1674 31.2456 36.7027 32.4638 36.2918C33.4785 35.9501 34.355 35.6534 34.8341 35.4778L34.8734 35.4653C34.9694 35.4384 35.027 35.4259 35.0654 35.4192L35.0923 35.4538C35.5387 36.0355 36.275 36.3898 36.2817 36.3946C36.8353 36.6416 37.4273 36.791 38.0318 36.8362C38.0174 38.9338 37.0593 41.1091 35.3736 42.8534L35.3678 42.8544ZM38.411 35.6726C36.9585 35.6726 36.4488 35.2051 35.9736 34.6397C33.6149 31.8278 31.0075 31.367 29.9947 31.2989C29.6702 31.2778 29.3525 31.2672 29.0481 31.2672C28.7928 31.2672 28.5432 31.2739 28.2993 31.2893C29.4742 30.8898 30.7064 30.6849 31.9473 30.6826C34.5489 30.6826 37.0536 31.6042 39.3893 33.4205C40.3416 34.1606 41.0424 34.6858 41.6481 35.1072C41.3531 35.1949 40.9547 35.3069 40.4529 35.4432L40.2609 35.496C39.651 35.6044 39.0333 35.6635 38.4139 35.6726H38.411ZM39.3163 40.9901C39.1637 40.8557 38.9323 40.6416 38.6933 40.4237C38.9129 39.8647 39.0788 39.2861 39.1886 38.6957C39.3019 38.0726 39.3729 37.2557 39.4056 36.8227C40.0954 36.7196 40.7783 36.5744 41.4504 36.3878C42.2597 36.1555 42.8846 35.8915 43.3301 35.591C41.9409 39.0595 39.9288 40.583 39.3163 40.9882V40.9901ZM44.123 33.0576C43.9166 31.3478 43.2245 29.2339 42.9537 28.4122C42.9249 28.3162 42.9009 28.2471 42.8846 28.1962C42.8645 28.1309 42.8021 27.9571 42.6734 27.6019C42.3403 26.6717 41.6453 24.7383 41.5214 24.1661C41.3438 23.3251 41.7451 22.1683 42.0014 22.0675C42.0806 22.0378 42.1645 22.0225 42.2491 22.0224C42.7214 22.0224 43.3051 22.4688 43.7669 23.1888C44.3256 24.0528 44.6568 25.1981 44.7 26.4039C44.796 29.0352 44.5521 31.2336 44.124 33.0576"
                          fill="#727272"
                        />
                      </svg>
                      <span className="ml-2 text-sm">Jitsi Meet</span>
                    </div>
                  )}
                  {location.type === LocationType.Teams && (
                    <div className="flex flex-grow items-center">
                      <svg
                        xmlns="http://www.w3.org/2000/svg"
                        className="h-6 w-6"
                        viewBox="0 0 2228.833 2073.333">
                        <path
                          fill="#5059C9"
                          d="M1554.637,777.5h575.713c54.391,0,98.483,44.092,98.483,98.483c0,0,0,0,0,0v524.398	c0,199.901-162.051,361.952-361.952,361.952h0h-1.711c-199.901,0.028-361.975-162-362.004-361.901c0-0.017,0-0.034,0-0.052V828.971	C1503.167,800.544,1526.211,777.5,1554.637,777.5L1554.637,777.5z"
                        />
                        <circle fill="#5059C9" cx="1943.75" cy="440.583" r="233.25" />
                        <circle fill="#7B83EB" cx="1218.083" cy="336.917" r="336.917" />
                        <path
                          fill="#7B83EB"
                          d="M1667.323,777.5H717.01c-53.743,1.33-96.257,45.931-95.01,99.676v598.105	c-7.505,322.519,247.657,590.16,570.167,598.053c322.51-7.893,577.671-275.534,570.167-598.053V877.176	C1763.579,823.431,1721.066,778.83,1667.323,777.5z"
                        />
                        <path
                          opacity=".1"
                          d="M1244,777.5v838.145c-0.258,38.435-23.549,72.964-59.09,87.598	c-11.316,4.787-23.478,7.254-35.765,7.257H667.613c-6.738-17.105-12.958-34.21-18.142-51.833	c-18.144-59.477-27.402-121.307-27.472-183.49V877.02c-1.246-53.659,41.198-98.19,94.855-99.52H1244z"
                        />
                        <path
                          opacity=".2"
                          d="M1192.167,777.5v889.978c-0.002,12.287-2.47,24.449-7.257,35.765	c-14.634,35.541-49.163,58.833-87.598,59.09H691.975c-8.812-17.105-17.105-34.21-24.362-51.833	c-7.257-17.623-12.958-34.21-18.142-51.833c-18.144-59.476-27.402-121.307-27.472-183.49V877.02	c-1.246-53.659,41.198-98.19,94.855-99.52H1192.167z"
                        />
                        <path
                          opacity=".2"
                          d="M1192.167,777.5v786.312c-0.395,52.223-42.632,94.46-94.855,94.855h-447.84	c-18.144-59.476-27.402-121.307-27.472-183.49V877.02c-1.246-53.659,41.198-98.19,94.855-99.52H1192.167z"
                        />
                        <path
                          opacity=".2"
                          d="M1140.333,777.5v786.312c-0.395,52.223-42.632,94.46-94.855,94.855H649.472	c-18.144-59.476-27.402-121.307-27.472-183.49V877.02c-1.246-53.659,41.198-98.19,94.855-99.52H1140.333z"
                        />
                        <path
                          opacity=".1"
                          d="M1244,509.522v163.275c-8.812,0.518-17.105,1.037-25.917,1.037	c-8.812,0-17.105-0.518-25.917-1.037c-17.496-1.161-34.848-3.937-51.833-8.293c-104.963-24.857-191.679-98.469-233.25-198.003	c-7.153-16.715-12.706-34.071-16.587-51.833h258.648C1201.449,414.866,1243.801,457.217,1244,509.522z"
                        />
                        <path
                          opacity=".2"
                          d="M1192.167,561.355v111.442c-17.496-1.161-34.848-3.937-51.833-8.293	c-104.963-24.857-191.679-98.469-233.25-198.003h190.228C1149.616,466.699,1191.968,509.051,1192.167,561.355z"
                        />
                        <path
                          opacity=".2"
                          d="M1192.167,561.355v111.442c-17.496-1.161-34.848-3.937-51.833-8.293	c-104.963-24.857-191.679-98.469-233.25-198.003h190.228C1149.616,466.699,1191.968,509.051,1192.167,561.355z"
                        />
                        <path
                          opacity=".2"
                          d="M1140.333,561.355v103.148c-104.963-24.857-191.679-98.469-233.25-198.003	h138.395C1097.783,466.699,1140.134,509.051,1140.333,561.355z"
                        />
                        <linearGradient
                          id="a"
                          gradientUnits="userSpaceOnUse"
                          x1="198.099"
                          y1="1683.0726"
                          x2="942.2344"
                          y2="394.2607"
                          gradientTransform="matrix(1 0 0 -1 0 2075.3333)">
                          <stop offset="0" stopColor="#5a62c3" />
                          <stop offset=".5" stopColor="#4d55bd" />
                          <stop offset="1" stopColor="#3940ab" />
                        </linearGradient>
                        <path
                          fill="url(#a)"
                          d="M95.01,466.5h950.312c52.473,0,95.01,42.538,95.01,95.01v950.312c0,52.473-42.538,95.01-95.01,95.01	H95.01c-52.473,0-95.01-42.538-95.01-95.01V561.51C0,509.038,42.538,466.5,95.01,466.5z"
                        />
                        <path
                          fill="#FFF"
                          d="M820.211,828.193H630.241v517.297H509.211V828.193H320.123V727.844h500.088V828.193z"
                        />
                      </svg>
                      <span className="ml-2 text-sm">MS Teams</span>
                    </div>
                  )}
                  <div className="flex">
                    <button
                      type="button"
                      onClick={() => {
                        locationFormMethods.setValue("locationType", location.type);
                        locationFormMethods.unregister("locationLink");
                        locationFormMethods.unregister("locationAddress");
                        locationFormMethods.unregister("locationPhoneNumber");
                        openLocationModal(location.type);
                      }}
                      aria-label={t("edit")}
                      className="mr-1 p-1 text-gray-500 hover:text-gray-900">
                      <Icon.Edit2 className="h-4 w-4" />
                    </button>
                    <button type="button" onClick={() => removeLocation(location)} aria-label={t("remove")}>
                      <Icon.X className="border-l-1 h-6 w-6 pl-1 text-gray-500 hover:text-gray-900 " />
                    </button>
                  </div>
                </div>
              </li>
            ))}
            {formMethods.getValues("locations").length > 0 &&
              formMethods.getValues("locations").length !== locationOptions.length && (
                <li>
                  <button
                    type="button"
                    className="flex rounded-sm py-2 hover:bg-gray-100"
                    onClick={() => setShowLocationModal(true)}>
                    <Icon.Plus className="mt-0.5 h-4 w-4 text-neutral-900" />
                    <span className="ml-1 text-sm font-medium text-neutral-700">{t("add_location")}</span>
                  </button>
                </li>
              )}
          </ul>
        )}
      </div>
    );
  };

  const membership = team?.members.find((membership) => membership.user.id === props.session.user.id);
  const isAdmin = membership?.role === MembershipRole.OWNER || membership?.role === MembershipRole.ADMIN;
  return (
    <div>
      <Shell
        title={t("event_type_title", { eventTypeTitle: eventType.title })}
        heading={
<<<<<<< HEAD
          <div className="group relative cursor-pointer" onClick={() => setEditIcon(false)}>
            {editIcon ? (
              <>
                <h1
                  style={{ fontSize: 22, letterSpacing: "-0.0009em" }}
                  className="inline pl-0 text-gray-900 focus:text-black group-hover:text-gray-500">
                  {formMethods.getValues("title") && formMethods.getValues("title") !== ""
                    ? formMethods.getValues("title")
                    : eventType.title}
                </h1>
                <Icon.Edit2 className="ml-1 -mt-1 inline h-4 w-4 text-gray-700 group-hover:text-gray-500" />
              </>
            ) : (
              <div style={{ marginBottom: -11 }}>
                <input
                  type="text"
                  autoFocus
                  style={{ top: -6, fontSize: 22 }}
                  required
                  className="relative h-10 w-full cursor-pointer border-none bg-transparent pl-0 text-gray-900 hover:text-gray-700 focus:text-black focus:outline-none focus:ring-0"
                  placeholder={t("quick_chat")}
                  {...formMethods.register("title")}
                  defaultValue={eventType.title}
                  onBlur={() => {
                    setEditIcon(true);
                    formMethods.getValues("title") === "" && formMethods.setValue("title", eventType.title);
                  }}
                />
              </div>
            )}
          </div>
=======
          <EditableHeading
            title={formMethods.watch("title")}
            onChange={(value) => formMethods.setValue("title", value)}
          />
>>>>>>> 5ad25a69
        }
        subtitle={eventType.description || ""}>
        <ClientSuspense fallback={<Loader />}>
          <div className="flex flex-col-reverse lg:flex-row">
            <div className="w-full max-w-4xl ltr:mr-2 rtl:ml-2 lg:w-9/12">
              <div className="-mx-4 rounded-sm border border-neutral-200 bg-white p-4 py-6 sm:mx-0 sm:px-8">
                <Form
                  form={formMethods}
                  handleSubmit={async (values) => {
                    const {
                      periodDates,
                      periodCountCalendarDays,
                      smartContractAddress,
                      giphyThankYouPage,
                      beforeBufferTime,
                      afterBufferTime,
                      seatsPerTimeSlot,
                      recurringEvent,
                      locations,
                      ...input
                    } = values;

                    updateMutation.mutate({
                      ...input,
                      locations,
                      recurringEvent,
                      periodStartDate: periodDates.startDate,
                      periodEndDate: periodDates.endDate,
                      periodCountCalendarDays: periodCountCalendarDays === "1",
                      id: eventType.id,
                      beforeEventBuffer: beforeBufferTime,
                      afterEventBuffer: afterBufferTime,
                      seatsPerTimeSlot,
                      metadata: {
                        ...(smartContractAddress ? { smartContractAddress } : {}),
                        ...(giphyThankYouPage ? { giphyThankYouPage } : {}),
                      },
                    });
                  }}
                  className="space-y-6">
                  <div className="space-y-3">
                    <div className="block items-center sm:flex">
                      <div className="min-w-48 mb-4 sm:mb-0">
                        <label
                          id="slug-label"
                          htmlFor="slug"
                          className="flex text-sm font-medium text-neutral-700">
                          <Icon.Link className="mt-0.5 h-4 w-4 text-neutral-500 ltr:mr-2 rtl:ml-2" />
                          {t("url")}
                        </label>
                      </div>
                      <div className="w-full">
                        <div className="flex rounded-sm">
                          <span className="inline-flex items-center rounded-l-sm border border-r-0 border-gray-300 bg-gray-50 px-3 text-sm text-gray-500">
                            {CAL_URL?.replace(/^(https?:|)\/\//, "")}/
                            {team ? "team/" + team.slug : eventType.users[0].username}/
                          </span>
                          <input
                            type="text"
                            id="slug"
                            aria-labelledby="slug-label"
                            required
                            className="block w-full min-w-0 flex-1 rounded-none rounded-r-sm border-gray-300 text-sm"
                            defaultValue={eventType.slug}
                            {...formMethods.register("slug", {
                              setValueAs: (v) => slugify(v),
                            })}
                          />
                        </div>
                      </div>
                    </div>
                    <Controller
                      name="length"
                      control={formMethods.control}
                      defaultValue={eventType.length || 15}
                      render={() => (
                        <MinutesField
                          label={
                            <>
                              <Icon.Clock className="h-4 w-4 text-neutral-500 ltr:mr-2 rtl:ml-2" />{" "}
                              {t("duration")}
                            </>
                          }
                          id="length"
                          required
                          min="1"
                          placeholder="15"
                          defaultValue={eventType.length || 15}
                          onChange={(e) => {
                            formMethods.setValue("length", Number(e.target.value));
                          }}
                        />
                      )}
                    />
                  </div>
                  <hr />
                  <div className="space-y-3">
                    <div className="block sm:flex">
                      <div className="min-w-48 sm:mb-0">
                        <label
                          htmlFor="location"
                          className="mt-2.5 flex text-sm font-medium text-neutral-700">
                          <Icon.MapPin className="mt-0.5 mb-4 h-4 w-4 text-neutral-500 ltr:mr-2 rtl:ml-2" />
                          {t("location")}
                        </label>
                      </div>
                      <Controller
                        name="locations"
                        control={formMethods.control}
                        defaultValue={eventType.locations || []}
                        render={() => <Locations />}
                      />
                    </div>
                  </div>
                  <hr className="border-neutral-200" />
                  <div className="space-y-3">
                    <div className="block sm:flex">
                      <div className="min-w-48 mb-4 mt-2.5 sm:mb-0">
                        <label
                          htmlFor="description"
                          className="mt-0 flex text-sm font-medium text-neutral-700">
                          <Icon.FileText className="mt-0.5 h-4 w-4 text-neutral-500 ltr:mr-2 rtl:ml-2" />
                          {t("description")}
                        </label>
                      </div>
                      <div className="w-full">
                        <textarea
                          id="description"
                          className="block w-full rounded-sm border-gray-300 text-sm "
                          placeholder={t("quick_video_meeting")}
                          {...formMethods.register("description")}
                          defaultValue={asStringOrUndefined(eventType.description)}
                        />
                      </div>
                    </div>
                  </div>

                  <hr className="border-neutral-200" />
                  <div className="space-y-3">
                    <div className="block sm:flex">
                      <div className="min-w-48 mb-4 mt-2.5 sm:mb-0">
                        <label
                          htmlFor="availability"
                          className="mt-0 flex text-sm font-medium text-neutral-700">
                          <Icon.Clock className="mt-0.5 h-4 w-4 text-neutral-500 ltr:mr-2 rtl:ml-2" />
                          {t("availability")} <InfoBadge content={t("you_can_manage_your_schedules")} />
                        </label>
                      </div>
                      <Controller
                        name="schedule"
                        control={formMethods.control}
                        render={({ field }) => (
                          <AvailabilitySelect
                            value={field.value}
                            onBlur={field.onBlur}
                            name={field.name}
                            onChange={(selected) => field.onChange(selected?.value || null)}
                          />
                        )}
                      />
                    </div>
                  </div>

                  {team && <hr className="border-neutral-200" />}
                  {team && (
                    <div className="space-y-3">
                      <div className="block sm:flex">
                        <div className="min-w-48 mb-4 sm:mb-0">
                          <label
                            htmlFor="schedulingType"
                            className="mt-2 flex text-sm font-medium text-neutral-700">
                            <Icon.Users className="h-5 w-5 text-neutral-500 ltr:mr-2 rtl:ml-2" />{" "}
                            {t("scheduling_type")}
                          </label>
                        </div>
                        <Controller
                          name="schedulingType"
                          control={formMethods.control}
                          defaultValue={eventType.schedulingType}
                          render={() => (
                            <RadioArea.Select
                              value={asStringOrUndefined(eventType.schedulingType)}
                              options={schedulingTypeOptions}
                              onChange={(val) => {
                                // FIXME: Better types are needed
                                formMethods.setValue("schedulingType", val as SchedulingType);
                              }}
                            />
                          )}
                        />
                      </div>

                      <div className="block sm:flex">
                        <div className="min-w-48 mb-4 sm:mb-0">
                          <label htmlFor="users" className="flex text-sm font-medium text-neutral-700">
                            <Icon.UserPlus className="h-5 w-5 text-neutral-500 ltr:mr-2 rtl:ml-2" />{" "}
                            {t("attendees")}
                          </label>
                        </div>
                        <div className="w-full space-y-2">
                          <Controller
                            name="users"
                            control={formMethods.control}
                            defaultValue={eventType.users.map((user) => user.id.toString())}
                            render={({ field: { onChange, value } }) => (
                              <CheckedSelect
                                isDisabled={false}
                                onChange={(options) => onChange(options.map((user) => user.value))}
                                value={value
                                  .map(
                                    (userId) =>
                                      // eslint-disable-next-line @typescript-eslint/no-non-null-assertion
                                      teamMembers
                                        .map(mapUserToValue)
                                        .find((member) => member.value === userId)!
                                  )
                                  .filter(Boolean)}
                                options={teamMembers.map(mapUserToValue)}
                                placeholder={t("add_attendees")}
                              />
                            )}
                          />
                        </div>
                      </div>
                    </div>
                  )}
                  <Collapsible
                    open={advancedSettingsVisible}
                    onOpenChange={() => setAdvancedSettingsVisible(!advancedSettingsVisible)}>
                    <>
                      <CollapsibleTrigger
                        type="button"
                        data-testid="show-advanced-settings"
                        className="flex w-full">
                        <Icon.ChevronRight
                          className={`${
                            advancedSettingsVisible ? "rotate-90 transform" : ""
                          } ml-auto h-5 w-5 text-neutral-500`}
                        />
                        <span className="text-sm font-medium text-neutral-700">
                          {t("show_advanced_settings")}
                        </span>
                      </CollapsibleTrigger>
                      <CollapsibleContent data-testid="advanced-settings-content" className="mt-4 space-y-6">
                        {/**
                         * Only display calendar selector if user has connected calendars AND if it's not
                         * a team event. Since we don't have logic to handle each attende calendar (for now).
                         * This will fallback to each user selected destination calendar.
                         */}
                        {!!connectedCalendarsQuery.data?.connectedCalendars.length && !team && (
                          <div className="block items-center sm:flex">
                            <div className="min-w-48 mb-4 sm:mb-0">
                              <label
                                htmlFor="createEventsOn"
                                className="flex text-sm font-medium text-neutral-700">
                                {t("create_events_on")}
                              </label>
                            </div>
                            <div className="w-full">
                              <div className="relative mt-1 rounded-sm">
                                <Controller
                                  control={formMethods.control}
                                  name="destinationCalendar"
                                  defaultValue={eventType.destinationCalendar || undefined}
                                  render={({ field: { onChange, value } }) => (
                                    <DestinationCalendarSelector
                                      value={value ? value.externalId : undefined}
                                      onChange={onChange}
                                      hidePlaceholder
                                    />
                                  )}
                                />
                              </div>
                            </div>
                          </div>
                        )}
                        <div className="block items-center sm:flex">
                          <div className="min-w-48 mb-4 sm:mb-0">
                            <label htmlFor="eventName" className="flex text-sm font-medium text-neutral-700">
                              {t("event_name")} <InfoBadge content={t("event_name_tooltip")} />
                            </label>
                          </div>
                          <div className="w-full">
                            <div className="relative mt-1 rounded-sm">
                              <input
                                type="text"
                                className="block w-full rounded-sm border-gray-300 text-sm "
                                placeholder={t("meeting_with_user")}
                                defaultValue={eventType.eventName || ""}
                                onFocus={() => setDisplayNameTips(true)}
                                {...formMethods.register("eventName")}
                              />
                              {displayNameTips && (
                                <div className="mt-1 text-gray-500">
                                  <p>{`{HOST} = ${t("your_name")}`}</p>
                                  <p>{`{ATTENDEE} = ${t("attendee_name")}`}</p>
                                  <p>{`{HOST/ATTENDEE} = ${t(
                                    "dynamically_display_attendee_or_organizer"
                                  )}`}</p>
                                  <p>{`{LOCATION} = ${t("event_location")}`}</p>
                                </div>
                              )}
                            </div>
                          </div>
                        </div>
                        {eventType.isWeb3Active && (
                          <div className="block items-center sm:flex">
                            <div className="min-w-48 mb-4 sm:mb-0">
                              <label
                                htmlFor="smartContractAddress"
                                className="flex text-sm font-medium text-neutral-700">
                                {t("Smart Contract Address")}
                              </label>
                            </div>
                            <div className="w-full">
                              <div className="relative mt-1 rounded-sm">
                                <input
                                  type="text"
                                  className="block w-full rounded-sm border-gray-300 text-sm "
                                  placeholder={t("Example: 0x71c7656ec7ab88b098defb751b7401b5f6d8976f")}
                                  defaultValue={(eventType.metadata.smartContractAddress || "") as string}
                                  {...formMethods.register("smartContractAddress")}
                                />
                              </div>
                            </div>
                          </div>
                        )}
                        <div className="block items-center sm:flex">
                          <div className="min-w-48 mb-4 sm:mb-0">
                            <label
                              htmlFor="additionalFields"
                              className="flexflex mt-2 text-sm font-medium text-neutral-700">
                              {t("additional_inputs")}
                            </label>
                          </div>
                          <div className="w-full">
                            <ul className="mt-1">
                              {customInputs.map((customInput: EventTypeCustomInput, idx: number) => (
                                <li key={idx} className="bg-secondary-50 mb-2 border p-2">
                                  <div className="flex justify-between">
                                    <div className="w-0 flex-1">
                                      <div className="truncate">
                                        <span
                                          className="text-sm ltr:ml-2 rtl:mr-2"
                                          title={`${t("label")}: ${customInput.label}`}>
                                          {t("label")}: {customInput.label}
                                        </span>
                                      </div>
                                      {customInput.placeholder && (
                                        <div className="truncate">
                                          <span
                                            className="text-sm ltr:ml-2 rtl:mr-2"
                                            title={`${t("placeholder")}: ${customInput.placeholder}`}>
                                            {t("placeholder")}: {customInput.placeholder}
                                          </span>
                                        </div>
                                      )}
                                      <div>
                                        <span className="text-sm ltr:ml-2 rtl:mr-2">
                                          {t("type")}: {customInput.type}
                                        </span>
                                      </div>
                                      <div>
                                        <span className="text-sm ltr:ml-2 rtl:mr-2">
                                          {customInput.required ? t("required") : t("optional")}
                                        </span>
                                      </div>
                                    </div>
                                    <div className="flex">
                                      <Button
                                        onClick={() => {
                                          setSelectedCustomInput(customInput);
                                          setSelectedCustomInputModalOpen(true);
                                        }}
                                        color="minimal"
                                        type="button">
                                        {t("edit")}
                                      </Button>
                                      <button type="button" onClick={() => removeCustom(idx)}>
                                        <Icon.X className="h-6 w-6 border-l-2 pl-1 hover:text-red-500 " />
                                      </button>
                                    </div>
                                  </div>
                                </li>
                              ))}
                              <li>
                                <Button
                                  onClick={() => {
                                    setSelectedCustomInput(undefined);
                                    setSelectedCustomInputModalOpen(true);
                                  }}
                                  color="secondary"
                                  type="button"
                                  StartIcon={Icon.Plus}>
                                  {t("add_input")}
                                </Button>
                              </li>
                            </ul>
                          </div>
                        </div>

                        <Controller
                          name="hideCalendarNotes"
                          control={formMethods.control}
                          defaultValue={eventType.hideCalendarNotes}
                          render={() => (
                            <CheckboxField
                              id="hideCalendarNotes"
                              descriptionAsLabel
                              name="hideCalendarNotes"
                              label={t("disable_notes")}
                              description={t("disable_notes_description")}
                              defaultChecked={eventType.hideCalendarNotes}
                              onChange={(e) => {
                                formMethods.setValue("hideCalendarNotes", e?.target.checked);
                              }}
                            />
                          )}
                        />

                        <Controller
                          name="requiresConfirmation"
                          defaultValue={eventType.requiresConfirmation}
                          render={({ field: { value, onChange } }) => (
                            <CheckboxField
                              id="requiresConfirmation"
                              descriptionAsLabel
                              name="requiresConfirmation"
                              label={t("requires_confirmation")}
                              description={t("requires_confirmation_description")}
                              defaultChecked={eventType.requiresConfirmation}
                              disabled={enableSeats}
                              checked={value}
                              onChange={(e) => onChange(e?.target.checked)}
                            />
                          )}
                        />

                        <RecurringEventController
                          paymentEnabled={hasPaymentIntegration && requirePayment}
                          onRecurringEventDefined={setRecurringEventDefined}
                          recurringEvent={eventType.recurringEvent}
                          formMethods={formMethods}
                        />

                        <Controller
                          name="disableGuests"
                          control={formMethods.control}
                          defaultValue={eventType.disableGuests}
                          render={() => (
                            <CheckboxField
                              id="disableGuests"
                              name="disableGuests"
                              descriptionAsLabel
                              label={t("disable_guests")}
                              description={t("disable_guests_description")}
                              defaultChecked={eventType.disableGuests}
                              // If we have seats per booking then we need to disable guests
                              disabled={enableSeats}
                              checked={formMethods.watch("disableGuests")}
                              onChange={(e) => {
                                formMethods.setValue("disableGuests", e?.target.checked);
                              }}
                            />
                          )}
                        />

                        <Controller
                          name="hashedLink"
                          control={formMethods.control}
                          defaultValue={hashedUrl}
                          render={() => (
                            <>
                              <CheckboxField
                                id="hashedLinkCheck"
                                name="hashedLinkCheck"
                                descriptionAsLabel
                                label={t("private_link")}
                                description={t("private_link_description")}
                                defaultChecked={eventType.hashedLink ? true : false}
                                onChange={(e) => {
                                  setHashedLinkVisible(e?.target.checked);
                                  formMethods.setValue(
                                    "hashedLink",
                                    e?.target.checked ? hashedUrl : undefined
                                  );
                                }}
                              />
                              {hashedLinkVisible && (
                                <div className="!mt-1 block items-center sm:flex">
                                  <div className="min-w-48 mb-4 sm:mb-0" />
                                  <div className="w-full">
                                    <div className="relative mt-1 flex w-full">
                                      <input
                                        disabled
                                        name="hashedLink"
                                        data-testid="generated-hash-url"
                                        type="text"
                                        className="grow select-none border-gray-300 bg-gray-50 text-sm text-gray-500 ltr:rounded-l-sm rtl:rounded-r-sm"
                                        defaultValue={placeholderHashedLink}
                                      />
                                      <Tooltip
                                        content={
                                          eventType.hashedLink
                                            ? t("copy_to_clipboard")
                                            : t("enabled_after_update")
                                        }>
                                        <Button
                                          color="minimal"
                                          onClick={() => {
                                            navigator.clipboard.writeText(placeholderHashedLink);
                                            if (eventType.hashedLink) {
                                              showToast(t("private_link_copied"), "success");
                                            } else {
                                              showToast(t("enabled_after_update_description"), "warning");
                                            }
                                          }}
                                          type="button"
                                          className="text-md flex items-center border border-gray-300 px-2 py-1 text-sm font-medium text-gray-700 ltr:rounded-r-sm ltr:border-l-0 rtl:rounded-l-sm rtl:border-r-0">
                                          <Icon.Copy className="w-6 p-1 text-neutral-500" />
                                        </Button>
                                      </Tooltip>
                                    </div>
                                    <span className="text-xs text-gray-500">
                                      The URL will regenerate after each use
                                    </span>
                                  </div>
                                </div>
                              )}
                            </>
                          )}
                        />

                        <hr className="my-2 border-neutral-200" />
                        <Controller
                          name="minimumBookingNotice"
                          control={formMethods.control}
                          defaultValue={eventType.minimumBookingNotice}
                          render={() => (
                            <MinutesField
                              label={t("minimum_booking_notice")}
                              required
                              min="0"
                              placeholder="120"
                              defaultValue={eventType.minimumBookingNotice}
                              onChange={(e) => {
                                formMethods.setValue("minimumBookingNotice", Number(e.target.value));
                              }}
                            />
                          )}
                        />

                        <div className="block items-center sm:flex">
                          <div className="min-w-48 mb-4 sm:mb-0">
                            <label htmlFor="eventName" className="flex text-sm font-medium text-neutral-700">
                              {t("slot_interval")}
                            </label>
                          </div>
                          <Controller
                            name="slotInterval"
                            control={formMethods.control}
                            render={() => {
                              const slotIntervalOptions = [
                                {
                                  label: t("slot_interval_default"),
                                  value: -1,
                                },
                                ...[5, 10, 15, 20, 30, 45, 60].map((minutes) => ({
                                  label: minutes + " " + t("minutes"),
                                  value: minutes,
                                })),
                              ];
                              return (
                                <Select
                                  isSearchable={false}
                                  className="block w-full min-w-0 flex-1 rounded-sm text-sm"
                                  onChange={(val) => {
                                    formMethods.setValue(
                                      "slotInterval",
                                      val && (val.value || 0) > 0 ? val.value : null
                                    );
                                  }}
                                  defaultValue={
                                    slotIntervalOptions.find(
                                      (option) => option.value === eventType.slotInterval
                                    ) || slotIntervalOptions[0]
                                  }
                                  options={slotIntervalOptions}
                                />
                              );
                            }}
                          />
                        </div>
                        <hr className="my-2 border-neutral-200" />

                        <fieldset className="block sm:flex">
                          <div className="min-w-48 mb-4 sm:mb-0">
                            <label
                              htmlFor="inviteesCanSchedule"
                              className="mt-2.5 flex text-sm font-medium text-neutral-700">
                              {t("invitees_can_schedule")}
                            </label>
                          </div>
                          <div className="w-full">
                            <Controller
                              name="periodType"
                              control={formMethods.control}
                              defaultValue={periodType?.type}
                              render={() => (
                                <RadioGroup.Root
                                  defaultValue={periodType?.type}
                                  onValueChange={(val) =>
                                    formMethods.setValue("periodType", val as PeriodType)
                                  }>
                                  {PERIOD_TYPES.map((period) => (
                                    <div className="mb-2 flex items-center text-sm" key={period.type}>
                                      <RadioGroup.Item
                                        id={period.type}
                                        value={period.type}
                                        className="min-w-4 flex h-4 w-4 cursor-pointer items-center rounded-full border border-black bg-white focus:border-2 focus:outline-none ltr:mr-2 rtl:ml-2">
                                        <RadioGroup.Indicator className="relative flex h-4 w-4 items-center justify-center after:block after:h-2 after:w-2 after:rounded-full after:bg-black" />
                                      </RadioGroup.Item>
                                      {period.prefix ? <span>{period.prefix}&nbsp;</span> : null}
                                      {period.type === "ROLLING" && (
                                        <div className="inline-flex">
                                          <input
                                            type="number"
                                            className="block w-16 rounded-sm border-gray-300 text-sm [appearance:textfield] ltr:mr-2 rtl:ml-2"
                                            placeholder="30"
                                            {...formMethods.register("periodDays", { valueAsNumber: true })}
                                            defaultValue={eventType.periodDays || 30}
                                          />
                                          <select
                                            id=""
                                            className="block w-full rounded-sm border-gray-300 py-2 pl-3 pr-10 text-base text-sm focus:outline-none"
                                            {...formMethods.register("periodCountCalendarDays")}
                                            defaultValue={eventType.periodCountCalendarDays ? "1" : "0"}>
                                            <option value="1">{t("calendar_days")}</option>
                                            <option value="0">{t("business_days")}</option>
                                          </select>
                                        </div>
                                      )}
                                      {period.type === "RANGE" && (
                                        <div className="inline-flex space-x-2 ltr:ml-2 rtl:mr-2 rtl:space-x-reverse">
                                          <Controller
                                            name="periodDates"
                                            control={formMethods.control}
                                            defaultValue={periodDates}
                                            render={() => (
                                              <DateRangePicker
                                                startDate={formMethods.getValues("periodDates").startDate}
                                                endDate={formMethods.getValues("periodDates").endDate}
                                                onDatesChange={({ startDate, endDate }) => {
                                                  formMethods.setValue("periodDates", {
                                                    startDate,
                                                    endDate,
                                                  });
                                                }}
                                              />
                                            )}
                                          />
                                        </div>
                                      )}
                                      {period.suffix ? (
                                        <span className="ltr:ml-2 rtl:mr-2">&nbsp;{period.suffix}</span>
                                      ) : null}
                                    </div>
                                  ))}
                                </RadioGroup.Root>
                              )}
                            />
                          </div>
                        </fieldset>
                        <hr className="border-neutral-200" />
                        <div className="block sm:flex">
                          <div className="min-w-48 mb-4 sm:mb-0">
                            <label
                              htmlFor="bufferTime"
                              className="mt-2.5 flex text-sm font-medium text-neutral-700">
                              {t("buffer_time")}
                            </label>
                          </div>
                          <div className="w-full">
                            <div className="inline-flex w-full space-x-2">
                              <div className="w-full">
                                <label
                                  htmlFor="beforeBufferTime"
                                  className="mb-2 flex text-sm font-medium text-neutral-700">
                                  {t("before_event")}
                                </label>
                                <Controller
                                  name="beforeBufferTime"
                                  control={formMethods.control}
                                  defaultValue={eventType.beforeEventBuffer || 0}
                                  render={({ field: { onChange, value } }) => {
                                    const beforeBufferOptions = [
                                      {
                                        label: t("event_buffer_default"),
                                        value: 0,
                                      },
                                      ...[5, 10, 15, 20, 30, 45, 60].map((minutes) => ({
                                        label: minutes + " " + t("minutes"),
                                        value: minutes,
                                      })),
                                    ];
                                    return (
                                      <Select
                                        isSearchable={false}
                                        className="block w-full min-w-0 flex-1 rounded-sm text-sm"
                                        onChange={(val) => {
                                          if (val) onChange(val.value);
                                        }}
                                        defaultValue={
                                          beforeBufferOptions.find((option) => option.value === value) ||
                                          beforeBufferOptions[0]
                                        }
                                        options={beforeBufferOptions}
                                      />
                                    );
                                  }}
                                />
                              </div>
                              <div className="w-full">
                                <label
                                  htmlFor="afterBufferTime"
                                  className="mb-2 flex text-sm font-medium text-neutral-700">
                                  {t("after_event")}
                                </label>
                                <Controller
                                  name="afterBufferTime"
                                  control={formMethods.control}
                                  defaultValue={eventType.afterEventBuffer || 0}
                                  render={({ field: { onChange, value } }) => {
                                    const afterBufferOptions = [
                                      {
                                        label: t("event_buffer_default"),
                                        value: 0,
                                      },
                                      ...[5, 10, 15, 20, 30, 45, 60].map((minutes) => ({
                                        label: minutes + " " + t("minutes"),
                                        value: minutes,
                                      })),
                                    ];
                                    return (
                                      <Select
                                        isSearchable={false}
                                        className="block w-full min-w-0 flex-1 rounded-sm text-sm"
                                        onChange={(val) => {
                                          if (val) onChange(val.value);
                                        }}
                                        defaultValue={
                                          afterBufferOptions.find((option) => option.value === value) ||
                                          afterBufferOptions[0]
                                        }
                                        options={afterBufferOptions}
                                      />
                                    );
                                  }}
                                />
                              </div>
                            </div>
                          </div>
                        </div>

                        <>
                          <hr className="border-neutral-200" />
                          <div className="block flex-col sm:flex">
                            <Controller
                              name="seatsPerTimeSlot"
                              control={formMethods.control}
                              render={() => (
                                <CheckboxField
                                  id="seats"
                                  name="seats"
                                  descriptionAsLabel
                                  label={t("offer_seats")}
                                  description={t("offer_seats_description")}
                                  defaultChecked={!!eventType.seatsPerTimeSlot}
                                  onChange={(e) => {
                                    if (e?.target.checked) {
                                      setEnableSeats(true);
                                      // Want to disable individuals from taking multiple seats
                                      formMethods.setValue("seatsPerTimeSlot", defaultSeatsPro);
                                      formMethods.setValue("disableGuests", true);
                                      formMethods.setValue("requiresConfirmation", false);
                                    } else {
                                      setEnableSeats(false);
                                      formMethods.setValue("seatsPerTimeSlot", null);
                                      formMethods.setValue(
                                        "requiresConfirmation",
                                        eventType.requiresConfirmation
                                      );
                                      formMethods.setValue("disableGuests", eventType.disableGuests);
                                    }
                                  }}
                                />
                              )}
                            />

                            {enableSeats && (
                              <div className="block sm:flex">
                                <div className="mt-2 inline-flex w-full space-x-2 md:ml-48">
                                  <div className="w-full">
                                    <Controller
                                      name="seatsPerTimeSlot"
                                      control={formMethods.control}
                                      render={() => {
                                        const selectSeatsPerTimeSlotOptions = [
                                          { value: 2, label: "2" },
                                          { value: 3, label: "3" },
                                          { value: 4, label: "4" },
                                          { value: 5, label: "5" },
                                          {
                                            value: -1,
                                            isDisabled: !eventType.users.some(
                                              (user) => user.plan === ("PRO" || "TRIAL")
                                            ),
                                            label: (
                                              <div className="flex flex-row justify-between">
                                                <span>6+</span>
                                                <Badge variant="default">PRO</Badge>
                                              </div>
                                            ) as unknown as string,
                                          },
                                        ];
                                        return (
                                          <>
                                            <div className="block sm:flex">
                                              <div className="flex-auto">
                                                {eventType.users.some((user) =>
                                                  ["PRO", "TRIAL"].includes(user.plan)
                                                ) ? (
                                                  <div className="flex-auto">
                                                    <label
                                                      htmlFor="beforeBufferTime"
                                                      className="mb-2 flex text-sm font-medium text-neutral-700">
                                                      {t("enter_number_of_seats")}
                                                    </label>
                                                    <input
                                                      type="number"
                                                      className="focus:border-primary-500 focus:ring-primary-500 py- block  w-20 rounded-sm border-gray-300 text-sm [appearance:textfield] ltr:mr-2 rtl:ml-2"
                                                      placeholder={`${defaultSeatsPro}`}
                                                      min={minSeats}
                                                      {...formMethods.register("seatsPerTimeSlot", {
                                                        valueAsNumber: true,
                                                      })}
                                                      defaultValue={
                                                        eventType.seatsPerTimeSlot || defaultSeatsPro
                                                      }
                                                    />
                                                  </div>
                                                ) : (
                                                  <>
                                                    <label
                                                      htmlFor="beforeBufferTime"
                                                      className="mb-2 flex text-sm font-medium text-neutral-700">
                                                      {t("number_of_seats")}
                                                    </label>
                                                    <Select
                                                      isSearchable={false}
                                                      classNamePrefix="react-select"
                                                      className="react-select-container focus:border-primary-500 focus:ring-primary-500 block w-full min-w-0 flex-auto rounded-sm border border-gray-300 text-sm "
                                                      onChange={(val) => {
                                                        if (!val) {
                                                          return;
                                                        }
                                                        if (val.value === -1) {
                                                          formMethods.setValue("seatsPerTimeSlot", minSeats);
                                                        } else {
                                                          formMethods.setValue("seatsPerTimeSlot", val.value);
                                                        }
                                                      }}
                                                      defaultValue={{
                                                        value: eventType.seatsPerTimeSlot || minSeats,
                                                        label: `${eventType.seatsPerTimeSlot || minSeats}`,
                                                      }}
                                                      options={selectSeatsPerTimeSlotOptions}
                                                    />
                                                  </>
                                                )}
                                              </div>
                                            </div>
                                          </>
                                        );
                                      }}
                                    />
                                  </div>
                                </div>
                              </div>
                            )}
                          </div>
                        </>

                        <SuccessRedirectEdit<typeof formMethods>
                          formMethods={formMethods}
                          eventType={eventType}
                        />
                        {hasPaymentIntegration && (
                          <>
                            <hr className="border-neutral-200" />
                            <div className="block sm:flex">
                              <div className="min-w-48 mb-4 sm:mb-0">
                                <label
                                  htmlFor="payment"
                                  className="mt-2 flex text-sm font-medium text-neutral-700">
                                  {t("payment")}
                                </label>
                              </div>

                              <div className="flex flex-col">
                                <div className="w-full">
                                  {recurringEventDefined ? (
                                    <Alert severity="warning" title={t("warning_recurring_event_payment")} />
                                  ) : (
                                    <div className="block items-center sm:flex">
                                      <div className="w-full">
                                        <div className="relative flex items-start">
                                          <div className="flex h-5 items-center">
                                            <input
                                              onChange={(event) => {
                                                setRequirePayment(event.target.checked);
                                                if (!event.target.checked) {
                                                  formMethods.setValue("price", 0);
                                                }
                                              }}
                                              id="requirePayment"
                                              name="requirePayment"
                                              type="checkbox"
                                              className="text-primary-600 h-4 w-4 rounded border-gray-300"
                                              defaultChecked={requirePayment}
                                            />
                                          </div>
                                          <div className="text-sm ltr:ml-3 rtl:mr-3">
                                            <p className="text-neutral-900">
                                              {t("require_payment")} (0.5% +{" "}
                                              <IntlProvider locale="en">
                                                <FormattedNumber
                                                  value={0.1}
                                                  style="currency"
                                                  currency={currency}
                                                />
                                              </IntlProvider>{" "}
                                              {t("commission_per_transaction")})
                                            </p>
                                          </div>
                                        </div>
                                      </div>
                                    </div>
                                  )}
                                </div>
                                {requirePayment && (
                                  <div className="w-full">
                                    <div className="block items-center sm:flex">
                                      <div className="w-full">
                                        <div className="relative mt-1 rounded-sm">
                                          <Controller
                                            defaultValue={eventType.price}
                                            control={formMethods.control}
                                            name="price"
                                            render={({ field }) => (
                                              <input
                                                {...field}
                                                step="0.01"
                                                min="0.5"
                                                type="number"
                                                required
                                                className="block w-full rounded-sm border-gray-300 pl-2 pr-12 text-sm"
                                                placeholder="Price"
                                                onChange={(e) => {
                                                  field.onChange(e.target.valueAsNumber * 100);
                                                }}
                                                value={field.value > 0 ? field.value / 100 : undefined}
                                              />
                                            )}
                                          />
                                          <div className="pointer-events-none absolute inset-y-0 right-0 flex items-center pr-3">
                                            <span className="text-sm text-gray-500" id="duration">
                                              {new Intl.NumberFormat("en", {
                                                style: "currency",
                                                currency: currency,
                                                maximumSignificantDigits: 1,
                                                maximumFractionDigits: 0,
                                              })
                                                .format(0)
                                                .replace("0", "")}
                                            </span>
                                          </div>
                                        </div>
                                      </div>
                                    </div>
                                  </div>
                                )}
                              </div>
                            </div>
                          </>
                        )}
                        {hasGiphyIntegration && (
                          <>
                            <hr className="border-neutral-200" />
                            <div className="block sm:flex">
                              <div className="min-w-48 mb-4 sm:mb-0">
                                <label
                                  htmlFor="gif"
                                  className="mt-2 flex text-sm font-medium text-neutral-700">
                                  {t("confirmation_page_gif")}
                                </label>
                              </div>

                              <div className="flex flex-col">
                                <div className="w-full">
                                  <div className="block items-center sm:flex">
                                    <div className="w-full">
                                      <div className="relative flex items-start">
                                        <div className="flex items-center">
                                          <SelectGifInput
                                            defaultValue={eventType?.metadata?.giphyThankYouPage as string}
                                            onChange={(url) => {
                                              formMethods.setValue("giphyThankYouPage", url);
                                            }}
                                          />
                                        </div>
                                      </div>
                                    </div>
                                  </div>
                                </div>
                              </div>
                            </div>
                          </>
                        )}
                      </CollapsibleContent>
                    </>
                    {/* )} */}
                  </Collapsible>
                  <div className="mt-4 flex justify-end space-x-2 rtl:space-x-reverse">
                    <Button href="/event-types" color="secondary" tabIndex={-1}>
                      {t("cancel")}
                    </Button>
                    <Button type="submit" data-testid="update-eventtype" disabled={updateMutation.isLoading}>
                      {t("update")}
                    </Button>
                  </div>
                </Form>
              </div>
            </div>
            <div className="m-0 mt-0 mb-4 w-full lg:w-3/12 lg:px-2 lg:ltr:ml-2 lg:rtl:mr-2">
              <div className="px-2">
                <Controller
                  name="hidden"
                  control={formMethods.control}
                  defaultValue={eventType.hidden}
                  render={({ field }) => (
                    <Switch
                      defaultChecked={field.value}
                      onCheckedChange={(isChecked) => {
                        formMethods.setValue("hidden", isChecked);
                      }}
                      label={t("hide_event_type")}
                    />
                  )}
                />
              </div>
              <div className="mt-4 space-y-1.5">
                <a
                  href={permalink}
                  target="_blank"
                  rel="noreferrer"
                  className="text-md inline-flex items-center rounded-sm px-2 py-1 text-sm font-medium text-neutral-700 hover:bg-gray-200 hover:text-gray-900">
                  <Icon.ExternalLink
                    className="h-4 w-4 text-neutral-500 ltr:mr-2 rtl:ml-2"
                    aria-hidden="true"
                  />
                  {t("preview")}
                </a>
                <button
                  onClick={() => {
                    navigator.clipboard.writeText(permalink);
                    showToast("Link copied!", "success");
                  }}
                  type="button"
                  className="text-md flex items-center rounded-sm px-2 py-1 text-sm font-medium text-gray-700 hover:bg-gray-200 hover:text-gray-900">
                  <Icon.Link className="h-4 w-4 text-neutral-500 ltr:mr-2 rtl:ml-2" />
                  {t("copy_link")}
                </button>
                {hashedLinkVisible && (
                  <button
                    onClick={() => {
                      navigator.clipboard.writeText(placeholderHashedLink);
                      if (eventType.hashedLink) {
                        showToast(t("private_link_copied"), "success");
                      } else {
                        showToast(t("enabled_after_update_description"), "warning");
                      }
                    }}
                    type="button"
                    className="text-md flex items-center rounded-sm px-2 py-1 text-sm font-medium text-gray-700 hover:bg-gray-200 hover:text-gray-900">
                    <Icon.Link className="h-4 w-4 text-neutral-500 ltr:mr-2 rtl:ml-2" />
                    {t("copy_private_link")}
                  </button>
                )}
                <EmbedButton
                  className="text-md flex items-center rounded-sm px-2 py-1 text-sm font-medium text-gray-700 hover:bg-gray-200 hover:text-gray-900"
                  eventTypeId={eventType.id}
                />
                {/* This will only show if the user is not a member (ADMIN,OWNER) and if there is no current membership
                      - meaning you are within an eventtype that does not belong to a team */}
                {(props.currentUserMembership?.role !== "MEMBER" || !props.currentUserMembership) && (
                  <Dialog>
                    <DialogTrigger className="text-md flex items-center rounded-sm px-2 py-1 text-sm font-medium text-red-500 hover:bg-gray-200">
                      <Icon.Trash className="h-4 w-4 text-red-500 ltr:mr-2 rtl:ml-2" />
                      {t("delete")}
                    </DialogTrigger>
                    <ConfirmationDialogContent
                      isLoading={deleteMutation.isLoading}
                      variety="danger"
                      title={t("delete_event_type")}
                      confirmBtnText={t("confirm_delete_event_type")}
                      onConfirm={deleteEventTypeHandler}>
                      {t("delete_event_type_description")}
                    </ConfirmationDialogContent>
                  </Dialog>
                )}
              </div>
            </div>
          </div>
          <EditLocationDialog
            isOpenDialog={showLocationModal}
            setShowLocationModal={setShowLocationModal}
            saveLocation={addLocation}
            defaultValues={formMethods.getValues("locations")}
            selection={
              selectedLocation ? { value: selectedLocation.value, label: selectedLocation.label } : undefined
            }
            setSelectedLocation={setSelectedLocation}
          />
          <Controller
            name="customInputs"
            control={formMethods.control}
            defaultValue={eventType.customInputs.sort((a, b) => a.id - b.id) || []}
            render={() => (
              <Dialog open={selectedCustomInputModalOpen} onOpenChange={setSelectedCustomInputModalOpen}>
                <DialogContent asChild>
                  <div className="inline-block transform rounded-sm bg-white px-4 pt-5 pb-4 text-left align-bottom shadow-xl transition-all sm:my-8 sm:w-full sm:max-w-lg sm:p-6 sm:align-middle">
                    <div className="mb-4 sm:flex sm:items-start">
                      <div className="bg-secondary-100 mx-auto flex h-12 w-12 flex-shrink-0 items-center justify-center rounded-full sm:mx-0 sm:h-10 sm:w-10">
                        <Icon.Plus className="text-primary-600 h-6 w-6" />
                      </div>
                      <div className="mt-3 text-center sm:mt-0 sm:ml-4 sm:text-left">
                        <h3 className="text-lg font-medium leading-6 text-gray-900" id="modal-title">
                          {t("add_new_custom_input_field")}
                        </h3>
                        <div>
                          <p className="text-sm text-gray-400">
                            {t("this_input_will_shown_booking_this_event")}
                          </p>
                        </div>
                      </div>
                    </div>
                    <CustomInputTypeForm
                      selectedCustomInput={selectedCustomInput}
                      onSubmit={(values) => {
                        const customInput: EventTypeCustomInput = {
                          id: -1,
                          eventTypeId: -1,
                          label: values.label,
                          placeholder: values.placeholder,
                          required: values.required,
                          type: values.type,
                        };

                        if (selectedCustomInput) {
                          selectedCustomInput.label = customInput.label;
                          selectedCustomInput.placeholder = customInput.placeholder;
                          selectedCustomInput.required = customInput.required;
                          selectedCustomInput.type = customInput.type;
                        } else {
                          setCustomInputs(customInputs.concat(customInput));
                          formMethods.setValue(
                            "customInputs",
                            formMethods.getValues("customInputs").concat(customInput)
                          );
                        }
                        setSelectedCustomInputModalOpen(false);
                      }}
                      onCancel={() => {
                        setSelectedCustomInputModalOpen(false);
                      }}
                    />
                  </div>
                </DialogContent>
              </Dialog>
            )}
          />
          {isAdmin && (
            <WebhookListContainer
              title={t("team_webhooks")}
              subtitle={t("receive_cal_event_meeting_data")}
              eventTypeId={props.eventType.id}
            />
          )}
        </ClientSuspense>
        <EmbedDialog />
      </Shell>
    </div>
  );
};

export const getServerSideProps = async (context: GetServerSidePropsContext) => {
  const { req, query } = context;
  const session = await getSession({ req });
  const typeParam = parseInt(asStringOrThrow(query.type));

  if (Number.isNaN(typeParam)) {
    return {
      notFound: true,
    };
  }

  if (!session?.user?.id) {
    return {
      redirect: {
        permanent: false,
        destination: "/auth/login",
      },
    };
  }

  const userSelect = Prisma.validator<Prisma.UserSelect>()({
    name: true,
    username: true,
    id: true,
    avatar: true,
    email: true,
    plan: true,
    locale: true,
  });

  const rawEventType = await prisma.eventType.findFirst({
    where: {
      AND: [
        {
          OR: [
            {
              users: {
                some: {
                  id: session.user.id,
                },
              },
            },
            {
              team: {
                members: {
                  some: {
                    userId: session.user.id,
                  },
                },
              },
            },
            {
              userId: session.user.id,
            },
          ],
        },
        {
          id: typeParam,
        },
      ],
    },
    select: {
      id: true,
      title: true,
      slug: true,
      description: true,
      length: true,
      hidden: true,
      locations: true,
      eventName: true,
      availability: true,
      customInputs: true,
      timeZone: true,
      periodType: true,
      metadata: true,
      periodDays: true,
      periodStartDate: true,
      periodEndDate: true,
      periodCountCalendarDays: true,
      requiresConfirmation: true,
      recurringEvent: true,
      hideCalendarNotes: true,
      disableGuests: true,
      minimumBookingNotice: true,
      beforeEventBuffer: true,
      afterEventBuffer: true,
      slotInterval: true,
      hashedLink: true,
      successRedirectUrl: true,
      team: {
        select: {
          id: true,
          slug: true,
          members: {
            where: {
              accepted: true,
            },
            select: {
              role: true,
              user: {
                select: userSelect,
              },
            },
          },
        },
      },
      users: {
        select: userSelect,
      },
      schedulingType: true,
      schedule: {
        select: {
          id: true,
        },
      },
      userId: true,
      price: true,
      currency: true,
      destinationCalendar: true,
      seatsPerTimeSlot: true,
    },
  });

  if (!rawEventType) {
    return {
      notFound: true,
    };
  }

  const credentials = await prisma.credential.findMany({
    where: {
      userId: session.user.id,
    },
    select: {
      id: true,
      type: true,
      key: true,
      userId: true,
      appId: true,
    },
  });

  const web3Credentials = credentials.find((credential) => credential.type.includes("_web3"));
  const { locations, metadata, ...restEventType } = rawEventType;
  const eventType = {
    ...restEventType,
    recurringEvent: parseRecurringEvent(restEventType.recurringEvent),
    locations: locations as unknown as LocationObject[],
    metadata: (metadata || {}) as JSONObject,
    isWeb3Active:
      web3Credentials && web3Credentials.key
        ? (((web3Credentials.key as JSONObject).isWeb3Active || false) as boolean)
        : false,
  };

  const hasGiphyIntegration = !!credentials.find((credential) => credential.type === "giphy_other");

  // backwards compat
  if (eventType.users.length === 0 && !eventType.team) {
    const fallbackUser = await prisma.user.findUnique({
      where: {
        id: session.user.id,
      },
      select: userSelect,
    });
    if (!fallbackUser) throw Error("The event type doesn't have user and no fallback user was found");
    eventType.users.push(fallbackUser);
  }
  const currentUser = eventType.users.find((u) => u.id === session.user.id);
  const t = await getTranslation(currentUser?.locale ?? "en", "common");
  const integrations = getApps(credentials);
  const locationOptions = getLocationOptions(integrations, t);
  const hasPaymentIntegration = !!credentials.find((credential) => credential.type === "stripe_payment");
  const currency =
    (credentials.find((integration) => integration.type === "stripe_payment")?.key as unknown as StripeData)
      ?.default_currency || "usd";

  type Availability = typeof eventType["availability"];
  const getAvailability = (availability: Availability) =>
    availability?.length
      ? availability.map((schedule) => ({
          ...schedule,
          startTime: new Date(new Date().toDateString() + " " + schedule.startTime.toTimeString()).valueOf(),
          endTime: new Date(new Date().toDateString() + " " + schedule.endTime.toTimeString()).valueOf(),
        }))
      : null;

  const availability = getAvailability(eventType.availability) || [];
  availability.sort((a, b) => a.startTime - b.startTime);

  const eventTypeObject = Object.assign({}, eventType, {
    periodStartDate: eventType.periodStartDate?.toString() ?? null,
    periodEndDate: eventType.periodEndDate?.toString() ?? null,
    availability,
  });

  const teamMembers = eventTypeObject.team
    ? eventTypeObject.team.members.map((member) => {
        const user = member.user;
        user.avatar = `${CAL_URL}/${user.username}/avatar.png`;
        return user;
      })
    : [];

  // Find the current users memebership so we can check role to enable/disable deletion.
  // Sets to null if no membership is found - this must mean we are in a none team event type
  const currentUserMembership =
    eventTypeObject.team?.members.find((el) => el.user.id === session.user.id) ?? null;

  return {
    props: {
      session,
      eventType: eventTypeObject,
      locationOptions,
      availability,
      team: eventTypeObject.team || null,
      teamMembers,
      hasPaymentIntegration,
      hasGiphyIntegration,
      currency,
      currentUserMembership,
    },
  };
};

export default EventTypePage;<|MERGE_RESOLUTION|>--- conflicted
+++ resolved
@@ -831,44 +831,10 @@
       <Shell
         title={t("event_type_title", { eventTypeTitle: eventType.title })}
         heading={
-<<<<<<< HEAD
-          <div className="group relative cursor-pointer" onClick={() => setEditIcon(false)}>
-            {editIcon ? (
-              <>
-                <h1
-                  style={{ fontSize: 22, letterSpacing: "-0.0009em" }}
-                  className="inline pl-0 text-gray-900 focus:text-black group-hover:text-gray-500">
-                  {formMethods.getValues("title") && formMethods.getValues("title") !== ""
-                    ? formMethods.getValues("title")
-                    : eventType.title}
-                </h1>
-                <Icon.Edit2 className="ml-1 -mt-1 inline h-4 w-4 text-gray-700 group-hover:text-gray-500" />
-              </>
-            ) : (
-              <div style={{ marginBottom: -11 }}>
-                <input
-                  type="text"
-                  autoFocus
-                  style={{ top: -6, fontSize: 22 }}
-                  required
-                  className="relative h-10 w-full cursor-pointer border-none bg-transparent pl-0 text-gray-900 hover:text-gray-700 focus:text-black focus:outline-none focus:ring-0"
-                  placeholder={t("quick_chat")}
-                  {...formMethods.register("title")}
-                  defaultValue={eventType.title}
-                  onBlur={() => {
-                    setEditIcon(true);
-                    formMethods.getValues("title") === "" && formMethods.setValue("title", eventType.title);
-                  }}
-                />
-              </div>
-            )}
-          </div>
-=======
           <EditableHeading
             title={formMethods.watch("title")}
             onChange={(value) => formMethods.setValue("title", value)}
           />
->>>>>>> 5ad25a69
         }
         subtitle={eventType.description || ""}>
         <ClientSuspense fallback={<Loader />}>
