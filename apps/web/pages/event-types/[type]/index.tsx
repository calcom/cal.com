/* eslint-disable @typescript-eslint/no-empty-function */
import { useAutoAnimate } from "@formkit/auto-animate/react";
import { zodResolver } from "@hookform/resolvers/zod";
import type { PeriodType } from "@prisma/client";
import { SchedulingType } from "@prisma/client";
import type { GetServerSidePropsContext } from "next";
import { useEffect, useState } from "react";
import { useForm } from "react-hook-form";
import { z } from "zod";

import { validateCustomEventName } from "@calcom/core/event";
import type { EventLocationType } from "@calcom/core/location";
import { validateBookingLimitOrder } from "@calcom/lib";
import { CAL_URL } from "@calcom/lib/constants";
import getEventTypeById from "@calcom/lib/getEventTypeById";
import { useLocale } from "@calcom/lib/hooks/useLocale";
import { useTypedQuery } from "@calcom/lib/hooks/useTypedQuery";
import { HttpError } from "@calcom/lib/http-error";
import prisma from "@calcom/prisma";
import { eventTypeBookingFields } from "@calcom/prisma/zod-utils";
import type { customInputSchema, EventTypeMetaDataSchema } from "@calcom/prisma/zod-utils";
import type { RouterOutputs } from "@calcom/trpc/react";
import { trpc } from "@calcom/trpc/react";
import type { BookingLimit, RecurringEvent } from "@calcom/types/Calendar";
import { Form, showToast } from "@calcom/ui";

import { asStringOrThrow } from "@lib/asStringOrNull";
import { getSession } from "@lib/auth";
import type { inferSSRProps } from "@lib/types/inferSSRProps";

// These can't really be moved into calcom/ui due to the fact they use infered getserverside props typings
import { EventAdvancedTab } from "@components/eventtype/EventAdvancedTab";
import { EventAppsTab } from "@components/eventtype/EventAppsTab";
import { EventAvailabilityTab } from "@components/eventtype/EventAvailabilityTab";
import { EventLimitsTab } from "@components/eventtype/EventLimitsTab";
import { EventRecurringTab } from "@components/eventtype/EventRecurringTab";
import { EventSetupTab } from "@components/eventtype/EventSetupTab";
import { EventTeamTab } from "@components/eventtype/EventTeamTab";
import { EventTeamWebhooksTab } from "@components/eventtype/EventTeamWebhooksTab";
import { EventTypeSingleLayout } from "@components/eventtype/EventTypeSingleLayout";
import EventWorkflowsTab from "@components/eventtype/EventWorkfowsTab";

import { ssrInit } from "@server/lib/ssr";

export type FormValues = {
  title: string;
  eventTitle: string;
  eventName: string;
  slug: string;
  length: number;
  description: string;
  disableGuests: boolean;
  requiresConfirmation: boolean;
  recurringEvent: RecurringEvent | null;
  schedulingType: SchedulingType | null;
  hidden: boolean;
  hideCalendarNotes: boolean;
  hashedLink: string | undefined;
  locations: {
    type: EventLocationType["type"];
    address?: string;
    attendeeAddress?: string;
    link?: string;
    hostPhoneNumber?: string;
    displayLocationPublicly?: boolean;
    phone?: string;
  }[];
  customInputs: CustomInputParsed[];
  schedule: number | null;
  periodType: PeriodType;
  periodDays: number;
  periodCountCalendarDays: "1" | "0";
  periodDates: { startDate: Date; endDate: Date };
  seatsPerTimeSlot: number | null;
  seatsShowAttendees: boolean | null;
  seatsPerTimeSlotEnabled: boolean;
  minimumBookingNotice: number;
  minimumBookingNoticeInDurationType: number;
  beforeBufferTime: number;
  afterBufferTime: number;
  slotInterval: number | null;
  metadata: z.infer<typeof EventTypeMetaDataSchema>;
  destinationCalendar: {
    integration: string;
    externalId: string;
  };
  successRedirectUrl: string;
  bookingLimits?: BookingLimit;
  users: number[];
  hosts: { userId: number }[];
  hostsFixed: { userId: number }[];
  bookingFields: z.infer<typeof eventTypeBookingFields>;
};

export type CustomInputParsed = typeof customInputSchema._output;

const querySchema = z.object({
  tabName: z
    .enum([
      "setup",
      "availability",
      "apps",
      "limits",
      "recurring",
      "team",
      "advanced",
      "workflows",
      "webhooks",
    ])
    .optional()
    .default("setup"),
});

export type EventTypeSetupProps = RouterOutputs["viewer"]["eventTypes"]["get"];
export type EventTypeSetup = RouterOutputs["viewer"]["eventTypes"]["get"]["eventType"];

const EventTypePage = (props: EventTypeSetupProps) => {
  const { t } = useLocale();
  const utils = trpc.useContext();
  const {
    data: { tabName },
  } = useTypedQuery(querySchema);

  const { data: eventTypeApps } = trpc.viewer.apps.useQuery({
    extendsFeature: "EventType",
  });

  const { eventType, locationOptions, team, teamMembers, currentUserMembership, destinationCalendar } = props;
  const [animationParentRef] = useAutoAnimate<HTMLDivElement>();

  const updateMutation = trpc.viewer.eventTypes.update.useMutation({
    onSuccess: async () => {
      showToast(
        t("event_type_updated_successfully", {
          eventTypeTitle: eventType.title,
        }),
        "success"
      );
    },
    async onSettled() {
      await utils.viewer.eventTypes.get.invalidate();
    },
    onError: (err) => {
      let message = "";
      if (err instanceof HttpError) {
        const message = `${err.statusCode}: ${err.message}`;
        showToast(message, "error");
      }

      if (err.data?.code === "UNAUTHORIZED") {
        message = `${err.data.code}: You are not able to update this event`;
      }

      if (err.data?.code === "PARSE_ERROR" || err.data?.code === "BAD_REQUEST") {
        message = `${err.data.code}: ${err.message}`;
      }

      if (message) {
        showToast(message, "error");
      } else {
        showToast(err.message, "error");
      }
    },
  });

  const [periodDates] = useState<{ startDate: Date; endDate: Date }>({
    startDate: new Date(eventType.periodStartDate || Date.now()),
    endDate: new Date(eventType.periodEndDate || Date.now()),
  });

  const metadata = eventType.metadata;
  // fallback to !!eventType.schedule when 'useHostSchedulesForTeamEvent' is undefined
  if (!!team) {
    metadata.config = {
      ...metadata.config,
      useHostSchedulesForTeamEvent:
        typeof eventType.metadata.config?.useHostSchedulesForTeamEvent !== "undefined"
          ? eventType.metadata.config?.useHostSchedulesForTeamEvent === true
          : !!eventType.schedule,
    };
  } else {
    // Make sure non-team events NEVER have this config key;
    delete metadata.config?.useHostSchedulesForTeamEvent;
  }

<<<<<<< HEAD
  const formMethods = useForm<FormValues>({
    defaultValues: {
      title: eventType.title,
      locations: eventType.locations || [],
      recurringEvent: eventType.recurringEvent || null,
      description: eventType.description ?? undefined,
      schedule: eventType.schedule || undefined,
      bookingLimits: eventType.bookingLimits || undefined,
      length: eventType.length,
      hidden: eventType.hidden,
      periodDates: {
        startDate: periodDates.startDate,
        endDate: periodDates.endDate,
      },
      periodType: eventType.periodType,
      periodCountCalendarDays: eventType.periodCountCalendarDays ? "1" : "0",
      schedulingType: eventType.schedulingType,
      minimumBookingNotice: eventType.minimumBookingNotice,
      metadata,
      users: eventType.users.map((user) => user.id),
      hosts: !!eventType.hosts?.length
        ? eventType.hosts.filter((host) => !host.isFixed)
        : eventType.users
            .filter(() => eventType.schedulingType === SchedulingType.ROUND_ROBIN)
            .map((user) => ({ userId: user.id })),
      hostsFixed: !!eventType.hosts?.length
        ? eventType.hosts.filter((host) => host.isFixed)
        : eventType.users
            .filter(() => eventType.schedulingType === SchedulingType.COLLECTIVE)
            .map((user) => ({ userId: user.id })),
=======
  const defaultValues = {
    title: eventType.title,
    locations: eventType.locations || [],
    recurringEvent: eventType.recurringEvent || null,
    description: eventType.description ?? undefined,
    schedule: eventType.schedule || undefined,
    bookingLimits: eventType.bookingLimits || undefined,
    length: eventType.length,
    hidden: eventType.hidden,
    periodDates: {
      startDate: periodDates.startDate,
      endDate: periodDates.endDate,
>>>>>>> e627cc51
    },
    bookingFields: eventType.bookingFields,
    periodType: eventType.periodType,
    periodCountCalendarDays: eventType.periodCountCalendarDays ? "1" : "0",
    schedulingType: eventType.schedulingType,
    minimumBookingNotice: eventType.minimumBookingNotice,
    metadata,
    hosts: !!eventType.hosts?.length
      ? eventType.hosts.filter((host) => !host.isFixed)
      : eventType.users
          .filter(() => eventType.schedulingType === SchedulingType.ROUND_ROBIN)
          .map((user) => ({ userId: user.id })),
    hostsFixed: !!eventType.hosts?.length
      ? eventType.hosts.filter((host) => host.isFixed)
      : eventType.users
          .filter(() => eventType.schedulingType === SchedulingType.COLLECTIVE)
          .map((user) => ({ userId: user.id })),
  } as const;

  const formMethods = useForm<FormValues>({
    defaultValues,
    resolver: zodResolver(
      z
        .object({
          // Length if string, is converted to a number or it can be a number
          // Make it optional because it's not submitted from all tabs of the page
          eventName: z
            .string()
            .refine((val) => validateCustomEventName(val, t("invalid_event_name_variables")) === true, {
              message: t("invalid_event_name_variables"),
            })
            .optional(),
          length: z.union([z.string().transform((val) => +val), z.number()]).optional(),
          bookingFields: eventTypeBookingFields,
        })
        // TODO: Add schema for other fields later.
        .passthrough()
    ),
  });

  useEffect(() => {
    if (!formMethods.formState.isDirty) {
      //TODO: What's the best way to sync the form with backend
      formMethods.setValue("bookingFields", defaultValues.bookingFields);
    }
  }, [defaultValues]);

  const appsMetadata = formMethods.getValues("metadata")?.apps;
  const numberOfInstalledApps = eventTypeApps?.filter((app) => app.isInstalled).length || 0;
  let numberOfActiveApps = 0;

  if (appsMetadata) {
    numberOfActiveApps = Object.entries(appsMetadata).filter(
      ([appId, appData]) => eventTypeApps?.find((app) => app.slug === appId)?.isInstalled && appData.enabled
    ).length;
  }

  const permalink = `${CAL_URL}/${team ? `team/${team.slug}` : eventType.users[0].username}/${
    eventType.slug
  }`;

  const tabMap = {
    setup: (
      <EventSetupTab
        eventType={eventType}
        locationOptions={locationOptions}
        team={team}
        teamMembers={teamMembers}
        destinationCalendar={destinationCalendar}
      />
    ),
    availability: <EventAvailabilityTab eventType={eventType} isTeamEvent={!!team} />,
    team: <EventTeamTab teamMembers={teamMembers} team={team} />,
    limits: <EventLimitsTab eventType={eventType} />,
    advanced: <EventAdvancedTab eventType={eventType} team={team} />,
    recurring: <EventRecurringTab eventType={eventType} />,
    apps: <EventAppsTab eventType={{ ...eventType, URL: permalink }} />,
    workflows: (
      <EventWorkflowsTab
        eventType={eventType}
        workflows={eventType.workflows.map((workflowOnEventType) => workflowOnEventType.workflow)}
      />
    ),
    webhooks: <EventTeamWebhooksTab eventType={eventType} team={team} />,
  } as const;

  return (
    <EventTypeSingleLayout
      enabledAppsNumber={numberOfActiveApps}
      installedAppsNumber={numberOfInstalledApps}
      enabledWorkflowsNumber={eventType.workflows.length}
      eventType={eventType}
      team={team}
      isUpdateMutationLoading={updateMutation.isLoading}
      formMethods={formMethods}
      disableBorder={tabName === "apps" || tabName === "workflows" || tabName === "webhooks"}
      currentUserMembership={currentUserMembership}>
      <Form
        form={formMethods}
        id="event-type-form"
        handleSubmit={async (values) => {
          const {
            periodDates,
            periodCountCalendarDays,
            beforeBufferTime,
            afterBufferTime,
            seatsPerTimeSlot,
            seatsShowAttendees,
            bookingLimits,
            recurringEvent,
            locations,
            metadata,
            customInputs,
            hosts: hostsInput,
            users,
            hostsFixed,
            // We don't need to send send these values to the backend
            // eslint-disable-next-line @typescript-eslint/no-unused-vars
            seatsPerTimeSlotEnabled,
            // eslint-disable-next-line @typescript-eslint/no-unused-vars
            minimumBookingNoticeInDurationType,
            ...input
          } = values;

          const hosts: ((typeof hostsInput)[number] & { isFixed?: boolean })[] = [];
          if (hostsInput || hostsFixed) {
            hosts.push(...hostsInput.concat(hostsFixed.map((host) => ({ isFixed: true, ...host }))));
          }

          if (bookingLimits) {
            const isValid = validateBookingLimitOrder(bookingLimits);
            if (!isValid) throw new Error(t("event_setup_booking_limits_error"));
          }

          if (metadata?.multipleDuration !== undefined) {
            if (metadata?.multipleDuration.length < 1) {
              throw new Error(t("event_setup_multiple_duration_error"));
            } else {
              if (!input.length && !metadata?.multipleDuration?.includes(input.length)) {
                throw new Error(t("event_setup_multiple_duration_default_error"));
              }
            }
          }

          updateMutation.mutate({
            ...input,
            hosts,
            locations,
            recurringEvent,
            periodStartDate: periodDates.startDate,
            periodEndDate: periodDates.endDate,
            periodCountCalendarDays: periodCountCalendarDays === "1",
            id: eventType.id,
            beforeEventBuffer: beforeBufferTime,
            afterEventBuffer: afterBufferTime,
            bookingLimits,
            seatsPerTimeSlot,
            seatsShowAttendees,
            metadata,
            customInputs,
            users,
          });
        }}>
        <div ref={animationParentRef} className="space-y-6">
          {tabMap[tabName]}
        </div>
      </Form>
    </EventTypeSingleLayout>
  );
};

const EventTypePageWrapper = (props: inferSSRProps<typeof getServerSideProps>) => {
  const { data, isLoading } = trpc.viewer.eventTypes.get.useQuery({ id: props.type });
  if (isLoading || !data) return null;
  return <EventTypePage {...data} />;
};

export const getServerSideProps = async (context: GetServerSidePropsContext) => {
  const { req, query } = context;
  const session = await getSession({ req });
  const typeParam = parseInt(asStringOrThrow(query.type));
  const ssr = await ssrInit(context);

  if (Number.isNaN(typeParam)) {
    return {
      notFound: true,
    };
  }

  if (!session?.user?.id) {
    return {
      redirect: {
        permanent: false,
        destination: "/auth/login",
      },
    };
  }

  try {
    const res = await getEventTypeById({ eventTypeId: typeParam, userId: session.user.id, prisma });
    return {
      props: {
        session,
        type: typeParam,
        trpcState: ssr.dehydrate(),
        initialData: {
          eventType: res.eventType,
          locationOptions: res.locationOptions,
          team: res.team,
          teamMembers: res.teamMembers,
          currentUserMembership: res.currentUserMembership,
        },
      },
    };
  } catch (err) {
    throw err;
  }
};

export default EventTypePageWrapper;<|MERGE_RESOLUTION|>--- conflicted
+++ resolved
@@ -183,38 +183,6 @@
     delete metadata.config?.useHostSchedulesForTeamEvent;
   }
 
-<<<<<<< HEAD
-  const formMethods = useForm<FormValues>({
-    defaultValues: {
-      title: eventType.title,
-      locations: eventType.locations || [],
-      recurringEvent: eventType.recurringEvent || null,
-      description: eventType.description ?? undefined,
-      schedule: eventType.schedule || undefined,
-      bookingLimits: eventType.bookingLimits || undefined,
-      length: eventType.length,
-      hidden: eventType.hidden,
-      periodDates: {
-        startDate: periodDates.startDate,
-        endDate: periodDates.endDate,
-      },
-      periodType: eventType.periodType,
-      periodCountCalendarDays: eventType.periodCountCalendarDays ? "1" : "0",
-      schedulingType: eventType.schedulingType,
-      minimumBookingNotice: eventType.minimumBookingNotice,
-      metadata,
-      users: eventType.users.map((user) => user.id),
-      hosts: !!eventType.hosts?.length
-        ? eventType.hosts.filter((host) => !host.isFixed)
-        : eventType.users
-            .filter(() => eventType.schedulingType === SchedulingType.ROUND_ROBIN)
-            .map((user) => ({ userId: user.id })),
-      hostsFixed: !!eventType.hosts?.length
-        ? eventType.hosts.filter((host) => host.isFixed)
-        : eventType.users
-            .filter(() => eventType.schedulingType === SchedulingType.COLLECTIVE)
-            .map((user) => ({ userId: user.id })),
-=======
   const defaultValues = {
     title: eventType.title,
     locations: eventType.locations || [],
@@ -227,7 +195,6 @@
     periodDates: {
       startDate: periodDates.startDate,
       endDate: periodDates.endDate,
->>>>>>> e627cc51
     },
     bookingFields: eventType.bookingFields,
     periodType: eventType.periodType,
@@ -235,6 +202,7 @@
     schedulingType: eventType.schedulingType,
     minimumBookingNotice: eventType.minimumBookingNotice,
     metadata,
+    users: eventType.users.map((user) => user.id),
     hosts: !!eventType.hosts?.length
       ? eventType.hosts.filter((host) => !host.isFixed)
       : eventType.users
