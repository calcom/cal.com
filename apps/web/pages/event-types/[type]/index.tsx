/* eslint-disable @typescript-eslint/no-empty-function */
import { useAutoAnimate } from "@formkit/auto-animate/react";
import { zodResolver } from "@hookform/resolvers/zod";
import type { PeriodType } from "@prisma/client";
import { SchedulingType } from "@prisma/client";
import type { GetServerSidePropsContext } from "next";
import { useEffect, useState } from "react";
import { useForm } from "react-hook-form";
import { z } from "zod";

import { validateCustomEventName } from "@calcom/core/event";
import type { EventLocationType } from "@calcom/core/location";
import { validateBookingLimitOrder } from "@calcom/lib";
import { CAL_URL } from "@calcom/lib/constants";
import getEventTypeById from "@calcom/lib/getEventTypeById";
import { useLocale } from "@calcom/lib/hooks/useLocale";
import { useTypedQuery } from "@calcom/lib/hooks/useTypedQuery";
import { HttpError } from "@calcom/lib/http-error";
import prisma from "@calcom/prisma";
<<<<<<< HEAD
import type { Prisma } from "@calcom/prisma/client";
=======
import { eventTypeBookingFields } from "@calcom/prisma/zod-utils";
>>>>>>> b349def5
import type { customInputSchema, EventTypeMetaDataSchema } from "@calcom/prisma/zod-utils";
import type { RouterOutputs } from "@calcom/trpc/react";
import { trpc } from "@calcom/trpc/react";
import type { BookingLimit, RecurringEvent } from "@calcom/types/Calendar";
import { Form, showToast } from "@calcom/ui";

import { asStringOrThrow } from "@lib/asStringOrNull";
import { getSession } from "@lib/auth";
import type { inferSSRProps } from "@lib/types/inferSSRProps";

import { AvailabilityTab } from "@components/eventtype/AvailabilityTab";
// These can't really be moved into calcom/ui due to the fact they use infered getserverside props typings
import { EventAdvancedTab } from "@components/eventtype/EventAdvancedTab";
import { EventAppsTab } from "@components/eventtype/EventAppsTab";
import { EventLimitsTab } from "@components/eventtype/EventLimitsTab";
import { EventRecurringTab } from "@components/eventtype/EventRecurringTab";
import { EventSetupTab } from "@components/eventtype/EventSetupTab";
import { EventTeamTab } from "@components/eventtype/EventTeamTab";
import { EventTeamWebhooksTab } from "@components/eventtype/EventTeamWebhooksTab";
import { EventTypeSingleLayout } from "@components/eventtype/EventTypeSingleLayout";
import EventWorkflowsTab from "@components/eventtype/EventWorkfowsTab";

import { ssrInit } from "@server/lib/ssr";

export type FormValues = {
  title: string;
  eventTitle: string;
  eventName: string;
  slug: string;
  length: number;
  description: string;
  disableGuests: boolean;
  requiresConfirmation: boolean;
  recurringEvent: RecurringEvent | null;
  schedulingType: SchedulingType | null;
  hidden: boolean;
  hideCalendarNotes: boolean;
  hashedLink: string | undefined;
  locations: {
    type: EventLocationType["type"];
    address?: string;
    attendeeAddress?: string;
    link?: string;
    hostPhoneNumber?: string;
    displayLocationPublicly?: boolean;
    phone?: string;
  }[];
  customInputs: CustomInputParsed[];
  schedule: number | null;
  periodType: PeriodType;
  periodDays: number;
  periodCountCalendarDays: "1" | "0";
  periodDates: { startDate: Date; endDate: Date };
  seatsPerTimeSlot: number | null;
  seatsShowAttendees: boolean | null;
  seatsPerTimeSlotEnabled: boolean;
  minimumBookingNotice: number;
  minimumBookingNoticeInDurationType: number;
  beforeBufferTime: number;
  afterBufferTime: number;
  slotInterval: number | null;
  metadata: z.infer<typeof EventTypeMetaDataSchema>;
  destinationCalendar: {
    integration: string;
    externalId: string;
  };
  successRedirectUrl: string;
  bookingLimits?: BookingLimit;
  hosts: { userId: number }[];
  hostsFixed: { userId: number }[];
  bookingFields: z.infer<typeof eventTypeBookingFields>;
};

export type CustomInputParsed = typeof customInputSchema._output;

const querySchema = z.object({
  tabName: z
    .enum([
      "setup",
      "availability",
      "apps",
      "limits",
      "recurring",
      "team",
      "advanced",
      "workflows",
      "webhooks",
    ])
    .optional()
    .default("setup"),
});

export type EventTypeSetupProps = RouterOutputs["viewer"]["eventTypes"]["get"];

const EventTypePage = (props: EventTypeSetupProps) => {
  const { t } = useLocale();
  const utils = trpc.useContext();
  const {
    data: { tabName },
  } = useTypedQuery(querySchema);

  const { data: eventTypeApps } = trpc.viewer.apps.useQuery({
    extendsFeature: "EventType",
  });

  const { eventType, locationOptions, team, teamMembers, currentUserMembership, destinationCalendar } = props;
  const [animationParentRef] = useAutoAnimate<HTMLDivElement>();

  const updateMutation = trpc.viewer.eventTypes.update.useMutation({
    onSuccess: async () => {
      showToast(
        t("event_type_updated_successfully", {
          eventTypeTitle: eventType.title,
        }),
        "success"
      );
    },
    async onSettled() {
      await utils.viewer.eventTypes.get.invalidate();
    },
    onError: (err) => {
      let message = "";
      if (err instanceof HttpError) {
        const message = `${err.statusCode}: ${err.message}`;
        showToast(message, "error");
      }

      if (err.data?.code === "UNAUTHORIZED") {
        message = `${err.data.code}: You are not able to update this event`;
      }

      if (err.data?.code === "PARSE_ERROR" || err.data?.code === "BAD_REQUEST") {
        message = `${err.data.code}: ${err.message}`;
      }

      if (message) {
        showToast(message, "error");
      } else {
        showToast(err.message, "error");
      }
    },
  });

  const [periodDates] = useState<{ startDate: Date; endDate: Date }>({
    startDate: new Date(eventType.periodStartDate || Date.now()),
    endDate: new Date(eventType.periodEndDate || Date.now()),
  });

  const metadata = eventType.metadata;
  // fallback to !!eventType.schedule when 'useHostSchedulesForTeamEvent' is undefined
  if (!!team) {
    metadata.config = {
      ...metadata.config,
      useHostSchedulesForTeamEvent:
        typeof eventType.metadata.config?.useHostSchedulesForTeamEvent !== "undefined"
          ? eventType.metadata.config?.useHostSchedulesForTeamEvent === true
          : !!eventType.schedule,
    };
  } else {
    // Make sure non-team events NEVER have this config key;
    delete metadata.config?.useHostSchedulesForTeamEvent;
  }

<<<<<<< HEAD
  const customInputs: Prisma.JsonObject = {};

  eventType.customInputs.forEach(({ label }) => {
    customInputs[label] = label;
  });

  const formMethods = useForm<FormValues>({
    defaultValues: {
      title: eventType.title,
      locations: eventType.locations || [],
      recurringEvent: eventType.recurringEvent || null,
      description: eventType.description ?? undefined,
      schedule: eventType.schedule || undefined,
      bookingLimits: eventType.bookingLimits || undefined,
      length: eventType.length,
      hidden: eventType.hidden,
      periodDates: {
        startDate: periodDates.startDate,
        endDate: periodDates.endDate,
      },
      periodType: eventType.periodType,
      periodCountCalendarDays: eventType.periodCountCalendarDays ? "1" : "0",
      schedulingType: eventType.schedulingType,
      minimumBookingNotice: eventType.minimumBookingNotice,
      metadata,
      hosts: !!eventType.hosts?.length
        ? eventType.hosts.filter((host) => !host.isFixed)
        : eventType.users
            .filter(() => eventType.schedulingType === SchedulingType.ROUND_ROBIN)
            .map((user) => ({ userId: user.id })),
      hostsFixed: !!eventType.hosts?.length
        ? eventType.hosts.filter((host) => host.isFixed)
        : eventType.users
            .filter(() => eventType.schedulingType === SchedulingType.COLLECTIVE)
            .map((user) => ({ userId: user.id })),
=======
  const defaultValues = {
    title: eventType.title,
    locations: eventType.locations || [],
    recurringEvent: eventType.recurringEvent || null,
    description: eventType.description ?? undefined,
    schedule: eventType.schedule || undefined,
    bookingLimits: eventType.bookingLimits || undefined,
    length: eventType.length,
    hidden: eventType.hidden,
    periodDates: {
      startDate: periodDates.startDate,
      endDate: periodDates.endDate,
>>>>>>> b349def5
    },
    bookingFields: eventType.bookingFields,
    periodType: eventType.periodType,
    periodCountCalendarDays: eventType.periodCountCalendarDays ? "1" : "0",
    schedulingType: eventType.schedulingType,
    minimumBookingNotice: eventType.minimumBookingNotice,
    metadata,
    hosts: !!eventType.hosts?.length
      ? eventType.hosts.filter((host) => !host.isFixed)
      : eventType.users
          .filter(() => eventType.schedulingType === SchedulingType.ROUND_ROBIN)
          .map((user) => ({ userId: user.id })),
    hostsFixed: !!eventType.hosts?.length
      ? eventType.hosts.filter((host) => host.isFixed)
      : eventType.users
          .filter(() => eventType.schedulingType === SchedulingType.COLLECTIVE)
          .map((user) => ({ userId: user.id })),
  } as const;

  const formMethods = useForm<FormValues>({
    defaultValues,
    resolver: zodResolver(
      z
        .object({
          // Length if string, is converted to a number or it can be a number
          // Make it optional because it's not submitted from all tabs of the page
          eventName: z
            .string()
<<<<<<< HEAD
            .refine(
              (val) => validateCustomEventName(val, t("invalid_event_name_variables"), customInputs) === true,
              {
                message: t("invalid_event_name_variables"),
              }
            )
=======
            .refine((val) => validateCustomEventName(val, t("invalid_event_name_variables")) === true, {
              message: t("invalid_event_name_variables"),
            })
>>>>>>> b349def5
            .optional(),
          length: z.union([z.string().transform((val) => +val), z.number()]).optional(),
          bookingFields: eventTypeBookingFields,
        })
        // TODO: Add schema for other fields later.
        .passthrough()
    ),
  });

  useEffect(() => {
    if (!formMethods.formState.isDirty) {
      //TODO: What's the best way to sync the form with backend
      formMethods.setValue("bookingFields", defaultValues.bookingFields);
    }
  }, [defaultValues]);

  const appsMetadata = formMethods.getValues("metadata")?.apps;
  const numberOfInstalledApps = eventTypeApps?.filter((app) => app.isInstalled).length || 0;
  let numberOfActiveApps = 0;

  if (appsMetadata) {
    numberOfActiveApps = Object.entries(appsMetadata).filter(
      ([appId, appData]) => eventTypeApps?.find((app) => app.slug === appId)?.isInstalled && appData.enabled
    ).length;
  }

  const permalink = `${CAL_URL}/${team ? `team/${team.slug}` : eventType.users[0].username}/${
    eventType.slug
  }`;

  const tabMap = {
    setup: (
      <EventSetupTab
        eventType={eventType}
        locationOptions={locationOptions}
        team={team}
        teamMembers={teamMembers}
        destinationCalendar={destinationCalendar}
      />
    ),
    availability: <AvailabilityTab isTeamEvent={!!team} />,
    team: <EventTeamTab teamMembers={teamMembers} team={team} />,
    limits: <EventLimitsTab eventType={eventType} />,
    advanced: <EventAdvancedTab eventType={eventType} team={team} />,
    recurring: <EventRecurringTab eventType={eventType} />,
    apps: <EventAppsTab eventType={{ ...eventType, URL: permalink }} />,
    workflows: (
      <EventWorkflowsTab
        eventType={eventType}
        workflows={eventType.workflows.map((workflowOnEventType) => workflowOnEventType.workflow)}
      />
    ),
    webhooks: <EventTeamWebhooksTab eventType={eventType} team={team} />,
  } as const;

  return (
    <EventTypeSingleLayout
      enabledAppsNumber={numberOfActiveApps}
      installedAppsNumber={numberOfInstalledApps}
      enabledWorkflowsNumber={eventType.workflows.length}
      eventType={eventType}
      team={team}
      isUpdateMutationLoading={updateMutation.isLoading}
      formMethods={formMethods}
      disableBorder={tabName === "apps" || tabName === "workflows" || tabName === "webhooks"}
      currentUserMembership={currentUserMembership}>
      <Form
        form={formMethods}
        id="event-type-form"
        handleSubmit={async (values) => {
          const {
            periodDates,
            periodCountCalendarDays,
            beforeBufferTime,
            afterBufferTime,
            seatsPerTimeSlot,
            seatsShowAttendees,
            bookingLimits,
            recurringEvent,
            locations,
            metadata,
            customInputs,
            hosts: hostsInput,
            hostsFixed,
            // We don't need to send send these values to the backend
            // eslint-disable-next-line @typescript-eslint/no-unused-vars
            seatsPerTimeSlotEnabled,
            // eslint-disable-next-line @typescript-eslint/no-unused-vars
            minimumBookingNoticeInDurationType,
            ...input
          } = values;

          const hosts: ((typeof hostsInput)[number] & { isFixed?: boolean })[] = [];
          if (hostsInput || hostsFixed) {
            hosts.push(...hostsInput.concat(hostsFixed.map((host) => ({ isFixed: true, ...host }))));
          }

          if (bookingLimits) {
            const isValid = validateBookingLimitOrder(bookingLimits);
            if (!isValid) throw new Error(t("event_setup_booking_limits_error"));
          }

          if (metadata?.multipleDuration !== undefined) {
            if (metadata?.multipleDuration.length < 1) {
              throw new Error(t("event_setup_multiple_duration_error"));
            } else {
              if (!input.length && !metadata?.multipleDuration?.includes(input.length)) {
                throw new Error(t("event_setup_multiple_duration_default_error"));
              }
            }
          }

          updateMutation.mutate({
            ...input,
            hosts,
            locations,
            recurringEvent,
            periodStartDate: periodDates.startDate,
            periodEndDate: periodDates.endDate,
            periodCountCalendarDays: periodCountCalendarDays === "1",
            id: eventType.id,
            beforeEventBuffer: beforeBufferTime,
            afterEventBuffer: afterBufferTime,
            bookingLimits,
            seatsPerTimeSlot,
            seatsShowAttendees,
            metadata,
            customInputs,
          });
        }}>
        <div ref={animationParentRef} className="space-y-6">
          {tabMap[tabName]}
        </div>
      </Form>
    </EventTypeSingleLayout>
  );
};

const EventTypePageWrapper = (props: inferSSRProps<typeof getServerSideProps>) => {
  const { data, isLoading } = trpc.viewer.eventTypes.get.useQuery({ id: props.type });
  if (isLoading || !data) return null;
  return <EventTypePage {...data} />;
};

export const getServerSideProps = async (context: GetServerSidePropsContext) => {
  const { req, query } = context;
  const session = await getSession({ req });
  const typeParam = parseInt(asStringOrThrow(query.type));
  const ssr = await ssrInit(context);

  if (Number.isNaN(typeParam)) {
    return {
      notFound: true,
    };
  }

  if (!session?.user?.id) {
    return {
      redirect: {
        permanent: false,
        destination: "/auth/login",
      },
    };
  }

  try {
    const res = await getEventTypeById({ eventTypeId: typeParam, userId: session.user.id, prisma });
    return {
      props: {
        session,
        type: typeParam,
        trpcState: ssr.dehydrate(),
        initialData: {
          eventType: res.eventType,
          locationOptions: res.locationOptions,
          team: res.team,
          teamMembers: res.teamMembers,
          currentUserMembership: res.currentUserMembership,
        },
      },
    };
  } catch (err) {
    throw err;
  }
};

export default EventTypePageWrapper;<|MERGE_RESOLUTION|>--- conflicted
+++ resolved
@@ -17,11 +17,8 @@
 import { useTypedQuery } from "@calcom/lib/hooks/useTypedQuery";
 import { HttpError } from "@calcom/lib/http-error";
 import prisma from "@calcom/prisma";
-<<<<<<< HEAD
 import type { Prisma } from "@calcom/prisma/client";
-=======
 import { eventTypeBookingFields } from "@calcom/prisma/zod-utils";
->>>>>>> b349def5
 import type { customInputSchema, EventTypeMetaDataSchema } from "@calcom/prisma/zod-utils";
 import type { RouterOutputs } from "@calcom/trpc/react";
 import { trpc } from "@calcom/trpc/react";
@@ -185,43 +182,12 @@
     delete metadata.config?.useHostSchedulesForTeamEvent;
   }
 
-<<<<<<< HEAD
   const customInputs: Prisma.JsonObject = {};
 
   eventType.customInputs.forEach(({ label }) => {
     customInputs[label] = label;
   });
 
-  const formMethods = useForm<FormValues>({
-    defaultValues: {
-      title: eventType.title,
-      locations: eventType.locations || [],
-      recurringEvent: eventType.recurringEvent || null,
-      description: eventType.description ?? undefined,
-      schedule: eventType.schedule || undefined,
-      bookingLimits: eventType.bookingLimits || undefined,
-      length: eventType.length,
-      hidden: eventType.hidden,
-      periodDates: {
-        startDate: periodDates.startDate,
-        endDate: periodDates.endDate,
-      },
-      periodType: eventType.periodType,
-      periodCountCalendarDays: eventType.periodCountCalendarDays ? "1" : "0",
-      schedulingType: eventType.schedulingType,
-      minimumBookingNotice: eventType.minimumBookingNotice,
-      metadata,
-      hosts: !!eventType.hosts?.length
-        ? eventType.hosts.filter((host) => !host.isFixed)
-        : eventType.users
-            .filter(() => eventType.schedulingType === SchedulingType.ROUND_ROBIN)
-            .map((user) => ({ userId: user.id })),
-      hostsFixed: !!eventType.hosts?.length
-        ? eventType.hosts.filter((host) => host.isFixed)
-        : eventType.users
-            .filter(() => eventType.schedulingType === SchedulingType.COLLECTIVE)
-            .map((user) => ({ userId: user.id })),
-=======
   const defaultValues = {
     title: eventType.title,
     locations: eventType.locations || [],
@@ -234,7 +200,6 @@
     periodDates: {
       startDate: periodDates.startDate,
       endDate: periodDates.endDate,
->>>>>>> b349def5
     },
     bookingFields: eventType.bookingFields,
     periodType: eventType.periodType,
@@ -263,18 +228,12 @@
           // Make it optional because it's not submitted from all tabs of the page
           eventName: z
             .string()
-<<<<<<< HEAD
             .refine(
               (val) => validateCustomEventName(val, t("invalid_event_name_variables"), customInputs) === true,
               {
                 message: t("invalid_event_name_variables"),
               }
             )
-=======
-            .refine((val) => validateCustomEventName(val, t("invalid_event_name_variables")) === true, {
-              message: t("invalid_event_name_variables"),
-            })
->>>>>>> b349def5
             .optional(),
           length: z.union([z.string().transform((val) => +val), z.number()]).optional(),
           bookingFields: eventTypeBookingFields,
