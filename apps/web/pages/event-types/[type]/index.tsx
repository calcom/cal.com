--- conflicted
+++ resolved
@@ -72,70 +72,6 @@
 
 const ManagedEventTypeDialog = dynamic(() => import("@components/eventtype/ManagedEventDialog"));
 
-<<<<<<< HEAD
-=======
-export type FormValues = {
-  title: string;
-  eventTitle: string;
-  eventName: string;
-  slug: string;
-  length: number;
-  offsetStart: number;
-  description: string;
-  disableGuests: boolean;
-  lockTimeZoneToggleOnBookingPage: boolean;
-  requiresConfirmation: boolean;
-  requiresBookerEmailVerification: boolean;
-  recurringEvent: RecurringEvent | null;
-  schedulingType: SchedulingType | null;
-  hidden: boolean;
-  hideCalendarNotes: boolean;
-  hashedLink: string | undefined;
-  locations: {
-    type: EventLocationType["type"];
-    address?: string;
-    attendeeAddress?: string;
-    link?: string;
-    hostPhoneNumber?: string;
-    displayLocationPublicly?: boolean;
-    phone?: string;
-    hostDefault?: string;
-    credentialId?: number;
-    teamName?: string;
-  }[];
-  customInputs: CustomInputParsed[];
-  schedule: number | null;
-  periodType: PeriodType;
-  periodDays: number;
-  periodCountCalendarDays: "1" | "0";
-  periodDates: { startDate: Date; endDate: Date };
-  seatsPerTimeSlot: number | null;
-  seatsShowAttendees: boolean | null;
-  seatsShowAvailabilityCount: boolean | null;
-  seatsPerTimeSlotEnabled: boolean;
-  minimumBookingNotice: number;
-  minimumBookingNoticeInDurationType: number;
-  beforeBufferTime: number;
-  afterBufferTime: number;
-  slotInterval: number | null;
-  metadata: z.infer<typeof EventTypeMetaDataSchema>;
-  destinationCalendar: {
-    integration: string;
-    externalId: string;
-  };
-  successRedirectUrl: string;
-  durationLimits?: IntervalLimit;
-  bookingLimits?: IntervalLimit;
-  onlyShowFirstAvailableSlot: boolean;
-  children: ChildrenEventType[];
-  hosts: { userId: number; isFixed: boolean }[];
-  bookingFields: z.infer<typeof eventTypeBookingFields>;
-  availability?: AvailabilityOption;
-  bookerLayouts: BookerLayoutSettings;
-  multipleDurationEnabled: boolean;
-};
-
->>>>>>> bf2af799
 export type CustomInputParsed = typeof customInputSchema._output;
 
 const querySchema = z.object({
