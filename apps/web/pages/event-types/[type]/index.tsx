--- conflicted
+++ resolved
@@ -86,13 +86,8 @@
   };
   successRedirectUrl: string;
   bookingLimits?: BookingLimit;
-<<<<<<< HEAD
   hosts: { userId: number; isFixed: boolean }[];
-=======
-  hosts: { userId: number }[];
-  hostsFixed: { userId: number }[];
   bookingFields: z.infer<typeof eventTypeBookingFields>;
->>>>>>> 2da5b19a
 };
 
 export type CustomInputParsed = typeof customInputSchema._output;
@@ -185,28 +180,6 @@
     delete metadata.config?.useHostSchedulesForTeamEvent;
   }
 
-<<<<<<< HEAD
-  const formMethods = useForm<FormValues>({
-    defaultValues: {
-      title: eventType.title,
-      locations: eventType.locations || [],
-      recurringEvent: eventType.recurringEvent || null,
-      description: eventType.description ?? undefined,
-      schedule: eventType.schedule || undefined,
-      bookingLimits: eventType.bookingLimits || undefined,
-      length: eventType.length,
-      hidden: eventType.hidden,
-      periodDates: {
-        startDate: periodDates.startDate,
-        endDate: periodDates.endDate,
-      },
-      periodType: eventType.periodType,
-      periodCountCalendarDays: eventType.periodCountCalendarDays ? "1" : "0",
-      schedulingType: eventType.schedulingType,
-      minimumBookingNotice: eventType.minimumBookingNotice,
-      metadata,
-      hosts: eventType.hosts,
-=======
   const defaultValues = {
     title: eventType.title,
     locations: eventType.locations || [],
@@ -219,7 +192,6 @@
     periodDates: {
       startDate: periodDates.startDate,
       endDate: periodDates.endDate,
->>>>>>> 2da5b19a
     },
     bookingFields: eventType.bookingFields,
     periodType: eventType.periodType,
@@ -227,16 +199,7 @@
     schedulingType: eventType.schedulingType,
     minimumBookingNotice: eventType.minimumBookingNotice,
     metadata,
-    hosts: !!eventType.hosts?.length
-      ? eventType.hosts.filter((host) => !host.isFixed)
-      : eventType.users
-          .filter(() => eventType.schedulingType === SchedulingType.ROUND_ROBIN)
-          .map((user) => ({ userId: user.id })),
-    hostsFixed: !!eventType.hosts?.length
-      ? eventType.hosts.filter((host) => host.isFixed)
-      : eventType.users
-          .filter(() => eventType.schedulingType === SchedulingType.COLLECTIVE)
-          .map((user) => ({ userId: user.id })),
+    hosts: eventType.hosts,
   } as const;
 
   const formMethods = useForm<FormValues>({
