--- conflicted
+++ resolved
@@ -30,12 +30,9 @@
 import { asStringOrThrow } from "@lib/asStringOrNull";
 import type { inferSSRProps } from "@lib/types/inferSSRProps";
 
-<<<<<<< HEAD
 import type { AvailabilityOption } from "@components/eventtype/AvailabilityTab";
 import { AvailabilityTab } from "@components/eventtype/AvailabilityTab";
-=======
 import PageWrapper from "@components/PageWrapper";
->>>>>>> 26cdb652
 // These can't really be moved into calcom/ui due to the fact they use infered getserverside props typings
 import { EventAdvancedTab } from "@components/eventtype/EventAdvancedTab";
 import { EventAppsTab } from "@components/eventtype/EventAppsTab";
@@ -378,7 +375,6 @@
   const slug = formMethods.watch("slug") ?? eventType.slug;
 
   return (
-<<<<<<< HEAD
     <EventTypeSingleLayout
       enabledAppsNumber={numberOfActiveApps}
       installedAppsNumber={numberOfInstalledApps}
@@ -453,37 +449,6 @@
             metadata,
             customInputs,
           });
-=======
-    <>
-      <EventTypeSingleLayout
-        enabledAppsNumber={numberOfActiveApps}
-        installedAppsNumber={numberOfInstalledApps}
-        enabledWorkflowsNumber={eventType.workflows.length}
-        eventType={eventType}
-        team={team}
-        isUpdateMutationLoading={updateMutation.isLoading}
-        formMethods={formMethods}
-        disableBorder={tabName === "apps" || tabName === "workflows" || tabName === "webhooks"}
-        currentUserMembership={currentUserMembership}>
-        <Form
-          form={formMethods}
-          id="event-type-form"
-          handleSubmit={async (values: FormValues) => {
-            if (!values.children.length) return handleSubmit(values);
-            const existingSlugEventTypes = values.children.filter((ch) =>
-              ch.owner.eventTypeSlugs.includes(slug)
-            );
-            if (!existingSlugEventTypes.length) return handleSubmit(values);
-            setSlugExistsChildrenDialogOpen(existingSlugEventTypes);
-          }}>
-          <div ref={animationParentRef}>{tabMap[tabName]}</div>
-        </Form>
-      </EventTypeSingleLayout>
-      <Dialog
-        open={slugExistsChildrenDialogOpen.length > 0}
-        onOpenChange={() => {
-          setSlugExistsChildrenDialogOpen([]);
->>>>>>> 26cdb652
         }}>
         <ConfirmationDialogContent
           isLoading={formMethods.formState.isSubmitting}
