/* eslint-disable @typescript-eslint/no-empty-function */
import { useAutoAnimate } from "@formkit/auto-animate/react";
import { zodResolver } from "@hookform/resolvers/zod";
import type { PeriodType } from "@prisma/client";
import type { SchedulingType } from "@prisma/client";
import type { GetServerSidePropsContext } from "next";
import { Trans } from "next-i18next";
import { useEffect, useState } from "react";
import { useForm } from "react-hook-form";
import { z } from "zod";

import { validateCustomEventName } from "@calcom/core/event";
import type { EventLocationType } from "@calcom/core/location";
import { getServerSession } from "@calcom/features/auth/lib/getServerSession";
import type { ChildrenEventType } from "@calcom/features/eventtypes/components/ChildrenEventTypeSelect";
import { validateIntervalLimitOrder } from "@calcom/lib";
import { CAL_URL } from "@calcom/lib/constants";
import { useLocale } from "@calcom/lib/hooks/useLocale";
import { useTypedQuery } from "@calcom/lib/hooks/useTypedQuery";
import { HttpError } from "@calcom/lib/http-error";
<<<<<<< HEAD
import { useTelemetry, telemetryEventTypes } from "@calcom/lib/telemetry";
import prisma from "@calcom/prisma";
=======
>>>>>>> db4449d8
import type { Prisma } from "@calcom/prisma/client";
import { eventTypeBookingFields } from "@calcom/prisma/zod-utils";
import type { customInputSchema, EventTypeMetaDataSchema } from "@calcom/prisma/zod-utils";
import type { RouterOutputs } from "@calcom/trpc/react";
import { trpc } from "@calcom/trpc/react";
import type { IntervalLimit, RecurringEvent } from "@calcom/types/Calendar";
import { ConfirmationDialogContent, Dialog, Form, showToast } from "@calcom/ui";

import { asStringOrThrow } from "@lib/asStringOrNull";
import type { inferSSRProps } from "@lib/types/inferSSRProps";

// These can't really be moved into calcom/ui due to the fact they use infered getserverside props typings
import { EventAdvancedTab } from "@components/eventtype/EventAdvancedTab";
import { EventAppsTab } from "@components/eventtype/EventAppsTab";
import { EventAvailabilityTab } from "@components/eventtype/EventAvailabilityTab";
import { EventLimitsTab } from "@components/eventtype/EventLimitsTab";
import { EventRecurringTab } from "@components/eventtype/EventRecurringTab";
import { EventSetupTab } from "@components/eventtype/EventSetupTab";
import { EventTeamTab } from "@components/eventtype/EventTeamTab";
import { EventTeamWebhooksTab } from "@components/eventtype/EventTeamWebhooksTab";
import { EventTypeSingleLayout } from "@components/eventtype/EventTypeSingleLayout";
import EventWorkflowsTab from "@components/eventtype/EventWorkfowsTab";

import { ssrInit } from "@server/lib/ssr";

export type FormValues = {
  title: string;
  eventTitle: string;
  eventName: string;
  slug: string;
  length: number;
  description: string;
  disableGuests: boolean;
  requiresConfirmation: boolean;
  recurringEvent: RecurringEvent | null;
  schedulingType: SchedulingType | null;
  hidden: boolean;
  hideCalendarNotes: boolean;
  hashedLink: string | undefined;
  locations: {
    type: EventLocationType["type"];
    address?: string;
    attendeeAddress?: string;
    link?: string;
    hostPhoneNumber?: string;
    displayLocationPublicly?: boolean;
    phone?: string;
    hostDefault?: string;
  }[];
  customInputs: CustomInputParsed[];
  schedule: number | null;
  periodType: PeriodType;
  periodDays: number;
  periodCountCalendarDays: "1" | "0";
  periodDates: { startDate: Date; endDate: Date };
  seatsPerTimeSlot: number | null;
  seatsShowAttendees: boolean | null;
  seatsPerTimeSlotEnabled: boolean;
  minimumBookingNotice: number;
  minimumBookingNoticeInDurationType: number;
  beforeBufferTime: number;
  afterBufferTime: number;
  slotInterval: number | null;
  metadata: z.infer<typeof EventTypeMetaDataSchema>;
  destinationCalendar: {
    integration: string;
    externalId: string;
  };
  successRedirectUrl: string;
  durationLimits?: IntervalLimit;
  bookingLimits?: IntervalLimit;
  children: ChildrenEventType[];
  hosts: { userId: number; isFixed: boolean }[];
  bookingFields: z.infer<typeof eventTypeBookingFields>;
};

export type CustomInputParsed = typeof customInputSchema._output;

const querySchema = z.object({
  tabName: z
    .enum([
      "setup",
      "availability",
      "apps",
      "limits",
      "recurring",
      "team",
      "advanced",
      "workflows",
      "webhooks",
    ])
    .optional()
    .default("setup"),
});

export type EventTypeSetupProps = RouterOutputs["viewer"]["eventTypes"]["get"];
export type EventTypeSetup = RouterOutputs["viewer"]["eventTypes"]["get"]["eventType"];

const EventTypePage = (props: EventTypeSetupProps) => {
  const { t } = useLocale();
  const utils = trpc.useContext();
  const telemetry = useTelemetry();
  const {
    data: { tabName },
  } = useTypedQuery(querySchema);

  const { data: eventTypeApps } = trpc.viewer.apps.useQuery({
    extendsFeature: "EventType",
  });

  const { eventType, locationOptions, team, teamMembers, currentUserMembership, destinationCalendar } = props;
  const [animationParentRef] = useAutoAnimate<HTMLDivElement>();

  const updateMutation = trpc.viewer.eventTypes.update.useMutation({
    onSuccess: async () => {
      showToast(
        t("event_type_updated_successfully", {
          eventTypeTitle: eventType.title,
        }),
        "success"
      );
    },
    async onSettled() {
      await utils.viewer.eventTypes.get.invalidate();
    },
    onError: (err) => {
      let message = "";
      if (err instanceof HttpError) {
        const message = `${err.statusCode}: ${err.message}`;
        showToast(message, "error");
      }

      if (err.data?.code === "UNAUTHORIZED") {
        message = `${err.data.code}: You are not able to update this event`;
      }

      if (err.data?.code === "PARSE_ERROR" || err.data?.code === "BAD_REQUEST") {
        message = `${err.data.code}: ${err.message}`;
      }

      if (message) {
        showToast(message, "error");
      } else {
        showToast(err.message, "error");
      }
    },
  });

  const [periodDates] = useState<{ startDate: Date; endDate: Date }>({
    startDate: new Date(eventType.periodStartDate || Date.now()),
    endDate: new Date(eventType.periodEndDate || Date.now()),
  });

  const metadata = eventType.metadata;
  // fallback to !!eventType.schedule when 'useHostSchedulesForTeamEvent' is undefined
  if (!!team) {
    metadata.config = {
      ...metadata.config,
      useHostSchedulesForTeamEvent:
        typeof eventType.metadata.config?.useHostSchedulesForTeamEvent !== "undefined"
          ? eventType.metadata.config?.useHostSchedulesForTeamEvent === true
          : !!eventType.schedule,
    };
  } else {
    // Make sure non-team events NEVER have this config key;
    delete metadata.config?.useHostSchedulesForTeamEvent;
  }

  const bookingFields: Prisma.JsonObject = {};

  eventType.bookingFields.forEach(({ name }) => {
    bookingFields[name] = name;
  });

  const defaultValues = {
    title: eventType.title,
    locations: eventType.locations || [],
    recurringEvent: eventType.recurringEvent || null,
    description: eventType.description ?? undefined,
    schedule: eventType.schedule || undefined,
    bookingLimits: eventType.bookingLimits || undefined,
    durationLimits: eventType.durationLimits || undefined,
    length: eventType.length,
    hidden: eventType.hidden,
    periodDates: {
      startDate: periodDates.startDate,
      endDate: periodDates.endDate,
    },
    bookingFields: eventType.bookingFields,
    periodType: eventType.periodType,
    periodCountCalendarDays: eventType.periodCountCalendarDays ? "1" : "0",
    schedulingType: eventType.schedulingType,
    minimumBookingNotice: eventType.minimumBookingNotice,
    metadata,
    hosts: eventType.hosts,
    children: eventType.children.map((ch) => ({
      ...ch,
      created: true,
      owner: {
        ...ch.owner,
        eventTypeSlugs:
          eventType.team?.members
            .find((mem) => mem.user.id === ch.owner.id)
            ?.user.eventTypes.map((evTy) => evTy.slug)
            .filter((slug) => slug !== eventType.slug) ?? [],
      },
    })),
  } as const;

  const formMethods = useForm<FormValues>({
    defaultValues,
    resolver: zodResolver(
      z
        .object({
          // Length if string, is converted to a number or it can be a number
          // Make it optional because it's not submitted from all tabs of the page
          eventName: z
            .string()
            .refine(
              (val) =>
                validateCustomEventName(val, t("invalid_event_name_variables"), bookingFields) === true,
              {
                message: t("invalid_event_name_variables"),
              }
            )
            .optional(),
          length: z.union([z.string().transform((val) => +val), z.number()]).optional(),
          bookingFields: eventTypeBookingFields,
        })
        // TODO: Add schema for other fields later.
        .passthrough()
    ),
  });

  useEffect(() => {
    if (!formMethods.formState.isDirty) {
      //TODO: What's the best way to sync the form with backend
      formMethods.setValue("bookingFields", defaultValues.bookingFields);
    }
  }, [defaultValues]);

  const appsMetadata = formMethods.getValues("metadata")?.apps;
  const numberOfInstalledApps = eventTypeApps?.filter((app) => app.isInstalled).length || 0;
  let numberOfActiveApps = 0;

  if (appsMetadata) {
    numberOfActiveApps = Object.entries(appsMetadata).filter(
      ([appId, appData]) => eventTypeApps?.find((app) => app.slug === appId)?.isInstalled && appData.enabled
    ).length;
  }

  const permalink = `${CAL_URL}/${team ? `team/${team.slug}` : eventType.users[0].username}/${
    eventType.slug
  }`;

  const tabMap = {
    setup: (
      <EventSetupTab
        eventType={eventType}
        locationOptions={locationOptions}
        team={team}
        teamMembers={teamMembers}
        destinationCalendar={destinationCalendar}
      />
    ),
    availability: <EventAvailabilityTab eventType={eventType} isTeamEvent={!!team} />,
    team: <EventTeamTab teamMembers={teamMembers} team={team} eventType={eventType} />,
    limits: <EventLimitsTab eventType={eventType} />,
    advanced: <EventAdvancedTab eventType={eventType} team={team} />,
    recurring: <EventRecurringTab eventType={eventType} />,
    apps: <EventAppsTab eventType={{ ...eventType, URL: permalink }} />,
    workflows: (
      <EventWorkflowsTab
        eventType={eventType}
        workflows={eventType.workflows.map((workflowOnEventType) => workflowOnEventType.workflow)}
      />
    ),
    webhooks: <EventTeamWebhooksTab eventType={eventType} team={team} />,
  } as const;

  const handleSubmit = async (values: FormValues) => {
    const {
      periodDates,
      periodCountCalendarDays,
      beforeBufferTime,
      afterBufferTime,
      seatsPerTimeSlot,
      seatsShowAttendees,
      bookingLimits,
      durationLimits,
      recurringEvent,
      locations,
      metadata,
      customInputs,
      children,
      // We don't need to send send these values to the backend
      // eslint-disable-next-line @typescript-eslint/no-unused-vars
      seatsPerTimeSlotEnabled,
      // eslint-disable-next-line @typescript-eslint/no-unused-vars
      minimumBookingNoticeInDurationType,
      ...input
    } = values;

    if (bookingLimits) {
      const isValid = validateIntervalLimitOrder(bookingLimits);
      if (!isValid) throw new Error(t("event_setup_booking_limits_error"));
    }

    if (durationLimits) {
      const isValid = validateIntervalLimitOrder(durationLimits);
      if (!isValid) throw new Error(t("event_setup_duration_limits_error"));
    }

    if (metadata?.multipleDuration !== undefined) {
      if (metadata?.multipleDuration.length < 1) {
        throw new Error(t("event_setup_multiple_duration_error"));
      } else {
        if (!input.length && !metadata?.multipleDuration?.includes(input.length)) {
          throw new Error(t("event_setup_multiple_duration_default_error"));
        }
      }
    }

    updateMutation.mutate({
      ...input,
      locations,
      recurringEvent,
      periodStartDate: periodDates.startDate,
      periodEndDate: periodDates.endDate,
      periodCountCalendarDays: periodCountCalendarDays === "1",
      id: eventType.id,
      beforeEventBuffer: beforeBufferTime,
      afterEventBuffer: afterBufferTime,
      bookingLimits,
      durationLimits,
      seatsPerTimeSlot,
      seatsShowAttendees,
      metadata,
      customInputs,
      children,
    });
  };

  const [slugExistsChildrenDialogOpen, setSlugExistsChildrenDialogOpen] = useState<ChildrenEventType[]>([]);
  const slug = formMethods.watch("slug") ?? eventType.slug;

  return (
    <>
      <EventTypeSingleLayout
        enabledAppsNumber={numberOfActiveApps}
        installedAppsNumber={numberOfInstalledApps}
        enabledWorkflowsNumber={eventType.workflows.length}
        eventType={eventType}
        team={team}
        isUpdateMutationLoading={updateMutation.isLoading}
        formMethods={formMethods}
        disableBorder={tabName === "apps" || tabName === "workflows" || tabName === "webhooks"}
        currentUserMembership={currentUserMembership}>
        <Form
          form={formMethods}
          id="event-type-form"
          handleSubmit={async (values: FormValues) => {
            if (!values.children.length) return handleSubmit(values);
            const existingSlugEventTypes = values.children.filter((ch) =>
              ch.owner.eventTypeSlugs.includes(slug)
            );
            if (!existingSlugEventTypes.length) return handleSubmit(values);
            setSlugExistsChildrenDialogOpen(existingSlugEventTypes);
          }}>
          <div ref={animationParentRef}>{tabMap[tabName]}</div>
        </Form>
      </EventTypeSingleLayout>
      <Dialog
        open={slugExistsChildrenDialogOpen.length > 0}
        onOpenChange={() => {
          setSlugExistsChildrenDialogOpen([]);
        }}>
        <ConfirmationDialogContent
          isLoading={formMethods.formState.isSubmitting}
          variety="warning"
          title={t("managed_event_dialog_title", {
            slug,
            count: slugExistsChildrenDialogOpen.length,
          })}
          confirmBtnText={t("managed_event_dialog_confirm_button", {
            count: slugExistsChildrenDialogOpen.length,
          })}
          cancelBtnText={t("go_back")}
          onConfirm={(e: { preventDefault: () => void }) => {
            e.preventDefault();
            handleSubmit(formMethods.getValues());
            telemetry.event(telemetryEventTypes.slugReplacementAction);
            setSlugExistsChildrenDialogOpen([]);
          }}>
          <p className="mt-5">
            <Trans
              i18nKey="managed_event_dialog_information"
              values={{
                names: `${slugExistsChildrenDialogOpen
                  .map((ch) => ch.owner.name)
                  .slice(0, -1)
                  .join(", ")} ${
                  slugExistsChildrenDialogOpen.length > 1 ? t("and") : ""
                } ${slugExistsChildrenDialogOpen.map((ch) => ch.owner.name).slice(-1)}`,
                slug,
              }}
              count={slugExistsChildrenDialogOpen.length}
            />
          </p>{" "}
          <p className="mt-5">{t("managed_event_dialog_clarification")}</p>
        </ConfirmationDialogContent>
      </Dialog>
    </>
  );
};

const EventTypePageWrapper = (props: inferSSRProps<typeof getServerSideProps>) => {
  const { data } = trpc.viewer.eventTypes.get.useQuery({ id: props.type });

  return <EventTypePage {...(data as EventTypeSetupProps)} />;
};

export const getServerSideProps = async (context: GetServerSidePropsContext) => {
  const { req, res, query } = context;

  const session = await getServerSession({ req, res });

  const typeParam = parseInt(asStringOrThrow(query.type));
  const ssr = await ssrInit(context);

  if (Number.isNaN(typeParam)) {
    return {
      notFound: true,
    };
  }

  if (!session?.user?.id) {
    return {
      redirect: {
        permanent: false,
        destination: "/auth/login",
      },
    };
  }

  await ssr.viewer.eventTypes.get.prefetch({ id: typeParam });
  return {
    props: {
      type: typeParam,
      trpcState: ssr.dehydrate(),
    },
  };
};

export default EventTypePageWrapper;<|MERGE_RESOLUTION|>--- conflicted
+++ resolved
@@ -18,11 +18,7 @@
 import { useLocale } from "@calcom/lib/hooks/useLocale";
 import { useTypedQuery } from "@calcom/lib/hooks/useTypedQuery";
 import { HttpError } from "@calcom/lib/http-error";
-<<<<<<< HEAD
 import { useTelemetry, telemetryEventTypes } from "@calcom/lib/telemetry";
-import prisma from "@calcom/prisma";
-=======
->>>>>>> db4449d8
 import type { Prisma } from "@calcom/prisma/client";
 import { eventTypeBookingFields } from "@calcom/prisma/zod-utils";
 import type { customInputSchema, EventTypeMetaDataSchema } from "@calcom/prisma/zod-utils";
