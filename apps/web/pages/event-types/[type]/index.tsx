--- conflicted
+++ resolved
@@ -86,13 +86,9 @@
     externalId: string;
   };
   successRedirectUrl: string;
-<<<<<<< HEAD
-  bookingLimits?: BookingLimit;
-  users: number[];
-=======
   durationLimits?: IntervalLimit;
   bookingLimits?: IntervalLimit;
->>>>>>> cbc9cd60
+  users: number[];
   hosts: { userId: number; isFixed: boolean }[];
   bookingFields: z.infer<typeof eventTypeBookingFields>;
 };
