/* eslint-disable @typescript-eslint/no-empty-function */
import { useAutoAnimate } from "@formkit/auto-animate/react";
import { zodResolver } from "@hookform/resolvers/zod";
import type { PeriodType } from "@prisma/client";
import type { SchedulingType } from "@prisma/client";
import type { GetServerSidePropsContext } from "next";
import { AUTH_OPTIONS } from "pages/api/auth/[...nextauth]";
import { useEffect, useState } from "react";
import { useForm } from "react-hook-form";
import { z } from "zod";

import { validateCustomEventName } from "@calcom/core/event";
import type { EventLocationType } from "@calcom/core/location";
<<<<<<< HEAD
import { validateBookingLimitOrder } from "@calcom/lib";
import { getServerSession } from "@calcom/lib/auth";
=======
import { validateIntervalLimitOrder } from "@calcom/lib";
>>>>>>> cbc9cd60
import { CAL_URL } from "@calcom/lib/constants";
import getEventTypeById from "@calcom/lib/getEventTypeById";
import { useLocale } from "@calcom/lib/hooks/useLocale";
import { useTypedQuery } from "@calcom/lib/hooks/useTypedQuery";
import { HttpError } from "@calcom/lib/http-error";
import prisma from "@calcom/prisma";
import type { Prisma } from "@calcom/prisma/client";
import { eventTypeBookingFields } from "@calcom/prisma/zod-utils";
import type { customInputSchema, EventTypeMetaDataSchema } from "@calcom/prisma/zod-utils";
import type { RouterOutputs } from "@calcom/trpc/react";
import { trpc } from "@calcom/trpc/react";
import type { IntervalLimit, RecurringEvent } from "@calcom/types/Calendar";
import { Form, showToast } from "@calcom/ui";

import { asStringOrThrow } from "@lib/asStringOrNull";
import type { inferSSRProps } from "@lib/types/inferSSRProps";

import { AvailabilityTab } from "@components/eventtype/AvailabilityTab";
// These can't really be moved into calcom/ui due to the fact they use infered getserverside props typings
import { EventAdvancedTab } from "@components/eventtype/EventAdvancedTab";
import { EventAppsTab } from "@components/eventtype/EventAppsTab";
import { EventLimitsTab } from "@components/eventtype/EventLimitsTab";
import { EventRecurringTab } from "@components/eventtype/EventRecurringTab";
import { EventSetupTab } from "@components/eventtype/EventSetupTab";
import { EventTeamTab } from "@components/eventtype/EventTeamTab";
import { EventTeamWebhooksTab } from "@components/eventtype/EventTeamWebhooksTab";
import { EventTypeSingleLayout } from "@components/eventtype/EventTypeSingleLayout";
import EventWorkflowsTab from "@components/eventtype/EventWorkfowsTab";

import { ssrInit } from "@server/lib/ssr";

export type FormValues = {
  title: string;
  eventTitle: string;
  eventName: string;
  slug: string;
  length: number;
  description: string;
  disableGuests: boolean;
  requiresConfirmation: boolean;
  recurringEvent: RecurringEvent | null;
  schedulingType: SchedulingType | null;
  hidden: boolean;
  hideCalendarNotes: boolean;
  hashedLink: string | undefined;
  locations: {
    type: EventLocationType["type"];
    address?: string;
    attendeeAddress?: string;
    link?: string;
    hostPhoneNumber?: string;
    displayLocationPublicly?: boolean;
    phone?: string;
  }[];
  customInputs: CustomInputParsed[];
  schedule: number | null;
  periodType: PeriodType;
  periodDays: number;
  periodCountCalendarDays: "1" | "0";
  periodDates: { startDate: Date; endDate: Date };
  seatsPerTimeSlot: number | null;
  seatsShowAttendees: boolean | null;
  seatsPerTimeSlotEnabled: boolean;
  minimumBookingNotice: number;
  minimumBookingNoticeInDurationType: number;
  beforeBufferTime: number;
  afterBufferTime: number;
  slotInterval: number | null;
  metadata: z.infer<typeof EventTypeMetaDataSchema>;
  destinationCalendar: {
    integration: string;
    externalId: string;
  };
  successRedirectUrl: string;
  durationLimits?: IntervalLimit;
  bookingLimits?: IntervalLimit;
  hosts: { userId: number; isFixed: boolean }[];
  bookingFields: z.infer<typeof eventTypeBookingFields>;
};

export type CustomInputParsed = typeof customInputSchema._output;

const querySchema = z.object({
  tabName: z
    .enum([
      "setup",
      "availability",
      "apps",
      "limits",
      "recurring",
      "team",
      "advanced",
      "workflows",
      "webhooks",
    ])
    .optional()
    .default("setup"),
});

export type EventTypeSetupProps = RouterOutputs["viewer"]["eventTypes"]["get"];

const EventTypePage = (props: EventTypeSetupProps) => {
  const { t } = useLocale();
  const utils = trpc.useContext();
  const {
    data: { tabName },
  } = useTypedQuery(querySchema);

  const { data: eventTypeApps } = trpc.viewer.apps.useQuery({
    extendsFeature: "EventType",
  });

  const { eventType, locationOptions, team, teamMembers, currentUserMembership, destinationCalendar } = props;
  const [animationParentRef] = useAutoAnimate<HTMLDivElement>();

  const updateMutation = trpc.viewer.eventTypes.update.useMutation({
    onSuccess: async () => {
      showToast(
        t("event_type_updated_successfully", {
          eventTypeTitle: eventType.title,
        }),
        "success"
      );
    },
    async onSettled() {
      await utils.viewer.eventTypes.get.invalidate();
    },
    onError: (err) => {
      let message = "";
      if (err instanceof HttpError) {
        const message = `${err.statusCode}: ${err.message}`;
        showToast(message, "error");
      }

      if (err.data?.code === "UNAUTHORIZED") {
        message = `${err.data.code}: You are not able to update this event`;
      }

      if (err.data?.code === "PARSE_ERROR" || err.data?.code === "BAD_REQUEST") {
        message = `${err.data.code}: ${err.message}`;
      }

      if (message) {
        showToast(message, "error");
      } else {
        showToast(err.message, "error");
      }
    },
  });

  const [periodDates] = useState<{ startDate: Date; endDate: Date }>({
    startDate: new Date(eventType.periodStartDate || Date.now()),
    endDate: new Date(eventType.periodEndDate || Date.now()),
  });

  const metadata = eventType.metadata;
  // fallback to !!eventType.schedule when 'useHostSchedulesForTeamEvent' is undefined
  if (!!team) {
    metadata.config = {
      ...metadata.config,
      useHostSchedulesForTeamEvent:
        typeof eventType.metadata.config?.useHostSchedulesForTeamEvent !== "undefined"
          ? eventType.metadata.config?.useHostSchedulesForTeamEvent === true
          : !!eventType.schedule,
    };
  } else {
    // Make sure non-team events NEVER have this config key;
    delete metadata.config?.useHostSchedulesForTeamEvent;
  }

  const bookingFields: Prisma.JsonObject = {};

  eventType.bookingFields.forEach(({ name }) => {
    bookingFields[name] = name;
  });

  const defaultValues = {
    title: eventType.title,
    locations: eventType.locations || [],
    recurringEvent: eventType.recurringEvent || null,
    description: eventType.description ?? undefined,
    schedule: eventType.schedule || undefined,
    bookingLimits: eventType.bookingLimits || undefined,
    durationLimits: eventType.durationLimits || undefined,
    length: eventType.length,
    hidden: eventType.hidden,
    periodDates: {
      startDate: periodDates.startDate,
      endDate: periodDates.endDate,
    },
    bookingFields: eventType.bookingFields,
    periodType: eventType.periodType,
    periodCountCalendarDays: eventType.periodCountCalendarDays ? "1" : "0",
    schedulingType: eventType.schedulingType,
    minimumBookingNotice: eventType.minimumBookingNotice,
    metadata,
    hosts: eventType.hosts,
  } as const;

  const formMethods = useForm<FormValues>({
    defaultValues,
    resolver: zodResolver(
      z
        .object({
          // Length if string, is converted to a number or it can be a number
          // Make it optional because it's not submitted from all tabs of the page
          eventName: z
            .string()
            .refine(
              (val) =>
                validateCustomEventName(val, t("invalid_event_name_variables"), bookingFields) === true,
              {
                message: t("invalid_event_name_variables"),
              }
            )
            .optional(),
          length: z.union([z.string().transform((val) => +val), z.number()]).optional(),
          bookingFields: eventTypeBookingFields,
        })
        // TODO: Add schema for other fields later.
        .passthrough()
    ),
  });

  useEffect(() => {
    if (!formMethods.formState.isDirty) {
      //TODO: What's the best way to sync the form with backend
      formMethods.setValue("bookingFields", defaultValues.bookingFields);
    }
  }, [defaultValues]);

  const appsMetadata = formMethods.getValues("metadata")?.apps;
  const numberOfInstalledApps = eventTypeApps?.filter((app) => app.isInstalled).length || 0;
  let numberOfActiveApps = 0;

  if (appsMetadata) {
    numberOfActiveApps = Object.entries(appsMetadata).filter(
      ([appId, appData]) => eventTypeApps?.find((app) => app.slug === appId)?.isInstalled && appData.enabled
    ).length;
  }

  const permalink = `${CAL_URL}/${team ? `team/${team.slug}` : eventType.users[0].username}/${
    eventType.slug
  }`;

  const tabMap = {
    setup: (
      <EventSetupTab
        eventType={eventType}
        locationOptions={locationOptions}
        team={team}
        teamMembers={teamMembers}
        destinationCalendar={destinationCalendar}
      />
    ),
    availability: <AvailabilityTab isTeamEvent={!!team} />,
    team: <EventTeamTab teamMembers={teamMembers} team={team} />,
    limits: <EventLimitsTab eventType={eventType} />,
    advanced: <EventAdvancedTab eventType={eventType} team={team} />,
    recurring: <EventRecurringTab eventType={eventType} />,
    apps: <EventAppsTab eventType={{ ...eventType, URL: permalink }} />,
    workflows: (
      <EventWorkflowsTab
        eventType={eventType}
        workflows={eventType.workflows.map((workflowOnEventType) => workflowOnEventType.workflow)}
      />
    ),
    webhooks: <EventTeamWebhooksTab eventType={eventType} team={team} />,
  } as const;

  return (
    <EventTypeSingleLayout
      enabledAppsNumber={numberOfActiveApps}
      installedAppsNumber={numberOfInstalledApps}
      enabledWorkflowsNumber={eventType.workflows.length}
      eventType={eventType}
      team={team}
      isUpdateMutationLoading={updateMutation.isLoading}
      formMethods={formMethods}
      disableBorder={tabName === "apps" || tabName === "workflows" || tabName === "webhooks"}
      currentUserMembership={currentUserMembership}>
      <Form
        form={formMethods}
        id="event-type-form"
        handleSubmit={async (values) => {
          const {
            periodDates,
            periodCountCalendarDays,
            beforeBufferTime,
            afterBufferTime,
            seatsPerTimeSlot,
            seatsShowAttendees,
            bookingLimits,
            durationLimits,
            recurringEvent,
            locations,
            metadata,
            customInputs,
            // We don't need to send send these values to the backend
            // eslint-disable-next-line @typescript-eslint/no-unused-vars
            seatsPerTimeSlotEnabled,
            // eslint-disable-next-line @typescript-eslint/no-unused-vars
            minimumBookingNoticeInDurationType,
            ...input
          } = values;

          if (bookingLimits) {
            const isValid = validateIntervalLimitOrder(bookingLimits);
            if (!isValid) throw new Error(t("event_setup_booking_limits_error"));
          }

          if (durationLimits) {
            const isValid = validateIntervalLimitOrder(durationLimits);
            if (!isValid) throw new Error(t("event_setup_duration_limits_error"));
          }

          if (metadata?.multipleDuration !== undefined) {
            if (metadata?.multipleDuration.length < 1) {
              throw new Error(t("event_setup_multiple_duration_error"));
            } else {
              if (!input.length && !metadata?.multipleDuration?.includes(input.length)) {
                throw new Error(t("event_setup_multiple_duration_default_error"));
              }
            }
          }

          updateMutation.mutate({
            ...input,
            locations,
            recurringEvent,
            periodStartDate: periodDates.startDate,
            periodEndDate: periodDates.endDate,
            periodCountCalendarDays: periodCountCalendarDays === "1",
            id: eventType.id,
            beforeEventBuffer: beforeBufferTime,
            afterEventBuffer: afterBufferTime,
            bookingLimits,
            durationLimits,
            seatsPerTimeSlot,
            seatsShowAttendees,
            metadata,
            customInputs,
          });
        }}>
        <div ref={animationParentRef} className="space-y-6">
          {tabMap[tabName]}
        </div>
      </Form>
    </EventTypeSingleLayout>
  );
};

const EventTypePageWrapper = (props: inferSSRProps<typeof getServerSideProps>) => {
  const { data, isLoading } = trpc.viewer.eventTypes.get.useQuery({ id: props.type });
  if (isLoading || !data) return null;
  return <EventTypePage {...data} />;
};

export const getServerSideProps = async (context: GetServerSidePropsContext) => {
  const { req, res, query } = context;

  const session = await getServerSession({ req, res, authOptions: AUTH_OPTIONS });

  const typeParam = parseInt(asStringOrThrow(query.type));
  const ssr = await ssrInit(context);

  if (Number.isNaN(typeParam)) {
    return {
      notFound: true,
    };
  }

  if (!session?.user?.id) {
    return {
      redirect: {
        permanent: false,
        destination: "/auth/login",
      },
    };
  }

  try {
    const res = await getEventTypeById({ eventTypeId: typeParam, userId: session.user.id, prisma });

    return {
      props: {
        // session,
        type: typeParam,
        trpcState: ssr.dehydrate(),
        initialData: {
          eventType: res.eventType,
          locationOptions: res.locationOptions,
          team: res.team,
          teamMembers: res.teamMembers,
          currentUserMembership: res.currentUserMembership,
        },
      },
    };
  } catch (err) {
    throw err;
  }
};

export default EventTypePageWrapper;<|MERGE_RESOLUTION|>--- conflicted
+++ resolved
@@ -11,12 +11,8 @@
 
 import { validateCustomEventName } from "@calcom/core/event";
 import type { EventLocationType } from "@calcom/core/location";
-<<<<<<< HEAD
-import { validateBookingLimitOrder } from "@calcom/lib";
+import { validateIntervalLimitOrder } from "@calcom/lib";
 import { getServerSession } from "@calcom/lib/auth";
-=======
-import { validateIntervalLimitOrder } from "@calcom/lib";
->>>>>>> cbc9cd60
 import { CAL_URL } from "@calcom/lib/constants";
 import getEventTypeById from "@calcom/lib/getEventTypeById";
 import { useLocale } from "@calcom/lib/hooks/useLocale";
