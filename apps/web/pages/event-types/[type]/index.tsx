--- conflicted
+++ resolved
@@ -86,15 +86,9 @@
     externalId: string;
   };
   successRedirectUrl: string;
-<<<<<<< HEAD
-  bookingLimits?: IntervalLimit;
   durationLimits?: IntervalLimit;
-  hosts: { userId: number }[];
-  hostsFixed: { userId: number }[];
-=======
   bookingLimits?: BookingLimit;
   hosts: { userId: number; isFixed: boolean }[];
->>>>>>> 95c1c81b
   bookingFields: z.infer<typeof eventTypeBookingFields>;
 };
 
