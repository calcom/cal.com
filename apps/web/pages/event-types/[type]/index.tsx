--- conflicted
+++ resolved
@@ -18,10 +18,7 @@
 import { useTypedQuery } from "@calcom/lib/hooks/useTypedQuery";
 import { HttpError } from "@calcom/lib/http-error";
 import prisma from "@calcom/prisma";
-<<<<<<< HEAD
-=======
 import type { Prisma } from "@calcom/prisma/client";
->>>>>>> 22b189cb
 import { eventTypeBookingFields } from "@calcom/prisma/zod-utils";
 import type { customInputSchema, EventTypeMetaDataSchema } from "@calcom/prisma/zod-utils";
 import type { RouterOutputs } from "@calcom/trpc/react";
@@ -89,15 +86,9 @@
     externalId: string;
   };
   successRedirectUrl: string;
-<<<<<<< HEAD
-  bookingLimits?: BookingLimit;
-  hosts: { userId: number }[];
-  hostsFixed: { userId: number }[];
-=======
   durationLimits?: IntervalLimit;
   bookingLimits?: IntervalLimit;
   hosts: { userId: number; isFixed: boolean }[];
->>>>>>> 22b189cb
   bookingFields: z.infer<typeof eventTypeBookingFields>;
 };
 
@@ -191,15 +182,12 @@
     delete metadata.config?.useHostSchedulesForTeamEvent;
   }
 
-<<<<<<< HEAD
-=======
   const bookingFields: Prisma.JsonObject = {};
 
   eventType.bookingFields.forEach(({ name }) => {
     bookingFields[name] = name;
   });
 
->>>>>>> 22b189cb
   const defaultValues = {
     title: eventType.title,
     locations: eventType.locations || [],
@@ -207,10 +195,7 @@
     description: eventType.description ?? undefined,
     schedule: eventType.schedule || undefined,
     bookingLimits: eventType.bookingLimits || undefined,
-<<<<<<< HEAD
-=======
     durationLimits: eventType.durationLimits || undefined,
->>>>>>> 22b189cb
     length: eventType.length,
     hidden: eventType.hidden,
     periodDates: {
@@ -223,20 +208,7 @@
     schedulingType: eventType.schedulingType,
     minimumBookingNotice: eventType.minimumBookingNotice,
     metadata,
-<<<<<<< HEAD
-    hosts: !!eventType.hosts?.length
-      ? eventType.hosts.filter((host) => !host.isFixed)
-      : eventType.users
-          .filter(() => eventType.schedulingType === SchedulingType.ROUND_ROBIN)
-          .map((user) => ({ userId: user.id })),
-    hostsFixed: !!eventType.hosts?.length
-      ? eventType.hosts.filter((host) => host.isFixed)
-      : eventType.users
-          .filter(() => eventType.schedulingType === SchedulingType.COLLECTIVE)
-          .map((user) => ({ userId: user.id })),
-=======
     hosts: eventType.hosts,
->>>>>>> 22b189cb
   } as const;
 
   const formMethods = useForm<FormValues>({
