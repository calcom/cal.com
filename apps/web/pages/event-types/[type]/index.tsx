--- conflicted
+++ resolved
@@ -1,16 +1,10 @@
 /* eslint-disable @typescript-eslint/no-empty-function */
 import { useAutoAnimate } from "@formkit/auto-animate/react";
 import { zodResolver } from "@hookform/resolvers/zod";
-<<<<<<< HEAD
-import { PeriodType, SchedulingType } from "@prisma/client";
-import { GetServerSidePropsContext } from "next";
-import { useEffect, useState } from "react";
-=======
 import type { PeriodType } from "@prisma/client";
 import { SchedulingType } from "@prisma/client";
 import type { GetServerSidePropsContext } from "next";
-import { useState } from "react";
->>>>>>> 7c749299
+import { useEffect, useState } from "react";
 import { useForm } from "react-hook-form";
 import { z } from "zod";
 
@@ -22,14 +16,10 @@
 import { useTypedQuery } from "@calcom/lib/hooks/useTypedQuery";
 import { HttpError } from "@calcom/lib/http-error";
 import prisma from "@calcom/prisma";
-<<<<<<< HEAD
-import { customInputSchema, eventTypeBookingFields, EventTypeMetaDataSchema } from "@calcom/prisma/zod-utils";
-import { trpc, RouterOutputs } from "@calcom/trpc/react";
-=======
+import { eventTypeBookingFields } from "@calcom/prisma/zod-utils";
 import type { customInputSchema, EventTypeMetaDataSchema } from "@calcom/prisma/zod-utils";
 import type { RouterOutputs } from "@calcom/trpc/react";
 import { trpc } from "@calcom/trpc/react";
->>>>>>> 7c749299
 import type { BookingLimit, RecurringEvent } from "@calcom/types/Calendar";
 import { Form, showToast } from "@calcom/ui";
 
@@ -318,7 +308,7 @@
             ...input
           } = values;
 
-          const hosts: ((typeof hostsInput)[number] & { isFixed?: boolean })[] = [];
+          const hosts: (typeof hostsInput[number] & { isFixed?: boolean })[] = [];
           if (hostsInput || hostsFixed) {
             hosts.push(...hostsInput.concat(hostsFixed.map((host) => ({ isFixed: true, ...host }))));
           }
