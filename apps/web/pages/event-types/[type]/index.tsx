--- conflicted
+++ resolved
@@ -132,6 +132,41 @@
   const { eventType, locationOptions, team, teamMembers, currentUserMembership, destinationCalendar } = props;
   const [animationParentRef] = useAutoAnimate<HTMLDivElement>();
 
+  const updateMutation = trpc.viewer.eventTypes.update.useMutation({
+    onSuccess: async () => {
+      showToast(
+        t("event_type_updated_successfully", {
+          eventTypeTitle: eventType.title,
+        }),
+        "success"
+      );
+    },
+    async onSettled() {
+      await utils.viewer.eventTypes.get.invalidate();
+    },
+    onError: (err) => {
+      let message = "";
+      if (err instanceof HttpError) {
+        const message = `${err.statusCode}: ${err.message}`;
+        showToast(message, "error");
+      }
+
+      if (err.data?.code === "UNAUTHORIZED") {
+        message = `${err.data.code}: You are not able to update this event`;
+      }
+
+      if (err.data?.code === "PARSE_ERROR" || err.data?.code === "BAD_REQUEST") {
+        message = `${err.data.code}: ${err.message}`;
+      }
+
+      if (message) {
+        showToast(message, "error");
+      } else {
+        showToast(err.message, "error");
+      }
+    },
+  });
+
   const [periodDates] = useState<{ startDate: Date; endDate: Date }>({
     startDate: new Date(eventType.periodStartDate || Date.now()),
     endDate: new Date(eventType.periodEndDate || Date.now()),
@@ -218,48 +253,6 @@
     ),
   });
 
-  const updateMutation = trpc.viewer.eventTypes.update.useMutation({
-    onSuccess: async () => {
-      showToast(
-        t("event_type_updated_successfully", {
-          eventTypeTitle: eventType.title,
-        }),
-        "success"
-      );
-    },
-    async onSettled() {
-      await utils.viewer.eventTypes.get.invalidate();
-    },
-    onError: (err) => {
-      let message = "";
-      if (err instanceof HttpError) {
-        const message = `${err.statusCode}: ${err.message}`;
-        showToast(message, "error");
-      }
-
-      if (err.data?.code === "UNAUTHORIZED") {
-        message = `${err.data.code}: You are not able to update this event`;
-      }
-
-      if (err.data?.code === "PARSE_ERROR" || err.data?.code === "BAD_REQUEST") {
-        message = `${err.data.code}: ${err.message}`;
-      }
-
-      if (message) {
-        showToast(message, "error");
-      } else {
-        showToast(err.message, "error");
-      }
-
-      console.log(formMethods.formState.isSubmitting);
-
-      // formMethods.setFormState((prevState) => ({
-      //   ...prevState,
-      //   isSubmitting: false,
-      // }));
-    },
-  });
-
   useEffect(() => {
     if (!formMethods.formState.isDirty) {
       //TODO: What's the best way to sync the form with backend
@@ -349,6 +342,10 @@
       }
     }
 
+    if (metadata?.apps?.stripe?.paymentOption === "HOLD" && seatsPerTimeSlot) {
+      throw new Error(t("seats_and_no_show_fee_error"));
+    }
+
     updateMutation.mutate({
       ...input,
       locations,
@@ -373,7 +370,6 @@
   const slug = formMethods.watch("slug") ?? eventType.slug;
 
   return (
-<<<<<<< HEAD
     <>
       <EventTypeSingleLayout
         enabledAppsNumber={numberOfActiveApps}
@@ -403,84 +399,6 @@
         open={slugExistsChildrenDialogOpen.length > 0}
         onOpenChange={() => {
           setSlugExistsChildrenDialogOpen([]);
-=======
-    <EventTypeSingleLayout
-      enabledAppsNumber={numberOfActiveApps}
-      installedAppsNumber={numberOfInstalledApps}
-      enabledWorkflowsNumber={eventType.workflows.length}
-      eventType={eventType}
-      team={team}
-      isUpdateMutationLoading={updateMutation.isLoading}
-      formMethods={formMethods}
-      disableBorder={tabName === "apps" || tabName === "workflows" || tabName === "webhooks"}
-      currentUserMembership={currentUserMembership}>
-      <Form
-        form={formMethods}
-        id="event-type-form"
-        handleSubmit={async (values) => {
-          const {
-            periodDates,
-            periodCountCalendarDays,
-            beforeBufferTime,
-            afterBufferTime,
-            seatsPerTimeSlot,
-            seatsShowAttendees,
-            bookingLimits,
-            durationLimits,
-            recurringEvent,
-            locations,
-            metadata,
-            customInputs,
-            // We don't need to send send these values to the backend
-            // eslint-disable-next-line @typescript-eslint/no-unused-vars
-            seatsPerTimeSlotEnabled,
-            // eslint-disable-next-line @typescript-eslint/no-unused-vars
-            minimumBookingNoticeInDurationType,
-            ...input
-          } = values;
-
-          if (bookingLimits) {
-            const isValid = validateIntervalLimitOrder(bookingLimits);
-            if (!isValid) throw new Error(t("event_setup_booking_limits_error"));
-          }
-
-          if (durationLimits) {
-            const isValid = validateIntervalLimitOrder(durationLimits);
-            if (!isValid) throw new Error(t("event_setup_duration_limits_error"));
-          }
-
-          if (metadata?.multipleDuration !== undefined) {
-            if (metadata?.multipleDuration.length < 1) {
-              throw new Error(t("event_setup_multiple_duration_error"));
-            } else {
-              if (!input.length && !metadata?.multipleDuration?.includes(input.length)) {
-                throw new Error(t("event_setup_multiple_duration_default_error"));
-              }
-            }
-          }
-
-          if (metadata?.apps?.stripe?.paymentOption === "HOLD" && seatsPerTimeSlot) {
-            throw new Error(t("seats_and_no_show_fee_error"));
-          }
-
-          updateMutation.mutate({
-            ...input,
-            locations,
-            recurringEvent,
-            periodStartDate: periodDates.startDate,
-            periodEndDate: periodDates.endDate,
-            periodCountCalendarDays: periodCountCalendarDays === "1",
-            id: eventType.id,
-            beforeEventBuffer: beforeBufferTime,
-            afterEventBuffer: afterBufferTime,
-            bookingLimits,
-            durationLimits,
-            seatsPerTimeSlot,
-            seatsShowAttendees,
-            metadata,
-            customInputs,
-          });
->>>>>>> d61f5072
         }}>
         <ConfirmationDialogContent
           isLoading={formMethods.formState.isSubmitting}
