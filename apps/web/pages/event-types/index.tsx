import { useAutoAnimate } from "@formkit/auto-animate/react";
import type { User } from "@prisma/client";
import { Trans } from "next-i18next";
import Link from "next/link";
import { usePathname, useRouter, useSearchParams } from "next/navigation";
import type { FC } from "react";
import { memo, useEffect, useState } from "react";
import { z } from "zod";

import { useOrgBranding } from "@calcom/features/ee/organizations/context/provider";
import useIntercom from "@calcom/features/ee/support/lib/intercom/useIntercom";
import { EventTypeEmbedButton, EventTypeEmbedDialog } from "@calcom/features/embed/EventTypeEmbed";
import { EventTypeDescriptionLazy as EventTypeDescription } from "@calcom/features/eventtypes/components";
import CreateEventTypeDialog from "@calcom/features/eventtypes/components/CreateEventTypeDialog";
import { DuplicateDialog } from "@calcom/features/eventtypes/components/DuplicateDialog";
import { TeamsFilter } from "@calcom/features/filters/components/TeamsFilter";
import { getTeamsFiltersFromQuery } from "@calcom/features/filters/lib/getTeamsFiltersFromQuery";
import Shell from "@calcom/features/shell/Shell";
import { APP_NAME, CAL_URL, WEBAPP_URL } from "@calcom/lib/constants";
import { useBookerUrl } from "@calcom/lib/hooks/useBookerUrl";
import { useLocale } from "@calcom/lib/hooks/useLocale";
import useMediaQuery from "@calcom/lib/hooks/useMediaQuery";
import { useRouterQuery } from "@calcom/lib/hooks/useRouterQuery";
import { useTypedQuery } from "@calcom/lib/hooks/useTypedQuery";
import { HttpError } from "@calcom/lib/http-error";
import { SchedulingType } from "@calcom/prisma/enums";
import type { RouterOutputs } from "@calcom/trpc/react";
import { trpc, TRPCClientError } from "@calcom/trpc/react";
import {
  Alert,
  Avatar,
  AvatarGroup,
  Badge,
  Button,
  ButtonGroup,
  ConfirmationDialogContent,
  CreateButton,
  Dialog,
  Dropdown,
  DropdownItem,
  DropdownMenuContent,
  DropdownMenuItem,
  DropdownMenuPortal,
  DropdownMenuSeparator,
  DropdownMenuTrigger,
  EmptyScreen,
  HeadSeo,
  HorizontalTabs,
  Label,
  showToast,
  Skeleton,
  Switch,
  Tooltip,
} from "@calcom/ui";
import {
  ArrowDown,
  ArrowUp,
  Clipboard,
  Code,
  Copy,
  Edit,
  Edit2,
  ExternalLink,
  Link as LinkIcon,
  MoreHorizontal,
  Trash,
  Upload,
  User as UserIcon,
  Users,
} from "@calcom/ui/components/icon";

import useMeQuery from "@lib/hooks/useMeQuery";

import PageWrapper from "@components/PageWrapper";
import SkeletonLoader from "@components/eventtype/SkeletonLoader";

type EventTypeGroups = RouterOutputs["viewer"]["eventTypes"]["getByViewer"]["eventTypeGroups"];
type EventTypeGroupProfile = EventTypeGroups[number]["profile"];
type GetByViewerResponse = RouterOutputs["viewer"]["eventTypes"]["getByViewer"] | undefined;

interface EventTypeListHeadingProps {
  profile: EventTypeGroupProfile;
  membershipCount: number;
  teamId?: number | null;
  orgSlug?: string;
}

type EventTypeGroup = EventTypeGroups[number];
type EventType = EventTypeGroup["eventTypes"][number];

interface EventTypeListProps {
  group: EventTypeGroup;
  groupIndex: number;
  readOnly: boolean;
  types: EventType[];
}

interface MobileTeamsTabProps {
  eventTypeGroups: EventTypeGroups;
}

const querySchema = z.object({
  teamId: z.nullable(z.coerce.number()).optional().default(null),
});

const MobileTeamsTab: FC<MobileTeamsTabProps> = (props) => {
  const { eventTypeGroups } = props;
  const orgBranding = useOrgBranding();
  const tabs = eventTypeGroups.map((item) => ({
    name: item.profile.name ?? "",
    href: item.teamId ? `/event-types?teamId=${item.teamId}` : "/event-types",
    avatar: item.profile.image ?? `${orgBranding?.fullDomain ?? WEBAPP_URL}/${item.profile.slug}/avatar.png`,
  }));
  const { data } = useTypedQuery(querySchema);
  const events = eventTypeGroups.filter((item) => item.teamId === data.teamId);

  return (
    <div>
      <HorizontalTabs tabs={tabs} />
      {events.length && (
        <EventTypeList
          types={events[0].eventTypes}
          group={events[0]}
          groupIndex={0}
          readOnly={events[0].metadata.readOnly}
        />
      )}
    </div>
  );
};

const Item = ({ type, group, readOnly }: { type: EventType; group: EventTypeGroup; readOnly: boolean }) => {
  const { t } = useLocale();

  const content = () => (
    <div>
      <span
        className="text-default font-semibold ltr:mr-1 rtl:ml-1"
        data-testid={"event-type-title-" + type.id}>
        {type.title}
      </span>
      {group.profile.slug ? (
        <small
          className="text-subtle hidden font-normal leading-4 sm:inline"
          data-testid={"event-type-slug-" + type.id}>
          {`/${
            type.schedulingType !== SchedulingType.MANAGED ? group.profile.slug : t("username_placeholder")
          }/${type.slug}`}
        </small>
      ) : null}
      {readOnly && (
        <Badge variant="gray" className="ml-2">
          {t("readonly")}
        </Badge>
      )}
    </div>
  );

  return readOnly ? (
    <div className="flex-1 overflow-hidden pr-4 text-sm">
      {content()}
      <EventTypeDescription
        // @ts-expect-error FIXME: We have a type mismatch here @hariombalhara @sean-brydon
        eventType={type}
        shortenDescription
      />
    </div>
  ) : (
    <Link
      href={`/event-types/${type.id}?tabName=setup`}
      className="flex-1 overflow-hidden pr-4 text-sm"
      title={type.title}>
      <div>
        <span
          className="text-default font-semibold ltr:mr-1 rtl:ml-1"
          data-testid={"event-type-title-" + type.id}>
          {type.title}
        </span>
        {group.profile.slug ? (
          <small
            className="text-subtle hidden font-normal leading-4 sm:inline"
            data-testid={"event-type-slug-" + type.id}>
            {`/${group.profile.slug}/${type.slug}`}
          </small>
        ) : null}
        {readOnly && (
          <Badge variant="gray" className="ml-2">
            {t("readonly")}
          </Badge>
        )}
      </div>
      <EventTypeDescription
        // @ts-expect-error FIXME: We have a type mismatch here @hariombalhara @sean-brydon
        eventType={{ ...type, descriptionAsSafeHTML: type.safeDescription }}
        shortenDescription
      />
    </Link>
  );
};

const MemoizedItem = memo(Item);

export const EventTypeList = ({ group, groupIndex, readOnly, types }: EventTypeListProps): JSX.Element => {
  const { t } = useLocale();
  const router = useRouter();
  const pathname = usePathname();
  const searchParams = useSearchParams();
  const orgBranding = useOrgBranding();
  const [parent] = useAutoAnimate<HTMLUListElement>();
  const [deleteDialogOpen, setDeleteDialogOpen] = useState(false);
  const [deleteDialogTypeId, setDeleteDialogTypeId] = useState(0);
  const [deleteDialogTypeSchedulingType, setDeleteDialogSchedulingType] = useState<SchedulingType | null>(
    null
  );
  const utils = trpc.useContext();
  const mutation = trpc.viewer.eventTypeOrder.useMutation({
    onError: async (err) => {
      console.error(err.message);
      await utils.viewer.eventTypes.getByViewer.cancel();
      // REVIEW: Should we invalidate the entire router or just the `getByViewer` query?
      await utils.viewer.eventTypes.invalidate();
    },
    onSettled: () => {
      // REVIEW: Should we invalidate the entire router or just the `getByViewer` query?
      utils.viewer.eventTypes.invalidate();
    },
  });

  const setHiddenMutation = trpc.viewer.eventTypes.update.useMutation({
    onMutate: async ({ id }) => {
      await utils.viewer.eventTypes.getByViewer.cancel();
      const previousValue = utils.viewer.eventTypes.getByViewer.getData();
      if (previousValue) {
        const newList = [...types];
        const itemIndex = newList.findIndex((item) => item.id === id);
        if (itemIndex !== -1 && newList[itemIndex]) {
          newList[itemIndex].hidden = !newList[itemIndex].hidden;
        }
        utils.viewer.eventTypes.getByViewer.setData(undefined, {
          ...previousValue,
          eventTypeGroups: [
            ...previousValue.eventTypeGroups.slice(0, groupIndex),
            { ...group, eventTypes: newList },
            ...previousValue.eventTypeGroups.slice(groupIndex + 1),
          ],
        });
      }
      return { previousValue };
    },
    onError: async (err, _, context) => {
      if (context?.previousValue) {
        utils.viewer.eventTypes.getByViewer.setData(undefined, context.previousValue);
      }
      console.error(err.message);
    },
    onSettled: () => {
      // REVIEW: Should we invalidate the entire router or just the `getByViewer` query?
      utils.viewer.eventTypes.invalidate();
    },
  });

  async function moveEventType(index: number, increment: 1 | -1) {
    const newList = [...types];

    const type = types[index];
    const tmp = types[index + increment];
    if (tmp) {
      newList[index] = tmp;
      newList[index + increment] = type;
    }

    await utils.viewer.eventTypes.getByViewer.cancel();

    const previousValue = utils.viewer.eventTypes.getByViewer.getData();
    if (previousValue) {
      utils.viewer.eventTypes.getByViewer.setData(undefined, {
        ...previousValue,
        eventTypeGroups: [
          ...previousValue.eventTypeGroups.slice(0, groupIndex),
          { ...group, eventTypes: newList },
          ...previousValue.eventTypeGroups.slice(groupIndex + 1),
        ],
      });
    }

    mutation.mutate({
      ids: newList.map((type) => type.id),
    });
  }

  async function deleteEventTypeHandler(id: number) {
    const payload = { id };
    deleteMutation.mutate(payload);
  }

  // inject selection data into url for correct router history
  const openDuplicateModal = (eventType: EventType, group: EventTypeGroup) => {
    const newSearchParams = new URLSearchParams(searchParams);
    function setParamsIfDefined(key: string, value: string | number | boolean | null | undefined) {
      if (value) newSearchParams.set(key, value.toString());
      if (value === null) newSearchParams.delete(key);
    }
    setParamsIfDefined("dialog", "duplicate");
    setParamsIfDefined("title", eventType.title);
    setParamsIfDefined("description", eventType.description);
    setParamsIfDefined("slug", eventType.slug);
    setParamsIfDefined("id", eventType.id);
    setParamsIfDefined("length", eventType.length);
    setParamsIfDefined("pageSlug", group.profile.slug);
    router.push(`${pathname}?${newSearchParams.toString()}`);
  };

  const deleteMutation = trpc.viewer.eventTypes.delete.useMutation({
    onSuccess: () => {
      showToast(t("event_type_deleted_successfully"), "success");
      setDeleteDialogOpen(false);
    },
    onMutate: async ({ id }) => {
      await utils.viewer.eventTypes.getByViewer.cancel();
      const previousValue = utils.viewer.eventTypes.getByViewer.getData();
      if (previousValue) {
        const newList = types.filter((item) => item.id !== id);

        utils.viewer.eventTypes.getByViewer.setData(undefined, {
          ...previousValue,
          eventTypeGroups: [
            ...previousValue.eventTypeGroups.slice(0, groupIndex),
            { ...group, eventTypes: newList },
            ...previousValue.eventTypeGroups.slice(groupIndex + 1),
          ],
        });
      }
      return { previousValue };
    },
    onError: (err, _, context) => {
      if (context?.previousValue) {
        utils.viewer.eventTypes.getByViewer.setData(undefined, context.previousValue);
      }
      if (err instanceof HttpError) {
        const message = `${err.statusCode}: ${err.message}`;
        showToast(message, "error");
        setDeleteDialogOpen(false);
      } else if (err instanceof TRPCClientError) {
        showToast(err.message, "error");
      }
    },
    onSettled: () => {
      // REVIEW: Should we invalidate the entire router or just the `getByViewer` query?
      utils.viewer.eventTypes.invalidate();
    },
  });

  const [isNativeShare, setNativeShare] = useState(true);

  useEffect(() => {
    if (!navigator.share) {
      setNativeShare(false);
    }
  }, []);

  const firstItem = types[0];
  const lastItem = types[types.length - 1];
  const isManagedEventPrefix = () => {
    return deleteDialogTypeSchedulingType === SchedulingType.MANAGED ? "_managed" : "";
  };
  return (
    <div className="bg-default border-subtle mb-16 flex overflow-hidden rounded-md border">
      <ul ref={parent} className="divide-subtle !static w-full divide-y" data-testid="event-types">
        {types.map((type, index) => {
          const embedLink = `${group.profile.slug}/${type.slug}`;
          const calLink = `${orgBranding?.fullDomain ?? CAL_URL}/${embedLink}`;
          const isManagedEventType = type.schedulingType === SchedulingType.MANAGED;
          const isChildrenManagedEventType =
            type.metadata?.managedEventConfig !== undefined && type.schedulingType !== SchedulingType.MANAGED;
          return (
            <li key={type.id}>
              <div className="hover:bg-muted flex w-full items-center justify-between">
                <div className="group flex w-full max-w-full items-center justify-between overflow-hidden px-4 py-4 sm:px-6">
                  {!(firstItem && firstItem.id === type.id) && (
                    <button
                      className="bg-default text-muted hover:text-emphasis border-default hover:border-emphasis invisible absolute left-[5px] -ml-4 -mt-4 mb-4 hidden h-6 w-6 scale-0 items-center justify-center rounded-md border p-1 transition-all group-hover:visible group-hover:scale-100 sm:ml-0 sm:flex lg:left-[36px]"
                      onClick={() => moveEventType(index, -1)}>
                      <ArrowUp className="h-5 w-5" />
                    </button>
                  )}

                  {!(lastItem && lastItem.id === type.id) && (
                    <button
                      className="bg-default text-muted border-default hover:text-emphasis hover:border-emphasis invisible absolute left-[5px] -ml-4 mt-8 hidden h-6 w-6  scale-0 items-center justify-center rounded-md border p-1 transition-all  group-hover:visible group-hover:scale-100 sm:ml-0 sm:flex lg:left-[36px]"
                      onClick={() => moveEventType(index, 1)}>
                      <ArrowDown className="h-5 w-5" />
                    </button>
                  )}
                  <MemoizedItem type={type} group={group} readOnly={readOnly} />
                  <div className="mt-4 hidden sm:mt-0 sm:flex">
                    <div className="flex justify-between space-x-2 rtl:space-x-reverse">
                      {type.team && !isManagedEventType && (
                        <AvatarGroup
                          className="relative right-3 top-1"
                          size="sm"
                          truncateAfter={4}
                          items={type.users.map(
                            (organizer: { name: string | null; username: string | null }) => ({
                              alt: organizer.name || "",
                              image: `${orgBranding?.fullDomain ?? WEBAPP_URL}/${
                                organizer.username
                              }/avatar.png`,
                              title: organizer.name || "",
                            })
                          )}
                        />
                      )}
                      {isManagedEventType && (
                        <AvatarGroup
                          className="relative right-3 top-1"
                          size="sm"
                          truncateAfter={4}
                          items={type.children
                            .flatMap((ch) => ch.users)
                            .map((user: Pick<User, "name" | "username">) => ({
                              alt: user.name || "",
                              image: `${orgBranding?.fullDomain ?? WEBAPP_URL}/${user.username}/avatar.png`,
                              title: user.name || "",
                            }))}
                        />
                      )}
                      <div className="flex items-center justify-between space-x-2 rtl:space-x-reverse">
                        {!isManagedEventType && (
                          <>
                            {type.hidden && <Badge variant="gray">{t("hidden")}</Badge>}
                            <Tooltip
                              content={type.hidden ? t("show_eventtype_on_profile") : t("hide_from_profile")}>
                              <div className="self-center rounded-md p-2">
                                <Switch
                                  name="Hidden"
                                  checked={!type.hidden}
                                  onCheckedChange={() => {
                                    setHiddenMutation.mutate({ id: type.id, hidden: !type.hidden });
                                  }}
                                />
                              </div>
                            </Tooltip>
                          </>
                        )}

                        <ButtonGroup combined>
                          {!isManagedEventType && (
                            <>
                              <Tooltip content={t("preview")}>
                                <Button
                                  data-testid="preview-link-button"
                                  color="secondary"
                                  target="_blank"
                                  variant="icon"
                                  href={calLink}
                                  StartIcon={ExternalLink}
                                />
                              </Tooltip>

                              <Tooltip content={t("copy_link")}>
                                <Button
                                  color="secondary"
                                  variant="icon"
                                  StartIcon={LinkIcon}
                                  onClick={() => {
                                    showToast(t("link_copied"), "success");
                                    navigator.clipboard.writeText(calLink);
                                  }}
                                />
                              </Tooltip>
                            </>
                          )}
                          <Dropdown modal={false}>
                            <DropdownMenuTrigger asChild data-testid={"event-type-options-" + type.id}>
                              <Button
                                type="button"
                                variant="icon"
                                color="secondary"
                                StartIcon={MoreHorizontal}
                                className="ltr:radix-state-open:rounded-r-md rtl:radix-state-open:rounded-l-md"
                              />
                            </DropdownMenuTrigger>
                            <DropdownMenuContent>
                              {!readOnly && (
                                <DropdownMenuItem>
                                  <DropdownItem
                                    type="button"
                                    data-testid={"event-type-edit-" + type.id}
                                    StartIcon={Edit2}
                                    onClick={() => router.push("/event-types/" + type.id)}>
                                    {t("edit")}
                                  </DropdownItem>
                                </DropdownMenuItem>
                              )}
                              {!isManagedEventType && !isChildrenManagedEventType && (
                                <>
                                  <DropdownMenuItem className="outline-none">
                                    <DropdownItem
                                      type="button"
                                      data-testid={"event-type-duplicate-" + type.id}
                                      StartIcon={Copy}
                                      onClick={() => openDuplicateModal(type, group)}>
                                      {t("duplicate")}
                                    </DropdownItem>
                                  </DropdownMenuItem>
                                </>
                              )}
                              {!isManagedEventType && (
                                <DropdownMenuItem className="outline-none">
                                  <EventTypeEmbedButton
                                    as={DropdownItem}
                                    type="button"
                                    StartIcon={Code}
                                    className="w-full rounded-none"
                                    embedUrl={encodeURIComponent(embedLink)}
                                    eventId={type.id}>
                                    {t("embed")}
                                  </EventTypeEmbedButton>
                                </DropdownMenuItem>
                              )}
                              {/* readonly is only set when we are on a team - if we are on a user event type null will be the value. */}
                              {(group.metadata?.readOnly === false || group.metadata.readOnly === null) &&
                                !isChildrenManagedEventType && (
                                  <>
                                    <DropdownMenuSeparator />
                                    <DropdownMenuItem>
                                      <DropdownItem
                                        color="destructive"
                                        onClick={() => {
                                          setDeleteDialogOpen(true);
                                          setDeleteDialogTypeId(type.id);
                                          setDeleteDialogSchedulingType(type.schedulingType);
                                        }}
                                        StartIcon={Trash}
                                        className="w-full rounded-none">
                                        {t("delete")}
                                      </DropdownItem>
                                    </DropdownMenuItem>
                                  </>
                                )}
                            </DropdownMenuContent>
                          </Dropdown>
                        </ButtonGroup>
                      </div>
                    </div>
                  </div>
                </div>
                <div className="min-w-9 mx-5 flex sm:hidden">
                  <Dropdown>
                    <DropdownMenuTrigger asChild data-testid={"event-type-options-" + type.id}>
                      <Button type="button" variant="icon" color="secondary" StartIcon={MoreHorizontal} />
                    </DropdownMenuTrigger>
                    <DropdownMenuPortal>
                      <DropdownMenuContent>
                        {!isManagedEventType && (
                          <>
                            <DropdownMenuItem className="outline-none">
                              <DropdownItem
                                href={calLink}
                                target="_blank"
                                StartIcon={ExternalLink}
                                className="w-full rounded-none">
                                {t("preview")}
                              </DropdownItem>
                            </DropdownMenuItem>
                            <DropdownMenuItem className="outline-none">
                              <DropdownItem
                                data-testid={"event-type-duplicate-" + type.id}
                                onClick={() => {
                                  navigator.clipboard.writeText(calLink);
                                  showToast(t("link_copied"), "success");
                                }}
                                StartIcon={Clipboard}
                                className="w-full rounded-none text-left">
                                {t("copy_link")}
                              </DropdownItem>
                            </DropdownMenuItem>
                          </>
                        )}
                        {isNativeShare ? (
                          <DropdownMenuItem className="outline-none">
                            <DropdownItem
                              data-testid={"event-type-duplicate-" + type.id}
                              onClick={() => {
                                navigator
                                  .share({
                                    title: t("share"),
                                    text: t("share_event", { appName: APP_NAME }),
                                    url: calLink,
                                  })
                                  .then(() => showToast(t("link_shared"), "success"))
                                  .catch(() => showToast(t("failed"), "error"));
                              }}
                              StartIcon={Upload}
                              className="w-full rounded-none">
                              {t("share")}
                            </DropdownItem>
                          </DropdownMenuItem>
                        ) : null}
                        {!readOnly && (
                          <DropdownMenuItem className="outline-none">
                            <DropdownItem
                              onClick={() => router.push("/event-types/" + type.id)}
                              StartIcon={Edit}
                              className="w-full rounded-none">
                              {t("edit")}
                            </DropdownItem>
                          </DropdownMenuItem>
                        )}
                        {!isManagedEventType && !isChildrenManagedEventType && (
                          <DropdownMenuItem className="outline-none">
                            <DropdownItem
                              onClick={() => openDuplicateModal(type, group)}
                              StartIcon={Copy}
                              data-testid={"event-type-duplicate-" + type.id}>
                              {t("duplicate")}
                            </DropdownItem>
                          </DropdownMenuItem>
                        )}
                        {/* readonly is only set when we are on a team - if we are on a user event type null will be the value. */}
                        {(group.metadata?.readOnly === false || group.metadata.readOnly === null) &&
                          !isChildrenManagedEventType && (
                            <>
                              <DropdownMenuItem className="outline-none">
                                <DropdownItem
                                  color="destructive"
                                  onClick={() => {
                                    setDeleteDialogOpen(true);
                                    setDeleteDialogTypeId(type.id);
                                    setDeleteDialogSchedulingType(type.schedulingType);
                                  }}
                                  StartIcon={Trash}
                                  className="w-full rounded-none">
                                  {t("delete")}
                                </DropdownItem>
                              </DropdownMenuItem>
                            </>
                          )}
                        <DropdownMenuSeparator />
                        {!isManagedEventType && (
                          <div className="hover:bg-subtle flex h-9 cursor-pointer flex-row items-center justify-between px-4 py-2">
                            <Skeleton
                              as={Label}
                              htmlFor="hiddenSwitch"
                              className="mt-2 inline cursor-pointer self-center pr-2 ">
                              {type.hidden ? t("show_eventtype_on_profile") : t("hide_from_profile")}
                            </Skeleton>
                            <Switch
                              id="hiddenSwitch"
                              name="Hidden"
                              checked={!type.hidden}
                              onCheckedChange={() => {
                                setHiddenMutation.mutate({ id: type.id, hidden: !type.hidden });
                              }}
                            />
                          </div>
                        )}
                      </DropdownMenuContent>
                    </DropdownMenuPortal>
                  </Dropdown>
                </div>
              </div>
            </li>
          );
        })}
      </ul>
      <Dialog open={deleteDialogOpen} onOpenChange={setDeleteDialogOpen}>
        <ConfirmationDialogContent
          variety="danger"
          title={t(`delete${isManagedEventPrefix()}_event_type`)}
          confirmBtnText={t(`confirm_delete_event_type`)}
          loadingText={t(`confirm_delete_event_type`)}
          onConfirm={(e) => {
            e.preventDefault();
            deleteEventTypeHandler(deleteDialogTypeId);
          }}>
          <p className="mt-5">
            <Trans
              i18nKey={`delete${isManagedEventPrefix()}_event_type_description`}
              components={{ li: <li />, ul: <ul className="ml-4 list-disc" /> }}>
              <ul>
                <li>Members assigned to this event type will also have their event types deleted.</li>
                <li>
                  Anyone who they&apos;ve shared their link with will no longer be able to book using it.
                </li>
              </ul>
            </Trans>
          </p>
        </ConfirmationDialogContent>
      </Dialog>
    </div>
  );
};

const EventTypeListHeading = ({
  profile,
  membershipCount,
  teamId,
}: EventTypeListHeadingProps): JSX.Element => {
  const { t } = useLocale();
  const router = useRouter();
  const orgBranding = useOrgBranding();

  const publishTeamMutation = trpc.viewer.teams.publish.useMutation({
    onSuccess(data) {
      router.push(data.url);
    },
    onError: (error) => {
      showToast(error.message, "error");
    },
  });
  const bookerUrl = useBookerUrl();
  return (
    <div className="mb-4 flex items-center space-x-2">
      <Avatar
        alt={profile?.name || ""}
        href={teamId ? `/settings/teams/${teamId}/profile` : "/settings/my-account/profile"}
        imageSrc={
          `${orgBranding?.fullDomain ?? WEBAPP_URL}/${teamId ? "team/" : ""}${profile.slug}/avatar.png` ||
          undefined
        }
        size="md"
        className="mt-1 inline-flex justify-center"
      />
      <div>
        <Link
          href={teamId ? `/settings/teams/${teamId}/profile` : "/settings/my-account/profile"}
          className="text-emphasis font-bold">
          {profile?.name || ""}
        </Link>
        {membershipCount && teamId && (
          <span className="text-subtle relative -top-px me-2 ms-2 text-xs">
            <Link href={`/settings/teams/${teamId}/members`}>
              <Badge variant="gray">
                <Users className="-mt-px mr-1 inline h-3 w-3" />
                {membershipCount}
              </Badge>
            </Link>
          </span>
        )}
        {profile?.slug && (
          <Link href={`${CAL_URL}/${profile.slug}`} className="text-subtle block text-xs">
            {`${bookerUrl.replace("https://", "").replace("http://", "")}/${profile.slug}`}
          </Link>
        )}
      </div>
      {!profile?.slug && !!teamId && (
        <button onClick={() => publishTeamMutation.mutate({ teamId })}>
          <Badge variant="gray" className="-ml-2 mb-1">
            {t("upgrade")}
          </Badge>
        </button>
      )}
    </div>
  );
};

const CreateFirstEventTypeView = () => {
  const { t } = useLocale();

  return (
    <EmptyScreen
      Icon={LinkIcon}
      headline={t("new_event_type_heading")}
      description={t("new_event_type_description")}
    />
  );
};

const CTA = ({ data }: { data: GetByViewerResponse }) => {
  const { t } = useLocale();

  if (!data) return null;

  const profileOptions = data.profiles
    .filter((profile) => !profile.readOnly)
    .map((profile) => {
      return {
        teamId: profile.teamId,
        label: profile.name || profile.slug,
        image: profile.image,
        membershipRole: profile.membershipRole,
        slug: profile.slug,
      };
    });

  return (
    <CreateButton
      data-testid="new-event-type"
      subtitle={t("create_event_on").toUpperCase()}
      options={profileOptions}
      createDialog={() => <CreateEventTypeDialog profileOptions={profileOptions} />}
    />
  );
};

const Actions = () => {
  return (
    <div className="hidden items-center md:flex">
      <TeamsFilter popoverTriggerClassNames="mb-0" showVerticalDivider={true} />
    </div>
  );
};

const SetupProfileBanner = ({ closeAction }: { closeAction: () => void }) => {
  const { t } = useLocale();
  const orgBranding = useOrgBranding();

  return (
    <Alert
      className="my-4"
      severity="info"
      title={t("set_up_your_profile")}
      message={t("set_up_your_profile_description", { orgName: orgBranding?.name })}
      CustomIcon={UserIcon}
      actions={
        <div className="flex gap-1">
          <Button color="minimal" className="text-sky-700 hover:bg-sky-100" onClick={closeAction}>
            {t("dismiss")}
          </Button>
          <Button
            color="secondary"
            className="border-sky-700 bg-sky-50 text-sky-700 hover:border-sky-900 hover:bg-sky-200"
            href="/getting-started">
            {t("set_up")}
          </Button>
        </div>
      }
    />
  );
};

const Main = ({
  status,
  error,
  data,
  filters,
}: {
  status: string;
  data: GetByViewerResponse;
  error: any;
  filters: ReturnType<typeof getTeamsFiltersFromQuery>;
}) => {
  const isMobile = useMediaQuery("(max-width: 768px)");
  const searchParams = useSearchParams();
  const orgBranding = useOrgBranding();

  if (!data || status === "loading") {
    return <SkeletonLoader />;
  }

  if (status === "error") {
    return <Alert severity="error" title="Something went wrong" message={error.message} />;
  }

  const isFilteredByOnlyOneItem =
    (filters?.teamIds?.length === 1 || filters?.userIds?.length === 1) && data.eventTypeGroups.length === 1;
  return (
    <>
      {data.eventTypeGroups.length > 1 || isFilteredByOnlyOneItem ? (
        <>
          {isMobile ? (
            <MobileTeamsTab eventTypeGroups={data.eventTypeGroups} />
          ) : (
            data.eventTypeGroups.map((group: EventTypeGroup, index: number) => (
              <div className="flex flex-col" key={group.profile.slug}>
                <EventTypeListHeading
                  profile={group.profile}
                  membershipCount={group.metadata.membershipCount}
                  teamId={group.teamId}
                  orgSlug={orgBranding?.slug}
                />

                <EventTypeList
                  types={group.eventTypes}
                  group={group}
                  groupIndex={index}
                  readOnly={group.metadata.readOnly}
                />
              </div>
            ))
          )}
        </>
      ) : (
        data.eventTypeGroups.length === 1 && (
          <EventTypeList
            types={data.eventTypeGroups[0].eventTypes}
            group={data.eventTypeGroups[0]}
            groupIndex={0}
            readOnly={data.eventTypeGroups[0].metadata.readOnly}
          />
        )
      )}
      {data.eventTypeGroups.length === 0 && <CreateFirstEventTypeView />}
<<<<<<< HEAD
      <EventTypeEmbedDialog />
      {router.query.dialog === "duplicate" && <DuplicateDialog />}
=======
      <EmbedDialog />
      {searchParams?.get("dialog") === "duplicate" && <DuplicateDialog />}
>>>>>>> 1b6d1b3a
    </>
  );
};

const EventTypesPage = () => {
  const { t } = useLocale();
  const searchParams = useSearchParams();
  const { open } = useIntercom();
  const { data: user } = useMeQuery();
  const [showProfileBanner, setShowProfileBanner] = useState(false);
  const orgBranding = useOrgBranding();
  const routerQuery = useRouterQuery();
  const filters = getTeamsFiltersFromQuery(routerQuery);

  // TODO: Maybe useSuspenseQuery to focus on success case only? Remember that it would crash the page when there is an error in query. Also, it won't support skeleton
  const { data, status, error } = trpc.viewer.eventTypes.getByViewer.useQuery(filters && { filters }, {
    refetchOnWindowFocus: false,
    cacheTime: 1 * 60 * 60 * 1000,
    staleTime: 1 * 60 * 60 * 1000,
  });

  function closeBanner() {
    setShowProfileBanner(false);
    document.cookie = `calcom-profile-banner=1;max-age=${60 * 60 * 24 * 90}`; // 3 months
    showToast(t("we_wont_show_again"), "success");
  }

  useEffect(() => {
    if (searchParams?.get("openIntercom") === "true") {
      open();
    }
    setShowProfileBanner(
      !!orgBranding && !document.cookie.includes("calcom-profile-banner=1") && !user?.completedOnboarding
    );
    // eslint-disable-next-line react-hooks/exhaustive-deps
  }, []);

  return (
    <div>
      <HeadSeo
        title="Event Types"
        description="Create events to share for people to book on your calendar."
      />
      <Shell
        withoutSeo
        heading={t("event_types_page_title")}
        hideHeadingOnMobile
        subtitle={t("event_types_page_subtitle")}
        afterHeading={showProfileBanner && <SetupProfileBanner closeAction={closeBanner} />}
        beforeCTAactions={<Actions />}
        CTA={<CTA data={data} />}>
        <Main data={data} status={status} error={error} filters={filters} />
      </Shell>
    </div>
  );
};

EventTypesPage.PageWrapper = PageWrapper;

export default EventTypesPage;<|MERGE_RESOLUTION|>--- conflicted
+++ resolved
@@ -892,13 +892,8 @@
         )
       )}
       {data.eventTypeGroups.length === 0 && <CreateFirstEventTypeView />}
-<<<<<<< HEAD
       <EventTypeEmbedDialog />
-      {router.query.dialog === "duplicate" && <DuplicateDialog />}
-=======
-      <EmbedDialog />
       {searchParams?.get("dialog") === "duplicate" && <DuplicateDialog />}
->>>>>>> 1b6d1b3a
     </>
   );
 };
