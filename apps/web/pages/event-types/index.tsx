--- conflicted
+++ resolved
@@ -584,13 +584,6 @@
 
   return (
     <div>
-<<<<<<< HEAD
-=======
-      <Head>
-        <title>Home | {APP_NAME}</title>
-        <link rel="icon" href="/favicon.ico" />
-      </Head>
->>>>>>> 056406bd
       <Shell
         heading={t("event_types_page_title") as string}
         subtitle={t("event_types_page_subtitle") as string}
