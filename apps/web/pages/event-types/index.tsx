import { useAutoAnimate } from "@formkit/auto-animate/react";
import type { User } from "@prisma/client";
import { Trans } from "next-i18next";
import Link from "next/link";
import { usePathname, useRouter, useSearchParams } from "next/navigation";
import type { FC } from "react";
import { memo, useEffect, useState } from "react";
import { z } from "zod";

import { getLayout } from "@calcom/features/MainLayout";
import { useOrgBranding } from "@calcom/features/ee/organizations/context/provider";
import useIntercom from "@calcom/features/ee/support/lib/intercom/useIntercom";
import { EventTypeEmbedButton, EventTypeEmbedDialog } from "@calcom/features/embed/EventTypeEmbed";
import { EventTypeDescriptionLazy as EventTypeDescription } from "@calcom/features/eventtypes/components";
import CreateEventTypeDialog from "@calcom/features/eventtypes/components/CreateEventTypeDialog";
import { DuplicateDialog } from "@calcom/features/eventtypes/components/DuplicateDialog";
import { TeamsFilter } from "@calcom/features/filters/components/TeamsFilter";
import { getTeamsFiltersFromQuery } from "@calcom/features/filters/lib/getTeamsFiltersFromQuery";
import { ShellMain } from "@calcom/features/shell/Shell";
import { APP_NAME, CAL_URL, WEBAPP_URL } from "@calcom/lib/constants";
import { useBookerUrl } from "@calcom/lib/hooks/useBookerUrl";
import { useLocale } from "@calcom/lib/hooks/useLocale";
import useMediaQuery from "@calcom/lib/hooks/useMediaQuery";
import { useRouterQuery } from "@calcom/lib/hooks/useRouterQuery";
import { useTypedQuery } from "@calcom/lib/hooks/useTypedQuery";
import { HttpError } from "@calcom/lib/http-error";
import { SchedulingType } from "@calcom/prisma/enums";
import type { RouterOutputs } from "@calcom/trpc/react";
import { trpc, TRPCClientError } from "@calcom/trpc/react";
import {
  Alert,
  Avatar,
  AvatarGroup,
  Badge,
  Button,
  ButtonGroup,
  ConfirmationDialogContent,
  CreateButton,
  Dialog,
  Dropdown,
  DropdownItem,
  DropdownMenuContent,
  DropdownMenuItem,
  DropdownMenuPortal,
  DropdownMenuSeparator,
  DropdownMenuTrigger,
  EmptyScreen,
  HeadSeo,
  HorizontalTabs,
  Label,
  showToast,
  Skeleton,
  Switch,
  Tooltip,
} from "@calcom/ui";
import {
  ArrowDown,
  ArrowUp,
  Clipboard,
  Code,
  Copy,
  Edit,
  Edit2,
  ExternalLink,
  Link as LinkIcon,
  MoreHorizontal,
  Trash,
  Upload,
  User as UserIcon,
  Users,
} from "@calcom/ui/components/icon";

import useMeQuery from "@lib/hooks/useMeQuery";

import PageWrapper from "@components/PageWrapper";
import SkeletonLoader from "@components/eventtype/SkeletonLoader";

type EventTypeGroups = RouterOutputs["viewer"]["eventTypes"]["getByViewer"]["eventTypeGroups"];
type EventTypeGroupProfile = EventTypeGroups[number]["profile"];
type GetByViewerResponse = RouterOutputs["viewer"]["eventTypes"]["getByViewer"] | undefined;

interface EventTypeListHeadingProps {
  profile: EventTypeGroupProfile;
  membershipCount: number;
  teamId?: number | null;
  orgSlug?: string;
}

type EventTypeGroup = EventTypeGroups[number];
type EventType = EventTypeGroup["eventTypes"][number];

interface EventTypeListProps {
  group: EventTypeGroup;
  groupIndex: number;
  readOnly: boolean;
  types: EventType[];
}

interface MobileTeamsTabProps {
  eventTypeGroups: EventTypeGroups;
}

const querySchema = z.object({
  teamId: z.nullable(z.coerce.number()).optional().default(null),
});

const MobileTeamsTab: FC<MobileTeamsTabProps> = (props) => {
  const { eventTypeGroups } = props;
  const orgBranding = useOrgBranding();
  const tabs = eventTypeGroups.map((item) => ({
    name: item.profile.name ?? "",
    href: item.teamId ? `/event-types?teamId=${item.teamId}` : "/event-types",
    avatar: item.profile.image ?? `${orgBranding?.fullDomain ?? WEBAPP_URL}/${item.profile.slug}/avatar.png`,
  }));
  const { data } = useTypedQuery(querySchema);
  const events = eventTypeGroups.filter((item) => item.teamId === data.teamId);

  return (
    <div>
      <HorizontalTabs tabs={tabs} />
      {events.length && (
        <EventTypeList
          types={events[0].eventTypes}
          group={events[0]}
          groupIndex={0}
          readOnly={events[0].metadata.readOnly}
        />
      )}
    </div>
  );
};

const Item = ({ type, group, readOnly }: { type: EventType; group: EventTypeGroup; readOnly: boolean }) => {
  const { t } = useLocale();

  const content = () => (
    <div>
      <span
        className="text-default font-semibold ltr:mr-1 rtl:ml-1"
        data-testid={"event-type-title-" + type.id}>
        {type.title}
      </span>
      {group.profile.slug ? (
        <small
          className="text-subtle hidden font-normal leading-4 sm:inline"
          data-testid={"event-type-slug-" + type.id}>
          {`/${
            type.schedulingType !== SchedulingType.MANAGED ? group.profile.slug : t("username_placeholder")
          }/${type.slug}`}
        </small>
      ) : null}
      {readOnly && (
        <Badge variant="gray" className="ml-2">
          {t("readonly")}
        </Badge>
      )}
    </div>
  );

  return readOnly ? (
    <div className="flex-1 overflow-hidden pr-4 text-sm">
      {content()}
      <EventTypeDescription
        // @ts-expect-error FIXME: We have a type mismatch here @hariombalhara @sean-brydon
        eventType={type}
        shortenDescription
      />
    </div>
  ) : (
    <Link
      href={`/event-types/${type.id}?tabName=setup`}
      className="flex-1 overflow-hidden pr-4 text-sm"
      title={type.title}>
      <div>
        <span
          className="text-default font-semibold ltr:mr-1 rtl:ml-1"
          data-testid={"event-type-title-" + type.id}>
          {type.title}
        </span>
        {group.profile.slug ? (
          <small
            className="text-subtle hidden font-normal leading-4 sm:inline"
            data-testid={"event-type-slug-" + type.id}>
            {`/${group.profile.slug}/${type.slug}`}
          </small>
        ) : null}
        {readOnly && (
          <Badge variant="gray" className="ml-2">
            {t("readonly")}
          </Badge>
        )}
      </div>
      <EventTypeDescription
        // @ts-expect-error FIXME: We have a type mismatch here @hariombalhara @sean-brydon
        eventType={{ ...type, descriptionAsSafeHTML: type.safeDescription }}
        shortenDescription
      />
    </Link>
  );
};

const MemoizedItem = memo(Item);

export const EventTypeList = ({ group, groupIndex, readOnly, types }: EventTypeListProps): JSX.Element => {
  const { t } = useLocale();
  const router = useRouter();
  const pathname = usePathname();
  const searchParams = useSearchParams();
  const orgBranding = useOrgBranding();
  const [parent] = useAutoAnimate<HTMLUListElement>();
  const [deleteDialogOpen, setDeleteDialogOpen] = useState(false);
  const [deleteDialogTypeId, setDeleteDialogTypeId] = useState(0);
  const [deleteDialogTypeSchedulingType, setDeleteDialogSchedulingType] = useState<SchedulingType | null>(
    null
  );
  const utils = trpc.useContext();
  const mutation = trpc.viewer.eventTypeOrder.useMutation({
    onError: async (err) => {
      console.error(err.message);
      await utils.viewer.eventTypes.getByViewer.cancel();
      // REVIEW: Should we invalidate the entire router or just the `getByViewer` query?
      await utils.viewer.eventTypes.invalidate();
    },
    onSettled: () => {
      // REVIEW: Should we invalidate the entire router or just the `getByViewer` query?
      utils.viewer.eventTypes.invalidate();
    },
  });

  const setHiddenMutation = trpc.viewer.eventTypes.update.useMutation({
    onMutate: async ({ id }) => {
      await utils.viewer.eventTypes.getByViewer.cancel();
      const previousValue = utils.viewer.eventTypes.getByViewer.getData();
      if (previousValue) {
        const newList = [...types];
        const itemIndex = newList.findIndex((item) => item.id === id);
        if (itemIndex !== -1 && newList[itemIndex]) {
          newList[itemIndex].hidden = !newList[itemIndex].hidden;
        }
        utils.viewer.eventTypes.getByViewer.setData(undefined, {
          ...previousValue,
          eventTypeGroups: [
            ...previousValue.eventTypeGroups.slice(0, groupIndex),
            { ...group, eventTypes: newList },
            ...previousValue.eventTypeGroups.slice(groupIndex + 1),
          ],
        });
      }
      return { previousValue };
    },
    onError: async (err, _, context) => {
      if (context?.previousValue) {
        utils.viewer.eventTypes.getByViewer.setData(undefined, context.previousValue);
      }
      console.error(err.message);
    },
    onSettled: () => {
      // REVIEW: Should we invalidate the entire router or just the `getByViewer` query?
      utils.viewer.eventTypes.invalidate();
    },
  });

  async function moveEventType(index: number, increment: 1 | -1) {
    const newList = [...types];

    const type = types[index];
    const tmp = types[index + increment];
    if (tmp) {
      newList[index] = tmp;
      newList[index + increment] = type;
    }

    await utils.viewer.eventTypes.getByViewer.cancel();

    const previousValue = utils.viewer.eventTypes.getByViewer.getData();
    if (previousValue) {
      utils.viewer.eventTypes.getByViewer.setData(undefined, {
        ...previousValue,
        eventTypeGroups: [
          ...previousValue.eventTypeGroups.slice(0, groupIndex),
          { ...group, eventTypes: newList },
          ...previousValue.eventTypeGroups.slice(groupIndex + 1),
        ],
      });
    }

    mutation.mutate({
      ids: newList.map((type) => type.id),
    });
  }

  async function deleteEventTypeHandler(id: number) {
    const payload = { id };
    deleteMutation.mutate(payload);
  }

  // inject selection data into url for correct router history
  const openDuplicateModal = (eventType: EventType, group: EventTypeGroup) => {
    const newSearchParams = new URLSearchParams(searchParams);
    function setParamsIfDefined(key: string, value: string | number | boolean | null | undefined) {
      if (value) newSearchParams.set(key, value.toString());
      if (value === null) newSearchParams.delete(key);
    }
    setParamsIfDefined("dialog", "duplicate");
    setParamsIfDefined("title", eventType.title);
    setParamsIfDefined("description", eventType.description);
    setParamsIfDefined("slug", eventType.slug);
    setParamsIfDefined("id", eventType.id);
    setParamsIfDefined("length", eventType.length);
    setParamsIfDefined("pageSlug", group.profile.slug);
    router.push(`${pathname}?${newSearchParams.toString()}`);
  };

  const deleteMutation = trpc.viewer.eventTypes.delete.useMutation({
    onSuccess: () => {
      showToast(t("event_type_deleted_successfully"), "success");
      setDeleteDialogOpen(false);
    },
    onMutate: async ({ id }) => {
      await utils.viewer.eventTypes.getByViewer.cancel();
      const previousValue = utils.viewer.eventTypes.getByViewer.getData();
      if (previousValue) {
        const newList = types.filter((item) => item.id !== id);

        utils.viewer.eventTypes.getByViewer.setData(undefined, {
          ...previousValue,
          eventTypeGroups: [
            ...previousValue.eventTypeGroups.slice(0, groupIndex),
            { ...group, eventTypes: newList },
            ...previousValue.eventTypeGroups.slice(groupIndex + 1),
          ],
        });
      }
      return { previousValue };
    },
    onError: (err, _, context) => {
      if (context?.previousValue) {
        utils.viewer.eventTypes.getByViewer.setData(undefined, context.previousValue);
      }
      if (err instanceof HttpError) {
        const message = `${err.statusCode}: ${err.message}`;
        showToast(message, "error");
        setDeleteDialogOpen(false);
      } else if (err instanceof TRPCClientError) {
        showToast(err.message, "error");
      }
    },
    onSettled: () => {
      // REVIEW: Should we invalidate the entire router or just the `getByViewer` query?
      utils.viewer.eventTypes.invalidate();
    },
  });

  const [isNativeShare, setNativeShare] = useState(true);

  useEffect(() => {
    if (!navigator.share) {
      setNativeShare(false);
    }
  }, []);

  const firstItem = types[0];
  const lastItem = types[types.length - 1];
  const isManagedEventPrefix = () => {
    return deleteDialogTypeSchedulingType === SchedulingType.MANAGED ? "_managed" : "";
  };
  return (
    <div className="bg-default border-subtle mb-16 flex overflow-hidden rounded-md border">
      <ul ref={parent} className="divide-subtle !static w-full divide-y" data-testid="event-types">
        {types.map((type, index) => {
          const embedLink = `${group.profile.slug}/${type.slug}`;
          const calLink = `${orgBranding?.fullDomain ?? CAL_URL}/${embedLink}`;
          const isManagedEventType = type.schedulingType === SchedulingType.MANAGED;
          const isChildrenManagedEventType =
            type.metadata?.managedEventConfig !== undefined && type.schedulingType !== SchedulingType.MANAGED;
          return (
            <li key={type.id}>
              <div className="hover:bg-muted flex w-full items-center justify-between">
                <div className="group flex w-full max-w-full items-center justify-between overflow-hidden px-4 py-4 sm:px-6">
                  {!(firstItem && firstItem.id === type.id) && (
                    <button
                      className="bg-default text-muted hover:text-emphasis border-default hover:border-emphasis invisible absolute left-[5px] -ml-4 -mt-4 mb-4 hidden h-6 w-6 scale-0 items-center justify-center rounded-md border p-1 transition-all group-hover:visible group-hover:scale-100 sm:ml-0 sm:flex lg:left-[36px]"
                      onClick={() => moveEventType(index, -1)}>
                      <ArrowUp className="h-5 w-5" />
                    </button>
                  )}

                  {!(lastItem && lastItem.id === type.id) && (
                    <button
                      className="bg-default text-muted border-default hover:text-emphasis hover:border-emphasis invisible absolute left-[5px] -ml-4 mt-8 hidden h-6 w-6  scale-0 items-center justify-center rounded-md border p-1 transition-all  group-hover:visible group-hover:scale-100 sm:ml-0 sm:flex lg:left-[36px]"
                      onClick={() => moveEventType(index, 1)}>
                      <ArrowDown className="h-5 w-5" />
                    </button>
                  )}
                  <MemoizedItem type={type} group={group} readOnly={readOnly} />
                  <div className="mt-4 hidden sm:mt-0 sm:flex">
                    <div className="flex justify-between space-x-2 rtl:space-x-reverse">
                      {type.team && !isManagedEventType && (
                        <AvatarGroup
                          className="relative right-3 top-1"
                          size="sm"
                          truncateAfter={4}
                          items={type.users.map(
                            (organizer: { name: string | null; username: string | null }) => ({
                              alt: organizer.name || "",
                              image: `${orgBranding?.fullDomain ?? WEBAPP_URL}/${
                                organizer.username
                              }/avatar.png`,
                              title: organizer.name || "",
                            })
                          )}
                        />
                      )}
                      {isManagedEventType && (
                        <AvatarGroup
                          className="relative right-3 top-1"
                          size="sm"
                          truncateAfter={4}
                          items={type.children
                            .flatMap((ch) => ch.users)
                            .map((user: Pick<User, "name" | "username">) => ({
                              alt: user.name || "",
                              image: `${orgBranding?.fullDomain ?? WEBAPP_URL}/${user.username}/avatar.png`,
                              title: user.name || "",
                            }))}
                        />
                      )}
                      <div className="flex items-center justify-between space-x-2 rtl:space-x-reverse">
                        {!isManagedEventType && (
                          <>
                            {type.hidden && <Badge variant="gray">{t("hidden")}</Badge>}
                            <Tooltip
                              content={type.hidden ? t("show_eventtype_on_profile") : t("hide_from_profile")}>
                              <div className="self-center rounded-md p-2">
                                <Switch
                                  name="Hidden"
                                  checked={!type.hidden}
                                  onCheckedChange={() => {
                                    setHiddenMutation.mutate({ id: type.id, hidden: !type.hidden });
                                  }}
                                />
                              </div>
                            </Tooltip>
                          </>
                        )}

                        <ButtonGroup combined>
                          {!isManagedEventType && (
                            <>
                              <Tooltip content={t("preview")}>
                                <Button
                                  data-testid="preview-link-button"
                                  color="secondary"
                                  target="_blank"
                                  variant="icon"
                                  href={calLink}
                                  StartIcon={ExternalLink}
                                />
                              </Tooltip>

                              <Tooltip content={t("copy_link")}>
                                <Button
                                  color="secondary"
                                  variant="icon"
                                  StartIcon={LinkIcon}
                                  onClick={() => {
                                    showToast(t("link_copied"), "success");
                                    navigator.clipboard.writeText(calLink);
                                  }}
                                />
                              </Tooltip>
                            </>
                          )}
                          <Dropdown modal={false}>
                            <DropdownMenuTrigger asChild data-testid={"event-type-options-" + type.id}>
                              <Button
                                type="button"
                                variant="icon"
                                color="secondary"
                                StartIcon={MoreHorizontal}
                                className="ltr:radix-state-open:rounded-r-md rtl:radix-state-open:rounded-l-md"
                              />
                            </DropdownMenuTrigger>
                            <DropdownMenuContent>
                              {!readOnly && (
                                <DropdownMenuItem>
                                  <DropdownItem
                                    type="button"
                                    data-testid={"event-type-edit-" + type.id}
                                    StartIcon={Edit2}
                                    onClick={() => router.push("/event-types/" + type.id)}>
                                    {t("edit")}
                                  </DropdownItem>
                                </DropdownMenuItem>
                              )}
                              {!isManagedEventType && !isChildrenManagedEventType && (
                                <>
                                  <DropdownMenuItem className="outline-none">
                                    <DropdownItem
                                      type="button"
                                      data-testid={"event-type-duplicate-" + type.id}
                                      StartIcon={Copy}
                                      onClick={() => openDuplicateModal(type, group)}>
                                      {t("duplicate")}
                                    </DropdownItem>
                                  </DropdownMenuItem>
                                </>
                              )}
                              {!isManagedEventType && (
                                <DropdownMenuItem className="outline-none">
                                  <EventTypeEmbedButton
                                    as={DropdownItem}
                                    type="button"
                                    StartIcon={Code}
                                    className="w-full rounded-none"
                                    embedUrl={encodeURIComponent(embedLink)}
                                    eventId={type.id}>
                                    {t("embed")}
                                  </EventTypeEmbedButton>
                                </DropdownMenuItem>
                              )}
                              {/* readonly is only set when we are on a team - if we are on a user event type null will be the value. */}
                              {(group.metadata?.readOnly === false || group.metadata.readOnly === null) &&
                                !isChildrenManagedEventType && (
                                  <>
                                    <DropdownMenuSeparator />
                                    <DropdownMenuItem>
                                      <DropdownItem
                                        color="destructive"
                                        onClick={() => {
                                          setDeleteDialogOpen(true);
                                          setDeleteDialogTypeId(type.id);
                                          setDeleteDialogSchedulingType(type.schedulingType);
                                        }}
                                        StartIcon={Trash}
                                        className="w-full rounded-none">
                                        {t("delete")}
                                      </DropdownItem>
                                    </DropdownMenuItem>
                                  </>
                                )}
                            </DropdownMenuContent>
                          </Dropdown>
                        </ButtonGroup>
                      </div>
                    </div>
                  </div>
                </div>
                <div className="min-w-9 mx-5 flex sm:hidden">
                  <Dropdown>
                    <DropdownMenuTrigger asChild data-testid={"event-type-options-" + type.id}>
                      <Button type="button" variant="icon" color="secondary" StartIcon={MoreHorizontal} />
                    </DropdownMenuTrigger>
                    <DropdownMenuPortal>
                      <DropdownMenuContent>
                        {!isManagedEventType && (
                          <>
                            <DropdownMenuItem className="outline-none">
                              <DropdownItem
                                href={calLink}
                                target="_blank"
                                StartIcon={ExternalLink}
                                className="w-full rounded-none">
                                {t("preview")}
                              </DropdownItem>
                            </DropdownMenuItem>
                            <DropdownMenuItem className="outline-none">
                              <DropdownItem
                                data-testid={"event-type-duplicate-" + type.id}
                                onClick={() => {
                                  navigator.clipboard.writeText(calLink);
                                  showToast(t("link_copied"), "success");
                                }}
                                StartIcon={Clipboard}
                                className="w-full rounded-none text-left">
                                {t("copy_link")}
                              </DropdownItem>
                            </DropdownMenuItem>
                          </>
                        )}
                        {isNativeShare ? (
                          <DropdownMenuItem className="outline-none">
                            <DropdownItem
                              data-testid={"event-type-duplicate-" + type.id}
                              onClick={() => {
                                navigator
                                  .share({
                                    title: t("share"),
                                    text: t("share_event", { appName: APP_NAME }),
                                    url: calLink,
                                  })
                                  .then(() => showToast(t("link_shared"), "success"))
                                  .catch(() => showToast(t("failed"), "error"));
                              }}
                              StartIcon={Upload}
                              className="w-full rounded-none">
                              {t("share")}
                            </DropdownItem>
                          </DropdownMenuItem>
                        ) : null}
                        {!readOnly && (
                          <DropdownMenuItem className="outline-none">
                            <DropdownItem
                              onClick={() => router.push("/event-types/" + type.id)}
                              StartIcon={Edit}
                              className="w-full rounded-none">
                              {t("edit")}
                            </DropdownItem>
                          </DropdownMenuItem>
                        )}
                        {!isManagedEventType && !isChildrenManagedEventType && (
                          <DropdownMenuItem className="outline-none">
                            <DropdownItem
                              onClick={() => openDuplicateModal(type, group)}
                              StartIcon={Copy}
                              data-testid={"event-type-duplicate-" + type.id}>
                              {t("duplicate")}
                            </DropdownItem>
                          </DropdownMenuItem>
                        )}
                        {/* readonly is only set when we are on a team - if we are on a user event type null will be the value. */}
                        {(group.metadata?.readOnly === false || group.metadata.readOnly === null) &&
                          !isChildrenManagedEventType && (
                            <>
                              <DropdownMenuItem className="outline-none">
                                <DropdownItem
                                  color="destructive"
                                  onClick={() => {
                                    setDeleteDialogOpen(true);
                                    setDeleteDialogTypeId(type.id);
                                    setDeleteDialogSchedulingType(type.schedulingType);
                                  }}
                                  StartIcon={Trash}
                                  className="w-full rounded-none">
                                  {t("delete")}
                                </DropdownItem>
                              </DropdownMenuItem>
                            </>
                          )}
                        <DropdownMenuSeparator />
                        {!isManagedEventType && (
                          <div className="hover:bg-subtle flex h-9 cursor-pointer flex-row items-center justify-between px-4 py-2">
                            <Skeleton
                              as={Label}
                              htmlFor="hiddenSwitch"
                              className="mt-2 inline cursor-pointer self-center pr-2 ">
                              {type.hidden ? t("show_eventtype_on_profile") : t("hide_from_profile")}
                            </Skeleton>
                            <Switch
                              id="hiddenSwitch"
                              name="Hidden"
                              checked={!type.hidden}
                              onCheckedChange={() => {
                                setHiddenMutation.mutate({ id: type.id, hidden: !type.hidden });
                              }}
                            />
                          </div>
                        )}
                      </DropdownMenuContent>
                    </DropdownMenuPortal>
                  </Dropdown>
                </div>
              </div>
            </li>
          );
        })}
      </ul>
      <Dialog open={deleteDialogOpen} onOpenChange={setDeleteDialogOpen}>
        <ConfirmationDialogContent
          variety="danger"
          title={t(`delete${isManagedEventPrefix()}_event_type`)}
          confirmBtnText={t(`confirm_delete_event_type`)}
          loadingText={t(`confirm_delete_event_type`)}
          onConfirm={(e) => {
            e.preventDefault();
            deleteEventTypeHandler(deleteDialogTypeId);
          }}>
          <p className="mt-5">
            <Trans
              i18nKey={`delete${isManagedEventPrefix()}_event_type_description`}
              components={{ li: <li />, ul: <ul className="ml-4 list-disc" /> }}>
              <ul>
                <li>Members assigned to this event type will also have their event types deleted.</li>
                <li>
                  Anyone who they&apos;ve shared their link with will no longer be able to book using it.
                </li>
              </ul>
            </Trans>
          </p>
        </ConfirmationDialogContent>
      </Dialog>
    </div>
  );
};

const EventTypeListHeading = ({
  profile,
  membershipCount,
  teamId,
}: EventTypeListHeadingProps): JSX.Element => {
  const { t } = useLocale();
  const router = useRouter();
  const orgBranding = useOrgBranding();

  const publishTeamMutation = trpc.viewer.teams.publish.useMutation({
    onSuccess(data) {
      router.push(data.url);
    },
    onError: (error) => {
      showToast(error.message, "error");
    },
  });
  const bookerUrl = useBookerUrl();
  return (
    <div className="mb-4 flex items-center space-x-2">
      <Avatar
        alt={profile?.name || ""}
        href={teamId ? `/settings/teams/${teamId}/profile` : "/settings/my-account/profile"}
        imageSrc={`${orgBranding?.fullDomain ?? WEBAPP_URL}/${profile.slug}/avatar.png` || undefined}
        size="md"
        className="mt-1 inline-flex justify-center"
      />
      <div>
        <Link
          href={teamId ? `/settings/teams/${teamId}/profile` : "/settings/my-account/profile"}
          className="text-emphasis font-bold">
          {profile?.name || ""}
        </Link>
        {membershipCount && teamId && (
          <span className="text-subtle relative -top-px me-2 ms-2 text-xs">
            <Link href={`/settings/teams/${teamId}/members`}>
              <Badge variant="gray">
                <Users className="-mt-px mr-1 inline h-3 w-3" />
                {membershipCount}
              </Badge>
            </Link>
          </span>
        )}
        {profile?.slug && (
          <Link href={`${CAL_URL}/${profile.slug}`} className="text-subtle block text-xs">
            {`${bookerUrl.replace("https://", "").replace("http://", "")}/${profile.slug}`}
          </Link>
        )}
      </div>
      {!profile?.slug && !!teamId && (
        <button onClick={() => publishTeamMutation.mutate({ teamId })}>
          <Badge variant="gray" className="-ml-2 mb-1">
            {t("upgrade")}
          </Badge>
        </button>
      )}
    </div>
  );
};

const CreateFirstEventTypeView = () => {
  const { t } = useLocale();

  return (
    <EmptyScreen
      Icon={LinkIcon}
      headline={t("new_event_type_heading")}
      description={t("new_event_type_description")}
    />
  );
};

const CTA = ({ data }: { data: GetByViewerResponse }) => {
  const { t } = useLocale();

  if (!data) return null;

  const profileOptions = data.profiles
    .filter((profile) => !profile.readOnly)
    .map((profile) => {
      return {
        teamId: profile.teamId,
        label: profile.name || profile.slug,
        image: profile.image,
        membershipRole: profile.membershipRole,
        slug: profile.slug,
      };
    });

  return (
    <CreateButton
      data-testid="new-event-type"
      subtitle={t("create_event_on").toUpperCase()}
      options={profileOptions}
      createDialog={() => <CreateEventTypeDialog profileOptions={profileOptions} />}
    />
  );
};

const Actions = () => {
  return (
    <div className="hidden items-center md:flex">
      <TeamsFilter popoverTriggerClassNames="mb-0" showVerticalDivider={true} />
    </div>
  );
};

const SetupProfileBanner = ({ closeAction }: { closeAction: () => void }) => {
  const { t } = useLocale();
  const orgBranding = useOrgBranding();

  return (
    <Alert
      className="my-4"
      severity="info"
      title={t("set_up_your_profile")}
      message={t("set_up_your_profile_description", { orgName: orgBranding?.name })}
      CustomIcon={UserIcon}
      actions={
        <div className="flex gap-1">
          <Button color="minimal" className="text-sky-700 hover:bg-sky-100" onClick={closeAction}>
            {t("dismiss")}
          </Button>
          <Button
            color="secondary"
            className="border-sky-700 bg-sky-50 text-sky-700 hover:border-sky-900 hover:bg-sky-200"
            href="/getting-started">
            {t("set_up")}
          </Button>
        </div>
      }
    />
  );
};

const Main = ({
  status,
  errorMessage,
  data,
  filters,
}: {
  status: string;
  data: GetByViewerResponse;
  errorMessage?: string;
  filters: ReturnType<typeof getTeamsFiltersFromQuery>;
}) => {
  const isMobile = useMediaQuery("(max-width: 768px)");
  const searchParams = useSearchParams();
  const orgBranding = useOrgBranding();

  if (!data || status === "loading") {
    return <SkeletonLoader />;
  }

  if (status === "error") {
    return <Alert severity="error" title="Something went wrong" message={errorMessage} />;
  }

  const isFilteredByOnlyOneItem =
    (filters?.teamIds?.length === 1 || filters?.userIds?.length === 1) && data.eventTypeGroups.length === 1;
  return (
    <>
      {data.eventTypeGroups.length > 1 || isFilteredByOnlyOneItem ? (
        <>
          {isMobile ? (
            <MobileTeamsTab eventTypeGroups={data.eventTypeGroups} />
          ) : (
            data.eventTypeGroups.map((group: EventTypeGroup, index: number) => (
              <div className="flex flex-col" key={group.profile.slug}>
                <EventTypeListHeading
                  profile={group.profile}
                  membershipCount={group.metadata.membershipCount}
                  teamId={group.teamId}
                  orgSlug={orgBranding?.slug}
                />

                <EventTypeList
                  types={group.eventTypes}
                  group={group}
                  groupIndex={index}
                  readOnly={group.metadata.readOnly}
                />
              </div>
            ))
          )}
        </>
      ) : (
        data.eventTypeGroups.length === 1 && (
          <EventTypeList
            types={data.eventTypeGroups[0].eventTypes}
            group={data.eventTypeGroups[0]}
            groupIndex={0}
            readOnly={data.eventTypeGroups[0].metadata.readOnly}
          />
        )
      )}
      {data.eventTypeGroups.length === 0 && <CreateFirstEventTypeView />}
      <EventTypeEmbedDialog />
      {searchParams?.get("dialog") === "duplicate" && <DuplicateDialog />}
    </>
  );
};

const EventTypesPage = () => {
  const { t } = useLocale();
  const searchParams = useSearchParams();
  const { open } = useIntercom();
  const { data: user } = useMeQuery();
  const [showProfileBanner, setShowProfileBanner] = useState(false);
  const orgBranding = useOrgBranding();
  const routerQuery = useRouterQuery();
  const filters = getTeamsFiltersFromQuery(routerQuery);

  // TODO: Maybe useSuspenseQuery to focus on success case only? Remember that it would crash the page when there is an error in query. Also, it won't support skeleton
  const { data, status, error } = trpc.viewer.eventTypes.getByViewer.useQuery(filters && { filters }, {
    refetchOnWindowFocus: false,
    cacheTime: 1 * 60 * 60 * 1000,
    staleTime: 1 * 60 * 60 * 1000,
  });

  function closeBanner() {
    setShowProfileBanner(false);
    document.cookie = `calcom-profile-banner=1;max-age=${60 * 60 * 24 * 90}`; // 3 months
    showToast(t("we_wont_show_again"), "success");
  }

  useEffect(() => {
    if (searchParams?.get("openIntercom") === "true") {
      open();
    }
    // eslint-disable-next-line react-hooks/exhaustive-deps
  }, []);

  useEffect(() => {
    setShowProfileBanner(
      !!orgBranding && !document.cookie.includes("calcom-profile-banner=1") && !user?.completedOnboarding
    );
  }, [orgBranding, user]);

  return (
    <ShellMain
      withoutSeo
      heading={t("event_types_page_title")}
      hideHeadingOnMobile
      subtitle={t("event_types_page_subtitle")}
      afterHeading={showProfileBanner && <SetupProfileBanner closeAction={closeBanner} />}
      beforeCTAactions={<Actions />}
      CTA={<CTA data={data} />}>
      <HeadSeo
        title="Event Types"
        description="Create events to share for people to book on your calendar."
      />
<<<<<<< HEAD
      <Main data={data} status={status} error={error} filters={filters} />
    </ShellMain>
=======
      <Shell
        withoutSeo
        heading={t("event_types_page_title")}
        hideHeadingOnMobile
        subtitle={t("event_types_page_subtitle")}
        afterHeading={showProfileBanner && <SetupProfileBanner closeAction={closeBanner} />}
        beforeCTAactions={<Actions />}
        CTA={<CTA data={data} />}>
        <Main data={data} status={status} errorMessage={error?.message} filters={filters} />
      </Shell>
    </div>
>>>>>>> 5477e0f7
  );
};

EventTypesPage.getLayout = getLayout;

EventTypesPage.PageWrapper = PageWrapper;

export default EventTypesPage;<|MERGE_RESOLUTION|>--- conflicted
+++ resolved
@@ -945,22 +945,8 @@
         title="Event Types"
         description="Create events to share for people to book on your calendar."
       />
-<<<<<<< HEAD
-      <Main data={data} status={status} error={error} filters={filters} />
+      <Main data={data} status={status} errorMessage={error?.message} filters={filters} />
     </ShellMain>
-=======
-      <Shell
-        withoutSeo
-        heading={t("event_types_page_title")}
-        hideHeadingOnMobile
-        subtitle={t("event_types_page_subtitle")}
-        afterHeading={showProfileBanner && <SetupProfileBanner closeAction={closeBanner} />}
-        beforeCTAactions={<Actions />}
-        CTA={<CTA data={data} />}>
-        <Main data={data} status={status} errorMessage={error?.message} filters={filters} />
-      </Shell>
-    </div>
->>>>>>> 5477e0f7
   );
 };
 
