import { useAutoAnimate } from "@formkit/auto-animate/react";
import type { User } from "@prisma/client";
import type { TFunction } from "next-i18next";
import { Trans } from "next-i18next";
import Link from "next/link";
import { usePathname, useRouter, useSearchParams } from "next/navigation";
import type { FC } from "react";
import { memo, useEffect, useState } from "react";
import { z } from "zod";

import { getLayout } from "@calcom/features/MainLayout";
import { useOrgBranding } from "@calcom/features/ee/organizations/context/provider";
import useIntercom from "@calcom/features/ee/support/lib/intercom/useIntercom";
import { EventTypeEmbedButton, EventTypeEmbedDialog } from "@calcom/features/embed/EventTypeEmbed";
import { EventTypeDescriptionLazy as EventTypeDescription } from "@calcom/features/eventtypes/components";
import CreateEventTypeDialog from "@calcom/features/eventtypes/components/CreateEventTypeDialog";
import { DuplicateDialog } from "@calcom/features/eventtypes/components/DuplicateDialog";
import { TeamsFilter } from "@calcom/features/filters/components/TeamsFilter";
import { getTeamsFiltersFromQuery } from "@calcom/features/filters/lib/getTeamsFiltersFromQuery";
import { ShellMain } from "@calcom/features/shell/Shell";
import { APP_NAME, CAL_URL, WEBAPP_URL } from "@calcom/lib/constants";
import { useBookerUrl } from "@calcom/lib/hooks/useBookerUrl";
import { useLocale } from "@calcom/lib/hooks/useLocale";
import useMediaQuery from "@calcom/lib/hooks/useMediaQuery";
import { useRouterQuery } from "@calcom/lib/hooks/useRouterQuery";
import { useTypedQuery } from "@calcom/lib/hooks/useTypedQuery";
import { HttpError } from "@calcom/lib/http-error";
import { markdownToSafeHTML } from "@calcom/lib/markdownToSafeHTML";
import { SchedulingType } from "@calcom/prisma/enums";
import { EventTypeMetaDataSchema } from "@calcom/prisma/zod-utils";
import type { RouterOutputs } from "@calcom/trpc/react";
import { trpc, TRPCClientError } from "@calcom/trpc/react";
import {
  Alert,
  Avatar,
  AvatarGroup,
  Badge,
  Button,
  ButtonGroup,
  ConfirmationDialogContent,
  CreateButton,
  Dialog,
  Dropdown,
  DropdownItem,
  DropdownMenuContent,
  DropdownMenuItem,
  DropdownMenuPortal,
  DropdownMenuSeparator,
  DropdownMenuTrigger,
  EmptyScreen,
  HeadSeo,
  HorizontalTabs,
  Label,
  showToast,
  Skeleton,
  Switch,
  Tooltip,
  ArrowButton,
} from "@calcom/ui";
import {
  Clipboard,
  Code,
  Copy,
  Edit,
  Edit2,
  ExternalLink,
  Link as LinkIcon,
  MoreHorizontal,
  Trash,
  Upload,
  User as UserIcon,
  Users,
} from "@calcom/ui/components/icon";

import useMeQuery from "@lib/hooks/useMeQuery";

import PageWrapper from "@components/PageWrapper";
import SkeletonLoader from "@components/eventtype/SkeletonLoader";

type EventTypeGroups = RouterOutputs["viewer"]["eventTypes"]["getByViewer"]["eventTypeGroups"];
type EventTypeGroupProfile = EventTypeGroups[number]["profile"];
type PaginateEventTypeViewer = RouterOutputs["viewer"]["eventTypes"]["paginate"];

interface EventTypeListHeadingProps {
  profile: {
    name: string | null;
    slug?: string | null;
    username?: string | null;
  };
  membershipCount: number;
  teamId?: number | null;
  orgSlug?: string;
}

type EventTypeList = RouterOutputs["viewer"]["eventTypes"]["paginate"];
type EventType = EventTypeList[number];

interface EventTypeListProps {
  data: EventTypeList;
}

interface MobileTeamsTabProps {
  eventTypeGroups: EventTypeGroups;
}

const querySchema = z.object({
  teamId: z.nullable(z.coerce.number()).optional().default(null),
});

const MobileTeamsTab: FC<MobileTeamsTabProps> = (props) => {
  const { eventTypeGroups } = props;
  const orgBranding = useOrgBranding();
  const tabs = eventTypeGroups.map((item) => ({
    name: item.profile.name ?? "",
    href: item.teamId ? `/event-types?teamId=${item.teamId}` : "/event-types",
    avatar: item.profile.image ?? `${orgBranding?.fullDomain ?? WEBAPP_URL}/${item.profile.slug}/avatar.png`,
  }));
  const { data } = useTypedQuery(querySchema);
  // const events = eventTypeGroups.filter((item) => item.teamId === data.teamId);

  return (
    <div>
      <HorizontalTabs tabs={tabs} />
      {events.length && <EventTypeList data={events} />}
    </div>
  );
};

const getEventTypeSlug = (eventType: EventType, t: TFunction) => {
  const { team, schedulingType, users } = eventType;

  if (team?.slug) {
    return `/${team.slug}/${eventType.slug}`;
  } else if (schedulingType === SchedulingType.MANAGED) {
    return t("username_placeholder");
  } else {
    return `/${users[0].username}/${eventType.slug}`;
  }
};

const Item = ({ eventType }: { eventType: EventType }) => {
  const { t } = useLocale();
  const readOnly = false;

  const content = () => (
    <div>
      <span
        className="text-default font-semibold ltr:mr-1 rtl:ml-1"
        data-testid={"event-type-title-" + eventType.id}>
        {eventType.title}
      </span>

      <small
        className="text-subtle hidden font-normal leading-4 sm:inline"
        data-testid={"event-type-slug-" + eventType.id}>
        {getEventTypeSlug(eventType, t)}
      </small>

      {readOnly && (
        <Badge variant="gray" className="ml-2">
          {t("readonly")}
        </Badge>
      )}
    </div>
  );

  return readOnly ? (
    <div className="flex-1 overflow-hidden pr-4 text-sm">
      {content()}
      <EventTypeDescription
        // @ts-expect-error FIXME: We have a type mismatch here @hariombalhara @sean-brydon
        eventType={eventType}
        shortenDescription
      />
    </div>
  ) : (
    <Link
      href={`/event-types/${eventType?.id}?tabName=setup`}
      className="flex-1 overflow-hidden pr-4 text-sm"
      title={eventType?.title}>
      <div>
        <span
          className="text-default font-semibold ltr:mr-1 rtl:ml-1"
          data-testid={"event-type-title-" + eventType?.id}>
          {eventType?.title}
        </span>

        <small
          className="text-subtle hidden font-normal leading-4 sm:inline"
          data-testid={"event-type-slug-" + eventType?.id}>
          {getEventTypeSlug(eventType, t)}
        </small>

        {readOnly && (
          <Badge variant="gray" className="ml-2">
            {t("readonly")}
          </Badge>
        )}
      </div>
      <EventTypeDescription
        // @ts-expect-error FIXME: We have a type mismatch here @hariombalhara @sean-brydon
        eventType={{
          ...eventType,
          descriptionAsSafeHTML: eventType?.description ? markdownToSafeHTML(eventType?.description) : "",
        }}
        shortenDescription
      />
    </Link>
  );
};

const MemoizedItem = memo(Item);

export const EventTypeList = ({ data }: EventTypeListProps): JSX.Element => {
  const { t } = useLocale();
  const router = useRouter();
  const pathname = usePathname();
  const searchParams = useSearchParams();
  const orgBranding = useOrgBranding();
  const [parent] = useAutoAnimate<HTMLUListElement>();
  const [deleteDialogOpen, setDeleteDialogOpen] = useState(false);
  const [deleteDialogTypeId, setDeleteDialogTypeId] = useState(0);
  const [deleteDialogTypeSchedulingType, setDeleteDialogSchedulingType] = useState<SchedulingType | null>(
    null
  );
  const utils = trpc.useContext();
  const mutation = trpc.viewer.eventTypeOrder.useMutation({
    onError: async (err) => {
      console.error(err.message);
      await utils.viewer.eventTypes.getByViewer.cancel();
      // REVIEW: Should we invalidate the entire router or just the `getByViewer` query?
      await utils.viewer.eventTypes.invalidate();
    },
    onSettled: () => {
      // REVIEW: Should we invalidate the entire router or just the `getByViewer` query?
      utils.viewer.eventTypes.invalidate();
    },
  });

  const setHiddenMutation = trpc.viewer.eventTypes.update.useMutation({
    onMutate: async ({ id }) => {
      await utils.viewer.eventTypes.getByViewer.cancel();
      const previousValue = utils.viewer.eventTypes.getByViewer.getData();
      if (previousValue) {
        const newList = [...data];
        const itemIndex = newList.findIndex((item) => item.id === id);
        if (itemIndex !== -1 && newList[itemIndex]) {
          newList[itemIndex].hidden = !newList[itemIndex].hidden;
        }
        utils.viewer.eventTypes.getByViewer.setData(undefined, {
          ...previousValue,
          // eventTypeGroups: [
          //   ...previousValue.eventTypeGroups.slice(0, groupIndex),
          //   { ...group, eventTypes: newList },
          //   ...previousValue.eventTypeGroups.slice(groupIndex + 1),
          // ],
        });
      }
      return { previousValue };
    },
    onError: async (err, _, context) => {
      if (context?.previousValue) {
        utils.viewer.eventTypes.getByViewer.setData(undefined, context.previousValue);
      }
      console.error(err.message);
    },
    onSettled: () => {
      // REVIEW: Should we invalidate the entire router or just the `getByViewer` query?
      utils.viewer.eventTypes.invalidate();
    },
  });

  async function moveEventType(index: number, increment: 1 | -1) {
    const newList = [...data];

    const type = data[index];
    const tmp = data[index + increment];
    if (tmp) {
      newList[index] = tmp;
      newList[index + increment] = type;
    }

    await utils.viewer.eventTypes.getByViewer.cancel();

    const previousValue = utils.viewer.eventTypes.getByViewer.getData();
    if (previousValue) {
      utils.viewer.eventTypes.getByViewer.setData(undefined, {
        ...previousValue,
        // eventTypeGroups: [
        //   ...previousValue.eventTypeGroups.slice(0, groupIndex),
        //   { ...group, eventTypes: newList },
        //   ...previousValue.eventTypeGroups.slice(groupIndex + 1),
        // ],
      });
    }

    mutation.mutate({
      ids: newList.map((type) => type.id),
    });
  }

  async function deleteEventTypeHandler(id: number) {
    const payload = { id };
    deleteMutation.mutate(payload);
  }

  // inject selection data into url for correct router history
  const openDuplicateModal = (eventType: EventType) => {
    const newSearchParams = new URLSearchParams(searchParams);
    function setParamsIfDefined(key: string, value: string | number | boolean | null | undefined) {
      if (value) newSearchParams.set(key, value.toString());
      if (value === null) newSearchParams.delete(key);
    }
    setParamsIfDefined("dialog", "duplicate");
    setParamsIfDefined("title", eventType.title);
    setParamsIfDefined("description", eventType.description);
    setParamsIfDefined("slug", eventType.slug);
    setParamsIfDefined("id", eventType.id);
    setParamsIfDefined("length", eventType.length);
    setParamsIfDefined("pageSlug", getEventTypeSlug(eventType, t));
    router.push(`${pathname}?${newSearchParams.toString()}`);
  };

  const deleteMutation = trpc.viewer.eventTypes.delete.useMutation({
    onSuccess: () => {
      showToast(t("event_type_deleted_successfully"), "success");
      setDeleteDialogOpen(false);
    },
    onMutate: async ({ id }) => {
      await utils.viewer.eventTypes.getByViewer.cancel();
      const previousValue = utils.viewer.eventTypes.getByViewer.getData();
      if (previousValue) {
        // const newList = data.filter((item) => item.id !== id);

        utils.viewer.eventTypes.getByViewer.setData(undefined, {
          ...previousValue,
          // eventTypeGroups: [
          //   ...previousValue.eventTypeGroups.slice(0, groupIndex),
          //   { ...group, eventTypes: newList },
          //   ...previousValue.eventTypeGroups.slice(groupIndex + 1),
          // ],
        });
      }
      return { previousValue };
    },
    onError: (err, _, context) => {
      if (context?.previousValue) {
        utils.viewer.eventTypes.getByViewer.setData(undefined, context.previousValue);
      }
      if (err instanceof HttpError) {
        const message = `${err.statusCode}: ${err.message}`;
        showToast(message, "error");
        setDeleteDialogOpen(false);
      } else if (err instanceof TRPCClientError) {
        showToast(err.message, "error");
      }
    },
    onSettled: () => {
      // REVIEW: Should we invalidate the entire router or just the `getByViewer` query?
      utils.viewer.eventTypes.invalidate();
    },
  });

  const [isNativeShare, setNativeShare] = useState(true);

  useEffect(() => {
    if (!navigator.share) {
      setNativeShare(false);
    }
  }, []);

  const firstItem = data[0];
  const lastItem = data[data.length - 1];
  const isManagedEventPrefix = () => {
    return deleteDialogTypeSchedulingType === SchedulingType.MANAGED ? "_managed" : "";
  };
  return (
    <div className="bg-default border-subtle mb-16 flex overflow-hidden rounded-md border">
      <ul ref={parent} className="divide-subtle !static w-full divide-y" data-testid="event-types">
        {data.map((eventType, index) => {
          const embedLink = `${eventType?.team?.slug || eventType.users[0].username}/${eventType.slug}`;
          const calLink = `${orgBranding?.fullDomain ?? CAL_URL}/${embedLink}`;

          const isManagedEventType = eventType.schedulingType === SchedulingType.MANAGED;
          const eventTypeMetadata = EventTypeMetaDataSchema.safeParse(eventType.metadata);
          const isChildrenManagedEventType =
            eventTypeMetadata.success &&
            eventTypeMetadata.data?.managedEventConfig !== undefined &&
            eventType.schedulingType !== SchedulingType.MANAGED;
          return (
            <li key={eventType.id}>
              <div className="hover:bg-muted flex w-full items-center justify-between">
                <div className="group flex w-full max-w-full items-center justify-between overflow-hidden px-4 py-4 sm:px-6">
<<<<<<< HEAD
                  {!(firstItem && firstItem.id === eventType.id) && (
                    <button
                      className="bg-default text-muted hover:text-emphasis border-default hover:border-emphasis invisible absolute left-[5px] -ml-4 -mt-4 mb-4 hidden h-6 w-6 scale-0 items-center justify-center rounded-md border p-1 transition-all group-hover:visible group-hover:scale-100 sm:ml-0 sm:flex lg:left-[36px]"
                      onClick={() => moveEventType(index, -1)}>
                      <ArrowUp className="h-5 w-5" />
                    </button>
                  )}
                  {!(lastItem && lastItem.id === eventType.id) && (
                    <button
                      className="bg-default text-muted border-default hover:text-emphasis hover:border-emphasis invisible absolute left-[5px] -ml-4 mt-8 hidden h-6 w-6  scale-0 items-center justify-center rounded-md border p-1 transition-all  group-hover:visible group-hover:scale-100 sm:ml-0 sm:flex lg:left-[36px]"
                      onClick={() => moveEventType(index, 1)}>
                      <ArrowDown className="h-5 w-5" />
                    </button>
=======
                  {!(firstItem && firstItem.id === type.id) && (
                    <ArrowButton onClick={() => moveEventType(index, -1)} arrowDirection="up" />
                  )}

                  {!(lastItem && lastItem.id === type.id) && (
                    <ArrowButton onClick={() => moveEventType(index, 1)} arrowDirection="down" />
>>>>>>> cc5096a5
                  )}
                  <MemoizedItem eventType={eventType} />
                  <div className="mt-4 hidden sm:mt-0 sm:flex">
                    <div className="flex justify-between space-x-2 rtl:space-x-reverse">
                      {eventType.team && !isManagedEventType && (
                        <AvatarGroup
                          className="relative right-3 top-1"
                          size="sm"
                          truncateAfter={4}
                          items={eventType.users.map(
                            (organizer: { name: string | null; username: string | null }) => ({
                              alt: organizer.name || "",
                              image: `${orgBranding?.fullDomain ?? WEBAPP_URL}/${
                                organizer.username
                              }/avatar.png`,
                              title: organizer.name || "",
                            })
                          )}
                        />
                      )}
                      {isManagedEventType && (
                        <AvatarGroup
                          className="relative right-3 top-1"
                          size="sm"
                          truncateAfter={4}
                          items={eventType.users.map((user: Pick<User, "name" | "username">) => ({
                            alt: user.name || "",
                            image: `${orgBranding?.fullDomain ?? WEBAPP_URL}/${user.username}/avatar.png`,
                            title: user.name || "",
                          }))}
                        />
                      )}
                      <div className="flex items-center justify-between space-x-2 rtl:space-x-reverse">
                        {!isManagedEventType && (
                          <>
                            {eventType.hidden && <Badge variant="gray">{t("hidden")}</Badge>}
                            <Tooltip
                              content={
                                eventType.hidden ? t("show_eventtype_on_profile") : t("hide_from_profile")
                              }>
                              <div className="self-center rounded-md p-2">
                                <Switch
                                  name="Hidden"
                                  checked={!eventType.hidden}
                                  onCheckedChange={() => {
                                    setHiddenMutation.mutate({ id: eventType.id, hidden: !eventType.hidden });
                                  }}
                                />
                              </div>
                            </Tooltip>
                          </>
                        )}

                        <ButtonGroup combined>
                          {!isManagedEventType && (
                            <>
                              <Tooltip content={t("preview")}>
                                <Button
                                  data-testid="preview-link-button"
                                  color="secondary"
                                  target="_blank"
                                  variant="icon"
                                  href={calLink}
                                  StartIcon={ExternalLink}
                                />
                              </Tooltip>

                              <Tooltip content={t("copy_link")}>
                                <Button
                                  color="secondary"
                                  variant="icon"
                                  StartIcon={LinkIcon}
                                  onClick={() => {
                                    showToast(t("link_copied"), "success");
                                    navigator.clipboard.writeText(calLink);
                                  }}
                                />
                              </Tooltip>
                            </>
                          )}
                          <Dropdown modal={false}>
                            <DropdownMenuTrigger asChild data-testid={"event-type-options-" + eventType.id}>
                              <Button
                                type="button"
                                variant="icon"
                                color="secondary"
                                StartIcon={MoreHorizontal}
                                className="ltr:radix-state-open:rounded-r-md rtl:radix-state-open:rounded-l-md"
                              />
                            </DropdownMenuTrigger>
                            <DropdownMenuContent>
                              {!false && (
                                <DropdownMenuItem>
                                  <DropdownItem
                                    type="button"
                                    data-testid={"event-type-edit-" + eventType.id}
                                    StartIcon={Edit2}
                                    onClick={() => router.push("/event-types/" + eventType.id)}>
                                    {t("edit")}
                                  </DropdownItem>
                                </DropdownMenuItem>
                              )}
                              {!isManagedEventType && !isChildrenManagedEventType && (
                                <>
                                  <DropdownMenuItem className="outline-none">
                                    <DropdownItem
                                      type="button"
                                      data-testid={"event-type-duplicate-" + eventType.id}
                                      StartIcon={Copy}
                                      onClick={() => openDuplicateModal(eventType)}>
                                      {t("duplicate")}
                                    </DropdownItem>
                                  </DropdownMenuItem>
                                </>
                              )}
                              {!isManagedEventType && (
                                <DropdownMenuItem className="outline-none">
                                  <EventTypeEmbedButton
                                    as={DropdownItem}
                                    type="button"
                                    StartIcon={Code}
                                    className="w-full rounded-none"
                                    embedUrl={encodeURIComponent(embedLink)}
                                    eventId={eventType.id}>
                                    {t("embed")}
                                  </EventTypeEmbedButton>
                                </DropdownMenuItem>
                              )}
                              {/* readonly is only set when we are on a team - if we are on a user event type null will be the value. */}
                              {/* @TODO: */}
                              {false && !isChildrenManagedEventType && (
                                <>
                                  <DropdownMenuSeparator />
                                  <DropdownMenuItem>
                                    <DropdownItem
                                      color="destructive"
                                      onClick={() => {
                                        setDeleteDialogOpen(true);
                                        setDeleteDialogTypeId(eventType.id);
                                        setDeleteDialogSchedulingType(eventType.schedulingType);
                                      }}
                                      StartIcon={Trash}
                                      className="w-full rounded-none">
                                      {t("delete")}
                                    </DropdownItem>
                                  </DropdownMenuItem>
                                </>
                              )}
                            </DropdownMenuContent>
                          </Dropdown>
                        </ButtonGroup>
                      </div>
                    </div>
                  </div>
                </div>
                <div className="min-w-9 mx-5 flex sm:hidden">
                  <Dropdown>
                    <DropdownMenuTrigger asChild data-testid={"event-type-options-" + eventType.id}>
                      <Button type="button" variant="icon" color="secondary" StartIcon={MoreHorizontal} />
                    </DropdownMenuTrigger>
                    <DropdownMenuPortal>
                      <DropdownMenuContent>
                        {!isManagedEventType && (
                          <>
                            <DropdownMenuItem className="outline-none">
                              <DropdownItem
                                href={calLink}
                                target="_blank"
                                StartIcon={ExternalLink}
                                className="w-full rounded-none">
                                {t("preview")}
                              </DropdownItem>
                            </DropdownMenuItem>
                            <DropdownMenuItem className="outline-none">
                              <DropdownItem
                                data-testid={"event-type-duplicate-" + eventType.id}
                                onClick={() => {
                                  navigator.clipboard.writeText(calLink);
                                  showToast(t("link_copied"), "success");
                                }}
                                StartIcon={Clipboard}
                                className="w-full rounded-none text-left">
                                {t("copy_link")}
                              </DropdownItem>
                            </DropdownMenuItem>
                          </>
                        )}
                        {isNativeShare ? (
                          <DropdownMenuItem className="outline-none">
                            <DropdownItem
                              data-testid={"event-type-duplicate-" + eventType.id}
                              onClick={() => {
                                navigator
                                  .share({
                                    title: t("share"),
                                    text: t("share_event", { appName: APP_NAME }),
                                    url: calLink,
                                  })
                                  .then(() => showToast(t("link_shared"), "success"))
                                  .catch(() => showToast(t("failed"), "error"));
                              }}
                              StartIcon={Upload}
                              className="w-full rounded-none">
                              {t("share")}
                            </DropdownItem>
                          </DropdownMenuItem>
                        ) : null}
                        {!false && (
                          <DropdownMenuItem className="outline-none">
                            <DropdownItem
                              onClick={() => router.push("/event-types/" + eventType.id)}
                              StartIcon={Edit}
                              className="w-full rounded-none">
                              {t("edit")}
                            </DropdownItem>
                          </DropdownMenuItem>
                        )}
                        {!isManagedEventType && !isChildrenManagedEventType && (
                          <DropdownMenuItem className="outline-none">
                            <DropdownItem
                              onClick={() => openDuplicateModal(eventType)}
                              StartIcon={Copy}
                              data-testid={"event-type-duplicate-" + eventType.id}>
                              {t("duplicate")}
                            </DropdownItem>
                          </DropdownMenuItem>
                        )}
                        {/* readonly is only set when we are on a team - if we are on a user event type null will be the value. */}
                        {/* Readonly @TODO: */}
                        {false && !isChildrenManagedEventType && (
                          <>
                            <DropdownMenuItem className="outline-none">
                              <DropdownItem
                                color="destructive"
                                onClick={() => {
                                  setDeleteDialogOpen(true);
                                  setDeleteDialogTypeId(eventType.id);
                                  setDeleteDialogSchedulingType(eventType.schedulingType);
                                }}
                                StartIcon={Trash}
                                className="w-full rounded-none">
                                {t("delete")}
                              </DropdownItem>
                            </DropdownMenuItem>
                          </>
                        )}
                        <DropdownMenuSeparator />
                        {!isManagedEventType && (
                          <div className="hover:bg-subtle flex h-9 cursor-pointer flex-row items-center justify-between px-4 py-2">
                            <Skeleton
                              as={Label}
                              htmlFor="hiddenSwitch"
                              className="mt-2 inline cursor-pointer self-center pr-2 ">
                              {eventType.hidden ? t("show_eventtype_on_profile") : t("hide_from_profile")}
                            </Skeleton>
                            <Switch
                              id="hiddenSwitch"
                              name="Hidden"
                              checked={!eventType.hidden}
                              onCheckedChange={() => {
                                setHiddenMutation.mutate({ id: eventType.id, hidden: !eventType.hidden });
                              }}
                            />
                          </div>
                        )}
                      </DropdownMenuContent>
                    </DropdownMenuPortal>
                  </Dropdown>
                </div>
              </div>
            </li>
          );
        })}
      </ul>
      <Dialog open={deleteDialogOpen} onOpenChange={setDeleteDialogOpen}>
        <ConfirmationDialogContent
          variety="danger"
          title={t(`delete${isManagedEventPrefix()}_event_type`)}
          confirmBtnText={t(`confirm_delete_event_type`)}
          loadingText={t(`confirm_delete_event_type`)}
          onConfirm={(e) => {
            e.preventDefault();
            deleteEventTypeHandler(deleteDialogTypeId);
          }}>
          <p className="mt-5">
            <Trans
              i18nKey={`delete${isManagedEventPrefix()}_event_type_description`}
              components={{ li: <li />, ul: <ul className="ml-4 list-disc" /> }}>
              <ul>
                <li>Members assigned to this event type will also have their event types deleted.</li>
                <li>
                  Anyone who they&apos;ve shared their link with will no longer be able to book using it.
                </li>
              </ul>
            </Trans>
          </p>
        </ConfirmationDialogContent>
      </Dialog>
    </div>
  );
};

const EventTypeListHeading = ({
  profile,
  membershipCount,
  teamId,
}: EventTypeListHeadingProps): JSX.Element => {
  const { t } = useLocale();
  const router = useRouter();
  const orgBranding = useOrgBranding();

  const publishTeamMutation = trpc.viewer.teams.publish.useMutation({
    onSuccess(data) {
      router.push(data.url);
    },
    onError: (error) => {
      showToast(error.message, "error");
    },
  });
  const bookerUrl = useBookerUrl();
  const slug = profile?.slug || profile?.username;
  return (
    <div className="mb-4 flex items-center space-x-2">
      <Avatar
        alt={profile?.name || ""}
        href={teamId ? `/settings/teams/${teamId}/profile` : "/settings/my-account/profile"}
        imageSrc={`${orgBranding?.fullDomain ?? WEBAPP_URL}/${slug}/avatar.png` || undefined}
        size="md"
        className="mt-1 inline-flex justify-center"
      />
      <div>
        <Link
          href={teamId ? `/settings/teams/${teamId}/profile` : "/settings/my-account/profile"}
          className="text-emphasis font-bold">
          {profile?.name || ""}
        </Link>
        {membershipCount >= 0 && teamId && (
          <span className="text-subtle relative -top-px me-2 ms-2 text-xs">
            <Link href={`/settings/teams/${teamId}/members`}>
              <Badge variant="gray">
                <Users className="-mt-px mr-1 inline h-3 w-3" />
                {membershipCount}
              </Badge>
            </Link>
          </span>
        )}
        {slug && (
          <Link
            href={`${orgBranding ? orgBranding.fullDomain : CAL_URL}/${slug}`}
            className="text-subtle block text-xs">
            {`${bookerUrl.replace("https://", "").replace("http://", "")}/${slug}`}
          </Link>
        )}
      </div>
      {!slug && !!teamId && (
        <button onClick={() => publishTeamMutation.mutate({ teamId })}>
          <Badge variant="gray" className="-ml-2 mb-1">
            {t("upgrade")}
          </Badge>
        </button>
      )}
    </div>
  );
};

const CreateFirstEventTypeView = () => {
  const { t } = useLocale();

  return (
    <EmptyScreen
      Icon={LinkIcon}
      headline={t("new_event_type_heading")}
      description={t("new_event_type_description")}
    />
  );
};

const CTA = ({ data }: { data: PaginateEventTypeViewer }) => {
  const { t } = useLocale();

  if (!data) return null;

  const profileOptions = [];

  return (
    <CreateButton
      data-testid="new-event-type"
      subtitle={t("create_event_on").toUpperCase()}
      options={profileOptions}
      createDialog={() => <CreateEventTypeDialog profileOptions={profileOptions} />}
    />
  );
};

const Actions = () => {
  return (
    <div className="hidden items-center md:flex">
      <TeamsFilter popoverTriggerClassNames="mb-0" showVerticalDivider={true} />
    </div>
  );
};

const SetupProfileBanner = ({ closeAction }: { closeAction: () => void }) => {
  const { t } = useLocale();
  const orgBranding = useOrgBranding();

  return (
    <Alert
      className="my-4"
      severity="info"
      title={t("set_up_your_profile")}
      message={t("set_up_your_profile_description", { orgName: orgBranding?.name })}
      CustomIcon={UserIcon}
      actions={
        <div className="flex gap-1">
          <Button color="minimal" className="text-sky-700 hover:bg-sky-100" onClick={closeAction}>
            {t("dismiss")}
          </Button>
          <Button
            color="secondary"
            className="border-sky-700 bg-sky-50 text-sky-700 hover:border-sky-900 hover:bg-sky-200"
            href="/getting-started">
            {t("set_up")}
          </Button>
        </div>
      }
    />
  );
};

const EmptyEventTypeList = ({ group }: { group: EventTypeGroup }) => {
  const { t } = useLocale();
  return (
    <>
      <EmptyScreen
        headline={t("team_no_event_types")}
        buttonRaw={
          <Button
            href={`?dialog=new&eventPage=${group.profile.slug}&teamId=${group.teamId}`}
            variant="button"
            className="mt-5">
            {t("create")}
          </Button>
        }
      />
    </>
  );
};

const Main = ({
  status,
  errorMessage,
  data,
  filters,
}: {
  status: string;
  data: PaginateEventTypeViewer;
  errorMessage?: string;
  filters: ReturnType<typeof getTeamsFiltersFromQuery>;
}) => {
  const isMobile = useMediaQuery("(max-width: 768px)");
  const searchParams = useSearchParams();
  const orgBranding = useOrgBranding();

  if (!data || status === "loading") {
    return <SkeletonLoader />;
  }

  if (status === "error") {
    return <Alert severity="error" title="Something went wrong" message={errorMessage} />;
  }

  // const isFilteredByOnlyOneItem =
  //   (filters?.teamIds?.length === 1 || filters?.userIds?.length === 1) && data?.eventTypeGroups.length === 1;
  const isFilteredByOnlyOneItem = false;
  return (
    <>
      {data?.length > 1 || isFilteredByOnlyOneItem ? (
        <>
          {isMobile ? (
            <MobileTeamsTab eventTypeGroups={data} />
          ) : (
<<<<<<< HEAD
            <div className="flex flex-col">
              <EventTypeListHeading
                profile={data[0].users[0] || data[0].team}
                membershipCount={data[0].team?.members.length || 0}
                teamId={data[0].teamId}
                orgSlug={orgBranding?.slug}
              />

              {data[0].length > 0 ? (
                <EventTypeList
                  data={data}
                  // group={group}
                  // groupIndex={index}
                  readOnly={false}
=======
            data.eventTypeGroups.map((group: EventTypeGroup, index: number) => (
              <div className="mt-4 flex flex-col" key={group.profile.slug}>
                <EventTypeListHeading
                  profile={group.profile}
                  membershipCount={group.metadata.membershipCount}
                  teamId={group.teamId}
                  orgSlug={orgBranding?.slug}
>>>>>>> cc5096a5
                />
              ) : (
                <EmptyEventTypeList group={group} />
              )}
            </div>
          )}
        </>
      ) : (
        data?.length === 1 && (
          <EventTypeList
            data={data}
            // group={data?.eventTypeGroups[0]}
            // groupIndex={0}
            readOnly={false}
          />
        )
      )}
      {/* <EventTypeList
        data={data}
        // group={data?.eventTypeGroups[0]}
        // groupIndex={0}
        readOnly={false}
      /> */}
      {data.length === 0 && <CreateFirstEventTypeView />}
      <EventTypeEmbedDialog />
      {searchParams?.get("dialog") === "duplicate" && <DuplicateDialog />}
    </>
  );
};

const EventTypesPage = () => {
  const { t } = useLocale();
  const searchParams = useSearchParams();
  const { open } = useIntercom();
  const { data: user } = useMeQuery();
  const [showProfileBanner, setShowProfileBanner] = useState(false);
  const orgBranding = useOrgBranding();
  const routerQuery = useRouterQuery();
  const filters = getTeamsFiltersFromQuery(routerQuery);

  // TODO: Maybe useSuspenseQuery to focus on success case only? Remember that it would crash the page when there is an error in query. Also, it won't support skeleton
  // const { data, status, error } = trpc.viewer.eventTypes.getByViewer.useQuery(filters && { filters }, {
  //   refetchOnWindowFocus: false,
  //   cacheTime: 1 * 60 * 60 * 1000,
  //   staleTime: 1 * 60 * 60 * 1000,
  // });
  const { data, status, error } = trpc.viewer.eventTypes.paginate.useQuery(
    {
      page: 1,
      pageSize: 10,
      teamIds: filters?.teamIds,
    },
    {
      trpc: {
        context: { skipBatch: true },
      },
    }
  );

  const eventTypePaginate = trpc.useQueries((t) =>
    filters?.teamIds.map((id) => t.viewer.eventTypes.paginate({ page: 1, pageSize: 10, teamIds: [id] }))
  );

  function closeBanner() {
    setShowProfileBanner(false);
    document.cookie = `calcom-profile-banner=1;max-age=${60 * 60 * 24 * 90}`; // 3 months
    showToast(t("we_wont_show_again"), "success");
  }

  useEffect(() => {
    if (searchParams?.get("openIntercom") === "true") {
      open();
    }
    // eslint-disable-next-line react-hooks/exhaustive-deps
  }, []);

  useEffect(() => {
    setShowProfileBanner(
      !!orgBranding && !document.cookie.includes("calcom-profile-banner=1") && !user?.completedOnboarding
    );
  }, [orgBranding, user]);

  return (
    <ShellMain
      withoutSeo
      heading={t("event_types_page_title")}
      hideHeadingOnMobile
      subtitle={t("event_types_page_subtitle")}
      afterHeading={showProfileBanner && <SetupProfileBanner closeAction={closeBanner} />}
      beforeCTAactions={<Actions />}
      CTA={<CTA data={data} />}>
      <HeadSeo
        title="Event Types"
        description="Create events to share for people to book on your calendar."
      />
      <Main data={data} status={status} errorMessage={error?.message} filters={filters} />
    </ShellMain>
  );
};

EventTypesPage.getLayout = getLayout;

EventTypesPage.PageWrapper = PageWrapper;

export default EventTypesPage;<|MERGE_RESOLUTION|>--- conflicted
+++ resolved
@@ -391,28 +391,11 @@
             <li key={eventType.id}>
               <div className="hover:bg-muted flex w-full items-center justify-between">
                 <div className="group flex w-full max-w-full items-center justify-between overflow-hidden px-4 py-4 sm:px-6">
-<<<<<<< HEAD
                   {!(firstItem && firstItem.id === eventType.id) && (
-                    <button
-                      className="bg-default text-muted hover:text-emphasis border-default hover:border-emphasis invisible absolute left-[5px] -ml-4 -mt-4 mb-4 hidden h-6 w-6 scale-0 items-center justify-center rounded-md border p-1 transition-all group-hover:visible group-hover:scale-100 sm:ml-0 sm:flex lg:left-[36px]"
-                      onClick={() => moveEventType(index, -1)}>
-                      <ArrowUp className="h-5 w-5" />
-                    </button>
+                    <ArrowButton onClick={() => moveEventType(index, -1)} arrowDirection="up" />
                   )}
                   {!(lastItem && lastItem.id === eventType.id) && (
-                    <button
-                      className="bg-default text-muted border-default hover:text-emphasis hover:border-emphasis invisible absolute left-[5px] -ml-4 mt-8 hidden h-6 w-6  scale-0 items-center justify-center rounded-md border p-1 transition-all  group-hover:visible group-hover:scale-100 sm:ml-0 sm:flex lg:left-[36px]"
-                      onClick={() => moveEventType(index, 1)}>
-                      <ArrowDown className="h-5 w-5" />
-                    </button>
-=======
-                  {!(firstItem && firstItem.id === type.id) && (
-                    <ArrowButton onClick={() => moveEventType(index, -1)} arrowDirection="up" />
-                  )}
-
-                  {!(lastItem && lastItem.id === type.id) && (
                     <ArrowButton onClick={() => moveEventType(index, 1)} arrowDirection="down" />
->>>>>>> cc5096a5
                   )}
                   <MemoizedItem eventType={eventType} />
                   <div className="mt-4 hidden sm:mt-0 sm:flex">
@@ -895,8 +878,7 @@
           {isMobile ? (
             <MobileTeamsTab eventTypeGroups={data} />
           ) : (
-<<<<<<< HEAD
-            <div className="flex flex-col">
+            <div className="mt-4 flex flex-col" key={group.profile.slug}>
               <EventTypeListHeading
                 profile={data[0].users[0] || data[0].team}
                 membershipCount={data[0].team?.members.length || 0}
@@ -910,15 +892,6 @@
                   // group={group}
                   // groupIndex={index}
                   readOnly={false}
-=======
-            data.eventTypeGroups.map((group: EventTypeGroup, index: number) => (
-              <div className="mt-4 flex flex-col" key={group.profile.slug}>
-                <EventTypeListHeading
-                  profile={group.profile}
-                  membershipCount={group.metadata.membershipCount}
-                  teamId={group.teamId}
-                  orgSlug={orgBranding?.slug}
->>>>>>> cc5096a5
                 />
               ) : (
                 <EmptyEventTypeList group={group} />
