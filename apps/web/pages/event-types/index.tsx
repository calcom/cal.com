import { useAutoAnimate } from "@formkit/auto-animate/react";
import type { User } from "@prisma/client";
import { Trans } from "next-i18next";
import Link from "next/link";
import { useRouter } from "next/router";
import type { FC } from "react";
import { useEffect, useState, memo } from "react";
import { z } from "zod";

import useIntercom from "@calcom/features/ee/support/lib/intercom/useIntercom";
import { EventTypeDescriptionLazy as EventTypeDescription } from "@calcom/features/eventtypes/components";
import CreateEventTypeDialog from "@calcom/features/eventtypes/components/CreateEventTypeDialog";
import { DuplicateDialog } from "@calcom/features/eventtypes/components/DuplicateDialog";
import Shell from "@calcom/features/shell/Shell";
import { APP_NAME, CAL_URL, WEBAPP_URL } from "@calcom/lib/constants";
import { useLocale } from "@calcom/lib/hooks/useLocale";
import useMediaQuery from "@calcom/lib/hooks/useMediaQuery";
import { useTypedQuery } from "@calcom/lib/hooks/useTypedQuery";
import { HttpError } from "@calcom/lib/http-error";
import { SchedulingType } from "@calcom/prisma/enums";
import type { RouterOutputs } from "@calcom/trpc/react";
import { trpc, TRPCClientError } from "@calcom/trpc/react";
import {
  Avatar,
  AvatarGroup,
  Badge,
  Button,
  ButtonGroup,
  ConfirmationDialogContent,
  Dialog,
  Dropdown,
  DropdownItem,
  DropdownMenuContent,
  DropdownMenuItem,
  DropdownMenuPortal,
  DropdownMenuSeparator,
  DropdownMenuTrigger,
  EmptyScreen,
  showToast,
  Switch,
  Tooltip,
  CreateButton,
  HorizontalTabs,
  HeadSeo,
} from "@calcom/ui";
import {
  ArrowDown,
  ArrowUp,
  Clipboard,
  Code,
  Copy,
  Edit,
  Edit2,
  ExternalLink,
  Link as LinkIcon,
  MoreHorizontal,
  Trash,
  Upload,
  Users,
} from "@calcom/ui/components/icon";

import { withQuery } from "@lib/QueryCell";

import { EmbedButton, EmbedDialog } from "@components/Embed";
import PageWrapper from "@components/PageWrapper";
import SkeletonLoader from "@components/eventtype/SkeletonLoader";

type EventTypeGroups = RouterOutputs["viewer"]["eventTypes"]["getByViewer"]["eventTypeGroups"];
type EventTypeGroupProfile = EventTypeGroups[number]["profile"];

interface EventTypeListHeadingProps {
  profile: EventTypeGroupProfile;
  membershipCount: number;
  teamId?: number | null;
}

type EventTypeGroup = EventTypeGroups[number];
type EventType = EventTypeGroup["eventTypes"][number];

interface EventTypeListProps {
  group: EventTypeGroup;
  groupIndex: number;
  readOnly: boolean;
  types: EventType[];
}

interface MobileTeamsTabProps {
  eventTypeGroups: EventTypeGroups;
}

const querySchema = z.object({
  teamId: z.nullable(z.coerce.number()).optional().default(null),
});

const MobileTeamsTab: FC<MobileTeamsTabProps> = (props) => {
  const { eventTypeGroups } = props;

  const tabs = eventTypeGroups.map((item) => ({
    name: item.profile.name ?? "",
    href: item.teamId ? `/event-types?teamId=${item.teamId}` : "/event-types",
    avatar: item.profile.image ?? `${WEBAPP_URL}/${item.profile.slug}/avatar.png`,
  }));
  const { data } = useTypedQuery(querySchema);
  const events = eventTypeGroups.filter((item) => item.teamId === data.teamId);

  return (
    <div>
      <HorizontalTabs tabs={tabs} />
      {events.length && (
        <EventTypeList
          types={events[0].eventTypes}
          group={events[0]}
          groupIndex={0}
          readOnly={events[0].metadata.readOnly}
        />
      )}
    </div>
  );
};

const Item = ({ type, group, readOnly }: { type: EventType; group: EventTypeGroup; readOnly: boolean }) => {
  const { t } = useLocale();

  const content = () => (
    <div>
      <span
        className="text-default font-semibold ltr:mr-1 rtl:ml-1"
        data-testid={"event-type-title-" + type.id}>
        {type.title}
      </span>
      {group.profile.slug ? (
        <small
          className="text-subtle hidden font-normal leading-4 sm:inline"
          data-testid={"event-type-slug-" + type.id}>
          {`/${
            type.schedulingType !== SchedulingType.MANAGED ? group.profile.slug : t("username_placeholder")
          }/${type.slug}`}
        </small>
      ) : null}
      {readOnly && (
        <Badge variant="gray" className="ml-2">
          {t("readonly")}
        </Badge>
      )}
    </div>
  );

  return readOnly ? (
    <div className="flex-1 overflow-hidden pr-4 text-sm">
      {content()}
      <EventTypeDescription
        // @ts-expect-error FIXME: We have a type mismatch here @hariombalhara @sean-brydon
        eventType={type}
        shortenDescription
      />
    </div>
  ) : (
    <Link
      href={`/event-types/${type.id}?tabName=setup`}
      className="flex-1 overflow-hidden pr-4 text-sm"
      title={type.title}>
      <div>
        <span
          className="text-default font-semibold ltr:mr-1 rtl:ml-1"
          data-testid={"event-type-title-" + type.id}>
          {type.title}
        </span>
        {group.profile.slug ? (
          <small
            className="text-subtle hidden font-normal leading-4 sm:inline"
            data-testid={"event-type-slug-" + type.id}>
            {`/${group.profile.slug}/${type.slug}`}
          </small>
        ) : null}
        {readOnly && (
          <Badge variant="gray" className="ml-2">
            {t("readonly")}
          </Badge>
        )}
      </div>
      <EventTypeDescription
        // @ts-expect-error FIXME: We have a type mismatch here @hariombalhara @sean-brydon
        eventType={{ ...type, descriptionAsSafeHTML: type.safeDescription }}
        shortenDescription
      />
    </Link>
  );
};

const MemoizedItem = memo(Item);

export const EventTypeList = ({ group, groupIndex, readOnly, types }: EventTypeListProps): JSX.Element => {
  const { t } = useLocale();
  const router = useRouter();
  const [parent] = useAutoAnimate<HTMLUListElement>();
  const [deleteDialogOpen, setDeleteDialogOpen] = useState(false);
  const [deleteDialogTypeId, setDeleteDialogTypeId] = useState(0);
  const [deleteDialogTypeSchedulingType, setDeleteDialogSchedulingType] = useState<SchedulingType | null>(
    null
  );
  const utils = trpc.useContext();
  const mutation = trpc.viewer.eventTypeOrder.useMutation({
    onError: async (err) => {
      console.error(err.message);
      await utils.viewer.eventTypes.getByViewer.cancel();
      // REVIEW: Should we invalidate the entire router or just the `getByViewer` query?
      await utils.viewer.eventTypes.invalidate();
    },
    onSettled: () => {
      // REVIEW: Should we invalidate the entire router or just the `getByViewer` query?
      utils.viewer.eventTypes.invalidate();
    },
  });

  const setHiddenMutation = trpc.viewer.eventTypes.update.useMutation({
    onMutate: async ({ id }) => {
      await utils.viewer.eventTypes.getByViewer.cancel();
      const previousValue = utils.viewer.eventTypes.getByViewer.getData();
      if (previousValue) {
        const newList = [...types];
        const itemIndex = newList.findIndex((item) => item.id === id);
        if (itemIndex !== -1 && newList[itemIndex]) {
          newList[itemIndex].hidden = !newList[itemIndex].hidden;
        }
        utils.viewer.eventTypes.getByViewer.setData(undefined, {
          ...previousValue,
          eventTypeGroups: [
            ...previousValue.eventTypeGroups.slice(0, groupIndex),
            { ...group, eventTypes: newList },
            ...previousValue.eventTypeGroups.slice(groupIndex + 1),
          ],
        });
      }
      return { previousValue };
    },
    onError: async (err, _, context) => {
      if (context?.previousValue) {
        utils.viewer.eventTypes.getByViewer.setData(undefined, context.previousValue);
      }
      console.error(err.message);
    },
    onSettled: () => {
      // REVIEW: Should we invalidate the entire router or just the `getByViewer` query?
      utils.viewer.eventTypes.invalidate();
    },
  });

  async function moveEventType(index: number, increment: 1 | -1) {
    const newList = [...types];

    const type = types[index];
    const tmp = types[index + increment];
    if (tmp) {
      newList[index] = tmp;
      newList[index + increment] = type;
    }

    await utils.viewer.eventTypes.getByViewer.cancel();

    const previousValue = utils.viewer.eventTypes.getByViewer.getData();
    if (previousValue) {
      utils.viewer.eventTypes.getByViewer.setData(undefined, {
        ...previousValue,
        eventTypeGroups: [
          ...previousValue.eventTypeGroups.slice(0, groupIndex),
          { ...group, eventTypes: newList },
          ...previousValue.eventTypeGroups.slice(groupIndex + 1),
        ],
      });
    }

    mutation.mutate({
      ids: newList.map((type) => type.id),
    });
  }

  async function deleteEventTypeHandler(id: number) {
    const payload = { id };
    deleteMutation.mutate(payload);
  }

  // inject selection data into url for correct router history
  const openDuplicateModal = (eventType: EventType, group: EventTypeGroup) => {
    const query = {
      ...router.query,
      dialog: "duplicate",
      title: eventType.title,
      description: eventType.description,
      slug: eventType.slug,
      id: eventType.id,
      length: eventType.length,
      pageSlug: group.profile.slug,
    };

    router.push(
      {
        pathname: router.pathname,
        query,
      },
      undefined,
      { shallow: true }
    );
  };

  const deleteMutation = trpc.viewer.eventTypes.delete.useMutation({
    onSuccess: () => {
      showToast(t("event_type_deleted_successfully"), "success");
      setDeleteDialogOpen(false);
    },
    onMutate: async ({ id }) => {
      await utils.viewer.eventTypes.getByViewer.cancel();
      const previousValue = utils.viewer.eventTypes.getByViewer.getData();
      if (previousValue) {
        const newList = types.filter((item) => item.id !== id);

        utils.viewer.eventTypes.getByViewer.setData(undefined, {
          ...previousValue,
          eventTypeGroups: [
            ...previousValue.eventTypeGroups.slice(0, groupIndex),
            { ...group, eventTypes: newList },
            ...previousValue.eventTypeGroups.slice(groupIndex + 1),
          ],
        });
      }
      return { previousValue };
    },
    onError: (err, _, context) => {
      if (context?.previousValue) {
        utils.viewer.eventTypes.getByViewer.setData(undefined, context.previousValue);
      }
      if (err instanceof HttpError) {
        const message = `${err.statusCode}: ${err.message}`;
        showToast(message, "error");
        setDeleteDialogOpen(false);
      } else if (err instanceof TRPCClientError) {
        showToast(err.message, "error");
      }
    },
    onSettled: () => {
      // REVIEW: Should we invalidate the entire router or just the `getByViewer` query?
      utils.viewer.eventTypes.invalidate();
    },
  });

  const [isNativeShare, setNativeShare] = useState(true);

  useEffect(() => {
    if (!navigator.share) {
      setNativeShare(false);
    }
  }, []);

  const firstItem = types[0];
  const lastItem = types[types.length - 1];
  const isManagedEventPrefix = () => {
    return deleteDialogTypeSchedulingType === SchedulingType.MANAGED ? "_managed" : "";
  };
  return (
    <div className="bg-default border-subtle mb-16 flex overflow-hidden rounded-md border">
      <ul ref={parent} className="divide-subtle !static w-full divide-y" data-testid="event-types">
        {types.map((type, index) => {
          const embedLink = `${group.profile.slug}/${type.slug}`;
          const calLink = `${CAL_URL}/${embedLink}`;
          const isManagedEventType = type.schedulingType === SchedulingType.MANAGED;
          const isChildrenManagedEventType =
            type.metadata?.managedEventConfig !== undefined && type.schedulingType !== SchedulingType.MANAGED;
          return (
            <li key={type.id}>
              <div className="hover:bg-muted flex w-full items-center justify-between">
                <div className="group flex w-full max-w-full items-center justify-between overflow-hidden px-4 py-4 sm:px-6">
                  {!(firstItem && firstItem.id === type.id) && (
                    <button
                      className="bg-default text-muted hover:text-emphasis border-default hover:border-emphasis invisible absolute left-[5px] -mt-4 mb-4 -ml-4 hidden h-6 w-6 scale-0 items-center justify-center rounded-md border p-1 transition-all group-hover:visible group-hover:scale-100 sm:ml-0 sm:flex lg:left-[36px]"
                      onClick={() => moveEventType(index, -1)}>
                      <ArrowUp className="h-5 w-5" />
                    </button>
                  )}

                  {!(lastItem && lastItem.id === type.id) && (
                    <button
                      className="bg-default text-muted border-default hover:text-emphasis hover:border-emphasis invisible absolute left-[5px] mt-8 -ml-4 hidden h-6 w-6  scale-0 items-center justify-center rounded-md border p-1 transition-all  group-hover:visible group-hover:scale-100 sm:ml-0 sm:flex lg:left-[36px]"
                      onClick={() => moveEventType(index, 1)}>
                      <ArrowDown className="h-5 w-5" />
                    </button>
                  )}
                  <MemoizedItem type={type} group={group} readOnly={readOnly} />
                  <div className="mt-4 hidden sm:mt-0 sm:flex">
                    <div className="flex justify-between space-x-2 rtl:space-x-reverse">
                      {type.team && !isManagedEventType && (
                        <AvatarGroup
                          className="relative top-1 right-3"
                          size="sm"
                          truncateAfter={4}
                          items={type.users.map((organizer: { name: any; username: any }) => ({
                            alt: organizer.name || "",
                            image: `${WEBAPP_URL}/${organizer.username}/avatar.png`,
                            title: organizer.name || "",
                          }))}
                        />
                      )}
                      {isManagedEventType && (
                        <AvatarGroup
                          className="relative top-1 right-3"
                          size="sm"
                          truncateAfter={4}
                          items={type.children
                            .flatMap((ch) => ch.users)
                            .map((user: User) => ({
                              alt: user.name || "",
                              image: `${WEBAPP_URL}/${user.username}/avatar.png`,
                              title: user.name || "",
                            }))}
                        />
                      )}
                      <div className="flex items-center justify-between space-x-2 rtl:space-x-reverse">
                        {!isManagedEventType && (
                          <>
                            {type.hidden && <Badge variant="gray">{t("hidden")}</Badge>}
                            <Tooltip content={t("show_eventtype_on_profile")}>
                              <div className="self-center rounded-md p-2">
                                <Switch
                                  name="Hidden"
                                  checked={!type.hidden}
                                  onCheckedChange={() => {
                                    setHiddenMutation.mutate({ id: type.id, hidden: !type.hidden });
                                  }}
                                />
                              </div>
                            </Tooltip>
                          </>
                        )}

                        <ButtonGroup combined>
                          {!isManagedEventType && (
                            <>
                              <Tooltip content={t("preview")}>
                                <Button
                                  data-testid="preview-link-button"
                                  color="secondary"
                                  target="_blank"
                                  variant="icon"
                                  href={calLink}
                                  StartIcon={ExternalLink}
                                />
                              </Tooltip>

                              <Tooltip content={t("copy_link")}>
                                <Button
                                  color="secondary"
                                  variant="icon"
                                  StartIcon={LinkIcon}
                                  onClick={() => {
                                    showToast(t("link_copied"), "success");
                                    navigator.clipboard.writeText(calLink);
                                  }}
                                />
                              </Tooltip>
                            </>
                          )}
                          <Dropdown modal={false}>
                            <DropdownMenuTrigger asChild data-testid={"event-type-options-" + type.id}>
                              <Button
                                type="button"
                                variant="icon"
                                color="secondary"
                                StartIcon={MoreHorizontal}
                                className="ltr:radix-state-open:rounded-r-md rtl:radix-state-open:rounded-l-md"
                              />
                            </DropdownMenuTrigger>
                            <DropdownMenuContent>
                              {!readOnly && (
                                <DropdownMenuItem>
                                  <DropdownItem
                                    type="button"
                                    data-testid={"event-type-edit-" + type.id}
                                    StartIcon={Edit2}
                                    onClick={() => router.push("/event-types/" + type.id)}>
                                    {t("edit")}
                                  </DropdownItem>
                                </DropdownMenuItem>
                              )}
                              {!isManagedEventType && !isChildrenManagedEventType && (
                                <>
                                  <DropdownMenuItem className="outline-none">
                                    <DropdownItem
                                      type="button"
                                      data-testid={"event-type-duplicate-" + type.id}
                                      StartIcon={Copy}
                                      onClick={() => openDuplicateModal(type, group)}>
                                      {t("duplicate")}
                                    </DropdownItem>
                                  </DropdownMenuItem>
                                </>
                              )}
                              {!isManagedEventType && isChildrenManagedEventType && (
                                <DropdownMenuItem className="outline-none">
                                  <EmbedButton
                                    as={DropdownItem}
                                    type="button"
                                    StartIcon={Code}
                                    className="w-full rounded-none"
                                    embedUrl={encodeURIComponent(embedLink)}>
                                    {t("embed")}
                                  </EmbedButton>
                                </DropdownMenuItem>
                              )}
                              {/* readonly is only set when we are on a team - if we are on a user event type null will be the value. */}
                              {(group.metadata?.readOnly === false || group.metadata.readOnly === null) &&
                                !isChildrenManagedEventType && (
                                  <>
                                    <DropdownMenuSeparator />
                                    <DropdownMenuItem>
                                      <DropdownItem
                                        color="destructive"
                                        onClick={() => {
                                          setDeleteDialogOpen(true);
                                          setDeleteDialogTypeId(type.id);
                                          setDeleteDialogSchedulingType(type.schedulingType);
                                        }}
                                        StartIcon={Trash}
                                        className="w-full rounded-none">
                                        {t("delete")}
                                      </DropdownItem>
                                    </DropdownMenuItem>
                                  </>
                                )}
                            </DropdownMenuContent>
                          </Dropdown>
                        </ButtonGroup>
                      </div>
                    </div>
                  </div>
                </div>
                <div className="min-w-9 mx-5 flex sm:hidden">
                  <Dropdown>
                    <DropdownMenuTrigger asChild data-testid={"event-type-options-" + type.id}>
                      <Button type="button" variant="icon" color="secondary" StartIcon={MoreHorizontal} />
                    </DropdownMenuTrigger>
                    <DropdownMenuPortal>
                      <DropdownMenuContent>
                        {!isManagedEventType && (
                          <>
                            <DropdownMenuItem className="outline-none">
                              <DropdownItem
                                href={calLink}
                                target="_blank"
                                StartIcon={ExternalLink}
                                className="w-full rounded-none">
                                {t("preview")}
                              </DropdownItem>
                            </DropdownMenuItem>
<<<<<<< HEAD

=======
>>>>>>> 6eb8119a
                            <DropdownMenuItem className="outline-none">
                              <DropdownItem
                                data-testid={"event-type-duplicate-" + type.id}
                                onClick={() => {
                                  navigator.clipboard.writeText(calLink);
                                  showToast(t("link_copied"), "success");
                                }}
                                StartIcon={Clipboard}
                                className="w-full rounded-none text-left">
                                {t("copy_link")}
                              </DropdownItem>
                            </DropdownMenuItem>
                          </>
                        )}
                        {isNativeShare ? (
                          <DropdownMenuItem className="outline-none">
                            <DropdownItem
                              data-testid={"event-type-duplicate-" + type.id}
                              onClick={() => {
                                navigator
                                  .share({
                                    title: t("share"),
                                    text: t("share_event", { appName: APP_NAME }),
                                    url: calLink,
                                  })
                                  .then(() => showToast(t("link_shared"), "success"))
                                  .catch(() => showToast(t("failed"), "error"));
                              }}
                              StartIcon={Upload}
                              className="w-full rounded-none">
                              {t("share")}
                            </DropdownItem>
                          </DropdownMenuItem>
                        ) : null}
<<<<<<< HEAD
                        <DropdownMenuItem className="outline-none">
                          <DropdownItem
                            onClick={() => router.push("/event-types/" + type.id)}
                            StartIcon={Edit}
                            className="w-full rounded-none">
                            {t("edit")}
                          </DropdownItem>
                        </DropdownMenuItem>
=======
                        {!readOnly && (
                          <DropdownMenuItem className="outline-none">
                            <DropdownItem
                              onClick={() => router.push("/event-types/" + type.id)}
                              StartIcon={Edit}
                              className="w-full rounded-none">
                              {t("edit")}
                            </DropdownItem>
                          </DropdownMenuItem>
                        )}
>>>>>>> 6eb8119a
                        {!isManagedEventType && !isChildrenManagedEventType && (
                          <DropdownMenuItem className="outline-none">
                            <DropdownItem
                              onClick={() => openDuplicateModal(type, group)}
                              StartIcon={Copy}
                              data-testid={"event-type-duplicate-" + type.id}>
                              {t("duplicate")}
                            </DropdownItem>
                          </DropdownMenuItem>
                        )}
<<<<<<< HEAD
                        <DropdownMenuSeparator />
                        <DropdownMenuItem className="outline-none">
                          <DropdownItem
                            color="destructive"
                            onClick={() => {
                              setDeleteDialogOpen(true);
                              setDeleteDialogTypeId(type.id);
                              setDeleteDialogSchedulingType(type.schedulingType);
                            }}
                            StartIcon={Trash}
                            className="w-full rounded-none">
                            {t("delete")}
                          </DropdownItem>
                        </DropdownMenuItem>
=======
                        {/* readonly is only set when we are on a team - if we are on a user event type null will be the value. */}
                        {(group.metadata?.readOnly === false || group.metadata.readOnly === null) &&
                          !isChildrenManagedEventType && (
                            <>
                              <DropdownMenuSeparator />
                              <DropdownMenuItem className="outline-none">
                                <DropdownItem
                                  color="destructive"
                                  onClick={() => {
                                    setDeleteDialogOpen(true);
                                    setDeleteDialogTypeId(type.id);
                                    setDeleteDialogSchedulingType(type.schedulingType);
                                  }}
                                  StartIcon={Trash}
                                  className="w-full rounded-none">
                                  {t("delete")}
                                </DropdownItem>
                              </DropdownMenuItem>
                            </>
                          )}
>>>>>>> 6eb8119a
                      </DropdownMenuContent>
                    </DropdownMenuPortal>
                  </Dropdown>
                </div>
              </div>
            </li>
          );
        })}
      </ul>
      <Dialog open={deleteDialogOpen} onOpenChange={setDeleteDialogOpen}>
        <ConfirmationDialogContent
          variety="danger"
          title={t(`delete${isManagedEventPrefix()}_event_type`)}
          confirmBtnText={t(`confirm_delete_event_type`)}
          loadingText={t(`confirm_delete_event_type`)}
          onConfirm={(e) => {
            e.preventDefault();
            deleteEventTypeHandler(deleteDialogTypeId);
          }}>
          <p className="mt-5">
            <Trans
              i18nKey={`delete${isManagedEventPrefix()}_event_type_description`}
              components={{ li: <li />, ul: <ul className="ml-4 list-disc" /> }}>
              <ul>
                <li>Members assigned to this event type will also have their event types deleted.</li>
                <li>
                  Anyone who they&apos;ve shared their link with will no longer be able to book using it.
                </li>
              </ul>
            </Trans>
          </p>
        </ConfirmationDialogContent>
      </Dialog>
    </div>
  );
};

const EventTypeListHeading = ({
  profile,
  membershipCount,
  teamId,
}: EventTypeListHeadingProps): JSX.Element => {
  const { t } = useLocale();
  const router = useRouter();

  const publishTeamMutation = trpc.viewer.teams.publish.useMutation({
    onSuccess(data) {
      router.push(data.url);
    },
    onError: (error) => {
      showToast(error.message, "error");
    },
  });

  return (
    <div className="mb-4 flex items-center space-x-2">
      <Avatar
        alt={profile?.name || ""}
        href={teamId ? `/settings/teams/${teamId}/profile` : "/settings/my-account/profile"}
        imageSrc={`${WEBAPP_URL}/${profile.slug}/avatar.png` || undefined}
        size="md"
        className="mt-1 inline-flex justify-center"
      />
      <div>
        <Link
          href={teamId ? `/settings/teams/${teamId}/profile` : "/settings/my-account/profile"}
          className="text-emphasis font-bold">
          {profile?.name || ""}
        </Link>
        {membershipCount && teamId && (
          <span className="text-subtle ms-2 me-2 relative -top-px text-xs">
            <Link href={`/settings/teams/${teamId}/members`}>
              <Badge variant="gray">
                <Users className="mr-1 -mt-px inline h-3 w-3" />
                {membershipCount}
              </Badge>
            </Link>
          </span>
        )}
        {profile?.slug && (
          <Link href={`${CAL_URL}/${profile.slug}`} className="text-subtle block text-xs">
            {`${CAL_URL?.replace("https://", "")}/${profile.slug}`}
          </Link>
        )}
      </div>
      {!profile?.slug && !!teamId && (
        <button onClick={() => publishTeamMutation.mutate({ teamId })}>
          <Badge variant="gray" className="mb-1 -ml-2">
            {t("upgrade")}
          </Badge>
        </button>
      )}
    </div>
  );
};

const CreateFirstEventTypeView = () => {
  const { t } = useLocale();

  return (
    <EmptyScreen
      Icon={LinkIcon}
      headline={t("new_event_type_heading")}
      description={t("new_event_type_description")}
    />
  );
};

const CTA = () => {
  const { t } = useLocale();

  const query = trpc.viewer.eventTypes.getByViewer.useQuery();

  if (!query.data) return null;

  const profileOptions = query.data.profiles
    .filter((profile) => !profile.readOnly)
    .map((profile) => {
      return {
        teamId: profile.teamId,
        label: profile.name || profile.slug,
        image: profile.image,
        membershipRole: profile.membershipRole,
        slug: profile.slug,
      };
    });

  return (
    <CreateButton
      subtitle={t("create_event_on").toUpperCase()}
      options={profileOptions}
      createDialog={() => <CreateEventTypeDialog profileOptions={profileOptions} />}
    />
  );
};

const WithQuery = withQuery(trpc.viewer.eventTypes.getByViewer);

const EventTypesPage = () => {
  const { t } = useLocale();
  const router = useRouter();
  const { open } = useIntercom();
  const { query } = router;
  const isMobile = useMediaQuery("(max-width: 768px)");

  useEffect(() => {
    if (query?.openIntercom && query?.openIntercom === "true") {
      open();
    }
  }, []);

  return (
    <div>
      <HeadSeo
        title="Event Types"
        description="Create events to share for people to book on your calendar."
      />
      <Shell
        withoutSeo
        heading={t("event_types_page_title")}
        hideHeadingOnMobile
        subtitle={t("event_types_page_subtitle")}
        CTA={<CTA />}>
        <WithQuery
          customLoader={<SkeletonLoader />}
          success={({ data }) => (
            <>
              {data.eventTypeGroups.length > 1 ? (
                <>
                  {isMobile ? (
                    <MobileTeamsTab eventTypeGroups={data.eventTypeGroups} />
                  ) : (
                    data.eventTypeGroups.map((group, index) => (
                      <div className="flex flex-col" key={group.profile.slug}>
                        <EventTypeListHeading
                          profile={group.profile}
                          membershipCount={group.metadata.membershipCount}
                          teamId={group.teamId}
                        />

                        <EventTypeList
                          types={group.eventTypes}
                          group={group}
                          groupIndex={index}
                          readOnly={group.metadata.readOnly}
                        />
                      </div>
                    ))
                  )}
                </>
              ) : data.eventTypeGroups.length === 1 ? (
                <EventTypeList
                  types={data.eventTypeGroups[0].eventTypes}
                  group={data.eventTypeGroups[0]}
                  groupIndex={0}
                  readOnly={data.eventTypeGroups[0].metadata.readOnly}
                />
              ) : (
                <CreateFirstEventTypeView />
              )}

              <EmbedDialog />
              {router.query.dialog === "duplicate" && <DuplicateDialog />}
            </>
          )}
        />
      </Shell>
    </div>
  );
};

EventTypesPage.PageWrapper = PageWrapper;

export default EventTypesPage;<|MERGE_RESOLUTION|>--- conflicted
+++ resolved
@@ -549,10 +549,6 @@
                                 {t("preview")}
                               </DropdownItem>
                             </DropdownMenuItem>
-<<<<<<< HEAD
-
-=======
->>>>>>> 6eb8119a
                             <DropdownMenuItem className="outline-none">
                               <DropdownItem
                                 data-testid={"event-type-duplicate-" + type.id}
@@ -587,16 +583,6 @@
                             </DropdownItem>
                           </DropdownMenuItem>
                         ) : null}
-<<<<<<< HEAD
-                        <DropdownMenuItem className="outline-none">
-                          <DropdownItem
-                            onClick={() => router.push("/event-types/" + type.id)}
-                            StartIcon={Edit}
-                            className="w-full rounded-none">
-                            {t("edit")}
-                          </DropdownItem>
-                        </DropdownMenuItem>
-=======
                         {!readOnly && (
                           <DropdownMenuItem className="outline-none">
                             <DropdownItem
@@ -607,7 +593,6 @@
                             </DropdownItem>
                           </DropdownMenuItem>
                         )}
->>>>>>> 6eb8119a
                         {!isManagedEventType && !isChildrenManagedEventType && (
                           <DropdownMenuItem className="outline-none">
                             <DropdownItem
@@ -618,22 +603,6 @@
                             </DropdownItem>
                           </DropdownMenuItem>
                         )}
-<<<<<<< HEAD
-                        <DropdownMenuSeparator />
-                        <DropdownMenuItem className="outline-none">
-                          <DropdownItem
-                            color="destructive"
-                            onClick={() => {
-                              setDeleteDialogOpen(true);
-                              setDeleteDialogTypeId(type.id);
-                              setDeleteDialogSchedulingType(type.schedulingType);
-                            }}
-                            StartIcon={Trash}
-                            className="w-full rounded-none">
-                            {t("delete")}
-                          </DropdownItem>
-                        </DropdownMenuItem>
-=======
                         {/* readonly is only set when we are on a team - if we are on a user event type null will be the value. */}
                         {(group.metadata?.readOnly === false || group.metadata.readOnly === null) &&
                           !isChildrenManagedEventType && (
@@ -654,7 +623,6 @@
                               </DropdownMenuItem>
                             </>
                           )}
->>>>>>> 6eb8119a
                       </DropdownMenuContent>
                     </DropdownMenuPortal>
                   </Dropdown>
