--- conflicted
+++ resolved
@@ -1,8 +1,5 @@
 import { useAutoAnimate } from "@formkit/auto-animate/react";
-<<<<<<< HEAD
-=======
 import { GetServerSidePropsContext } from "next";
->>>>>>> a9a295dc
 import Link from "next/link";
 import { useRouter } from "next/router";
 import React, { Fragment, useEffect, useState } from "react";
