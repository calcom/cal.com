--- conflicted
+++ resolved
@@ -157,9 +157,6 @@
       href={`/event-types/${type.id}?tabName=setup`}
       className="flex-1 overflow-hidden pr-4 text-sm"
       title={type.title}>
-<<<<<<< HEAD
-      {content()}
-=======
       <div>
         <span
           className="text-default font-semibold ltr:mr-1 rtl:ml-1"
@@ -179,7 +176,6 @@
           </Badge>
         )}
       </div>
->>>>>>> 82ea4e9f
       <EventTypeDescription
         // @ts-expect-error FIXME: We have a type mismatch here @hariombalhara @sean-brydon
         eventType={{ ...type, descriptionAsSafeHTML: type.safeDescription }}
@@ -410,15 +406,13 @@
                         />
                       )}
                       <div className="flex items-center justify-between space-x-2 rtl:space-x-reverse">
-<<<<<<< HEAD
                         {!isManagedEventType && (
                           <>
                             {type.hidden && <Badge variant="gray">{t("hidden")}</Badge>}
                             <Tooltip content={t("show_eventtype_on_profile")}>
-                              <div className="self-center rounded-md p-2 hover:bg-gray-200">
+                              <div className="self-center rounded-md p-2">
                                 <Switch
                                   name="Hidden"
-                                  disabled={!!type.metadata?.managedEventConfig}
                                   checked={!type.hidden}
                                   onCheckedChange={() => {
                                     setHiddenMutation.mutate({ id: type.id, hidden: !type.hidden });
@@ -428,20 +422,6 @@
                             </Tooltip>
                           </>
                         )}
-=======
-                        {type.hidden && <Badge variant="gray">{t("hidden")}</Badge>}
-                        <Tooltip content={t("show_eventtype_on_profile")}>
-                          <div className="self-center rounded-md p-2">
-                            <Switch
-                              name="Hidden"
-                              checked={!type.hidden}
-                              onCheckedChange={() => {
-                                setHiddenMutation.mutate({ id: type.id, hidden: !type.hidden });
-                              }}
-                            />
-                          </div>
-                        </Tooltip>
->>>>>>> 82ea4e9f
 
                         <ButtonGroup combined>
                           {!isManagedEventType && (
