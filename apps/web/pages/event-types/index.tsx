import { UserPlan } from "@prisma/client";
import { Trans } from "next-i18next";
import Head from "next/head";
import Link from "next/link";
import { useRouter } from "next/router";
import React, { Fragment, useEffect, useState } from "react";

import { CAL_URL, WEBAPP_URL } from "@calcom/lib/constants";
import { useLocale } from "@calcom/lib/hooks/useLocale";
import showToast from "@calcom/lib/notification";
import { Button } from "@calcom/ui";
import { Alert } from "@calcom/ui/Alert";
import { Dialog } from "@calcom/ui/Dialog";
import Dropdown, {
  DropdownMenuContent,
  DropdownMenuItem,
  DropdownMenuSeparator,
  DropdownMenuTrigger,
} from "@calcom/ui/Dropdown";
import EmptyScreen from "@calcom/ui/EmptyScreen";
import { Icon } from "@calcom/ui/Icon";
import { Tooltip } from "@calcom/ui/Tooltip";

import { withQuery } from "@lib/QueryCell";
import classNames from "@lib/classNames";
import { HttpError } from "@lib/core/http/error";
import { inferQueryOutput, trpc } from "@lib/trpc";

import { EmbedButton, EmbedDialog } from "@components/Embed";
import Shell from "@components/Shell";
import ConfirmationDialogContent from "@components/dialog/ConfirmationDialogContent";
import CreateEventTypeButton from "@components/eventtype/CreateEventType";
import EventTypeDescription from "@components/eventtype/EventTypeDescription";
import SkeletonLoader from "@components/eventtype/SkeletonLoader";
import Avatar from "@components/ui/Avatar";
import AvatarGroup from "@components/ui/AvatarGroup";
import Badge from "@components/ui/Badge";

import { TRPCClientError } from "@trpc/react";

type EventTypeGroups = inferQueryOutput<"viewer.eventTypes">["eventTypeGroups"];
type EventTypeGroupProfile = EventTypeGroups[number]["profile"];
interface EventTypeListHeadingProps {
  profile: EventTypeGroupProfile;
  membershipCount: number;
}

type EventTypeGroup = inferQueryOutput<"viewer.eventTypes">["eventTypeGroups"][number];
type EventType = EventTypeGroup["eventTypes"][number];
interface EventTypeListProps {
  group: EventTypeGroup;
  groupIndex: number;
  readOnly: boolean;
  types: EventType[];
}

const Item = ({ type, group, readOnly }: { type: EventType; group: EventTypeGroup; readOnly: boolean }) => {
  const { t } = useLocale();

  return (
    <Link href={"/event-types/" + type.id}>
      <a
        className={classNames(
          "flex-grow truncate text-sm ",
          type.$disabled && "pointer-events-none cursor-not-allowed opacity-30"
        )}
        title={`${type.title} ${type.description ? `– ${type.description}` : ""}`}>
        <div>
          <span
            className="truncate font-medium text-neutral-900 ltr:mr-1 rtl:ml-1"
            data-testid={"event-type-title-" + type.id}>
            {type.title}
          </span>
          <small
            className="hidden text-neutral-500 sm:inline"
            data-testid={"event-type-slug-" + type.id}>{`/${group.profile.slug}/${type.slug}`}</small>
          {type.hidden && (
            <span className="rtl:mr-2inline items-center rounded-sm bg-yellow-100 px-1.5 py-0.5 text-xs font-medium text-yellow-800 ltr:ml-2">
              {t("hidden") as string}
            </span>
          )}
          {readOnly && (
            <span className="rtl:mr-2inline items-center rounded-sm bg-gray-100 px-1.5 py-0.5 text-xs font-medium text-gray-800 ltr:ml-2">
              {t("readonly") as string}
            </span>
          )}
        </div>
        <EventTypeDescription eventType={type} />
      </a>
    </Link>
  );
};

const MemoizedItem = React.memo(Item);

export const EventTypeList = ({ group, groupIndex, readOnly, types }: EventTypeListProps): JSX.Element => {
  const { t } = useLocale();
  const router = useRouter();
  const [deleteDialogOpen, setDeleteDialogOpen] = useState(false);
  const [deleteDialogTypeId, setDeleteDialogTypeId] = useState(0);
  const utils = trpc.useContext();
  const mutation = trpc.useMutation("viewer.eventTypeOrder", {
    onError: async (err) => {
      console.error(err.message);
      await utils.cancelQuery(["viewer.eventTypes"]);
      await utils.invalidateQueries(["viewer.eventTypes"]);
    },
    onSettled: async () => {
      await utils.invalidateQueries(["viewer.eventTypes"]);
    },
  });

  function moveEventType(index: number, increment: 1 | -1) {
    const newList = [...types];

    const type = types[index];
    const tmp = types[index + increment];
    if (tmp) {
      newList[index] = tmp;
      newList[index + increment] = type;
    }

    utils.cancelQuery(["viewer.eventTypes"]);
    utils.setQueryData(["viewer.eventTypes"], (data) => {
      // tRPC is very strict with the return signature...
      if (!data)
        return { eventTypeGroups: [], profiles: [], viewer: { canAddEvents: false, plan: UserPlan.FREE } };
      return {
        ...data,
        eventTypesGroups: [
          ...data.eventTypeGroups.slice(0, groupIndex),
          { ...group, eventTypes: newList },
          ...data.eventTypeGroups.slice(groupIndex + 1),
        ],
      };
    });

    mutation.mutate({
      ids: newList.map((type) => type.id),
    });
  }

  async function deleteEventTypeHandler(id: number) {
    const payload = { id };
    deleteMutation.mutate(payload);
  }

  // inject selection data into url for correct router history
  const openModal = (group: EventTypeGroup, type: EventType) => {
    const query = {
      ...router.query,
      dialog: "new-eventtype",
      eventPage: group.profile.slug,
      title: type.title,
      slug: type.slug,
      description: type.description,
      length: type.length,
      type: type.schedulingType,
      teamId: group.teamId,
    };
    if (!group.teamId) {
      delete query.teamId;
    }
    router.push(
      {
        pathname: router.pathname,
        query,
      },
      undefined,
      { shallow: true }
    );
  };

  const deleteMutation = trpc.useMutation("viewer.eventTypes.delete", {
    onSuccess: async () => {
      await utils.invalidateQueries(["viewer.eventTypes"]);
      showToast(t("event_type_deleted_successfully"), "success");
      setDeleteDialogOpen(false);
    },
    onError: (err) => {
      if (err instanceof HttpError) {
        const message = `${err.statusCode}: ${err.message}`;
        showToast(message, "error");
        setDeleteDialogOpen(false);
      } else if (err instanceof TRPCClientError) {
        showToast(err.message, "error");
      }
    },
  });

  const [isNativeShare, setNativeShare] = useState(true);

  useEffect(() => {
    if (!navigator.share) {
      setNativeShare(false);
    }
  }, []);

  return (
    <div className="-mx-4 mb-16 overflow-hidden rounded-sm border border-gray-200 bg-white sm:mx-0">
      <ul className="divide-y divide-neutral-200" data-testid="event-types">
        {types.map((type, index) => (
          <li
            key={type.id}
            className={classNames(type.$disabled && "select-none")}
            data-disabled={type.$disabled ? 1 : 0}>
            <div
              className={classNames(
                "flex items-center justify-between hover:bg-neutral-50 ",
                type.$disabled && "hover:bg-white"
              )}>
              <div
                className={classNames(
                  "group flex w-full items-center justify-between px-4 py-4 hover:bg-neutral-50 sm:px-6",
                  type.$disabled && "hover:bg-white"
                )}>
                {types.length > 1 && !type.$disabled && (
                  <>
                    <button
                      className="invisible absolute left-1/2 -mt-4 mb-4 -ml-4 hidden h-7 w-7 scale-0 items-center justify-center rounded-full border bg-white p-1 text-gray-400 transition-all hover:border-transparent hover:text-black hover:shadow group-hover:visible group-hover:scale-100 sm:left-[19px] sm:ml-0 sm:flex"
                      onClick={() => moveEventType(index, -1)}>
                      <Icon.ArrowUp className="h-5 w-5" />
                    </button>

                    <button
                      className="invisible absolute left-1/2 mt-8 -ml-4 hidden h-7 w-7 scale-0 items-center  justify-center rounded-full border bg-white p-1 text-gray-400 transition-all hover:border-transparent hover:text-black hover:shadow group-hover:visible group-hover:scale-100 sm:left-[19px] sm:ml-0 sm:flex"
                      onClick={() => moveEventType(index, 1)}>
                      <Icon.ArrowDown className="h-5 w-5" />
                    </button>
                  </>
                )}
                <MemoizedItem type={type} group={group} readOnly={readOnly} />
                <div className="mt-4 hidden flex-shrink-0 sm:mt-0 sm:ml-5 sm:flex">
                  <div className="flex justify-between space-x-2 rtl:space-x-reverse">
                    {type.users?.length > 1 && (
                      <AvatarGroup
                        border="border-2 border-white"
                        className={classNames("relative top-1 right-3", type.$disabled && " opacity-30")}
                        size={8}
                        truncateAfter={4}
                        items={type.users.map((organizer) => ({
                          alt: organizer.name || "",
                          image: `${WEBAPP_URL}/${organizer.username}/avatar.png`,
                          title: organizer.name || "",
                        }))}
                      />
                    )}
                    <div
                      className={classNames(
                        "flex justify-between space-x-2 rtl:space-x-reverse ",
                        type.$disabled && "pointer-events-none cursor-not-allowed"
                      )}>
                      <Tooltip side="top" content={t("preview") as string}>
                        <Button
                          target="_blank"
                          rel="noreferrer"
                          type="button"
                          size="icon"
                          color="minimal"
                          className={classNames(!type.$disabled && "group-hover:text-black")}
                          StartIcon={Icon.ExternalLink}
                          href={`${CAL_URL}/${group.profile.slug}/${type.slug}`}
                        />
                      </Tooltip>

                      <Tooltip side="top" content={t("copy_link") as string}>
                        <Button
                          type="button"
                          size="icon"
                          color="minimal"
                          className={classNames(type.$disabled && " opacity-30")}
                          StartIcon={Icon.Link}
                          onClick={() => {
                            showToast(t("link_copied"), "success");
                            navigator.clipboard.writeText(`${CAL_URL}/${group.profile.slug}/${type.slug}`);
                          }}
                        />
                      </Tooltip>
                    </div>
                    <Dropdown>
                      <DropdownMenuTrigger asChild data-testid={"event-type-options-" + type.id}>
                        <Button
                          type="button"
                          size="icon"
                          color="minimal"
                          className={classNames(type.$disabled && " opacity-30")}
                          StartIcon={Icon.MoreHorizontal}
                        />
                      </DropdownMenuTrigger>
                      <DropdownMenuContent>
                        <DropdownMenuItem className="outline-none">
                          <Link href={"/event-types/" + type.id} passHref={true}>
                            <Button
                              type="button"
                              size="sm"
                              disabled={type.$disabled}
                              color="minimal"
                              StartIcon={Icon.Edit2}>
                              {t("edit") as string}
                            </Button>
                          </Link>
                        </DropdownMenuItem>
                        <DropdownMenuItem className="outline-none">
                          <Button
                            type="button"
                            color="minimal"
                            size="sm"
                            disabled={type.$disabled}
                            data-testid={"event-type-duplicate-" + type.id}
                            StartIcon={Icon.Copy}
                            onClick={() => openModal(group, type)}>
                            {t("duplicate") as string}
                          </Button>
                        </DropdownMenuItem>
                        <DropdownMenuItem className="outline-none">
                          <EmbedButton
                            StartIcon={Icon.Code}
                            className={classNames(
                              "w-full rounded-none",
                              type.$disabled && " pointer-events-none cursor-not-allowed opacity-30"
                            )}
                            eventTypeId={type.id}>
                            {t("embed")}
                          </EmbedButton>
                        </DropdownMenuItem>
                        <DropdownMenuSeparator className="h-px bg-gray-200" />
<<<<<<< HEAD
                        <DropdownMenuItem className="outline-none">
                          <Button
                            onClick={() => {
                              setDeleteDialogOpen(true);
                              setDeleteDialogTypeId(type.id);
                            }}
                            color="warn"
                            size="sm"
                            className="w-full"
                            StartIcon={Icon.Trash}>
                            {t("delete") as string}
                          </Button>
                        </DropdownMenuItem>
=======
                        {/* readonly is only set when we are on a team - if we are on a user event type null will be the value. */}
                        {(group.metadata?.readOnly === false || group.metadata.readOnly === null) && (
                          <DropdownMenuItem>
                            <Button
                              onClick={() => {
                                setDeleteDialogOpen(true);
                                setDeleteDialogTypeId(type.id);
                              }}
                              color="warn"
                              size="sm"
                              StartIcon={TrashIcon}
                              className="w-full rounded-none">
                              {t("delete") as string}
                            </Button>
                          </DropdownMenuItem>
                        )}
>>>>>>> e04cb8fc
                      </DropdownMenuContent>
                    </Dropdown>
                  </div>
                </div>
              </div>
              <div className="mr-5 flex flex-shrink-0 sm:hidden">
                <Dropdown>
                  <DropdownMenuTrigger asChild data-testid={"event-type-options-" + type.id}>
                    <Button
                      type="button"
                      size="icon"
                      color="minimal"
                      className={classNames(type.$disabled && " opacity-30")}
                      StartIcon={Icon.MoreHorizontal}
                    />
                  </DropdownMenuTrigger>
                  <DropdownMenuContent portalled>
                    <DropdownMenuItem className="outline-none">
                      <Link href={`${CAL_URL}/${group.profile.slug}/${type.slug}`}>
                        <Button
                          rel="noreferrer"
                          target="_blank"
                          color="minimal"
                          size="sm"
                          StartIcon={Icon.ExternalLink}
                          className="w-full rounded-none">
                          {t("preview") as string}
                        </Button>
                      </Link>
                    </DropdownMenuItem>
                    <DropdownMenuItem className="outline-none">
                      <Button
                        type="button"
                        color="minimal"
                        size="sm"
                        className="w-full rounded-none text-left"
                        data-testid={"event-type-duplicate-" + type.id}
                        StartIcon={Icon.Clipboard}
                        onClick={() => {
                          navigator.clipboard.writeText(`${CAL_URL}/${group.profile.slug}/${type.slug}`);
                          showToast(t("link_copied"), "success");
                        }}>
                        {t("copy_link") as string}
                      </Button>
                    </DropdownMenuItem>
                    {isNativeShare ? (
                      <DropdownMenuItem className="outline-none">
                        <Button
                          type="button"
                          color="minimal"
                          size="sm"
                          className="w-full rounded-none"
                          data-testid={"event-type-duplicate-" + type.id}
                          StartIcon={Icon.Upload}
                          onClick={() => {
                            navigator
                              .share({
                                title: t("share"),
                                text: t("share_event"),
                                url: `${CAL_URL}/${group.profile.slug}/${type.slug}`,
                              })
                              .then(() => showToast(t("link_shared"), "success"))
                              .catch(() => showToast(t("failed"), "error"));
                          }}>
                          {t("share") as string}
                        </Button>
                      </DropdownMenuItem>
                    ) : null}
                    <DropdownMenuItem className="outline-none">
                      <Button
                        type="button"
                        size="sm"
                        href={"/event-types/" + type.id}
                        color="minimal"
                        className="w-full rounded-none"
                        StartIcon={Icon.Edit2}>
                        {t("edit") as string}
                      </Button>
                    </DropdownMenuItem>
                    <DropdownMenuItem className="outline-none">
                      <Button
                        type="button"
                        color="minimal"
                        size="sm"
                        className="w-full rounded-none"
                        data-testid={"event-type-duplicate-" + type.id}
                        StartIcon={Icon.Copy}
                        onClick={() => openModal(group, type)}>
                        {t("duplicate") as string}
                      </Button>
                    </DropdownMenuItem>
                    <DropdownMenuSeparator className="h-px bg-gray-200" />
                    <DropdownMenuItem className="outline-none">
                      <Button
                        onClick={() => {
                          setDeleteDialogOpen(true);
                          setDeleteDialogTypeId(type.id);
                        }}
                        color="warn"
                        size="sm"
                        StartIcon={Icon.Trash}
                        className="w-full rounded-none">
                        {t("delete") as string}
                      </Button>
                    </DropdownMenuItem>
                  </DropdownMenuContent>
                </Dropdown>
              </div>
            </div>
          </li>
        ))}
      </ul>
      <Dialog open={deleteDialogOpen} onOpenChange={setDeleteDialogOpen}>
        <ConfirmationDialogContent
          isLoading={deleteMutation.isLoading}
          variety="danger"
          title={t("delete_event_type")}
          confirmBtnText={t("confirm_delete_event_type")}
          loadingText={t("confirm_delete_event_type")}
          onConfirm={(e) => {
            e.preventDefault();
            deleteEventTypeHandler(deleteDialogTypeId);
          }}>
          {t("delete_event_type_description") as string}
        </ConfirmationDialogContent>
      </Dialog>
    </div>
  );
};

const EventTypeListHeading = ({ profile, membershipCount }: EventTypeListHeadingProps): JSX.Element => {
  console.log(profile.slug);
  return (
    <div className="mb-4 flex">
      <Link href="/settings/teams">
        <a>
          <Avatar
            alt={profile?.name || ""}
            imageSrc={`${WEBAPP_URL}/${profile.slug}/avatar.png` || undefined}
            size={8}
            className="mt-1 inline ltr:mr-2 rtl:ml-2"
          />
        </a>
      </Link>
      <div>
        <Link href="/settings/teams">
          <a className="font-bold">{profile?.name || ""}</a>
        </Link>
        {membershipCount && (
          <span className="relative -top-px text-xs text-neutral-500 ltr:ml-2 rtl:mr-2">
            <Link href="/settings/teams">
              <a>
                <Badge variant="gray">
                  <Icon.Users className="mr-1 -mt-px inline h-3 w-3" />
                  {membershipCount}
                </Badge>
              </a>
            </Link>
          </span>
        )}
        {profile?.slug && (
          <Link href={`${CAL_URL}/${profile.slug}`}>
            <a className="block text-xs text-neutral-500">{`${CAL_URL?.replace("https://", "")}/${
              profile.slug
            }`}</a>
          </Link>
        )}
      </div>
    </div>
  );
};

const CreateFirstEventTypeView = () => {
  const { t } = useLocale();

  return (
    <EmptyScreen
      Icon={Icon.Calendar}
      headline={t("new_event_type_heading")}
      description={t("new_event_type_description")}
    />
  );
};

const CTA = () => {
  const query = trpc.useQuery(["viewer.eventTypes"]);

  if (!query.data) return null;

  return (
    <CreateEventTypeButton canAddEvents={query.data.viewer.canAddEvents} options={query.data.profiles} />
  );
};

const WithQuery = withQuery(["viewer.eventTypes"]);

const EventTypesPage = () => {
  const { t } = useLocale();
  return (
    <div>
      <Head>
        <title>Home | Cal.com</title>
        <link rel="icon" href="/favicon.ico" />
      </Head>
      <Shell
        heading={t("event_types_page_title") as string}
        subtitle={t("event_types_page_subtitle") as string}
        CTA={<CTA />}
        customLoader={<SkeletonLoader />}>
        <WithQuery
          customLoader={<SkeletonLoader />}
          success={({ data }) => (
            <>
              {data.viewer.plan === "FREE" && !data.viewer.canAddEvents && (
                <Alert
                  severity="warning"
                  title={<>{t("plan_upgrade")}</>}
                  message={
                    <Trans i18nKey="plan_upgrade_instructions">
                      You can
                      <a href="/api/upgrade" className="underline">
                        upgrade here
                      </a>
                      .
                    </Trans>
                  }
                  className="mb-4"
                />
              )}
              {data.eventTypeGroups.map((group, index) => (
                <Fragment key={group.profile.slug}>
                  {/* hide list heading when there is only one (current user) */}
                  {(data.eventTypeGroups.length !== 1 || group.teamId) && (
                    <EventTypeListHeading
                      profile={group.profile}
                      membershipCount={group.metadata.membershipCount}
                    />
                  )}
                  <EventTypeList
                    types={group.eventTypes}
                    group={group}
                    groupIndex={index}
                    readOnly={group.metadata.readOnly}
                  />
                </Fragment>
              ))}

              {data.eventTypeGroups.length === 0 && <CreateFirstEventTypeView />}
              <EmbedDialog />
            </>
          )}
        />
      </Shell>
    </div>
  );
};

export default EventTypesPage;<|MERGE_RESOLUTION|>--- conflicted
+++ resolved
@@ -324,21 +324,6 @@
                           </EmbedButton>
                         </DropdownMenuItem>
                         <DropdownMenuSeparator className="h-px bg-gray-200" />
-<<<<<<< HEAD
-                        <DropdownMenuItem className="outline-none">
-                          <Button
-                            onClick={() => {
-                              setDeleteDialogOpen(true);
-                              setDeleteDialogTypeId(type.id);
-                            }}
-                            color="warn"
-                            size="sm"
-                            className="w-full"
-                            StartIcon={Icon.Trash}>
-                            {t("delete") as string}
-                          </Button>
-                        </DropdownMenuItem>
-=======
                         {/* readonly is only set when we are on a team - if we are on a user event type null will be the value. */}
                         {(group.metadata?.readOnly === false || group.metadata.readOnly === null) && (
                           <DropdownMenuItem>
@@ -349,13 +334,12 @@
                               }}
                               color="warn"
                               size="sm"
-                              StartIcon={TrashIcon}
+                              StartIcon={Icon.Trash}
                               className="w-full rounded-none">
                               {t("delete") as string}
                             </Button>
                           </DropdownMenuItem>
                         )}
->>>>>>> e04cb8fc
                       </DropdownMenuContent>
                     </Dropdown>
                   </div>
