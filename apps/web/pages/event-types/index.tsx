--- conflicted
+++ resolved
@@ -18,15 +18,12 @@
 import React, { Fragment, useEffect, useState } from "react";
 
 import { Button } from "@calcom/ui";
-<<<<<<< HEAD
 import Dropdown, {
   DropdownMenuTrigger,
   DropdownMenuContent,
   DropdownMenuItem,
   DropdownMenuSeparator,
 } from "@calcom/ui/Dropdown";
-=======
->>>>>>> 42448264
 
 import { QueryCell } from "@lib/QueryCell";
 import classNames from "@lib/classNames";
@@ -45,11 +42,6 @@
 import Avatar from "@components/ui/Avatar";
 import AvatarGroup from "@components/ui/AvatarGroup";
 import Badge from "@components/ui/Badge";
-import Dropdown, {
-  DropdownMenuTrigger,
-  DropdownMenuContent,
-  DropdownMenuItem,
-} from "@components/ui/Dropdown";
 import UserCalendarIllustration from "@components/ui/svg/UserCalendarIllustration";
 
 type Profiles = inferQueryOutput<"viewer.eventTypes">["profiles"];
@@ -161,7 +153,7 @@
 
   return (
     <div className="-mx-4 mb-16 overflow-hidden rounded-sm border border-gray-200 bg-white sm:mx-0">
-      <ul className="divide-y divide-neutral-200" data-testid="event-types">
+      <ul className="divide-neutral-200 divide-y" data-testid="event-types">
         {sortableTypes.map((type, index) => (
           <li
             key={type.id}
@@ -171,10 +163,10 @@
             data-disabled={type.$disabled ? 1 : 0}>
             <div
               className={classNames(
-                "flex items-center justify-between hover:bg-neutral-50 ",
+                "hover:bg-neutral-50 flex items-center justify-between ",
                 type.$disabled && "pointer-events-none"
               )}>
-              <div className="group flex w-full items-center justify-between px-4 py-4 hover:bg-neutral-50 sm:px-6">
+              <div className="group hover:bg-neutral-50 flex w-full items-center justify-between px-4 py-4 sm:px-6">
                 {sortableTypes.length > 1 && (
                   <>
                     <button
@@ -196,12 +188,12 @@
                     title={`${type.title} ${type.description ? `– ${type.description}` : ""}`}>
                     <div>
                       <span
-                        className="truncate font-medium text-neutral-900"
+                        className="text-neutral-900 truncate font-medium"
                         data-testid={"event-type-title-" + type.id}>
                         {type.title}
                       </span>
                       <small
-                        className="hidden text-neutral-500 sm:inline"
+                        className="text-neutral-500 hidden sm:inline"
                         data-testid={
                           "event-type-slug-" + type.id
                         }>{`/${group.profile.slug}/${type.slug}`}</small>
@@ -257,7 +249,7 @@
                     </Tooltip>
                     <Dropdown>
                       <DropdownMenuTrigger
-                        className="h-[38px] w-[38px] cursor-pointer rounded-sm border border-transparent text-neutral-500 hover:border-gray-300 hover:text-neutral-900"
+                        className="text-neutral-500 hover:text-neutral-900 h-[38px] w-[38px] cursor-pointer rounded-sm border border-transparent hover:border-gray-300"
                         data-testid={"event-type-options-" + type.id}>
                         <DotsHorizontalIcon className="h-5 w-5 group-hover:text-gray-800" />
                       </DropdownMenuTrigger>
@@ -317,110 +309,13 @@
                 </div>
               </div>
               <div className="mr-5 flex flex-shrink-0 sm:hidden">
-<<<<<<< HEAD
-                <Menu as="div" className="inline-block text-left">
-                  {({ open }) => (
-                    <>
-                      <div>
-                        <Menu.Button className="mt-1 border border-transparent p-2 text-neutral-400 hover:border-gray-200">
-                          <span className="sr-only">{t("open_options")}</span>
-                          <DotsHorizontalIcon className="h-5 w-5" aria-hidden="true" />
-                        </Menu.Button>
-                      </div>
-
-                      <Transition
-                        show={open}
-                        as={Fragment}
-                        enter="transition ease-out duration-100"
-                        enterFrom="transform opacity-0 scale-95"
-                        enterTo="transform opacity-100 scale-100"
-                        leave="transition ease-in duration-75"
-                        leaveFrom="transform opacity-100 scale-100"
-                        leaveTo="transform opacity-0 scale-95">
-                        <Menu.Items
-                          static
-                          className="absolute right-0 z-10 mt-2 w-56 origin-top-right divide-y divide-neutral-100 rounded-sm bg-white shadow-lg ring-1 ring-black ring-opacity-5 focus:outline-none">
-                          <div className="py-1">
-                            <Menu.Item>
-                              {({ active }) => (
-                                <a
-                                  href={`${process.env.NEXT_PUBLIC_APP_URL}/${group.profile.slug}/${type.slug}`}
-                                  target="_blank"
-                                  rel="noreferrer"
-                                  className={classNames(
-                                    active ? "bg-neutral-100 text-neutral-900" : "text-neutral-700",
-                                    "group flex items-center px-4 py-2 text-sm font-medium"
-                                  )}>
-                                  <ExternalLinkIcon
-                                    className="mr-3 h-4 w-4 text-neutral-400 group-hover:text-neutral-500"
-                                    aria-hidden="true"
-                                  />
-                                  {t("preview")}
-                                </a>
-                              )}
-                            </Menu.Item>
-                            <Menu.Item>
-                              {({ active }) => (
-                                <button
-                                  onClick={() => {
-                                    navigator.clipboard.writeText(
-                                      `${process.env.NEXT_PUBLIC_APP_URL}/${group.profile.slug}/${type.slug}`
-                                    );
-                                    showToast(t("link_copied"), "success");
-                                  }}
-                                  className={classNames(
-                                    active ? "bg-neutral-100 text-neutral-900" : "text-neutral-700",
-                                    "group flex w-full items-center px-4 py-2 text-sm font-medium"
-                                  )}>
-                                  <ClipboardCopyIcon
-                                    className="mr-3 h-4 w-4 text-neutral-400 group-hover:text-neutral-500"
-                                    aria-hidden="true"
-                                  />
-                                  {t("copy_link")}
-                                </button>
-                              )}
-                            </Menu.Item>
-                            {isNativeShare ? (
-                              <Menu.Item>
-                                {({ active }) => (
-                                  <button
-                                    onClick={() => {
-                                      navigator
-                                        .share({
-                                          title: t("share"),
-                                          text: t("share_event"),
-                                          url: `${process.env.NEXT_PUBLIC_APP_URL}/${group.profile.slug}/${type.slug}`,
-                                        })
-                                        .then(() => showToast(t("link_shared"), "success"))
-                                        .catch(() => showToast(t("failed"), "error"));
-                                    }}
-                                    className={classNames(
-                                      active ? "bg-neutral-100 text-neutral-900" : "text-neutral-700",
-                                      "group flex w-full items-center px-4 py-2 text-sm font-medium"
-                                    )}>
-                                    <UploadIcon
-                                      className="mr-3 h-4 w-4 text-neutral-400 group-hover:text-neutral-500"
-                                      aria-hidden="true"
-                                    />
-                                    {t("share")}
-                                  </button>
-                                )}
-                              </Menu.Item>
-                            ) : null}
-                          </div>
-                        </Menu.Items>
-                      </Transition>
-                    </>
-                  )}
-                </Menu>
-=======
                 <Dropdown>
-                  <DropdownMenuTrigger className="h-[38px] w-[38px] cursor-pointer rounded-sm border border-transparent text-neutral-500 hover:border-gray-300 hover:text-neutral-900">
+                  <DropdownMenuTrigger className="text-neutral-500 hover:text-neutral-900 h-[38px] w-[38px] cursor-pointer rounded-sm border border-transparent hover:border-gray-300">
                     <DotsHorizontalIcon className="h-5 w-5 group-hover:text-gray-800" />
                   </DropdownMenuTrigger>
                   <DropdownMenuContent portalled>
                     <DropdownMenuItem>
-                      <Link href={`${process.env.NEXT_PUBLIC_APP_URL}/${profile.slug}/${type.slug}`}>
+                      <Link href={`${process.env.NEXT_PUBLIC_APP_URL}/${group.profile.slug}/${type.slug}`}>
                         <a target="_blank">
                           <Button color="minimal" StartIcon={ExternalLinkIcon} className="w-full font-normal">
                             {t("preview")}
@@ -437,7 +332,7 @@
                         StartIcon={ClipboardCopyIcon}
                         onClick={() => {
                           navigator.clipboard.writeText(
-                            `${process.env.NEXT_PUBLIC_APP_URL}/${profile.slug}/${type.slug}`
+                            `${process.env.NEXT_PUBLIC_APP_URL}/${group.profile.slug}/${type.slug}`
                           );
                           showToast(t("link_copied"), "success");
                         }}>
@@ -457,7 +352,7 @@
                               .share({
                                 title: t("share"),
                                 text: t("share_event"),
-                                url: `${process.env.NEXT_PUBLIC_APP_URL}/${profile.slug}/${type.slug}`,
+                                url: `${process.env.NEXT_PUBLIC_APP_URL}/${group.profile.slug}/${type.slug}`,
                               })
                               .then(() => showToast(t("link_shared"), "success"))
                               .catch(() => showToast(t("failed"), "error"));
@@ -468,7 +363,6 @@
                     ) : null}
                   </DropdownMenuContent>
                 </Dropdown>
->>>>>>> 42448264
               </div>
             </div>
           </li>
@@ -495,7 +389,7 @@
         <a className="font-bold">{profile?.name || ""}</a>
       </Link>
       {membershipCount && (
-        <span className="relative -top-px text-xs text-neutral-500 ltr:ml-2 rtl:mr-2">
+        <span className="text-neutral-500 relative -top-px text-xs ltr:ml-2 rtl:mr-2">
           <Link href="/settings/teams">
             <a>
               <Badge variant="gray">
@@ -508,7 +402,7 @@
       )}
       {profile?.slug && (
         <Link href={`${process.env.NEXT_PUBLIC_APP_URL}/${profile.slug}`}>
-          <a className="block text-xs text-neutral-500">{`${process.env.NEXT_PUBLIC_APP_URL?.replace(
+          <a className="text-neutral-500 block text-xs">{`${process.env.NEXT_PUBLIC_APP_URL?.replace(
             "https://",
             ""
           )}/${profile.slug}`}</a>
@@ -525,8 +419,8 @@
     <div className="md:py-20">
       <UserCalendarIllustration />
       <div className="mx-auto block text-center md:max-w-screen-sm">
-        <h3 className="mt-2 text-xl font-bold text-neutral-900">{t("new_event_type_heading")}</h3>
-        <p className="text-md mt-1 mb-2 text-neutral-600">{t("new_event_type_description")}</p>
+        <h3 className="text-neutral-900 mt-2 text-xl font-bold">{t("new_event_type_heading")}</h3>
+        <p className="text-md text-neutral-600 mt-1 mb-2">{t("new_event_type_description")}</p>
         <CreateEventTypeButton canAddEvents={canAddEvents} options={profiles} />
       </div>
     </div>
