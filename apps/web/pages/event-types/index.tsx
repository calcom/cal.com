--- conflicted
+++ resolved
@@ -4,12 +4,8 @@
 import { useRouter } from "next/router";
 import React, { Fragment, useEffect, useState } from "react";
 
-<<<<<<< HEAD
 import { default as CreateEventTypeButton } from "@calcom/features/eventtypes/components/CreateEventTypeButton";
-import { CAL_URL, WEBAPP_URL } from "@calcom/lib/constants";
-=======
 import { APP_NAME, CAL_URL, WEBAPP_URL } from "@calcom/lib/constants";
->>>>>>> b33dcc88
 import { useLocale } from "@calcom/lib/hooks/useLocale";
 import { RouterOutputs, trpc, TRPCClientError } from "@calcom/trpc/react";
 import {
