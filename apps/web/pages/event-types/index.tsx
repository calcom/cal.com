import { useAutoAnimate } from "@formkit/auto-animate/react";
import type { User } from "@prisma/client";
import { SchedulingType } from "@prisma/client";
import { Trans } from "next-i18next";
import Link from "next/link";
import { useRouter } from "next/router";
import type { FC } from "react";
import { useEffect, useState, memo } from "react";
import { z } from "zod";

import { EventTypeDescriptionLazy as EventTypeDescription } from "@calcom/features/eventtypes/components";
import CreateEventTypeDialog from "@calcom/features/eventtypes/components/CreateEventTypeDialog";
import { DuplicateDialog } from "@calcom/features/eventtypes/components/DuplicateDialog";
import Shell from "@calcom/features/shell/Shell";
import { APP_NAME, CAL_URL, WEBAPP_URL } from "@calcom/lib/constants";
import { useLocale } from "@calcom/lib/hooks/useLocale";
import useMediaQuery from "@calcom/lib/hooks/useMediaQuery";
import { useTypedQuery } from "@calcom/lib/hooks/useTypedQuery";
import type { RouterOutputs } from "@calcom/trpc/react";
import { trpc, TRPCClientError } from "@calcom/trpc/react";
import {
  Avatar,
  AvatarGroup,
  Badge,
  Button,
  ButtonGroup,
  ConfirmationDialogContent,
  Dialog,
  Dropdown,
  DropdownItem,
  DropdownMenuContent,
  DropdownMenuItem,
  DropdownMenuPortal,
  DropdownMenuSeparator,
  DropdownMenuTrigger,
  EmptyScreen,
  showToast,
  Switch,
  Tooltip,
  CreateButton,
  HorizontalTabs,
  HeadSeo,
} from "@calcom/ui";
import {
  ArrowDown,
  ArrowUp,
  Clipboard,
  Code,
  Copy,
  Edit,
  Edit2,
  ExternalLink,
  Link as LinkIcon,
  MoreHorizontal,
  Trash,
  Upload,
  Users,
} from "@calcom/ui/components/icon";

import { withQuery } from "@lib/QueryCell";
import { HttpError } from "@lib/core/http/error";

import { EmbedButton, EmbedDialog } from "@components/Embed";
import SkeletonLoader from "@components/eventtype/SkeletonLoader";

type EventTypeGroups = RouterOutputs["viewer"]["eventTypes"]["getByViewer"]["eventTypeGroups"];
type EventTypeGroupProfile = EventTypeGroups[number]["profile"];

interface EventTypeListHeadingProps {
  profile: EventTypeGroupProfile;
  membershipCount: number;
  teamId?: number | null;
}

type EventTypeGroup = EventTypeGroups[number];
type EventType = EventTypeGroup["eventTypes"][number];

interface EventTypeListProps {
  group: EventTypeGroup;
  groupIndex: number;
  readOnly: boolean;
  types: EventType[];
}

interface MobileTeamsTabProps {
  eventTypeGroups: EventTypeGroups;
}

const querySchema = z.object({
  teamId: z.nullable(z.coerce.number()).optional().default(null),
});

const MobileTeamsTab: FC<MobileTeamsTabProps> = (props) => {
  const { eventTypeGroups } = props;

  const tabs = eventTypeGroups.map((item) => ({
    name: item.profile.name ?? "",
    href: item.teamId ? `/event-types?teamId=${item.teamId}` : "/event-types",
    avatar: item.profile.image ?? `${WEBAPP_URL}/${item.profile.slug}/avatar.png`,
  }));
  const { data } = useTypedQuery(querySchema);
  const events = eventTypeGroups.filter((item) => item.teamId === data.teamId);

  return (
    <div>
      <HorizontalTabs tabs={tabs} />
      {events.length && (
        <EventTypeList
          types={events[0].eventTypes}
          group={events[0]}
          groupIndex={0}
          readOnly={events[0].metadata.readOnly}
        />
      )}
    </div>
  );
};

const Item = ({ type, group, readOnly }: { type: EventType; group: EventTypeGroup; readOnly: boolean }) => {
  const { t } = useLocale();

  const content = () => (
    <div>
      <span
        className="font-semibold text-gray-700 ltr:mr-1 rtl:ml-1"
        data-testid={"event-type-title-" + type.id}>
        {type.title}
      </span>
      {group.profile.slug ? (
        <small
          className="hidden font-normal leading-4 text-gray-600 sm:inline"
          data-testid={"event-type-slug-" + type.id}>
          {`/${
            type.schedulingType !== SchedulingType.MANAGED ? group.profile.slug : t("username_placeholder")
          }/${type.slug}`}
        </small>
      ) : null}
      {readOnly && (
        <Badge variant="gray" className="ml-2">
          {t("readonly")}
        </Badge>
      )}
    </div>
  );

  return readOnly ? (
    <div className="flex-1 overflow-hidden pr-4 text-sm">
      {content()}
      <EventTypeDescription
        // @ts-expect-error FIXME: We have a type mismatch here @hariombalhara @sean-brydon
        eventType={type}
        shortenDescription
      />
    </div>
  ) : (
    <Link
      href={`/event-types/${type.id}?tabName=setup`}
      className="flex-1 overflow-hidden pr-4 text-sm"
      title={type.title}>
      <div>
        <span
          className="text-default font-semibold ltr:mr-1 rtl:ml-1"
          data-testid={"event-type-title-" + type.id}>
          {type.title}
        </span>
        {group.profile.slug ? (
          <small
            className="text-subtle hidden font-normal leading-4 sm:inline"
            data-testid={"event-type-slug-" + type.id}>
            {`/${group.profile.slug}/${type.slug}`}
          </small>
        ) : null}
        {readOnly && (
          <Badge variant="gray" className="ml-2">
            {t("readonly")}
          </Badge>
        )}
      </div>
      <EventTypeDescription
        // @ts-expect-error FIXME: We have a type mismatch here @hariombalhara @sean-brydon
        eventType={{ ...type, descriptionAsSafeHTML: type.safeDescription }}
        shortenDescription
      />
    </Link>
  );
};

const MemoizedItem = memo(Item);

export const EventTypeList = ({ group, groupIndex, readOnly, types }: EventTypeListProps): JSX.Element => {
  const { t } = useLocale();
  const router = useRouter();
  const [parent] = useAutoAnimate<HTMLUListElement>();
  const [deleteDialogOpen, setDeleteDialogOpen] = useState(false);
  const [deleteDialogTypeId, setDeleteDialogTypeId] = useState(0);
  const [deleteDialogTypeSchedulingType, setDeleteDialogSchedulingType] = useState<SchedulingType | null>(
    null
  );
  const utils = trpc.useContext();
  const mutation = trpc.viewer.eventTypeOrder.useMutation({
    onError: async (err) => {
      console.error(err.message);
      await utils.viewer.eventTypes.getByViewer.cancel();
      // REVIEW: Should we invalidate the entire router or just the `getByViewer` query?
      await utils.viewer.eventTypes.invalidate();
    },
    onSettled: () => {
      // REVIEW: Should we invalidate the entire router or just the `getByViewer` query?
      utils.viewer.eventTypes.invalidate();
    },
  });

  const setHiddenMutation = trpc.viewer.eventTypes.update.useMutation({
    onMutate: async ({ id }) => {
      await utils.viewer.eventTypes.getByViewer.cancel();
      const previousValue = utils.viewer.eventTypes.getByViewer.getData();
      if (previousValue) {
        const newList = [...types];
        const itemIndex = newList.findIndex((item) => item.id === id);
        if (itemIndex !== -1 && newList[itemIndex]) {
          newList[itemIndex].hidden = !newList[itemIndex].hidden;
        }
        utils.viewer.eventTypes.getByViewer.setData(undefined, {
          ...previousValue,
          eventTypeGroups: [
            ...previousValue.eventTypeGroups.slice(0, groupIndex),
            { ...group, eventTypes: newList },
            ...previousValue.eventTypeGroups.slice(groupIndex + 1),
          ],
        });
      }
      return { previousValue };
    },
    onError: async (err, _, context) => {
      if (context?.previousValue) {
        utils.viewer.eventTypes.getByViewer.setData(undefined, context.previousValue);
      }
      console.error(err.message);
    },
    onSettled: () => {
      // REVIEW: Should we invalidate the entire router or just the `getByViewer` query?
      utils.viewer.eventTypes.invalidate();
    },
  });

  async function moveEventType(index: number, increment: 1 | -1) {
    const newList = [...types];

    const type = types[index];
    const tmp = types[index + increment];
    if (tmp) {
      newList[index] = tmp;
      newList[index + increment] = type;
    }

    await utils.viewer.eventTypes.getByViewer.cancel();

    const previousValue = utils.viewer.eventTypes.getByViewer.getData();
    if (previousValue) {
      utils.viewer.eventTypes.getByViewer.setData(undefined, {
        ...previousValue,
        eventTypeGroups: [
          ...previousValue.eventTypeGroups.slice(0, groupIndex),
          { ...group, eventTypes: newList },
          ...previousValue.eventTypeGroups.slice(groupIndex + 1),
        ],
      });
    }

    mutation.mutate({
      ids: newList.map((type) => type.id),
    });
  }

  async function deleteEventTypeHandler(id: number) {
    const payload = { id };
    deleteMutation.mutate(payload);
  }

  // inject selection data into url for correct router history
  const openDuplicateModal = (eventType: EventType, group: EventTypeGroup) => {
    const query = {
      ...router.query,
      dialog: "duplicate",
      title: eventType.title,
      description: eventType.description,
      slug: eventType.slug,
      id: eventType.id,
      length: eventType.length,
      pageSlug: group.profile.slug,
    };

    router.push(
      {
        pathname: router.pathname,
        query,
      },
      undefined,
      { shallow: true }
    );
  };

  const deleteMutation = trpc.viewer.eventTypes.delete.useMutation({
    onSuccess: () => {
      showToast(t("event_type_deleted_successfully"), "success");
      setDeleteDialogOpen(false);
    },
    onMutate: async ({ id }) => {
      await utils.viewer.eventTypes.getByViewer.cancel();
      const previousValue = utils.viewer.eventTypes.getByViewer.getData();
      if (previousValue) {
        const newList = types.filter((item) => item.id !== id);

        utils.viewer.eventTypes.getByViewer.setData(undefined, {
          ...previousValue,
          eventTypeGroups: [
            ...previousValue.eventTypeGroups.slice(0, groupIndex),
            { ...group, eventTypes: newList },
            ...previousValue.eventTypeGroups.slice(groupIndex + 1),
          ],
        });
      }
      return { previousValue };
    },
    onError: (err, _, context) => {
      if (context?.previousValue) {
        utils.viewer.eventTypes.getByViewer.setData(undefined, context.previousValue);
      }
      if (err instanceof HttpError) {
        const message = `${err.statusCode}: ${err.message}`;
        showToast(message, "error");
        setDeleteDialogOpen(false);
      } else if (err instanceof TRPCClientError) {
        showToast(err.message, "error");
      }
    },
    onSettled: () => {
      // REVIEW: Should we invalidate the entire router or just the `getByViewer` query?
      utils.viewer.eventTypes.invalidate();
    },
  });

  const [isNativeShare, setNativeShare] = useState(true);

  useEffect(() => {
    if (!navigator.share) {
      setNativeShare(false);
    }
  }, []);

  const firstItem = types[0];
  const lastItem = types[types.length - 1];
  return (
    <div className="bg-default border-subtle mb-16 flex overflow-hidden rounded-md border">
      <ul ref={parent} className="divide-subtle !static w-full divide-y" data-testid="event-types">
        {types.map((type, index) => {
          const embedLink = `${group.profile.slug}/${type.slug}`;
          const calLink = `${CAL_URL}/${embedLink}`;
          const isManagedEventType = type.schedulingType === SchedulingType.MANAGED;
          const isChildrenManagedEventType =
            type.metadata?.managedEventConfig !== undefined && type.schedulingType !== SchedulingType.MANAGED;
          return (
            <li key={type.id}>
              <div className="hover:bg-muted flex w-full items-center justify-between">
                <div className="group flex w-full max-w-full items-center justify-between overflow-hidden px-4 py-4 sm:px-6">
                  {!(firstItem && firstItem.id === type.id) && (
                    <button
                      className="bg-default text-muted hover:text-emphasis border-default hover:border-emphasis invisible absolute left-[5px] -mt-4 mb-4 -ml-4 hidden h-6 w-6 scale-0 items-center justify-center rounded-md border p-1 transition-all group-hover:visible group-hover:scale-100 sm:ml-0 sm:flex lg:left-[36px]"
                      onClick={() => moveEventType(index, -1)}>
                      <ArrowUp className="h-5 w-5" />
                    </button>
                  )}

                  {!(lastItem && lastItem.id === type.id) && (
                    <button
                      className="bg-default text-muted border-default hover:text-emphasis hover:border-emphasis invisible absolute left-[5px] mt-8 -ml-4 hidden h-6 w-6  scale-0 items-center justify-center rounded-md border p-1 transition-all  group-hover:visible group-hover:scale-100 sm:ml-0 sm:flex lg:left-[36px]"
                      onClick={() => moveEventType(index, 1)}>
                      <ArrowDown className="h-5 w-5" />
                    </button>
                  )}
                  <MemoizedItem type={type} group={group} readOnly={readOnly} />
                  <div className="mt-4 hidden sm:mt-0 sm:flex">
                    <div className="flex justify-between space-x-2 rtl:space-x-reverse">
                      {type.team && !isManagedEventType && (
                        <AvatarGroup
                          className="relative top-1 right-3"
                          size="sm"
                          truncateAfter={4}
                          items={type.users.map((organizer: { name: any; username: any }) => ({
                            alt: organizer.name || "",
                            image: `${WEBAPP_URL}/${organizer.username}/avatar.png`,
                            title: organizer.name || "",
                          }))}
                        />
                      )}
                      {isManagedEventType && (
                        <AvatarGroup
                          className="relative top-1 right-3"
                          size="sm"
                          truncateAfter={4}
                          items={type.children
                            .flatMap((ch) => ch.users)
                            .map((user: User) => ({
                              alt: user.name || "",
                              image: `${WEBAPP_URL}/${user.username}/avatar.png`,
                              title: user.name || "",
                            }))}
                        />
                      )}
                      <div className="flex items-center justify-between space-x-2 rtl:space-x-reverse">
                        {!isManagedEventType && (
                          <>
                            {type.hidden && <Badge variant="gray">{t("hidden")}</Badge>}
                            <Tooltip content={t("show_eventtype_on_profile")}>
                              <div className="self-center rounded-md p-2">
                                <Switch
                                  name="Hidden"
                                  checked={!type.hidden}
                                  onCheckedChange={() => {
                                    setHiddenMutation.mutate({ id: type.id, hidden: !type.hidden });
                                  }}
                                />
                              </div>
                            </Tooltip>
                          </>
                        )}

                        <ButtonGroup combined>
<<<<<<< HEAD
                          {!isManagedEventType && (
                            <>
                              <Tooltip content={t("preview")}>
                                <Button
                                  data-testid="preview-link-button"
                                  color="secondary"
                                  target="_blank"
                                  variant="icon"
                                  href={calLink}
                                  StartIcon={FiExternalLink}
                                />
                              </Tooltip>

                              <Tooltip content={t("copy_link")}>
                                <Button
                                  color="secondary"
                                  variant="icon"
                                  StartIcon={FiLink}
                                  onClick={() => {
                                    showToast(t("link_copied"), "success");
                                    navigator.clipboard.writeText(calLink);
                                  }}
                                />
                              </Tooltip>
                            </>
                          )}
=======
                          <Tooltip content={t("preview")}>
                            <Button
                              data-testid="preview-link-button"
                              color="secondary"
                              target="_blank"
                              variant="icon"
                              href={calLink}
                              StartIcon={ExternalLink}
                            />
                          </Tooltip>

                          <Tooltip content={t("copy_link")}>
                            <Button
                              color="secondary"
                              variant="icon"
                              StartIcon={LinkIcon}
                              onClick={() => {
                                showToast(t("link_copied"), "success");
                                navigator.clipboard.writeText(calLink);
                              }}
                            />
                          </Tooltip>
>>>>>>> a8368aac
                          <Dropdown modal={false}>
                            <DropdownMenuTrigger asChild data-testid={"event-type-options-" + type.id}>
                              <Button
                                type="button"
                                variant="icon"
                                color="secondary"
                                StartIcon={MoreHorizontal}
                                className="ltr:radix-state-open:rounded-r-md rtl:radix-state-open:rounded-l-md"
                              />
                            </DropdownMenuTrigger>
                            <DropdownMenuContent>
<<<<<<< HEAD
                              {!readOnly && (
                                <DropdownMenuItem>
                                  <DropdownItem
                                    type="button"
                                    data-testid={"event-type-edit-" + type.id}
                                    StartIcon={FiEdit2}
                                    onClick={() => router.push("/event-types/" + type.id)}>
                                    {t("edit")}
=======
                              <DropdownMenuItem>
                                <DropdownItem
                                  type="button"
                                  data-testid={"event-type-edit-" + type.id}
                                  StartIcon={Edit2}
                                  onClick={() => router.push("/event-types/" + type.id)}>
                                  {t("edit")}
                                </DropdownItem>
                              </DropdownMenuItem>
                              <DropdownMenuItem className="outline-none">
                                <DropdownItem
                                  type="button"
                                  data-testid={"event-type-duplicate-" + type.id}
                                  StartIcon={Copy}
                                  onClick={() => openDuplicateModal(type, group)}>
                                  {t("duplicate")}
                                </DropdownItem>
                              </DropdownMenuItem>
                              <DropdownMenuItem className="outline-none">
                                <EmbedButton
                                  as={DropdownItem}
                                  type="button"
                                  StartIcon={Code}
                                  className="w-full rounded-none"
                                  embedUrl={encodeURIComponent(embedLink)}>
                                  {t("embed")}
                                </EmbedButton>
                              </DropdownMenuItem>
                              <DropdownMenuSeparator />
                              {/* readonly is only set when we are on a team - if we are on a user event type null will be the value. */}
                              {(group.metadata?.readOnly === false || group.metadata.readOnly === null) && (
                                <DropdownMenuItem>
                                  <DropdownItem
                                    color="destructive"
                                    onClick={() => {
                                      setDeleteDialogOpen(true);
                                      setDeleteDialogTypeId(type.id);
                                    }}
                                    StartIcon={Trash}
                                    className="w-full rounded-none">
                                    {t("delete")}
>>>>>>> a8368aac
                                  </DropdownItem>
                                </DropdownMenuItem>
                              )}
                              {!isManagedEventType && !isChildrenManagedEventType && (
                                <>
                                  <DropdownMenuItem className="outline-none">
                                    <DropdownItem
                                      type="button"
                                      data-testid={"event-type-duplicate-" + type.id}
                                      StartIcon={FiCopy}
                                      onClick={() => openDuplicateModal(type, group)}>
                                      {t("duplicate")}
                                    </DropdownItem>
                                  </DropdownMenuItem>
                                  <DropdownMenuItem className="outline-none">
                                    <EmbedButton
                                      as={DropdownItem}
                                      type="button"
                                      StartIcon={FiCode}
                                      className="w-full rounded-none"
                                      embedUrl={encodeURIComponent(embedLink)}>
                                      {t("embed")}
                                    </EmbedButton>
                                  </DropdownMenuItem>
                                </>
                              )}
                              {/* readonly is only set when we are on a team - if we are on a user event type null will be the value. */}
                              {(group.metadata?.readOnly === false || group.metadata.readOnly === null) &&
                                isManagedEventType && (
                                  <>
                                    <DropdownMenuSeparator />
                                    <DropdownMenuItem>
                                      <DropdownItem
                                        color="destructive"
                                        onClick={() => {
                                          setDeleteDialogOpen(true);
                                          setDeleteDialogTypeId(type.id);
                                          setDeleteDialogSchedulingType(type.schedulingType);
                                        }}
                                        StartIcon={FiTrash}
                                        className="w-full rounded-none">
                                        {t("delete")}
                                      </DropdownItem>
                                    </DropdownMenuItem>
                                  </>
                                )}
                            </DropdownMenuContent>
                          </Dropdown>
                        </ButtonGroup>
                      </div>
                    </div>
                  </div>
                </div>
                <div className="min-w-9 mx-5 flex sm:hidden">
                  <Dropdown>
                    <DropdownMenuTrigger asChild data-testid={"event-type-options-" + type.id}>
                      <Button type="button" variant="icon" color="secondary" StartIcon={MoreHorizontal} />
                    </DropdownMenuTrigger>
                    <DropdownMenuPortal>
                      <DropdownMenuContent>
                        <DropdownMenuItem className="outline-none">
                          <DropdownItem
                            href={calLink}
                            target="_blank"
                            StartIcon={ExternalLink}
                            className="w-full rounded-none">
                            {t("preview")}
                          </DropdownItem>
                        </DropdownMenuItem>
                        <DropdownMenuItem className="outline-none">
                          <DropdownItem
                            data-testid={"event-type-duplicate-" + type.id}
                            onClick={() => {
                              navigator.clipboard.writeText(calLink);
                              showToast(t("link_copied"), "success");
                            }}
                            StartIcon={Clipboard}
                            className="w-full rounded-none text-left">
                            {t("copy_link")}
                          </DropdownItem>
                        </DropdownMenuItem>
                        {isNativeShare ? (
                          <DropdownMenuItem className="outline-none">
                            <DropdownItem
                              data-testid={"event-type-duplicate-" + type.id}
                              onClick={() => {
                                navigator
                                  .share({
                                    title: t("share"),
                                    text: t("share_event", { appName: APP_NAME }),
                                    url: calLink,
                                  })
                                  .then(() => showToast(t("link_shared"), "success"))
                                  .catch(() => showToast(t("failed"), "error"));
                              }}
                              StartIcon={Upload}
                              className="w-full rounded-none">
                              {t("share")}
                            </DropdownItem>
                          </DropdownMenuItem>
                        ) : null}
                        <DropdownMenuItem className="outline-none">
                          <DropdownItem
                            onClick={() => router.push("/event-types/" + type.id)}
                            StartIcon={Edit}
                            className="w-full rounded-none">
                            {t("edit")}
                          </DropdownItem>
                        </DropdownMenuItem>
                        <DropdownMenuItem className="outline-none">
                          <DropdownItem
                            onClick={() => openDuplicateModal(type, group)}
                            StartIcon={Copy}
                            data-testid={"event-type-duplicate-" + type.id}>
                            {t("duplicate")}
                          </DropdownItem>
                        </DropdownMenuItem>
                        <DropdownMenuSeparator />
                        <DropdownMenuItem className="outline-none">
                          <DropdownItem
                            color="destructive"
                            onClick={() => {
                              setDeleteDialogOpen(true);
                              setDeleteDialogTypeId(type.id);
                              setDeleteDialogSchedulingType(type.schedulingType);
                            }}
                            StartIcon={Trash}
                            className="w-full rounded-none">
                            {t("delete")}
                          </DropdownItem>
                        </DropdownMenuItem>
                      </DropdownMenuContent>
                    </DropdownMenuPortal>
                  </Dropdown>
                </div>
              </div>
            </li>
          );
        })}
      </ul>
      <Dialog open={deleteDialogOpen} onOpenChange={setDeleteDialogOpen}>
        <ConfirmationDialogContent
          variety="danger"
          title={t(
            `delete_${deleteDialogTypeSchedulingType === SchedulingType.MANAGED && "managed"}_event_type`
          )}
          confirmBtnText={t(
            `confirm_delete_${
              deleteDialogTypeSchedulingType === SchedulingType.MANAGED && "managed"
            }_event_type`
          )}
          loadingText={t(
            `confirm_delete_${
              deleteDialogTypeSchedulingType === SchedulingType.MANAGED && "managed"
            }_event_type`
          )}
          onConfirm={(e) => {
            e.preventDefault();
            deleteEventTypeHandler(deleteDialogTypeId);
          }}>
          <p className="mt-5">
            {t(
              `delete_${
                deleteDialogTypeSchedulingType === SchedulingType.MANAGED && "managed"
              }_event_type_description`
            )}
          </p>
          <p className="mt-5">
            <Trans
              i18nKey={`delete_${
                deleteDialogTypeSchedulingType === SchedulingType.MANAGED && "managed"
              }_event_type_warning`}
            />
          </p>
        </ConfirmationDialogContent>
      </Dialog>
    </div>
  );
};

const EventTypeListHeading = ({
  profile,
  membershipCount,
  teamId,
}: EventTypeListHeadingProps): JSX.Element => {
  const { t } = useLocale();
  const router = useRouter();

  const publishTeamMutation = trpc.viewer.teams.publish.useMutation({
    onSuccess(data) {
      router.push(data.url);
    },
    onError: (error) => {
      showToast(error.message, "error");
    },
  });

  return (
    <div className="mb-4 flex items-center space-x-2">
      <Avatar
        alt={profile?.name || ""}
        href={teamId ? `/settings/teams/${teamId}/profile` : "/settings/my-account/profile"}
        imageSrc={`${WEBAPP_URL}/${profile.slug}/avatar.png` || undefined}
        size="md"
        className="mt-1 inline-flex justify-center"
      />
      <div>
        <Link
          href={teamId ? `/settings/teams/${teamId}/profile` : "/settings/my-account/profile"}
          className="text-emphasis font-bold">
          {profile?.name || ""}
        </Link>
        {membershipCount && teamId && (
          <span className="text-subtle ms-2 me-2 relative -top-px text-xs">
            <Link href={`/settings/teams/${teamId}/members`}>
              <Badge variant="gray">
                <Users className="mr-1 -mt-px inline h-3 w-3" />
                {membershipCount}
              </Badge>
            </Link>
          </span>
        )}
        {profile?.slug && (
          <Link href={`${CAL_URL}/${profile.slug}`} className="text-subtle block text-xs">
            {`${CAL_URL?.replace("https://", "")}/${profile.slug}`}
          </Link>
        )}
      </div>
      {!profile?.slug && !!teamId && (
        <button onClick={() => publishTeamMutation.mutate({ teamId })}>
          <Badge variant="gray" className="mb-1 -ml-2">
            {t("upgrade")}
          </Badge>
        </button>
      )}
    </div>
  );
};

const CreateFirstEventTypeView = () => {
  const { t } = useLocale();

  return (
    <EmptyScreen
      Icon={LinkIcon}
      headline={t("new_event_type_heading")}
      description={t("new_event_type_description")}
    />
  );
};

const CTA = () => {
  const { t } = useLocale();

  const query = trpc.viewer.eventTypes.getByViewer.useQuery();

  if (!query.data) return null;

  const profileOptions = query.data.profiles
    .filter((profile) => !profile.readOnly)
    .map((profile) => {
      return {
        teamId: profile.teamId,
        label: profile.name || profile.slug,
        image: profile.image,
        membershipRole: profile.membershipRole,
        slug: profile.slug,
      };
    });

  return (
    <CreateButton
      subtitle={t("create_event_on").toUpperCase()}
      options={profileOptions}
      createDialog={() => <CreateEventTypeDialog profileOptions={profileOptions} />}
    />
  );
};

const WithQuery = withQuery(trpc.viewer.eventTypes.getByViewer);

const EventTypesPage = () => {
  const { t } = useLocale();
  const router = useRouter();

  const isMobile = useMediaQuery("(max-width: 768px)");

  return (
    <div>
      <HeadSeo
        title="Event Types"
        description="Create events to share for people to book on your calendar."
      />
      <Shell
        withoutSeo
        heading={t("event_types_page_title")}
        subtitle={t("event_types_page_subtitle")}
        CTA={<CTA />}>
        <WithQuery
          customLoader={<SkeletonLoader />}
          success={({ data }) => (
            <>
              {data.eventTypeGroups.length > 1 ? (
                <>
                  {isMobile ? (
                    <MobileTeamsTab eventTypeGroups={data.eventTypeGroups} />
                  ) : (
                    data.eventTypeGroups.map((group, index) => (
                      <div className="flex flex-col" key={group.profile.slug}>
                        <EventTypeListHeading
                          profile={group.profile}
                          membershipCount={group.metadata.membershipCount}
                          teamId={group.teamId}
                        />

                        <EventTypeList
                          types={group.eventTypes}
                          group={group}
                          groupIndex={index}
                          readOnly={group.metadata.readOnly}
                        />
                      </div>
                    ))
                  )}
                </>
              ) : data.eventTypeGroups.length === 1 ? (
                <EventTypeList
                  types={data.eventTypeGroups[0].eventTypes}
                  group={data.eventTypeGroups[0]}
                  groupIndex={0}
                  readOnly={data.eventTypeGroups[0].metadata.readOnly}
                />
              ) : (
                <CreateFirstEventTypeView />
              )}

              <EmbedDialog />
              {router.query.dialog === "duplicate" && <DuplicateDialog />}
            </>
          )}
        />
      </Shell>
    </div>
  );
};

export default EventTypesPage;<|MERGE_RESOLUTION|>--- conflicted
+++ resolved
@@ -426,7 +426,6 @@
                         )}
 
                         <ButtonGroup combined>
-<<<<<<< HEAD
                           {!isManagedEventType && (
                             <>
                               <Tooltip content={t("preview")}>
@@ -436,7 +435,7 @@
                                   target="_blank"
                                   variant="icon"
                                   href={calLink}
-                                  StartIcon={FiExternalLink}
+                                  StartIcon={ExternalLink}
                                 />
                               </Tooltip>
 
@@ -444,7 +443,7 @@
                                 <Button
                                   color="secondary"
                                   variant="icon"
-                                  StartIcon={FiLink}
+                                  StartIcon={LinkIcon}
                                   onClick={() => {
                                     showToast(t("link_copied"), "success");
                                     navigator.clipboard.writeText(calLink);
@@ -453,30 +452,6 @@
                               </Tooltip>
                             </>
                           )}
-=======
-                          <Tooltip content={t("preview")}>
-                            <Button
-                              data-testid="preview-link-button"
-                              color="secondary"
-                              target="_blank"
-                              variant="icon"
-                              href={calLink}
-                              StartIcon={ExternalLink}
-                            />
-                          </Tooltip>
-
-                          <Tooltip content={t("copy_link")}>
-                            <Button
-                              color="secondary"
-                              variant="icon"
-                              StartIcon={LinkIcon}
-                              onClick={() => {
-                                showToast(t("link_copied"), "success");
-                                navigator.clipboard.writeText(calLink);
-                              }}
-                            />
-                          </Tooltip>
->>>>>>> a8368aac
                           <Dropdown modal={false}>
                             <DropdownMenuTrigger asChild data-testid={"event-type-options-" + type.id}>
                               <Button
@@ -488,58 +463,14 @@
                               />
                             </DropdownMenuTrigger>
                             <DropdownMenuContent>
-<<<<<<< HEAD
                               {!readOnly && (
                                 <DropdownMenuItem>
                                   <DropdownItem
                                     type="button"
                                     data-testid={"event-type-edit-" + type.id}
-                                    StartIcon={FiEdit2}
+                                    StartIcon={Edit2}
                                     onClick={() => router.push("/event-types/" + type.id)}>
                                     {t("edit")}
-=======
-                              <DropdownMenuItem>
-                                <DropdownItem
-                                  type="button"
-                                  data-testid={"event-type-edit-" + type.id}
-                                  StartIcon={Edit2}
-                                  onClick={() => router.push("/event-types/" + type.id)}>
-                                  {t("edit")}
-                                </DropdownItem>
-                              </DropdownMenuItem>
-                              <DropdownMenuItem className="outline-none">
-                                <DropdownItem
-                                  type="button"
-                                  data-testid={"event-type-duplicate-" + type.id}
-                                  StartIcon={Copy}
-                                  onClick={() => openDuplicateModal(type, group)}>
-                                  {t("duplicate")}
-                                </DropdownItem>
-                              </DropdownMenuItem>
-                              <DropdownMenuItem className="outline-none">
-                                <EmbedButton
-                                  as={DropdownItem}
-                                  type="button"
-                                  StartIcon={Code}
-                                  className="w-full rounded-none"
-                                  embedUrl={encodeURIComponent(embedLink)}>
-                                  {t("embed")}
-                                </EmbedButton>
-                              </DropdownMenuItem>
-                              <DropdownMenuSeparator />
-                              {/* readonly is only set when we are on a team - if we are on a user event type null will be the value. */}
-                              {(group.metadata?.readOnly === false || group.metadata.readOnly === null) && (
-                                <DropdownMenuItem>
-                                  <DropdownItem
-                                    color="destructive"
-                                    onClick={() => {
-                                      setDeleteDialogOpen(true);
-                                      setDeleteDialogTypeId(type.id);
-                                    }}
-                                    StartIcon={Trash}
-                                    className="w-full rounded-none">
-                                    {t("delete")}
->>>>>>> a8368aac
                                   </DropdownItem>
                                 </DropdownMenuItem>
                               )}
@@ -549,7 +480,7 @@
                                     <DropdownItem
                                       type="button"
                                       data-testid={"event-type-duplicate-" + type.id}
-                                      StartIcon={FiCopy}
+                                      StartIcon={Copy}
                                       onClick={() => openDuplicateModal(type, group)}>
                                       {t("duplicate")}
                                     </DropdownItem>
@@ -558,7 +489,7 @@
                                     <EmbedButton
                                       as={DropdownItem}
                                       type="button"
-                                      StartIcon={FiCode}
+                                      StartIcon={Code}
                                       className="w-full rounded-none"
                                       embedUrl={encodeURIComponent(embedLink)}>
                                       {t("embed")}
@@ -579,7 +510,7 @@
                                           setDeleteDialogTypeId(type.id);
                                           setDeleteDialogSchedulingType(type.schedulingType);
                                         }}
-                                        StartIcon={FiTrash}
+                                        StartIcon={Trash}
                                         className="w-full rounded-none">
                                         {t("delete")}
                                       </DropdownItem>
