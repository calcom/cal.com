<<<<<<< HEAD
=======
// TODO: replace headlessui with radix-ui
import { Menu, Transition } from "@headlessui/react";
import {
  ArrowDownIcon,
  ArrowUpIcon,
  DotsHorizontalIcon,
  ExternalLinkIcon,
  DuplicateIcon,
  LinkIcon,
  UploadIcon,
  ClipboardCopyIcon,
  TrashIcon,
  PencilIcon,
} from "@heroicons/react/solid";
import { UsersIcon } from "@heroicons/react/solid";
>>>>>>> 5caeec1c
import { Trans } from "next-i18next";
import Head from "next/head";
import Link from "next/link";
import { useRouter } from "next/router";
import React, { Fragment, useEffect, useState } from "react";

import { Button } from "@calcom/ui";
import Dropdown, {
  DropdownMenuTrigger,
  DropdownMenuContent,
  DropdownMenuItem,
  DropdownMenuSeparator,
} from "@calcom/ui/Dropdown";

import { QueryCell } from "@lib/QueryCell";
import classNames from "@lib/classNames";
import { HttpError } from "@lib/core/http/error";
import { useLocale } from "@lib/hooks/useLocale";
import showToast from "@lib/notification";
import { inferQueryOutput, trpc } from "@lib/trpc";

import { Dialog, DialogTrigger } from "@components/Dialog";
import Shell from "@components/Shell";
import { Tooltip } from "@components/Tooltip";
import ConfirmationDialogContent from "@components/dialog/ConfirmationDialogContent";
import CreateEventTypeButton from "@components/eventtype/CreateEventType";
import EventTypeDescription from "@components/eventtype/EventTypeDescription";
import { Alert } from "@components/ui/Alert";
import Avatar from "@components/ui/Avatar";
import AvatarGroup from "@components/ui/AvatarGroup";
import Badge from "@components/ui/Badge";
import UserCalendarIllustration from "@components/ui/svg/UserCalendarIllustration";

type Profiles = inferQueryOutput<"viewer.eventTypes">["profiles"];

interface CreateEventTypeProps {
  canAddEvents: boolean;
  profiles: Profiles;
}

type EventTypeGroups = inferQueryOutput<"viewer.eventTypes">["eventTypeGroups"];
type EventTypeGroupProfile = EventTypeGroups[number]["profile"];
interface EventTypeListHeadingProps {
  profile: EventTypeGroupProfile;
  membershipCount: number;
}

type EventTypeGroup = inferQueryOutput<"viewer.eventTypes">["eventTypeGroups"][number];
type EventType = EventTypeGroup["eventTypes"][number];
interface EventTypeListProps {
  group: EventTypeGroup;
  readOnly: boolean;
  types: EventType[];
}

export const EventTypeList = ({ group, readOnly, types }: EventTypeListProps): JSX.Element => {
  const { t } = useLocale();
  const router = useRouter();

  const utils = trpc.useContext();
  const mutation = trpc.useMutation("viewer.eventTypeOrder", {
    onError: (err) => {
      console.error(err.message);
    },
    async onSettled() {
      await utils.cancelQuery(["viewer.eventTypes"]);
      await utils.invalidateQueries(["viewer.eventTypes"]);
    },
  });
  const [sortableTypes, setSortableTypes] = useState(types);
  useEffect(() => {
    setSortableTypes(types);
  }, [types]);
  function moveEventType(index: number, increment: 1 | -1) {
    const newList = [...sortableTypes];

    const type = sortableTypes[index];
    const tmp = sortableTypes[index + increment];
    if (tmp) {
      newList[index] = tmp;
      newList[index + increment] = type;
    }
    setSortableTypes(newList);
    mutation.mutate({
      ids: newList.map((type) => type.id),
    });
  }

  async function deleteEventTypeHandler(id: number) {
    const payload = { id };
    deleteMutation.mutate(payload);
  }

  // inject selection data into url for correct router history
  const openModal = (group: EventTypeGroup, type: EventType) => {
    const query = {
      ...router.query,
      dialog: "new-eventtype",
      eventPage: group.profile.slug,
      title: type.title,
      slug: type.slug,
      description: type.description,
      length: type.length,
      type: type.schedulingType,
      teamId: group.teamId,
    };
    if (!group.teamId) {
      delete query.teamId;
    }
    router.push(
      {
        pathname: router.pathname,
        query,
      },
      undefined,
      { shallow: true }
    );
  };

  const deleteMutation = trpc.useMutation("viewer.eventTypes.delete", {
    onSuccess: async () => {
      await utils.invalidateQueries(["viewer.eventTypes"]);
      showToast(t("event_type_deleted_successfully"), "success");
    },
    onError: (err) => {
      if (err instanceof HttpError) {
        const message = `${err.statusCode}: ${err.message}`;
        showToast(message, "error");
      }
    },
  });

  const [isNativeShare, setNativeShare] = useState(true);

  useEffect(() => {
    if (!navigator.share) {
      setNativeShare(false);
    }
  }, []);

  return (
    <div className="-mx-4 mb-16 overflow-hidden rounded-sm border border-gray-200 bg-white sm:mx-0">
      <ul className="divide-y divide-neutral-200" data-testid="event-types">
        {sortableTypes.map((type, index) => (
          <li
            key={type.id}
            className={classNames(
              type.$disabled && "pointer-events-none cursor-not-allowed select-none opacity-30"
            )}
            data-disabled={type.$disabled ? 1 : 0}>
            <div
              className={classNames(
                "flex items-center justify-between hover:bg-neutral-50 ",
                type.$disabled && "pointer-events-none"
              )}>
              <div className="group flex w-full items-center justify-between px-4 py-4 hover:bg-neutral-50 sm:px-6">
                {sortableTypes.length > 1 && (
                  <>
                    <button
                      className="invisible absolute left-1/2 -mt-4 mb-4 -ml-4 hidden h-7 w-7 scale-0 rounded-full border bg-white p-1 text-gray-400 transition-all hover:border-transparent hover:text-black hover:shadow group-hover:visible group-hover:scale-100 sm:left-[19px] sm:ml-0 sm:block"
                      onClick={() => moveEventType(index, -1)}>
                      <ArrowUpIcon />
                    </button>

                    <button
                      className="invisible absolute left-1/2 mt-4 -ml-4 hidden h-7 w-7 scale-0 rounded-full border bg-white p-1 text-gray-400 transition-all hover:border-transparent hover:text-black hover:shadow group-hover:visible group-hover:scale-100 sm:left-[19px] sm:ml-0 sm:block"
                      onClick={() => moveEventType(index, 1)}>
                      <ArrowDownIcon />
                    </button>
                  </>
                )}
                <Link href={"/event-types/" + type.id}>
                  <a
                    className="flex-grow truncate text-sm"
                    title={`${type.title} ${type.description ? `– ${type.description}` : ""}`}>
                    <div>
                      <span
                        className="truncate font-medium text-neutral-900"
                        data-testid={"event-type-title-" + type.id}>
                        {type.title}
                      </span>
                      <small
                        className="hidden text-neutral-500 sm:inline"
                        data-testid={
                          "event-type-slug-" + type.id
                        }>{`/${group.profile.slug}/${type.slug}`}</small>
                      {type.hidden && (
                        <span className="rtl:mr-2inline items-center rounded-sm bg-yellow-100 px-1.5 py-0.5 text-xs font-medium text-yellow-800 ltr:ml-2">
                          {t("hidden")}
                        </span>
                      )}
                      {readOnly && (
                        <span className="rtl:mr-2inline items-center rounded-sm bg-gray-100 px-1.5 py-0.5 text-xs font-medium text-gray-800 ltr:ml-2">
                          {t("readonly")}
                        </span>
                      )}
                    </div>
                    <EventTypeDescription eventType={type} />
                  </a>
                </Link>

                <div className="mt-4 hidden flex-shrink-0 sm:mt-0 sm:ml-5 sm:flex">
                  <div className="flex justify-between rtl:space-x-reverse">
                    {type.users?.length > 1 && (
                      <AvatarGroup
                        border="border-2 border-white"
                        size={8}
                        truncateAfter={4}
                        items={type.users.map((organizer) => ({
                          alt: organizer.name || "",
                          image: `${process.env.NEXT_PUBLIC_APP_URL}/${organizer.username}/avatar.png`,
                        }))}
                      />
                    )}
                    <Tooltip content={t("preview")}>
                      <a
                        href={`${process.env.NEXT_PUBLIC_APP_URL}/${group.profile.slug}/${type.slug}`}
                        target="_blank"
                        rel="noreferrer"
                        className="btn-icon appearance-none">
                        <ExternalLinkIcon className="h-5 w-5 group-hover:text-black" />
                      </a>
                    </Tooltip>

                    <Tooltip content={t("copy_link")}>
                      <button
                        onClick={() => {
                          showToast(t("link_copied"), "success");
                          navigator.clipboard.writeText(
                            `${process.env.NEXT_PUBLIC_APP_URL}/${group.profile.slug}/${type.slug}`
                          );
                        }}
                        className="btn-icon">
                        <LinkIcon className="h-5 w-5 group-hover:text-black" />
                      </button>
                    </Tooltip>
                    <Dropdown>
                      <DropdownMenuTrigger
                        className="h-[38px] w-[38px] cursor-pointer rounded-sm border border-transparent text-neutral-500 hover:border-gray-300 hover:text-neutral-900"
                        data-testid={"event-type-options-" + type.id}>
                        <DotsHorizontalIcon className="h-5 w-5 group-hover:text-gray-800" />
                      </DropdownMenuTrigger>
                      <DropdownMenuContent>
                        <DropdownMenuItem>
                          <Link href={"/event-types/" + type.id} passHref={true}>
                            <Button
                              type="button"
                              color="minimal"
                              className="w-full font-normal"
                              StartIcon={PencilIcon}>
                              {" "}
                              {t("edit")}
                            </Button>
                          </Link>
                        </DropdownMenuItem>
                        <DropdownMenuItem>
                          <Button
                            type="button"
                            color="minimal"
                            className="w-full font-normal"
                            data-testid={"event-type-duplicate-" + type.id}
                            StartIcon={DuplicateIcon}
                            onClick={() => openModal(group, type)}>
                            {t("duplicate")}
                          </Button>
                        </DropdownMenuItem>
                        <DropdownMenuSeparator className="h-px bg-gray-200" />
                        <DropdownMenuItem>
                          <Dialog>
                            <DialogTrigger asChild>
                              <Button
                                onClick={(e) => {
                                  e.stopPropagation();
                                }}
                                color="warn"
                                StartIcon={TrashIcon}
                                className="w-full font-normal">
                                {t("delete")}
                              </Button>
                            </DialogTrigger>
                            <ConfirmationDialogContent
                              variety="danger"
                              title={t("delete_event_type")}
                              confirmBtnText={t("confirm_delete_event_type")}
                              onConfirm={(e) => {
                                e.preventDefault();
                                deleteEventTypeHandler(type.id);
                              }}>
                              {t("delete_event_type_description")}
                            </ConfirmationDialogContent>
                          </Dialog>
                        </DropdownMenuItem>
                      </DropdownMenuContent>
                    </Dropdown>
                  </div>
                </div>
              </div>
              <div className="mr-5 flex flex-shrink-0 sm:hidden">
                <Menu as="div" className="inline-block text-left">
                  {({ open }) => (
                    <>
                      <div>
                        <Menu.Button className="mt-1 border border-transparent p-2 text-neutral-400 hover:border-gray-200">
                          <span className="sr-only">{t("open_options")}</span>
                          <DotsHorizontalIcon className="h-5 w-5" aria-hidden="true" />
                        </Menu.Button>
                      </div>

                      <Transition
                        show={open}
                        as={Fragment}
                        enter="transition ease-out duration-100"
                        enterFrom="transform opacity-0 scale-95"
                        enterTo="transform opacity-100 scale-100"
                        leave="transition ease-in duration-75"
                        leaveFrom="transform opacity-100 scale-100"
                        leaveTo="transform opacity-0 scale-95">
                        <Menu.Items
                          static
                          className="absolute right-0 z-10 mt-2 w-56 origin-top-right divide-y divide-neutral-100 rounded-sm bg-white shadow-lg ring-1 ring-black ring-opacity-5 focus:outline-none">
                          <div className="py-1">
                            <Menu.Item>
                              {({ active }) => (
                                <a
                                  href={`${process.env.NEXT_PUBLIC_APP_URL}/${group.profile.slug}/${type.slug}`}
                                  target="_blank"
                                  rel="noreferrer"
                                  className={classNames(
                                    active ? "bg-neutral-100 text-neutral-900" : "text-neutral-700",
                                    "group flex items-center px-4 py-2 text-sm font-medium"
                                  )}>
                                  <ExternalLinkIcon
                                    className="mr-3 h-4 w-4 text-neutral-400 group-hover:text-neutral-500"
                                    aria-hidden="true"
                                  />
                                  {t("preview")}
                                </a>
                              )}
                            </Menu.Item>
                            <Menu.Item>
                              {({ active }) => (
                                <button
                                  onClick={() => {
                                    navigator.clipboard.writeText(
                                      `${process.env.NEXT_PUBLIC_APP_URL}/${group.profile.slug}/${type.slug}`
                                    );
                                    showToast(t("link_copied"), "success");
                                  }}
                                  className={classNames(
                                    active ? "bg-neutral-100 text-neutral-900" : "text-neutral-700",
                                    "group flex w-full items-center px-4 py-2 text-sm font-medium"
                                  )}>
                                  <ClipboardCopyIcon
                                    className="mr-3 h-4 w-4 text-neutral-400 group-hover:text-neutral-500"
                                    aria-hidden="true"
                                  />
                                  {t("copy_link")}
                                </button>
                              )}
                            </Menu.Item>
                            {isNativeShare ? (
                              <Menu.Item>
                                {({ active }) => (
                                  <button
                                    onClick={() => {
                                      navigator
                                        .share({
                                          title: t("share"),
                                          text: t("share_event"),
                                          url: `${process.env.NEXT_PUBLIC_APP_URL}/${group.profile.slug}/${type.slug}`,
                                        })
                                        .then(() => showToast(t("link_shared"), "success"))
                                        .catch(() => showToast(t("failed"), "error"));
                                    }}
                                    className={classNames(
                                      active ? "bg-neutral-100 text-neutral-900" : "text-neutral-700",
                                      "group flex w-full items-center px-4 py-2 text-sm font-medium"
                                    )}>
                                    <UploadIcon
                                      className="mr-3 h-4 w-4 text-neutral-400 group-hover:text-neutral-500"
                                      aria-hidden="true"
                                    />
                                    {t("share")}
                                  </button>
                                )}
                              </Menu.Item>
                            ) : null}
                          </div>
                        </Menu.Items>
                      </Transition>
                    </>
                  )}
                </Menu>
              </div>
            </div>
          </li>
        ))}
      </ul>
    </div>
  );
};

const EventTypeListHeading = ({ profile, membershipCount }: EventTypeListHeadingProps): JSX.Element => (
  <div className="mb-4 flex">
    <Link href="/settings/teams">
      <a>
        <Avatar
          alt={profile?.name || ""}
          imageSrc={profile?.image || undefined}
          size={8}
          className="mt-1 inline ltr:mr-2 rtl:ml-2"
        />
      </a>
    </Link>
    <div>
      <Link href="/settings/teams">
        <a className="font-bold">{profile?.name || ""}</a>
      </Link>
      {membershipCount && (
        <span className="relative -top-px text-xs text-neutral-500 ltr:ml-2 rtl:mr-2">
          <Link href="/settings/teams">
            <a>
              <Badge variant="gray">
                <UsersIcon className="mr-1 -mt-px inline h-3 w-3" />
                {membershipCount}
              </Badge>
            </a>
          </Link>
        </span>
      )}
      {profile?.slug && (
        <Link href={`${process.env.NEXT_PUBLIC_APP_URL}/${profile.slug}`}>
          <a className="block text-xs text-neutral-500">{`${process.env.NEXT_PUBLIC_APP_URL?.replace(
            "https://",
            ""
          )}/${profile.slug}`}</a>
        </Link>
      )}
    </div>
  </div>
);

const CreateFirstEventTypeView = ({ canAddEvents, profiles }: CreateEventTypeProps) => {
  const { t } = useLocale();

  return (
    <div className="md:py-20">
      <UserCalendarIllustration />
      <div className="mx-auto block text-center md:max-w-screen-sm">
        <h3 className="mt-2 text-xl font-bold text-neutral-900">{t("new_event_type_heading")}</h3>
        <p className="text-md mt-1 mb-2 text-neutral-600">{t("new_event_type_description")}</p>
        <CreateEventTypeButton canAddEvents={canAddEvents} options={profiles} />
      </div>
    </div>
  );
};

const EventTypesPage = () => {
  const { t } = useLocale();
  const query = trpc.useQuery(["viewer.eventTypes"]);

  return (
    <div>
      <Head>
        <title>Home | Cal.com</title>
        <link rel="icon" href="/favicon.ico" />
      </Head>
      <Shell
        heading={t("event_types_page_title")}
        subtitle={t("event_types_page_subtitle")}
        CTA={
          query.data &&
          query.data.eventTypeGroups.length !== 0 && (
            <CreateEventTypeButton
              canAddEvents={query.data.viewer.canAddEvents}
              options={query.data.profiles}
            />
          )
        }>
        <QueryCell
          query={query}
          success={({ data }) => (
            <>
              {data.viewer.plan === "FREE" && !data.viewer.canAddEvents && (
                <Alert
                  severity="warning"
                  title={<>{t("plan_upgrade")}</>}
                  message={
                    <Trans i18nKey="plan_upgrade_instructions">
                      You can
                      <a href="/api/upgrade" className="underline">
                        upgrade here
                      </a>
                      .
                    </Trans>
                  }
                  className="mb-4"
                />
              )}
              {data.eventTypeGroups.map((group) => (
                <Fragment key={group.profile.slug}>
                  {/* hide list heading when there is only one (current user) */}
                  {(data.eventTypeGroups.length !== 1 || group.teamId) && (
                    <EventTypeListHeading
                      profile={group.profile}
                      membershipCount={group.metadata.membershipCount}
                    />
                  )}
                  <EventTypeList types={group.eventTypes} group={group} readOnly={group.metadata.readOnly} />
                </Fragment>
              ))}

              {data.eventTypeGroups.length === 0 && (
                <CreateFirstEventTypeView profiles={data.profiles} canAddEvents={data.viewer.canAddEvents} />
              )}
            </>
          )}
        />
      </Shell>
    </div>
  );
};

export default EventTypesPage;<|MERGE_RESOLUTION|>--- conflicted
+++ resolved
@@ -1,7 +1,3 @@
-<<<<<<< HEAD
-=======
-// TODO: replace headlessui with radix-ui
-import { Menu, Transition } from "@headlessui/react";
 import {
   ArrowDownIcon,
   ArrowUpIcon,
@@ -13,9 +9,8 @@
   ClipboardCopyIcon,
   TrashIcon,
   PencilIcon,
+  UsersIcon,
 } from "@heroicons/react/solid";
-import { UsersIcon } from "@heroicons/react/solid";
->>>>>>> 5caeec1c
 import { Trans } from "next-i18next";
 import Head from "next/head";
 import Link from "next/link";
