import { CalendarIcon } from "@heroicons/react/outline";
import {
  ArrowDownIcon,
  ArrowUpIcon,
  DotsHorizontalIcon,
  ExternalLinkIcon,
  DuplicateIcon,
  LinkIcon,
  UploadIcon,
  ClipboardCopyIcon,
  TrashIcon,
  PencilIcon,
  CodeIcon,
} from "@heroicons/react/solid";
import { UsersIcon } from "@heroicons/react/solid";
import { Trans } from "next-i18next";
import Head from "next/head";
import Link from "next/link";
import { useRouter } from "next/router";
import React, { Fragment, useEffect, useRef, useState } from "react";

import { WEBAPP_URL } from "@calcom/lib/constants";
import { useLocale } from "@calcom/lib/hooks/useLocale";
import showToast from "@calcom/lib/notification";
import { Button } from "@calcom/ui";
import { Alert } from "@calcom/ui/Alert";
import { Dialog, DialogTrigger } from "@calcom/ui/Dialog";
import Dropdown, {
  DropdownMenuTrigger,
  DropdownMenuContent,
  DropdownMenuItem,
  DropdownMenuSeparator,
} from "@calcom/ui/Dropdown";
import { Tooltip } from "@calcom/ui/Tooltip";

import { withQuery } from "@lib/QueryCell";
import classNames from "@lib/classNames";
import { HttpError } from "@lib/core/http/error";
import { inferQueryOutput, trpc } from "@lib/trpc";

import { EmbedButton, EmbedDialog } from "@components/Embed";
import EmptyScreen from "@components/EmptyScreen";
import Shell from "@components/Shell";
import ConfirmationDialogContent from "@components/dialog/ConfirmationDialogContent";
import CreateEventTypeButton from "@components/eventtype/CreateEventType";
import EventTypeDescription from "@components/eventtype/EventTypeDescription";
import SkeletonLoader from "@components/eventtype/SkeletonLoader";
import Avatar from "@components/ui/Avatar";
import AvatarGroup from "@components/ui/AvatarGroup";
import Badge from "@components/ui/Badge";

type Profiles = inferQueryOutput<"viewer.eventTypes">["profiles"];

interface CreateEventTypeProps {
  canAddEvents: boolean;
  profiles: Profiles;
}

type EventTypeGroups = inferQueryOutput<"viewer.eventTypes">["eventTypeGroups"];
type EventTypeGroupProfile = EventTypeGroups[number]["profile"];
interface EventTypeListHeadingProps {
  profile: EventTypeGroupProfile;
  membershipCount: number;
}

type EventTypeGroup = inferQueryOutput<"viewer.eventTypes">["eventTypeGroups"][number];
type EventType = EventTypeGroup["eventTypes"][number];
interface EventTypeListProps {
<<<<<<< HEAD
  profile: { slug: string | null };
  types: EventType[];
}
const EventTypeList = ({ types, profile }: EventTypeListProps): JSX.Element => {
=======
  group: EventTypeGroup;
  groupIndex: number;
  readOnly: boolean;
  types: EventType[];
}

const Item = ({ type, group, readOnly }: any) => {
  const { t } = useLocale();

  return (
    <Link href={"/event-types/" + type.id}>
      <a
        className={classNames(
          "flex-grow truncate text-sm ",
          type.$disabled && "pointer-events-none cursor-not-allowed opacity-30"
        )}
        title={`${type.title} ${type.description ? `– ${type.description}` : ""}`}>
        <div>
          <span
            className="truncate font-medium text-neutral-900 ltr:mr-1 rtl:ml-1"
            data-testid={"event-type-title-" + type.id}>
            {type.title}
          </span>
          <small
            className="hidden text-neutral-500 sm:inline"
            data-testid={"event-type-slug-" + type.id}>{`/${group.profile.slug}/${type.slug}`}</small>
          {type.hidden && (
            <span className="rtl:mr-2inline items-center rounded-sm bg-yellow-100 px-1.5 py-0.5 text-xs font-medium text-yellow-800 ltr:ml-2">
              {t("hidden")}
            </span>
          )}
          {readOnly && (
            <span className="rtl:mr-2inline items-center rounded-sm bg-gray-100 px-1.5 py-0.5 text-xs font-medium text-gray-800 ltr:ml-2">
              {t("readonly")}
            </span>
          )}
        </div>
        <EventTypeDescription eventType={type} />
      </a>
    </Link>
  );
};

const MemoizedItem = React.memo(Item);

export const EventTypeList = ({ group, groupIndex, readOnly, types }: EventTypeListProps): JSX.Element => {
>>>>>>> 6e2cb4f9
  const { t } = useLocale();
  const router = useRouter();

  const utils = trpc.useContext();
  const mutation = trpc.useMutation("viewer.eventTypeOrder", {
    onError: async (err) => {
      console.error(err.message);
      await utils.cancelQuery(["viewer.eventTypes"]);
      await utils.invalidateQueries(["viewer.eventTypes"]);
    },
  });

  function moveEventType(index: number, increment: 1 | -1) {
    const newList = [...types];

    const type = types[index];
    const tmp = types[index + increment];
    if (tmp) {
      newList[index] = tmp;
      newList[index + increment] = type;
    }

    utils.cancelQuery(["viewer.eventTypes"]);
    utils.setQueryData(["viewer.eventTypes"], (data) =>
      Object.assign(data, {
        eventTypesGroups: [
          data?.eventTypeGroups.slice(0, groupIndex),
          Object.assign(group, {
            eventTypes: newList,
          }),
          data?.eventTypeGroups.slice(groupIndex + 1),
        ],
      })
    );

    mutation.mutate({
      ids: newList.map((type) => type.id),
    });
  }

  async function deleteEventTypeHandler(id: number) {
    const payload = { id };
    deleteMutation.mutate(payload);
  }

  // inject selection data into url for correct router history
  const openModal = (group: EventTypeGroup, type: EventType) => {
    const query = {
      ...router.query,
      dialog: "new-eventtype",
      eventPage: group.profile.slug,
      title: type.title,
      slug: type.slug,
      description: type.description,
      length: type.length,
      type: type.schedulingType,
      teamId: group.teamId,
    };
    if (!group.teamId) {
      delete query.teamId;
    }
    router.push(
      {
        pathname: router.pathname,
        query,
      },
      undefined,
      { shallow: true }
    );
  };

  const deleteMutation = trpc.useMutation("viewer.eventTypes.delete", {
    onSuccess: async () => {
      await utils.invalidateQueries(["viewer.eventTypes"]);
      showToast(t("event_type_deleted_successfully"), "success");
    },
    onError: (err) => {
      if (err instanceof HttpError) {
        const message = `${err.statusCode}: ${err.message}`;
        showToast(message, "error");
      }
    },
  });

  const [isNativeShare, setNativeShare] = useState(true);

  useEffect(() => {
    if (!navigator.share) {
      setNativeShare(false);
    }
  }, []);

  return (
    <div className="-mx-4 mb-16 overflow-hidden rounded-sm border border-gray-200 bg-white sm:mx-0">
      <ul className="divide-y divide-neutral-200" data-testid="event-types">
        {types.map((type, index) => (
          <li
            key={type.id}
            className={classNames(type.$disabled && "select-none")}
            data-disabled={type.$disabled ? 1 : 0}>
            <div
              className={classNames(
                "flex items-center justify-between hover:bg-neutral-50 ",
                type.$disabled && "hover:bg-white"
              )}>
              <div
                className={classNames(
                  "group flex w-full items-center justify-between px-4 py-4 hover:bg-neutral-50 sm:px-6",
                  type.$disabled && "hover:bg-white"
                )}>
                {types.length > 1 && !type.$disabled && (
                  <>
                    <button
                      className="invisible absolute left-1/2 -mt-4 mb-4 -ml-4 hidden h-7 w-7 scale-0 rounded-full border bg-white p-1 text-gray-400 transition-all hover:border-transparent hover:text-black hover:shadow group-hover:visible group-hover:scale-100 sm:left-[19px] sm:ml-0 sm:block"
                      onClick={() => moveEventType(index, -1)}>
                      <ArrowUpIcon />
                    </button>

                    <button
                      className="invisible absolute left-1/2 mt-8 -ml-4 hidden h-7 w-7 scale-0 rounded-full border bg-white p-1 text-gray-400 transition-all hover:border-transparent hover:text-black hover:shadow group-hover:visible group-hover:scale-100 sm:left-[19px] sm:ml-0 sm:block"
                      onClick={() => moveEventType(index, 1)}>
                      <ArrowDownIcon />
                    </button>
                  </>
                )}
<<<<<<< HEAD
                <Link href={"/event-types/" + type.id}>
                  <a
                    className="flex-grow truncate text-sm"
                    title={`${type.title} ${type.description ? `– ${type.description}` : ""}`}>
                    <div>
                      <span
                        className="truncate font-medium text-neutral-900 ltr:mr-1 rtl:ml-1"
                        data-testid={"event-type-title-" + type.id}>
                        {type.title}
                      </span>
                      <small
                        className="hidden text-neutral-500 sm:inline"
                        data-testid={
                          "event-type-slug-" + type.id
                        }>{`/${group.profile.slug}/${type.slug}`}</small>
                      {type.hidden && (
                        <span className="rtl:mr-2inline items-center rounded-sm bg-yellow-100 px-1.5 py-0.5 text-xs font-medium text-yellow-800 ltr:ml-2">
                          {t("hidden")}
                        </span>
                      )}
                      {type.readOnly && (
                        <span className="rtl:mr-2inline items-center rounded-sm bg-gray-100 px-1.5 py-0.5 text-xs font-medium text-gray-800 ltr:ml-2">
                          {t("readonly")}
                        </span>
                      )}
                    </div>
                    <EventTypeDescription eventType={type} />
                  </a>
                </Link>

=======
                <MemoizedItem type={type} group={group} readOnly={readOnly} />
>>>>>>> 6e2cb4f9
                <div className="mt-4 hidden flex-shrink-0 sm:mt-0 sm:ml-5 sm:flex">
                  <div className="flex justify-between space-x-2 rtl:space-x-reverse">
                    {type.users?.length > 1 && (
                      <AvatarGroup
                        border="border-2 border-white"
                        className={classNames("relative top-1 right-3", type.$disabled && " opacity-30")}
                        size={8}
                        truncateAfter={4}
                        items={type.users.map((organizer) => ({
                          alt: organizer.name || "",
                          image: `${process.env.NEXT_PUBLIC_WEBSITE_URL}/${organizer.username}/avatar.png`,
                        }))}
                      />
                    )}
                    <div
                      className={classNames(
                        "flex justify-between space-x-2 rtl:space-x-reverse ",
                        type.$disabled && "pointer-events-none cursor-not-allowed"
                      )}>
                      <Tooltip content={t("preview")}>
                        <a
                          href={`${process.env.NEXT_PUBLIC_WEBSITE_URL}/${group.profile.slug}/${type.slug}`}
                          target="_blank"
                          rel="noreferrer"
                          className={classNames("btn-icon appearance-none", type.$disabled && " opacity-30")}>
                          <ExternalLinkIcon
                            className={classNames("h-5 w-5", !type.$disabled && "group-hover:text-black")}
                          />
                        </a>
                      </Tooltip>

                      <Tooltip content={t("copy_link")}>
                        <button
                          onClick={() => {
                            showToast(t("link_copied"), "success");
                            navigator.clipboard.writeText(
                              `${process.env.NEXT_PUBLIC_WEBSITE_URL}/${group.profile.slug}/${type.slug}`
                            );
                          }}
                          className={classNames("btn-icon", type.$disabled && " opacity-30")}>
                          <LinkIcon
                            className={classNames("h-5 w-5", !type.$disabled && "group-hover:text-black")}
                          />
                        </button>
                      </Tooltip>
                    </div>
                    <Dropdown>
                      <DropdownMenuTrigger
                        className="h-10 w-10 cursor-pointer rounded-sm border border-transparent text-neutral-500 hover:border-gray-300 hover:text-neutral-900 focus:border-gray-300"
                        data-testid={"event-type-options-" + type.id}>
                        <DotsHorizontalIcon className="h-5 w-5 group-hover:text-gray-800" />
                      </DropdownMenuTrigger>
                      <DropdownMenuContent>
                        <DropdownMenuItem>
                          <Link href={"/event-types/" + type.id} passHref={true}>
                            <Button
                              type="button"
                              size="sm"
                              color="minimal"
                              className={classNames(
                                "w-full rounded-none",
                                type.$disabled && " pointer-events-none cursor-not-allowed opacity-30"
                              )}
                              StartIcon={PencilIcon}>
                              {" "}
                              {t("edit")}
                            </Button>
                          </Link>
                        </DropdownMenuItem>
                        <DropdownMenuItem>
                          <Button
                            type="button"
                            color="minimal"
                            size="sm"
                            className={classNames(
                              "w-full rounded-none",
                              type.$disabled && " pointer-events-none cursor-not-allowed opacity-30"
                            )}
                            data-testid={"event-type-duplicate-" + type.id}
                            StartIcon={DuplicateIcon}
                            onClick={() => openModal(group, type)}>
                            {t("duplicate")}
                          </Button>
                        </DropdownMenuItem>
                        <DropdownMenuItem>
                          <EmbedButton
                            dark
                            className={classNames(
                              "w-full rounded-none",
                              type.$disabled && " pointer-events-none cursor-not-allowed opacity-30"
                            )}
                            eventTypeId={type.id}></EmbedButton>
                        </DropdownMenuItem>
                        <DropdownMenuSeparator className="h-px bg-gray-200" />
                        <DropdownMenuItem>
                          <Dialog>
                            <DialogTrigger asChild>
                              <Button
                                onClick={(e) => {
                                  e.stopPropagation();
                                }}
                                color="warn"
                                size="sm"
                                StartIcon={TrashIcon}
                                className="w-full rounded-none">
                                {t("delete")}
                              </Button>
                            </DialogTrigger>
                            <ConfirmationDialogContent
                              variety="danger"
                              title={t("delete_event_type")}
                              confirmBtnText={t("confirm_delete_event_type")}
                              onConfirm={(e) => {
                                e.preventDefault();
                                deleteEventTypeHandler(type.id);
                              }}>
                              {t("delete_event_type_description")}
                            </ConfirmationDialogContent>
                          </Dialog>
                        </DropdownMenuItem>
                      </DropdownMenuContent>
                    </Dropdown>
                  </div>
                </div>
              </div>
              <div className="mr-5 flex flex-shrink-0 sm:hidden">
                <Dropdown>
                  <DropdownMenuTrigger className="h-10 w-10 cursor-pointer rounded-sm border border-transparent text-neutral-500 hover:border-gray-300 hover:text-neutral-900">
                    <DotsHorizontalIcon className="h-5 w-5 group-hover:text-gray-800" />
                  </DropdownMenuTrigger>
                  <DropdownMenuContent portalled>
                    <DropdownMenuItem>
                      <Link
                        href={`${process.env.NEXT_PUBLIC_WEBSITE_URL}/${group.profile.slug}/${type.slug}`}>
                        <a target="_blank">
                          <Button
                            color="minimal"
                            size="sm"
                            StartIcon={ExternalLinkIcon}
                            className="w-full rounded-none">
                            {t("preview")}
                          </Button>
                        </a>
                      </Link>
                    </DropdownMenuItem>
                    <DropdownMenuItem>
                      <Button
                        type="button"
                        color="minimal"
                        size="sm"
                        className="w-full rounded-none text-left"
                        data-testid={"event-type-duplicate-" + type.id}
                        StartIcon={ClipboardCopyIcon}
                        onClick={() => {
                          navigator.clipboard.writeText(
                            `${process.env.NEXT_PUBLIC_WEBSITE_URL}/${group.profile.slug}/${type.slug}`
                          );
                          showToast(t("link_copied"), "success");
                        }}>
                        {t("copy_link")}
                      </Button>
                    </DropdownMenuItem>
                    {isNativeShare ? (
                      <DropdownMenuItem>
                        <Button
                          type="button"
                          color="minimal"
                          size="sm"
                          className="w-full rounded-none"
                          data-testid={"event-type-duplicate-" + type.id}
                          StartIcon={UploadIcon}
                          onClick={() => {
                            navigator
                              .share({
                                title: t("share"),
                                text: t("share_event"),
                                url: `${process.env.NEXT_PUBLIC_WEBSITE_URL}/${group.profile.slug}/${type.slug}`,
                              })
                              .then(() => showToast(t("link_shared"), "success"))
                              .catch(() => showToast(t("failed"), "error"));
                          }}>
                          {t("share")}
                        </Button>
                      </DropdownMenuItem>
                    ) : null}
                    <DropdownMenuItem>
                      <Button
                        type="button"
                        size="sm"
                        href={"/event-types/" + type.id}
                        color="minimal"
                        className="w-full rounded-none"
                        StartIcon={PencilIcon}>
                        {" "}
                        {t("edit")}
                      </Button>
                    </DropdownMenuItem>
                    <DropdownMenuItem>
                      <Button
                        type="button"
                        color="minimal"
                        size="sm"
                        className="w-full rounded-none"
                        data-testid={"event-type-duplicate-" + type.id}
                        StartIcon={DuplicateIcon}
                        onClick={() => openModal(group, type)}>
                        {t("duplicate")}
                      </Button>
                    </DropdownMenuItem>
                    <DropdownMenuSeparator className="h-px bg-gray-200" />
                    <DropdownMenuItem>
                      <Dialog>
                        <DialogTrigger asChild>
                          <Button
                            onClick={(e) => {
                              e.stopPropagation();
                            }}
                            color="warn"
                            size="sm"
                            StartIcon={TrashIcon}
                            className="w-full rounded-none">
                            {t("delete")}
                          </Button>
                        </DialogTrigger>
                        <ConfirmationDialogContent
                          variety="danger"
                          title={t("delete_event_type")}
                          confirmBtnText={t("confirm_delete_event_type")}
                          onConfirm={(e) => {
                            e.preventDefault();
                            deleteEventTypeHandler(type.id);
                          }}>
                          {t("delete_event_type_description")}
                        </ConfirmationDialogContent>
                      </Dialog>
                    </DropdownMenuItem>
                  </DropdownMenuContent>
                </Dropdown>
              </div>
            </div>
          </li>
        ))}
      </ul>
    </div>
  );
};

const EventTypeListHeading = ({ profile, membershipCount }: EventTypeListHeadingProps): JSX.Element => {
  console.log(profile.slug);
  return (
    <div className="mb-4 flex">
      <Link href="/settings/teams">
        <a>
          <Avatar
            alt={profile?.name || ""}
            imageSrc={`${WEBAPP_URL}/${profile.slug}/avatar.png` || undefined}
            size={8}
            className="mt-1 inline ltr:mr-2 rtl:ml-2"
          />
        </a>
      </Link>
      <div>
        <Link href="/settings/teams">
          <a className="font-bold">{profile?.name || ""}</a>
        </Link>
        {membershipCount && (
          <span className="relative -top-px text-xs text-neutral-500 ltr:ml-2 rtl:mr-2">
            <Link href="/settings/teams">
              <a>
                <Badge variant="gray">
                  <UsersIcon className="mr-1 -mt-px inline h-3 w-3" />
                  {membershipCount}
                </Badge>
              </a>
            </Link>
          </span>
        )}
        {profile?.slug && (
          <Link href={`${process.env.NEXT_PUBLIC_WEBSITE_URL}/${profile.slug}`}>
            <a className="block text-xs text-neutral-500">{`${process.env.NEXT_PUBLIC_WEBSITE_URL?.replace(
              "https://",
              ""
            )}/${profile.slug}`}</a>
          </Link>
        )}
      </div>
    </div>
  );
};

const CreateFirstEventTypeView = ({ canAddEvents, profiles }: CreateEventTypeProps) => {
  const { t } = useLocale();

  return (
    <EmptyScreen
      Icon={CalendarIcon}
      headline={t("new_event_type_heading")}
      description={t("new_event_type_description")}
    />
  );
};

const CTA = () => {
  const query = trpc.useQuery(["viewer.eventTypes"]);

  if (!query.data) return null;

  return (
    <CreateEventTypeButton canAddEvents={query.data.viewer.canAddEvents} options={query.data.profiles} />
  );
};

const WithQuery = withQuery(["viewer.eventTypes"]);

const EventTypesPage = () => {
  const { t } = useLocale();
  return (
    <div>
      <Head>
        <title>Home | Cal.com</title>
        <link rel="icon" href="/favicon.ico" />
      </Head>
      <Shell
        heading={t("event_types_page_title")}
        subtitle={t("event_types_page_subtitle")}
        CTA={<CTA />}
        customLoader={<SkeletonLoader />}>
        <WithQuery
          customLoader={<SkeletonLoader />}
          success={({ data }) => (
            <>
              {data.viewer.plan === "FREE" && !data.viewer.canAddEvents && (
                <Alert
                  severity="warning"
                  title={<>{t("plan_upgrade")}</>}
                  message={
                    <Trans i18nKey="plan_upgrade_instructions">
                      You can
                      <a href="/api/upgrade" className="underline">
                        upgrade here
                      </a>
                      .
                    </Trans>
                  }
                  className="mb-4"
                />
              )}
              {data.eventTypeGroups.map((group, index) => (
                <Fragment key={group.profile.slug}>
                  {/* hide list heading when there is only one (current user) */}
                  {(data.eventTypeGroups.length !== 1 || group.teamId) && (
                    <EventTypeListHeading
                      profile={group.profile}
                      membershipCount={group.metadata.membershipCount}
                    />
                  )}
<<<<<<< HEAD
                  <EventTypeList types={group.eventTypes} profile={group.profile} />
=======
                  <EventTypeList
                    types={group.eventTypes}
                    group={group}
                    groupIndex={index}
                    readOnly={group.metadata.readOnly}
                  />
>>>>>>> 6e2cb4f9
                </Fragment>
              ))}

              {data.eventTypeGroups.length === 0 && (
                <CreateFirstEventTypeView profiles={data.profiles} canAddEvents={data.viewer.canAddEvents} />
              )}
              <EmbedDialog></EmbedDialog>
            </>
          )}
        />
      </Shell>
    </div>
  );
};

export default EventTypesPage;<|MERGE_RESOLUTION|>--- conflicted
+++ resolved
@@ -66,19 +66,13 @@
 type EventTypeGroup = inferQueryOutput<"viewer.eventTypes">["eventTypeGroups"][number];
 type EventType = EventTypeGroup["eventTypes"][number];
 interface EventTypeListProps {
-<<<<<<< HEAD
+  groupIndex: number;
+  group: EventTypeGroup;
+  types: EventType[];
   profile: { slug: string | null };
-  types: EventType[];
 }
-const EventTypeList = ({ types, profile }: EventTypeListProps): JSX.Element => {
-=======
-  group: EventTypeGroup;
-  groupIndex: number;
-  readOnly: boolean;
-  types: EventType[];
-}
-
-const Item = ({ type, group, readOnly }: any) => {
+
+const Item = ({ type, group }: any) => {
   const { t } = useLocale();
 
   return (
@@ -103,7 +97,7 @@
               {t("hidden")}
             </span>
           )}
-          {readOnly && (
+          {type.readOnly && (
             <span className="rtl:mr-2inline items-center rounded-sm bg-gray-100 px-1.5 py-0.5 text-xs font-medium text-gray-800 ltr:ml-2">
               {t("readonly")}
             </span>
@@ -117,8 +111,7 @@
 
 const MemoizedItem = React.memo(Item);
 
-export const EventTypeList = ({ group, groupIndex, readOnly, types }: EventTypeListProps): JSX.Element => {
->>>>>>> 6e2cb4f9
+export const EventTypeList = ({ group, groupIndex, types, profile }: EventTypeListProps): JSX.Element => {
   const { t } = useLocale();
   const router = useRouter();
 
@@ -244,40 +237,7 @@
                     </button>
                   </>
                 )}
-<<<<<<< HEAD
-                <Link href={"/event-types/" + type.id}>
-                  <a
-                    className="flex-grow truncate text-sm"
-                    title={`${type.title} ${type.description ? `– ${type.description}` : ""}`}>
-                    <div>
-                      <span
-                        className="truncate font-medium text-neutral-900 ltr:mr-1 rtl:ml-1"
-                        data-testid={"event-type-title-" + type.id}>
-                        {type.title}
-                      </span>
-                      <small
-                        className="hidden text-neutral-500 sm:inline"
-                        data-testid={
-                          "event-type-slug-" + type.id
-                        }>{`/${group.profile.slug}/${type.slug}`}</small>
-                      {type.hidden && (
-                        <span className="rtl:mr-2inline items-center rounded-sm bg-yellow-100 px-1.5 py-0.5 text-xs font-medium text-yellow-800 ltr:ml-2">
-                          {t("hidden")}
-                        </span>
-                      )}
-                      {type.readOnly && (
-                        <span className="rtl:mr-2inline items-center rounded-sm bg-gray-100 px-1.5 py-0.5 text-xs font-medium text-gray-800 ltr:ml-2">
-                          {t("readonly")}
-                        </span>
-                      )}
-                    </div>
-                    <EventTypeDescription eventType={type} />
-                  </a>
-                </Link>
-
-=======
-                <MemoizedItem type={type} group={group} readOnly={readOnly} />
->>>>>>> 6e2cb4f9
+                <MemoizedItem type={type} group={group} />
                 <div className="mt-4 hidden flex-shrink-0 sm:mt-0 sm:ml-5 sm:flex">
                   <div className="flex justify-between space-x-2 rtl:space-x-reverse">
                     {type.users?.length > 1 && (
@@ -634,16 +594,12 @@
                       membershipCount={group.metadata.membershipCount}
                     />
                   )}
-<<<<<<< HEAD
-                  <EventTypeList types={group.eventTypes} profile={group.profile} />
-=======
                   <EventTypeList
+                    profile={group.profile}
                     types={group.eventTypes}
                     group={group}
                     groupIndex={index}
-                    readOnly={group.metadata.readOnly}
                   />
->>>>>>> 6e2cb4f9
                 </Fragment>
               ))}
 
