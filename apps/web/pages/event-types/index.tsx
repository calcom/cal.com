import { useAutoAnimate } from "@formkit/auto-animate/react";
import type { User } from "@prisma/client";
import { Trans } from "next-i18next";
import Link from "next/link";
import { usePathname, useRouter, useSearchParams } from "next/navigation";
import type { FC } from "react";
import { memo, useEffect, useState } from "react";
import { z } from "zod";

import { getLayout } from "@calcom/features/MainLayout";
import { useOrgBranding } from "@calcom/features/ee/organizations/context/provider";
import useIntercom from "@calcom/features/ee/support/lib/intercom/useIntercom";
import { EventTypeEmbedButton, EventTypeEmbedDialog } from "@calcom/features/embed/EventTypeEmbed";
import { EventTypeDescriptionLazy as EventTypeDescription } from "@calcom/features/eventtypes/components";
import CreateEventTypeDialog from "@calcom/features/eventtypes/components/CreateEventTypeDialog";
import { DuplicateDialog } from "@calcom/features/eventtypes/components/DuplicateDialog";
import { TeamsFilter } from "@calcom/features/filters/components/TeamsFilter";
import { getTeamsFiltersFromQuery } from "@calcom/features/filters/lib/getTeamsFiltersFromQuery";
import { ShellMain } from "@calcom/features/shell/Shell";
import { APP_NAME, CAL_URL, WEBAPP_URL } from "@calcom/lib/constants";
import { useBookerUrl } from "@calcom/lib/hooks/useBookerUrl";
import { useLocale } from "@calcom/lib/hooks/useLocale";
import useMediaQuery from "@calcom/lib/hooks/useMediaQuery";
import { useRouterQuery } from "@calcom/lib/hooks/useRouterQuery";
import { useTypedQuery } from "@calcom/lib/hooks/useTypedQuery";
import { HttpError } from "@calcom/lib/http-error";
import { SchedulingType } from "@calcom/prisma/enums";
import type { RouterOutputs } from "@calcom/trpc/react";
import { trpc, TRPCClientError } from "@calcom/trpc/react";
import {
  Alert,
  Avatar,
  AvatarGroup,
  Badge,
  Button,
  ButtonGroup,
  ConfirmationDialogContent,
  CreateButton,
  Dialog,
  Dropdown,
  DropdownItem,
  DropdownMenuContent,
  DropdownMenuItem,
  DropdownMenuPortal,
  DropdownMenuSeparator,
  DropdownMenuTrigger,
  EmptyScreen,
  HeadSeo,
  HorizontalTabs,
  Label,
  showToast,
  Skeleton,
  Switch,
  Tooltip,
  ArrowButton,
} from "@calcom/ui";
import {
  Clipboard,
  Code,
  Copy,
  Edit,
  Edit2,
  ExternalLink,
  Link as LinkIcon,
  MoreHorizontal,
  Trash,
  Upload,
  User as UserIcon,
  Users,
} from "@calcom/ui/components/icon";

import useMeQuery from "@lib/hooks/useMeQuery";

import PageWrapper from "@components/PageWrapper";
import SkeletonLoader from "@components/eventtype/SkeletonLoader";

type EventTypeGroups = RouterOutputs["viewer"]["eventTypes"]["getByViewer"]["eventTypeGroups"];
type EventTypeGroupProfile = EventTypeGroups[number]["profile"];
type GetByViewerResponse = RouterOutputs["viewer"]["eventTypes"]["getByViewer"] | undefined;

interface EventTypeListHeadingProps {
  profile: EventTypeGroupProfile;
  membershipCount: number;
  teamId?: number | null;
  orgSlug?: string;
}

type EventTypeGroup = EventTypeGroups[number];
type EventType = EventTypeGroup["eventTypes"][number];

interface EventTypeListProps {
  group: EventTypeGroup;
  groupIndex: number;
  readOnly: boolean;
  types: EventType[];
}

interface MobileTeamsTabProps {
  eventTypeGroups: EventTypeGroups;
}

const querySchema = z.object({
  teamId: z.nullable(z.coerce.number()).optional().default(null),
});

const MobileTeamsTab: FC<MobileTeamsTabProps> = (props) => {
  const { eventTypeGroups } = props;
  const orgBranding = useOrgBranding();
  const tabs = eventTypeGroups.map((item) => ({
    name: item.profile.name ?? "",
    href: item.teamId ? `/event-types?teamId=${item.teamId}` : "/event-types?noTeam",
    avatar: orgBranding
      ? `${orgBranding.fullDomain}${item.teamId ? "/team" : ""}/${item.profile.slug}/avatar.png`
      : item.profile.image ?? `${WEBAPP_URL + (item.teamId && "/team")}/${item.profile.slug}/avatar.png`,
  }));
  const { data } = useTypedQuery(querySchema);
  const events = eventTypeGroups.filter((item) => item.teamId === data.teamId);

  return (
    <div>
      <HorizontalTabs tabs={tabs} />
      {events.length > 0 ? (
        <EventTypeList
          types={events[0].eventTypes}
          group={events[0]}
          groupIndex={0}
          readOnly={events[0].metadata.readOnly}
        />
      ) : (
        <CreateFirstEventTypeView />
      )}
    </div>
  );
};

const Item = ({ type, group, readOnly }: { type: EventType; group: EventTypeGroup; readOnly: boolean }) => {
  const { t } = useLocale();

  const content = () => (
    <div>
      <span
        className="text-default font-semibold ltr:mr-1 rtl:ml-1"
        data-testid={"event-type-title-" + type.id}>
        {type.title}
      </span>
      {group.profile.slug ? (
        <small
          className="text-subtle hidden font-normal leading-4 sm:inline"
          data-testid={"event-type-slug-" + type.id}>
          {`/${
            type.schedulingType !== SchedulingType.MANAGED ? group.profile.slug : t("username_placeholder")
          }/${type.slug}`}
        </small>
      ) : null}
      {readOnly && (
        <Badge variant="gray" className="ml-2">
          {t("readonly")}
        </Badge>
      )}
    </div>
  );

  return readOnly ? (
    <div className="flex-1 overflow-hidden pr-4 text-sm">
      {content()}
      <EventTypeDescription
        // @ts-expect-error FIXME: We have a type mismatch here @hariombalhara @sean-brydon
        eventType={type}
        shortenDescription
      />
    </div>
  ) : (
    <Link
      href={`/event-types/${type.id}?tabName=setup`}
      className="flex-1 overflow-hidden pr-4 text-sm"
      title={type.title}>
      <div>
        <span
          className="text-default font-semibold ltr:mr-1 rtl:ml-1"
          data-testid={"event-type-title-" + type.id}>
          {type.title}
        </span>
        {group.profile.slug ? (
          <small
            className="text-subtle hidden font-normal leading-4 sm:inline"
            data-testid={"event-type-slug-" + type.id}>
            {`/${group.profile.slug}/${type.slug}`}
          </small>
        ) : null}
        {readOnly && (
          <Badge variant="gray" className="ml-2">
            {t("readonly")}
          </Badge>
        )}
      </div>
      <EventTypeDescription
        // @ts-expect-error FIXME: We have a type mismatch here @hariombalhara @sean-brydon
        eventType={{ ...type, descriptionAsSafeHTML: type.safeDescription }}
        shortenDescription
      />
    </Link>
  );
};

const MemoizedItem = memo(Item);

export const EventTypeList = ({ group, groupIndex, readOnly, types }: EventTypeListProps): JSX.Element => {
  const { t } = useLocale();
  const router = useRouter();
  const pathname = usePathname();
  const searchParams = useSearchParams();
  const orgBranding = useOrgBranding();
  const [parent] = useAutoAnimate<HTMLUListElement>();
  const [deleteDialogOpen, setDeleteDialogOpen] = useState(false);
  const [deleteDialogTypeId, setDeleteDialogTypeId] = useState(0);
  const [deleteDialogTypeSchedulingType, setDeleteDialogSchedulingType] = useState<SchedulingType | null>(
    null
  );
  const utils = trpc.useContext();
  const mutation = trpc.viewer.eventTypeOrder.useMutation({
    onError: async (err) => {
      console.error(err.message);
      await utils.viewer.eventTypes.getByViewer.cancel();
      // REVIEW: Should we invalidate the entire router or just the `getByViewer` query?
      await utils.viewer.eventTypes.invalidate();
    },
    onSettled: () => {
      // REVIEW: Should we invalidate the entire router or just the `getByViewer` query?
      utils.viewer.eventTypes.invalidate();
    },
  });

  const setHiddenMutation = trpc.viewer.eventTypes.update.useMutation({
    onMutate: async ({ id }) => {
      await utils.viewer.eventTypes.getByViewer.cancel();
      const previousValue = utils.viewer.eventTypes.getByViewer.getData();
      if (previousValue) {
        const newList = [...types];
        const itemIndex = newList.findIndex((item) => item.id === id);
        if (itemIndex !== -1 && newList[itemIndex]) {
          newList[itemIndex].hidden = !newList[itemIndex].hidden;
        }
        utils.viewer.eventTypes.getByViewer.setData(undefined, {
          ...previousValue,
          eventTypeGroups: [
            ...previousValue.eventTypeGroups.slice(0, groupIndex),
            { ...group, eventTypes: newList },
            ...previousValue.eventTypeGroups.slice(groupIndex + 1),
          ],
        });
      }
      return { previousValue };
    },
    onError: async (err, _, context) => {
      if (context?.previousValue) {
        utils.viewer.eventTypes.getByViewer.setData(undefined, context.previousValue);
      }
      console.error(err.message);
    },
    onSettled: () => {
      // REVIEW: Should we invalidate the entire router or just the `getByViewer` query?
      utils.viewer.eventTypes.invalidate();
    },
  });

  async function moveEventType(index: number, increment: 1 | -1) {
    const newList = [...types];

    const type = types[index];
    const tmp = types[index + increment];
    if (tmp) {
      newList[index] = tmp;
      newList[index + increment] = type;
    }

    await utils.viewer.eventTypes.getByViewer.cancel();

    const previousValue = utils.viewer.eventTypes.getByViewer.getData();
    if (previousValue) {
      utils.viewer.eventTypes.getByViewer.setData(undefined, {
        ...previousValue,
        eventTypeGroups: [
          ...previousValue.eventTypeGroups.slice(0, groupIndex),
          { ...group, eventTypes: newList },
          ...previousValue.eventTypeGroups.slice(groupIndex + 1),
        ],
      });
    }

    mutation.mutate({
      ids: newList.map((type) => type.id),
    });
  }

  async function deleteEventTypeHandler(id: number) {
    const payload = { id };
    deleteMutation.mutate(payload);
  }

  // inject selection data into url for correct router history
  const openDuplicateModal = (eventType: EventType, group: EventTypeGroup) => {
    const newSearchParams = new URLSearchParams(searchParams);
    function setParamsIfDefined(key: string, value: string | number | boolean | null | undefined) {
      if (value) newSearchParams.set(key, value.toString());
      if (value === null) newSearchParams.delete(key);
    }
    setParamsIfDefined("dialog", "duplicate");
    setParamsIfDefined("title", eventType.title);
    setParamsIfDefined("description", eventType.description);
    setParamsIfDefined("slug", eventType.slug);
    setParamsIfDefined("id", eventType.id);
    setParamsIfDefined("length", eventType.length);
    setParamsIfDefined("pageSlug", group.profile.slug);
    router.push(`${pathname}?${newSearchParams.toString()}`);
  };

  const deleteMutation = trpc.viewer.eventTypes.delete.useMutation({
    onSuccess: () => {
      showToast(t("event_type_deleted_successfully"), "success");
      setDeleteDialogOpen(false);
    },
    onMutate: async ({ id }) => {
      await utils.viewer.eventTypes.getByViewer.cancel();
      const previousValue = utils.viewer.eventTypes.getByViewer.getData();
      if (previousValue) {
        const newList = types.filter((item) => item.id !== id);

        utils.viewer.eventTypes.getByViewer.setData(undefined, {
          ...previousValue,
          eventTypeGroups: [
            ...previousValue.eventTypeGroups.slice(0, groupIndex),
            { ...group, eventTypes: newList },
            ...previousValue.eventTypeGroups.slice(groupIndex + 1),
          ],
        });
      }
      return { previousValue };
    },
    onError: (err, _, context) => {
      if (context?.previousValue) {
        utils.viewer.eventTypes.getByViewer.setData(undefined, context.previousValue);
      }
      if (err instanceof HttpError) {
        const message = `${err.statusCode}: ${err.message}`;
        showToast(message, "error");
        setDeleteDialogOpen(false);
      } else if (err instanceof TRPCClientError) {
        showToast(err.message, "error");
      }
    },
    onSettled: () => {
      // REVIEW: Should we invalidate the entire router or just the `getByViewer` query?
      utils.viewer.eventTypes.invalidate();
    },
  });

  const [isNativeShare, setNativeShare] = useState(true);

  useEffect(() => {
    if (!navigator.share) {
      setNativeShare(false);
    }
  }, []);

  if (!types.length) {
    return group.teamId ? <EmptyEventTypeList group={group} /> : <CreateFirstEventTypeView />;
  }

  const firstItem = types[0];
  const lastItem = types[types.length - 1];
  const isManagedEventPrefix = () => {
    return deleteDialogTypeSchedulingType === SchedulingType.MANAGED ? "_managed" : "";
  };
  return (
    <div className="bg-default border-subtle mb-16 flex overflow-hidden rounded-md border">
      <ul ref={parent} className="divide-subtle !static w-full divide-y" data-testid="event-types">
        {types.map((type, index) => {
          const embedLink = `${group.profile.slug}/${type.slug}`;
          const calLink = `${orgBranding?.fullDomain ?? CAL_URL}/${embedLink}`;
          const isManagedEventType = type.schedulingType === SchedulingType.MANAGED;
          const isChildrenManagedEventType =
            type.metadata?.managedEventConfig !== undefined && type.schedulingType !== SchedulingType.MANAGED;
          return (
            <li key={type.id}>
              <div className="hover:bg-muted flex w-full items-center justify-between">
                <div className="group flex w-full max-w-full items-center justify-between overflow-hidden px-4 py-4 sm:px-6">
                  {!(firstItem && firstItem.id === type.id) && (
                    <ArrowButton onClick={() => moveEventType(index, -1)} arrowDirection="up" />
                  )}

                  {!(lastItem && lastItem.id === type.id) && (
                    <ArrowButton onClick={() => moveEventType(index, 1)} arrowDirection="down" />
                  )}
                  <MemoizedItem type={type} group={group} readOnly={readOnly} />
                  <div className="mt-4 hidden sm:mt-0 sm:flex">
                    <div className="flex justify-between space-x-2 rtl:space-x-reverse">
                      {type.team && !isManagedEventType && (
                        <AvatarGroup
                          className="relative right-3 top-1"
                          size="sm"
                          truncateAfter={4}
                          items={
                            type?.users
                              ? type.users.map(
                                  (organizer: { name: string | null; username: string | null }) => ({
                                    alt: organizer.name || "",
                                    image: `${orgBranding?.fullDomain ?? WEBAPP_URL}/${
                                      organizer.username
                                    }/avatar.png`,
                                    title: organizer.name || "",
                                  })
                                )
                              : []
                          }
                        />
                      )}
                      {isManagedEventType && type?.children && type.children?.length > 0 && (
                        <AvatarGroup
                          className="relative right-3 top-1"
                          size="sm"
                          truncateAfter={4}
                          items={type?.children
                            .flatMap((ch) => ch.users)
                            .map((user: Pick<User, "name" | "username">) => ({
                              alt: user.name || "",
                              image: `${orgBranding?.fullDomain ?? WEBAPP_URL}/${user.username}/avatar.png`,
                              title: user.name || "",
                            }))}
                        />
                      )}
                      <div className="flex items-center justify-between space-x-2 rtl:space-x-reverse">
                        {/* {!isManagedEventType && (
                          <>
                            {type.hidden && <Badge variant="gray">{t("hidden")}</Badge>}
                            <Tooltip
                              content={type.hidden ? t("show_eventtype_on_profile") : t("hide_from_profile")}>
                              <div className="self-center rounded-md p-2">
                                <Switch
                                  name="Hidden"
                                  checked={!type.hidden}
                                  onCheckedChange={() => {
                                    setHiddenMutation.mutate({ id: type.id, hidden: !type.hidden });
                                  }}
                                />
                              </div>
                            </Tooltip>
                          </>
                        )} */}

                        <ButtonGroup combined>
                          {!isManagedEventType && (
                            <>
                              <Tooltip content={t("preview")}>
                                <Button
                                  data-testid="preview-link-button"
                                  color="secondary"
                                  target="_blank"
                                  variant="icon"
                                  href={calLink}
                                  StartIcon={ExternalLink}
                                />
                              </Tooltip>

                              <Tooltip content={t("copy_link")}>
                                <Button
                                  color="secondary"
                                  variant="icon"
                                  StartIcon={LinkIcon}
                                  onClick={() => {
                                    showToast(t("link_copied"), "success");
                                    navigator.clipboard.writeText(calLink);
                                  }}
                                />
                              </Tooltip>
                            </>
                          )}
                          <Dropdown modal={false}>
                            <DropdownMenuTrigger asChild data-testid={"event-type-options-" + type.id}>
                              <Button
                                type="button"
                                variant="icon"
                                color="secondary"
                                StartIcon={MoreHorizontal}
                                className="ltr:radix-state-open:rounded-r-md rtl:radix-state-open:rounded-l-md"
                              />
                            </DropdownMenuTrigger>
                            <DropdownMenuContent>
                              {!readOnly && (
                                <DropdownMenuItem>
                                  <DropdownItem
                                    type="button"
                                    data-testid={"event-type-edit-" + type.id}
                                    StartIcon={Edit2}
                                    onClick={() => router.push("/event-types/" + type.id)}>
                                    {t("edit")}
                                  </DropdownItem>
                                </DropdownMenuItem>
                              )}
                              {/* {!isManagedEventType && !isChildrenManagedEventType && (
                                <>
                                  <DropdownMenuItem className="outline-none">
                                    <DropdownItem
                                      type="button"
                                      data-testid={"event-type-duplicate-" + type.id}
                                      StartIcon={Copy}
                                      onClick={() => openDuplicateModal(type, group)}>
                                      {t("duplicate")}
                                    </DropdownItem>
                                  </DropdownMenuItem>
                                </>
                              )} */}
                              {!isManagedEventType && (
                                <DropdownMenuItem className="outline-none">
                                  <EventTypeEmbedButton
                                    as={DropdownItem}
                                    type="button"
                                    StartIcon={Code}
                                    className="w-full rounded-none"
                                    embedUrl={encodeURIComponent(embedLink)}
                                    eventId={type.id}>
                                    {t("embed")}
                                  </EventTypeEmbedButton>
                                </DropdownMenuItem>
                              )}
                              {/* readonly is only set when we are on a team - if we are on a user event type null will be the value. */}
                              {(group.metadata?.readOnly === false || group.metadata.readOnly === null) &&
                                !isChildrenManagedEventType && (
                                  <>
                                    <DropdownMenuSeparator />
                                    <DropdownMenuItem>
                                      <DropdownItem
                                        color="destructive"
                                        onClick={() => {
                                          setDeleteDialogOpen(true);
                                          setDeleteDialogTypeId(type.id);
                                          setDeleteDialogSchedulingType(type.schedulingType);
                                        }}
                                        StartIcon={Trash}
                                        className="w-full rounded-none">
                                        {t("delete")}
                                      </DropdownItem>
                                    </DropdownMenuItem>
                                  </>
                                )}
                            </DropdownMenuContent>
                          </Dropdown>
                        </ButtonGroup>
                      </div>
                    </div>
                  </div>
                </div>
                <div className="min-w-9 mx-5 flex sm:hidden">
                  <Dropdown>
                    <DropdownMenuTrigger asChild data-testid={"event-type-options-" + type.id}>
                      <Button type="button" variant="icon" color="secondary" StartIcon={MoreHorizontal} />
                    </DropdownMenuTrigger>
                    <DropdownMenuPortal>
                      <DropdownMenuContent>
                        {!isManagedEventType && (
                          <>
                            <DropdownMenuItem className="outline-none">
                              <DropdownItem
                                href={calLink}
                                target="_blank"
                                StartIcon={ExternalLink}
                                className="w-full rounded-none">
                                {t("preview")}
                              </DropdownItem>
                            </DropdownMenuItem>
                            <DropdownMenuItem className="outline-none">
                              <DropdownItem
                                data-testid={"event-type-duplicate-" + type.id}
                                onClick={() => {
                                  navigator.clipboard.writeText(calLink);
                                  showToast(t("link_copied"), "success");
                                }}
                                StartIcon={Clipboard}
                                className="w-full rounded-none text-left">
                                {t("copy_link")}
                              </DropdownItem>
                            </DropdownMenuItem>
                          </>
                        )}
                        {isNativeShare ? (
                          <DropdownMenuItem className="outline-none">
                            <DropdownItem
                              data-testid={"event-type-duplicate-" + type.id}
                              onClick={() => {
                                navigator
                                  .share({
                                    title: t("share"),
                                    text: t("share_event", { appName: APP_NAME }),
                                    url: calLink,
                                  })
                                  .then(() => showToast(t("link_shared"), "success"))
                                  .catch(() => showToast(t("failed"), "error"));
                              }}
                              StartIcon={Upload}
                              className="w-full rounded-none">
                              {t("share")}
                            </DropdownItem>
                          </DropdownMenuItem>
                        ) : null}
                        {!readOnly && (
                          <DropdownMenuItem className="outline-none">
                            <DropdownItem
                              onClick={() => router.push("/event-types/" + type.id)}
                              StartIcon={Edit}
                              className="w-full rounded-none">
                              {t("edit")}
                            </DropdownItem>
                          </DropdownMenuItem>
                        )}
                        {!isManagedEventType && !isChildrenManagedEventType && (
                          <DropdownMenuItem className="outline-none">
                            <DropdownItem
                              onClick={() => openDuplicateModal(type, group)}
                              StartIcon={Copy}
                              data-testid={"event-type-duplicate-" + type.id}>
                              {t("duplicate")}
                            </DropdownItem>
                          </DropdownMenuItem>
                        )}
                        {/* readonly is only set when we are on a team - if we are on a user event type null will be the value. */}
                        {(group.metadata?.readOnly === false || group.metadata.readOnly === null) &&
                          !isChildrenManagedEventType && (
                            <>
                              <DropdownMenuItem className="outline-none">
                                <DropdownItem
                                  color="destructive"
                                  onClick={() => {
                                    setDeleteDialogOpen(true);
                                    setDeleteDialogTypeId(type.id);
                                    setDeleteDialogSchedulingType(type.schedulingType);
                                  }}
                                  StartIcon={Trash}
                                  className="w-full rounded-none">
                                  {t("delete")}
                                </DropdownItem>
                              </DropdownMenuItem>
                            </>
                          )}
                        <DropdownMenuSeparator />
                        {!isManagedEventType && (
                          <div className="hover:bg-subtle flex h-9 cursor-pointer flex-row items-center justify-between px-4 py-2">
                            <Skeleton
                              as={Label}
                              htmlFor="hiddenSwitch"
                              className="mt-2 inline cursor-pointer self-center pr-2 ">
                              {type.hidden ? t("show_eventtype_on_profile") : t("hide_from_profile")}
                            </Skeleton>
                            <Switch
                              id="hiddenSwitch"
                              name="Hidden"
                              checked={!type.hidden}
                              onCheckedChange={() => {
                                setHiddenMutation.mutate({ id: type.id, hidden: !type.hidden });
                              }}
                            />
                          </div>
                        )}
                      </DropdownMenuContent>
                    </DropdownMenuPortal>
                  </Dropdown>
                </div>
              </div>
            </li>
          );
        })}
      </ul>
      <Dialog open={deleteDialogOpen} onOpenChange={setDeleteDialogOpen}>
        <ConfirmationDialogContent
          variety="danger"
          title={t(`delete${isManagedEventPrefix()}_event_type`)}
          confirmBtnText={t(`confirm_delete_event_type`)}
          loadingText={t(`confirm_delete_event_type`)}
          isLoading={deleteMutation.isLoading}
          onConfirm={(e) => {
            e.preventDefault();
            deleteEventTypeHandler(deleteDialogTypeId);
          }}>
          <p className="mt-5">
            <Trans
              i18nKey={`delete${isManagedEventPrefix()}_event_type_description`}
              components={{ li: <li />, ul: <ul className="ml-4 list-disc" /> }}>
              <ul>
                <li>Members assigned to this event type will also have their event types deleted.</li>
                <li>
                  Anyone who they&apos;ve shared their link with will no longer be able to book using it.
                </li>
              </ul>
            </Trans>
          </p>
        </ConfirmationDialogContent>
      </Dialog>
    </div>
  );
};

const EventTypeListHeading = ({
  profile,
  membershipCount,
  teamId,
}: EventTypeListHeadingProps): JSX.Element => {
  const { t } = useLocale();
  const router = useRouter();
  const orgBranding = useOrgBranding();

  const publishTeamMutation = trpc.viewer.teams.publish.useMutation({
    onSuccess(data) {
      router.push(data.url);
    },
    onError: (error) => {
      showToast(error.message, "error");
    },
  });
  const bookerUrl = useBookerUrl();

  return (
    <div className="mb-4 flex items-center space-x-2">
      <Avatar
        alt={profile?.name || ""}
        href={teamId ? `/settings/teams/${teamId}/profile` : "/settings/my-account/profile"}
        imageSrc={
          orgBranding?.fullDomain
            ? `${orgBranding.fullDomain}${teamId ? "/team" : ""}/${profile.slug}/avatar.png`
            : profile.image
        }
        size="md"
        className="mt-1 inline-flex justify-center"
      />
      <div>
        <Link
          href={teamId ? `/settings/teams/${teamId}/profile` : "/settings/my-account/profile"}
          className="text-emphasis font-bold">
          {profile?.name || ""}
        </Link>
        {membershipCount && teamId && (
          <span className="text-subtle relative -top-px me-2 ms-2 text-xs">
            <Link href={`/settings/teams/${teamId}/members`}>
              <Badge variant="gray">
                <Users className="-mt-px mr-1 inline h-3 w-3" />
                {membershipCount}
              </Badge>
            </Link>
          </span>
        )}
        {profile?.slug && (
          <Link
            href={`${orgBranding ? orgBranding.fullDomain : CAL_URL}/${profile.slug}`}
            className="text-subtle block text-xs">
            {`${bookerUrl.replace("https://", "").replace("http://", "")}/${profile.slug}`}
          </Link>
        )}
      </div>
      {!profile?.slug && !!teamId && (
        <button onClick={() => publishTeamMutation.mutate({ teamId })}>
          <Badge variant="gray" className="-ml-2 mb-1">
            {t("upgrade")}
          </Badge>
        </button>
      )}
    </div>
  );
};

const CreateFirstEventTypeView = () => {
  const { t } = useLocale();

  return (
    <EmptyScreen
      Icon={LinkIcon}
<<<<<<< HEAD
      headline={t("Setup your first Session here")}
      description={t(
        "Session enable you to share links that show available times on your calendar and allow people to make bookings with you."
      )}
=======
      headline={t("new_event_type_heading")}
      description={t("new_event_type_description")}
      className="mb-16"
      buttonRaw={
        <Button href="?dialog=new" variant="button">
          {t("create")}
        </Button>
      }
>>>>>>> a2d1dbeb
    />
  );
};

const CTA = ({ data }: { data: GetByViewerResponse }) => {
  const { t } = useLocale();

  if (!data) return null;

  const profileOptions = data.profiles
    .filter((profile) => !profile.readOnly)
    .map((profile) => {
      return {
        teamId: profile.teamId,
        label: profile.name || profile.slug,
        image: profile.image,
        membershipRole: profile.membershipRole,
        slug: profile.slug,
      };
    });

  return (
    <CreateButton
      data-testid="new-event-type"
      className="bg-[#3662E3]"
      subtitle={t("create_event_on").toUpperCase()}
      options={profileOptions}
      createDialog={() => <CreateEventTypeDialog profileOptions={profileOptions} />}
    />
  );
};

const Actions = () => {
  return (
    <div className="hidden items-center md:flex">
      <TeamsFilter popoverTriggerClassNames="mb-0" showVerticalDivider={true} />
    </div>
  );
};

const SetupProfileBanner = ({ closeAction }: { closeAction: () => void }) => {
  const { t } = useLocale();
  const orgBranding = useOrgBranding();

  return (
    <Alert
      className="my-4"
      severity="info"
      title={t("set_up_your_profile")}
      message={t("set_up_your_profile_description", { orgName: orgBranding?.name })}
      CustomIcon={UserIcon}
      actions={
        <div className="flex gap-1">
          <Button color="minimal" className="text-sky-700 hover:bg-sky-100" onClick={closeAction}>
            {t("dismiss")}
          </Button>
          <Button
            color="secondary"
            className="border-sky-700 bg-sky-50 text-sky-700 hover:border-sky-900 hover:bg-sky-200"
            href="/getting-started">
            {t("set_up")}
          </Button>
        </div>
      }
    />
  );
};

const EmptyEventTypeList = ({ group }: { group: EventTypeGroup }) => {
  const { t } = useLocale();
  return (
    <>
      <EmptyScreen
        headline={t("team_no_event_types")}
        buttonRaw={
          <Button
            href={`?dialog=new&eventPage=${group.profile.slug}&teamId=${group.teamId}`}
            variant="button"
            className="mt-5">
            {t("create")}
          </Button>
        }
      />
    </>
  );
};

const Main = ({
  status,
  errorMessage,
  data,
  filters,
}: {
  status: string;
  data: GetByViewerResponse;
  errorMessage?: string;
  filters: ReturnType<typeof getTeamsFiltersFromQuery>;
}) => {
  const isMobile = useMediaQuery("(max-width: 768px)");
  const searchParams = useSearchParams();
  const orgBranding = useOrgBranding();

  if (!data || status === "loading") {
    return <SkeletonLoader />;
  }

  if (status === "error") {
    return <Alert severity="error" title="Something went wrong" message={errorMessage} />;
  }

  const isFilteredByOnlyOneItem =
    (filters?.teamIds?.length === 1 || filters?.userIds?.length === 1) && data.eventTypeGroups.length === 1;
  return (
    <>
      {data.eventTypeGroups.length > 1 || isFilteredByOnlyOneItem ? (
        <>
          {isMobile ? (
            <MobileTeamsTab eventTypeGroups={data.eventTypeGroups} />
          ) : (
            data.eventTypeGroups.map((group: EventTypeGroup, index: number) => (
              <div className="mt-4 flex flex-col" key={group.profile.slug}>
                <EventTypeListHeading
                  profile={group.profile}
                  membershipCount={group.metadata.membershipCount}
                  teamId={group.teamId}
                  orgSlug={orgBranding?.slug}
                />

                {group.eventTypes.length ? (
                  <EventTypeList
                    types={group.eventTypes}
                    group={group}
                    groupIndex={index}
                    readOnly={group.metadata.readOnly}
                  />
                ) : group.teamId ? (
                  <EmptyEventTypeList group={group} />
                ) : (
                  <CreateFirstEventTypeView />
                )}
              </div>
            ))
          )}
        </>
      ) : (
        data.eventTypeGroups.length === 1 && (
          <EventTypeList
            types={data.eventTypeGroups[0].eventTypes}
            group={data.eventTypeGroups[0]}
            groupIndex={0}
            readOnly={data.eventTypeGroups[0].metadata.readOnly}
          />
        )
      )}
      {data.eventTypeGroups.length === 0 && <CreateFirstEventTypeView />}
      <EventTypeEmbedDialog />
      {searchParams?.get("dialog") === "duplicate" && <DuplicateDialog />}
    </>
  );
};

const EventTypesPage = () => {
  const { t } = useLocale();
  const searchParams = useSearchParams();
  const { open } = useIntercom();
  const { data: user } = useMeQuery();
  const [showProfileBanner, setShowProfileBanner] = useState(false);
  const orgBranding = useOrgBranding();
  const routerQuery = useRouterQuery();
  const filters = getTeamsFiltersFromQuery(routerQuery);

  // TODO: Maybe useSuspenseQuery to focus on success case only? Remember that it would crash the page when there is an error in query. Also, it won't support skeleton
  const { data, status, error } = trpc.viewer.eventTypes.getByViewer.useQuery(filters && { filters }, {
    refetchOnWindowFocus: false,
    cacheTime: 1 * 60 * 60 * 1000,
    staleTime: 1 * 60 * 60 * 1000,
  });

  function closeBanner() {
    setShowProfileBanner(false);
    document.cookie = `calcom-profile-banner=1;max-age=${60 * 60 * 24 * 90}`; // 3 months
    showToast(t("we_wont_show_again"), "success");
  }

  useEffect(() => {
    if (searchParams?.get("openIntercom") === "true") {
      open();
    }
    // eslint-disable-next-line react-hooks/exhaustive-deps
  }, []);

  useEffect(() => {
    setShowProfileBanner(
      !!orgBranding && !document.cookie.includes("calcom-profile-banner=1") && !user?.completedOnboarding
    );
  }, [orgBranding, user]);

  return (
    <ShellMain
      withoutSeo
      heading={t("Sessions")}
      hideHeadingOnMobile
      subtitle={t("See all your sessions and setup new one here.")}
      afterHeading={showProfileBanner && <SetupProfileBanner closeAction={closeBanner} />}
      beforeCTAactions={<Actions />}
      CTA={<CTA data={data} />}>
      <HeadSeo title="Sessions" description="See all your sessions and setup new one here." />
      <Main data={data} status={status} errorMessage={error?.message} filters={filters} />
    </ShellMain>
  );
};

EventTypesPage.getLayout = getLayout;

EventTypesPage.PageWrapper = PageWrapper;

export default EventTypesPage;<|MERGE_RESOLUTION|>--- conflicted
+++ resolved
@@ -770,21 +770,16 @@
   return (
     <EmptyScreen
       Icon={LinkIcon}
-<<<<<<< HEAD
       headline={t("Setup your first Session here")}
       description={t(
         "Session enable you to share links that show available times on your calendar and allow people to make bookings with you."
       )}
-=======
-      headline={t("new_event_type_heading")}
-      description={t("new_event_type_description")}
       className="mb-16"
       buttonRaw={
         <Button href="?dialog=new" variant="button">
           {t("create")}
         </Button>
       }
->>>>>>> a2d1dbeb
     />
   );
 };
