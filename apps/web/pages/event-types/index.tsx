"use client";

import { useAutoAnimate } from "@formkit/auto-animate/react";
import { Trans } from "next-i18next";
import Link from "next/link";
import { usePathname, useRouter } from "next/navigation";
import type { FC } from "react";
import { memo, useEffect, useState } from "react";
import { z } from "zod";

import { getLayout } from "@calcom/features/MainLayout";
import { useOrgBranding } from "@calcom/features/ee/organizations/context/provider";
import useIntercom from "@calcom/features/ee/support/lib/intercom/useIntercom";
import { EventTypeEmbedButton, EventTypeEmbedDialog } from "@calcom/features/embed/EventTypeEmbed";
import { EventTypeDescription } from "@calcom/features/eventtypes/components";
import CreateEventTypeDialog from "@calcom/features/eventtypes/components/CreateEventTypeDialog";
import { DuplicateDialog } from "@calcom/features/eventtypes/components/DuplicateDialog";
import { TeamsFilter } from "@calcom/features/filters/components/TeamsFilter";
import { getTeamsFiltersFromQuery } from "@calcom/features/filters/lib/getTeamsFiltersFromQuery";
import { ShellMain } from "@calcom/features/shell/Shell";
import { APP_NAME, WEBAPP_URL } from "@calcom/lib/constants";
import { useCompatSearchParams } from "@calcom/lib/hooks/useCompatSearchParams";
import { useLocale } from "@calcom/lib/hooks/useLocale";
import useMediaQuery from "@calcom/lib/hooks/useMediaQuery";
import { useRouterQuery } from "@calcom/lib/hooks/useRouterQuery";
import { useTypedQuery } from "@calcom/lib/hooks/useTypedQuery";
import { HttpError } from "@calcom/lib/http-error";
import { SchedulingType } from "@calcom/prisma/enums";
import type { RouterOutputs } from "@calcom/trpc/react";
import { trpc, TRPCClientError } from "@calcom/trpc/react";
import {
  Alert,
  Avatar,
  Badge,
  Button,
  ButtonGroup,
  ConfirmationDialogContent,
  CreateButton,
  Dialog,
  Dropdown,
  DropdownItem,
  DropdownMenuContent,
  DropdownMenuItem,
  DropdownMenuPortal,
  DropdownMenuSeparator,
  DropdownMenuTrigger,
  EmptyScreen,
  HeadSeo,
  HorizontalTabs,
  Label,
  showToast,
  Skeleton,
  Switch,
  Tooltip,
  ArrowButton,
} from "@calcom/ui";
import {
  Clipboard,
  Code,
  Copy,
  Edit,
  Edit2,
  ExternalLink,
  Link as LinkIcon,
  MoreHorizontal,
  Trash,
  Upload,
  Users,
} from "@calcom/ui/components/icon";

import useMeQuery from "@lib/hooks/useMeQuery";

import PageWrapper from "@components/PageWrapper";
import SkeletonLoader from "@components/eventtype/SkeletonLoader";
import { UserAvatarGroup } from "@components/ui/avatar/UserAvatarGroup";

type EventTypeGroups = RouterOutputs["viewer"]["eventTypes"]["getByViewer"]["eventTypeGroups"];
type EventTypeGroupProfile = EventTypeGroups[number]["profile"];
type GetByViewerResponse = RouterOutputs["viewer"]["eventTypes"]["getByViewer"] | undefined;

interface EventTypeListHeadingProps {
  profile: EventTypeGroupProfile;
  membershipCount: number;
  teamId?: number | null;
  bookerUrl: string;
}

type EventTypeGroup = EventTypeGroups[number];
type EventType = EventTypeGroup["eventTypes"][number];

interface EventTypeListProps {
  group: EventTypeGroup;
  groupIndex: number;
  readOnly: boolean;
  bookerUrl: string | null;
  types: EventType[];
}

interface MobileTeamsTabProps {
  eventTypeGroups: EventTypeGroups;
}

const querySchema = z.object({
  teamId: z.nullable(z.coerce.number()).optional().default(null),
});

const MobileTeamsTab: FC<MobileTeamsTabProps> = (props) => {
  const { eventTypeGroups } = props;
  const orgBranding = useOrgBranding();
  const tabs = eventTypeGroups.map((item) => ({
    name: item.profile.name ?? "",
    href: item.teamId ? `/event-types?teamId=${item.teamId}` : "/event-types?noTeam",
    avatar: orgBranding
      ? `${orgBranding.fullDomain}${item.teamId ? "/team" : ""}/${item.profile.slug}/avatar.png`
      : item.profile.image ?? `${WEBAPP_URL + (item.teamId && "/team")}/${item.profile.slug}/avatar.png`,
  }));
  const { data } = useTypedQuery(querySchema);
  const events = eventTypeGroups.filter((item) => item.teamId === data.teamId);

  return (
    <div>
      <HorizontalTabs tabs={tabs} />
      {events.length > 0 ? (
        <EventTypeList
          types={events[0].eventTypes}
          group={events[0]}
          groupIndex={0}
          bookerUrl={events[0].bookerUrl}
          readOnly={events[0].metadata.readOnly}
        />
      ) : (
        <CreateFirstEventTypeView slug={eventTypeGroups[0].profile.slug ?? ""} />
      )}
    </div>
  );
};

const Item = ({ type, group, readOnly }: { type: EventType; group: EventTypeGroup; readOnly: boolean }) => {
  const { t } = useLocale();

  const content = () => (
    <div>
      <span
        className="text-default font-semibold ltr:mr-1 rtl:ml-1"
        data-testid={`event-type-title-${type.id}`}>
        {type.title}
      </span>
      {group.profile.slug ? (
        <small
          className="text-subtle hidden font-normal leading-4 sm:inline"
          data-testid={`event-type-slug-${type.id}`}>
          {`/${
            type.schedulingType !== SchedulingType.MANAGED ? group.profile.slug : t("username_placeholder")
          }/${type.slug}`}
        </small>
      ) : null}
      {readOnly && (
        <Badge variant="gray" className="ml-2">
          {t("readonly")}
        </Badge>
      )}
    </div>
  );

  return readOnly ? (
    <div className="flex-1 overflow-hidden pr-4 text-sm">
      {content()}
      <EventTypeDescription
        // @ts-expect-error FIXME: We have a type mismatch here @hariombalhara @sean-brydon
        eventType={type}
        shortenDescription
      />
    </div>
  ) : (
    <Link
      href={`/event-types/${type.id}?tabName=setup`}
      className="flex-1 overflow-hidden pr-4 text-sm"
      title={type.title}>
      <div>
        <span
          className="text-default font-semibold ltr:mr-1 rtl:ml-1"
          data-testid={`event-type-title-${type.id}`}>
          {type.title}
        </span>
        {group.profile.slug ? (
          <small
            className="text-subtle hidden font-normal leading-4 sm:inline"
            data-testid={`event-type-slug-${type.id}`}>
            {`/${group.profile.slug}/${type.slug}`}
          </small>
        ) : null}
        {readOnly && (
          <Badge variant="gray" className="ml-2">
            {t("readonly")}
          </Badge>
        )}
      </div>
      <EventTypeDescription
        // @ts-expect-error FIXME: We have a type mismatch here @hariombalhara @sean-brydon
        eventType={{ ...type, descriptionAsSafeHTML: type.safeDescription }}
        shortenDescription
      />
    </Link>
  );
};

const MemoizedItem = memo(Item);

export const EventTypeList = ({
  group,
  groupIndex,
  readOnly,
  types,
  bookerUrl,
}: EventTypeListProps): JSX.Element => {
  const { t } = useLocale();
  const router = useRouter();
  const pathname = usePathname();
  const searchParams = useCompatSearchParams();
  const [parent] = useAutoAnimate<HTMLUListElement>();
  const [deleteDialogOpen, setDeleteDialogOpen] = useState(false);
  const [deleteDialogTypeId, setDeleteDialogTypeId] = useState(0);
  const [deleteDialogTypeSchedulingType, setDeleteDialogSchedulingType] = useState<SchedulingType | null>(
    null
  );
  const utils = trpc.useContext();
  const mutation = trpc.viewer.eventTypeOrder.useMutation({
    onError: async (err) => {
      console.error(err.message);
      await utils.viewer.eventTypes.getByViewer.cancel();
      // REVIEW: Should we invalidate the entire router or just the `getByViewer` query?
      await utils.viewer.eventTypes.invalidate();
    },
    onSettled: () => {
      // REVIEW: Should we invalidate the entire router or just the `getByViewer` query?
      utils.viewer.eventTypes.invalidate();
    },
  });

  const setHiddenMutation = trpc.viewer.eventTypes.update.useMutation({
    onMutate: async ({ id }) => {
      await utils.viewer.eventTypes.getByViewer.cancel();
      const previousValue = utils.viewer.eventTypes.getByViewer.getData();
      if (previousValue) {
        const newList = [...types];
        const itemIndex = newList.findIndex((item) => item.id === id);
        if (itemIndex !== -1 && newList[itemIndex]) {
          newList[itemIndex].hidden = !newList[itemIndex].hidden;
        }
        utils.viewer.eventTypes.getByViewer.setData(undefined, {
          ...previousValue,
          eventTypeGroups: [
            ...previousValue.eventTypeGroups.slice(0, groupIndex),
            { ...group, eventTypes: newList },
            ...previousValue.eventTypeGroups.slice(groupIndex + 1),
          ],
        });
      }
      return { previousValue };
    },
    onError: async (err, _, context) => {
      if (context?.previousValue) {
        utils.viewer.eventTypes.getByViewer.setData(undefined, context.previousValue);
      }
      console.error(err.message);
    },
    onSettled: () => {
      // REVIEW: Should we invalidate the entire router or just the `getByViewer` query?
      utils.viewer.eventTypes.invalidate();
    },
  });

  async function moveEventType(index: number, increment: 1 | -1) {
    const newList = [...types];

    const type = types[index];
    const tmp = types[index + increment];
    if (tmp) {
      newList[index] = tmp;
      newList[index + increment] = type;
    }

    await utils.viewer.eventTypes.getByViewer.cancel();

    const previousValue = utils.viewer.eventTypes.getByViewer.getData();
    if (previousValue) {
      utils.viewer.eventTypes.getByViewer.setData(undefined, {
        ...previousValue,
        eventTypeGroups: [
          ...previousValue.eventTypeGroups.slice(0, groupIndex),
          { ...group, eventTypes: newList },
          ...previousValue.eventTypeGroups.slice(groupIndex + 1),
        ],
      });
    }

    mutation.mutate({
      ids: newList.map((type) => type.id),
    });
  }

  async function deleteEventTypeHandler(id: number) {
    const payload = { id };
    deleteMutation.mutate(payload);
  }

  // inject selection data into url for correct router history
  const openDuplicateModal = (eventType: EventType, group: EventTypeGroup) => {
    const newSearchParams = new URLSearchParams(searchParams ?? undefined);
    function setParamsIfDefined(key: string, value: string | number | boolean | null | undefined) {
      if (value) newSearchParams.set(key, value.toString());
      if (value === null) newSearchParams.delete(key);
    }
    setParamsIfDefined("dialog", "duplicate");
    setParamsIfDefined("title", eventType.title);
    setParamsIfDefined("description", eventType.description);
    setParamsIfDefined("slug", eventType.slug);
    setParamsIfDefined("id", eventType.id);
    setParamsIfDefined("length", eventType.length);
    setParamsIfDefined("pageSlug", group.profile.slug);
    router.push(`${pathname}?${newSearchParams.toString()}`);
  };

  const deleteMutation = trpc.viewer.eventTypes.delete.useMutation({
    onSuccess: () => {
      showToast(t("event_type_deleted_successfully"), "success");
      setDeleteDialogOpen(false);
    },
    onMutate: async ({ id }) => {
      await utils.viewer.eventTypes.getByViewer.cancel();
      const previousValue = utils.viewer.eventTypes.getByViewer.getData();
      if (previousValue) {
        const newList = types.filter((item) => item.id !== id);

        utils.viewer.eventTypes.getByViewer.setData(undefined, {
          ...previousValue,
          eventTypeGroups: [
            ...previousValue.eventTypeGroups.slice(0, groupIndex),
            { ...group, eventTypes: newList },
            ...previousValue.eventTypeGroups.slice(groupIndex + 1),
          ],
        });
      }
      return { previousValue };
    },
    onError: (err, _, context) => {
      if (context?.previousValue) {
        utils.viewer.eventTypes.getByViewer.setData(undefined, context.previousValue);
      }
      if (err instanceof HttpError) {
        const message = `${err.statusCode}: ${err.message}`;
        showToast(message, "error");
        setDeleteDialogOpen(false);
      } else if (err instanceof TRPCClientError) {
        showToast(err.message, "error");
      }
    },
    onSettled: () => {
      // REVIEW: Should we invalidate the entire router or just the `getByViewer` query?
      utils.viewer.eventTypes.invalidate();
    },
  });

  const [isNativeShare, setNativeShare] = useState(true);

  useEffect(() => {
    if (!navigator.share) {
      setNativeShare(false);
    }
  }, []);

  if (!types.length) {
    return group.teamId ? (
      <EmptyEventTypeList group={group} />
    ) : (
      <CreateFirstEventTypeView slug={group.profile.slug ?? ""} />
    );
  }

  const firstItem = types[0];
  const lastItem = types[types.length - 1];
  const isManagedEventPrefix = () => {
    return deleteDialogTypeSchedulingType === SchedulingType.MANAGED ? "_managed" : "";
  };
  return (
    <div className="bg-default border-subtle mb-16 flex overflow-hidden rounded-md border">
      <ul ref={parent} className="divide-subtle !static w-full divide-y" data-testid="event-types">
        {types.map((type, index) => {
          const embedLink = `${group.profile.slug}/${type.slug}`;
          const calLink = `${bookerUrl}/${embedLink}`;
          const isManagedEventType = type.schedulingType === SchedulingType.MANAGED;
          const isChildrenManagedEventType =
            type.metadata?.managedEventConfig !== undefined && type.schedulingType !== SchedulingType.MANAGED;
          return (
            <li key={type.id}>
              <div className="hover:bg-muted flex w-full items-center justify-between transition">
                <div className="group flex w-full max-w-full items-center justify-between overflow-hidden px-4 py-4 sm:px-6">
                  {!(firstItem && firstItem.id === type.id) && (
                    <ArrowButton onClick={() => moveEventType(index, -1)} arrowDirection="up" />
                  )}

                  {!(lastItem && lastItem.id === type.id) && (
                    <ArrowButton onClick={() => moveEventType(index, 1)} arrowDirection="down" />
                  )}
                  <MemoizedItem type={type} group={group} readOnly={readOnly} />
                  <div className="mt-4 hidden sm:mt-0 sm:flex">
                    <div className="flex justify-between space-x-2 rtl:space-x-reverse">
                      {type.team && !isManagedEventType && (
                        <UserAvatarGroup
                          className="relative right-3"
                          size="sm"
                          truncateAfter={4}
                          users={type?.users ?? []}
                        />
                      )}
                      {isManagedEventType && type?.children && type.children?.length > 0 && (
<<<<<<< HEAD
                        <UserAvatarGroup
                          className="relative right-3 top-1"
=======
                        <AvatarGroup
                          className="relative right-3"
>>>>>>> 5751f0f6
                          size="sm"
                          truncateAfter={4}
                          users={type?.children.flatMap((ch) => ch.users) ?? []}
                        />
                      )}
                      <div className="flex items-center justify-between space-x-2 rtl:space-x-reverse">
                        {!isManagedEventType && (
                          <>
                            {type.hidden && <Badge variant="gray">{t("hidden")}</Badge>}
                            <Tooltip
                              content={type.hidden ? t("show_eventtype_on_profile") : t("hide_from_profile")}>
                              <div className="self-center rounded-md p-2">
                                <Switch
                                  name="Hidden"
                                  checked={!type.hidden}
                                  onCheckedChange={() => {
                                    setHiddenMutation.mutate({ id: type.id, hidden: !type.hidden });
                                  }}
                                />
                              </div>
                            </Tooltip>
                          </>
                        )}

                        <ButtonGroup combined>
                          {!isManagedEventType && (
                            <>
                              <Tooltip content={t("preview")}>
                                <Button
                                  data-testid="preview-link-button"
                                  color="secondary"
                                  target="_blank"
                                  variant="icon"
                                  href={calLink}
                                  StartIcon={ExternalLink}
                                />
                              </Tooltip>

                              <Tooltip content={t("copy_link")}>
                                <Button
                                  color="secondary"
                                  variant="icon"
                                  StartIcon={LinkIcon}
                                  onClick={() => {
                                    showToast(t("link_copied"), "success");
                                    navigator.clipboard.writeText(calLink);
                                  }}
                                />
                              </Tooltip>
                            </>
                          )}
                          <Dropdown modal={false}>
                            <DropdownMenuTrigger asChild data-testid={`event-type-options-${type.id}`}>
                              <Button
                                type="button"
                                variant="icon"
                                color="secondary"
                                StartIcon={MoreHorizontal}
                                className="ltr:radix-state-open:rounded-r-md rtl:radix-state-open:rounded-l-md"
                              />
                            </DropdownMenuTrigger>
                            <DropdownMenuContent>
                              {!readOnly && (
                                <DropdownMenuItem>
                                  <DropdownItem
                                    type="button"
                                    data-testid={`event-type-edit-${type.id}`}
                                    StartIcon={Edit2}
                                    onClick={() => router.push(`/event-types/${type.id}`)}>
                                    {t("edit")}
                                  </DropdownItem>
                                </DropdownMenuItem>
                              )}
                              {!isManagedEventType && !isChildrenManagedEventType && (
                                <>
                                  <DropdownMenuItem className="outline-none">
                                    <DropdownItem
                                      type="button"
                                      data-testid={`event-type-duplicate-${type.id}`}
                                      StartIcon={Copy}
                                      onClick={() => openDuplicateModal(type, group)}>
                                      {t("duplicate")}
                                    </DropdownItem>
                                  </DropdownMenuItem>
                                </>
                              )}
                              {!isManagedEventType && (
                                <DropdownMenuItem className="outline-none">
                                  <EventTypeEmbedButton
                                    namespace={type.slug}
                                    as={DropdownItem}
                                    type="button"
                                    StartIcon={Code}
                                    className="w-full rounded-none"
                                    embedUrl={encodeURIComponent(embedLink)}
                                    eventId={type.id}>
                                    {t("embed")}
                                  </EventTypeEmbedButton>
                                </DropdownMenuItem>
                              )}
                              {/* readonly is only set when we are on a team - if we are on a user event type null will be the value. */}
                              {(group.metadata?.readOnly === false || group.metadata.readOnly === null) &&
                                !isChildrenManagedEventType && (
                                  <>
                                    <DropdownMenuSeparator />
                                    <DropdownMenuItem>
                                      <DropdownItem
                                        color="destructive"
                                        onClick={() => {
                                          setDeleteDialogOpen(true);
                                          setDeleteDialogTypeId(type.id);
                                          setDeleteDialogSchedulingType(type.schedulingType);
                                        }}
                                        StartIcon={Trash}
                                        className="w-full rounded-none">
                                        {t("delete")}
                                      </DropdownItem>
                                    </DropdownMenuItem>
                                  </>
                                )}
                            </DropdownMenuContent>
                          </Dropdown>
                        </ButtonGroup>
                      </div>
                    </div>
                  </div>
                </div>
                <div className="min-w-9 mx-5 flex sm:hidden">
                  <Dropdown>
                    <DropdownMenuTrigger asChild data-testid={`event-type-options-${type.id}`}>
                      <Button type="button" variant="icon" color="secondary" StartIcon={MoreHorizontal} />
                    </DropdownMenuTrigger>
                    <DropdownMenuPortal>
                      <DropdownMenuContent>
                        {!isManagedEventType && (
                          <>
                            <DropdownMenuItem className="outline-none">
                              <DropdownItem
                                href={calLink}
                                target="_blank"
                                StartIcon={ExternalLink}
                                className="w-full rounded-none">
                                {t("preview")}
                              </DropdownItem>
                            </DropdownMenuItem>
                            <DropdownMenuItem className="outline-none">
                              <DropdownItem
                                data-testid={`event-type-duplicate-${type.id}`}
                                onClick={() => {
                                  navigator.clipboard.writeText(calLink);
                                  showToast(t("link_copied"), "success");
                                }}
                                StartIcon={Clipboard}
                                className="w-full rounded-none text-left">
                                {t("copy_link")}
                              </DropdownItem>
                            </DropdownMenuItem>
                          </>
                        )}
                        {isNativeShare ? (
                          <DropdownMenuItem className="outline-none">
                            <DropdownItem
                              data-testid={`event-type-duplicate-${type.id}`}
                              onClick={() => {
                                navigator
                                  .share({
                                    title: t("share"),
                                    text: t("share_event", { appName: APP_NAME }),
                                    url: calLink,
                                  })
                                  .then(() => showToast(t("link_shared"), "success"))
                                  .catch(() => showToast(t("failed"), "error"));
                              }}
                              StartIcon={Upload}
                              className="w-full rounded-none">
                              {t("share")}
                            </DropdownItem>
                          </DropdownMenuItem>
                        ) : null}
                        {!readOnly && (
                          <DropdownMenuItem className="outline-none">
                            <DropdownItem
                              onClick={() => router.push(`/event-types/${type.id}`)}
                              StartIcon={Edit}
                              className="w-full rounded-none">
                              {t("edit")}
                            </DropdownItem>
                          </DropdownMenuItem>
                        )}
                        {!isManagedEventType && !isChildrenManagedEventType && (
                          <DropdownMenuItem className="outline-none">
                            <DropdownItem
                              onClick={() => openDuplicateModal(type, group)}
                              StartIcon={Copy}
                              data-testid={`event-type-duplicate-${type.id}`}>
                              {t("duplicate")}
                            </DropdownItem>
                          </DropdownMenuItem>
                        )}
                        {/* readonly is only set when we are on a team - if we are on a user event type null will be the value. */}
                        {(group.metadata?.readOnly === false || group.metadata.readOnly === null) &&
                          !isChildrenManagedEventType && (
                            <>
                              <DropdownMenuItem className="outline-none">
                                <DropdownItem
                                  color="destructive"
                                  onClick={() => {
                                    setDeleteDialogOpen(true);
                                    setDeleteDialogTypeId(type.id);
                                    setDeleteDialogSchedulingType(type.schedulingType);
                                  }}
                                  StartIcon={Trash}
                                  className="w-full rounded-none">
                                  {t("delete")}
                                </DropdownItem>
                              </DropdownMenuItem>
                            </>
                          )}
                        <DropdownMenuSeparator />
                        {!isManagedEventType && (
                          <div className="hover:bg-subtle flex h-9 cursor-pointer flex-row items-center justify-between px-4 py-2">
                            <Skeleton
                              as={Label}
                              htmlFor="hiddenSwitch"
                              className="mt-2 inline cursor-pointer self-center pr-2 ">
                              {type.hidden ? t("show_eventtype_on_profile") : t("hide_from_profile")}
                            </Skeleton>
                            <Switch
                              id="hiddenSwitch"
                              name="Hidden"
                              checked={!type.hidden}
                              onCheckedChange={() => {
                                setHiddenMutation.mutate({ id: type.id, hidden: !type.hidden });
                              }}
                            />
                          </div>
                        )}
                      </DropdownMenuContent>
                    </DropdownMenuPortal>
                  </Dropdown>
                </div>
              </div>
            </li>
          );
        })}
      </ul>
      <Dialog open={deleteDialogOpen} onOpenChange={setDeleteDialogOpen}>
        <ConfirmationDialogContent
          variety="danger"
          title={t(`delete${isManagedEventPrefix()}_event_type`)}
          confirmBtnText={t(`confirm_delete_event_type`)}
          loadingText={t(`confirm_delete_event_type`)}
          isLoading={deleteMutation.isLoading}
          onConfirm={(e) => {
            e.preventDefault();
            deleteEventTypeHandler(deleteDialogTypeId);
          }}>
          <p className="mt-5">
            <Trans
              i18nKey={`delete${isManagedEventPrefix()}_event_type_description`}
              components={{ li: <li />, ul: <ul className="ml-4 list-disc" /> }}>
              <ul>
                <li>Members assigned to this event type will also have their event types deleted.</li>
                <li>
                  Anyone who they&apos;ve shared their link with will no longer be able to book using it.
                </li>
              </ul>
            </Trans>
          </p>
        </ConfirmationDialogContent>
      </Dialog>
    </div>
  );
};

const EventTypeListHeading = ({
  profile,
  membershipCount,
  teamId,
  bookerUrl,
}: EventTypeListHeadingProps): JSX.Element => {
  const { t } = useLocale();
  const router = useRouter();

  const publishTeamMutation = trpc.viewer.teams.publish.useMutation({
    onSuccess(data) {
      router.push(data.url);
    },
    onError: (error) => {
      showToast(error.message, "error");
    },
  });

  return (
    <div className="mb-4 flex items-center space-x-2">
      <Avatar
        alt={profile?.name || ""}
        href={teamId ? `/settings/teams/${teamId}/profile` : "/settings/my-account/profile"}
        imageSrc={`${bookerUrl}${teamId ? "/team" : ""}/${profile.slug}/avatar.png`}
        size="md"
        className="mt-1 inline-flex justify-center"
      />
      <div>
        <Link
          href={teamId ? `/settings/teams/${teamId}/profile` : "/settings/my-account/profile"}
          className="text-emphasis font-bold">
          {profile?.name || ""}
        </Link>
        {membershipCount && teamId && (
          <span className="text-subtle relative -top-px me-2 ms-2 text-xs">
            <Link href={`/settings/teams/${teamId}/members`}>
              <Badge variant="gray">
                <Users className="-mt-px mr-1 inline h-3 w-3" />
                {membershipCount}
              </Badge>
            </Link>
          </span>
        )}
        {profile?.slug && (
          <Link href={`${bookerUrl}/${profile.slug}`} className="text-subtle block text-xs">
            {`${bookerUrl.replace("https://", "").replace("http://", "")}/${profile.slug}`}
          </Link>
        )}
      </div>
      {!profile?.slug && !!teamId && (
        <button onClick={() => publishTeamMutation.mutate({ teamId })}>
          <Badge variant="gray" className="-ml-2 mb-1">
            {t("upgrade")}
          </Badge>
        </button>
      )}
    </div>
  );
};

const CreateFirstEventTypeView = ({ slug }: { slug: string }) => {
  const { t } = useLocale();

  return (
    <EmptyScreen
      Icon={LinkIcon}
      headline={t("new_event_type_heading")}
      description={t("new_event_type_description")}
      className="mb-16"
      buttonRaw={
        <Button href={`?dialog=new&eventPage=${slug}`} variant="button">
          {t("create")}
        </Button>
      }
    />
  );
};

const CTA = ({ data }: { data: GetByViewerResponse }) => {
  const { t } = useLocale();

  if (!data) return null;

  const profileOptions = data.profiles
    .filter((profile) => !profile.readOnly)
    .map((profile) => {
      return {
        teamId: profile.teamId,
        label: profile.name || profile.slug,
        image: profile.image,
        membershipRole: profile.membershipRole,
        slug: profile.slug,
      };
    });

  return (
    <CreateButton
      data-testid="new-event-type"
      subtitle={t("create_event_on").toUpperCase()}
      options={profileOptions}
      createDialog={() => <CreateEventTypeDialog profileOptions={profileOptions} />}
    />
  );
};

const Actions = () => {
  return (
    <div className="hidden items-center md:flex">
      <TeamsFilter popoverTriggerClassNames="mb-0" showVerticalDivider={true} />
    </div>
  );
};

const EmptyEventTypeList = ({ group }: { group: EventTypeGroup }) => {
  const { t } = useLocale();
  return (
    <>
      <EmptyScreen
        headline={t("team_no_event_types")}
        buttonRaw={
          <Button
            href={`?dialog=new&eventPage=${group.profile.slug}&teamId=${group.teamId}`}
            variant="button"
            className="mt-5">
            {t("create")}
          </Button>
        }
      />
    </>
  );
};

const Main = ({
  status,
  errorMessage,
  data,
  filters,
}: {
  status: string;
  data: GetByViewerResponse;
  errorMessage?: string;
  filters: ReturnType<typeof getTeamsFiltersFromQuery>;
}) => {
  const isMobile = useMediaQuery("(max-width: 768px)");
  const searchParams = useCompatSearchParams();
  const orgBranding = useOrgBranding();

  if (!data || status === "loading") {
    return <SkeletonLoader />;
  }

  if (status === "error") {
    return <Alert severity="error" title="Something went wrong" message={errorMessage} />;
  }

  const isFilteredByOnlyOneItem =
    (filters?.teamIds?.length === 1 || filters?.userIds?.length === 1) && data.eventTypeGroups.length === 1;
  return (
    <>
      {data.eventTypeGroups.length > 1 || isFilteredByOnlyOneItem ? (
        <>
          {isMobile ? (
            <MobileTeamsTab eventTypeGroups={data.eventTypeGroups} />
          ) : (
            data.eventTypeGroups.map((group: EventTypeGroup, index: number) => (
              <div
                className="mt-4 flex flex-col"
                data-testid={`slug-${group.profile.slug}`}
                key={group.profile.slug}>
                <EventTypeListHeading
                  profile={group.profile}
                  membershipCount={group.metadata.membershipCount}
                  teamId={group.teamId}
                  bookerUrl={group.bookerUrl}
                />

                {group.eventTypes.length ? (
                  <EventTypeList
                    types={group.eventTypes}
                    group={group}
                    bookerUrl={group.bookerUrl}
                    groupIndex={index}
                    readOnly={group.metadata.readOnly}
                  />
                ) : group.teamId ? (
                  <EmptyEventTypeList group={group} />
                ) : (
                  <CreateFirstEventTypeView slug={data.profiles[0].slug ?? ""} />
                )}
              </div>
            ))
          )}
        </>
      ) : (
        data.eventTypeGroups.length === 1 && (
          <EventTypeList
            types={data.eventTypeGroups[0].eventTypes}
            group={data.eventTypeGroups[0]}
            groupIndex={0}
            bookerUrl={data.eventTypeGroups[0].bookerUrl}
            readOnly={data.eventTypeGroups[0].metadata.readOnly}
          />
        )
      )}
      {data.eventTypeGroups.length === 0 && <CreateFirstEventTypeView slug={data.profiles[0].slug ?? ""} />}
      <EventTypeEmbedDialog />
      {searchParams?.get("dialog") === "duplicate" && <DuplicateDialog />}
    </>
  );
};

const EventTypesPage = () => {
  const { t } = useLocale();
  const searchParams = useCompatSearchParams();
  const { open } = useIntercom();
  const { data: user } = useMeQuery();
  const [showProfileBanner, setShowProfileBanner] = useState(false);
  const orgBranding = useOrgBranding();
  const routerQuery = useRouterQuery();
  const filters = getTeamsFiltersFromQuery(routerQuery);

  // TODO: Maybe useSuspenseQuery to focus on success case only? Remember that it would crash the page when there is an error in query. Also, it won't support skeleton
  const { data, status, error } = trpc.viewer.eventTypes.getByViewer.useQuery(filters && { filters }, {
    refetchOnWindowFocus: false,
    cacheTime: 1 * 60 * 60 * 1000,
    staleTime: 1 * 60 * 60 * 1000,
  });

  function closeBanner() {
    setShowProfileBanner(false);
    document.cookie = `calcom-profile-banner=1;max-age=${60 * 60 * 24 * 90}`; // 3 months
    showToast(t("we_wont_show_again"), "success");
  }

  useEffect(() => {
    if (searchParams?.get("openIntercom") === "true") {
      open();
    }
    // eslint-disable-next-line react-hooks/exhaustive-deps
  }, []);

  useEffect(() => {
    setShowProfileBanner(
      !!orgBranding && !document.cookie.includes("calcom-profile-banner=1") && !user?.completedOnboarding
    );
  }, [orgBranding, user]);

  return (
    <ShellMain
      withoutSeo
      heading={t("event_types_page_title")}
      hideHeadingOnMobile
      subtitle={t("event_types_page_subtitle")}
      beforeCTAactions={<Actions />}
      CTA={<CTA data={data} />}>
      <HeadSeo
        title="Event Types"
        description="Create events to share for people to book on your calendar."
      />
      <Main data={data} status={status} errorMessage={error?.message} filters={filters} />
    </ShellMain>
  );
};

EventTypesPage.getLayout = getLayout;

EventTypesPage.PageWrapper = PageWrapper;

export default EventTypesPage;<|MERGE_RESOLUTION|>--- conflicted
+++ resolved
@@ -414,13 +414,8 @@
                         />
                       )}
                       {isManagedEventType && type?.children && type.children?.length > 0 && (
-<<<<<<< HEAD
                         <UserAvatarGroup
-                          className="relative right-3 top-1"
-=======
-                        <AvatarGroup
                           className="relative right-3"
->>>>>>> 5751f0f6
                           size="sm"
                           truncateAfter={4}
                           users={type?.children.flatMap((ch) => ch.users) ?? []}
