import { UserPlan } from "@prisma/client";
import { Trans } from "next-i18next";
import Head from "next/head";
import Link from "next/link";
import { useRouter } from "next/router";
import React, { Fragment, useEffect, useState } from "react";

import { CAL_URL, WEBAPP_URL } from "@calcom/lib/constants";
import { useLocale } from "@calcom/lib/hooks/useLocale";
import { inferQueryOutput, trpc } from "@calcom/trpc/react";
import { Icon } from "@calcom/ui";
import { Alert } from "@calcom/ui/Alert";
import Badge from "@calcom/ui/Badge";
import ConfirmationDialogContent from "@calcom/ui/ConfirmationDialogContent";
import { Dialog } from "@calcom/ui/Dialog";
import EmptyScreen from "@calcom/ui/EmptyScreen";
import { Button, Tooltip, Switch, showToast } from "@calcom/ui/v2";
import Dropdown, {
  DropdownItem,
  DropdownMenuContent,
  DropdownMenuItem,
  DropdownMenuSeparator,
  DropdownMenuTrigger,
} from "@calcom/ui/v2/core/Dropdown";
import Shell from "@calcom/ui/v2/core/Shell";
import CreateEventTypeButton from "@calcom/ui/v2/modules/event-types/CreateEventType";

import { withQuery } from "@lib/QueryCell";
import classNames from "@lib/classNames";
import { HttpError } from "@lib/core/http/error";

import { EmbedButton, EmbedDialog } from "@components/Embed";
import EventTypeDescription from "@components/eventtype/EventTypeDescription";
import SkeletonLoader from "@components/eventtype/SkeletonLoader";
import Avatar from "@components/ui/Avatar";
import AvatarGroup from "@components/ui/AvatarGroup";

import { TRPCClientError } from "@trpc/react";

type EventTypeGroups = inferQueryOutput<"viewer.eventTypes">["eventTypeGroups"];
type EventTypeGroupProfile = EventTypeGroups[number]["profile"];
type ConnectedCalendars = inferQueryOutput<"viewer.connectedCalendars">["connectedCalendars"][number];

interface EventTypeListHeadingProps {
  profile: EventTypeGroupProfile;
  membershipCount: number;
}

type EventTypeGroup = inferQueryOutput<"viewer.eventTypes">["eventTypeGroups"][number];
type EventType = EventTypeGroup["eventTypes"][number];
interface EventTypeListProps {
  group: EventTypeGroup;
  groupIndex: number;
  readOnly: boolean;
  types: EventType[];
}

const Item = ({
  type,
  group,
  readOnly,
  connectedCalendars,
}: {
  type: EventType;
  group: EventTypeGroup;
  readOnly: boolean;
  connectedCalendars: ConnectedCalendars[] | undefined;
}) => {
  const { t } = useLocale();

  const isCalendarConnectedMissing = connectedCalendars?.length && !type.team && !type.destinationCalendar;

  return (
    <Link href={`/event-types/${type.id}`}>
      <a
        className={classNames(
          "flex-grow truncate text-sm ",
          type.$disabled && "pointer-events-none cursor-not-allowed opacity-30"
        )}
        title={`${type.title} ${type.description ? `– ${type.description}` : ""}`}>
        <div>
          <span
            className="truncate font-semibold text-gray-700 ltr:mr-1 rtl:ml-1"
            data-testid={"event-type-title-" + type.id}>
            {type.title}
          </span>
          <small
            className="hidden font-normal leading-4 text-gray-600 sm:inline"
            data-testid={"event-type-slug-" + type.id}>{`/${group.profile.slug}/${type.slug}`}</small>
          {type.hidden && (
            <span className="rtl:mr-2inline items-center rounded-sm bg-yellow-100 px-1.5 py-0.5 text-xs font-medium text-yellow-800 ltr:ml-2">
              {t("hidden") as string}
            </span>
          )}
          {!!isCalendarConnectedMissing && (
            <span className="rtl:mr-2inline items-center rounded-sm bg-red-100 px-1.5 py-0.5 text-xs font-medium text-red-800 ltr:ml-2">
              {t("missing_connected_calendar") as string}
            </span>
          )}
          {readOnly && (
            <span className="rtl:mr-2inline items-center rounded-sm bg-gray-100 px-1.5 py-0.5 text-xs font-medium text-gray-800 ltr:ml-2">
              {t("readonly") as string}
            </span>
          )}
        </div>
        <EventTypeDescription eventType={type} />
      </a>
    </Link>
  );
};

const MemoizedItem = React.memo(Item);

export const EventTypeList = ({ group, groupIndex, readOnly, types }: EventTypeListProps): JSX.Element => {
  const { t } = useLocale();
  const router = useRouter();
  const [deleteDialogOpen, setDeleteDialogOpen] = useState(false);
  const [deleteDialogTypeId, setDeleteDialogTypeId] = useState(0);
  const utils = trpc.useContext();
  const mutation = trpc.useMutation("viewer.eventTypeOrder", {
    onError: async (err) => {
      console.error(err.message);
      await utils.cancelQuery(["viewer.eventTypes"]);
      await utils.invalidateQueries(["viewer.eventTypes"]);
    },
    onSettled: async () => {
      await utils.invalidateQueries(["viewer.eventTypes"]);
    },
  });

  const setHiddenMutation = trpc.useMutation("viewer.eventTypes.update", {
    onError: async (err) => {
      console.error(err.message);
      await utils.cancelQuery(["viewer.eventTypes"]);
      await utils.invalidateQueries(["viewer.eventTypes"]);
    },
    onSettled: async () => {
      await utils.invalidateQueries(["viewer.eventTypes"]);
    },
  });

  function moveEventType(index: number, increment: 1 | -1) {
    const newList = [...types];

    const type = types[index];
    const tmp = types[index + increment];
    if (tmp) {
      newList[index] = tmp;
      newList[index + increment] = type;
    }

    utils.cancelQuery(["viewer.eventTypes"]);
    utils.setQueryData(["viewer.eventTypes"], (data) => {
      // tRPC is very strict with the return signature...
      if (!data)
        return {
          eventTypeGroups: [],
          profiles: [],
          viewer: { canAddEvents: false, plan: UserPlan.FREE },
        };
      return {
        ...data,
        eventTypesGroups: [
          ...data.eventTypeGroups.slice(0, groupIndex),
          { ...group, eventTypes: newList },
          ...data.eventTypeGroups.slice(groupIndex + 1),
        ],
      };
    });

    mutation.mutate({
      ids: newList.map((type) => type.id),
    });
  }

  async function deleteEventTypeHandler(id: number) {
    const payload = { id };
    deleteMutation.mutate(payload);
  }

  // inject selection data into url for correct router history
  const openModal = (group: EventTypeGroup, type: EventType) => {
    const query = {
      ...router.query,
      dialog: "new-eventtype",
      eventPage: group.profile.slug,
      title: type.title,
      slug: type.slug,
      description: type.description,
      length: type.length,
      type: type.schedulingType,
      teamId: group.teamId,
    };
    if (!group.teamId) {
      delete query.teamId;
    }
    router.push(
      {
        pathname: router.pathname,
        query,
      },
      undefined,
      { shallow: true }
    );
  };

  const deleteMutation = trpc.useMutation("viewer.eventTypes.delete", {
    onSuccess: async () => {
      await utils.invalidateQueries(["viewer.eventTypes"]);
      showToast(t("event_type_deleted_successfully"), "success");
      setDeleteDialogOpen(false);
    },
    onError: (err) => {
      if (err instanceof HttpError) {
        const message = `${err.statusCode}: ${err.message}`;
        showToast(message, "error");
        setDeleteDialogOpen(false);
      } else if (err instanceof TRPCClientError) {
        showToast(err.message, "error");
      }
    },
  });

  const [isNativeShare, setNativeShare] = useState(true);

  useEffect(() => {
    if (!navigator.share) {
      setNativeShare(false);
    }
  }, []);

  const connectedCalendarsQuery = trpc.useQuery(["viewer.connectedCalendars"]);

  return (
    <div className="mb-16 flex overflow-hidden rounded-md border border-gray-200 bg-white">
      <ul className="w-full divide-y divide-neutral-200" data-testid="event-types">
        {types.map((type, index) => {
          const embedLink = `${group.profile.slug}/${type.slug}`;
          const calLink = `${CAL_URL}/${embedLink}`;
          return (
            <li
              key={type.id}
              className={classNames(type.$disabled && "select-none")}
              data-disabled={type.$disabled ? 1 : 0}>
              <div
                className={classNames(
                  "flex  items-center justify-between hover:bg-neutral-50",
                  type.$disabled && "hover:bg-white"
                )}>
                <div
                  className={classNames(
                    "group flex w-full items-center justify-between px-4 py-4 pr-0 hover:bg-neutral-50 sm:px-6",
                    type.$disabled && "hover:bg-white"
                  )}>
                  {types.length > 1 && !type.$disabled && (
                    <>
                      <button
                        className="invisible absolute left-[5px] -mt-4 mb-4 -ml-4 hidden h-6 w-6 scale-0 items-center justify-center rounded-md border bg-white p-1 text-gray-400 transition-all hover:border-transparent hover:text-black hover:shadow group-hover:visible group-hover:scale-100 sm:ml-0 sm:flex lg:left-[36px]"
                        onClick={() => moveEventType(index, -1)}>
                        <Icon.FiArrowUp className="h-5 w-5" />
                      </button>

                      <button
                        className="invisible absolute left-[5px] mt-8 -ml-4 hidden h-6 w-6 scale-0  items-center justify-center rounded-md border bg-white p-1 text-gray-400 transition-all hover:border-transparent hover:text-black hover:shadow group-hover:visible group-hover:scale-100 sm:ml-0 sm:flex lg:left-[36px]"
                        onClick={() => moveEventType(index, 1)}>
                        <Icon.FiArrowDown className="h-5 w-5" />
                      </button>
                    </>
                  )}
                  <MemoizedItem
                    type={type}
                    group={group}
                    readOnly={readOnly}
                    connectedCalendars={connectedCalendarsQuery.data?.connectedCalendars}
                  />
                  <div className="mt-4 hidden flex-shrink-0 sm:mt-0 sm:ml-5 sm:flex">
                    <div className="flex justify-between space-x-2 rtl:space-x-reverse">
                      {type.users?.length > 1 && (
                        <AvatarGroup
                          border="border-2 border-white"
                          className={classNames("relative top-1 right-3", type.$disabled && " opacity-30")}
                          size={8}
                          truncateAfter={4}
                          items={type.users.map((organizer) => ({
                            alt: organizer.name || "",
                            image: `${WEBAPP_URL}/${organizer.username}/avatar.png`,
                            title: organizer.name || "",
                          }))}
                        />
                      )}
                      <div
                        className={classNames(
                          "flex justify-between space-x-2 rtl:space-x-reverse ",
                          type.$disabled && "pointer-events-none cursor-not-allowed"
                        )}>
                        <Tooltip content={t("show_eventtype_on_profile") as string}>
                          <div className="self-center border-r-2 border-gray-300 pr-4">
                            <Switch
                              name="Hidden"
                              checked={!type.hidden}
                              onCheckedChange={() => {
                                setHiddenMutation.mutate({ id: type.id, hidden: !type.hidden });
                              }}
                            />
                          </div>
                        </Tooltip>
                        <Tooltip content={t("preview") as string}>
                          <Button
                            color="minimalSecondary"
                            size="icon"
                            href={calLink}
                            StartIcon={Icon.FiExternalLink}
                            disabled={type.$disabled}
                          />
                        </Tooltip>

                        <Tooltip content={t("copy_link") as string}>
                          <Button
                            color="minimalSecondary"
                            size="icon"
                            StartIcon={Icon.FiLink}
                            disabled={type.$disabled}
                            onClick={() => {
                              showToast(t("link_copied"), "success");
                              navigator.clipboard.writeText(calLink);
                            }}
                          />
                        </Tooltip>
                      </div>
                      <Dropdown>
                        <DropdownMenuTrigger
                          className="focus:ring-brand-900 flex h-[36px] w-[36px] justify-center rounded-md border border-transparent bg-transparent text-gray-700 hover:border-gray-300 hover:bg-gray-100 focus:bg-gray-100 focus:outline-none focus:ring-2 focus:ring-offset-1"
                          data-testid={"event-type-options-" + type.id}>
                          <Icon.FiMoreHorizontal className="h-5 w-5 group-hover:text-gray-800" />
                        </DropdownMenuTrigger>
                        <DropdownMenuContent>
                          <DropdownMenuItem>
                            <DropdownItem
                              type="button"
                              href={"/event-types/" + type.id}
                              disabled={type.$disabled}
                              StartIcon={Icon.FiEdit2}>
                              {t("edit") as string}
                            </DropdownItem>
                          </DropdownMenuItem>
                          <DropdownMenuItem className="outline-none">
                            <DropdownItem
                              type="button"
                              data-testid={"event-type-duplicate-" + type.id}
                              disabled={type.$disabled}
                              StartIcon={Icon.FiCopy}
                              onClick={() => openModal(group, type)}>
                              {t("duplicate") as string}
                            </DropdownItem>
                          </DropdownMenuItem>
                          <DropdownMenuItem className="outline-none">
                            <EmbedButton
<<<<<<< HEAD
                              color="minimal"
=======
                              as={DropdownItem}
>>>>>>> 9b9a16b8
                              type="button"
                              StartIcon={Icon.FiCode}
                              className={classNames(
                                "w-full rounded-none",
                                type.$disabled && " pointer-events-none cursor-not-allowed opacity-30"
                              )}
                              embedUrl={encodeURIComponent(embedLink)}>
                              {t("embed")}
                            </EmbedButton>
                          </DropdownMenuItem>
                          <DropdownMenuSeparator className="h-px bg-gray-200" />
                          {/* readonly is only set when we are on a team - if we are on a user event type null will be the value. */}
                          {(group.metadata?.readOnly === false || group.metadata.readOnly === null) && (
                            <DropdownMenuItem>
                              <DropdownItem
                                onClick={() => {
                                  setDeleteDialogOpen(true);
                                  setDeleteDialogTypeId(type.id);
                                }}
                                StartIcon={Icon.FiTrash}
                                disabled={type.$disabled}
                                className="w-full rounded-none">
                                {t("delete") as string}
                              </DropdownItem>
                            </DropdownMenuItem>
                          )}
                        </DropdownMenuContent>
                      </Dropdown>
                    </div>
                  </div>
                </div>
                <div className="mr-5 flex flex-shrink-0 sm:hidden">
                  <Dropdown>
                    <DropdownMenuTrigger asChild data-testid={"event-type-options-" + type.id}>
                      <Button
                        type="button"
                        size="icon"
                        color="minimal"
                        className={classNames(type.$disabled && " opacity-30")}
                        StartIcon={Icon.FiMoreHorizontal}
                      />
                    </DropdownMenuTrigger>
                    <DropdownMenuContent portalled>
                      <DropdownMenuItem className="outline-none">
                        <Link href={calLink}>
                          <a target="_blank">
                            <Button
                              color="minimal"
                              StartIcon={Icon.FiExternalLink}
                              className="w-full rounded-none">
                              {t("preview") as string}
                            </Button>
                          </a>
                        </Link>
                      </DropdownMenuItem>
                      <DropdownMenuItem className="outline-none">
                        <Button
                          type="button"
                          color="minimal"
                          className="w-full rounded-none text-left"
                          data-testid={"event-type-duplicate-" + type.id}
                          StartIcon={Icon.FiClipboard}
                          onClick={() => {
                            navigator.clipboard.writeText(calLink);
                            showToast(t("link_copied"), "success");
                          }}>
                          {t("copy_link") as string}
                        </Button>
                      </DropdownMenuItem>
                      {isNativeShare ? (
                        <DropdownMenuItem className="outline-none">
                          <Button
                            type="button"
                            color="minimal"
                            className="w-full rounded-none"
                            data-testid={"event-type-duplicate-" + type.id}
                            StartIcon={Icon.FiUpload}
                            onClick={() => {
                              navigator
                                .share({
                                  title: t("share"),
                                  text: t("share_event"),
                                  url: calLink,
                                })
                                .then(() => showToast(t("link_shared"), "success"))
                                .catch(() => showToast(t("failed"), "error"));
                            }}>
                            {t("share") as string}
                          </Button>
                        </DropdownMenuItem>
                      ) : null}
                      <DropdownMenuItem className="outline-none">
                        <Button
                          type="button"
                          href={"/event-types/" + type.id}
                          color="minimal"
                          className="w-full"
                          StartIcon={Icon.FiEdit}>
                          {t("edit") as string}
                        </Button>
                      </DropdownMenuItem>
                      <DropdownMenuItem className="outline-none">
                        <Button
                          type="button"
                          color="minimal"
                          className="w-full rounded-none"
                          data-testid={"event-type-duplicate-" + type.id}
                          StartIcon={Icon.FiCopy}
                          onClick={() => openModal(group, type)}>
                          {t("duplicate") as string}
                        </Button>
                      </DropdownMenuItem>
                      <DropdownMenuSeparator className="h-px bg-gray-200" />
                      <DropdownMenuItem className="outline-none">
                        <Button
                          onClick={() => {
                            setDeleteDialogOpen(true);
                            setDeleteDialogTypeId(type.id);
                          }}
                          color="destructive"
                          StartIcon={Icon.FiTrash}
                          className="w-full rounded-none">
                          {t("delete") as string}
                        </Button>
                      </DropdownMenuItem>
                    </DropdownMenuContent>
                  </Dropdown>
                </div>
              </div>
            </li>
          );
        })}
      </ul>
      <Dialog open={deleteDialogOpen} onOpenChange={setDeleteDialogOpen}>
        <ConfirmationDialogContent
          isLoading={deleteMutation.isLoading}
          variety="danger"
          title={t("delete_event_type")}
          confirmBtnText={t("confirm_delete_event_type")}
          loadingText={t("confirm_delete_event_type")}
          onConfirm={(e) => {
            e.preventDefault();
            deleteEventTypeHandler(deleteDialogTypeId);
          }}>
          {t("delete_event_type_description") as string}
        </ConfirmationDialogContent>
      </Dialog>
    </div>
  );
};

const EventTypeListHeading = ({ profile, membershipCount }: EventTypeListHeadingProps): JSX.Element => {
  console.log(profile.slug);
  return (
    <div className="mb-4 flex">
      <Link href="/settings/teams">
        <a>
          <Avatar
            alt={profile?.name || ""}
            imageSrc={`${WEBAPP_URL}/${profile.slug}/avatar.png` || undefined}
            size={8}
            className="mt-1 inline ltr:mr-2 rtl:ml-2"
          />
        </a>
      </Link>
      <div>
        <Link href="/settings/teams">
          <a className="font-bold">{profile?.name || ""}</a>
        </Link>
        {membershipCount && (
          <span className="relative -top-px text-xs text-neutral-500 ltr:ml-2 rtl:mr-2">
            <Link href="/settings/teams">
              <a>
                <Badge variant="gray">
                  <Icon.FiUsers className="mr-1 -mt-px inline h-3 w-3" />
                  {membershipCount}
                </Badge>
              </a>
            </Link>
          </span>
        )}
        {profile?.slug && (
          <Link href={`${CAL_URL}/${profile.slug}`}>
            <a className="block text-xs text-neutral-500">{`${CAL_URL?.replace("https://", "")}/${
              profile.slug
            }`}</a>
          </Link>
        )}
      </div>
    </div>
  );
};

const CreateFirstEventTypeView = () => {
  const { t } = useLocale();

  return (
    <EmptyScreen
      Icon={Icon.FiCalendar}
      headline={t("new_event_type_heading")}
      description={t("new_event_type_description")}
    />
  );
};

const CTA = () => {
  const query = trpc.useQuery(["viewer.eventTypes"]);

  if (!query.data) return null;

  return (
    <CreateEventTypeButton canAddEvents={query.data.viewer.canAddEvents} options={query.data.profiles} />
  );
};

const WithQuery = withQuery(["viewer.eventTypes"]);

const EventTypesPage = () => {
  const { t } = useLocale();
  return (
    <div>
      <Head>
        <title>Home | Cal.com</title>
        <link rel="icon" href="/favicon.ico" />
      </Head>
      <Shell
        heading={t("event_types_page_title") as string}
        subtitle={t("event_types_page_subtitle") as string}
        CTA={<CTA />}>
        <WithQuery
          customLoader={<SkeletonLoader />}
          success={({ data }) => (
            <>
              {data.viewer.plan === "FREE" && !data.viewer.canAddEvents && (
                <Alert
                  severity="warning"
                  title={<>{t("plan_upgrade")}</>}
                  message={
                    <Trans i18nKey="plan_upgrade_instructions">
                      You can
                      <a href="/api/upgrade" className="underline">
                        upgrade here
                      </a>
                      .
                    </Trans>
                  }
                  className="mb-4"
                />
              )}
              {data.eventTypeGroups.map((group, index) => (
                <Fragment key={group.profile.slug}>
                  {/* hide list heading when there is only one (current user) */}
                  {(data.eventTypeGroups.length !== 1 || group.teamId) && (
                    <EventTypeListHeading
                      profile={group.profile}
                      membershipCount={group.metadata.membershipCount}
                    />
                  )}
                  <EventTypeList
                    types={group.eventTypes}
                    group={group}
                    groupIndex={index}
                    readOnly={group.metadata.readOnly}
                  />
                </Fragment>
              ))}

              {data.eventTypeGroups.length === 0 && <CreateFirstEventTypeView />}
              <EmbedDialog />
            </>
          )}
        />
      </Shell>
    </div>
  );
};

export default EventTypesPage;<|MERGE_RESOLUTION|>--- conflicted
+++ resolved
@@ -355,11 +355,7 @@
                           </DropdownMenuItem>
                           <DropdownMenuItem className="outline-none">
                             <EmbedButton
-<<<<<<< HEAD
-                              color="minimal"
-=======
                               as={DropdownItem}
->>>>>>> 9b9a16b8
                               type="button"
                               StartIcon={Icon.FiCode}
                               className={classNames(
