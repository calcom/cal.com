--- conflicted
+++ resolved
@@ -206,56 +206,24 @@
           const embedLink = `${group.profile.slug}/${type.slug}`;
           const calLink = `${CAL_URL}/${embedLink}`;
           return (
-<<<<<<< HEAD
             <li key={type.id}>
               <div className="flex items-center justify-between hover:bg-neutral-50">
                 <div className="group flex w-full items-center justify-between px-4 py-4 pr-0 sm:px-6">
-                  <button
-                    className="invisible absolute left-[5px] -mt-4 mb-4 -ml-4 hidden h-6 w-6 scale-0 items-center justify-center rounded-md border bg-white p-1 text-gray-400 transition-all hover:border-transparent hover:text-black hover:shadow group-hover:visible group-hover:scale-100 sm:ml-0 sm:flex lg:left-[36px]"
-                    onClick={() => moveEventType(index, -1)}>
-                    <Icon.FiArrowUp className="h-5 w-5" />
-                  </button>
-
-                  <button
-                    className="invisible absolute left-[5px] mt-8 -ml-4 hidden h-6 w-6 scale-0  items-center justify-center rounded-md border bg-white p-1 text-gray-400 transition-all hover:border-transparent hover:text-black hover:shadow group-hover:visible group-hover:scale-100 sm:ml-0 sm:flex lg:left-[36px]"
-                    onClick={() => moveEventType(index, 1)}>
-                    <Icon.FiArrowDown className="h-5 w-5" />
-                  </button>
-=======
-            <li
-              key={type.id}
-              className={classNames(type.$disabled && "select-none")}
-              data-disabled={type.$disabled ? 1 : 0}>
-              <div
-                className={classNames(
-                  "flex  items-center justify-between hover:bg-neutral-50",
-                  type.$disabled && "hover:bg-white"
-                )}>
-                <div
-                  className={classNames(
-                    "group flex w-full items-center justify-between px-4 py-4 pr-0 sm:px-6",
-                    type.$disabled && "hover:bg-white"
-                  )}>
-                  {types.length > 1 && !type.$disabled && (
-                    <>
-                      {!(firstItem && firstItem.id === type.id) && (
-                        <button
-                          className="invisible absolute left-[5px] -mt-4 mb-4 -ml-4 hidden h-6 w-6 scale-0 items-center justify-center rounded-md border bg-white p-1 text-gray-400 transition-all hover:border-transparent hover:text-black hover:shadow disabled:hover:border-inherit disabled:hover:text-gray-400 disabled:hover:shadow-none group-hover:visible group-hover:scale-100 sm:ml-0 sm:flex lg:left-[36px]"
-                          onClick={() => moveEventType(index, -1)}>
-                          <Icon.FiArrowUp className="h-5 w-5" />
-                        </button>
-                      )}
-
-                      {!(lastItem && lastItem.id === type.id) && (
-                        <button
-                          className="invisible absolute left-[5px] mt-8 -ml-4 hidden h-6 w-6 scale-0 items-center justify-center rounded-md  border bg-white p-1 text-gray-400 transition-all hover:border-transparent hover:text-black hover:shadow disabled:hover:border-inherit disabled:hover:text-gray-400 disabled:hover:shadow-none group-hover:visible group-hover:scale-100 sm:ml-0 sm:flex lg:left-[36px]"
-                          onClick={() => moveEventType(index, 1)}>
-                          <Icon.FiArrowDown className="h-5 w-5" />
-                        </button>
-                      )}
-                    </>
+                  {!(firstItem && firstItem.id === type.id) && (
+                    <button
+                      className="invisible absolute left-[5px] -mt-4 mb-4 -ml-4 hidden h-6 w-6 scale-0 items-center justify-center rounded-md border bg-white p-1 text-gray-400 transition-all hover:border-transparent hover:text-black hover:shadow disabled:hover:border-inherit disabled:hover:text-gray-400 disabled:hover:shadow-none group-hover:visible group-hover:scale-100 sm:ml-0 sm:flex lg:left-[36px]"
+                      onClick={() => moveEventType(index, -1)}>
+                      <Icon.FiArrowUp className="h-5 w-5" />
+                    </button>
                   )}
->>>>>>> 2281c7cf
+
+                  {!(lastItem && lastItem.id === type.id) && (
+                    <button
+                      className="invisible absolute left-[5px] mt-8 -ml-4 hidden h-6 w-6 scale-0 items-center justify-center rounded-md  border bg-white p-1 text-gray-400 transition-all hover:border-transparent hover:text-black hover:shadow disabled:hover:border-inherit disabled:hover:text-gray-400 disabled:hover:shadow-none group-hover:visible group-hover:scale-100 sm:ml-0 sm:flex lg:left-[36px]"
+                      onClick={() => moveEventType(index, 1)}>
+                      <Icon.FiArrowDown className="h-5 w-5" />
+                    </button>
+                  )}
                   <MemoizedItem type={type} group={group} readOnly={readOnly} />
                   <div className="mt-4 hidden flex-shrink-0 sm:mt-0 sm:ml-5 sm:flex">
                     <div className="flex justify-between space-x-2 rtl:space-x-reverse">
