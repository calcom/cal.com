--- conflicted
+++ resolved
@@ -223,11 +223,8 @@
             beforeBufferTime,
             afterBufferTime,
             seatsPerTimeSlot,
-<<<<<<< HEAD
             seatsShowAttendees,
-=======
             bookingLimits,
->>>>>>> e5af99f5
             recurringEvent,
             locations,
             blockchainId,
