--- conflicted
+++ resolved
@@ -80,13 +80,7 @@
     externalId: string;
   };
   successRedirectUrl: string;
-<<<<<<< HEAD
-=======
-  giphyThankYouPage: string;
-  blockchainId: number;
-  smartContractAddress: string;
   bookingLimits?: BookingLimit;
->>>>>>> 8583d9b2
 };
 
 const querySchema = z.object({
