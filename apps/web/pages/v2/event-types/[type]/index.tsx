--- conflicted
+++ resolved
@@ -190,14 +190,11 @@
         eventType={eventType}
         hasPaymentIntegration={props.hasPaymentIntegration}
         hasGiphyIntegration={props.hasGiphyIntegration}
-<<<<<<< HEAD
         giphyEnabled={giphyEnabled}
         setGiphyEnabled={setGiphyEnabled}
         paymentEnabled={paymentEnabled}
         setPaymentEnabled={setPaymentEnabled}
-=======
         hasRainbowIntegration={props.hasRainbowIntegration}
->>>>>>> 3f29df16
       />
     ),
     workflows: (
