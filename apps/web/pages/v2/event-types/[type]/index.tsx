--- conflicted
+++ resolved
@@ -70,11 +70,8 @@
   periodCountCalendarDays: "1" | "0";
   periodDates: { startDate: Date; endDate: Date };
   seatsPerTimeSlot: number | null;
-<<<<<<< HEAD
   seatsHideAttendees: boolean | null;
-=======
   seatsPerTimeSlotEnabled: boolean;
->>>>>>> d1a78731
   minimumBookingNotice: number;
   beforeBufferTime: number;
   afterBufferTime: number;
