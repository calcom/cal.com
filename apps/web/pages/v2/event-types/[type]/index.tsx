/* eslint-disable @typescript-eslint/no-empty-function */
import autoAnimate from "@formkit/auto-animate";
import { EventTypeCustomInput, PeriodType, Prisma, SchedulingType } from "@prisma/client";
import { GetServerSidePropsContext } from "next";
import { useRouter } from "next/router";
import { useEffect, useRef, useState } from "react";
import { useForm } from "react-hook-form";
import { z } from "zod";

import { StripeData } from "@calcom/app-store/stripepayment/lib/server";
import getApps, { getEventTypeAppData, getLocationOptions } from "@calcom/app-store/utils";
import { LocationObject, EventLocationType } from "@calcom/core/location";
import { parseRecurringEvent, parseBookingLimit, validateBookingLimitOrder } from "@calcom/lib";
import { CAL_URL } from "@calcom/lib/constants";
import getStripeAppData from "@calcom/lib/getStripeAppData";
import { useLocale } from "@calcom/lib/hooks/useLocale";
import prisma from "@calcom/prisma";
import { EventTypeMetaDataSchema } from "@calcom/prisma/zod-utils";
import { trpc } from "@calcom/trpc/react";
import type { BookingLimit, RecurringEvent } from "@calcom/types/Calendar";
import { Form } from "@calcom/ui/form/fields";
import { showToast } from "@calcom/ui/v2";

import { asStringOrThrow } from "@lib/asStringOrNull";
import { getSession } from "@lib/auth";
import { HttpError } from "@lib/core/http/error";
import { inferSSRProps } from "@lib/types/inferSSRProps";

import { AvailabilityTab } from "@components/v2/eventtype/AvailabilityTab";
// These can't really be moved into calcom/ui due to the fact they use infered getserverside props typings
import { EventAdvancedTab } from "@components/v2/eventtype/EventAdvancedTab";
import { EventAppsTab } from "@components/v2/eventtype/EventAppsTab";
import { EventLimitsTab } from "@components/v2/eventtype/EventLimitsTab";
import { EventRecurringTab } from "@components/v2/eventtype/EventRecurringTab";
import { EventSetupTab } from "@components/v2/eventtype/EventSetupTab";
import { EventTeamTab } from "@components/v2/eventtype/EventTeamTab";
import { EventTypeSingleLayout } from "@components/v2/eventtype/EventTypeSingleLayout";
import EventWorkflowsTab from "@components/v2/eventtype/EventWorkfowsTab";

import { getTranslation } from "@server/lib/i18n";

export type FormValues = {
  title: string;
  eventTitle: string;
  eventName: string;
  slug: string;
  length: number;
  description: string;
  disableGuests: boolean;
  requiresConfirmation: boolean;
  recurringEvent: RecurringEvent | null;
  schedulingType: SchedulingType | null;
  hidden: boolean;
  hideCalendarNotes: boolean;
  hashedLink: string | undefined;
  locations: {
    type: EventLocationType["type"];
    address?: string;
    link?: string;
    hostPhoneNumber?: string;
    displayLocationPublicly?: boolean;
    phone?: string;
  }[];
  customInputs: EventTypeCustomInput[];
  users: string[];
  schedule: number;
  periodType: PeriodType;
  periodDays: number;
  periodCountCalendarDays: "1" | "0";
  periodDates: { startDate: Date; endDate: Date };
  seatsPerTimeSlot: number | null;
  seatsPerTimeSlotEnabled: boolean;
  minimumBookingNotice: number;
  beforeBufferTime: number;
  afterBufferTime: number;
  slotInterval: number | null;
  metadata: z.infer<typeof EventTypeMetaDataSchema>;
  destinationCalendar: {
    integration: string;
    externalId: string;
  };
  successRedirectUrl: string;
<<<<<<< HEAD
  giphyThankYouPage: string;
  blockchainId: number;
  smartContractAddress: string;
  additionalNotesRequired: boolean;
=======
  bookingLimits?: BookingLimit;
>>>>>>> b7161694
};

const querySchema = z.object({
  tabName: z
    .enum(["setup", "availability", "apps", "limits", "recurring", "team", "advanced", "workflows"])
    .optional()
    .default("setup"),
});

export type EventTypeSetupInfered = inferSSRProps<typeof getServerSideProps>;

const EventTypePage = (props: inferSSRProps<typeof getServerSideProps>) => {
  const { t } = useLocale();
  const { data: eventTypeApps } = trpc.useQuery([
    "viewer.apps",
    {
      extendsFeature: "EventType",
    },
  ]);

  const { eventType: dbEventType, locationOptions, team, teamMembers } = props;
  // TODO: It isn't a good idea to maintain state using setEventType. If we want to connect the SSR'd data to tRPC, we should useQuery(["viewer.eventTypes.get"]) with initialData
  // Due to this change, when Form is saved, there is no way to propagate that info to eventType (e.g. disabling stripe app doesn't allow recurring tab to be enabled without refresh).
  const [eventType, setEventType] = useState(dbEventType);
  const animationParentRef = useRef(null);
  const router = useRouter();
  const { tabName } = querySchema.parse(router.query);

  useEffect(() => {
    animationParentRef.current && autoAnimate(animationParentRef.current);
  }, [animationParentRef]);

  const updateMutation = trpc.useMutation("viewer.eventTypes.update", {
    onSuccess: async ({ eventType: newEventType }) => {
      setEventType({ ...eventType, slug: newEventType.slug });
      showToast(
        t("event_type_updated_successfully", {
          eventTypeTitle: eventType.title,
        }),
        "success"
      );
    },
    onError: (err) => {
      let message = "";
      if (err instanceof HttpError) {
        const message = `${err.statusCode}: ${err.message}`;
        showToast(message, "error");
      }

      if (err.data?.code === "UNAUTHORIZED") {
        message = `${err.data.code}: You are not able to update this event`;
      }

      if (err.data?.code === "PARSE_ERROR") {
        message = `${err.data.code}: ${err.message}`;
      }

      if (message) {
        showToast(message, "error");
      }
    },
  });

  const [periodDates] = useState<{ startDate: Date; endDate: Date }>({
    startDate: new Date(eventType.periodStartDate || Date.now()),
    endDate: new Date(eventType.periodEndDate || Date.now()),
  });

  const formMethods = useForm<FormValues>({
    defaultValues: {
      title: eventType.title,
      locations: eventType.locations || [],
      recurringEvent: eventType.recurringEvent || null,
      description: eventType.description ?? undefined,
      schedule: eventType.schedule || undefined,
      bookingLimits: eventType.bookingLimits || undefined,
      hidden: eventType.hidden,
      periodDates: {
        startDate: periodDates.startDate,
        endDate: periodDates.endDate,
      },
      schedulingType: eventType.schedulingType,
      minimumBookingNotice: eventType.minimumBookingNotice,
      metadata: eventType.metadata,
    },
  });

  const appsMetadata = formMethods.getValues("metadata")?.apps;
  const numberOfInstalledApps = eventTypeApps?.filter((app) => app.isInstalled).length || 0;
  let numberOfActiveApps = 0;

  if (appsMetadata) {
    numberOfActiveApps = Object.entries(appsMetadata).filter(
      ([appId, appData]) => eventTypeApps?.find((app) => app.slug === appId)?.isInstalled && appData.enabled
    ).length;
  }

  const tabMap = {
    setup: (
      <EventSetupTab
        eventType={eventType}
        locationOptions={locationOptions}
        team={team}
        teamMembers={teamMembers}
      />
    ),
    availability: <AvailabilityTab />,
    team: (
      <EventTeamTab
        eventType={eventType}
        teamMembers={teamMembers}
        team={team}
        currentUserMembership={props.currentUserMembership}
      />
    ),
    limits: <EventLimitsTab eventType={eventType} />,
    advanced: <EventAdvancedTab eventType={eventType} team={team} />,
    recurring: <EventRecurringTab eventType={eventType} />,
    apps: <EventAppsTab eventType={eventType} />,
    workflows: (
      <EventWorkflowsTab
        eventType={eventType}
        workflows={eventType.workflows.map((workflowOnEventType) => workflowOnEventType.workflow)}
      />
    ),
  } as const;

  return (
    <EventTypeSingleLayout
      enabledAppsNumber={numberOfActiveApps}
      installedAppsNumber={numberOfInstalledApps}
      enabledWorkflowsNumber={eventType.workflows.length}
      eventType={eventType}
      team={team}
      formMethods={formMethods}
      disableBorder={tabName === "apps" || tabName === "workflows"}
      currentUserMembership={props.currentUserMembership}>
      <Form
        form={formMethods}
        id="event-type-form"
        handleSubmit={async (values) => {
          const {
            periodDates,
            periodCountCalendarDays,
            beforeBufferTime,
            afterBufferTime,
            seatsPerTimeSlot,
            bookingLimits,
            recurringEvent,
            locations,
<<<<<<< HEAD
            blockchainId,
            smartContractAddress,
            additionalNotesRequired,
=======
            metadata,
>>>>>>> b7161694
            // We don't need to send it to the backend
            // eslint-disable-next-line @typescript-eslint/no-unused-vars
            seatsPerTimeSlotEnabled,
            ...input
          } = values;

          if (bookingLimits) {
            const isValid = validateBookingLimitOrder(bookingLimits);
            if (!isValid) throw new Error("Booking limits must be in accending order. [day,week,month,year]");
          }

          updateMutation.mutate({
            ...input,
            locations,
            recurringEvent,
            periodStartDate: periodDates.startDate,
            periodEndDate: periodDates.endDate,
            periodCountCalendarDays: periodCountCalendarDays === "1",
            id: eventType.id,
            beforeEventBuffer: beforeBufferTime,
            afterEventBuffer: afterBufferTime,
            bookingLimits,
            seatsPerTimeSlot,
<<<<<<< HEAD
            metadata: {
              ...(giphyThankYouPage ? { giphyThankYouPage } : {}),
              ...(smartContractAddress ? { smartContractAddress } : {}),
              ...(blockchainId ? { blockchainId } : { blockchainId: 1 }),
              ...(additionalNotesRequired ? { additionalNotesRequired } : {}),
            },
=======
            metadata,
>>>>>>> b7161694
          });
        }}>
        <div ref={animationParentRef} className="space-y-6">
          {tabMap[tabName]}
        </div>
      </Form>
    </EventTypeSingleLayout>
  );
};

export const getServerSideProps = async (context: GetServerSidePropsContext) => {
  const { req, query } = context;
  const session = await getSession({ req });
  const typeParam = parseInt(asStringOrThrow(query.type));

  if (Number.isNaN(typeParam)) {
    return {
      notFound: true,
    };
  }

  if (!session?.user?.id) {
    return {
      redirect: {
        permanent: false,
        destination: "/auth/login",
      },
    };
  }

  const userSelect = Prisma.validator<Prisma.UserSelect>()({
    name: true,
    username: true,
    id: true,
    avatar: true,
    email: true,
    plan: true,
    locale: true,
    defaultScheduleId: true,
  });

  const rawEventType = await prisma.eventType.findFirst({
    where: {
      AND: [
        {
          OR: [
            {
              users: {
                some: {
                  id: session.user.id,
                },
              },
            },
            {
              team: {
                members: {
                  some: {
                    userId: session.user.id,
                  },
                },
              },
            },
            {
              userId: session.user.id,
            },
          ],
        },
        {
          id: typeParam,
        },
      ],
    },
    select: {
      id: true,
      title: true,
      slug: true,
      description: true,
      length: true,
      hidden: true,
      locations: true,
      eventName: true,
      customInputs: true,
      timeZone: true,
      periodType: true,
      metadata: true,
      periodDays: true,
      periodStartDate: true,
      periodEndDate: true,
      periodCountCalendarDays: true,
      requiresConfirmation: true,
      recurringEvent: true,
      hideCalendarNotes: true,
      disableGuests: true,
      minimumBookingNotice: true,
      beforeEventBuffer: true,
      afterEventBuffer: true,
      slotInterval: true,
      hashedLink: true,
      bookingLimits: true,
      successRedirectUrl: true,
      currency: true,
      team: {
        select: {
          id: true,
          slug: true,
          members: {
            where: {
              accepted: true,
            },
            select: {
              role: true,
              user: {
                select: userSelect,
              },
            },
          },
        },
      },
      users: {
        select: userSelect,
      },
      schedulingType: true,
      schedule: {
        select: {
          id: true,
        },
      },
      userId: true,
      price: true,
      destinationCalendar: true,
      seatsPerTimeSlot: true,
      workflows: {
        include: {
          workflow: {
            include: {
              activeOn: {
                select: {
                  eventType: {
                    select: {
                      id: true,
                      title: true,
                    },
                  },
                },
              },
              steps: true,
            },
          },
        },
      },
    },
  });

  if (!rawEventType) {
    return {
      notFound: true,
    };
  }

  const credentials = await prisma.credential.findMany({
    where: {
      userId: session.user.id,
    },
    select: {
      id: true,
      type: true,
      key: true,
      userId: true,
      appId: true,
    },
  });

  const { locations, metadata, ...restEventType } = rawEventType;

  // eslint-disable-next-line @typescript-eslint/no-non-null-assertion
  const newMetadata = EventTypeMetaDataSchema.parse(metadata || {})!;
  const apps = newMetadata.apps || {};
  const eventTypeWithParsedMetadata = { ...rawEventType, metadata: newMetadata };
  newMetadata.apps = {
    ...apps,
    stripe: {
      ...getStripeAppData(eventTypeWithParsedMetadata, true),
      currency:
        (
          credentials.find((integration) => integration.type === "stripe_payment")
            ?.key as unknown as StripeData
        )?.default_currency || "usd",
    },
    giphy: getEventTypeAppData(eventTypeWithParsedMetadata, "giphy", true),
    rainbow: getEventTypeAppData(eventTypeWithParsedMetadata, "rainbow", true),
  };

  // TODO: How to extract metadata schema from _EventTypeModel to be able to parse it?
  // const parsedMetaData = _EventTypeModel.parse(newMetadata);
  const parsedMetaData = newMetadata;

  const eventType = {
    ...restEventType,
    schedule: rawEventType.schedule?.id || rawEventType.users[0].defaultScheduleId,
    recurringEvent: parseRecurringEvent(restEventType.recurringEvent),
    bookingLimits: parseBookingLimit(restEventType.bookingLimits),
    locations: locations as unknown as LocationObject[],
    metadata: parsedMetaData,
  };

  // backwards compat
  if (eventType.users.length === 0 && !eventType.team) {
    const fallbackUser = await prisma.user.findUnique({
      where: {
        id: session.user.id,
      },
      select: userSelect,
    });
    if (!fallbackUser) throw Error("The event type doesn't have user and no fallback user was found");
    eventType.users.push(fallbackUser);
  }
  const currentUser = eventType.users.find((u) => u.id === session.user.id);
  const t = await getTranslation(currentUser?.locale ?? "en", "common");
  const integrations = getApps(credentials);
  const locationOptions = getLocationOptions(integrations, t);

  const eventTypeObject = Object.assign({}, eventType, {
    periodStartDate: eventType.periodStartDate?.toString() ?? null,
    periodEndDate: eventType.periodEndDate?.toString() ?? null,
  });

  const teamMembers = eventTypeObject.team
    ? eventTypeObject.team.members.map((member) => {
        const user = member.user;
        user.avatar = `${CAL_URL}/${user.username}/avatar.png`;
        return user;
      })
    : [];

  // Find the current users memebership so we can check role to enable/disable deletion.
  // Sets to null if no membership is found - this must mean we are in a none team event type
  const currentUserMembership =
    eventTypeObject.team?.members.find((el) => el.user.id === session.user.id) ?? null;

  return {
    props: {
      session,
      eventType: eventTypeObject,
      locationOptions,
      team: eventTypeObject.team || null,
      teamMembers,
      currentUserMembership,
    },
  };
};

export default EventTypePage;<|MERGE_RESOLUTION|>--- conflicted
+++ resolved
@@ -80,14 +80,7 @@
     externalId: string;
   };
   successRedirectUrl: string;
-<<<<<<< HEAD
-  giphyThankYouPage: string;
-  blockchainId: number;
-  smartContractAddress: string;
-  additionalNotesRequired: boolean;
-=======
   bookingLimits?: BookingLimit;
->>>>>>> b7161694
 };
 
 const querySchema = z.object({
@@ -238,13 +231,7 @@
             bookingLimits,
             recurringEvent,
             locations,
-<<<<<<< HEAD
-            blockchainId,
-            smartContractAddress,
-            additionalNotesRequired,
-=======
             metadata,
->>>>>>> b7161694
             // We don't need to send it to the backend
             // eslint-disable-next-line @typescript-eslint/no-unused-vars
             seatsPerTimeSlotEnabled,
@@ -268,16 +255,7 @@
             afterEventBuffer: afterBufferTime,
             bookingLimits,
             seatsPerTimeSlot,
-<<<<<<< HEAD
-            metadata: {
-              ...(giphyThankYouPage ? { giphyThankYouPage } : {}),
-              ...(smartContractAddress ? { smartContractAddress } : {}),
-              ...(blockchainId ? { blockchainId } : { blockchainId: 1 }),
-              ...(additionalNotesRequired ? { additionalNotesRequired } : {}),
-            },
-=======
             metadata,
->>>>>>> b7161694
           });
         }}>
         <div ref={animationParentRef} className="space-y-6">
