--- conflicted
+++ resolved
@@ -219,15 +219,10 @@
             seatsPerTimeSlot,
             recurringEvent,
             locations,
-<<<<<<< HEAD
             metadata,
-=======
-            blockchainId,
-            smartContractAddress,
             // We don't need to send it to the backend
             // eslint-disable-next-line @typescript-eslint/no-unused-vars
             seatsPerTimeSlotEnabled,
->>>>>>> d1a78731
             ...input
           } = values;
 
