import crypto from "crypto";
import { GetServerSidePropsContext } from "next";
import { signOut } from "next-auth/react";
<<<<<<< HEAD
import { Trans } from "next-i18next";
import { useRef, useState, BaseSyntheticEvent, FormEvent } from "react";
=======
import { useRef, useState, BaseSyntheticEvent } from "react";
>>>>>>> e9b6e514
import { Controller, useForm } from "react-hook-form";

import { ErrorCode, getSession } from "@calcom/lib/auth";
import { useLocale } from "@calcom/lib/hooks/useLocale";
import prisma from "@calcom/prisma";
import { TRPCClientErrorLike } from "@calcom/trpc/client";
import { trpc } from "@calcom/trpc/react";
import { AppRouter } from "@calcom/trpc/server/routers/_app";
import { Icon } from "@calcom/ui";
import { Alert } from "@calcom/ui/Alert";
import Avatar from "@calcom/ui/v2/core/Avatar";
import { Button } from "@calcom/ui/v2/core/Button";
import { Dialog, DialogContent, DialogTrigger } from "@calcom/ui/v2/core/Dialog";
import Meta from "@calcom/ui/v2/core/Meta";
import { Form, Label, TextField, PasswordField } from "@calcom/ui/v2/core/form/fields";
import { getLayout } from "@calcom/ui/v2/core/layouts/AdminLayout";
import showToast from "@calcom/ui/v2/core/notifications";

import { inferSSRProps } from "@lib/types/inferSSRProps";

import TwoFactor from "@components/auth/TwoFactor";
import ImageUploader from "@components/v2/settings/ImageUploader";

interface DeleteAccountValues {
  totpCode: string;
}

const ProfileView = (props: inferSSRProps<typeof getServerSideProps>) => {
  const { t } = useLocale();
  const utils = trpc.useContext();

  const { user } = props;
  // const { data: user, isLoading } = trpc.useQuery(["viewer.me"]);
  const mutation = trpc.useMutation("viewer.updateProfile", {
    onSuccess: () => {
      showToast(t("settings_updated_successfully"), "success");
    },
    onError: () => {
      showToast(t("error_updating_settings"), "error");
    },
  });

  const [deleteAccountOpen, setDeleteAccountOpen] = useState(false);
<<<<<<< HEAD
  const [hasErrors, setHasErrors] = useState(false);
=======
>>>>>>> e9b6e514
  const [hasDeleteErrors, setHasDeleteErrors] = useState(false);
  const [deleteErrorMessage, setDeleteErrorMessage] = useState("");

  const form = useForm<DeleteAccountValues>();

  const onDeleteMeSuccessMutation = async () => {
    await utils.invalidateQueries(["viewer.me"]);
    showToast(t("Your account was deleted"), "success");

    setHasDeleteErrors(false); // dismiss any open errors
    if (process.env.NEXT_PUBLIC_WEBAPP_URL === "https://app.cal.com") {
      signOut({ callbackUrl: "/auth/logout?survey=true" });
    } else {
      signOut({ callbackUrl: "/auth/logout" });
    }
  };

  const onDeleteMeErrorMutation = (error: TRPCClientErrorLike<AppRouter>) => {
    setHasDeleteErrors(true);
    setDeleteErrorMessage(errorMessages[error.message]);
  };
  const deleteMeMutation = trpc.useMutation("viewer.deleteMe", {
    onSuccess: onDeleteMeSuccessMutation,
    onError: onDeleteMeErrorMutation,
    async onSettled() {
      await utils.invalidateQueries(["viewer.me"]);
    },
  });

<<<<<<< HEAD
  const onConfirmButton = (e: Event) => {
=======
  const onConfirmButton = (e: Event | React.MouseEvent<HTMLElement, MouseEvent>) => {
>>>>>>> e9b6e514
    e.preventDefault();
    const totpCode = form.getValues("totpCode");
    const password = passwordRef.current.value;
    deleteMeMutation.mutate({ password, totpCode });
  };
  const onConfirm = ({ totpCode }: DeleteAccountValues, e: BaseSyntheticEvent | undefined) => {
    e?.preventDefault();
    const password = passwordRef.current.value;
    deleteMeMutation.mutate({ password, totpCode });
  };

  const formMethods = useForm({
    defaultValues: {
      avatar: user.avatar || "",
      username: user?.username || "",
      name: user?.name || "",
      bio: user?.bio || "",
    },
  });

<<<<<<< HEAD
  const avatarRef = useRef<HTMLInputElement>(null!);
=======
>>>>>>> e9b6e514
  const passwordRef = useRef<HTMLInputElement>(null!);

  const errorMessages: { [key: string]: string } = {
    [ErrorCode.SecondFactorRequired]: t("2fa_enabled_instructions"),
    [ErrorCode.IncorrectPassword]: `${t("incorrect_password")} ${t("please_try_again")}`,
    [ErrorCode.UserNotFound]: t("no_account_exists"),
    [ErrorCode.IncorrectTwoFactorCode]: `${t("incorrect_2fa_code")} ${t("please_try_again")}`,
    [ErrorCode.InternalServerError]: `${t("something_went_wrong")} ${t("please_try_again_and_contact_us")}`,
    [ErrorCode.ThirdPartyIdentityProviderEnabled]: t("account_created_with_identity_provider"),
  };

  return (
    <>
      <Form
        form={formMethods}
        handleSubmit={(values) => {
          mutation.mutate(values);
        }}>
        <Meta title="profile" description="profile_description" />
        <div className="flex items-center">
          {/* TODO upload new avatar */}
          <Controller
            control={formMethods.control}
            name="avatar"
            render={({ field: { value } }) => (
              <>
                <Avatar alt="" imageSrc={value} gravatarFallbackMd5={user.emailMd5} size="lg" />
                <div className="ml-4">
                  <ImageUploader
                    target="avatar"
                    id="avatar-upload"
                    buttonMsg={t("change_avatar")}
                    handleAvatarChange={(newAvatar) => {
                      formMethods.setValue("avatar", newAvatar);
                    }}
                    imageSrc={value}
                  />
                </div>
              </>
            )}
          />
        </div>
        <Controller
          control={formMethods.control}
          name="username"
          render={({ field: { value } }) => (
            <div className="mt-8">
              <TextField
                name="username"
                label={t("personal_cal_url")}
                addOnLeading="https://"
                value={value}
                onChange={(e) => {
                  formMethods.setValue("username", e?.target.value);
                }}
              />
            </div>
          )}
        />
        <Controller
          control={formMethods.control}
          name="name"
          render={({ field: { value } }) => (
            <div className="mt-8">
              <TextField
                name="username"
                label={t("full_name")}
                value={value}
                onChange={(e) => {
                  formMethods.setValue("name", e?.target.value);
                }}
              />
            </div>
          )}
        />
        <Controller
          control={formMethods.control}
          name="bio"
          render={({ field: { value } }) => (
            <div className="mt-8">
              <TextField
                name="bio"
                label={t("about")}
                hint={t("bio_hint")}
                value={value}
                onChange={(e) => {
                  formMethods.setValue("bio", e?.target.value);
                }}
              />
            </div>
          )}
        />
        <Button color="primary" className="mt-8" type="submit" loading={mutation.isLoading}>
          {t("update")}
        </Button>

        <hr className="my-6 border-2 border-neutral-200" />

        <Label>{t("danger_zone")}</Label>
        {/* Delete account Dialog */}
        <Dialog open={deleteAccountOpen} onOpenChange={setDeleteAccountOpen}>
          <DialogTrigger asChild>
            <Button color="destructive" className="mt-1 border-2" StartIcon={Icon.FiTrash2}>
              {t("delete_account")}
            </Button>
          </DialogTrigger>
          <DialogContent
            title={t("delete_account_modal_title")}
            description={t("confirm_delete_account_modal")}
            type="creation"
            actionText={t("delete_my_account")}
            Icon={Icon.FiAlertTriangle}
            actionOnClick={(e) => e && onConfirmButton(e)}>
            <>
              <p className="mb-7">{t("delete_account_confirmation_message")}</p>
              <PasswordField
                data-testid="password"
                name="password"
                id="password"
                type="password"
                autoComplete="current-password"
                required
                label="Password"
                ref={passwordRef}
              />

              {user.twoFactorEnabled && (
                <Form handleSubmit={onConfirm} className="pb-4" form={form}>
                  <TwoFactor center={false} />
                </Form>
              )}

              {hasDeleteErrors && <Alert severity="error" title={deleteErrorMessage} />}
            </>
          </DialogContent>
        </Dialog>
      </Form>
    </>
  );
};

ProfileView.getLayout = getLayout;

export default ProfileView;

export const getServerSideProps = async (context: GetServerSidePropsContext) => {
  const session = await getSession(context);

  if (!session?.user?.id) {
    return { redirect: { permanent: false, destination: "/auth/login" } };
  }

  const user = await prisma.user.findUnique({
    where: {
      id: session.user.id,
    },
    select: {
      id: true,
      username: true,
      email: true,
      name: true,
      bio: true,
      avatar: true,
      twoFactorEnabled: true,
    },
  });

  if (!user) {
    throw new Error("User seems logged in but cannot be found in the db");
  }

  return {
    props: {
      user: {
        ...user,
        emailMd5: crypto.createHash("md5").update(user.email).digest("hex"),
      },
    },
  };
};<|MERGE_RESOLUTION|>--- conflicted
+++ resolved
@@ -1,12 +1,7 @@
 import crypto from "crypto";
 import { GetServerSidePropsContext } from "next";
 import { signOut } from "next-auth/react";
-<<<<<<< HEAD
-import { Trans } from "next-i18next";
-import { useRef, useState, BaseSyntheticEvent, FormEvent } from "react";
-=======
 import { useRef, useState, BaseSyntheticEvent } from "react";
->>>>>>> e9b6e514
 import { Controller, useForm } from "react-hook-form";
 
 import { ErrorCode, getSession } from "@calcom/lib/auth";
@@ -50,10 +45,6 @@
   });
 
   const [deleteAccountOpen, setDeleteAccountOpen] = useState(false);
-<<<<<<< HEAD
-  const [hasErrors, setHasErrors] = useState(false);
-=======
->>>>>>> e9b6e514
   const [hasDeleteErrors, setHasDeleteErrors] = useState(false);
   const [deleteErrorMessage, setDeleteErrorMessage] = useState("");
 
@@ -83,11 +74,7 @@
     },
   });
 
-<<<<<<< HEAD
-  const onConfirmButton = (e: Event) => {
-=======
   const onConfirmButton = (e: Event | React.MouseEvent<HTMLElement, MouseEvent>) => {
->>>>>>> e9b6e514
     e.preventDefault();
     const totpCode = form.getValues("totpCode");
     const password = passwordRef.current.value;
@@ -108,10 +95,6 @@
     },
   });
 
-<<<<<<< HEAD
-  const avatarRef = useRef<HTMLInputElement>(null!);
-=======
->>>>>>> e9b6e514
   const passwordRef = useRef<HTMLInputElement>(null!);
 
   const errorMessages: { [key: string]: string } = {
