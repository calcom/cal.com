import { GetServerSidePropsContext } from "next";

import getApps from "@calcom/app-store/utils";
import { useLocale } from "@calcom/lib/hooks/useLocale";
import prisma from "@calcom/prisma";
import { Icon } from "@calcom/ui";
import Dropdown, {
  DropdownMenuContent,
  DropdownMenuItem,
  DropdownMenuTrigger,
} from "@calcom/ui/v2/core/Dropdown";
import Meta from "@calcom/ui/v2/core/Meta";
import { getLayout } from "@calcom/ui/v2/core/layouts/AdminLayout";
import DisconnectIntegration from "@calcom/ui/v2/modules/integrations/DisconnectIntegration";

import { getSession } from "@lib/auth";
import { inferSSRProps } from "@lib/types/inferSSRProps";

const ConferencingLayout = (props: inferSSRProps<typeof getServerSideProps>) => {
  const { t } = useLocale();

  const { apps } = props;

  // Error reason: getaddrinfo EAI_AGAIN http
  // const query = trpc.useQuery(["viewer.integrations", { variant: "conferencing", onlyInstalled: true }], {
  //   suspense: true,
  // });

  return (
<<<<<<< HEAD
    <>
      <Meta title="conferencing" description="conferencing_description" />

      <div className="w-40 rounded-md border border-neutral-200 bg-white sm:mx-0 md:w-96 xl:mt-0">
        {apps.map((app) => (
          <div
            key={app.title}
            className="flex flex-1 items-center space-x-3 border-b  py-5 px-4 rtl:space-x-reverse">
            <img className="h-10 w-10" src={app.logo} alt={app.title} />

            <div className="truncate pl-2">
              <h3 className="truncate text-sm font-medium text-neutral-900">{app.title}</h3>
              <p className="truncate text-sm text-gray-500">{app.description}</p>
            </div>

            <Dropdown>
              <DropdownMenuTrigger className="focus:ring-brand-900 block h-[36px] w-auto justify-center  rounded-md border border-gray-200 bg-transparent text-gray-700 focus:bg-gray-100 focus:outline-none focus:ring-2 focus:ring-offset-1">
                <Icon.FiMoreHorizontal className="group-hover:text-gray-800" />
              </DropdownMenuTrigger>
              <DropdownMenuContent>
                <DropdownMenuItem>
                  <DisconnectIntegration
                    credentialId={app.credentialId}
                    label={t("remove_app")}
                    trashIcon
                    isGlobal={app.isGlobal}
                  />
                </DropdownMenuItem>
              </DropdownMenuContent>
            </Dropdown>
          </div>
        ))}
      </div>
    </>
=======
    <div className="w-40 rounded-md border border-neutral-200 bg-white sm:mx-0 md:w-96 xl:mt-0">
      <Meta title="conferencing" description="conferencing_description" />
      {apps.map((app) => (
        <div
          key={app.title}
          className="flex flex-1 items-center space-x-3 border-b  py-5 px-4 rtl:space-x-reverse">
          <img className="h-10 w-10" src={app.logo} alt={app.title} />

          <div className="truncate pl-2">
            <h3 className="truncate text-sm font-medium text-neutral-900">{app.title}</h3>
            <p className="truncate text-sm text-gray-500">{app.description}</p>
          </div>

          <Dropdown>
            <DropdownMenuTrigger className="focus:ring-brand-900 block h-[36px] w-auto justify-center  rounded-md border border-gray-200 bg-transparent text-gray-700 focus:bg-gray-100 focus:outline-none focus:ring-2 focus:ring-offset-1">
              <Icon.FiMoreHorizontal className="group-hover:text-gray-800" />
            </DropdownMenuTrigger>
            <DropdownMenuContent>
              <DropdownMenuItem>
                <DisconnectIntegration
                  credentialId={app.credentialId}
                  label={t("remove_app")}
                  trashIcon
                  isGlobal={app.isGlobal}
                />
              </DropdownMenuItem>
            </DropdownMenuContent>
          </Dropdown>
        </div>
      ))}
    </div>
>>>>>>> e9b6e514
  );
};

ConferencingLayout.getLayout = getLayout;

export default ConferencingLayout;

export const getServerSideProps = async (context: GetServerSidePropsContext) => {
  const session = await getSession(context);

  if (!session?.user?.id) {
    return { redirect: { permanent: false, destination: "/auth/login" } };
  }

  const videoCredentials = await prisma.credential.findMany({
    where: {
      userId: session.user.id,
      app: {
        categories: {
          has: "video",
        },
      },
    },
  });

  const apps = getApps(videoCredentials)
    .filter((app) => {
      return app.variant === "conferencing" && app.credentials.length;
    })
    .map((app) => {
      return {
        slug: app.slug,
        title: app.title,
        logo: app.logo,
        description: app.description,
        credentialId: app.credentials[0].id,
        isGlobal: app.isGlobal,
      };
    });

  return { props: { apps } };
};<|MERGE_RESOLUTION|>--- conflicted
+++ resolved
@@ -27,42 +27,6 @@
   // });
 
   return (
-<<<<<<< HEAD
-    <>
-      <Meta title="conferencing" description="conferencing_description" />
-
-      <div className="w-40 rounded-md border border-neutral-200 bg-white sm:mx-0 md:w-96 xl:mt-0">
-        {apps.map((app) => (
-          <div
-            key={app.title}
-            className="flex flex-1 items-center space-x-3 border-b  py-5 px-4 rtl:space-x-reverse">
-            <img className="h-10 w-10" src={app.logo} alt={app.title} />
-
-            <div className="truncate pl-2">
-              <h3 className="truncate text-sm font-medium text-neutral-900">{app.title}</h3>
-              <p className="truncate text-sm text-gray-500">{app.description}</p>
-            </div>
-
-            <Dropdown>
-              <DropdownMenuTrigger className="focus:ring-brand-900 block h-[36px] w-auto justify-center  rounded-md border border-gray-200 bg-transparent text-gray-700 focus:bg-gray-100 focus:outline-none focus:ring-2 focus:ring-offset-1">
-                <Icon.FiMoreHorizontal className="group-hover:text-gray-800" />
-              </DropdownMenuTrigger>
-              <DropdownMenuContent>
-                <DropdownMenuItem>
-                  <DisconnectIntegration
-                    credentialId={app.credentialId}
-                    label={t("remove_app")}
-                    trashIcon
-                    isGlobal={app.isGlobal}
-                  />
-                </DropdownMenuItem>
-              </DropdownMenuContent>
-            </Dropdown>
-          </div>
-        ))}
-      </div>
-    </>
-=======
     <div className="w-40 rounded-md border border-neutral-200 bg-white sm:mx-0 md:w-96 xl:mt-0">
       <Meta title="conferencing" description="conferencing_description" />
       {apps.map((app) => (
@@ -94,7 +58,6 @@
         </div>
       ))}
     </div>
->>>>>>> e9b6e514
   );
 };
 
