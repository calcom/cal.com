--- conflicted
+++ resolved
@@ -87,13 +87,8 @@
 }
 
 interface IntegrationsContainerProps {
-<<<<<<< HEAD
-  variant?: "calendar" | "conferencing" | "payment" | "automation";
-  exclude?: App["variant"][];
-=======
   variant?: keyof typeof InstalledAppVariants;
   exclude?: (keyof typeof InstalledAppVariants)[];
->>>>>>> e54bdb4c
 }
 
 interface IntegrationsListProps {
@@ -140,7 +135,6 @@
     automation: Icon.FiShare2,
     analytics: Icon.FiBarChart,
     payment: Icon.FiCreditCard,
-    automation: Icon.FiShare2,
     other: Icon.FiGrid,
   };
   return (
@@ -201,11 +195,6 @@
 
   return (
     <InstalledAppsLayout heading={t("installed_apps")} subtitle={t("manage_your_connected_apps")}>
-<<<<<<< HEAD
-      {(category === InstalledAppVariants.payment ||
-        category === InstalledAppVariants.conferencing ||
-        category === InstalledAppVariants.automation) && <IntegrationsContainer variant={category} />}
-=======
       {(category === InstalledAppVariants.payment || category === InstalledAppVariants.conferencing) && (
         <IntegrationsContainer variant={category} />
       )}
@@ -213,7 +202,6 @@
         <IntegrationsContainer variant={category} />
       )}
       {category === InstalledAppVariants.calendar && <CalendarListContainer />}
->>>>>>> e54bdb4c
       {category === InstalledAppVariants.other && (
         <IntegrationsContainer
           exclude={[
