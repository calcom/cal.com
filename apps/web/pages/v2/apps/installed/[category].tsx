--- conflicted
+++ resolved
@@ -100,38 +100,14 @@
   return (
     <List className="flex flex-col gap-6" noBorderTreatment>
       {data.items.map((item) => (
-<<<<<<< HEAD
-        <>
-          <IntegrationListItem
-            name={item.name}
-            slug={item.slug}
-            key={item.title}
-            title={item.title}
-            logo={item.logo}
-            description={item.description}
-            separate={true}
-            actions={
-              <div className="flex w-16 justify-end">
-                <ConnectOrDisconnectIntegrationButton
-                  credentialIds={item.credentialIds}
-                  type={item.type}
-                  isGlobal={item.isGlobal}
-                  installed
-                />
-              </div>
-            }>
-            <AppSettings slug={item.slug} />
-          </IntegrationListItem>
-        </>
-=======
         <IntegrationListItem
           name={item.name}
           slug={item.slug}
-          key={item.name}
+          key={item.title}
           title={item.title}
           logo={item.logo}
           description={item.description}
-          separate={separateItems}
+          separate={true}
           actions={
             <div className="flex w-16 justify-end">
               <ConnectOrDisconnectIntegrationButton
@@ -142,9 +118,8 @@
               />
             </div>
           }>
-          {separateItems && <AppSettings slug={item.slug} />}
+          <AppSettings slug={item.slug} />
         </IntegrationListItem>
->>>>>>> aa79dfb1
       ))}
     </List>
   );
