import { GetStaticPaths, GetStaticProps, InferGetStaticPropsType } from "next";
import z from "zod";

import { InstallAppButton } from "@calcom/app-store/components";
import { InstalledAppVariants } from "@calcom/app-store/utils";
import { useLocale } from "@calcom/lib/hooks/useLocale";
import { inferQueryOutput, trpc } from "@calcom/trpc/react";
import { App } from "@calcom/types/App";
import { AppGetServerSidePropsContext } from "@calcom/types/AppGetServerSideProps";
import { Icon } from "@calcom/ui/Icon";
import SkeletonLoader from "@calcom/ui/apps/SkeletonLoader";
import { Alert } from "@calcom/ui/v2/core/Alert";
import Button from "@calcom/ui/v2/core/Button";
import EmptyScreen from "@calcom/ui/v2/core/EmptyScreen";
import { List } from "@calcom/ui/v2/core/List";
import { ShellSubHeading } from "@calcom/ui/v2/core/Shell";
import InstalledAppsLayout from "@calcom/ui/v2/core/layouts/InstalledAppsLayout";
import DisconnectIntegration from "@calcom/ui/v2/modules/integrations/DisconnectIntegration";

import { QueryCell } from "@lib/QueryCell";

import { CalendarListContainer } from "@components/v2/apps/CalendarListContainer";
import IntegrationListItem from "@components/v2/apps/IntegrationListItem";

function ConnectOrDisconnectIntegrationButton(props: {
  credentialIds: number[];
  type: App["type"];
  isGlobal?: boolean;
  installed?: boolean;
}) {
  const { t } = useLocale();
  const [credentialId] = props.credentialIds;
  const type = props.type;
  const utils = trpc.useContext();
  const handleOpenChange = () => {
    utils.invalidateQueries(["viewer.integrations"]);
  };

  if (credentialId) {
    if (type === "stripe_payment") {
      return (
        <DisconnectIntegration
          credentialId={credentialId}
          trashIcon
          onSuccess={handleOpenChange}
          buttonProps={{ className: "border border-gray-300" }}
        />
      );
    }
    return (
      <DisconnectIntegration
        credentialId={credentialId}
        trashIcon
        onSuccess={handleOpenChange}
        buttonProps={{ className: "border border-gray-300" }}
      />
    );
  }
  if (!props.installed) {
    return (
      <div className="flex items-center truncate">
        <Alert severity="warning" title={t("not_installed")} />
      </div>
    );
  }
  /** We don't need to "Connect", just show that it's installed */
  if (props.isGlobal) {
    return (
      <div className="truncate px-3 py-2">
        <h3 className="text-sm font-medium text-gray-700">{t("default")}</h3>
      </div>
    );
  }
  return (
    <InstallAppButton
      type={props.type}
      render={(buttonProps) => (
        <Button color="secondary" {...buttonProps} data-testid="integration-connection-button">
          {t("install")}
        </Button>
      )}
      onChanged={handleOpenChange}
    />
  );
}

interface IntegrationsContainerProps {
  variant?: "calendar" | "conferencing" | "payment";
  exclude?: App["variant"][];
}

const IntegrationsList = ({ data }: { data: inferQueryOutput<"viewer.integrations"> }) => {
  return (
    <List>
      {data.items.map((item) => (
        <IntegrationListItem
          name={item.name}
          slug={item.slug}
          key={item.title}
          title={item.title}
          logo={item.logo}
          description={item.description}
          actions={
            <div className="flex w-32 justify-end">
              <ConnectOrDisconnectIntegrationButton
                credentialIds={item.credentialIds}
                type={item.type}
                isGlobal={item.isGlobal}
                installed
              />
            </div>
          }
        />
      ))}
    </List>
  );
};

const IntegrationsContainer = ({ variant, exclude }: IntegrationsContainerProps): JSX.Element => {
  const { t } = useLocale();
  const query = trpc.useQuery(["viewer.integrations", { variant, exclude, onlyInstalled: true }]);
  const emptyIcon = {
    calendar: Icon.FiCalendar,
    conferencing: Icon.FiVideo,
    payment: Icon.FiCreditCard,
    other: Icon.FiGrid,
  };
  return (
    <QueryCell
      query={query}
      customLoader={<SkeletonLoader />}
      success={({ data }) => {
        return (
          <>
            {data.items.length > 0 ? (
              <div className="rounded-md border border-gray-200 p-7">
                <ShellSubHeading
                  title={t(variant || "other")}
                  subtitle={t(`installed_app_${variant || "other"}_description`)}
                  className="mb-6"
                  actions={
                    <Button
                      href={
                        variant
                          ? `/apps/categories/${variant === "conferencing" ? "video" : variant}`
                          : "/apps"
                      }
                      color="secondary"
                      StartIcon={Icon.FiPlus}>
                      {t("add")}
                    </Button>
                  }
                />
                <IntegrationsList data={data} />
              </div>
            ) : (
              <EmptyScreen
                Icon={emptyIcon[variant || "other"]}
                headline={t("no_category_apps", {
                  category: (variant && t(variant).toLowerCase()) || t("other").toLowerCase(),
                })}
                description={t(`no_category_apps_description_${variant || "other"}`)}
                buttonRaw={
                  <Button color="secondary" href={variant ? `/apps/categories/${variant}` : "/apps"}>
                    {t(`connect_${variant || "other"}_apps`)}
                  </Button>
                }
              />
            )}
          </>
        );
      }}
    />
  );
};

const querySchema = z.object({
  category: z.nativeEnum(InstalledAppVariants),
});

export default function InstalledApps({ category }: InferGetStaticPropsType<typeof getStaticProps>) {
  const { t } = useLocale();

  return (
    <InstalledAppsLayout heading={t("installed_apps")} subtitle={t("manage_your_connected_apps")}>
      {(category === InstalledAppVariants.payment || category === InstalledAppVariants.conferencing) && (
        <IntegrationsContainer variant={category} />
      )}
      {category === InstalledAppVariants.other && (
        <IntegrationsContainer
          exclude={
            Object.keys(InstalledAppVariants).filter(
              (variant) => variant !== InstalledAppVariants.other
            ) as App["variant"][]
          }
        />
      )}
      {category === InstalledAppVariants.calendar && <CalendarListContainer />}
    </InstalledAppsLayout>
  );
}

<<<<<<< HEAD
// Server side rendering
export async function getServerSideProps(ctx: AppGetServerSidePropsContext) {
  // get return-to cookie and redirect if needed
  const { cookies } = ctx.req;
  if (cookies && cookies["return-to"]) {
    const returnTo = cookies["return-to"];
    if (returnTo) {
      ctx.res.setHeader("Set-Cookie", "return-to=; path=/; expires=Thu, 01 Jan 1970 00:00:00 GMT");
      return {
        redirect: {
          destination: `${returnTo}`,
          permanent: false,
        },
      };
    }
  }
  return {
    props: {},
  };
}
=======
export const getStaticProps: GetStaticProps = (ctx) => {
  const params = querySchema.safeParse(ctx.params);

  if (!params.success) return { notFound: true };

  return {
    props: {
      category: params.data.category,
    },
  };
};

export const getStaticPaths: GetStaticPaths = () => {
  return {
    paths: Object.values(InstalledAppVariants).map((category) => ({
      params: { category },
      locale: "en",
    })),
    fallback: "blocking",
  };
};
>>>>>>> ca859c87
<|MERGE_RESOLUTION|>--- conflicted
+++ resolved
@@ -200,7 +200,6 @@
   );
 }
 
-<<<<<<< HEAD
 // Server side rendering
 export async function getServerSideProps(ctx: AppGetServerSidePropsContext) {
   // get return-to cookie and redirect if needed
@@ -221,7 +220,7 @@
     props: {},
   };
 }
-=======
+
 export const getStaticProps: GetStaticProps = (ctx) => {
   const params = querySchema.safeParse(ctx.params);
 
@@ -242,5 +241,4 @@
     })),
     fallback: "blocking",
   };
-};
->>>>>>> ca859c87
+};