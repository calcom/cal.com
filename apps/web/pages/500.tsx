import Head from "next/head";

import { WEBSITE_URL } from "@calcom/lib/constants";
<<<<<<< HEAD
import { useLocale } from "@calcom/lib/hooks/useLocale";
import Button from "@calcom/ui/Button";
=======
import { Button } from "@calcom/ui";
>>>>>>> 22a030af

export default function Error500() {
  const { t } = useLocale();

  return (
    <div className="flex h-screen">
      <Head>
        <title>Something unexpected occurred | Cal.com</title>
        <link rel="icon" href="/favicon.ico" />
      </Head>
      <div className="m-auto text-center">
        <h1 className="font-cal text-[250px] text-gray-900">
          5
          {
            // eslint-disable-next-line @next/next/no-img-element
            <img src="/error.svg" className="-mt-10 inline w-60" alt="0" />
          }
          0
        </h1>
        <h2 className="mb-2 -mt-16 text-3xl text-gray-600">It&apos;s not you, it&apos;s us.</h2>
        <p className="mb-4 max-w-2xl text-gray-500">
          Something went wrong on our end. Get in touch with our support team, and we’ll get it fixed right
          away for you.
        </p>
        <Button href={`${WEBSITE_URL}/support`}>{t("contact_support")}</Button>
        <Button color="secondary" href="javascript:history.back()" className="ml-2">
          Go back
        </Button>
      </div>
    </div>
  );
}<|MERGE_RESOLUTION|>--- conflicted
+++ resolved
@@ -1,12 +1,8 @@
 import Head from "next/head";
 
 import { WEBSITE_URL } from "@calcom/lib/constants";
-<<<<<<< HEAD
 import { useLocale } from "@calcom/lib/hooks/useLocale";
-import Button from "@calcom/ui/Button";
-=======
 import { Button } from "@calcom/ui";
->>>>>>> 22a030af
 
 export default function Error500() {
   const { t } = useLocale();
