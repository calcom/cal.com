--- conflicted
+++ resolved
@@ -5,14 +5,11 @@
 import { useRouter } from "next/router";
 import { useState } from "react";
 
-<<<<<<< HEAD
 import CustomBranding from "@calcom/lib/CustomBranding";
-=======
 import classNames from "@calcom/lib/classNames";
 import { useLocale } from "@calcom/lib/hooks/useLocale";
 import { parseRecurringEvent } from "@calcom/lib/isRecurringEvent";
 import { getEveryFreqFor } from "@calcom/lib/recurringStrings";
->>>>>>> 5c3d399c
 import prisma, { bookingMinimalSelect } from "@calcom/prisma";
 import { Button } from "@calcom/ui/Button";
 import { TextField } from "@calcom/ui/form/fields";
