--- conflicted
+++ resolved
@@ -1,27 +1,11 @@
-<<<<<<< HEAD
-import { GetServerSidePropsContext } from "next";
-import { useRouter } from "next/router";
-import { useEffect } from "react";
-import { UrlObject } from "url";
-=======
 import type { GetServerSidePropsContext } from "next";
->>>>>>> e627cc51
 
 import { getDefaultEvent } from "@calcom/lib/defaultEvents";
 import prisma, { bookingMinimalSelect } from "@calcom/prisma";
 
 import { asStringOrUndefined } from "@lib/asStringOrNull";
 
-export default function Type(props: { destination: string | UrlObject }) {
-  const router = useRouter();
-
-  // Redirect here due to iframe issues
-  useEffect(() => {
-    if (router.isReady) {
-      router.replace(props.destination);
-    }
-  }, []);
-
+export default function Type() {
   // Just redirect to the schedule page to reschedule it.
   return null;
 }
@@ -83,8 +67,9 @@
     "/" +
     eventType?.slug;
   return {
-    props: {
+    redirect: {
       destination: "/" + eventPage + "?rescheduleUid=" + context.query.uid,
+      permanent: false,
     },
   };
 }