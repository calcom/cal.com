--- conflicted
+++ resolved
@@ -1,6 +1,24 @@
 import Document, { DocumentContext, Head, Html, Main, NextScript, DocumentProps } from "next/document";
 
 type Props = Record<string, unknown> & DocumentProps;
+
+function toRunBeforeReactOnClient() {
+  window.sessionStorage.setItem("calEmbedMode", String(location.search.includes("embed=")));
+  window.isEmbed = () => {
+    return window.sessionStorage.getItem("calEmbedMode") === "true";
+  };
+
+  window.getEmbedTheme = () => {
+    const url = new URL(document.URL);
+    return url.searchParams.get("theme") as "dark" | "light";
+  };
+
+  window.getEmbedNamespace = () => {
+    const url = new URL(document.URL);
+    const namespace = url.searchParams.get("embed");
+    return namespace;
+  };
+}
 
 class MyDocument extends Document<Props> {
   static async getInitialProps(ctx: DocumentContext) {
@@ -23,11 +41,6 @@
           <link rel="mask-icon" href="/safari-pinned-tab.svg" color="#000000" />
           <meta name="msapplication-TileColor" content="#ff0000" />
           <meta name="theme-color" content="#ffffff" />
-<<<<<<< HEAD
-          {/* Define isEmbed here so that it can be shared with App(embed-iframe) as well as the following code to change background and hide body 
-            Persist the embed mode in sessionStorage because query param might get lost during browsing.
-          */}
-=======
           <link
             rel="preload"
             href="/fonts/Inter-roman.var.woff2"
@@ -36,25 +49,12 @@
             crossOrigin="anonymous"
           />
           <link rel="preload" href="/fonts/cal.ttf" as="font" type="font/ttf" crossOrigin="anonymous" />
-          {/* Define isEmbed here so that it can be shared with App(embed-iframe) as well as the following code to change background and hide body */}
->>>>>>> b9645b4d
+          {/* Define isEmbed here so that it can be shared with App(embed-iframe) as well as the following code to change background and hide body 
+            Persist the embed mode in sessionStorage because query param might get lost during browsing.
+          */}
           <script
             dangerouslySetInnerHTML={{
-              __html: `
-              window.sessionStorage.setItem('calEmbedMode', location.search.includes("embed="))
-              window.isEmbed = ()=> {
-                return window.sessionStorage.getItem('calEmbedMode') === "true"
-              };
-              window.getEmbedTheme = ()=> {
-                const url = new URL(document.URL);
-                return url.searchParams.get("theme");
-              };
-              window.getEmbedNamespace = ()=> {
-                const url = new URL(document.URL);
-                const namespace = url.searchParams.get("embed");
-                return namespace;
-              };
-              `,
+              __html: `(${toRunBeforeReactOnClient.toString()})()`,
             }}
           />
         </Head>
