import Document, { DocumentContext, Head, Html, Main, NextScript, DocumentProps } from "next/document";
import Script from "next/script";

import { getDirFromLang } from "@calcom/lib/i18n";

type Props = Record<string, unknown> & DocumentProps;

function toRunBeforeReactOnClient() {
  const calEmbedMode = typeof new URL(document.URL).searchParams.get("embed") === "string";
  /* Iframe Name */
  window.name.includes("cal-embed");

  window.isEmbed = () => {
    // Once an embed mode always an embed mode
    return calEmbedMode;
  };

  window.resetEmbedStatus = () => {
    try {
      // eslint-disable-next-line @calcom/eslint/avoid-web-storage
      window.sessionStorage.removeItem("calEmbedMode");
    } catch (e) {}
  };

  window.getEmbedTheme = () => {
    const url = new URL(document.URL);
    return url.searchParams.get("theme") as "dark" | "light";
  };

  window.getEmbedNamespace = () => {
    const url = new URL(document.URL);
    const namespace = url.searchParams.get("embed");
    return namespace;
  };

  window.isPageOptimizedForEmbed = () => {
    // Those pages are considered optimized, which know at backend that they are rendering for embed.
    // Such pages can be shown straightaway without a loader for a better embed experience
    return location.pathname.includes("forms/");
  };
}

class MyDocument extends Document<Props> {
  static async getInitialProps(ctx: DocumentContext) {
    const isEmbed = ctx.asPath?.includes("/embed") || ctx.asPath?.includes("embedType=");
    const initialProps = await Document.getInitialProps(ctx);
    return { isEmbed, ...initialProps };
  }

  render() {
    const { locale } = this.props.__NEXT_DATA__;
    const dir = getDirFromLang(locale);
    return (
      <Html lang={locale} dir={dir}>
        <Head>
          <link rel="apple-touch-icon" sizes="180x180" href="/apple-touch-icon.png" />
          <link rel="icon" type="image/png" sizes="32x32" href="/favicon-32x32.png" />
          <link rel="icon" type="image/png" sizes="16x16" href="/favicon-16x16.png" />
          <link rel="manifest" href="/site.webmanifest" />
          <link rel="mask-icon" href="/safari-pinned-tab.svg" color="#000000" />
          <meta name="msapplication-TileColor" content="#ff0000" />
          <meta name="theme-color" content="#ffffff" />

          {/* Define isEmbed here so that it can be shared with App(embed-iframe) as well as the following code to change background and hide body
            Persist the embed mode in sessionStorage because query param might get lost during browsing.
          */}
          <Script
            id="run-before-client"
            strategy="beforeInteractive"
            dangerouslySetInnerHTML={{
              __html: `(${toRunBeforeReactOnClient.toString()})()`,
            }}
          />
        </Head>

        <body
<<<<<<< HEAD
          className="dark:bg-darkgray-50 desktop-transparent bg-gray-100 font-sans"
=======
          className="dark:bg-darkgray-50 desktop-transparent bg-gray-100 antialiased"
>>>>>>> b931b007
          style={
            this.props.isEmbed
              ? {
                  background: "transparent",
                  // Keep the embed hidden till parent initializes and
                  // - gives it the appropriate styles if UI instruction is there.
                  // - gives iframe the appropriate height(equal to document height) which can only be known after loading the page once in browser.
                  // - Tells iframe which mode it should be in (dark/light) - if there is a a UI instruction for that
                  visibility: "hidden",
                }
              : {}
          }>
          <Main />
          <NextScript />
        </body>
      </Html>
    );
  }
}

export default MyDocument;<|MERGE_RESOLUTION|>--- conflicted
+++ resolved
@@ -74,11 +74,7 @@
         </Head>
 
         <body
-<<<<<<< HEAD
-          className="dark:bg-darkgray-50 desktop-transparent bg-gray-100 font-sans"
-=======
-          className="dark:bg-darkgray-50 desktop-transparent bg-gray-100 antialiased"
->>>>>>> b931b007
+          className="dark:bg-darkgray-50 desktop-transparent bg-gray-100 antialiased font-sans"
           style={
             this.props.isEmbed
               ? {
