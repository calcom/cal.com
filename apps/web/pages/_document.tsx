--- conflicted
+++ resolved
@@ -51,11 +51,7 @@
           <meta name="msapplication-TileColor" content="#ff0000" />
           <meta name="theme-color" media="(prefers-color-scheme: light)" content="#f9fafb" />
           <meta name="theme-color" media="(prefers-color-scheme: dark)" content="#1C1C1C" />
-<<<<<<< HEAD
-          {process.env.VERCEL_ENV === "preview" && (
-=======
           {(!IS_PRODUCTION || process.env.VERCEL_ENV === "preview") && (
->>>>>>> e6125dc3
             // eslint-disable-next-line @next/next/no-sync-scripts
             <script
               data-project-id="KjpMrKTnXquJVKfeqmjdTffVPf1a6Unw2LZ58iE4"
