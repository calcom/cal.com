--- conflicted
+++ resolved
@@ -25,12 +25,9 @@
           <meta name="msapplication-TileColor" content="#ff0000" />
           <meta name="theme-color" content="#ffffff" />
         </Head>
-<<<<<<< HEAD
+
         {/* Keep the embed hidden till parent initializes and gives it the appropritate styles */}
-        <body className="bg-gray-100 dark:bg-black" style={props.isEmbed ? { display: "none" } : {}}>
-=======
-        <body className="bg-gray-100 dark:bg-neutral-900">
->>>>>>> 4ca5bd58
+        <body className="bg-gray-100 dark:bg-neutral-900" style={props.isEmbed ? { display: "none" } : {}}>
           <Main />
           <NextScript />
         </body>
