--- conflicted
+++ resolved
@@ -81,11 +81,7 @@
         </Head>
 
         <body
-<<<<<<< HEAD
-          className="bg-sunny-100 desktop-transparent"
-=======
-          className="dark:bg-darkgray-50 desktop-transparent bg-gray-100 antialiased"
->>>>>>> 2d50d09c
+          className="bg-sunny-100 desktop-transparent bg-gray-100 antialiased"
           style={
             this.props.isEmbed
               ? {
