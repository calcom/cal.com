--- conflicted
+++ resolved
@@ -7,8 +7,9 @@
 
 import { IS_PRODUCTION } from "@calcom/lib/constants";
 
-import { applyTheme } from "@lib/_applyThemeForDocument";
 import { csp } from "@lib/csp";
+
+import { applyTheme } from "./_applyThemeForDocument";
 
 type Props = Record<string, unknown> & DocumentProps & { newLocale: string };
 function setHeader(ctx: NextPageContext, name: string, value: string) {
@@ -71,65 +72,7 @@
             dangerouslySetInnerHTML={{
               __html: `
               window.calNewLocale = "${newLocale}";
-<<<<<<< HEAD
               (${applyTheme.toString()})();
-=======
-              (function applyTheme() {
-                try {
-                  // Local wrapper for safe localStorage access
-                  const safeLocalStorage = {
-                    getItem: function(key) {
-                      try {
-                        return localStorage.getItem(key);
-                      } catch (e) {
-                        return null;
-                      }
-                    },
-                    key: function(index) {
-                      try {
-                        return localStorage.key(index);
-                      } catch (e) {
-                        return null;
-                      }
-                    },
-                    get length() {
-                      try {
-                        return localStorage.length;
-                      } catch (e) {
-                        return 0;
-                      }
-                    }
-                  };
-
-                  const appTheme = safeLocalStorage.getItem('app-theme');
-                  if (!appTheme) return;
-
-                  let bookingTheme, username;
-                  for (let i = 0; i < safeLocalStorage.length; i++) {
-                    const key = safeLocalStorage.key(i);
-                    if (key && key.startsWith('booking-theme:')) {
-                      bookingTheme = safeLocalStorage.getItem(key);
-                      username = key.split("booking-theme:")[1];
-                      break;
-                    }
-                  }
-
-                  const onReady = () => {
-                    const isBookingPage = username && window.location.pathname.slice(1).startsWith(username);
-
-                    if (document.body) {
-                      document.body.classList.add(isBookingPage ? bookingTheme : appTheme);
-                    } else {
-                      requestAnimationFrame(onReady);
-                    }
-                  };
-
-                  requestAnimationFrame(onReady);
-                } catch (e) {
-                  console.error('Error applying theme:', e);
-                }
-              })();
->>>>>>> 2dc91963
             `,
             }}
           />
