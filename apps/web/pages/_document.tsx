import Document, { DocumentContext, Head, Html, Main, NextScript, DocumentProps } from "next/document";

type Props = Record<string, unknown> & DocumentProps;

function toRunBeforeReactOnClient() {
  const calEmbedMode =
    location.search.includes("embed=") ||
    /* Iframe Name */
    window.name.includes("cal-embed");

  window.isEmbed = () => {
    // Once an embed mode always an embed mode
    return calEmbedMode;
  };

  window.resetEmbedStatus = () => {
    try {
      // eslint-disable-next-line @calcom/eslint/avoid-web-storage
      window.sessionStorage.removeItem("calEmbedMode");
    } catch (e) {}
  };

  window.getEmbedTheme = () => {
    const url = new URL(document.URL);
    return url.searchParams.get("theme") as "dark" | "light";
  };

  window.getEmbedNamespace = () => {
    const url = new URL(document.URL);
    const namespace = url.searchParams.get("embed");
    return namespace;
  };

  window.isPageOptimizedForEmbed = () => {
    // Those pages are considered optimized, which know at backend that they are rendering for embed.
    // Such pages can be shown straightaway without a loader for a better embed experience
    return location.pathname.includes("forms/");
  };
}

class MyDocument extends Document<Props> {
  static async getInitialProps(ctx: DocumentContext) {
    const isEmbed = ctx.asPath?.includes("/embed") || ctx.asPath?.includes("embedType=");
    const initialProps = await Document.getInitialProps(ctx);
    return { isEmbed, ...initialProps };
  }

  render() {
    const { locale } = this.props.__NEXT_DATA__;
    const dir = locale === "ar" || locale === "he" ? "rtl" : "ltr";
    return (
      <Html lang={locale} dir={dir}>
        <Head>
          <link rel="preload" href="/cal.ttf" as="font" type="font/ttf" crossOrigin="anonymous" />
          <link rel="apple-touch-icon" sizes="180x180" href="/apple-touch-icon.png" />
          <link rel="icon" type="image/png" sizes="32x32" href="/favicon-32x32.png" />
          <link rel="icon" type="image/png" sizes="16x16" href="/favicon-16x16.png" />
          <link rel="manifest" href="/site.webmanifest" />
          <link rel="mask-icon" href="/safari-pinned-tab.svg" color="#000000" />
          <meta name="msapplication-TileColor" content="#ff0000" />
          <meta name="theme-color" content="#ffffff" />
          <link
            rel="preload"
            href="/fonts/Inter-roman.var.woff2"
            as="font"
            type="font/woff2"
            crossOrigin="anonymous"
          />
          <link rel="preload" href="/fonts/cal.ttf" as="font" type="font/ttf" crossOrigin="anonymous" />
          {/* Define isEmbed here so that it can be shared with App(embed-iframe) as well as the following code to change background and hide body
            Persist the embed mode in sessionStorage because query param might get lost during browsing.
          */}
          <script
            dangerouslySetInnerHTML={{
              __html: `(${toRunBeforeReactOnClient.toString()})()`,
            }}
          />
        </Head>

<<<<<<< HEAD
        {/* Keep the embed hidden till parent initializes and gives it the appropriate styles */}
        <body className="bg-sunny-100 desktop-transparent">
=======
        <body
          className="dark:bg-darkgray-50 desktop-transparent bg-gray-100"
          style={
            this.props.isEmbed
              ? {
                  background: "transparent",
                  // Keep the embed hidden till parent initializes and
                  // - gives it the appropriate styles if UI instruction is there.
                  // - gives iframe the appropriate height(equal to document height) which can only be known after loading the page once in browser.
                  // - Tells iframe which mode it should be in (dark/light) - if there is a a UI instruction for that
                  visibility: "hidden",
                }
              : {}
          }>
>>>>>>> 142be70b
          <Main />
          <NextScript />
        </body>
      </Html>
    );
  }
}

export default MyDocument;<|MERGE_RESOLUTION|>--- conflicted
+++ resolved
@@ -77,12 +77,8 @@
           />
         </Head>
 
-<<<<<<< HEAD
-        {/* Keep the embed hidden till parent initializes and gives it the appropriate styles */}
-        <body className="bg-sunny-100 desktop-transparent">
-=======
         <body
-          className="dark:bg-darkgray-50 desktop-transparent bg-gray-100"
+          className="bg-sunny-100 desktop-transparent"
           style={
             this.props.isEmbed
               ? {
@@ -95,7 +91,6 @@
                 }
               : {}
           }>
->>>>>>> 142be70b
           <Main />
           <NextScript />
         </body>
