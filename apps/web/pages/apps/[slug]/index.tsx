--- conflicted
+++ resolved
@@ -40,32 +40,20 @@
               src={item}
               alt=""
               loading="eager"
-<<<<<<< HEAD
-              layout="fill"
-              objectFit="cover"
-              objectPosition="center center"
-=======
               layout="fixed"
               objectFit="contain"
               objectPosition={"center center"}
               width={573}
->>>>>>> 56caaefb
               height={382}
             />
           ) : (
             <Image
               src={item}
               alt=""
-<<<<<<< HEAD
-              layout="fill"
-              objectFit="cover"
-              objectPosition="center center"
-=======
               layout="responsive"
               objectFit="contain"
               objectPosition={"center center"}
               width={573}
->>>>>>> 56caaefb
               height={382}
             />
           )
