--- conflicted
+++ resolved
@@ -34,13 +34,10 @@
       licenseRequired={data.licenseRequired}
       isProOnly={data.isProOnly}
       images={source.data?.items as string[] | undefined}
+      isTemplate={data.isTemplate}
       //   tos="https://zoom.us/terms"
       //   privacy="https://zoom.us/privacy"
-<<<<<<< HEAD
-      body={source}
-=======
       body={<div dangerouslySetInnerHTML={{ __html: md.render(source.content) }} />}
->>>>>>> 3f13791f
     />
   );
 }
@@ -65,10 +62,9 @@
   if (!app) return { notFound: true };
 
   const singleApp = await getAppWithMetadata(app);
-
-  if (!singleApp || singleApp.isTemplate) return { notFound: true };
-
-  const appDirname = app.dirName;
+  if (!singleApp) return { notFound: true };
+  const isTemplate = singleApp.isTemplate;
+  const appDirname = `${isTemplate ? "templates" : ""}/${app.dirName}`;
   const README_PATH = path.join(process.cwd(), "..", "..", `packages/app-store/${appDirname}/DESCRIPTION.md`);
   const postFilePath = path.join(README_PATH);
   const CONFIG_PATH = path.join(process.cwd(), "..", "..", `packages/app-store/${appDirname}/config.json`);
@@ -90,41 +86,22 @@
       source = source.replace(/{DESCRIPTION}/g, description);
     }
   } catch (error) {
-<<<<<<< HEAD
-    console.log(`No README.mdx provided for: ${appDirname}`, error);
-    source = singleApp.description;
-  }
-
-  // const { content, data } = matter(source);
-  // const mdxSource = await serialize(content, {
-  //   scope: data,
-  //   mdxOptions: {
-  //     development: false,
-  //   },
-  // });
-  // if (mdxSource.scope?.items) {
-  //   mdxSource.scope.items = mdxSource.scope?.items.map((item) => {
-  //     if (!item.includes("/")) {
-  //       return `/api/app-store/${app.slug}/${item}`;
-  //     }
-  //     return item;
-  //   });
-  // }
-
-  return {
-    props: {
-      source,
-=======
     console.log(`No DESCRIPTION.md provided for: ${appDirname}`);
     source = singleApp.description;
   }
 
   const { content, data } = matter(source);
-
+  if (data.items) {
+    data.items = data.items.map((item) => {
+      if (!item.includes("/")) {
+        return `/api/app-store/${appDirname}/${item}`;
+      }
+      return item;
+    });
+  }
   return {
     props: {
       source: { content, data },
->>>>>>> 3f13791f
       data: singleApp,
     },
   };
