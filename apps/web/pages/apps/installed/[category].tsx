import { useRouter } from "next/router";
import z from "zod";

import { AppSettings } from "@calcom/app-store/_components/AppSettings";
import { InstallAppButton } from "@calcom/app-store/components";
import { InstalledAppVariants } from "@calcom/app-store/utils";
import DisconnectIntegration from "@calcom/features/apps/components/DisconnectIntegration";
import { useLocale } from "@calcom/lib/hooks/useLocale";
import { RouterOutputs, trpc } from "@calcom/trpc/react";
import { App } from "@calcom/types/App";
import { AppGetServerSidePropsContext } from "@calcom/types/AppGetServerSideProps";
<<<<<<< HEAD
import { Alert, Button, EmptyScreen, Icon, List, ShellSubHeading, SkeletonLoader } from "@calcom/ui";
=======
import {
  Alert,
  Button,
  EmptyScreen,
  Icon,
  InstalledAppsLayout,
  List,
  ShellSubHeading,
  AppSkeletonLoader as SkeletonLoader,
} from "@calcom/ui";
>>>>>>> 268bf685

import { QueryCell } from "@lib/QueryCell";

import { CalendarListContainer } from "@components/apps/CalendarListContainer";
import IntegrationListItem from "@components/apps/IntegrationListItem";
import InstalledAppsLayout from "@components/apps/layouts/InstalledAppsLayout";

function ConnectOrDisconnectIntegrationButton(props: {
  credentialIds: number[];
  type: App["type"];
  isGlobal?: boolean;
  installed?: boolean;
  invalidCredentialIds?: number[];
}) {
  const { type, credentialIds, isGlobal, installed } = props;
  const { t } = useLocale();
  const [credentialId] = credentialIds;

  const utils = trpc.useContext();
  const handleOpenChange = () => {
    utils.viewer.integrations.invalidate();
  };

  if (credentialId) {
    if (type === "stripe_payment") {
      return (
        <DisconnectIntegration
          credentialId={credentialId}
          trashIcon
          onSuccess={handleOpenChange}
          buttonProps={{ className: "border border-gray-300" }}
        />
      );
    }

    return (
      <DisconnectIntegration
        credentialId={credentialId}
        trashIcon
        onSuccess={handleOpenChange}
        buttonProps={{ className: "border border-gray-300" }}
      />
    );
  }

  if (!installed) {
    return (
      <div className="flex items-center truncate">
        <Alert severity="warning" title={t("not_installed")} />
      </div>
    );
  }
  /** We don't need to "Connect", just show that it's installed */
  if (isGlobal) {
    return (
      <div className="truncate px-3 py-2">
        <h3 className="text-sm font-medium text-gray-700">{t("default")}</h3>
      </div>
    );
  }
  return (
    <InstallAppButton
      type={type}
      render={(buttonProps) => (
        <Button color="secondary" {...buttonProps} data-testid="integration-connection-button">
          {t("install")}
        </Button>
      )}
      onChanged={handleOpenChange}
    />
  );
}

interface IntegrationsContainerProps {
  variant?: keyof typeof InstalledAppVariants;
  exclude?: (keyof typeof InstalledAppVariants)[];
}

interface IntegrationsListProps {
  variant?: IntegrationsContainerProps["variant"];
  data: RouterOutputs["viewer"]["integrations"];
}

const IntegrationsList = ({ data }: IntegrationsListProps) => {
  return (
    <List className="flex flex-col gap-6" noBorderTreatment>
      {data.items
        .filter((item) => item.invalidCredentialIds)
        .map((item) => (
          <IntegrationListItem
            name={item.name}
            slug={item.slug}
            key={item.title}
            title={item.title}
            logo={item.logo}
            description={item.description}
            separate={true}
            invalidCredential={item.invalidCredentialIds.length > 0}
            actions={
              <div className="flex w-16 justify-end">
                <ConnectOrDisconnectIntegrationButton
                  credentialIds={item.credentialIds}
                  type={item.type}
                  isGlobal={item.isGlobal}
                  installed
                  invalidCredentialIds={item.invalidCredentialIds}
                />
              </div>
            }>
            <AppSettings slug={item.slug} />
          </IntegrationListItem>
        ))}
    </List>
  );
};

const IntegrationsContainer = ({ variant, exclude }: IntegrationsContainerProps): JSX.Element => {
  const { t } = useLocale();
  const query = trpc.viewer.integrations.useQuery({ variant, exclude, onlyInstalled: true });
  const emptyIcon = {
    calendar: Icon.FiCalendar,
    conferencing: Icon.FiVideo,
    automation: Icon.FiShare2,
    analytics: Icon.FiBarChart,
    payment: Icon.FiCreditCard,
    other: Icon.FiGrid,
  };
  return (
    <QueryCell
      query={query}
      customLoader={<SkeletonLoader />}
      success={({ data }) => {
        return (
          <>
            {data.items.length > 0 ? (
              <div className="rounded-md border border-gray-200 p-7">
                <ShellSubHeading
                  title={t(variant || "other")}
                  subtitle={t(`installed_app_${variant || "other"}_description`)}
                  className="mb-6"
                  actions={
                    <Button
                      href={
                        variant
                          ? `/apps/categories/${variant === "conferencing" ? "video" : variant}`
                          : "/apps"
                      }
                      color="secondary"
                      StartIcon={Icon.FiPlus}>
                      {t("add")}
                    </Button>
                  }
                />
                <IntegrationsList data={data} variant={variant} />
              </div>
            ) : (
              <EmptyScreen
                Icon={emptyIcon[variant || "other"]}
                headline={t("no_category_apps", {
                  category: (variant && t(variant).toLowerCase()) || t("other").toLowerCase(),
                })}
                description={t(`no_category_apps_description_${variant || "other"}`)}
                buttonRaw={
                  <Button
                    color="secondary"
                    href={variant ? `/apps/categories/${variant}` : "/apps/categories/other"}>
                    {t(`connect_${variant || "other"}_apps`)}
                  </Button>
                }
              />
            )}
          </>
        );
      }}
    />
  );
};

const querySchema = z.object({
  category: z.nativeEnum(InstalledAppVariants),
});

export default function InstalledApps() {
  const { t } = useLocale();
  const router = useRouter();
  const category = router.query.category;
  return (
    <InstalledAppsLayout heading={t("installed_apps")} subtitle={t("manage_your_connected_apps")}>
      {(category === InstalledAppVariants.payment || category === InstalledAppVariants.conferencing) && (
        <IntegrationsContainer variant={category} />
      )}
      {(category === InstalledAppVariants.automation || category === InstalledAppVariants.analytics) && (
        <IntegrationsContainer variant={category} />
      )}
      {category === InstalledAppVariants.calendar && <CalendarListContainer />}
      {category === InstalledAppVariants.other && (
        <IntegrationsContainer
          exclude={[
            InstalledAppVariants.conferencing,
            InstalledAppVariants.calendar,
            InstalledAppVariants.analytics,
            InstalledAppVariants.automation,
          ]}
        />
      )}
    </InstalledAppsLayout>
  );
}

// Server side rendering
export async function getServerSideProps(ctx: AppGetServerSidePropsContext) {
  // get return-to cookie and redirect if needed
  const { cookies } = ctx.req;
  if (cookies && cookies["return-to"]) {
    const returnTo = cookies["return-to"];
    if (returnTo) {
      ctx.res.setHeader("Set-Cookie", "return-to=; path=/; expires=Thu, 01 Jan 1970 00:00:00 GMT");
      return {
        redirect: {
          destination: `${returnTo}`,
          permanent: false,
        },
      };
    }
  }
  const params = querySchema.safeParse(ctx.params);

  if (!params.success) return { notFound: true };

  return {
    props: {
      category: params.data.category,
    },
  };
}<|MERGE_RESOLUTION|>--- conflicted
+++ resolved
@@ -9,20 +9,15 @@
 import { RouterOutputs, trpc } from "@calcom/trpc/react";
 import { App } from "@calcom/types/App";
 import { AppGetServerSidePropsContext } from "@calcom/types/AppGetServerSideProps";
-<<<<<<< HEAD
-import { Alert, Button, EmptyScreen, Icon, List, ShellSubHeading, SkeletonLoader } from "@calcom/ui";
-=======
 import {
   Alert,
   Button,
   EmptyScreen,
   Icon,
-  InstalledAppsLayout,
   List,
   ShellSubHeading,
   AppSkeletonLoader as SkeletonLoader,
 } from "@calcom/ui";
->>>>>>> 268bf685
 
 import { QueryCell } from "@lib/QueryCell";
 
