<<<<<<< HEAD
import type { GetServerSidePropsContext } from "next";
import { serverSideTranslations } from "next-i18next/serverSideTranslations";
import Head from "next/head";
import { usePathname, useRouter } from "next/navigation";
import { useEffect, useMemo, useRef, useState } from "react";
import { useForm } from "react-hook-form";
import { Toaster } from "react-hot-toast";
import { z } from "zod";

import checkForMultiplePaymentApps from "@calcom/app-store/_utils/payments/checkForMultiplePaymentApps";
import useAddAppMutation from "@calcom/app-store/_utils/useAddAppMutation";
import { appStoreMetadata } from "@calcom/app-store/appStoreMetaData";
import type { EventTypeAppSettingsComponentProps, EventTypeModel } from "@calcom/app-store/types";
import { isConferencing as isConferencingApp } from "@calcom/app-store/utils";
import type { LocationObject } from "@calcom/core/location";
import { getLocale } from "@calcom/features/auth/lib/getLocale";
import { getServerSession } from "@calcom/features/auth/lib/getServerSession";
import type { LocationFormValues } from "@calcom/features/eventtypes/lib/types";
import { AppOnboardingSteps } from "@calcom/lib/apps/appOnboardingSteps";
import { getAppOnboardingUrl } from "@calcom/lib/apps/getAppOnboardingUrl";
import { WEBAPP_URL } from "@calcom/lib/constants";
import { CAL_URL } from "@calcom/lib/constants";
import { getPlaceholderAvatar } from "@calcom/lib/defaultAvatarImage";
import { useLocale } from "@calcom/lib/hooks/useLocale";
import { UserRepository } from "@calcom/lib/server/repository/user";
import prisma from "@calcom/prisma";
import type { Prisma, Team } from "@calcom/prisma/client";
import { eventTypeBookingFields } from "@calcom/prisma/zod-utils";
import type { EventTypeMetaDataSchema } from "@calcom/prisma/zod-utils";
import { trpc } from "@calcom/trpc/react";
import type { AppMeta } from "@calcom/types/App";
import { Form, Steps, showToast } from "@calcom/ui";

import { HttpError } from "@lib/core/http/error";

import PageWrapper from "@components/PageWrapper";
import type { PersonalAccountProps } from "@components/apps/installation/AccountsStepCard";
import { AccountsStepCard } from "@components/apps/installation/AccountsStepCard";
import { ConfigureStepCard } from "@components/apps/installation/ConfigureStepCard";
import { EventTypesStepCard } from "@components/apps/installation/EventTypesStepCard";
import { StepHeader } from "@components/apps/installation/StepHeader";

export type TEventType = EventTypeAppSettingsComponentProps["eventType"] &
  Pick<
    EventTypeModel,
    "metadata" | "schedulingType" | "slug" | "requiresConfirmation" | "position" | "destinationCalendar"
  > & {
    selected: boolean;
    locations: LocationFormValues["locations"];
    bookingFields?: LocationFormValues["bookingFields"];
  };

export type TEventTypeGroup = {
  teamId?: number;
  userId?: number | null;
  slug?: string | null;
  name?: string | null;
  image: string;
  isOrganisation?: boolean;
  eventTypes: TEventType[];
};

export type TEventTypesForm = {
  eventTypeGroups: TEventTypeGroup[];
};

const STEPS = [
  AppOnboardingSteps.ACCOUNTS_STEP,
  AppOnboardingSteps.EVENT_TYPES_STEP,
  AppOnboardingSteps.CONFIGURE_STEP,
] as const;

type StepType = (typeof STEPS)[number];

type StepObj = Record<
  StepType,
  {
    getTitle: (appName: string) => string;
    getDescription: (appName: string) => string;
    stepNumber: number;
  }
>;

export type TTeams = (Pick<Team, "id" | "name" | "logoUrl" | "isOrganization"> & {
  alreadyInstalled: boolean;
})[];

type OnboardingPageProps = {
  appMetadata: AppMeta;
  step: StepType;
  teams?: TTeams;
  personalAccount: PersonalAccountProps;
  eventTypes?: TEventType[];
  eventTypeGroups?: TEventTypeGroup[];
  userName: string;
  credentialId?: number;
  showEventTypesStep: boolean;
  isConferencing: boolean;
  installableOnTeams: boolean;
  isOrg: boolean;
};

type TUpdateObject = {
  id: number;
  metadata?: z.infer<typeof EventTypeMetaDataSchema>;
  bookingFields?: z.infer<typeof eventTypeBookingFields>;
  locations?: LocationObject[];
};

const OnboardingPage = ({
  step,
  teams,
  personalAccount,
  appMetadata,
  eventTypeGroups,
  userName,
  credentialId,
  showEventTypesStep,
  isConferencing,
  installableOnTeams,
}: OnboardingPageProps) => {
  const { t } = useLocale();
  const pathname = usePathname();
  const router = useRouter();

  const STEPS_MAP: StepObj = {
    [AppOnboardingSteps.ACCOUNTS_STEP]: {
      getTitle: () => `${t("select_account_header")}`,
      getDescription: (appName) => `${t("select_account_description", { appName })}`,
      stepNumber: 1,
    },
    [AppOnboardingSteps.EVENT_TYPES_STEP]: {
      getTitle: () => `${t("select_event_types_header")}`,
      getDescription: (appName) => `${t("select_event_types_description", { appName })}`,
      stepNumber: installableOnTeams ? 2 : 1,
    },
    [AppOnboardingSteps.CONFIGURE_STEP]: {
      getTitle: (appName) => `${t("configure_app_header", { appName })}`,
      getDescription: () => `${t("configure_app_description")}`,
      stepNumber: installableOnTeams ? 3 : 2,
    },
  } as const;
  const [configureStep, setConfigureStep] = useState(false);

  const currentStep: AppOnboardingSteps = useMemo(() => {
    if (step == AppOnboardingSteps.EVENT_TYPES_STEP && configureStep) {
      return AppOnboardingSteps.CONFIGURE_STEP;
    }
    return step;
  }, [step, configureStep]);
  const stepObj = STEPS_MAP[currentStep];

  const maxSteps = useMemo(() => {
    if (!showEventTypesStep) {
      return 1;
    }
    return installableOnTeams ? STEPS.length : STEPS.length - 1;
  }, [showEventTypesStep, installableOnTeams]);

  const utils = trpc.useContext();

  const formPortalRef = useRef<HTMLDivElement>(null);

  const formMethods = useForm<TEventTypesForm>({
    defaultValues: {
      eventTypeGroups,
    },
  });
  const mutation = useAddAppMutation(null, {
    onSuccess: (data) => {
      if (data?.setupPending) return;
      showToast(t("app_successfully_installed"), "success");
    },
    onError: (error) => {
      if (error instanceof Error) showToast(error.message || t("app_could_not_be_installed"), "error");
    },
  });

  useEffect(() => {
    eventTypeGroups && formMethods.setValue("eventTypeGroups", eventTypeGroups);
    // eslint-disable-next-line react-hooks/exhaustive-deps
  }, [eventTypeGroups]);

  const updateMutation = trpc.viewer.eventTypes.update.useMutation({
    onSuccess: async (data) => {
      showToast(t("event_type_updated_successfully", { eventTypeTitle: data.eventType?.title }), "success");
    },
    async onSettled() {
      await utils.viewer.eventTypes.get.invalidate();
    },
    onError: (err) => {
      let message = "";
      if (err instanceof HttpError) {
        const message = `${err.statusCode}: ${err.message}`;
        showToast(message, "error");
      }

      if (err.data?.code === "UNAUTHORIZED") {
        message = `${err.data.code}: ${t("error_event_type_unauthorized_update")}`;
      }

      if (err.data?.code === "PARSE_ERROR" || err.data?.code === "BAD_REQUEST") {
        message = `${err.data.code}: ${t(err.message)}`;
      }

      if (err.data?.code === "INTERNAL_SERVER_ERROR") {
        message = t("unexpected_error_try_again");
      }

      showToast(message ? t(message) : t(err.message), "error");
    },
  });

  const handleSelectAccount = async (teamId?: number) => {
    mutation.mutate({
      type: appMetadata.type,
      variant: appMetadata.variant,
      slug: appMetadata.slug,
      ...(teamId && { teamId }),
      // for oAuth apps
      ...(showEventTypesStep && {
        returnTo:
          WEBAPP_URL +
          getAppOnboardingUrl({
            slug: appMetadata.slug,
            teamId,
            step: AppOnboardingSteps.EVENT_TYPES_STEP,
          }),
      }),
    });
  };

  const handleSetUpLater = () => {
    router.push(`/apps/installed/${appMetadata.categories[0]}?hl=${appMetadata.slug}`);
  };

  return (
    <div
      key={pathname}
      className="dark:bg-brand dark:text-brand-contrast text-emphasis min-h-screen px-4"
      data-testid="onboarding">
      <Head>
        <title>
          {t("install")} {appMetadata?.name ?? ""}
        </title>
        <link rel="icon" href="/favicon.ico" />
      </Head>
      <div className="mx-auto py-6 sm:px-4 md:py-24">
        <div className="relative">
          <div className="sm:mx-auto sm:w-full sm:max-w-[600px]" ref={formPortalRef}>
            <Form
              form={formMethods}
              id="outer-event-type-form"
              handleSubmit={async (values) => {
                let mutationPromises: ReturnType<typeof updateMutation.mutateAsync>[] = [];
                for (const group of values.eventTypeGroups) {
                  const promises = group.eventTypes
                    .filter((eventType) => eventType.selected)
                    .map((value: TEventType) => {
                      // Prevent two payment apps to be enabled
                      // Ok to cast type here because this metadata will be updated as the event type metadata
                      if (
                        checkForMultiplePaymentApps(value.metadata as z.infer<typeof EventTypeMetaDataSchema>)
                      )
                        throw new Error(t("event_setup_multiple_payment_apps_error"));
                      if (value.metadata?.apps?.stripe?.paymentOption === "HOLD" && value.seatsPerTimeSlot) {
                        throw new Error(t("seats_and_no_show_fee_error"));
                      }
                      let updateObject: TUpdateObject = { id: value.id };
                      if (isConferencing) {
                        updateObject = {
                          ...updateObject,
                          locations: value.locations,
                          bookingFields: value.bookingFields ? value.bookingFields : undefined,
                        };
                      } else {
                        updateObject = {
                          ...updateObject,
                          metadata: value.metadata,
                        };
                      }

                      return updateMutation.mutateAsync(updateObject);
                    });
                  mutationPromises = [...mutationPromises, ...promises];
                }
                try {
                  await Promise.all(mutationPromises);
                  router.push("/event-types");
                } catch (err) {
                  console.error(err);
                }
              }}>
              <StepHeader
                title={stepObj.getTitle(appMetadata.name)}
                subtitle={stepObj.getDescription(appMetadata.name)}>
                <Steps maxSteps={maxSteps} currentStep={stepObj.stepNumber} disableNavigation />
              </StepHeader>
              {currentStep === AppOnboardingSteps.ACCOUNTS_STEP && (
                <AccountsStepCard
                  teams={teams}
                  personalAccount={personalAccount}
                  onSelect={handleSelectAccount}
                  loading={mutation.isPending}
                  installableOnTeams={installableOnTeams}
                />
              )}
              {currentStep === AppOnboardingSteps.EVENT_TYPES_STEP &&
                eventTypeGroups &&
                Boolean(eventTypeGroups?.length) && (
                  <EventTypesStepCard
                    setConfigureStep={setConfigureStep}
                    userName={userName}
                    handleSetUpLater={handleSetUpLater}
                  />
                )}
              {currentStep === AppOnboardingSteps.CONFIGURE_STEP &&
                formPortalRef.current &&
                eventTypeGroups && (
                  <ConfigureStepCard
                    slug={appMetadata.slug}
                    categories={appMetadata.categories}
                    credentialId={credentialId}
                    userName={userName}
                    loading={updateMutation.isPending}
                    formPortalRef={formPortalRef}
                    setConfigureStep={setConfigureStep}
                    eventTypeGroups={eventTypeGroups}
                    handleSetUpLater={handleSetUpLater}
                    isConferencing={isConferencing}
                  />
                )}
            </Form>
          </div>
        </div>
      </div>
      <Toaster position="bottom-right" />
    </div>
  );
};

// Redirect Error map to give context on edge cases, this is for the devs, never shown to users
const ERROR_MESSAGES = {
  appNotFound: "App not found",
  userNotAuthed: "User is not logged in",
  userNotFound: "User from session not found",
  appNotExtendsEventType: "App does not extend EventTypes",
  userNotInTeam: "User is not in provided team",
  appCredsNotFound: "App Credentials not found",
} as const;

const getUser = async (userId: number) => {
  const userAdminTeams = await UserRepository.getUserAdminTeams(userId);

  if (!userAdminTeams?.id) {
    throw new Error(ERROR_MESSAGES.userNotFound);
  }

  let teams = userAdminTeams.teams.map(({ team }) => ({
    ...team,
    logoUrl: team.parent
      ? getPlaceholderAvatar(team.parent.logoUrl, team.parent.name)
      : getPlaceholderAvatar(team.logoUrl, team.name),
  }));

  const orgTeam = teams.find((team) => team.isOrganization === true);
  if (orgTeam?.id) {
    teams = teams.filter((team) => team?.parent?.id !== orgTeam.id);
  }
  return {
    ...userAdminTeams,
    teams,
  };
};
const getOrgSubTeams = async (parentId: number) => {
  const teams = await prisma.team.findMany({
    where: {
      parentId,
    },
    select: {
      id: true,
      name: true,
      logoUrl: true,
      isOrganization: true,
      parent: {
        select: {
          logoUrl: true,
          name: true,
          id: true,
        },
      },
    },
  });
  return teams.map((team) => ({
    ...team,
    logoUrl: team.parent
      ? getPlaceholderAvatar(team.parent.logoUrl, team.parent.name)
      : getPlaceholderAvatar(team.logoUrl, team.name),
  }));
};

const getAppBySlug = async (appSlug: string) => {
  const app = await prisma.app.findUnique({
    where: { slug: appSlug, enabled: true },
    select: { slug: true, keys: true, enabled: true, dirName: true },
  });
  if (!app) throw new Error(ERROR_MESSAGES.appNotFound);
  return app;
};

const getEventTypes = async (userId: number, teamIds?: number[]) => {
  const eventTypeSelect: Prisma.EventTypeSelect = {
    id: true,
    description: true,
    durationLimits: true,
    metadata: true,
    length: true,
    title: true,
    position: true,
    recurringEvent: true,
    requiresConfirmation: true,
    team: { select: { slug: true } },
    schedulingType: true,
    teamId: true,
    users: { select: { username: true } },
    seatsPerTimeSlot: true,
    slug: true,
    locations: true,
    userId: true,
    destinationCalendar: true,
    bookingFields: true,
  };
  let eventTypeGroups: TEventTypeGroup[] | null = [];

  if (teamIds && teamIds.length > 0) {
    const teams = await prisma.team.findMany({
      where: {
        id: {
          in: teamIds,
        },
        isOrganization: false,
      },
      select: {
        id: true,
        name: true,
        logoUrl: true,
        slug: true,
        isOrganization: true,
        eventTypes: {
          select: eventTypeSelect,
        },
      },
    });
    eventTypeGroups = teams.map((team) => ({
      teamId: team.id,
      slug: team.slug,
      name: team.name,
      isOrganisation: team.isOrganization,
      image: getPlaceholderAvatar(team.logoUrl, team.name),
      eventTypes: team.eventTypes
        .map((item) => ({
          ...item,
          URL: `${CAL_URL}/${item.team ? `team/${item.team.slug}` : item?.users?.[0]?.username}/${item.slug}`,
          selected: false,
          locations: item.locations as unknown as LocationObject[],
          bookingFields: eventTypeBookingFields.parse(item.bookingFields || []),
        }))
        .sort((eventTypeA, eventTypeB) => eventTypeB.position - eventTypeA.position),
    }));
  } else {
    const user = await prisma.user.findFirst({
      where: {
        id: userId,
      },
      select: {
        id: true,
        username: true,
        name: true,
        avatarUrl: true,
        eventTypes: {
          select: eventTypeSelect,
        },
      },
    });
    if (user) {
      eventTypeGroups.push({
        userId: user.id,
        slug: user.username,
        name: user.name,
        image: getPlaceholderAvatar(user.avatarUrl, user.name),
        eventTypes: user.eventTypes
          .map((item) => ({
            ...item,
            URL: `${CAL_URL}/${item.team ? `team/${item.team.slug}` : item?.users?.[0]?.username}/${
              item.slug
            }`,
            selected: false,
            locations: item.locations as unknown as LocationObject[],
            bookingFields: eventTypeBookingFields.parse(item.bookingFields || []),
          }))
          .sort((eventTypeA, eventTypeB) => eventTypeB.position - eventTypeA.position),
      });
    }
  }
  return eventTypeGroups;
};

const getAppInstallsBySlug = async (appSlug: string, userId: number, teamIds?: number[]) => {
  const appInstalls = await prisma.credential.findMany({
    where: {
      OR: [
        {
          appId: appSlug,
          userId: userId,
        },
        teamIds && Boolean(teamIds.length)
          ? {
              appId: appSlug,
              teamId: { in: teamIds },
            }
          : {},
      ],
    },
  });
  return appInstalls;
};

export const getServerSideProps = async (context: GetServerSidePropsContext) => {
  try {
    const { req, res, query, params } = context;
    let eventTypeGroups: TEventTypeGroup[] | null = null;
    let isOrg = false;
    const stepsEnum = z.enum(STEPS);
    const parsedAppSlug = z.coerce.string().parse(query?.slug);
    const parsedStepParam = z.coerce.string().parse(params?.step);
    const parsedTeamIdParam = z.coerce.number().optional().parse(query?.teamId);
    const _ = stepsEnum.parse(parsedStepParam);
    const session = await getServerSession({ req, res });
    const locale = await getLocale(context.req);
    const app = await getAppBySlug(parsedAppSlug);
    const appMetadata = appStoreMetadata[app.dirName as keyof typeof appStoreMetadata];
    const extendsEventType = appMetadata?.extendsFeature === "EventType";

    const isConferencing = isConferencingApp(appMetadata.categories);
    const showEventTypesStep = extendsEventType || isConferencing;

    if (!session?.user?.id) throw new Error(ERROR_MESSAGES.userNotAuthed);

    const user = await getUser(session.user.id);

    let userTeams = user.teams;
    const hasTeams = Boolean(userTeams.length);

    if (parsedTeamIdParam) {
      const currentTeam = userTeams.find((team) => team.id === parsedTeamIdParam);
      if (!currentTeam?.id) {
        throw new Error(ERROR_MESSAGES.userNotInTeam);
      }
      if (currentTeam.isOrganization) {
        const subTeams = await getOrgSubTeams(parsedTeamIdParam);
        userTeams = [...userTeams, ...subTeams];
        isOrg = true;
      }
    }

    if (parsedStepParam == AppOnboardingSteps.EVENT_TYPES_STEP) {
      if (!showEventTypesStep) {
        return {
          redirect: {
            permanent: false,
            destination: `/apps/installed/${appMetadata.categories[0]}?hl=${appMetadata.slug}`,
          },
        };
      }
      if (isOrg) {
        const teamIds = userTeams.map((item) => item.id);
        eventTypeGroups = await getEventTypes(user.id, teamIds);
      } else if (parsedTeamIdParam) {
        eventTypeGroups = await getEventTypes(user.id, [parsedTeamIdParam]);
      } else {
        eventTypeGroups = await getEventTypes(user.id);
      }
      if (isConferencing && eventTypeGroups) {
        const destinationCalendar = await prisma.destinationCalendar.findFirst({
          where: {
            userId: user.id,
            eventTypeId: null,
          },
        });

        eventTypeGroups.forEach((group) => {
          group.eventTypes = group.eventTypes.map((eventType) => {
            if (!eventType.destinationCalendar) {
              return { ...eventType, destinationCalendar };
            }
            return eventType;
          });
        });
      }
    }

    const appInstalls = await getAppInstallsBySlug(
      parsedAppSlug,
      user.id,
      userTeams.map(({ id }) => id)
    );

    const personalAccount = {
      id: user.id,
      name: user.name,
      avatarUrl: user.avatarUrl,
      alreadyInstalled: appInstalls.some((install) => !Boolean(install.teamId) && install.userId === user.id),
    };

    const teamsWithIsAppInstalled = hasTeams
      ? userTeams.map((team) => ({
          ...team,
          alreadyInstalled: appInstalls.some(
            (install) => Boolean(install.teamId) && install.teamId === team.id
          ),
        }))
      : [];
    let credentialId = null;
    if (parsedTeamIdParam) {
      credentialId =
        appInstalls.find((item) => !!item.teamId && item.teamId == parsedTeamIdParam)?.id ?? null;
    } else {
      credentialId = appInstalls.find((item) => !!item.userId && item.userId == user.id)?.id ?? null;
    }
    // dont allow app installation without cretendialId
    if (parsedStepParam == AppOnboardingSteps.EVENT_TYPES_STEP && !credentialId) {
      throw new Error(ERROR_MESSAGES.appCredsNotFound);
    }

    return {
      props: {
        ...(await serverSideTranslations(locale, ["common"])),
        app,
        appMetadata,
        showEventTypesStep,
        step: parsedStepParam,
        teams: teamsWithIsAppInstalled,
        personalAccount,
        eventTypeGroups,
        teamId: parsedTeamIdParam ?? null,
        userName: user.username,
        credentialId,
        isConferencing,
        isOrg,
        // conferencing apps dont support team install
        installableOnTeams: !isConferencing,
      } as OnboardingPageProps,
    };
  } catch (err) {
    console.log("eerrerrerrerrerrerrerrerrrr: ", err);
    if (err instanceof z.ZodError) {
      return { redirect: { permanent: false, destination: "/apps" } };
    }
=======
import PageWrapper from "@components/PageWrapper";

import type { OnboardingPageProps } from "~/apps/installation/[[...step]]/step-view";
import StepView from "~/apps/installation/[[...step]]/step-view";

const Page = (props: OnboardingPageProps) => <StepView {...props} />;
>>>>>>> 84a2e551

Page.PageWrapper = PageWrapper;

export { getServerSideProps } from "@lib/apps/installation/[[...step]]/getServerSideProps";

export default Page;<|MERGE_RESOLUTION|>--- conflicted
+++ resolved
@@ -1,670 +1,9 @@
-<<<<<<< HEAD
-import type { GetServerSidePropsContext } from "next";
-import { serverSideTranslations } from "next-i18next/serverSideTranslations";
-import Head from "next/head";
-import { usePathname, useRouter } from "next/navigation";
-import { useEffect, useMemo, useRef, useState } from "react";
-import { useForm } from "react-hook-form";
-import { Toaster } from "react-hot-toast";
-import { z } from "zod";
-
-import checkForMultiplePaymentApps from "@calcom/app-store/_utils/payments/checkForMultiplePaymentApps";
-import useAddAppMutation from "@calcom/app-store/_utils/useAddAppMutation";
-import { appStoreMetadata } from "@calcom/app-store/appStoreMetaData";
-import type { EventTypeAppSettingsComponentProps, EventTypeModel } from "@calcom/app-store/types";
-import { isConferencing as isConferencingApp } from "@calcom/app-store/utils";
-import type { LocationObject } from "@calcom/core/location";
-import { getLocale } from "@calcom/features/auth/lib/getLocale";
-import { getServerSession } from "@calcom/features/auth/lib/getServerSession";
-import type { LocationFormValues } from "@calcom/features/eventtypes/lib/types";
-import { AppOnboardingSteps } from "@calcom/lib/apps/appOnboardingSteps";
-import { getAppOnboardingUrl } from "@calcom/lib/apps/getAppOnboardingUrl";
-import { WEBAPP_URL } from "@calcom/lib/constants";
-import { CAL_URL } from "@calcom/lib/constants";
-import { getPlaceholderAvatar } from "@calcom/lib/defaultAvatarImage";
-import { useLocale } from "@calcom/lib/hooks/useLocale";
-import { UserRepository } from "@calcom/lib/server/repository/user";
-import prisma from "@calcom/prisma";
-import type { Prisma, Team } from "@calcom/prisma/client";
-import { eventTypeBookingFields } from "@calcom/prisma/zod-utils";
-import type { EventTypeMetaDataSchema } from "@calcom/prisma/zod-utils";
-import { trpc } from "@calcom/trpc/react";
-import type { AppMeta } from "@calcom/types/App";
-import { Form, Steps, showToast } from "@calcom/ui";
-
-import { HttpError } from "@lib/core/http/error";
-
-import PageWrapper from "@components/PageWrapper";
-import type { PersonalAccountProps } from "@components/apps/installation/AccountsStepCard";
-import { AccountsStepCard } from "@components/apps/installation/AccountsStepCard";
-import { ConfigureStepCard } from "@components/apps/installation/ConfigureStepCard";
-import { EventTypesStepCard } from "@components/apps/installation/EventTypesStepCard";
-import { StepHeader } from "@components/apps/installation/StepHeader";
-
-export type TEventType = EventTypeAppSettingsComponentProps["eventType"] &
-  Pick<
-    EventTypeModel,
-    "metadata" | "schedulingType" | "slug" | "requiresConfirmation" | "position" | "destinationCalendar"
-  > & {
-    selected: boolean;
-    locations: LocationFormValues["locations"];
-    bookingFields?: LocationFormValues["bookingFields"];
-  };
-
-export type TEventTypeGroup = {
-  teamId?: number;
-  userId?: number | null;
-  slug?: string | null;
-  name?: string | null;
-  image: string;
-  isOrganisation?: boolean;
-  eventTypes: TEventType[];
-};
-
-export type TEventTypesForm = {
-  eventTypeGroups: TEventTypeGroup[];
-};
-
-const STEPS = [
-  AppOnboardingSteps.ACCOUNTS_STEP,
-  AppOnboardingSteps.EVENT_TYPES_STEP,
-  AppOnboardingSteps.CONFIGURE_STEP,
-] as const;
-
-type StepType = (typeof STEPS)[number];
-
-type StepObj = Record<
-  StepType,
-  {
-    getTitle: (appName: string) => string;
-    getDescription: (appName: string) => string;
-    stepNumber: number;
-  }
->;
-
-export type TTeams = (Pick<Team, "id" | "name" | "logoUrl" | "isOrganization"> & {
-  alreadyInstalled: boolean;
-})[];
-
-type OnboardingPageProps = {
-  appMetadata: AppMeta;
-  step: StepType;
-  teams?: TTeams;
-  personalAccount: PersonalAccountProps;
-  eventTypes?: TEventType[];
-  eventTypeGroups?: TEventTypeGroup[];
-  userName: string;
-  credentialId?: number;
-  showEventTypesStep: boolean;
-  isConferencing: boolean;
-  installableOnTeams: boolean;
-  isOrg: boolean;
-};
-
-type TUpdateObject = {
-  id: number;
-  metadata?: z.infer<typeof EventTypeMetaDataSchema>;
-  bookingFields?: z.infer<typeof eventTypeBookingFields>;
-  locations?: LocationObject[];
-};
-
-const OnboardingPage = ({
-  step,
-  teams,
-  personalAccount,
-  appMetadata,
-  eventTypeGroups,
-  userName,
-  credentialId,
-  showEventTypesStep,
-  isConferencing,
-  installableOnTeams,
-}: OnboardingPageProps) => {
-  const { t } = useLocale();
-  const pathname = usePathname();
-  const router = useRouter();
-
-  const STEPS_MAP: StepObj = {
-    [AppOnboardingSteps.ACCOUNTS_STEP]: {
-      getTitle: () => `${t("select_account_header")}`,
-      getDescription: (appName) => `${t("select_account_description", { appName })}`,
-      stepNumber: 1,
-    },
-    [AppOnboardingSteps.EVENT_TYPES_STEP]: {
-      getTitle: () => `${t("select_event_types_header")}`,
-      getDescription: (appName) => `${t("select_event_types_description", { appName })}`,
-      stepNumber: installableOnTeams ? 2 : 1,
-    },
-    [AppOnboardingSteps.CONFIGURE_STEP]: {
-      getTitle: (appName) => `${t("configure_app_header", { appName })}`,
-      getDescription: () => `${t("configure_app_description")}`,
-      stepNumber: installableOnTeams ? 3 : 2,
-    },
-  } as const;
-  const [configureStep, setConfigureStep] = useState(false);
-
-  const currentStep: AppOnboardingSteps = useMemo(() => {
-    if (step == AppOnboardingSteps.EVENT_TYPES_STEP && configureStep) {
-      return AppOnboardingSteps.CONFIGURE_STEP;
-    }
-    return step;
-  }, [step, configureStep]);
-  const stepObj = STEPS_MAP[currentStep];
-
-  const maxSteps = useMemo(() => {
-    if (!showEventTypesStep) {
-      return 1;
-    }
-    return installableOnTeams ? STEPS.length : STEPS.length - 1;
-  }, [showEventTypesStep, installableOnTeams]);
-
-  const utils = trpc.useContext();
-
-  const formPortalRef = useRef<HTMLDivElement>(null);
-
-  const formMethods = useForm<TEventTypesForm>({
-    defaultValues: {
-      eventTypeGroups,
-    },
-  });
-  const mutation = useAddAppMutation(null, {
-    onSuccess: (data) => {
-      if (data?.setupPending) return;
-      showToast(t("app_successfully_installed"), "success");
-    },
-    onError: (error) => {
-      if (error instanceof Error) showToast(error.message || t("app_could_not_be_installed"), "error");
-    },
-  });
-
-  useEffect(() => {
-    eventTypeGroups && formMethods.setValue("eventTypeGroups", eventTypeGroups);
-    // eslint-disable-next-line react-hooks/exhaustive-deps
-  }, [eventTypeGroups]);
-
-  const updateMutation = trpc.viewer.eventTypes.update.useMutation({
-    onSuccess: async (data) => {
-      showToast(t("event_type_updated_successfully", { eventTypeTitle: data.eventType?.title }), "success");
-    },
-    async onSettled() {
-      await utils.viewer.eventTypes.get.invalidate();
-    },
-    onError: (err) => {
-      let message = "";
-      if (err instanceof HttpError) {
-        const message = `${err.statusCode}: ${err.message}`;
-        showToast(message, "error");
-      }
-
-      if (err.data?.code === "UNAUTHORIZED") {
-        message = `${err.data.code}: ${t("error_event_type_unauthorized_update")}`;
-      }
-
-      if (err.data?.code === "PARSE_ERROR" || err.data?.code === "BAD_REQUEST") {
-        message = `${err.data.code}: ${t(err.message)}`;
-      }
-
-      if (err.data?.code === "INTERNAL_SERVER_ERROR") {
-        message = t("unexpected_error_try_again");
-      }
-
-      showToast(message ? t(message) : t(err.message), "error");
-    },
-  });
-
-  const handleSelectAccount = async (teamId?: number) => {
-    mutation.mutate({
-      type: appMetadata.type,
-      variant: appMetadata.variant,
-      slug: appMetadata.slug,
-      ...(teamId && { teamId }),
-      // for oAuth apps
-      ...(showEventTypesStep && {
-        returnTo:
-          WEBAPP_URL +
-          getAppOnboardingUrl({
-            slug: appMetadata.slug,
-            teamId,
-            step: AppOnboardingSteps.EVENT_TYPES_STEP,
-          }),
-      }),
-    });
-  };
-
-  const handleSetUpLater = () => {
-    router.push(`/apps/installed/${appMetadata.categories[0]}?hl=${appMetadata.slug}`);
-  };
-
-  return (
-    <div
-      key={pathname}
-      className="dark:bg-brand dark:text-brand-contrast text-emphasis min-h-screen px-4"
-      data-testid="onboarding">
-      <Head>
-        <title>
-          {t("install")} {appMetadata?.name ?? ""}
-        </title>
-        <link rel="icon" href="/favicon.ico" />
-      </Head>
-      <div className="mx-auto py-6 sm:px-4 md:py-24">
-        <div className="relative">
-          <div className="sm:mx-auto sm:w-full sm:max-w-[600px]" ref={formPortalRef}>
-            <Form
-              form={formMethods}
-              id="outer-event-type-form"
-              handleSubmit={async (values) => {
-                let mutationPromises: ReturnType<typeof updateMutation.mutateAsync>[] = [];
-                for (const group of values.eventTypeGroups) {
-                  const promises = group.eventTypes
-                    .filter((eventType) => eventType.selected)
-                    .map((value: TEventType) => {
-                      // Prevent two payment apps to be enabled
-                      // Ok to cast type here because this metadata will be updated as the event type metadata
-                      if (
-                        checkForMultiplePaymentApps(value.metadata as z.infer<typeof EventTypeMetaDataSchema>)
-                      )
-                        throw new Error(t("event_setup_multiple_payment_apps_error"));
-                      if (value.metadata?.apps?.stripe?.paymentOption === "HOLD" && value.seatsPerTimeSlot) {
-                        throw new Error(t("seats_and_no_show_fee_error"));
-                      }
-                      let updateObject: TUpdateObject = { id: value.id };
-                      if (isConferencing) {
-                        updateObject = {
-                          ...updateObject,
-                          locations: value.locations,
-                          bookingFields: value.bookingFields ? value.bookingFields : undefined,
-                        };
-                      } else {
-                        updateObject = {
-                          ...updateObject,
-                          metadata: value.metadata,
-                        };
-                      }
-
-                      return updateMutation.mutateAsync(updateObject);
-                    });
-                  mutationPromises = [...mutationPromises, ...promises];
-                }
-                try {
-                  await Promise.all(mutationPromises);
-                  router.push("/event-types");
-                } catch (err) {
-                  console.error(err);
-                }
-              }}>
-              <StepHeader
-                title={stepObj.getTitle(appMetadata.name)}
-                subtitle={stepObj.getDescription(appMetadata.name)}>
-                <Steps maxSteps={maxSteps} currentStep={stepObj.stepNumber} disableNavigation />
-              </StepHeader>
-              {currentStep === AppOnboardingSteps.ACCOUNTS_STEP && (
-                <AccountsStepCard
-                  teams={teams}
-                  personalAccount={personalAccount}
-                  onSelect={handleSelectAccount}
-                  loading={mutation.isPending}
-                  installableOnTeams={installableOnTeams}
-                />
-              )}
-              {currentStep === AppOnboardingSteps.EVENT_TYPES_STEP &&
-                eventTypeGroups &&
-                Boolean(eventTypeGroups?.length) && (
-                  <EventTypesStepCard
-                    setConfigureStep={setConfigureStep}
-                    userName={userName}
-                    handleSetUpLater={handleSetUpLater}
-                  />
-                )}
-              {currentStep === AppOnboardingSteps.CONFIGURE_STEP &&
-                formPortalRef.current &&
-                eventTypeGroups && (
-                  <ConfigureStepCard
-                    slug={appMetadata.slug}
-                    categories={appMetadata.categories}
-                    credentialId={credentialId}
-                    userName={userName}
-                    loading={updateMutation.isPending}
-                    formPortalRef={formPortalRef}
-                    setConfigureStep={setConfigureStep}
-                    eventTypeGroups={eventTypeGroups}
-                    handleSetUpLater={handleSetUpLater}
-                    isConferencing={isConferencing}
-                  />
-                )}
-            </Form>
-          </div>
-        </div>
-      </div>
-      <Toaster position="bottom-right" />
-    </div>
-  );
-};
-
-// Redirect Error map to give context on edge cases, this is for the devs, never shown to users
-const ERROR_MESSAGES = {
-  appNotFound: "App not found",
-  userNotAuthed: "User is not logged in",
-  userNotFound: "User from session not found",
-  appNotExtendsEventType: "App does not extend EventTypes",
-  userNotInTeam: "User is not in provided team",
-  appCredsNotFound: "App Credentials not found",
-} as const;
-
-const getUser = async (userId: number) => {
-  const userAdminTeams = await UserRepository.getUserAdminTeams(userId);
-
-  if (!userAdminTeams?.id) {
-    throw new Error(ERROR_MESSAGES.userNotFound);
-  }
-
-  let teams = userAdminTeams.teams.map(({ team }) => ({
-    ...team,
-    logoUrl: team.parent
-      ? getPlaceholderAvatar(team.parent.logoUrl, team.parent.name)
-      : getPlaceholderAvatar(team.logoUrl, team.name),
-  }));
-
-  const orgTeam = teams.find((team) => team.isOrganization === true);
-  if (orgTeam?.id) {
-    teams = teams.filter((team) => team?.parent?.id !== orgTeam.id);
-  }
-  return {
-    ...userAdminTeams,
-    teams,
-  };
-};
-const getOrgSubTeams = async (parentId: number) => {
-  const teams = await prisma.team.findMany({
-    where: {
-      parentId,
-    },
-    select: {
-      id: true,
-      name: true,
-      logoUrl: true,
-      isOrganization: true,
-      parent: {
-        select: {
-          logoUrl: true,
-          name: true,
-          id: true,
-        },
-      },
-    },
-  });
-  return teams.map((team) => ({
-    ...team,
-    logoUrl: team.parent
-      ? getPlaceholderAvatar(team.parent.logoUrl, team.parent.name)
-      : getPlaceholderAvatar(team.logoUrl, team.name),
-  }));
-};
-
-const getAppBySlug = async (appSlug: string) => {
-  const app = await prisma.app.findUnique({
-    where: { slug: appSlug, enabled: true },
-    select: { slug: true, keys: true, enabled: true, dirName: true },
-  });
-  if (!app) throw new Error(ERROR_MESSAGES.appNotFound);
-  return app;
-};
-
-const getEventTypes = async (userId: number, teamIds?: number[]) => {
-  const eventTypeSelect: Prisma.EventTypeSelect = {
-    id: true,
-    description: true,
-    durationLimits: true,
-    metadata: true,
-    length: true,
-    title: true,
-    position: true,
-    recurringEvent: true,
-    requiresConfirmation: true,
-    team: { select: { slug: true } },
-    schedulingType: true,
-    teamId: true,
-    users: { select: { username: true } },
-    seatsPerTimeSlot: true,
-    slug: true,
-    locations: true,
-    userId: true,
-    destinationCalendar: true,
-    bookingFields: true,
-  };
-  let eventTypeGroups: TEventTypeGroup[] | null = [];
-
-  if (teamIds && teamIds.length > 0) {
-    const teams = await prisma.team.findMany({
-      where: {
-        id: {
-          in: teamIds,
-        },
-        isOrganization: false,
-      },
-      select: {
-        id: true,
-        name: true,
-        logoUrl: true,
-        slug: true,
-        isOrganization: true,
-        eventTypes: {
-          select: eventTypeSelect,
-        },
-      },
-    });
-    eventTypeGroups = teams.map((team) => ({
-      teamId: team.id,
-      slug: team.slug,
-      name: team.name,
-      isOrganisation: team.isOrganization,
-      image: getPlaceholderAvatar(team.logoUrl, team.name),
-      eventTypes: team.eventTypes
-        .map((item) => ({
-          ...item,
-          URL: `${CAL_URL}/${item.team ? `team/${item.team.slug}` : item?.users?.[0]?.username}/${item.slug}`,
-          selected: false,
-          locations: item.locations as unknown as LocationObject[],
-          bookingFields: eventTypeBookingFields.parse(item.bookingFields || []),
-        }))
-        .sort((eventTypeA, eventTypeB) => eventTypeB.position - eventTypeA.position),
-    }));
-  } else {
-    const user = await prisma.user.findFirst({
-      where: {
-        id: userId,
-      },
-      select: {
-        id: true,
-        username: true,
-        name: true,
-        avatarUrl: true,
-        eventTypes: {
-          select: eventTypeSelect,
-        },
-      },
-    });
-    if (user) {
-      eventTypeGroups.push({
-        userId: user.id,
-        slug: user.username,
-        name: user.name,
-        image: getPlaceholderAvatar(user.avatarUrl, user.name),
-        eventTypes: user.eventTypes
-          .map((item) => ({
-            ...item,
-            URL: `${CAL_URL}/${item.team ? `team/${item.team.slug}` : item?.users?.[0]?.username}/${
-              item.slug
-            }`,
-            selected: false,
-            locations: item.locations as unknown as LocationObject[],
-            bookingFields: eventTypeBookingFields.parse(item.bookingFields || []),
-          }))
-          .sort((eventTypeA, eventTypeB) => eventTypeB.position - eventTypeA.position),
-      });
-    }
-  }
-  return eventTypeGroups;
-};
-
-const getAppInstallsBySlug = async (appSlug: string, userId: number, teamIds?: number[]) => {
-  const appInstalls = await prisma.credential.findMany({
-    where: {
-      OR: [
-        {
-          appId: appSlug,
-          userId: userId,
-        },
-        teamIds && Boolean(teamIds.length)
-          ? {
-              appId: appSlug,
-              teamId: { in: teamIds },
-            }
-          : {},
-      ],
-    },
-  });
-  return appInstalls;
-};
-
-export const getServerSideProps = async (context: GetServerSidePropsContext) => {
-  try {
-    const { req, res, query, params } = context;
-    let eventTypeGroups: TEventTypeGroup[] | null = null;
-    let isOrg = false;
-    const stepsEnum = z.enum(STEPS);
-    const parsedAppSlug = z.coerce.string().parse(query?.slug);
-    const parsedStepParam = z.coerce.string().parse(params?.step);
-    const parsedTeamIdParam = z.coerce.number().optional().parse(query?.teamId);
-    const _ = stepsEnum.parse(parsedStepParam);
-    const session = await getServerSession({ req, res });
-    const locale = await getLocale(context.req);
-    const app = await getAppBySlug(parsedAppSlug);
-    const appMetadata = appStoreMetadata[app.dirName as keyof typeof appStoreMetadata];
-    const extendsEventType = appMetadata?.extendsFeature === "EventType";
-
-    const isConferencing = isConferencingApp(appMetadata.categories);
-    const showEventTypesStep = extendsEventType || isConferencing;
-
-    if (!session?.user?.id) throw new Error(ERROR_MESSAGES.userNotAuthed);
-
-    const user = await getUser(session.user.id);
-
-    let userTeams = user.teams;
-    const hasTeams = Boolean(userTeams.length);
-
-    if (parsedTeamIdParam) {
-      const currentTeam = userTeams.find((team) => team.id === parsedTeamIdParam);
-      if (!currentTeam?.id) {
-        throw new Error(ERROR_MESSAGES.userNotInTeam);
-      }
-      if (currentTeam.isOrganization) {
-        const subTeams = await getOrgSubTeams(parsedTeamIdParam);
-        userTeams = [...userTeams, ...subTeams];
-        isOrg = true;
-      }
-    }
-
-    if (parsedStepParam == AppOnboardingSteps.EVENT_TYPES_STEP) {
-      if (!showEventTypesStep) {
-        return {
-          redirect: {
-            permanent: false,
-            destination: `/apps/installed/${appMetadata.categories[0]}?hl=${appMetadata.slug}`,
-          },
-        };
-      }
-      if (isOrg) {
-        const teamIds = userTeams.map((item) => item.id);
-        eventTypeGroups = await getEventTypes(user.id, teamIds);
-      } else if (parsedTeamIdParam) {
-        eventTypeGroups = await getEventTypes(user.id, [parsedTeamIdParam]);
-      } else {
-        eventTypeGroups = await getEventTypes(user.id);
-      }
-      if (isConferencing && eventTypeGroups) {
-        const destinationCalendar = await prisma.destinationCalendar.findFirst({
-          where: {
-            userId: user.id,
-            eventTypeId: null,
-          },
-        });
-
-        eventTypeGroups.forEach((group) => {
-          group.eventTypes = group.eventTypes.map((eventType) => {
-            if (!eventType.destinationCalendar) {
-              return { ...eventType, destinationCalendar };
-            }
-            return eventType;
-          });
-        });
-      }
-    }
-
-    const appInstalls = await getAppInstallsBySlug(
-      parsedAppSlug,
-      user.id,
-      userTeams.map(({ id }) => id)
-    );
-
-    const personalAccount = {
-      id: user.id,
-      name: user.name,
-      avatarUrl: user.avatarUrl,
-      alreadyInstalled: appInstalls.some((install) => !Boolean(install.teamId) && install.userId === user.id),
-    };
-
-    const teamsWithIsAppInstalled = hasTeams
-      ? userTeams.map((team) => ({
-          ...team,
-          alreadyInstalled: appInstalls.some(
-            (install) => Boolean(install.teamId) && install.teamId === team.id
-          ),
-        }))
-      : [];
-    let credentialId = null;
-    if (parsedTeamIdParam) {
-      credentialId =
-        appInstalls.find((item) => !!item.teamId && item.teamId == parsedTeamIdParam)?.id ?? null;
-    } else {
-      credentialId = appInstalls.find((item) => !!item.userId && item.userId == user.id)?.id ?? null;
-    }
-    // dont allow app installation without cretendialId
-    if (parsedStepParam == AppOnboardingSteps.EVENT_TYPES_STEP && !credentialId) {
-      throw new Error(ERROR_MESSAGES.appCredsNotFound);
-    }
-
-    return {
-      props: {
-        ...(await serverSideTranslations(locale, ["common"])),
-        app,
-        appMetadata,
-        showEventTypesStep,
-        step: parsedStepParam,
-        teams: teamsWithIsAppInstalled,
-        personalAccount,
-        eventTypeGroups,
-        teamId: parsedTeamIdParam ?? null,
-        userName: user.username,
-        credentialId,
-        isConferencing,
-        isOrg,
-        // conferencing apps dont support team install
-        installableOnTeams: !isConferencing,
-      } as OnboardingPageProps,
-    };
-  } catch (err) {
-    console.log("eerrerrerrerrerrerrerrerrrr: ", err);
-    if (err instanceof z.ZodError) {
-      return { redirect: { permanent: false, destination: "/apps" } };
-    }
-=======
 import PageWrapper from "@components/PageWrapper";
 
 import type { OnboardingPageProps } from "~/apps/installation/[[...step]]/step-view";
 import StepView from "~/apps/installation/[[...step]]/step-view";
 
 const Page = (props: OnboardingPageProps) => <StepView {...props} />;
->>>>>>> 84a2e551
 
 Page.PageWrapper = PageWrapper;
 
