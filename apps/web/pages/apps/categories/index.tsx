import { InferGetStaticPropsType } from "next";
import Link from "next/link";

import { getAppRegistry } from "@calcom/app-store/_appRegistry";
import { useLocale } from "@calcom/lib/hooks/useLocale";
<<<<<<< HEAD
import Shell from "@calcom/ui/Shell";
=======
import { Icon } from "@calcom/ui/Icon";
>>>>>>> 7537ea5b

import AppStoreCategories from "@components/apps/Categories";

export default function Apps({ categories }: InferGetStaticPropsType<typeof getStaticProps>) {
  const { t } = useLocale();

  return (
    <Shell isPublic large>
      <div className="-mx-4 md:-mx-8">
        <div className="mb-10 bg-gray-50 px-4 pb-2">
          <Link href="/apps">
            <a className="mt-2 inline-flex px-1 py-2 text-sm text-gray-500 hover:bg-gray-100 hover:text-gray-800">
              <Icon.ChevronLeft className="h-5 w-5" /> {t("browse_apps")}
            </a>
          </Link>
        </div>
      </div>
      <div className="mb-16">
        <AppStoreCategories categories={categories} />
      </div>
    </Shell>
  );
}

export const getStaticProps = async () => {
  const appStore = await getAppRegistry();
  const categories = appStore.reduce((c, app) => {
    c[app.category] = c[app.category] ? c[app.category] + 1 : 1;
    return c;
  }, {} as Record<string, number>);

  return {
    props: {
      categories: Object.entries(categories).map(([name, count]) => ({ name, count })),
    },
  };
};<|MERGE_RESOLUTION|>--- conflicted
+++ resolved
@@ -3,11 +3,8 @@
 
 import { getAppRegistry } from "@calcom/app-store/_appRegistry";
 import { useLocale } from "@calcom/lib/hooks/useLocale";
-<<<<<<< HEAD
+import { Icon } from "@calcom/ui/Icon";
 import Shell from "@calcom/ui/Shell";
-=======
-import { Icon } from "@calcom/ui/Icon";
->>>>>>> 7537ea5b
 
 import AppStoreCategories from "@components/apps/Categories";
 
