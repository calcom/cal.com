--- conflicted
+++ resolved
@@ -508,11 +508,7 @@
     );
   }
   /** We don't need to "Connect", just show that it's installed */
-<<<<<<< HEAD
-  if (props.isGlobal || ["huddle01_video"].includes(props.type)) {
-=======
   if (props.isGlobal) {
->>>>>>> 67564fdb
     return (
       <div className="truncate px-3 py-2">
         <h3 className="text-sm font-medium text-gray-700">{t("installed")}</h3>
