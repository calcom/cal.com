--- conflicted
+++ resolved
@@ -1,11 +1,7 @@
 import React from "react";
 
 import { InstallAppButton } from "@calcom/app-store/components";
-<<<<<<< HEAD
 import { RenderPropsTypeGeneric } from "@calcom/app-store/types";
-import { WEBSITE_URL } from "@calcom/lib/constants";
-=======
->>>>>>> 7b0d4f0f
 import { useLocale } from "@calcom/lib/hooks/useLocale";
 import { trpc } from "@calcom/trpc/react";
 import type { App } from "@calcom/types/App";
