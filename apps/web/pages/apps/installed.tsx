import { ClipboardIcon } from "@heroicons/react/solid";
import Image from "next/image";
import React, { useEffect, useState } from "react";
import { JSONObject } from "superjson/dist/types";

import { QueryCell } from "@lib/QueryCell";
import { CalendarListContainer } from "@lib/apps/calendar/components/CalendarListContainer";
import classNames from "@lib/classNames";
import { HttpError } from "@lib/core/http/error";
import { useLocale } from "@lib/hooks/useLocale";
import showToast from "@lib/notification";
import { trpc } from "@lib/trpc";

import { ClientSuspense } from "@components/ClientSuspense";
import { List, ListItem, ListItemText, ListItemTitle } from "@components/List";
import Loader from "@components/Loader";
import Shell, { ShellSubHeading } from "@components/Shell";
import ConnectIntegration from "@components/integrations/ConnectIntegrations";
import DisconnectIntegration from "@components/integrations/DisconnectIntegration";
import IntegrationListItem from "@components/integrations/IntegrationListItem";
import SubHeadingTitleWithConnections from "@components/integrations/SubHeadingTitleWithConnections";
import { Alert } from "@components/ui/Alert";
import Button from "@components/ui/Button";
<<<<<<< HEAD
import Switch from "@components/ui/Switch";

import { CalendarListContainer } from "../../lib/apps/calendar/components/CalendarListContainer";

type TWebhook = inferQueryOutput<"viewer.webhook.list">[number];

function WebhookListItem(props: { webhook: TWebhook; onEditWebhook: () => void }) {
  const { t } = useLocale();
  const utils = trpc.useContext();
  const deleteWebhook = trpc.useMutation("viewer.webhook.delete", {
    async onSuccess() {
      await utils.invalidateQueries(["viewer.webhook.list"]);
    },
  });

  return (
    <ListItem className="-mt-px flex w-full p-4">
      <div className="flex w-full justify-between">
        <div className="flex max-w-full flex-col truncate">
          <div className="flex space-y-1">
            <span
              className={classNames(
                "truncate text-sm",
                props.webhook.active ? "text-neutral-700" : "text-neutral-200"
              )}>
              {props.webhook.subscriberUrl}
            </span>
          </div>
          <div className="mt-2 flex">
            <span className="flex flex-col space-x-2 space-y-1 text-xs sm:flex-row sm:space-y-0 sm:rtl:space-x-reverse">
              {props.webhook.eventTriggers.map((eventTrigger, ind) => (
                <span
                  key={ind}
                  className={classNames(
                    "w-max rounded-sm px-1 text-xs ",
                    props.webhook.active ? "bg-blue-100 text-blue-700" : "bg-blue-50 text-blue-200"
                  )}>
                  {t(`${eventTrigger.toLowerCase()}`)}
                </span>
              ))}
            </span>
          </div>
        </div>
        <div className="flex">
          <Tooltip content={t("edit_webhook")}>
            <Button
              onClick={() => props.onEditWebhook()}
              color="minimal"
              size="icon"
              StartIcon={PencilAltIcon}
              className="ml-4 w-full self-center p-2"></Button>
          </Tooltip>
          <Dialog>
            <Tooltip content={t("delete_webhook")}>
              <DialogTrigger asChild>
                <Button
                  onClick={(e) => {
                    e.stopPropagation();
                  }}
                  color="minimal"
                  size="icon"
                  StartIcon={TrashIcon}
                  className="ml-2 w-full self-center p-2"></Button>
              </DialogTrigger>
            </Tooltip>
            <ConfirmationDialogContent
              variety="danger"
              title={t("delete_webhook")}
              confirmBtnText={t("confirm_delete_webhook")}
              cancelBtnText={t("cancel")}
              onConfirm={() => deleteWebhook.mutate({ id: props.webhook.id })}>
              {t("delete_webhook_confirmation_message")}
            </ConfirmationDialogContent>
          </Dialog>
        </div>
      </div>
    </ListItem>
  );
}

function WebhookTestDisclosure() {
  const subscriberUrl: string = useWatch({ name: "subscriberUrl" });
  const payloadTemplate = useWatch({ name: "payloadTemplate" }) || null;
  const { t } = useLocale();
  const [open, setOpen] = useState(false);
  const mutation = trpc.useMutation("viewer.webhook.testTrigger", {
    onError(err) {
      showToast(err.message, "error");
    },
  });

  return (
    <Collapsible open={open} onOpenChange={() => setOpen(!open)}>
      <CollapsibleTrigger type="button" className={"flex w-full cursor-pointer"}>
        <ChevronRightIcon className={`${open ? "rotate-90 transform" : ""} h-5 w-5 text-neutral-500`} />
        <span className="text-sm font-medium text-gray-700">{t("webhook_test")}</span>
      </CollapsibleTrigger>
      <CollapsibleContent>
        <InputGroupBox className="space-y-0 border-0 px-0">
          <div className="flex justify-between bg-gray-50 p-2">
            <h3 className="self-center text-gray-700">{t("webhook_response")}</h3>
            <Button
              StartIcon={SwitchHorizontalIcon}
              type="button"
              color="minimal"
              disabled={mutation.isLoading}
              onClick={() => mutation.mutate({ url: subscriberUrl, type: "PING", payloadTemplate })}>
              {t("ping_test")}
            </Button>
          </div>
          <div className="border-8 border-gray-50 p-2 text-gray-500">
            {!mutation.data && <em>{t("no_data_yet")}</em>}
            {mutation.status === "success" && (
              <>
                <div
                  className={classNames(
                    "ml-auto w-max px-2 py-1 text-xs",
                    mutation.data.ok ? "bg-green-50 text-green-500" : "bg-red-50 text-red-500"
                  )}>
                  {mutation.data.ok ? t("success") : t("failed")}
                </div>
                <pre className="overflow-x-auto">{JSON.stringify(mutation.data, null, 4)}</pre>
              </>
            )}
          </div>
        </InputGroupBox>
      </CollapsibleContent>
    </Collapsible>
  );
}

function WebhookDialogForm(props: {
  //
  defaultValues?: TWebhook;
  handleClose: () => void;
}) {
  const { t } = useLocale();
  const utils = trpc.useContext();
  const supportedWebhookIntegrationList = ["https://discord.com/api/webhooks/"];

  const handleSubscriberUrlChange = (e) => {
    form.setValue("subscriberUrl", e.target.value);
    const ind = supportedWebhookIntegrationList.findIndex((integration) => {
      return e.target.value.includes(integration);
    });
    if (ind > -1) updateCustomTemplate(supportedWebhookIntegrationList[ind]);
  };

  const updateCustomTemplate = (webhookIntegration) => {
    setUseCustomPayloadTemplate(true);
    switch (webhookIntegration) {
      case "https://discord.com/api/webhooks/":
        form.setValue(
          "payloadTemplate",
          '{"content": "A new event has been scheduled","embeds": [{"color": 2697513,"fields": [{"name": "What","value": "{{title}} ({{type}})"},{"name": "When","value": "Start: {{startTime}} \\n End: {{endTime}} \\n Timezone: ({{organizer.timeZone}})"},{"name": "Who","value": "Organizer: {{organizer.name}} ({{organizer.email}}) \\n Booker: {{attendees.0.name}} ({{attendees.0.email}})" },{"name":"Description", "value":": {{description}}"},{"name":"Where","value":": {{location}} "}]}]}'
        );
    }
  };

  const {
    defaultValues = {
      id: "",
      eventTriggers: WEBHOOK_TRIGGER_EVENTS,
      subscriberUrl: "",
      active: true,
      payloadTemplate: null,
    } as Omit<TWebhook, "userId" | "createdAt">,
  } = props;

  const [useCustomPayloadTemplate, setUseCustomPayloadTemplate] = useState(!!defaultValues.payloadTemplate);

  const form = useForm({
    defaultValues,
  });
  return (
    <Form
      data-testid="WebhookDialogForm"
      form={form}
      handleSubmit={async (event) => {
        if (!useCustomPayloadTemplate && event.payloadTemplate) {
          event.payloadTemplate = null;
        }
        if (event.id) {
          await utils.client.mutation("viewer.webhook.edit", event);
          await utils.invalidateQueries(["viewer.webhook.list"]);
          showToast(t("webhook_updated_successfully"), "success");
        } else {
          await utils.client.mutation("viewer.webhook.create", event);
          await utils.invalidateQueries(["viewer.webhook.list"]);
          showToast(t("webhook_created_successfully"), "success");
        }
        props.handleClose();
      }}
      className="space-y-4">
      <input type="hidden" {...form.register("id")} />
      <fieldset className="space-y-2">
        <InputGroupBox className="border-0 bg-gray-50">
          <Controller
            control={form.control}
            name="active"
            render={({ field }) => (
              <Switch
                label={field.value ? t("webhook_enabled") : t("webhook_disabled")}
                defaultChecked={field.value}
                onCheckedChange={(isChecked) => {
                  form.setValue("active", isChecked);
                }}
              />
            )}
          />
        </InputGroupBox>
      </fieldset>
      <TextField
        label={t("subscriber_url")}
        {...form.register("subscriberUrl")}
        required
        type="url"
        onChange={handleSubscriberUrlChange}
      />

      <fieldset className="space-y-2">
        <FieldsetLegend>{t("event_triggers")}</FieldsetLegend>
        <InputGroupBox className="border-0 bg-gray-50">
          {WEBHOOK_TRIGGER_EVENTS.map((key) => (
            <Controller
              key={key}
              control={form.control}
              name="eventTriggers"
              render={({ field }) => (
                <Switch
                  label={t(key.toLowerCase())}
                  defaultChecked={field.value.includes(key)}
                  onCheckedChange={(isChecked) => {
                    const value = field.value;
                    const newValue = isChecked ? [...value, key] : value.filter((v) => v !== key);

                    form.setValue("eventTriggers", newValue, {
                      shouldDirty: true,
                    });
                  }}
                />
              )}
            />
          ))}
        </InputGroupBox>
      </fieldset>
      <fieldset className="space-y-2">
        <FieldsetLegend>{t("payload_template")}</FieldsetLegend>
        <div className="space-x-3 text-sm rtl:space-x-reverse">
          <label>
            <input
              className="text-neutral-900 focus:ring-neutral-500"
              type="radio"
              name="useCustomPayloadTemplate"
              onChange={(value) => setUseCustomPayloadTemplate(!value.target.checked)}
              defaultChecked={!useCustomPayloadTemplate}
            />{" "}
            Default
          </label>
          <label>
            <input
              className="text-neutral-900 focus:ring-neutral-500"
              onChange={(value) => setUseCustomPayloadTemplate(value.target.checked)}
              name="useCustomPayloadTemplate"
              type="radio"
              defaultChecked={useCustomPayloadTemplate}
            />{" "}
            Custom
          </label>
        </div>
        {useCustomPayloadTemplate && (
          <TextArea
            {...form.register("payloadTemplate")}
            defaultValue={useCustomPayloadTemplate && (defaultValues.payloadTemplate || "")}
            rows={3}
          />
        )}
      </fieldset>
      <WebhookTestDisclosure />
      <DialogFooter>
        <Button type="button" color="secondary" onClick={props.handleClose} tabIndex={-1}>
          {t("cancel")}
        </Button>
        <Button type="submit" loading={form.formState.isSubmitting}>
          {t("save")}
        </Button>
      </DialogFooter>
    </Form>
  );
}

function WebhookListContainer() {
  const { t } = useLocale();
  const query = trpc.useQuery(["viewer.webhook.list"], { suspense: true });

  const [newWebhookModal, setNewWebhookModal] = useState(false);
  const [editModalOpen, setEditModalOpen] = useState(false);
  const [editing, setEditing] = useState<TWebhook | null>(null);
  return (
    <QueryCell
      query={query}
      success={({ data }) => (
        <>
          <ShellSubHeading className="mt-10" title={t("Webhooks")} subtitle={t("receive_cal_meeting_data")} />
          <List>
            <ListItem className={classNames("flex-col")}>
              <div
                className={classNames("flex w-full flex-1 items-center space-x-2 p-3 rtl:space-x-reverse")}>
                <Image width={40} height={40} src="/apps/webhooks.svg" alt="Webhooks" />
                <div className="flex-grow truncate pl-2">
                  <ListItemTitle component="h3">Webhooks</ListItemTitle>
                  <ListItemText component="p">{t("automation")}</ListItemText>
                </div>
                <div>
                  <Button
                    color="secondary"
                    onClick={() => setNewWebhookModal(true)}
                    data-testid="new_webhook">
                    {t("new_webhook")}
                  </Button>
                </div>
              </div>
            </ListItem>
          </List>

          {data.length ? (
            <List>
              {data.map((item) => (
                <WebhookListItem
                  key={item.id}
                  webhook={item}
                  onEditWebhook={() => {
                    setEditing(item);
                    setEditModalOpen(true);
                  }}
                />
              ))}
            </List>
          ) : null}

          {/* New webhook dialog */}
          <Dialog open={newWebhookModal} onOpenChange={(isOpen) => !isOpen && setNewWebhookModal(false)}>
            <DialogContent>
              <WebhookDialogForm handleClose={() => setNewWebhookModal(false)} />
            </DialogContent>
          </Dialog>
          {/* Edit webhook dialog */}
          <Dialog open={editModalOpen} onOpenChange={(isOpen) => !isOpen && setEditModalOpen(false)}>
            <DialogContent>
              {editing && (
                <WebhookDialogForm
                  key={editing.id}
                  handleClose={() => setEditModalOpen(false)}
                  defaultValues={editing}
                />
              )}
            </DialogContent>
          </Dialog>
        </>
      )}
    />
  );
}
=======
import WebhookListContainer from "@components/webhook/WebhookListContainer";
>>>>>>> 26e5904d

function IframeEmbedContainer() {
  const { t } = useLocale();
  // doesn't need suspense as it should already be loaded
  const user = trpc.useQuery(["viewer.me"]).data;

  const iframeTemplate = `<iframe src="${process.env.NEXT_PUBLIC_BASE_URL}/${user?.username}" frameborder="0" allowfullscreen></iframe>`;
  const htmlTemplate = `<!DOCTYPE html><html lang="en"><head><meta charset="UTF-8"><meta http-equiv="X-UA-Compatible" content="IE=edge"><meta name="viewport" content="width=device-width, initial-scale=1.0"><title>${t(
    "schedule_a_meeting"
  )}</title><style>body {margin: 0;}iframe {height: calc(100vh - 4px);width: calc(100vw - 4px);box-sizing: border-box;}</style></head><body>${iframeTemplate}</body></html>`;

  return (
    <>
      <ShellSubHeading title={t("iframe_embed")} subtitle={t("embed_calcom")} className="mt-10" />
      <div className="lg:col-span-9 lg:pb-8">
        <List>
          <ListItem className={classNames("flex-col")}>
            <div className={classNames("flex w-full flex-1 items-center space-x-2 p-3 rtl:space-x-reverse")}>
              <Image width={40} height={40} src="/apps/embed.svg" alt="Embed" />
              <div className="flex-grow truncate pl-2">
                <ListItemTitle component="h3">{t("standard_iframe")}</ListItemTitle>
                <ListItemText component="p">{t("embed_your_calendar")}</ListItemText>
              </div>
              <div>
                <input
                  id="iframe"
                  className="focus:border-brand px-2 py-1 text-sm text-gray-500 focus:ring-black"
                  placeholder={t("loading")}
                  defaultValue={iframeTemplate}
                  readOnly
                />
                <button
                  onClick={() => {
                    navigator.clipboard.writeText(iframeTemplate);
                    showToast("Copied to clipboard", "success");
                  }}>
                  <ClipboardIcon className="-mb-0.5 h-4 w-4 text-gray-800 ltr:mr-2 rtl:ml-2" />
                </button>
              </div>
            </div>
          </ListItem>
          <ListItem className={classNames("flex-col")}>
            <div className={classNames("flex w-full flex-1 items-center space-x-2 p-3 rtl:space-x-reverse")}>
              <Image width={40} height={40} src="/apps/embed.svg" alt="Embed" />
              <div className="flex-grow truncate pl-2">
                <ListItemTitle component="h3">{t("responsive_fullscreen_iframe")}</ListItemTitle>
                <ListItemText component="p">A fullscreen scheduling experience on your website</ListItemText>
              </div>
              <div>
                <input
                  id="fullscreen"
                  className="focus:border-brand px-2 py-1 text-sm text-gray-500 focus:ring-black"
                  placeholder={t("loading")}
                  defaultValue={htmlTemplate}
                  readOnly
                />
                <button
                  onClick={() => {
                    navigator.clipboard.writeText(htmlTemplate);
                    showToast("Copied to clipboard", "success");
                  }}>
                  <ClipboardIcon className="-mb-0.5 h-4 w-4 text-gray-800 ltr:mr-2 rtl:ml-2" />
                </button>
              </div>
            </div>
          </ListItem>
        </List>
        <div className="grid grid-cols-2 space-x-4 rtl:space-x-reverse">
          <div>
            <label htmlFor="iframe" className="block text-sm font-medium text-gray-700"></label>
            <div className="mt-1"></div>
          </div>
          <div>
            <label htmlFor="fullscreen" className="block text-sm font-medium text-gray-700"></label>
            <div className="mt-1"></div>
          </div>
        </div>
      </div>
    </>
  );
}

function ConnectOrDisconnectIntegrationButton(props: {
  //
  credentialIds: number[];
  type: string;
  isGlobal?: boolean;
  installed: boolean;
}) {
  const { t } = useLocale();
  const [credentialId] = props.credentialIds;
  const utils = trpc.useContext();
  const handleOpenChange = () => {
    utils.invalidateQueries(["viewer.integrations"]);
  };

  if (credentialId) {
    return (
      <DisconnectIntegration
        id={credentialId}
        render={(btnProps) => (
          <Button {...btnProps} color="warn" data-testid="integration-connection-button">
            {t("disconnect")}
          </Button>
        )}
        onOpenChange={handleOpenChange}
      />
    );
  }
  if (!props.installed) {
    return (
      <div className="flex items-center truncate">
        <Alert severity="warning" title={t("not_installed")} />
      </div>
    );
  }
  /** We don't need to "Connect", just show that it's installed */
  if (props.isGlobal) {
    return (
      <div className="truncate px-3 py-2">
        <h3 className="text-sm font-medium text-gray-700">{t("installed")}</h3>
      </div>
    );
  }
  return (
    <ConnectIntegration
      type={props.type}
      render={(btnProps) => (
        <Button color="secondary" {...btnProps} data-testid="integration-connection-button">
          {t("connect")}
        </Button>
      )}
      onOpenChange={handleOpenChange}
    />
  );
}

function IntegrationsContainer() {
  const { t } = useLocale();
  const query = trpc.useQuery(["viewer.integrations"], { suspense: true });
  return (
    <QueryCell
      query={query}
      success={({ data }) => (
        <>
          <ShellSubHeading
            title={
              <SubHeadingTitleWithConnections
                title={t("conferencing")}
                numConnections={data.conferencing.numActive}
              />
            }
          />
          <List>
            {data.conferencing.items.map((item) => (
              <IntegrationListItem
                key={item.title}
                {...item}
                actions={<ConnectOrDisconnectIntegrationButton {...item} />}
              />
            ))}
          </List>

          <ShellSubHeading
            className="mt-10"
            title={
              <SubHeadingTitleWithConnections title={t("payment")} numConnections={data.payment.numActive} />
            }
          />
          <List>
            {data.payment.items.map((item) => (
              <IntegrationListItem
                key={item.title}
                {...item}
                actions={<ConnectOrDisconnectIntegrationButton {...item} />}
              />
            ))}
          </List>
        </>
      )}></QueryCell>
  );
}

function Web3Container() {
  const { t } = useLocale();

  return (
    <>
      <ShellSubHeading title="Web3" subtitle={t("meet_people_with_the_same_tokens")} />
      <div className="lg:col-span-9 lg:pb-8">
        <List>
          <ListItem className={classNames("flex-col")}>
            <div className={classNames("flex w-full flex-1 items-center space-x-2 p-3")}>
              <Image width={40} height={40} src="/apps/metamask.svg" alt="Embed" />
              <div className="flex-grow truncate pl-2">
                <ListItemTitle component="h3">
                  MetaMask (
                  <a className="text-blue-500" target="_blank" href="https://cal.com/web3" rel="noreferrer">
                    Read more
                  </a>
                  )
                </ListItemTitle>
                <ListItemText component="p">{t("only_book_people_and_allow")}</ListItemText>
              </div>
              <Web3ConnectBtn />
            </div>
          </ListItem>
        </List>
      </div>
    </>
  );
}

function Web3ConnectBtn() {
  const { t } = useLocale();
  const utils = trpc.useContext();
  const [connectionBtn, setConnection] = useState(false);
  const result = trpc.useQuery(["viewer.web3Integration"]);
  const mutation = trpc.useMutation("viewer.enableOrDisableWeb3", {
    onSuccess: async (result) => {
      const { key = {} } = result as JSONObject;

      if ((key as JSONObject).isWeb3Active) {
        showToast(t("web3_metamask_added"), "success");
      } else {
        showToast(t("web3_metamask_disconnected"), "success");
      }
    },
    onError: (err) => {
      if (err instanceof HttpError) {
        const message = `${err.statusCode}: ${err.message}`;
        showToast(message, "error");
      }
    },
  });

  useEffect(() => {
    if (result.data) {
      setConnection(result.data.isWeb3Active as boolean);
    }
  }, [result]);

  const enableOrDisableWeb3 = async (mutation: any) => {
    const result = await mutation.mutateAsync({});
    setConnection(result.key.isWeb3Active);
    utils.invalidateQueries("viewer.web3Integration");
  };

  return (
    <Button
      loading={mutation.isLoading}
      color={connectionBtn ? "warn" : "secondary"}
      disabled={result.isLoading || mutation.isLoading}
      onClick={async () => await enableOrDisableWeb3(mutation)}
      data-testid="metamask">
      {connectionBtn ? t("remove") : t("add")}
    </Button>
  );
}

export default function IntegrationsPage() {
  const { t } = useLocale();

  return (
    <Shell heading={t("installed_apps")} subtitle={t("manage_your_connected_apps")}>
      <ClientSuspense fallback={<Loader />}>
        <IntegrationsContainer />
        <CalendarListContainer />
        <WebhookListContainer title={t("webhooks")} subtitle={t("receive_cal_meeting_data")} />
        <IframeEmbedContainer />
        <Web3Container />
      </ClientSuspense>
    </Shell>
  );
}<|MERGE_RESOLUTION|>--- conflicted
+++ resolved
@@ -21,373 +21,7 @@
 import SubHeadingTitleWithConnections from "@components/integrations/SubHeadingTitleWithConnections";
 import { Alert } from "@components/ui/Alert";
 import Button from "@components/ui/Button";
-<<<<<<< HEAD
-import Switch from "@components/ui/Switch";
-
-import { CalendarListContainer } from "../../lib/apps/calendar/components/CalendarListContainer";
-
-type TWebhook = inferQueryOutput<"viewer.webhook.list">[number];
-
-function WebhookListItem(props: { webhook: TWebhook; onEditWebhook: () => void }) {
-  const { t } = useLocale();
-  const utils = trpc.useContext();
-  const deleteWebhook = trpc.useMutation("viewer.webhook.delete", {
-    async onSuccess() {
-      await utils.invalidateQueries(["viewer.webhook.list"]);
-    },
-  });
-
-  return (
-    <ListItem className="-mt-px flex w-full p-4">
-      <div className="flex w-full justify-between">
-        <div className="flex max-w-full flex-col truncate">
-          <div className="flex space-y-1">
-            <span
-              className={classNames(
-                "truncate text-sm",
-                props.webhook.active ? "text-neutral-700" : "text-neutral-200"
-              )}>
-              {props.webhook.subscriberUrl}
-            </span>
-          </div>
-          <div className="mt-2 flex">
-            <span className="flex flex-col space-x-2 space-y-1 text-xs sm:flex-row sm:space-y-0 sm:rtl:space-x-reverse">
-              {props.webhook.eventTriggers.map((eventTrigger, ind) => (
-                <span
-                  key={ind}
-                  className={classNames(
-                    "w-max rounded-sm px-1 text-xs ",
-                    props.webhook.active ? "bg-blue-100 text-blue-700" : "bg-blue-50 text-blue-200"
-                  )}>
-                  {t(`${eventTrigger.toLowerCase()}`)}
-                </span>
-              ))}
-            </span>
-          </div>
-        </div>
-        <div className="flex">
-          <Tooltip content={t("edit_webhook")}>
-            <Button
-              onClick={() => props.onEditWebhook()}
-              color="minimal"
-              size="icon"
-              StartIcon={PencilAltIcon}
-              className="ml-4 w-full self-center p-2"></Button>
-          </Tooltip>
-          <Dialog>
-            <Tooltip content={t("delete_webhook")}>
-              <DialogTrigger asChild>
-                <Button
-                  onClick={(e) => {
-                    e.stopPropagation();
-                  }}
-                  color="minimal"
-                  size="icon"
-                  StartIcon={TrashIcon}
-                  className="ml-2 w-full self-center p-2"></Button>
-              </DialogTrigger>
-            </Tooltip>
-            <ConfirmationDialogContent
-              variety="danger"
-              title={t("delete_webhook")}
-              confirmBtnText={t("confirm_delete_webhook")}
-              cancelBtnText={t("cancel")}
-              onConfirm={() => deleteWebhook.mutate({ id: props.webhook.id })}>
-              {t("delete_webhook_confirmation_message")}
-            </ConfirmationDialogContent>
-          </Dialog>
-        </div>
-      </div>
-    </ListItem>
-  );
-}
-
-function WebhookTestDisclosure() {
-  const subscriberUrl: string = useWatch({ name: "subscriberUrl" });
-  const payloadTemplate = useWatch({ name: "payloadTemplate" }) || null;
-  const { t } = useLocale();
-  const [open, setOpen] = useState(false);
-  const mutation = trpc.useMutation("viewer.webhook.testTrigger", {
-    onError(err) {
-      showToast(err.message, "error");
-    },
-  });
-
-  return (
-    <Collapsible open={open} onOpenChange={() => setOpen(!open)}>
-      <CollapsibleTrigger type="button" className={"flex w-full cursor-pointer"}>
-        <ChevronRightIcon className={`${open ? "rotate-90 transform" : ""} h-5 w-5 text-neutral-500`} />
-        <span className="text-sm font-medium text-gray-700">{t("webhook_test")}</span>
-      </CollapsibleTrigger>
-      <CollapsibleContent>
-        <InputGroupBox className="space-y-0 border-0 px-0">
-          <div className="flex justify-between bg-gray-50 p-2">
-            <h3 className="self-center text-gray-700">{t("webhook_response")}</h3>
-            <Button
-              StartIcon={SwitchHorizontalIcon}
-              type="button"
-              color="minimal"
-              disabled={mutation.isLoading}
-              onClick={() => mutation.mutate({ url: subscriberUrl, type: "PING", payloadTemplate })}>
-              {t("ping_test")}
-            </Button>
-          </div>
-          <div className="border-8 border-gray-50 p-2 text-gray-500">
-            {!mutation.data && <em>{t("no_data_yet")}</em>}
-            {mutation.status === "success" && (
-              <>
-                <div
-                  className={classNames(
-                    "ml-auto w-max px-2 py-1 text-xs",
-                    mutation.data.ok ? "bg-green-50 text-green-500" : "bg-red-50 text-red-500"
-                  )}>
-                  {mutation.data.ok ? t("success") : t("failed")}
-                </div>
-                <pre className="overflow-x-auto">{JSON.stringify(mutation.data, null, 4)}</pre>
-              </>
-            )}
-          </div>
-        </InputGroupBox>
-      </CollapsibleContent>
-    </Collapsible>
-  );
-}
-
-function WebhookDialogForm(props: {
-  //
-  defaultValues?: TWebhook;
-  handleClose: () => void;
-}) {
-  const { t } = useLocale();
-  const utils = trpc.useContext();
-  const supportedWebhookIntegrationList = ["https://discord.com/api/webhooks/"];
-
-  const handleSubscriberUrlChange = (e) => {
-    form.setValue("subscriberUrl", e.target.value);
-    const ind = supportedWebhookIntegrationList.findIndex((integration) => {
-      return e.target.value.includes(integration);
-    });
-    if (ind > -1) updateCustomTemplate(supportedWebhookIntegrationList[ind]);
-  };
-
-  const updateCustomTemplate = (webhookIntegration) => {
-    setUseCustomPayloadTemplate(true);
-    switch (webhookIntegration) {
-      case "https://discord.com/api/webhooks/":
-        form.setValue(
-          "payloadTemplate",
-          '{"content": "A new event has been scheduled","embeds": [{"color": 2697513,"fields": [{"name": "What","value": "{{title}} ({{type}})"},{"name": "When","value": "Start: {{startTime}} \\n End: {{endTime}} \\n Timezone: ({{organizer.timeZone}})"},{"name": "Who","value": "Organizer: {{organizer.name}} ({{organizer.email}}) \\n Booker: {{attendees.0.name}} ({{attendees.0.email}})" },{"name":"Description", "value":": {{description}}"},{"name":"Where","value":": {{location}} "}]}]}'
-        );
-    }
-  };
-
-  const {
-    defaultValues = {
-      id: "",
-      eventTriggers: WEBHOOK_TRIGGER_EVENTS,
-      subscriberUrl: "",
-      active: true,
-      payloadTemplate: null,
-    } as Omit<TWebhook, "userId" | "createdAt">,
-  } = props;
-
-  const [useCustomPayloadTemplate, setUseCustomPayloadTemplate] = useState(!!defaultValues.payloadTemplate);
-
-  const form = useForm({
-    defaultValues,
-  });
-  return (
-    <Form
-      data-testid="WebhookDialogForm"
-      form={form}
-      handleSubmit={async (event) => {
-        if (!useCustomPayloadTemplate && event.payloadTemplate) {
-          event.payloadTemplate = null;
-        }
-        if (event.id) {
-          await utils.client.mutation("viewer.webhook.edit", event);
-          await utils.invalidateQueries(["viewer.webhook.list"]);
-          showToast(t("webhook_updated_successfully"), "success");
-        } else {
-          await utils.client.mutation("viewer.webhook.create", event);
-          await utils.invalidateQueries(["viewer.webhook.list"]);
-          showToast(t("webhook_created_successfully"), "success");
-        }
-        props.handleClose();
-      }}
-      className="space-y-4">
-      <input type="hidden" {...form.register("id")} />
-      <fieldset className="space-y-2">
-        <InputGroupBox className="border-0 bg-gray-50">
-          <Controller
-            control={form.control}
-            name="active"
-            render={({ field }) => (
-              <Switch
-                label={field.value ? t("webhook_enabled") : t("webhook_disabled")}
-                defaultChecked={field.value}
-                onCheckedChange={(isChecked) => {
-                  form.setValue("active", isChecked);
-                }}
-              />
-            )}
-          />
-        </InputGroupBox>
-      </fieldset>
-      <TextField
-        label={t("subscriber_url")}
-        {...form.register("subscriberUrl")}
-        required
-        type="url"
-        onChange={handleSubscriberUrlChange}
-      />
-
-      <fieldset className="space-y-2">
-        <FieldsetLegend>{t("event_triggers")}</FieldsetLegend>
-        <InputGroupBox className="border-0 bg-gray-50">
-          {WEBHOOK_TRIGGER_EVENTS.map((key) => (
-            <Controller
-              key={key}
-              control={form.control}
-              name="eventTriggers"
-              render={({ field }) => (
-                <Switch
-                  label={t(key.toLowerCase())}
-                  defaultChecked={field.value.includes(key)}
-                  onCheckedChange={(isChecked) => {
-                    const value = field.value;
-                    const newValue = isChecked ? [...value, key] : value.filter((v) => v !== key);
-
-                    form.setValue("eventTriggers", newValue, {
-                      shouldDirty: true,
-                    });
-                  }}
-                />
-              )}
-            />
-          ))}
-        </InputGroupBox>
-      </fieldset>
-      <fieldset className="space-y-2">
-        <FieldsetLegend>{t("payload_template")}</FieldsetLegend>
-        <div className="space-x-3 text-sm rtl:space-x-reverse">
-          <label>
-            <input
-              className="text-neutral-900 focus:ring-neutral-500"
-              type="radio"
-              name="useCustomPayloadTemplate"
-              onChange={(value) => setUseCustomPayloadTemplate(!value.target.checked)}
-              defaultChecked={!useCustomPayloadTemplate}
-            />{" "}
-            Default
-          </label>
-          <label>
-            <input
-              className="text-neutral-900 focus:ring-neutral-500"
-              onChange={(value) => setUseCustomPayloadTemplate(value.target.checked)}
-              name="useCustomPayloadTemplate"
-              type="radio"
-              defaultChecked={useCustomPayloadTemplate}
-            />{" "}
-            Custom
-          </label>
-        </div>
-        {useCustomPayloadTemplate && (
-          <TextArea
-            {...form.register("payloadTemplate")}
-            defaultValue={useCustomPayloadTemplate && (defaultValues.payloadTemplate || "")}
-            rows={3}
-          />
-        )}
-      </fieldset>
-      <WebhookTestDisclosure />
-      <DialogFooter>
-        <Button type="button" color="secondary" onClick={props.handleClose} tabIndex={-1}>
-          {t("cancel")}
-        </Button>
-        <Button type="submit" loading={form.formState.isSubmitting}>
-          {t("save")}
-        </Button>
-      </DialogFooter>
-    </Form>
-  );
-}
-
-function WebhookListContainer() {
-  const { t } = useLocale();
-  const query = trpc.useQuery(["viewer.webhook.list"], { suspense: true });
-
-  const [newWebhookModal, setNewWebhookModal] = useState(false);
-  const [editModalOpen, setEditModalOpen] = useState(false);
-  const [editing, setEditing] = useState<TWebhook | null>(null);
-  return (
-    <QueryCell
-      query={query}
-      success={({ data }) => (
-        <>
-          <ShellSubHeading className="mt-10" title={t("Webhooks")} subtitle={t("receive_cal_meeting_data")} />
-          <List>
-            <ListItem className={classNames("flex-col")}>
-              <div
-                className={classNames("flex w-full flex-1 items-center space-x-2 p-3 rtl:space-x-reverse")}>
-                <Image width={40} height={40} src="/apps/webhooks.svg" alt="Webhooks" />
-                <div className="flex-grow truncate pl-2">
-                  <ListItemTitle component="h3">Webhooks</ListItemTitle>
-                  <ListItemText component="p">{t("automation")}</ListItemText>
-                </div>
-                <div>
-                  <Button
-                    color="secondary"
-                    onClick={() => setNewWebhookModal(true)}
-                    data-testid="new_webhook">
-                    {t("new_webhook")}
-                  </Button>
-                </div>
-              </div>
-            </ListItem>
-          </List>
-
-          {data.length ? (
-            <List>
-              {data.map((item) => (
-                <WebhookListItem
-                  key={item.id}
-                  webhook={item}
-                  onEditWebhook={() => {
-                    setEditing(item);
-                    setEditModalOpen(true);
-                  }}
-                />
-              ))}
-            </List>
-          ) : null}
-
-          {/* New webhook dialog */}
-          <Dialog open={newWebhookModal} onOpenChange={(isOpen) => !isOpen && setNewWebhookModal(false)}>
-            <DialogContent>
-              <WebhookDialogForm handleClose={() => setNewWebhookModal(false)} />
-            </DialogContent>
-          </Dialog>
-          {/* Edit webhook dialog */}
-          <Dialog open={editModalOpen} onOpenChange={(isOpen) => !isOpen && setEditModalOpen(false)}>
-            <DialogContent>
-              {editing && (
-                <WebhookDialogForm
-                  key={editing.id}
-                  handleClose={() => setEditModalOpen(false)}
-                  defaultValues={editing}
-                />
-              )}
-            </DialogContent>
-          </Dialog>
-        </>
-      )}
-    />
-  );
-}
-=======
 import WebhookListContainer from "@components/webhook/WebhookListContainer";
->>>>>>> 26e5904d
 
 function IframeEmbedContainer() {
   const { t } = useLocale();
