--- conflicted
+++ resolved
@@ -225,24 +225,15 @@
           <ShellSubHeading
             className="mt-10"
             title={
-<<<<<<< HEAD
-              <SubHeadingTitleWithConnections title={t("other")} numConnections={data.other.numActive} />
-=======
               <SubHeadingTitleWithConnections title={"Others"} numConnections={data?.other?.numActive || 0} />
->>>>>>> dabf5367
             }
           />
           <List>
             {data.other.items.map((item) => (
               <IntegrationListItem
                 key={item.title}
-<<<<<<< HEAD
-                title={item.title}
-                imageSrc={item.imageSrc}
-=======
                 imageSrc={item.imageSrc}
                 title={item.title}
->>>>>>> dabf5367
                 description={item.description}
                 actions={
                   <ConnectOrDisconnectIntegrationButton
