--- conflicted
+++ resolved
@@ -10,7 +10,6 @@
 export default function WrapperPage() {
   const { t } = useLocale();
   const { data: user } = trpc.viewer.me.useQuery();
-  const name = user?.name;
 
   const userID = user?.id;
   const userName = user?.name;
@@ -44,11 +43,7 @@
   return (
     <div>
       <ShellMain heading="Insights" subtitle={t("insights_subtitle")}>
-<<<<<<< HEAD
-        <h1>{isSuccess}</h1>
-=======
-        <h1>{name}</h1>
->>>>>>> 4b8e93ed
+        <h1>{userName}</h1>
       </ShellMain>
     </div>
   );
