--- conflicted
+++ resolved
@@ -111,9 +111,6 @@
     teamCards = teamNames.map((str) => <TeamCard key={str} content={str} themeIdx={randomThemeIdx()} />);
   }
 
-<<<<<<< HEAD
-  const totalMeetingTime = `${bookedHours} hours and ${bookedMins} minutes`;
-=======
   console.log(data);
   // console.log(cancelledPercentage);
   // console.log(rescheduledPercentage);
@@ -126,8 +123,7 @@
   console.log("My Teams:", teamNamesString);
   console.log("Most common event Id:", mostCommonEventTypeId);
   console.log("Number of event occurrences:", maxCount);
-  const totalMeetingTime = `${bookedHours} ${t("hours")} ${t("and")} ${bookedMins} ${t("minutes")}`;
->>>>>>> 6c744ce2
+  const totalMeetingTime = `${bookedHours} hours and ${bookedMins} minutes`;
 
   return (
     <div className="relative overflow-hidden">
@@ -140,27 +136,16 @@
           <div className="h-[650px] w-full space-y-8 overflow-scroll overscroll-none pt-5">
             <Banner content="STATISTICS" />
             <div className="flex w-full flex-row space-x-5">
-<<<<<<< HEAD
               <Card content="Meetings booked" numbers={totalBookings} unit="" themeIdx="1" />
               <Card content="Time in meetings" numbers={bookedHours} unit="hours" themeIdx="2" />
+              {/* <Card content={"People met"} numbers={totalBookings} unit={""} /> */}
             </div>
 
             <div className="flex w-full flex-row space-x-5">
               <Card content="Cancelled" numbers={cancelledPercentage} unit="%" themeIdx="3" />
               <Card content="Rescheduled" numbers={rescheduledPercentage} unit="%" themeIdx="4" />
               <Card content="Accepted" numbers={acceptedPercentage} unit="%" themeIdx="2" />
-=======
-              <Card content={t("meetings_booked")} numbers={totalBookings} unit="" themeIdx="1" />
-              <Card content={t("time_in_meetings")} numbers={bookedHours} unit={t("hours")} themeIdx="2" />
               {/* <Card content={"People met"} numbers={totalBookings} unit={""} /> */}
-            </div>
-
-            <div className="flex w-full flex-row space-x-5">
-              <Card content={t("cancelled")} numbers={cancelledPercentage} unit="%" themeIdx="3" />
-              <Card content={t("rescheduled")} numbers={rescheduledPercentage} unit="%" themeIdx="4" />
-              <Card content={t("accepted")} numbers={acceptedPercentage} unit="%" themeIdx="2" />
-              {/* <Card content={"People met"} numbers={totalBookings} unit={""} /> */}
->>>>>>> 6c744ce2
             </div>
             <Banner content={`Teams you were a part of in ${currentYear}`} />
             <div className="flex w-full flex-row space-x-5">{teamCards}</div>
