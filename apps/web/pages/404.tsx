--- conflicted
+++ resolved
@@ -1,11 +1,7 @@
 import type { GetStaticPropsContext } from "next";
 import Link from "next/link";
-<<<<<<< HEAD
-import { useEffect, useState } from "react";
-=======
 import { useRouter } from "next/router";
 import React, { useEffect, useState } from "react";
->>>>>>> 676452b4
 
 import { orgDomainConfig, subdomainSuffix } from "@calcom/features/ee/organizations/lib/orgDomains";
 import { DOCS_URL, JOIN_DISCORD, WEBSITE_URL, IS_CALCOM } from "@calcom/lib/constants";
@@ -27,7 +23,6 @@
 
 export default function Custom404() {
   const { t } = useLocale();
-
   const router = useRouter();
   const [username, setUsername] = useState<string>("");
   const [currentPageType, setCurrentPageType] = useState<pageType>(pageType.USER);
