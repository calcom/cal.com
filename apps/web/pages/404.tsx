--- conflicted
+++ resolved
@@ -4,12 +4,8 @@
 import { useEffect, useState } from "react";
 
 import { COMPANY_NAME, DEVELOPER_DOCS, DOCS_URL, JOIN_SLACK, WEBSITE_URL } from "@calcom/lib/constants";
-<<<<<<< HEAD
-import { Icon, HeadSeo } from "@calcom/ui";
-=======
 import { HeadSeo } from "@calcom/ui";
 import { FiFileText, FiCheck, FiBookOpen, FiChevronRight } from "@calcom/ui/components/icon";
->>>>>>> 2d50d09c
 
 import { useLocale } from "@lib/hooks/useLocale";
 
@@ -108,11 +104,7 @@
                       className="relative flex items-start space-x-4 py-6 rtl:space-x-reverse">
                       <div className="flex-shrink-0">
                         <span className="flex h-12 w-12 items-center justify-center rounded-lg bg-gray-50">
-<<<<<<< HEAD
-                          <Icon.FiFileText className="h-6 w-6 text-gray-700" aria-hidden="true" />
-=======
                           <FiFileText className="h-6 w-6 text-gray-700" aria-hidden="true" />
->>>>>>> 2d50d09c
                         </span>
                       </div>
                       <div className="min-w-0 flex-1">
@@ -125,11 +117,7 @@
                         <p className="text-base text-gray-500">{t("prisma_studio_tip_description")}</p>
                       </div>
                       <div className="flex-shrink-0 self-center">
-<<<<<<< HEAD
-                        <Icon.FiChevronRight className="h-5 w-5 text-gray-400" aria-hidden="true" />
-=======
                         <FiChevronRight className="h-5 w-5 text-gray-400" aria-hidden="true" />
->>>>>>> 2d50d09c
                       </div>
                     </Link>
                   </li>
@@ -274,11 +262,7 @@
                           <p className="text-base text-gray-500">{link.description}</p>
                         </div>
                         <div className="flex-shrink-0 self-center">
-<<<<<<< HEAD
-                          <Icon.FiChevronRight className="h-5 w-5 text-gray-400" aria-hidden="true" />
-=======
                           <FiChevronRight className="h-5 w-5 text-gray-400" aria-hidden="true" />
->>>>>>> 2d50d09c
                         </div>
                       </Link>
                     </li>
