--- conflicted
+++ resolved
@@ -4,11 +4,7 @@
 import { useEffect, useState } from "react";
 
 import { orgDomainConfig, subdomainSuffix } from "@calcom/features/ee/organizations/lib/orgDomains";
-<<<<<<< HEAD
-import { DOCS_URL, JOIN_DISCORD, WEBSITE_URL, WEBAPP_URL } from "@calcom/lib/constants";
-=======
 import { DOCS_URL, JOIN_DISCORD, WEBSITE_URL, IS_CALCOM } from "@calcom/lib/constants";
->>>>>>> 6d357507
 import { useLocale } from "@calcom/lib/hooks/useLocale";
 import { HeadSeo } from "@calcom/ui";
 import { BookOpen, Check, ChevronRight, FileText, Shield } from "@calcom/ui/components/icon";
@@ -84,14 +80,6 @@
   const isSuccessPage = router.asPath.startsWith("/booking");
   const isSubpage = router.asPath.includes("/", 2) || isSuccessPage;
   const isSignup = router.asPath.startsWith("/signup");
-<<<<<<< HEAD
-  const isCalcom =
-    WEBAPP_URL &&
-    (new URL(WEBAPP_URL).hostname.endsWith("cal.com") ||
-      new URL(WEBAPP_URL).hostname.endsWith("cal.dev") ||
-      new URL(WEBAPP_URL).hostname.endsWith("cal-staging.com"));
-=======
->>>>>>> 6d357507
   /**
    * If we're on 404 and the route is insights it means it is disabled
    * TODO: Abstract this for all disabled features
