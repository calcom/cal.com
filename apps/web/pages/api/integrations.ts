--- conflicted
+++ resolved
@@ -32,11 +32,6 @@
   }
 
   if (req.method == "DELETE") {
-<<<<<<< HEAD
-    const credentialToDeleteId = req.body.id;
-
-    await prisma.user.update({
-=======
     const id = req.body.id;
     const data: Prisma.UserUpdateInput = {
       credentials: {
@@ -46,17 +41,9 @@
       },
     };
     const integration = await prisma.credential.findUnique({
->>>>>>> 60146ed2
       where: {
         id,
       },
-<<<<<<< HEAD
-      data: {
-        credentials: {
-          delete: {
-            id: credentialToDeleteId,
-          },
-=======
     });
     /* If the user deletes a zapier integration, we delete all his api keys as well. */
     if (integration?.appId === "zapier") {
@@ -64,7 +51,6 @@
         deleteMany: {
           userId,
           appId: "zapier",
->>>>>>> 60146ed2
         },
       };
       /* We also delete all user's zapier wehbooks */
