import { NextApiRequest, NextApiResponse } from "next";

import { renderEmail } from "@calcom/emails";
import { getTranslation } from "@calcom/lib/server/i18n";

const handler = async (req: NextApiRequest, res: NextApiResponse) => {
  if (process.env.NODE_ENV !== "development") return res.write("Only for development purposes"), res.end();
  const t = await getTranslation("en", "common");
  const language = { translate: t, locale: "en" };

  const evt = {
    type: "30min",
    title: "30min between Pro Example and pro@example.com",
    description: null,
    additionalNotes: "asdasdas",
    customInputs: {
      "Custom input 01": "sadasdasdsadasd",
      "Custom input 02": "asdasdasd",
    },
    startTime: "2022-06-03T09:00:00-06:00",
    endTime: "2022-06-03T09:30:00-06:00",
    organizer: {
      name: "Pro Example",
      email: "pro@example.com",
      timeZone: "Europe/London",
      language,
    },
    attendees: [
      {
        email: "pro@example.com",
        name: "pro@example.com",
        timeZone: "America/Chihuahua",
        language,
      },
    ],
    location: "Zoom video",
    destinationCalendar: null,
    hideCalendarNotes: false,
    uid: "bwPWLpjYrx4rZf6MCZdKgE",
    metadata: {},
    cancellationReason: "It got late",
    paymentInfo: { id: "pi_12312", link: "https://cal.com", reason: "no reason" },
    recurringEvent: null,
    appsStatus: [
      {
        appName: "Outlook Calendar",
        type: "office365_calendar",
        success: 1,
        failures: 0,
        errors: [],
        warnings: [],
      },
      {
        appName: "Google Meet",
        type: "conferencing",
        success: 0,
        failures: 1,
        errors: [],
        warnings: ["In order to use Google Meet you must set your destination calendar to a Google Calendar"],
      },
    ],
  };

  req.statusCode = 200;

  res.setHeader("Content-Type", "text/html");
  res.setHeader("Cache-Control", "no-cache, no-store, private, must-revalidate");
  res.write(
<<<<<<< HEAD
    renderEmail("OrganizerScheduledEmail", {
      calEvent: evt,
      attendee: evt.organizer,
=======
    renderEmail("TeamInviteEmail", {
      language: t,
      from: "From",
      to: "To",
      teamName: "Team name",
      joinLink: "Join link",
>>>>>>> 98a4684a
    })
  );
  res.end();
};

export default handler;<|MERGE_RESOLUTION|>--- conflicted
+++ resolved
@@ -66,18 +66,9 @@
   res.setHeader("Content-Type", "text/html");
   res.setHeader("Cache-Control", "no-cache, no-store, private, must-revalidate");
   res.write(
-<<<<<<< HEAD
     renderEmail("OrganizerScheduledEmail", {
       calEvent: evt,
       attendee: evt.organizer,
-=======
-    renderEmail("TeamInviteEmail", {
-      language: t,
-      from: "From",
-      to: "To",
-      teamName: "Team name",
-      joinLink: "Join link",
->>>>>>> 98a4684a
     })
   );
   res.end();
