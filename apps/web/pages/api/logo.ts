--- conflicted
+++ resolved
@@ -1,7 +1,6 @@
 import type { NextApiRequest, NextApiResponse } from "next";
 import { z } from "zod";
 
-<<<<<<< HEAD
 import {
   ANDROID_CHROME_ICON_192,
   ANDROID_CHROME_ICON_256,
@@ -14,12 +13,9 @@
   MSTILE_ICON,
   WEBAPP_URL,
 } from "@calcom/lib/constants";
-=======
-import { IS_SELF_HOSTED, LOGO, LOGO_ICON, WEBAPP_URL } from "@calcom/lib/constants";
 import logger from "@calcom/lib/logger";
 
 const log = logger.getChildLogger({ prefix: ["[api/logo]"] });
->>>>>>> feb31fae
 
 function removePort(url: string) {
   return url.replace(/:\d+$/, "");
@@ -122,7 +118,7 @@
     }
     // load from DB
     const { default: prisma } = await import("@calcom/prisma");
-    const team = await prisma.team.findUniqueOrThrow({
+    const team = await prisma.team.findUnique({
       where: {
         slug: subdomain,
       },
@@ -131,10 +127,10 @@
         appIconLogo: true,
       },
     });
-    // try to use team logos, otherwise default to LOGO/LOGO_ICON regardless
+
     return {
-      appLogo: team.appLogo || `${WEBAPP_URL}${LOGO}`,
-      appIconLogo: team.appIconLogo || `${WEBAPP_URL}${LOGO_ICON}`,
+      appLogo: team?.appLogo,
+      appIconLogo: team?.appIconLogo,
     };
   } catch (error) {
     if (error instanceof Error) log.debug(error.message);
@@ -143,25 +139,6 @@
       appIconLogo: undefined,
     };
   }
-<<<<<<< HEAD
-  // load from DB
-  const { default: prisma } = await import("@calcom/prisma");
-  const team = await prisma.team.findUnique({
-    where: {
-      slug: subdomain,
-    },
-    select: {
-      appLogo: true,
-      appIconLogo: true,
-    },
-  });
-
-  return {
-    appLogo: team?.appLogo,
-    appIconLogo: team?.appIconLogo,
-  };
-=======
->>>>>>> feb31fae
 }
 
 /**
@@ -184,31 +161,23 @@
   const logoDefinition = logoDefinitions[type];
   const filteredLogo = teamLogos[logoDefinition.source] ?? logoDefinition.fallback;
 
-<<<<<<< HEAD
-  const response = await fetch(filteredLogo);
-  const arrayBuffer = await response.arrayBuffer();
-  let buffer = Buffer.from(arrayBuffer);
-
-  // If we need to resize the team logos (via Next.js' built-in image processing)
-  if (teamLogos[logoDefinition.source] && logoDefinition.w) {
-    const { detectContentType, optimizeImage } = await import("next/dist/server/image-optimizer");
-    buffer = await optimizeImage({
-      buffer,
-      contentType: detectContentType(buffer) ?? "image/jpeg",
-      quality: 100,
-      width: logoDefinition.w,
-      height: logoDefinition.h, // optional
-    });
-  }
-
-  res.setHeader("Content-Type", response.headers.get("content-type") as string);
-  res.setHeader("Cache-Control", "s-maxage=86400");
-  res.send(buffer);
-=======
   try {
     const response = await fetch(filteredLogo);
     const arrayBuffer = await response.arrayBuffer();
-    const buffer = Buffer.from(arrayBuffer);
+    let buffer = Buffer.from(arrayBuffer);
+
+    // If we need to resize the team logos (via Next.js' built-in image processing)
+    if (teamLogos[logoDefinition.source] && logoDefinition.w) {
+      const { detectContentType, optimizeImage } = await import("next/dist/server/image-optimizer");
+      buffer = await optimizeImage({
+        buffer,
+        contentType: detectContentType(buffer) ?? "image/jpeg",
+        quality: 100,
+        width: logoDefinition.w,
+        height: logoDefinition.h, // optional
+      });
+    }
+
     res.setHeader("Content-Type", response.headers.get("content-type") as string);
     res.setHeader("Cache-Control", "s-maxage=86400");
     res.send(buffer);
@@ -216,5 +185,4 @@
     res.statusCode = 404;
     res.json({ error: "Failed fetching logo" });
   }
->>>>>>> feb31fae
 }