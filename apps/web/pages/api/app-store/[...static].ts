import fs from "fs";
import mime from "mime-types";
import type { NextApiRequest, NextApiResponse } from "next";
import path from "path";

/**
 * This endpoint should allow us to access to the private files in the static
 * folder of each individual app in the App Store.
 * @example
 * ```text
 * Requesting: `/api/app-store/zoomvideo/icon.svg` from a public URL should
 * serve us the file located at: `/packages/app-store/zoomvideo/static/icon.svg`
 * ```
 * This will allow us to keep all app-specific static assets in the same directory.
 */
export default async function handler(req: NextApiRequest, res: NextApiResponse) {
<<<<<<< HEAD
  const queryParts = Array.isArray(req.query.static) ? req.query.static : [req.query.static];
  let appPath, fileName;
  if (queryParts[0] === "ee") {
    appPath = path.join("ee", queryParts[1]);
    fileName = queryParts[2];
  } else {
    [appPath, fileName] = queryParts;
  }
=======
  const [appName, fileName] = Array.isArray(req.query.static) ? req.query.static : [req.query.static];

  if (!fileName) {
    return res.status(400).json({ error: true, message: "No file name provided" });
  }
  if (!appName) {
    return res.status(400).json({ error: true, message: "No app name provided" });
  }

>>>>>>> 179da11f
  const fileNameParts = fileName.split(".");
  const { [fileNameParts.length - 1]: fileExtension } = fileNameParts;
  const STATIC_PATH = path.join(process.cwd(), "..", "..", "packages/app-store", appPath, "static", fileName);
  console.log(STATIC_PATH);
  try {
    const imageBuffer = fs.readFileSync(STATIC_PATH);
    const mimeType = mime.lookup(fileExtension);
    if (mimeType) res.setHeader("Content-Type", mimeType);
    res.send(imageBuffer);
  } catch (e) {
    res.status(400).json({ error: true, message: "Resource not found" });
  }
}<|MERGE_RESOLUTION|>--- conflicted
+++ resolved
@@ -14,26 +14,25 @@
  * This will allow us to keep all app-specific static assets in the same directory.
  */
 export default async function handler(req: NextApiRequest, res: NextApiResponse) {
-<<<<<<< HEAD
   const queryParts = Array.isArray(req.query.static) ? req.query.static : [req.query.static];
   let appPath, fileName;
   if (queryParts[0] === "ee") {
-    appPath = path.join("ee", queryParts[1]);
+    const appName = queryParts[1];
+    if (!appName) {
+      return res.status(400).json({ error: true, message: "No app name provided" });
+    }
+    appPath = path.join("ee", appName);
     fileName = queryParts[2];
   } else {
     [appPath, fileName] = queryParts;
   }
-=======
-  const [appName, fileName] = Array.isArray(req.query.static) ? req.query.static : [req.query.static];
 
   if (!fileName) {
     return res.status(400).json({ error: true, message: "No file name provided" });
   }
-  if (!appName) {
+  if (!appPath) {
     return res.status(400).json({ error: true, message: "No app name provided" });
   }
-
->>>>>>> 179da11f
   const fileNameParts = fileName.split(".");
   const { [fileNameParts.length - 1]: fileExtension } = fileNameParts;
   const STATIC_PATH = path.join(process.cwd(), "..", "..", "packages/app-store", appPath, "static", fileName);
