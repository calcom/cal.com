--- conflicted
+++ resolved
@@ -91,21 +91,6 @@
       },
     });
 
-<<<<<<< HEAD
-    if (bookingToReschedule && bookingToReschedule.eventTypeId && userOwner) {
-      const event = await prisma.eventType.findFirst({
-        select: {
-          title: true,
-          users: true,
-          schedulingType: true,
-          recurringEvent: true,
-        },
-        rejectOnNotFound: true,
-        where: {
-          id: bookingToReschedule.eventTypeId,
-        },
-      });
-=======
     if (bookingToReschedule && userOwner) {
       let event: Partial<EventType> = {};
       if (bookingToReschedule.eventTypeId) {
@@ -114,6 +99,7 @@
             title: true,
             users: true,
             schedulingType: true,
+            recurringEvent: true,
           },
           rejectOnNotFound: true,
           where: {
@@ -121,7 +107,6 @@
           },
         });
       }
->>>>>>> df7abdfc
       await prisma.booking.update({
         where: {
           id: bookingToReschedule.id,
