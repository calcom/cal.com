import { wrapApiHandlerWithSentry } from "@sentry/nextjs";
import type { NextApiRequest, NextApiResponse } from "next";

import { getServerSession } from "@calcom/features/auth/lib/getServerSession";
import handleNewBooking from "@calcom/features/bookings/lib/handleNewBooking";
import { checkRateLimitAndThrowError } from "@calcom/lib/checkRateLimitAndThrowError";
import getIP from "@calcom/lib/getIP";
import { defaultResponder } from "@calcom/lib/server";
<<<<<<< HEAD
import { CreationSource } from "@calcom/prisma/enums";
=======
import { checkCfTurnstileToken } from "@calcom/lib/server/checkCfTurnstileToken";
>>>>>>> 30eb7ce8

async function handler(req: NextApiRequest & { userId?: number }, res: NextApiResponse) {
  const userIp = getIP(req);

  if (process.env.NEXT_PUBLIC_CLOUDFLARE_USE_TURNSTILE_IN_BOOKER === "1") {
    await checkCfTurnstileToken({
      token: req.body["cfToken"] as string,
      remoteIp: userIp,
    });
  }

  await checkRateLimitAndThrowError({
    rateLimitingType: "core",
    identifier: userIp,
  });

  const session = await getServerSession({ req, res });
  /* To mimic API behavior and comply with types */
  req.userId = session?.user?.id || -1;
  req.body = {
    ...req.body,
    creationSource: CreationSource.WEBAPP,
  };
  const booking = await handleNewBooking(req);
  return booking;
}

export default defaultResponder(wrapApiHandlerWithSentry(handler, "/api/book/event"));<|MERGE_RESOLUTION|>--- conflicted
+++ resolved
@@ -6,11 +6,8 @@
 import { checkRateLimitAndThrowError } from "@calcom/lib/checkRateLimitAndThrowError";
 import getIP from "@calcom/lib/getIP";
 import { defaultResponder } from "@calcom/lib/server";
-<<<<<<< HEAD
 import { CreationSource } from "@calcom/prisma/enums";
-=======
 import { checkCfTurnstileToken } from "@calcom/lib/server/checkCfTurnstileToken";
->>>>>>> 30eb7ce8
 
 async function handler(req: NextApiRequest & { userId?: number }, res: NextApiResponse) {
   const userIp = getIP(req);
