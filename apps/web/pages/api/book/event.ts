import { BookingStatus, Credential, Prisma, SchedulingType, WebhookTriggerEvents } from "@prisma/client";
import async from "async";
import type { NextApiRequest } from "next";
import rrule from "rrule";
import short from "short-uuid";
import { v5 as uuidv5 } from "uuid";

import { handlePayment } from "@calcom/app-store/stripepayment/lib/server";
import EventManager from "@calcom/core/EventManager";
import { getUserAvailability } from "@calcom/core/getUserAvailability";
import dayjs from "@calcom/dayjs";
import {
  sendAttendeeRequestEmail,
  sendOrganizerRequestEmail,
  sendRescheduledEmails,
  sendScheduledEmails,
  sendScheduledSeatsEmails,
} from "@calcom/emails";
import verifyAccount from "@calcom/features/ee/web3/utils/verifyAccount";
import { scheduleWorkflowReminders } from "@calcom/features/ee/workflows/lib/reminders/reminderScheduler";
import { getLuckyUser, isPrismaObjOrUndefined, parseRecurringEvent } from "@calcom/lib";
import { getDefaultEvent, getGroupName, getUsernameList } from "@calcom/lib/defaultEvents";
import { getErrorFromUnknown } from "@calcom/lib/errors";
import isOutOfBounds, { BookingDateInPastError } from "@calcom/lib/isOutOfBounds";
import logger from "@calcom/lib/logger";
import { defaultResponder } from "@calcom/lib/server";
import prisma, { userSelect } from "@calcom/prisma";
import { extendedBookingCreateBody } from "@calcom/prisma/zod-utils";
import type { BufferedBusyTime } from "@calcom/types/BufferedBusyTime";
import type { AdditionalInformation, CalendarEvent } from "@calcom/types/Calendar";
import type { EventResult, PartialReference } from "@calcom/types/EventManager";

import { getSession } from "@lib/auth";
import { HttpError } from "@lib/core/http/error";
import { getEventName } from "@lib/event";
import sendPayload from "@lib/webhooks/sendPayload";
import getSubscribers from "@lib/webhooks/subscriptions";

import { getTranslation } from "@server/lib/i18n";

const translator = short();
const log = logger.getChildLogger({ prefix: ["[api] book:user"] });

type User = Prisma.UserGetPayload<typeof userSelect>;
type BufferedBusyTimes = BufferedBusyTime[];

/**
 * Refreshes a Credential with fresh data from the database.
 *
 * @param credential
 */
async function refreshCredential(credential: Credential): Promise<Credential> {
  const newCredential = await prisma.credential.findUnique({
    where: {
      id: credential.id,
    },
  });

  if (!newCredential) {
    return credential;
  } else {
    return newCredential;
  }
}

/**
 * Refreshes the given set of credentials.
 *
 * @param credentials
 */
async function refreshCredentials(credentials: Array<Credential>): Promise<Array<Credential>> {
  return await async.mapLimit(credentials, 5, refreshCredential);
}

function isAvailable(busyTimes: BufferedBusyTimes, time: dayjs.ConfigType, length: number): boolean {
  // Check for conflicts
  let t = true;

  // Early return
  if (!Array.isArray(busyTimes) || busyTimes.length < 1) return t;

  let i = 0;
  while (t === true && i < busyTimes.length) {
    const busyTime = busyTimes[i];
    i++;
    const startTime = dayjs(busyTime.start);
    const endTime = dayjs(busyTime.end);

    // Check if time is between start and end times
    if (dayjs(time).isBetween(startTime, endTime, null, "[)")) {
      t = false;
      break;
    }

    // Check if slot end time is between start and end time
    if (dayjs(time).add(length, "minutes").isBetween(startTime, endTime)) {
      t = false;
      break;
    }

    // Check if startTime is between slot
    if (startTime.isBetween(dayjs(time), dayjs(time).add(length, "minutes"))) {
      t = false;
      break;
    }
  }

  return t;
}

const getEventTypesFromDB = async (eventTypeId: number) => {
  const eventType = await prisma.eventType.findUnique({
    rejectOnNotFound: true,
    where: {
      id: eventTypeId,
    },
    select: {
      id: true,
      users: userSelect,
      team: {
        select: {
          id: true,
          name: true,
        },
      },
      title: true,
      length: true,
      eventName: true,
      schedulingType: true,
      description: true,
      periodType: true,
      periodStartDate: true,
      periodEndDate: true,
      periodDays: true,
      periodCountCalendarDays: true,
      requiresConfirmation: true,
      userId: true,
      price: true,
      currency: true,
      metadata: true,
      destinationCalendar: true,
      hideCalendarNotes: true,
      seatsPerTimeSlot: true,
      recurringEvent: true,
      workflows: {
        include: {
          workflow: {
            include: {
              steps: true,
            },
          },
        },
      },
      locations: true,
      timeZone: true,
      schedule: {
        select: {
          availability: true,
          timeZone: true,
        },
      },
      availability: {
        select: {
          startTime: true,
          endTime: true,
          days: true,
        },
      },
    },
  });

  return {
    ...eventType,
    recurringEvent: parseRecurringEvent(eventType.recurringEvent),
  };
};

async function ensureAvailableUsers(
  eventType: Awaited<ReturnType<typeof getEventTypesFromDB>> & {
    users: User[];
  },
  input: { dateFrom: string; dateTo: string }
) {
  const availableUsers: typeof eventType.users = [];
  /** Let's start checking for availability */
  for (const user of eventType.users) {
    const { busy: bufferedBusyTimes } = await getUserAvailability(
      {
        userId: user.id,
        eventTypeId: eventType.id,
        ...input,
      },
      { user, eventType }
    );

    console.log("calendarBusyTimes==>>>", bufferedBusyTimes);

    let isAvailableToBeBooked = true;
    try {
      if (eventType.recurringEvent) {
        const recurringEvent = parseRecurringEvent(eventType.recurringEvent);
        const allBookingDates = new rrule({ dtstart: new Date(input.dateFrom), ...recurringEvent }).all();
        // Go through each date for the recurring event and check if each one's availability
        // DONE: Decreased computational complexity from O(2^n) to O(n) by refactoring this loop to stop
        // running at the first unavailable time.
        let i = 0;
        while (isAvailableToBeBooked === true && i < allBookingDates.length) {
          const aDate = allBookingDates[i];
          i++;
          isAvailableToBeBooked = isAvailable(bufferedBusyTimes, aDate, eventType.length);
          // We bail at the first false, we don't need to keep checking
          if (!isAvailableToBeBooked) break;
        }
      } else {
        isAvailableToBeBooked = isAvailable(bufferedBusyTimes, input.dateFrom, eventType.length);
      }
    } catch {
      log.debug({
        message: "Unable set isAvailableToBeBooked. Using true. ",
      });
    }

    if (isAvailableToBeBooked) {
      availableUsers.push(user);
    }
  }
  if (!availableUsers.length) {
    throw new Error("No available users found.");
  }
  return availableUsers;
}

async function handler(req: NextApiRequest) {
  const session = await getSession({ req });
  const currentUser = session?.user;

  const { recurringCount, noEmail, eventTypeSlug, eventTypeId, hasHashedBookingLink, language, ...reqBody } =
    extendedBookingCreateBody.parse(req.body);

  // handle dynamic user
  const dynamicUserList = Array.isArray(reqBody.user)
    ? getGroupName(reqBody.user)
    : getUsernameList(reqBody.user);
  const tAttendees = await getTranslation(language ?? "en", "common");
  const tGuests = await getTranslation("en", "common");
  log.debug(`Booking eventType ${eventTypeId} started`);

  const eventType =
    !eventTypeId && !!eventTypeSlug ? getDefaultEvent(eventTypeSlug) : await getEventTypesFromDB(eventTypeId);
  if (!eventType) throw new HttpError({ statusCode: 404, message: "eventType.notFound" });

  let timeOutOfBounds = false;
  try {
    timeOutOfBounds = isOutOfBounds(reqBody.start, {
      periodType: eventType.periodType,
      periodDays: eventType.periodDays,
      periodEndDate: eventType.periodEndDate,
      periodStartDate: eventType.periodStartDate,
      periodCountCalendarDays: eventType.periodCountCalendarDays,
    });
  } catch (error) {
    if (error instanceof BookingDateInPastError) {
      // TODO: HttpError should not bleed through to the console.
      log.info(`Booking eventType ${eventTypeId} failed`, error);
      throw new HttpError({ statusCode: 400, message: error.message });
    }
    log.debug({
      message: "Unable set timeOutOfBounds. Using false. ",
    });
  }

  if (timeOutOfBounds) {
    const error = {
      errorCode: "BookingTimeOutOfBounds",
      message: `EventType '${eventType.eventName}' cannot be booked at this time.`,
    };

    throw new HttpError({ statusCode: 400, message: error.message });
  }

  let users = !eventTypeId
    ? await prisma.user.findMany({
        where: {
          username: {
            in: dynamicUserList,
          },
        },
        ...userSelect,
      })
    : eventType.users;
  const isDynamicAllowed = !users.some((user) => !user.allowDynamicBooking);
  if (!isDynamicAllowed) {
    throw new HttpError({
      message: "Some of the users in this group do not allow dynamic booking",
      statusCode: 400,
    });
  }

  // If this event was pre-relationship migration
  // TODO: Establish whether this is dead code.
  if (!users.length && eventType.userId) {
    const eventTypeUser = await prisma.user.findUnique({
      where: {
        id: eventType.userId,
      },
      ...userSelect,
    });
    if (!eventTypeUser) throw new HttpError({ statusCode: 404, message: "eventTypeUser.notFound" });
    users.push(eventTypeUser);
  }
<<<<<<< HEAD

  const availableUsers = await ensureAvailableUsers(
    {
      ...eventType,
      users,
    },
    {
      dateFrom: reqBody.start,
      dateTo: reqBody.end,
    }
  );

  // Assign to only one user when ROUND_ROBIN
=======

  if (!users) throw new HttpError({ statusCode: 404, message: "eventTypeUser.notFound" });

  const [organizerUser] = users;
  /**
   * @TODO: add a validation to check if organizerUser is found, otherwise it will throw error on user not found
   * Probably an alert email to team owner should be sent
   */
  const organizer = await prisma.user.findUnique({
    where: {
      id: organizerUser?.id,
    },
    select: {
      locale: true,
    },
  });

  const tOrganizer = await getTranslation(organizer?.locale ?? "en", "common");
>>>>>>> 22a4a1b2
  if (eventType.schedulingType === SchedulingType.ROUND_ROBIN) {
    users = [await getLuckyUser("MAXIMIZE_AVAILABILITY", { availableUsers, eventTypeId: eventType.id })];
  } else {
    // excluding ROUND_ROBIN, all users have availability required.
    if (availableUsers.length !== users.length) {
      throw new Error("Some users are unavailable for booking.");
    }
    users = availableUsers;
  }

  console.log("available users", users);

  const [organizerUser] = users;
  const tOrganizer = await getTranslation(organizerUser.locale ?? "en", "common");

  const invitee = [
    {
      email: reqBody.email,
      name: reqBody.name,
      timeZone: reqBody.timeZone,
      language: { translate: tAttendees, locale: language ?? "en" },
    },
  ];
  const guests = (reqBody.guests || []).map((guest) => ({
    email: guest,
    name: "",
    timeZone: reqBody.timeZone,
    language: { translate: tGuests, locale: "en" },
  }));

  const seed = `${organizerUser.username}:${dayjs(reqBody.start).utc().format()}:${new Date().getTime()}`;
  const uid = translator.fromUUID(uuidv5(seed, uuidv5.URL));

  const location = !!eventType.locations ? (eventType.locations as Array<{ type: string }>)[0] : "";
  const locationType = !!location && location.type ? location.type : "";

  const customInputs = {} as NonNullable<CalendarEvent["customInputs"]>;

  const teamMemberPromises =
    eventType.schedulingType === SchedulingType.COLLECTIVE
      ? users.slice(1).map(async function (user) {
          return {
            email: user.email || "",
            name: user.name || "",
            timeZone: user.timeZone,
            language: {
              translate: await getTranslation(user.locale ?? "en", "common"),
              locale: user.locale ?? "en",
            },
          };
        })
      : [];

  const teamMembers = await Promise.all(teamMemberPromises);

  const attendeesList = [...invitee, ...guests, ...teamMembers];

  const eventNameObject = {
    attendeeName: reqBody.name || "Nameless",
    eventType: eventType.title,
    eventName: eventType.eventName,
    host: organizerUser.name || "Nameless",
    location: locationType,
    t: tOrganizer,
  };

  const additionalNotes = reqBody.notes;

  let evt: CalendarEvent = {
    type: eventType.title,
    title: getEventName(eventNameObject), //this needs to be either forced in english, or fetched for each attendee and organizer separately
    description: eventType.description,
    additionalNotes,
    customInputs,
    startTime: dayjs(reqBody.start).utc().format(),
    endTime: dayjs(reqBody.end).utc().format(),
    organizer: {
      name: organizerUser.name || "Nameless",
      email: organizerUser.email || "Email-less",
      timeZone: organizerUser.timeZone,
      language: { translate: tOrganizer, locale: organizerUser.locale ?? "en" },
    },
    attendees: attendeesList,
    location: reqBody.location, // Will be processed by the EventManager later.
    /** For team events & dynamic collective events, we will need to handle each member destinationCalendar eventually */
    destinationCalendar: eventType.destinationCalendar || organizerUser.destinationCalendar,
    hideCalendarNotes: eventType.hideCalendarNotes,
    requiresConfirmation: eventType.requiresConfirmation ?? false,
    eventTypeId: eventType.id,
  };

  // For seats, if the booking already exists then we want to add the new attendee to the existing booking
  if (reqBody.bookingUid) {
    if (!eventType.seatsPerTimeSlot)
      throw new HttpError({ statusCode: 404, message: "Event type does not have seats" });

    const booking = await prisma.booking.findUnique({
      where: {
        uid: reqBody.bookingUid,
      },
      select: {
        id: true,
        attendees: true,
        userId: true,
        references: {
          select: {
            type: true,
            uid: true,
            meetingId: true,
            meetingPassword: true,
            meetingUrl: true,
            externalCalendarId: true,
          },
        },
      },
    });
    if (!booking) throw new HttpError({ statusCode: 404, message: "Booking not found" });

    // Need to add translation for attendees to pass type checks. Since these values are never written to the db we can just use the new attendee language
    const bookingAttendees = booking.attendees.map((attendee) => {
      return { ...attendee, language: { translate: tAttendees, locale: language ?? "en" } };
    });

    evt = { ...evt, attendees: [...bookingAttendees, invitee[0]] };

    if (eventType.seatsPerTimeSlot <= booking.attendees.length)
      throw new HttpError({ statusCode: 409, message: "Booking seats are full" });

    if (booking.attendees.some((attendee) => attendee.email === invitee[0].email))
      throw new HttpError({ statusCode: 409, message: "Already signed up for time slot" });

    await prisma.booking.update({
      where: {
        uid: reqBody.bookingUid,
      },
      data: {
        attendees: {
          create: {
            email: invitee[0].email,
            name: invitee[0].name,
            timeZone: invitee[0].timeZone,
            locale: invitee[0].language.locale,
          },
        },
      },
    });

    const newSeat = booking.attendees.length !== 0;

    await sendScheduledSeatsEmails(evt, invitee[0], newSeat);

    const credentials = await refreshCredentials(organizerUser.credentials);
    const eventManager = new EventManager({ ...organizerUser, credentials });
    await eventManager.updateCalendarAttendees(evt, booking);

    req.statusCode = 201;
    return booking;
  }

  if (reqBody.customInputs.length > 0) {
    reqBody.customInputs.forEach(({ label, value }) => {
      customInputs[label] = value;
    });
  }

  if (eventType.schedulingType === SchedulingType.COLLECTIVE) {
    evt.team = {
      members: users.map((user) => user.name || user.username || "Nameless"),
      name: eventType.team?.name || "Nameless",
    }; // used for invitee emails
  }

  if (reqBody.recurringEventId && eventType.recurringEvent) {
    // Overriding the recurring event configuration count to be the actual number of events booked for
    // the recurring event (equal or less than recurring event configuration count)
    eventType.recurringEvent = Object.assign({}, eventType.recurringEvent, { count: recurringCount });
    evt.recurringEvent = eventType.recurringEvent;
  }

  // Initialize EventManager with credentials
  const rescheduleUid = reqBody.rescheduleUid;
  async function getOriginalRescheduledBooking(uid: string) {
    return prisma.booking.findFirst({
      where: {
        uid,
        status: {
          in: [BookingStatus.ACCEPTED, BookingStatus.CANCELLED, BookingStatus.PENDING],
        },
      },
      include: {
        attendees: {
          select: {
            name: true,
            email: true,
            locale: true,
            timeZone: true,
          },
        },
        user: {
          select: {
            id: true,
            name: true,
            email: true,
            locale: true,
            timeZone: true,
          },
        },
        payment: true,
      },
    });
  }
  type BookingType = Prisma.PromiseReturnType<typeof getOriginalRescheduledBooking>;
  let originalRescheduledBooking: BookingType = null;
  if (rescheduleUid) {
    originalRescheduledBooking = await getOriginalRescheduledBooking(rescheduleUid);
  }

  async function createBooking() {
    // @TODO: check as metadata
    if (reqBody.web3Details) {
      const { web3Details } = reqBody;
      await verifyAccount(web3Details.userSignature, web3Details.userWallet);
    }

    if (originalRescheduledBooking) {
      evt.title = originalRescheduledBooking?.title || evt.title;
      evt.description = originalRescheduledBooking?.description || evt.additionalNotes;
      evt.location = originalRescheduledBooking?.location;
    }

    const eventTypeRel = !eventTypeId
      ? {}
      : {
          connect: {
            id: eventTypeId,
          },
        };

    const dynamicEventSlugRef = !eventTypeId ? eventTypeSlug : null;
    const dynamicGroupSlugRef = !eventTypeId ? (reqBody.user as string).toLowerCase() : null;

    // If the user is not the owner of the event, new booking should be always pending.
    // Otherwise, an owner rescheduling should be always accepted.
    const userReschedulingIsOwner = currentUser
      ? originalRescheduledBooking?.user?.id === currentUser.id
      : false;
    const isConfirmedByDefault =
      (!eventType.requiresConfirmation && !eventType.price) || userReschedulingIsOwner;
    const newBookingData: Prisma.BookingCreateInput = {
      uid,
      title: evt.title,
      startTime: dayjs.utc(evt.startTime).toDate(),
      endTime: dayjs.utc(evt.endTime).toDate(),
      description: evt.additionalNotes,
      customInputs: isPrismaObjOrUndefined(evt.customInputs),
      status: isConfirmedByDefault ? BookingStatus.ACCEPTED : BookingStatus.PENDING,
      location: evt.location,
      eventType: eventTypeRel,
      smsReminderNumber: reqBody.smsReminderNumber,
      attendees: {
        createMany: {
          data: evt.attendees.map((attendee) => {
            //if attendee is team member, it should fetch their locale not booker's locale
            //perhaps make email fetch request to see if his locale is stored, else
            const retObj = {
              name: attendee.name,
              email: attendee.email,
              timeZone: attendee.timeZone,
              locale: attendee.language.locale,
            };
            return retObj;
          }),
        },
      },
      dynamicEventSlugRef,
      dynamicGroupSlugRef,
      user: {
        connect: {
          id: organizerUser.id,
        },
      },
      destinationCalendar: evt.destinationCalendar
        ? {
            connect: { id: evt.destinationCalendar.id },
          }
        : undefined,
    };
    if (reqBody.recurringEventId) {
      newBookingData.recurringEventId = reqBody.recurringEventId;
    }
    if (originalRescheduledBooking) {
      newBookingData["paid"] = originalRescheduledBooking.paid;
      newBookingData["fromReschedule"] = originalRescheduledBooking.uid;
      if (newBookingData.attendees?.createMany?.data) {
        newBookingData.attendees.createMany.data = originalRescheduledBooking.attendees;
      }
    }
    const createBookingObj = {
      include: {
        user: {
          select: { email: true, name: true, timeZone: true },
        },
        attendees: true,
        payment: true,
      },
      data: newBookingData,
    };

    if (originalRescheduledBooking?.paid && originalRescheduledBooking?.payment) {
      const bookingPayment = originalRescheduledBooking?.payment?.find((payment) => payment.success);

      if (bookingPayment) {
        createBookingObj.data.payment = {
          connect: { id: bookingPayment.id },
        };
      }
    }

    if (typeof eventType.price === "number" && eventType.price > 0) {
      /* Validate if there is any stripe_payment credential for this user */
      await prisma.credential.findFirst({
        rejectOnNotFound(err) {
          throw new HttpError({ statusCode: 400, message: "Missing stripe credentials", cause: err });
        },
        where: {
          type: "stripe_payment",
          userId: organizerUser.id,
        },
        select: {
          id: true,
        },
      });
    }

    return prisma.booking.create(createBookingObj);
  }

  let results: EventResult<AdditionalInformation>[] = [];
  let referencesToCreate: PartialReference[] = [];

  type Booking = Prisma.PromiseReturnType<typeof createBooking>;
  let booking: Booking | null = null;
  try {
    booking = await createBooking();
    evt.uid = booking?.uid ?? null;
  } catch (_err) {
    const err = getErrorFromUnknown(_err);
    log.error(`Booking ${eventTypeId} failed`, "Error when saving booking to db", err.message);
    if (err.code === "P2002") {
      throw new HttpError({ statusCode: 409, message: "booking.conflict" });
    }
    throw err;
  }

  // After polling videoBusyTimes, credentials might have been changed due to refreshment, so query them again.
  const credentials = await refreshCredentials(organizerUser.credentials);
  const eventManager = new EventManager({ ...organizerUser, credentials });

  if (originalRescheduledBooking?.uid) {
    // Use EventManager to conditionally use all needed integrations.
    const updateManager = await eventManager.reschedule(
      evt,
      originalRescheduledBooking.uid,
      booking?.id,
      reqBody.rescheduleReason
    );
    // This gets overridden when updating the event - to check if notes have been hidden or not. We just reset this back
    // to the default description when we are sending the emails.
    evt.description = eventType.description;

    results = updateManager.results;
    referencesToCreate = updateManager.referencesToCreate;
    if (results.length > 0 && results.some((res) => !res.success)) {
      const error = {
        errorCode: "BookingReschedulingMeetingFailed",
        message: "Booking Rescheduling failed",
      };

      log.error(`Booking ${organizerUser.name} failed`, error, results);
    } else {
      const metadata: AdditionalInformation = {};

      if (results.length) {
        // TODO: Handle created event metadata more elegantly
        const [updatedEvent] = Array.isArray(results[0].updatedEvent)
          ? results[0].updatedEvent
          : [results[0].updatedEvent];
        if (updatedEvent) {
          metadata.hangoutLink = updatedEvent.hangoutLink;
          metadata.conferenceData = updatedEvent.conferenceData;
          metadata.entryPoints = updatedEvent.entryPoints;
        }
      }

      if (noEmail !== true) {
        await sendRescheduledEmails({
          ...evt,
          additionalInformation: metadata,
          additionalNotes, // Resets back to the additionalNote input and not the override value
          cancellationReason: reqBody.rescheduleReason,
        });
      }
    }
    // If it's not a reschedule, doesn't require confirmation and there's no price,
    // Create a booking
  } else if (!eventType.requiresConfirmation && !eventType.price) {
    // Use EventManager to conditionally use all needed integrations.
    const createManager = await eventManager.create(evt);

    // This gets overridden when creating the event - to check if notes have been hidden or not. We just reset this back
    // to the default description when we are sending the emails.
    evt.description = eventType.description;

    results = createManager.results;
    referencesToCreate = createManager.referencesToCreate;
    if (results.length > 0 && results.every((res) => !res.success)) {
      const error = {
        errorCode: "BookingCreatingMeetingFailed",
        message: "Booking failed",
      };

      log.error(`Booking ${organizerUser.username} failed`, error, results);
    } else {
      const metadata: AdditionalInformation = {};

      if (results.length) {
        // TODO: Handle created event metadata more elegantly
        metadata.hangoutLink = results[0].createdEvent?.hangoutLink;
        metadata.conferenceData = results[0].createdEvent?.conferenceData;
        metadata.entryPoints = results[0].createdEvent?.entryPoints;
      }
      if (noEmail !== true) {
        await sendScheduledEmails({
          ...evt,
          additionalInformation: metadata,
          additionalNotes,
          customInputs,
        });
      }
    }
  }

  if (eventType.requiresConfirmation && !rescheduleUid && noEmail !== true) {
    await sendOrganizerRequestEmail({ ...evt, additionalNotes });
    await sendAttendeeRequestEmail({ ...evt, additionalNotes }, attendeesList[0]);
  }

  if (
    !Number.isNaN(eventType.price) &&
    eventType.price > 0 &&
    !originalRescheduledBooking?.paid &&
    !!booking
  ) {
    const [firstStripeCredential] = organizerUser.credentials.filter((cred) => cred.type == "stripe_payment");

    if (!firstStripeCredential)
      throw new HttpError({ statusCode: 400, message: "Missing payment credentials" });

    if (!booking.user) booking.user = organizerUser;
    const payment = await handlePayment(evt, eventType, firstStripeCredential, booking);

    req.statusCode = 201;
    return { ...booking, message: "Payment required", paymentUid: payment.uid };
  }

  log.debug(`Booking ${organizerUser.username} completed`);

  const eventTrigger: WebhookTriggerEvents = rescheduleUid ? "BOOKING_RESCHEDULED" : "BOOKING_CREATED";
  const subscriberOptions = {
    userId: organizerUser.id,
    eventTypeId,
    triggerEvent: eventTrigger,
  };

  // Send Webhook call if hooked to BOOKING_CREATED & BOOKING_RESCHEDULED
  const subscribers = await getSubscribers(subscriberOptions);
  console.log("evt:", {
    ...evt,
    metadata: reqBody.metadata,
  });
  const bookingId = booking?.id;
  const promises = subscribers.map((sub) =>
    sendPayload(sub.secret, eventTrigger, new Date().toISOString(), sub, {
      ...evt,
      bookingId,
      rescheduleUid,
      metadata: reqBody.metadata,
      eventTypeId,
    }).catch((e) => {
      console.error(`Error executing webhook for event: ${eventTrigger}, URL: ${sub.subscriberUrl}`, e);
    })
  );
  await Promise.all(promises);
  // Avoid passing referencesToCreate with id unique constrain values
  // refresh hashed link if used
  const urlSeed = `${organizerUser.username}:${dayjs(reqBody.start).utc().format()}`;
  const hashedUid = translator.fromUUID(uuidv5(urlSeed, uuidv5.URL));

  if (hasHashedBookingLink) {
    await prisma.hashedLink.update({
      where: {
        link: reqBody.hashedLink as string,
      },
      data: {
        link: hashedUid,
      },
    });
  }
  if (!booking) throw new HttpError({ statusCode: 400, message: "Booking failed" });
  await prisma.booking.update({
    where: {
      uid: booking.uid,
    },
    data: {
      references: {
        createMany: {
          data: referencesToCreate,
        },
      },
    },
  });

  await scheduleWorkflowReminders(
    eventType.workflows,
    reqBody.smsReminderNumber as string | null,
    evt,
    evt.requiresConfirmation || false
  );
  // booking successful
  req.statusCode = 201;
  return booking;
}

export default defaultResponder(handler);<|MERGE_RESOLUTION|>--- conflicted
+++ resolved
@@ -308,7 +308,8 @@
     if (!eventTypeUser) throw new HttpError({ statusCode: 404, message: "eventTypeUser.notFound" });
     users.push(eventTypeUser);
   }
-<<<<<<< HEAD
+
+  if (!users) throw new HttpError({ statusCode: 404, message: "eventTypeUser.notFound" });
 
   const availableUsers = await ensureAvailableUsers(
     {
@@ -322,26 +323,6 @@
   );
 
   // Assign to only one user when ROUND_ROBIN
-=======
-
-  if (!users) throw new HttpError({ statusCode: 404, message: "eventTypeUser.notFound" });
-
-  const [organizerUser] = users;
-  /**
-   * @TODO: add a validation to check if organizerUser is found, otherwise it will throw error on user not found
-   * Probably an alert email to team owner should be sent
-   */
-  const organizer = await prisma.user.findUnique({
-    where: {
-      id: organizerUser?.id,
-    },
-    select: {
-      locale: true,
-    },
-  });
-
-  const tOrganizer = await getTranslation(organizer?.locale ?? "en", "common");
->>>>>>> 22a4a1b2
   if (eventType.schedulingType === SchedulingType.ROUND_ROBIN) {
     users = [await getLuckyUser("MAXIMIZE_AVAILABILITY", { availableUsers, eventTypeId: eventType.id })];
   } else {
