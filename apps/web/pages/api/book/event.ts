import type { NextApiRequest } from "next";

import { getServerSession } from "@calcom/features/auth/lib/getServerSession";
import { getRegularBookingService } from "@calcom/features/bookings/di/RegularBookingService.container";
import { BotDetectionService } from "@calcom/features/bot-detection";
import { EventTypeRepository } from "@calcom/features/eventtypes/repositories/eventTypeRepository";
import { FeaturesRepository } from "@calcom/features/flags/features.repository";
import { checkRateLimitAndThrowError } from "@calcom/lib/checkRateLimitAndThrowError";
import getIP from "@calcom/lib/getIP";
import { piiHasher } from "@calcom/lib/server/PiiHasher";
import { checkCfTurnstileToken } from "@calcom/lib/server/checkCfTurnstileToken";
import { defaultResponder } from "@calcom/lib/server/defaultResponder";
import type { TraceContext } from "@calcom/lib/tracing";
import { prisma } from "@calcom/prisma";
import { CreationSource } from "@calcom/prisma/enums";
import { getReservedSlotUidFromRequest } from "@calcom/trpc/server/routers/viewer/slots/reserveSlot.handler";

async function handler(req: NextApiRequest & { userId?: number; traceContext: TraceContext }) {
  const userIp = getIP(req);

  if (process.env.NEXT_PUBLIC_CLOUDFLARE_USE_TURNSTILE_IN_BOOKER === "1") {
    await checkCfTurnstileToken({
      token: req.body["cfToken"] as string,
      remoteIp: userIp,
    });
  }

  // Check for bot detection using feature flag
  const featuresRepository = new FeaturesRepository(prisma);
  const eventTypeRepository = new EventTypeRepository(prisma);
  const botDetectionService = new BotDetectionService(featuresRepository, eventTypeRepository);

  await botDetectionService.checkBotDetection({
    eventTypeId: req.body.eventTypeId,
    headers: req.headers,
  });

  await checkRateLimitAndThrowError({
    rateLimitingType: "core",
    identifier: piiHasher.hash(userIp),
  });

  const session = await getServerSession({ req });
  /* To mimic API behavior and comply with types */
  req.body = {
    ...req.body,
    creationSource: CreationSource.WEBAPP,
  };

  const regularBookingService = getRegularBookingService();
  const reservedSlotUid = getReservedSlotUidFromRequest(req);
  const booking = await regularBookingService.createBooking({
    bookingData: req.body,
    bookingMeta: {
      userId: session?.user?.id || -1,
      hostname: req.headers.host || "",
      forcedSlug: req.headers["x-cal-force-slug"] as string | undefined,
<<<<<<< HEAD
      reservedSlotUid,
=======
      traceContext: req.traceContext,
>>>>>>> 908e5e05
    },
  });

  // const booking = await createBookingThroughFactory();
  return booking;

  //  To be added in the follow-up PR
  // async function createBookingThroughFactory() {
  //   console.log("Creating booking through factory");
  //   const regularBookingService = getRegularBookingService();

  //   const booking = await regularBookingService.createBooking({
  //     bookingData: req.body,
  //     bookingMeta: {
  //       userId: session?.user?.id || -1,
  //       hostname: req.headers.host || "",
  //       forcedSlug: req.headers["x-cal-force-slug"] as string | undefined,
  //     },
  //   });
  //   return booking;
  // }
}

export default defaultResponder(handler, "/api/book/event");<|MERGE_RESOLUTION|>--- conflicted
+++ resolved
@@ -55,11 +55,8 @@
       userId: session?.user?.id || -1,
       hostname: req.headers.host || "",
       forcedSlug: req.headers["x-cal-force-slug"] as string | undefined,
-<<<<<<< HEAD
       reservedSlotUid,
-=======
       traceContext: req.traceContext,
->>>>>>> 908e5e05
     },
   });
 
