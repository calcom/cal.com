import { BookingStatus, Credential, Prisma, SchedulingType, WebhookTriggerEvents } from "@prisma/client";
import async from "async";
import type { NextApiRequest } from "next";
import { RRule } from "rrule";
import short from "short-uuid";
import { v5 as uuidv5 } from "uuid";

import { handlePayment } from "@calcom/app-store/stripepayment/lib/server";
import { cancelScheduledJobs, scheduleTrigger } from "@calcom/app-store/zapier/lib/nodeScheduler";
import EventManager from "@calcom/core/EventManager";
import { getUserAvailability } from "@calcom/core/getUserAvailability";
import dayjs from "@calcom/dayjs";
import {
  sendAttendeeRequestEmail,
  sendOrganizerRequestEmail,
  sendRescheduledEmails,
  sendScheduledEmails,
  sendScheduledSeatsEmails,
} from "@calcom/emails";
import verifyAccount from "@calcom/features/ee/web3/utils/verifyAccount";
import { scheduleWorkflowReminders } from "@calcom/features/ee/workflows/lib/reminders/reminderScheduler";
import { isPrismaObjOrUndefined, parseRecurringEvent } from "@calcom/lib";
import { getDefaultEvent, getGroupName, getUsernameList } from "@calcom/lib/defaultEvents";
import { getErrorFromUnknown } from "@calcom/lib/errors";
import isOutOfBounds, { BookingDateInPastError } from "@calcom/lib/isOutOfBounds";
import logger from "@calcom/lib/logger";
import { getLuckyUser } from "@calcom/lib/server";
import { defaultResponder } from "@calcom/lib/server";
import prisma, { userSelect } from "@calcom/prisma";
import { extendedBookingCreateBody } from "@calcom/prisma/zod-utils";
import type { BufferedBusyTime } from "@calcom/types/BufferedBusyTime";
import type { AdditionalInformation, CalendarEvent } from "@calcom/types/Calendar";
import type { EventResult, PartialReference } from "@calcom/types/EventManager";

import { getSession } from "@lib/auth";
import { HttpError } from "@lib/core/http/error";
import { getEventName } from "@lib/event";
import sendPayload from "@lib/webhooks/sendPayload";
import getSubscribers from "@lib/webhooks/subscriptions";

import { getTranslation } from "@server/lib/i18n";

const translator = short();
const log = logger.getChildLogger({ prefix: ["[api] book:user"] });

type User = Prisma.UserGetPayload<typeof userSelect>;
type BufferedBusyTimes = BufferedBusyTime[];

/**
 * Refreshes a Credential with fresh data from the database.
 *
 * @param credential
 */
async function refreshCredential(credential: Credential): Promise<Credential> {
  const newCredential = await prisma.credential.findUnique({
    where: {
      id: credential.id,
    },
  });

  if (!newCredential) {
    return credential;
  } else {
    return newCredential;
  }
}

/**
 * Refreshes the given set of credentials.
 *
 * @param credentials
 */
async function refreshCredentials(credentials: Array<Credential>): Promise<Array<Credential>> {
  return await async.mapLimit(credentials, 5, refreshCredential);
}

function isAvailable(busyTimes: BufferedBusyTimes, time: dayjs.ConfigType, length: number): boolean {
  // Check for conflicts
  let t = true;

  // Early return
  if (!Array.isArray(busyTimes) || busyTimes.length < 1) return t;

  let i = 0;
  while (t === true && i < busyTimes.length) {
    const busyTime = busyTimes[i];
    i++;
    const startTime = dayjs(busyTime.start);
    const endTime = dayjs(busyTime.end);

    // Check if time is between start and end times
    if (dayjs(time).isBetween(startTime, endTime, null, "[)")) {
      t = false;
      break;
    }

    // Check if slot end time is between start and end time
    if (dayjs(time).add(length, "minutes").isBetween(startTime, endTime)) {
      t = false;
      break;
    }

    // Check if startTime is between slot
    if (startTime.isBetween(dayjs(time), dayjs(time).add(length, "minutes"))) {
      t = false;
      break;
    }
  }

  return t;
}

const getEventTypesFromDB = async (eventTypeId: number) => {
  const eventType = await prisma.eventType.findUnique({
    rejectOnNotFound: true,
    where: {
      id: eventTypeId,
    },
    select: {
      id: true,
      users: userSelect,
      team: {
        select: {
          id: true,
          name: true,
        },
      },
      title: true,
      length: true,
      eventName: true,
      schedulingType: true,
      description: true,
      periodType: true,
      periodStartDate: true,
      periodEndDate: true,
      periodDays: true,
      periodCountCalendarDays: true,
      requiresConfirmation: true,
      userId: true,
      price: true,
      currency: true,
      metadata: true,
      destinationCalendar: true,
      hideCalendarNotes: true,
      seatsPerTimeSlot: true,
      recurringEvent: true,
      workflows: {
        include: {
          workflow: {
            include: {
              steps: true,
            },
          },
        },
      },
      locations: true,
      timeZone: true,
      schedule: {
        select: {
          availability: true,
          timeZone: true,
        },
      },
      availability: {
        select: {
          startTime: true,
          endTime: true,
          days: true,
        },
      },
    },
  });

  return {
    ...eventType,
    recurringEvent: parseRecurringEvent(eventType.recurringEvent),
  };
};

async function ensureAvailableUsers(
  eventType: Awaited<ReturnType<typeof getEventTypesFromDB>> & {
    users: User[];
  },
  input: { dateFrom: string; dateTo: string }
) {
  const availableUsers: typeof eventType.users = [];
  /** Let's start checking for availability */
  for (const user of eventType.users) {
    const { busy: bufferedBusyTimes } = await getUserAvailability(
      {
        userId: user.id,
        eventTypeId: eventType.id,
        ...input,
      },
      { user, eventType }
    );

    console.log("calendarBusyTimes==>>>", bufferedBusyTimes);

    let isAvailableToBeBooked = true;
    try {
      if (eventType.recurringEvent) {
        const recurringEvent = parseRecurringEvent(eventType.recurringEvent);
        const allBookingDates = new rrule({ dtstart: new Date(input.dateFrom), ...recurringEvent }).all();
        // Go through each date for the recurring event and check if each one's availability
        // DONE: Decreased computational complexity from O(2^n) to O(n) by refactoring this loop to stop
        // running at the first unavailable time.
        let i = 0;
        while (isAvailableToBeBooked === true && i < allBookingDates.length) {
          const aDate = allBookingDates[i];
          i++;
          isAvailableToBeBooked = isAvailable(bufferedBusyTimes, aDate, eventType.length);
          // We bail at the first false, we don't need to keep checking
          if (!isAvailableToBeBooked) break;
        }
      } else {
        isAvailableToBeBooked = isAvailable(bufferedBusyTimes, input.dateFrom, eventType.length);
      }
    } catch {
      log.debug({
        message: "Unable set isAvailableToBeBooked. Using true. ",
      });
    }

    if (isAvailableToBeBooked) {
      availableUsers.push(user);
    }
  }
  if (!availableUsers.length) {
    throw new Error("No available users found.");
  }
  return availableUsers;
}

async function handler(req: NextApiRequest) {
  const session = await getSession({ req });
  const currentUser = session?.user;

  const { recurringCount, noEmail, eventTypeSlug, eventTypeId, hasHashedBookingLink, language, ...reqBody } =
    extendedBookingCreateBody.parse(req.body);

  // handle dynamic user
  const dynamicUserList = Array.isArray(reqBody.user)
    ? getGroupName(reqBody.user)
    : getUsernameList(reqBody.user);
  const tAttendees = await getTranslation(language ?? "en", "common");
  const tGuests = await getTranslation("en", "common");
  log.debug(`Booking eventType ${eventTypeId} started`);

  const eventType =
    !eventTypeId && !!eventTypeSlug ? getDefaultEvent(eventTypeSlug) : await getEventTypesFromDB(eventTypeId);
  if (!eventType) throw new HttpError({ statusCode: 404, message: "eventType.notFound" });

  let timeOutOfBounds = false;
  try {
    timeOutOfBounds = isOutOfBounds(reqBody.start, {
      periodType: eventType.periodType,
      periodDays: eventType.periodDays,
      periodEndDate: eventType.periodEndDate,
      periodStartDate: eventType.periodStartDate,
      periodCountCalendarDays: eventType.periodCountCalendarDays,
    });
  } catch (error) {
    if (error instanceof BookingDateInPastError) {
      // TODO: HttpError should not bleed through to the console.
      log.info(`Booking eventType ${eventTypeId} failed`, error);
      throw new HttpError({ statusCode: 400, message: error.message });
    }
    log.debug({
      message: "Unable set timeOutOfBounds. Using false. ",
    });
  }

  if (timeOutOfBounds) {
    const error = {
      errorCode: "BookingTimeOutOfBounds",
      message: `EventType '${eventType.eventName}' cannot be booked at this time.`,
    };

    throw new HttpError({ statusCode: 400, message: error.message });
  }

  let users = !eventTypeId
    ? await prisma.user.findMany({
        where: {
          username: {
            in: dynamicUserList,
          },
        },
        ...userSelect,
      })
    : eventType.users;
  const isDynamicAllowed = !users.some((user) => !user.allowDynamicBooking);
  if (!isDynamicAllowed) {
    throw new HttpError({
      message: "Some of the users in this group do not allow dynamic booking",
      statusCode: 400,
    });
  }

  // If this event was pre-relationship migration
  // TODO: Establish whether this is dead code.
  if (!users.length && eventType.userId) {
    const eventTypeUser = await prisma.user.findUnique({
      where: {
        id: eventType.userId,
      },
      ...userSelect,
    });
    if (!eventTypeUser) throw new HttpError({ statusCode: 404, message: "eventTypeUser.notFound" });
    users.push(eventTypeUser);
  }

  if (!users) throw new HttpError({ statusCode: 404, message: "eventTypeUser.notFound" });

  const availableUsers = await ensureAvailableUsers(
    {
      ...eventType,
      users,
    },
    {
      dateFrom: reqBody.start,
      dateTo: reqBody.end,
    }
  );

  // Assign to only one user when ROUND_ROBIN
  if (eventType.schedulingType === SchedulingType.ROUND_ROBIN) {
    users = [await getLuckyUser("MAXIMIZE_AVAILABILITY", { availableUsers, eventTypeId: eventType.id })];
  } else {
    // excluding ROUND_ROBIN, all users have availability required.
    if (availableUsers.length !== users.length) {
      throw new Error("Some users are unavailable for booking.");
    }
    users = availableUsers;
  }

  console.log("available users", users);

  const [organizerUser] = users;
  const tOrganizer = await getTranslation(organizerUser.locale ?? "en", "common");

  const invitee = [
    {
      email: reqBody.email,
      name: reqBody.name,
      timeZone: reqBody.timeZone,
      language: { translate: tAttendees, locale: language ?? "en" },
    },
  ];
  const guests = (reqBody.guests || []).map((guest) => ({
    email: guest,
    name: "",
    timeZone: reqBody.timeZone,
    language: { translate: tGuests, locale: "en" },
  }));

  const seed = `${organizerUser.username}:${dayjs(reqBody.start).utc().format()}:${new Date().getTime()}`;
  const uid = translator.fromUUID(uuidv5(seed, uuidv5.URL));

  const location = !!eventType.locations ? (eventType.locations as Array<{ type: string }>)[0] : "";
  const locationType = !!location && location.type ? location.type : "";

  const customInputs = {} as NonNullable<CalendarEvent["customInputs"]>;

  const teamMemberPromises =
    eventType.schedulingType === SchedulingType.COLLECTIVE
      ? users.slice(1).map(async function (user) {
          return {
            email: user.email || "",
            name: user.name || "",
            timeZone: user.timeZone,
            language: {
              translate: await getTranslation(user.locale ?? "en", "common"),
              locale: user.locale ?? "en",
            },
          };
        })
      : [];

  const teamMembers = await Promise.all(teamMemberPromises);

  const attendeesList = [...invitee, ...guests, ...teamMembers];

  const eventNameObject = {
    attendeeName: reqBody.name || "Nameless",
    eventType: eventType.title,
    eventName: eventType.eventName,
    host: organizerUser.name || "Nameless",
    location: locationType,
    t: tOrganizer,
  };

  const additionalNotes = reqBody.notes;

  let evt: CalendarEvent = {
    type: eventType.title,
    title: getEventName(eventNameObject), //this needs to be either forced in english, or fetched for each attendee and organizer separately
    description: eventType.description,
    additionalNotes,
    customInputs,
    startTime: dayjs(reqBody.start).utc().format(),
    endTime: dayjs(reqBody.end).utc().format(),
    organizer: {
      name: organizerUser.name || "Nameless",
      email: organizerUser.email || "Email-less",
      timeZone: organizerUser.timeZone,
      language: { translate: tOrganizer, locale: organizerUser.locale ?? "en" },
    },
    attendees: attendeesList,
    location: reqBody.location, // Will be processed by the EventManager later.
    /** For team events & dynamic collective events, we will need to handle each member destinationCalendar eventually */
    destinationCalendar: eventType.destinationCalendar || organizerUser.destinationCalendar,
    hideCalendarNotes: eventType.hideCalendarNotes,
    requiresConfirmation: eventType.requiresConfirmation ?? false,
    eventTypeId: eventType.id,
  };

  // For seats, if the booking already exists then we want to add the new attendee to the existing booking
  if (reqBody.bookingUid) {
    if (!eventType.seatsPerTimeSlot)
      throw new HttpError({ statusCode: 404, message: "Event type does not have seats" });

    const booking = await prisma.booking.findUnique({
      where: {
        uid: reqBody.bookingUid,
      },
      select: {
        id: true,
        attendees: true,
        userId: true,
        references: {
          select: {
            type: true,
            uid: true,
            meetingId: true,
            meetingPassword: true,
            meetingUrl: true,
            externalCalendarId: true,
          },
        },
      },
    });
    if (!booking) throw new HttpError({ statusCode: 404, message: "Booking not found" });

    // Need to add translation for attendees to pass type checks. Since these values are never written to the db we can just use the new attendee language
    const bookingAttendees = booking.attendees.map((attendee) => {
      return { ...attendee, language: { translate: tAttendees, locale: language ?? "en" } };
    });

    evt = { ...evt, attendees: [...bookingAttendees, invitee[0]] };

    if (eventType.seatsPerTimeSlot <= booking.attendees.length)
      throw new HttpError({ statusCode: 409, message: "Booking seats are full" });

    if (booking.attendees.some((attendee) => attendee.email === invitee[0].email))
      throw new HttpError({ statusCode: 409, message: "Already signed up for time slot" });

    await prisma.booking.update({
      where: {
        uid: reqBody.bookingUid,
      },
      data: {
        attendees: {
          create: {
            email: invitee[0].email,
            name: invitee[0].name,
            timeZone: invitee[0].timeZone,
            locale: invitee[0].language.locale,
          },
        },
      },
    });

    const newSeat = booking.attendees.length !== 0;

    await sendScheduledSeatsEmails(evt, invitee[0], newSeat);

    const credentials = await refreshCredentials(organizerUser.credentials);
    const eventManager = new EventManager({ ...organizerUser, credentials });
    await eventManager.updateCalendarAttendees(evt, booking);

    req.statusCode = 201;
    return booking;
  }

  if (reqBody.customInputs.length > 0) {
    reqBody.customInputs.forEach(({ label, value }) => {
      customInputs[label] = value;
    });
  }

  if (eventType.schedulingType === SchedulingType.COLLECTIVE) {
    evt.team = {
      members: users.map((user) => user.name || user.username || "Nameless"),
      name: eventType.team?.name || "Nameless",
    }; // used for invitee emails
  }

  if (reqBody.recurringEventId && eventType.recurringEvent) {
    // Overriding the recurring event configuration count to be the actual number of events booked for
    // the recurring event (equal or less than recurring event configuration count)
    eventType.recurringEvent = Object.assign({}, eventType.recurringEvent, { count: recurringCount });
    evt.recurringEvent = eventType.recurringEvent;
  }

  // Initialize EventManager with credentials
  const rescheduleUid = reqBody.rescheduleUid;
  async function getOriginalRescheduledBooking(uid: string) {
    return prisma.booking.findFirst({
      where: {
        uid,
        status: {
          in: [BookingStatus.ACCEPTED, BookingStatus.CANCELLED, BookingStatus.PENDING],
        },
      },
      include: {
        attendees: {
          select: {
            name: true,
            email: true,
            locale: true,
            timeZone: true,
          },
        },
        user: {
          select: {
            id: true,
            name: true,
            email: true,
            locale: true,
            timeZone: true,
          },
        },
        payment: true,
      },
    });
  }
  type BookingType = Prisma.PromiseReturnType<typeof getOriginalRescheduledBooking>;
  let originalRescheduledBooking: BookingType = null;
  if (rescheduleUid) {
    originalRescheduledBooking = await getOriginalRescheduledBooking(rescheduleUid);
  }

  async function createBooking() {
    // @TODO: check as metadata
    if (reqBody.web3Details) {
      const { web3Details } = reqBody;
      await verifyAccount(web3Details.userSignature, web3Details.userWallet);
    }

    if (originalRescheduledBooking) {
      evt.title = originalRescheduledBooking?.title || evt.title;
      evt.description = originalRescheduledBooking?.description || evt.additionalNotes;
      evt.location = originalRescheduledBooking?.location;
    }

    const eventTypeRel = !eventTypeId
      ? {}
      : {
          connect: {
            id: eventTypeId,
          },
        };

    const dynamicEventSlugRef = !eventTypeId ? eventTypeSlug : null;
    const dynamicGroupSlugRef = !eventTypeId ? (reqBody.user as string).toLowerCase() : null;

    // If the user is not the owner of the event, new booking should be always pending.
    // Otherwise, an owner rescheduling should be always accepted.
    const userReschedulingIsOwner = currentUser
      ? originalRescheduledBooking?.user?.id === currentUser.id
      : false;
    const isConfirmedByDefault =
      (!eventType.requiresConfirmation && !eventType.price) || userReschedulingIsOwner;
    const newBookingData: Prisma.BookingCreateInput = {
      uid,
      title: evt.title,
      startTime: dayjs.utc(evt.startTime).toDate(),
      endTime: dayjs.utc(evt.endTime).toDate(),
      description: evt.additionalNotes,
      customInputs: isPrismaObjOrUndefined(evt.customInputs),
      status: isConfirmedByDefault ? BookingStatus.ACCEPTED : BookingStatus.PENDING,
      location: evt.location,
      eventType: eventTypeRel,
      smsReminderNumber: reqBody.smsReminderNumber,
      attendees: {
        createMany: {
          data: evt.attendees.map((attendee) => {
            //if attendee is team member, it should fetch their locale not booker's locale
            //perhaps make email fetch request to see if his locale is stored, else
            const retObj = {
              name: attendee.name,
              email: attendee.email,
              timeZone: attendee.timeZone,
              locale: attendee.language.locale,
            };
            return retObj;
          }),
        },
      },
      dynamicEventSlugRef,
      dynamicGroupSlugRef,
      user: {
        connect: {
          id: organizerUser.id,
        },
      },
      destinationCalendar: evt.destinationCalendar
        ? {
            connect: { id: evt.destinationCalendar.id },
          }
        : undefined,
    };
    if (reqBody.recurringEventId) {
      newBookingData.recurringEventId = reqBody.recurringEventId;
    }
    if (originalRescheduledBooking) {
      newBookingData["paid"] = originalRescheduledBooking.paid;
      newBookingData["fromReschedule"] = originalRescheduledBooking.uid;
      if (newBookingData.attendees?.createMany?.data) {
        newBookingData.attendees.createMany.data = originalRescheduledBooking.attendees;
      }
    }
    const createBookingObj = {
      include: {
        user: {
          select: { email: true, name: true, timeZone: true },
        },
        attendees: true,
        payment: true,
      },
      data: newBookingData,
    };

    if (originalRescheduledBooking?.paid && originalRescheduledBooking?.payment) {
      const bookingPayment = originalRescheduledBooking?.payment?.find((payment) => payment.success);

      if (bookingPayment) {
        createBookingObj.data.payment = {
          connect: { id: bookingPayment.id },
        };
      }
    }

    if (typeof eventType.price === "number" && eventType.price > 0) {
      /* Validate if there is any stripe_payment credential for this user */
      await prisma.credential.findFirst({
        rejectOnNotFound(err) {
          throw new HttpError({ statusCode: 400, message: "Missing stripe credentials", cause: err });
        },
        where: {
          type: "stripe_payment",
          userId: organizerUser.id,
        },
        select: {
          id: true,
        },
      });
    }

    return prisma.booking.create(createBookingObj);
  }

  let results: EventResult<AdditionalInformation>[] = [];
  let referencesToCreate: PartialReference[] = [];

<<<<<<< HEAD
  /** Let's start checking for availability */
  for (const currentUser of users) {
    if (!currentUser) {
      console.error(`currentUser not found`);
      continue;
    }
    if (!user) user = currentUser;

    const { busy: bufferedBusyTimes } = await getUserAvailability(
      {
        userId: currentUser.id,
        dateFrom: reqBody.start,
        dateTo: reqBody.end,
        eventTypeId,
      },
      { user, eventType }
    );

    console.log("calendarBusyTimes==>>>", bufferedBusyTimes);

    let isAvailableToBeBooked = true;
    try {
      if (eventType.recurringEvent) {
        const recurringEvent = parseRecurringEvent(eventType.recurringEvent);
        const allBookingDates = new RRule({ dtstart: new Date(reqBody.start), ...recurringEvent }).all();
        // Go through each date for the recurring event and check if each one's availability
        // DONE: Decreased computational complexity from O(2^n) to O(n) by refactoring this loop to stop
        // running at the first unavailable time.
        let i = 0;
        while (isAvailableToBeBooked === true && i < allBookingDates.length) {
          const aDate = allBookingDates[i];
          i++;
          isAvailableToBeBooked = isAvailable(bufferedBusyTimes, aDate, eventType.length);
          /* We bail at the first false, we don't need to keep checking */
          if (!isAvailableToBeBooked) break;
        }
      } else {
        isAvailableToBeBooked = isAvailable(bufferedBusyTimes, reqBody.start, eventType.length);
      }
    } catch {
      log.debug({
        message: "Unable set isAvailableToBeBooked. Using true. ",
      });
    }

    if (!isAvailableToBeBooked) {
      const error = {
        errorCode: "BookingUserUnAvailable",
        message: `${currentUser.name} is unavailable at this time.`,
      };

      log.debug(`Booking ${currentUser.name} failed`, error);
      throw new HttpError({ statusCode: 409, message: error.message });
    }

    let timeOutOfBounds = false;

    try {
      timeOutOfBounds = isOutOfBounds(reqBody.start, {
        periodType: eventType.periodType,
        periodDays: eventType.periodDays,
        periodEndDate: eventType.periodEndDate,
        periodStartDate: eventType.periodStartDate,
        periodCountCalendarDays: eventType.periodCountCalendarDays,
      });
    } catch {
      log.debug({
        message: "Unable set timeOutOfBounds. Using false. ",
      });
    }

    if (timeOutOfBounds) {
      const error = {
        errorCode: "BookingUserUnAvailable",
        message: `${currentUser.name} is unavailable at this time.`,
      };

      log.debug(`Booking ${currentUser.name} failed`, error);
      throw new HttpError({ statusCode: 409, message: error.message });
    }
  }

=======
>>>>>>> 497d4902
  type Booking = Prisma.PromiseReturnType<typeof createBooking>;
  let booking: Booking | null = null;
  try {
    booking = await createBooking();
    evt.uid = booking?.uid ?? null;
  } catch (_err) {
    const err = getErrorFromUnknown(_err);
    log.error(`Booking ${eventTypeId} failed`, "Error when saving booking to db", err.message);
    if (err.code === "P2002") {
      throw new HttpError({ statusCode: 409, message: "booking.conflict" });
    }
    throw err;
  }

  // After polling videoBusyTimes, credentials might have been changed due to refreshment, so query them again.
  const credentials = await refreshCredentials(organizerUser.credentials);
  const eventManager = new EventManager({ ...organizerUser, credentials });

  if (originalRescheduledBooking?.uid) {
    // Use EventManager to conditionally use all needed integrations.
    const updateManager = await eventManager.reschedule(
      evt,
      originalRescheduledBooking.uid,
      booking?.id,
      reqBody.rescheduleReason
    );
    // This gets overridden when updating the event - to check if notes have been hidden or not. We just reset this back
    // to the default description when we are sending the emails.
    evt.description = eventType.description;

    results = updateManager.results;
    referencesToCreate = updateManager.referencesToCreate;
    if (results.length > 0 && results.some((res) => !res.success)) {
      const error = {
        errorCode: "BookingReschedulingMeetingFailed",
        message: "Booking Rescheduling failed",
      };

      log.error(`Booking ${organizerUser.name} failed`, error, results);
    } else {
      const metadata: AdditionalInformation = {};

      if (results.length) {
        // TODO: Handle created event metadata more elegantly
        const [updatedEvent] = Array.isArray(results[0].updatedEvent)
          ? results[0].updatedEvent
          : [results[0].updatedEvent];
        if (updatedEvent) {
          metadata.hangoutLink = updatedEvent.hangoutLink;
          metadata.conferenceData = updatedEvent.conferenceData;
          metadata.entryPoints = updatedEvent.entryPoints;
        }
      }

      if (noEmail !== true) {
        await sendRescheduledEmails({
          ...evt,
          additionalInformation: metadata,
          additionalNotes, // Resets back to the additionalNote input and not the override value
          cancellationReason: reqBody.rescheduleReason,
        });
      }
    }
    // If it's not a reschedule, doesn't require confirmation and there's no price,
    // Create a booking
  } else if (!eventType.requiresConfirmation && !eventType.price) {
    // Use EventManager to conditionally use all needed integrations.
    const createManager = await eventManager.create(evt);

    // This gets overridden when creating the event - to check if notes have been hidden or not. We just reset this back
    // to the default description when we are sending the emails.
    evt.description = eventType.description;

    results = createManager.results;
    referencesToCreate = createManager.referencesToCreate;
    if (results.length > 0 && results.every((res) => !res.success)) {
      const error = {
        errorCode: "BookingCreatingMeetingFailed",
        message: "Booking failed",
      };

      log.error(`Booking ${organizerUser.username} failed`, error, results);
    } else {
      const metadata: AdditionalInformation = {};

      if (results.length) {
        // TODO: Handle created event metadata more elegantly
        metadata.hangoutLink = results[0].createdEvent?.hangoutLink;
        metadata.conferenceData = results[0].createdEvent?.conferenceData;
        metadata.entryPoints = results[0].createdEvent?.entryPoints;
      }
      if (noEmail !== true) {
        await sendScheduledEmails({
          ...evt,
          additionalInformation: metadata,
          additionalNotes,
          customInputs,
        });
      }
    }
  }

  if (eventType.requiresConfirmation && !rescheduleUid && noEmail !== true) {
    await sendOrganizerRequestEmail({ ...evt, additionalNotes });
    await sendAttendeeRequestEmail({ ...evt, additionalNotes }, attendeesList[0]);
  }

  if (
    !Number.isNaN(eventType.price) &&
    eventType.price > 0 &&
    !originalRescheduledBooking?.paid &&
    !!booking
  ) {
    const [firstStripeCredential] = organizerUser.credentials.filter((cred) => cred.type == "stripe_payment");

    if (!firstStripeCredential)
      throw new HttpError({ statusCode: 400, message: "Missing payment credentials" });

    if (!booking.user) booking.user = organizerUser;
    const payment = await handlePayment(evt, eventType, firstStripeCredential, booking);

    req.statusCode = 201;
    return { ...booking, message: "Payment required", paymentUid: payment.uid };
  }

  log.debug(`Booking ${organizerUser.username} completed`);

  const eventTrigger: WebhookTriggerEvents = rescheduleUid
    ? WebhookTriggerEvents.BOOKING_RESCHEDULED
    : WebhookTriggerEvents.BOOKING_CREATED;
  const subscriberOptions = {
    userId: organizerUser.id,
    eventTypeId,
    triggerEvent: eventTrigger,
  };

  const subscriberOptionsMeetingEnded = {
    userId: organizerUser.id,
    eventTypeId,
    triggerEvent: WebhookTriggerEvents.MEETING_ENDED,
  };

  const subscribersMeetingEnded = await getSubscribers(subscriberOptionsMeetingEnded);

  subscribersMeetingEnded.forEach((subscriber) => {
    if (rescheduleUid && originalRescheduledBooking) {
      cancelScheduledJobs(originalRescheduledBooking);
    }
    if (booking && booking.status === BookingStatus.ACCEPTED) {
      scheduleTrigger(booking, subscriber.subscriberUrl, subscriber);
    }
  });

  // Send Webhook call if hooked to BOOKING_CREATED & BOOKING_RESCHEDULED
  const subscribers = await getSubscribers(subscriberOptions);
  console.log("evt:", {
    ...evt,
    metadata: reqBody.metadata,
  });
  const bookingId = booking?.id;
  const promises = subscribers.map((sub) =>
    sendPayload(sub.secret, eventTrigger, new Date().toISOString(), sub, {
      ...evt,
      bookingId,
      rescheduleUid,
      metadata: reqBody.metadata,
      eventTypeId,
    }).catch((e) => {
      console.error(`Error executing webhook for event: ${eventTrigger}, URL: ${sub.subscriberUrl}`, e);
    })
  );
  await Promise.all(promises);
  // Avoid passing referencesToCreate with id unique constrain values
  // refresh hashed link if used
  const urlSeed = `${organizerUser.username}:${dayjs(reqBody.start).utc().format()}`;
  const hashedUid = translator.fromUUID(uuidv5(urlSeed, uuidv5.URL));

  if (hasHashedBookingLink) {
    await prisma.hashedLink.update({
      where: {
        link: reqBody.hashedLink as string,
      },
      data: {
        link: hashedUid,
      },
    });
  }
  if (!booking) throw new HttpError({ statusCode: 400, message: "Booking failed" });
  await prisma.booking.update({
    where: {
      uid: booking.uid,
    },
    data: {
      references: {
        createMany: {
          data: referencesToCreate,
        },
      },
    },
  });

  await scheduleWorkflowReminders(
    eventType.workflows,
    reqBody.smsReminderNumber as string | null,
    evt,
    evt.requiresConfirmation || false
  );
  // booking successful
  req.statusCode = 201;
  return booking;
}

export default defaultResponder(handler);<|MERGE_RESOLUTION|>--- conflicted
+++ resolved
@@ -247,31 +247,11 @@
   const tGuests = await getTranslation("en", "common");
   log.debug(`Booking eventType ${eventTypeId} started`);
 
-  const eventType =
-    !eventTypeId && !!eventTypeSlug ? getDefaultEvent(eventTypeSlug) : await getEventTypesFromDB(eventTypeId);
-  if (!eventType) throw new HttpError({ statusCode: 404, message: "eventType.notFound" });
-
-  let timeOutOfBounds = false;
-  try {
-    timeOutOfBounds = isOutOfBounds(reqBody.start, {
-      periodType: eventType.periodType,
-      periodDays: eventType.periodDays,
-      periodEndDate: eventType.periodEndDate,
-      periodStartDate: eventType.periodStartDate,
-      periodCountCalendarDays: eventType.periodCountCalendarDays,
-    });
-  } catch (error) {
-    if (error instanceof BookingDateInPastError) {
-      // TODO: HttpError should not bleed through to the console.
-      log.info(`Booking eventType ${eventTypeId} failed`, error);
-      throw new HttpError({ statusCode: 400, message: error.message });
-    }
-    log.debug({
-      message: "Unable set timeOutOfBounds. Using false. ",
-    });
-  }
-
-  if (timeOutOfBounds) {
+  const isTimeInPast = (time: string): boolean => {
+    return dayjs(time).isBefore(new Date(), "day");
+  };
+
+  if (isTimeInPast(reqBody.start)) {
     const error = {
       errorCode: "BookingTimeOutOfBounds",
       message: `EventType '${eventType.eventName}' cannot be booked at this time.`,
@@ -665,91 +645,6 @@
   let results: EventResult<AdditionalInformation>[] = [];
   let referencesToCreate: PartialReference[] = [];
 
-<<<<<<< HEAD
-  /** Let's start checking for availability */
-  for (const currentUser of users) {
-    if (!currentUser) {
-      console.error(`currentUser not found`);
-      continue;
-    }
-    if (!user) user = currentUser;
-
-    const { busy: bufferedBusyTimes } = await getUserAvailability(
-      {
-        userId: currentUser.id,
-        dateFrom: reqBody.start,
-        dateTo: reqBody.end,
-        eventTypeId,
-      },
-      { user, eventType }
-    );
-
-    console.log("calendarBusyTimes==>>>", bufferedBusyTimes);
-
-    let isAvailableToBeBooked = true;
-    try {
-      if (eventType.recurringEvent) {
-        const recurringEvent = parseRecurringEvent(eventType.recurringEvent);
-        const allBookingDates = new RRule({ dtstart: new Date(reqBody.start), ...recurringEvent }).all();
-        // Go through each date for the recurring event and check if each one's availability
-        // DONE: Decreased computational complexity from O(2^n) to O(n) by refactoring this loop to stop
-        // running at the first unavailable time.
-        let i = 0;
-        while (isAvailableToBeBooked === true && i < allBookingDates.length) {
-          const aDate = allBookingDates[i];
-          i++;
-          isAvailableToBeBooked = isAvailable(bufferedBusyTimes, aDate, eventType.length);
-          /* We bail at the first false, we don't need to keep checking */
-          if (!isAvailableToBeBooked) break;
-        }
-      } else {
-        isAvailableToBeBooked = isAvailable(bufferedBusyTimes, reqBody.start, eventType.length);
-      }
-    } catch {
-      log.debug({
-        message: "Unable set isAvailableToBeBooked. Using true. ",
-      });
-    }
-
-    if (!isAvailableToBeBooked) {
-      const error = {
-        errorCode: "BookingUserUnAvailable",
-        message: `${currentUser.name} is unavailable at this time.`,
-      };
-
-      log.debug(`Booking ${currentUser.name} failed`, error);
-      throw new HttpError({ statusCode: 409, message: error.message });
-    }
-
-    let timeOutOfBounds = false;
-
-    try {
-      timeOutOfBounds = isOutOfBounds(reqBody.start, {
-        periodType: eventType.periodType,
-        periodDays: eventType.periodDays,
-        periodEndDate: eventType.periodEndDate,
-        periodStartDate: eventType.periodStartDate,
-        periodCountCalendarDays: eventType.periodCountCalendarDays,
-      });
-    } catch {
-      log.debug({
-        message: "Unable set timeOutOfBounds. Using false. ",
-      });
-    }
-
-    if (timeOutOfBounds) {
-      const error = {
-        errorCode: "BookingUserUnAvailable",
-        message: `${currentUser.name} is unavailable at this time.`,
-      };
-
-      log.debug(`Booking ${currentUser.name} failed`, error);
-      throw new HttpError({ statusCode: 409, message: error.message });
-    }
-  }
-
-=======
->>>>>>> 497d4902
   type Booking = Prisma.PromiseReturnType<typeof createBooking>;
   let booking: Booking | null = null;
   try {
