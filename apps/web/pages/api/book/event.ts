import { BookingStatus, Credential, Prisma, SchedulingType, WebhookTriggerEvents } from "@prisma/client";
import async from "async";
import type { NextApiRequest } from "next";
import { RRule } from "rrule";
import short from "short-uuid";
import { v5 as uuidv5 } from "uuid";

import { getLocationValueForDB, LocationObject } from "@calcom/app-store/locations";
import { handleEthSignature } from "@calcom/app-store/rainbow/utils/ethereum";
import { handlePayment } from "@calcom/app-store/stripepayment/lib/server";
import { cancelScheduledJobs, scheduleTrigger } from "@calcom/app-store/zapier/lib/nodeScheduler";
import EventManager from "@calcom/core/EventManager";
import { getEventName } from "@calcom/core/event";
import { getUserAvailability } from "@calcom/core/getUserAvailability";
import dayjs from "@calcom/dayjs";
import {
  sendAttendeeRequestEmail,
  sendOrganizerRequestEmail,
  sendRescheduledEmails,
  sendScheduledEmails,
  sendScheduledSeatsEmails,
} from "@calcom/emails";
import { scheduleWorkflowReminders } from "@calcom/features/ee/workflows/lib/reminders/reminderScheduler";
import { isPrismaObjOrUndefined, parseRecurringEvent } from "@calcom/lib";
import { getDefaultEvent, getGroupName, getUsernameList } from "@calcom/lib/defaultEvents";
import { getErrorFromUnknown } from "@calcom/lib/errors";
import isOutOfBounds, { BookingDateInPastError } from "@calcom/lib/isOutOfBounds";
import logger from "@calcom/lib/logger";
import { defaultResponder, getLuckyUser } from "@calcom/lib/server";
import { updateWebUser as syncServicesUpdateWebUser } from "@calcom/lib/sync/SyncServiceManager";
import getSubscribers from "@calcom/lib/webhooks/subscriptions";
import prisma, { userSelect } from "@calcom/prisma";
import { extendedBookingCreateBody, requiredCustomInputSchema } from "@calcom/prisma/zod-utils";
import type { BufferedBusyTime } from "@calcom/types/BufferedBusyTime";
import type { AdditionalInformation, CalendarEvent } from "@calcom/types/Calendar";
import type { EventResult, PartialReference } from "@calcom/types/EventManager";

import { getSession } from "@lib/auth";
import { HttpError } from "@lib/core/http/error";
import sendPayload from "@lib/webhooks/sendPayload";

import { getTranslation } from "@server/lib/i18n";

const translator = short();
const log = logger.getChildLogger({ prefix: ["[api] book:user"] });

type User = Prisma.UserGetPayload<typeof userSelect>;
type BufferedBusyTimes = BufferedBusyTime[];

/**
 * Refreshes a Credential with fresh data from the database.
 *
 * @param credential
 */
async function refreshCredential(credential: Credential): Promise<Credential> {
  const newCredential = await prisma.credential.findUnique({
    where: {
      id: credential.id,
    },
  });

  if (!newCredential) {
    return credential;
  } else {
    return newCredential;
  }
}

/**
 * Refreshes the given set of credentials.
 *
 * @param credentials
 */
async function refreshCredentials(credentials: Array<Credential>): Promise<Array<Credential>> {
  return await async.mapLimit(credentials, 5, refreshCredential);
}

function isAvailable(busyTimes: BufferedBusyTimes, time: dayjs.ConfigType, length: number): boolean {
  // Check for conflicts
  let t = true;

  // Early return
  if (!Array.isArray(busyTimes) || busyTimes.length < 1) return t;

  let i = 0;
  while (t === true && i < busyTimes.length) {
    const busyTime = busyTimes[i];
    i++;
    const startTime = dayjs(busyTime.start);
    const endTime = dayjs(busyTime.end);

    // Check if time is between start and end times
    if (dayjs(time).isBetween(startTime, endTime, null, "[)")) {
      t = false;
      break;
    }

    // Check if slot end time is between start and end time
    if (dayjs(time).add(length, "minutes").isBetween(startTime, endTime)) {
      t = false;
      break;
    }

    // Check if startTime is between slot
    if (startTime.isBetween(dayjs(time), dayjs(time).add(length, "minutes"))) {
      t = false;
      break;
    }
  }

  return t;
}

const getEventTypesFromDB = async (eventTypeId: number) => {
  const eventType = await prisma.eventType.findUniqueOrThrow({
    where: {
      id: eventTypeId,
    },
    select: {
      id: true,
      customInputs: true,
      users: userSelect,
      team: {
        select: {
          id: true,
          name: true,
        },
      },
      title: true,
      length: true,
      eventName: true,
      schedulingType: true,
      description: true,
      periodType: true,
      periodStartDate: true,
      periodEndDate: true,
      periodDays: true,
      periodCountCalendarDays: true,
      requiresConfirmation: true,
      userId: true,
      price: true,
      currency: true,
      metadata: true,
      destinationCalendar: true,
      hideCalendarNotes: true,
      seatsPerTimeSlot: true,
      recurringEvent: true,
      workflows: {
        include: {
          workflow: {
            include: {
              steps: true,
            },
          },
        },
      },
      locations: true,
      timeZone: true,
      schedule: {
        select: {
          availability: true,
          timeZone: true,
        },
      },
      availability: {
        select: {
          startTime: true,
          endTime: true,
          days: true,
        },
      },
    },
  });

  return {
    ...eventType,
    recurringEvent: parseRecurringEvent(eventType.recurringEvent),
    locations: (eventType.locations ?? []) as LocationObject[],
  };
};

async function ensureAvailableUsers(
  eventType: Awaited<ReturnType<typeof getEventTypesFromDB>> & {
    users: User[];
  },
  input: { dateFrom: string; dateTo: string }
) {
  const availableUsers: typeof eventType.users = [];
  /** Let's start checking for availability */
  for (const user of eventType.users) {
    const { busy: bufferedBusyTimes } = await getUserAvailability(
      {
        userId: user.id,
        eventTypeId: eventType.id,
        ...input,
      },
      { user, eventType }
    );

    console.log("calendarBusyTimes==>>>", bufferedBusyTimes);

    let isAvailableToBeBooked = true;
    try {
      if (eventType.recurringEvent) {
        const recurringEvent = parseRecurringEvent(eventType.recurringEvent);
        const allBookingDates = new RRule({ dtstart: new Date(input.dateFrom), ...recurringEvent }).all();
        // Go through each date for the recurring event and check if each one's availability
        // DONE: Decreased computational complexity from O(2^n) to O(n) by refactoring this loop to stop
        // running at the first unavailable time.
        let i = 0;
        while (isAvailableToBeBooked === true && i < allBookingDates.length) {
          const aDate = allBookingDates[i];
          i++;
          isAvailableToBeBooked = isAvailable(bufferedBusyTimes, aDate, eventType.length);
          // We bail at the first false, we don't need to keep checking
          if (!isAvailableToBeBooked) break;
        }
      } else {
        isAvailableToBeBooked = isAvailable(bufferedBusyTimes, input.dateFrom, eventType.length);
      }
    } catch {
      log.debug({
        message: "Unable set isAvailableToBeBooked. Using true. ",
      });
    }

    if (isAvailableToBeBooked) {
      availableUsers.push(user);
    }
  }
  if (!availableUsers.length) {
    throw new Error("No available users found.");
  }
  return availableUsers;
}

async function handler(req: NextApiRequest) {
  const session = await getSession({ req });
  const currentUser = session?.user;

  const { recurringCount, noEmail, eventTypeSlug, eventTypeId, hasHashedBookingLink, language, ...reqBody } =
    extendedBookingCreateBody.parse(req.body);

  // handle dynamic user
  const dynamicUserList = Array.isArray(reqBody.user)
    ? getGroupName(reqBody.user)
    : getUsernameList(reqBody.user);
  const tAttendees = await getTranslation(language ?? "en", "common");
  const tGuests = await getTranslation("en", "common");
  log.debug(`Booking eventType ${eventTypeId} started`);

  const eventType =
    !eventTypeId && !!eventTypeSlug ? getDefaultEvent(eventTypeSlug) : await getEventTypesFromDB(eventTypeId);

  if (!eventType) throw new HttpError({ statusCode: 404, message: "eventType.notFound" });

  // Check if required custom inputs exist
  if (eventType.customInputs) {
    eventType.customInputs.forEach((customInput) => {
      if (customInput.required) {
        requiredCustomInputSchema.parse(
          reqBody.customInputs.find((userInput) => userInput.label === customInput.label)?.value
        );
      }
    });
  }

  let timeOutOfBounds = false;
  try {
    timeOutOfBounds = isOutOfBounds(reqBody.start, {
      periodType: eventType.periodType,
      periodDays: eventType.periodDays,
      periodEndDate: eventType.periodEndDate,
      periodStartDate: eventType.periodStartDate,
      periodCountCalendarDays: eventType.periodCountCalendarDays,
    });
  } catch (error) {
    if (error instanceof BookingDateInPastError) {
      // TODO: HttpError should not bleed through to the console.
      log.info(`Booking eventType ${eventTypeId} failed`, error);
      throw new HttpError({ statusCode: 400, message: error.message });
    }
    log.debug({
      message: "Unable set timeOutOfBounds. Using false. ",
    });
  }

  if (timeOutOfBounds) {
    const error = {
      errorCode: "BookingTimeOutOfBounds",
      message: `EventType '${eventType.eventName}' cannot be booked at this time.`,
    };

    throw new HttpError({ statusCode: 400, message: error.message });
  }

  let users = !eventTypeId
    ? await prisma.user.findMany({
        where: {
          username: {
            in: dynamicUserList,
          },
        },
        ...userSelect,
      })
    : eventType.users;
  const isDynamicAllowed = !users.some((user) => !user.allowDynamicBooking);
  if (!isDynamicAllowed && !eventTypeId) {
    throw new HttpError({
      message: "Some of the users in this group do not allow dynamic booking",
      statusCode: 400,
    });
  }

  // If this event was pre-relationship migration
  // TODO: Establish whether this is dead code.
  if (!users.length && eventType.userId) {
    const eventTypeUser = await prisma.user.findUnique({
      where: {
        id: eventType.userId,
      },
      ...userSelect,
    });
    if (!eventTypeUser) throw new HttpError({ statusCode: 404, message: "eventTypeUser.notFound" });
    users.push(eventTypeUser);
  }

  if (!users) throw new HttpError({ statusCode: 404, message: "eventTypeUser.notFound" });

  const availableUsers = await ensureAvailableUsers(
    {
      ...eventType,
      users,
    },
    {
      dateFrom: reqBody.start,
      dateTo: reqBody.end,
    }
  );

  // Assign to only one user when ROUND_ROBIN
  if (eventType.schedulingType === SchedulingType.ROUND_ROBIN) {
    users = [await getLuckyUser("MAXIMIZE_AVAILABILITY", { availableUsers, eventTypeId: eventType.id })];
  } else {
    // excluding ROUND_ROBIN, all users have availability required.
    if (availableUsers.length !== users.length) {
      throw new Error("Some users are unavailable for booking.");
    }
    users = availableUsers;
  }

  console.log("available users", users);

  const [organizerUser] = users;
  const tOrganizer = await getTranslation(organizerUser.locale ?? "en", "common");

  const invitee = [
    {
      email: reqBody.email,
      name: reqBody.name,
      timeZone: reqBody.timeZone,
      language: { translate: tAttendees, locale: language ?? "en" },
    },
  ];
  const guests = (reqBody.guests || []).map((guest) => ({
    email: guest,
    name: "",
    timeZone: reqBody.timeZone,
    language: { translate: tGuests, locale: "en" },
  }));

  const seed = `${organizerUser.username}:${dayjs(reqBody.start).utc().format()}:${new Date().getTime()}`;
  const uid = translator.fromUUID(uuidv5(seed, uuidv5.URL));

  const bookingLocation = getLocationValueForDB(reqBody.location, eventType.locations);
  console.log(bookingLocation, reqBody.location, eventType.locations);
  const customInputs = {} as NonNullable<CalendarEvent["customInputs"]>;

  const teamMemberPromises =
    eventType.schedulingType === SchedulingType.COLLECTIVE
      ? users.slice(1).map(async function (user) {
          return {
            email: user.email || "",
            name: user.name || "",
            timeZone: user.timeZone,
            language: {
              translate: await getTranslation(user.locale ?? "en", "common"),
              locale: user.locale ?? "en",
            },
          };
        })
      : [];

  const teamMembers = await Promise.all(teamMemberPromises);

  const attendeesList = [...invitee, ...guests, ...teamMembers];

  const eventNameObject = {
    attendeeName: reqBody.name || "Nameless",
    eventType: eventType.title,
    eventName: eventType.eventName,
    host: organizerUser.name || "Nameless",
    location: bookingLocation,
    t: tOrganizer,
  };

  const additionalNotes = reqBody.notes;

  let evt: CalendarEvent = {
    type: eventType.title,
    title: getEventName(eventNameObject), //this needs to be either forced in english, or fetched for each attendee and organizer separately
    description: eventType.description,
    additionalNotes,
    customInputs,
    startTime: dayjs(reqBody.start).utc().format(),
    endTime: dayjs(reqBody.end).utc().format(),
    organizer: {
      name: organizerUser.name || "Nameless",
      email: organizerUser.email || "Email-less",
      timeZone: organizerUser.timeZone,
      language: { translate: tOrganizer, locale: organizerUser.locale ?? "en" },
    },
    attendees: attendeesList,
    location: bookingLocation, // Will be processed by the EventManager later.
    /** For team events & dynamic collective events, we will need to handle each member destinationCalendar eventually */
    destinationCalendar: eventType.destinationCalendar || organizerUser.destinationCalendar,
    hideCalendarNotes: eventType.hideCalendarNotes,
    requiresConfirmation: eventType.requiresConfirmation ?? false,
    eventTypeId: eventType.id,
  };

  // For seats, if the booking already exists then we want to add the new attendee to the existing booking
  if (reqBody.bookingUid) {
    if (!eventType.seatsPerTimeSlot)
      throw new HttpError({ statusCode: 404, message: "Event type does not have seats" });

    const booking = await prisma.booking.findUnique({
      where: {
        uid: reqBody.bookingUid,
      },
      select: {
        id: true,
        attendees: true,
        userId: true,
        references: {
          select: {
            type: true,
            uid: true,
            meetingId: true,
            meetingPassword: true,
            meetingUrl: true,
            externalCalendarId: true,
          },
        },
      },
    });
    if (!booking) throw new HttpError({ statusCode: 404, message: "Booking not found" });

    // Need to add translation for attendees to pass type checks. Since these values are never written to the db we can just use the new attendee language
    const bookingAttendees = booking.attendees.map((attendee) => {
      return { ...attendee, language: { translate: tAttendees, locale: language ?? "en" } };
    });

    evt = { ...evt, attendees: [...bookingAttendees, invitee[0]] };

    if (eventType.seatsPerTimeSlot <= booking.attendees.length)
      throw new HttpError({ statusCode: 409, message: "Booking seats are full" });

    if (booking.attendees.some((attendee) => attendee.email === invitee[0].email))
      throw new HttpError({ statusCode: 409, message: "Already signed up for time slot" });

    await prisma.booking.update({
      where: {
        uid: reqBody.bookingUid,
      },
      data: {
        attendees: {
          create: {
            email: invitee[0].email,
            name: invitee[0].name,
            timeZone: invitee[0].timeZone,
            locale: invitee[0].language.locale,
          },
        },
      },
    });

    const newSeat = booking.attendees.length !== 0;

    await sendScheduledSeatsEmails(evt, invitee[0], newSeat);

    const credentials = await refreshCredentials(organizerUser.credentials);
    const eventManager = new EventManager({ ...organizerUser, credentials });
    await eventManager.updateCalendarAttendees(evt, booking);

    req.statusCode = 201;
    return booking;
  }

  if (reqBody.customInputs.length > 0) {
    reqBody.customInputs.forEach(({ label, value }) => {
      customInputs[label] = value;
    });
  }

  if (eventType.schedulingType === SchedulingType.COLLECTIVE) {
    evt.team = {
      members: users.map((user) => user.name || user.username || "Nameless"),
      name: eventType.team?.name || "Nameless",
    }; // used for invitee emails
  }

  if (reqBody.recurringEventId && eventType.recurringEvent) {
    // Overriding the recurring event configuration count to be the actual number of events booked for
    // the recurring event (equal or less than recurring event configuration count)
    eventType.recurringEvent = Object.assign({}, eventType.recurringEvent, { count: recurringCount });
    evt.recurringEvent = eventType.recurringEvent;
  }

  // Initialize EventManager with credentials
  const rescheduleUid = reqBody.rescheduleUid;
  async function getOriginalRescheduledBooking(uid: string) {
    return prisma.booking.findFirst({
      where: {
        uid,
        status: {
          in: [BookingStatus.ACCEPTED, BookingStatus.CANCELLED, BookingStatus.PENDING],
        },
      },
      include: {
        attendees: {
          select: {
            name: true,
            email: true,
            locale: true,
            timeZone: true,
          },
        },
        user: {
          select: {
            id: true,
            name: true,
            email: true,
            locale: true,
            timeZone: true,
          },
        },
        payment: true,
      },
    });
  }
  type BookingType = Prisma.PromiseReturnType<typeof getOriginalRescheduledBooking>;
  let originalRescheduledBooking: BookingType = null;
  if (rescheduleUid) {
    originalRescheduledBooking = await getOriginalRescheduledBooking(rescheduleUid);
  }

  async function createBooking() {
<<<<<<< HEAD
    // @TODO: use the address somewhere in booking creation?
    // If not, just remove variable assignment
    const address: string | undefined = handleEthSignature(eventType.metadata);

=======
>>>>>>> 1948455b
    if (originalRescheduledBooking) {
      evt.title = originalRescheduledBooking?.title || evt.title;
      evt.description = originalRescheduledBooking?.description || evt.additionalNotes;
      evt.location = originalRescheduledBooking?.location;
    }

    const eventTypeRel = !eventTypeId
      ? {}
      : {
          connect: {
            id: eventTypeId,
          },
        };

    const dynamicEventSlugRef = !eventTypeId ? eventTypeSlug : null;
    const dynamicGroupSlugRef = !eventTypeId ? (reqBody.user as string).toLowerCase() : null;

    // If the user is not the owner of the event, new booking should be always pending.
    // Otherwise, an owner rescheduling should be always accepted.
    const userReschedulingIsOwner = currentUser
      ? originalRescheduledBooking?.user?.id === currentUser.id
      : false;
    const isConfirmedByDefault =
      (!eventType.requiresConfirmation && !eventType.price) || userReschedulingIsOwner;
    const newBookingData: Prisma.BookingCreateInput = {
      uid,
      title: evt.title,
      startTime: dayjs.utc(evt.startTime).toDate(),
      endTime: dayjs.utc(evt.endTime).toDate(),
      description: evt.additionalNotes,
      customInputs: isPrismaObjOrUndefined(evt.customInputs),
      status: isConfirmedByDefault ? BookingStatus.ACCEPTED : BookingStatus.PENDING,
      location: evt.location,
      eventType: eventTypeRel,
      smsReminderNumber: reqBody.smsReminderNumber,
      attendees: {
        createMany: {
          data: evt.attendees.map((attendee) => {
            //if attendee is team member, it should fetch their locale not booker's locale
            //perhaps make email fetch request to see if his locale is stored, else
            const retObj = {
              name: attendee.name,
              email: attendee.email,
              timeZone: attendee.timeZone,
              locale: attendee.language.locale,
            };
            return retObj;
          }),
        },
      },
      dynamicEventSlugRef,
      dynamicGroupSlugRef,
      user: {
        connect: {
          id: organizerUser.id,
        },
      },
      destinationCalendar: evt.destinationCalendar
        ? {
            connect: { id: evt.destinationCalendar.id },
          }
        : undefined,
    };
    if (reqBody.recurringEventId) {
      newBookingData.recurringEventId = reqBody.recurringEventId;
    }
    if (originalRescheduledBooking) {
      newBookingData["paid"] = originalRescheduledBooking.paid;
      newBookingData["fromReschedule"] = originalRescheduledBooking.uid;
      if (newBookingData.attendees?.createMany?.data) {
        newBookingData.attendees.createMany.data = originalRescheduledBooking.attendees;
      }
      if (originalRescheduledBooking.recurringEventId) {
        newBookingData.recurringEventId = originalRescheduledBooking.recurringEventId;
      }
    }
    const createBookingObj = {
      include: {
        user: {
          select: { email: true, name: true, timeZone: true },
        },
        attendees: true,
        payment: true,
      },
      data: newBookingData,
    };

    if (originalRescheduledBooking?.paid && originalRescheduledBooking?.payment) {
      const bookingPayment = originalRescheduledBooking?.payment?.find((payment) => payment.success);

      if (bookingPayment) {
        createBookingObj.data.payment = {
          connect: { id: bookingPayment.id },
        };
      }
    }

    if (typeof eventType.price === "number" && eventType.price > 0) {
      /* Validate if there is any stripe_payment credential for this user */
      /*  note: removes custom error message about stripe */
      await prisma.credential.findFirstOrThrow({
        where: {
          type: "stripe_payment",
          userId: organizerUser.id,
        },
        select: {
          id: true,
        },
      });
    }

    return prisma.booking.create(createBookingObj);
  }

  let results: EventResult<AdditionalInformation>[] = [];
  let referencesToCreate: PartialReference[] = [];

  type Booking = Prisma.PromiseReturnType<typeof createBooking>;
  let booking: Booking | null = null;
  try {
    booking = await createBooking();
    // Sync Services
    await syncServicesUpdateWebUser(
      currentUser &&
        (await prisma.user.findFirst({
          where: { id: currentUser.id },
          select: { id: true, email: true, name: true, plan: true, username: true, createdDate: true },
        }))
    );
    evt.uid = booking?.uid ?? null;
  } catch (_err) {
    const err = getErrorFromUnknown(_err);
    log.error(`Booking ${eventTypeId} failed`, "Error when saving booking to db", err.message);
    if (err.code === "P2002") {
      throw new HttpError({ statusCode: 409, message: "booking.conflict" });
    }
    throw err;
  }

  // After polling videoBusyTimes, credentials might have been changed due to refreshment, so query them again.
  const credentials = await refreshCredentials(organizerUser.credentials);
  const eventManager = new EventManager({ ...organizerUser, credentials });

  if (originalRescheduledBooking?.uid) {
    // Use EventManager to conditionally use all needed integrations.
    const updateManager = await eventManager.reschedule(
      evt,
      originalRescheduledBooking.uid,
      booking?.id,
      reqBody.rescheduleReason
    );
    // This gets overridden when updating the event - to check if notes have been hidden or not. We just reset this back
    // to the default description when we are sending the emails.
    evt.description = eventType.description;

    results = updateManager.results;
    referencesToCreate = updateManager.referencesToCreate;
    if (results.length > 0 && results.some((res) => !res.success)) {
      const error = {
        errorCode: "BookingReschedulingMeetingFailed",
        message: "Booking Rescheduling failed",
      };

      log.error(`Booking ${organizerUser.name} failed`, error, results);
    } else {
      const metadata: AdditionalInformation = {};

      if (results.length) {
        // TODO: Handle created event metadata more elegantly
        const [updatedEvent] = Array.isArray(results[0].updatedEvent)
          ? results[0].updatedEvent
          : [results[0].updatedEvent];
        if (updatedEvent) {
          metadata.hangoutLink = updatedEvent.hangoutLink;
          metadata.conferenceData = updatedEvent.conferenceData;
          metadata.entryPoints = updatedEvent.entryPoints;
        }
      }

      if (noEmail !== true) {
        await sendRescheduledEmails({
          ...evt,
          additionalInformation: metadata,
          additionalNotes, // Resets back to the additionalNote input and not the override value
          cancellationReason: reqBody.rescheduleReason,
        });
      }
    }
    // If it's not a reschedule, doesn't require confirmation and there's no price,
    // Create a booking
  } else if (!eventType.requiresConfirmation && !eventType.price) {
    // Use EventManager to conditionally use all needed integrations.
    const createManager = await eventManager.create(evt);

    // This gets overridden when creating the event - to check if notes have been hidden or not. We just reset this back
    // to the default description when we are sending the emails.
    evt.description = eventType.description;

    results = createManager.results;
    referencesToCreate = createManager.referencesToCreate;
    if (results.length > 0 && results.every((res) => !res.success)) {
      const error = {
        errorCode: "BookingCreatingMeetingFailed",
        message: "Booking failed",
      };

      log.error(`Booking ${organizerUser.username} failed`, error, results);
    } else {
      const metadata: AdditionalInformation = {};

      if (results.length) {
        // TODO: Handle created event metadata more elegantly
        metadata.hangoutLink = results[0].createdEvent?.hangoutLink;
        metadata.conferenceData = results[0].createdEvent?.conferenceData;
        metadata.entryPoints = results[0].createdEvent?.entryPoints;
      }
      if (noEmail !== true) {
        await sendScheduledEmails({
          ...evt,
          additionalInformation: metadata,
          additionalNotes,
          customInputs,
        });
      }
    }
  }

  if (eventType.requiresConfirmation && !rescheduleUid && noEmail !== true) {
    await sendOrganizerRequestEmail({ ...evt, additionalNotes });
    await sendAttendeeRequestEmail({ ...evt, additionalNotes }, attendeesList[0]);
  }

  if (
    !Number.isNaN(eventType.price) &&
    eventType.price > 0 &&
    !originalRescheduledBooking?.paid &&
    !!booking
  ) {
    const [firstStripeCredential] = organizerUser.credentials.filter((cred) => cred.type == "stripe_payment");

    if (!firstStripeCredential)
      throw new HttpError({ statusCode: 400, message: "Missing payment credentials" });

    if (!booking.user) booking.user = organizerUser;
    const payment = await handlePayment(evt, eventType, firstStripeCredential, booking);

    req.statusCode = 201;
    return { ...booking, message: "Payment required", paymentUid: payment.uid };
  }

  log.debug(`Booking ${organizerUser.username} completed`);

  const eventTrigger: WebhookTriggerEvents = rescheduleUid
    ? WebhookTriggerEvents.BOOKING_RESCHEDULED
    : WebhookTriggerEvents.BOOKING_CREATED;
  const subscriberOptions = {
    userId: organizerUser.id,
    eventTypeId,
    triggerEvent: eventTrigger,
  };

  const subscriberOptionsMeetingEnded = {
    userId: organizerUser.id,
    eventTypeId,
    triggerEvent: WebhookTriggerEvents.MEETING_ENDED,
  };

  const subscribersMeetingEnded = await getSubscribers(subscriberOptionsMeetingEnded);

  subscribersMeetingEnded.forEach((subscriber) => {
    if (rescheduleUid && originalRescheduledBooking) {
      cancelScheduledJobs(originalRescheduledBooking);
    }
    if (booking && booking.status === BookingStatus.ACCEPTED) {
      scheduleTrigger(booking, subscriber.subscriberUrl, subscriber);
    }
  });

  // Send Webhook call if hooked to BOOKING_CREATED & BOOKING_RESCHEDULED
  const subscribers = await getSubscribers(subscriberOptions);
  console.log("evt:", {
    ...evt,
    metadata: reqBody.metadata,
  });
  const bookingId = booking?.id;
  const promises = subscribers.map((sub) =>
    sendPayload(sub.secret, eventTrigger, new Date().toISOString(), sub, {
      ...evt,
      bookingId,
      rescheduleUid,
      metadata: reqBody.metadata,
      eventTypeId,
    }).catch((e) => {
      console.error(`Error executing webhook for event: ${eventTrigger}, URL: ${sub.subscriberUrl}`, e);
    })
  );
  await Promise.all(promises);
  // Avoid passing referencesToCreate with id unique constrain values
  // refresh hashed link if used
  const urlSeed = `${organizerUser.username}:${dayjs(reqBody.start).utc().format()}`;
  const hashedUid = translator.fromUUID(uuidv5(urlSeed, uuidv5.URL));

  if (hasHashedBookingLink) {
    await prisma.hashedLink.update({
      where: {
        link: reqBody.hashedLink as string,
      },
      data: {
        link: hashedUid,
      },
    });
  }
  if (!booking) throw new HttpError({ statusCode: 400, message: "Booking failed" });
  await prisma.booking.update({
    where: {
      uid: booking.uid,
    },
    data: {
      references: {
        createMany: {
          data: referencesToCreate,
        },
      },
    },
  });

  await scheduleWorkflowReminders(
    eventType.workflows,
    reqBody.smsReminderNumber as string | null,
    evt,
    evt.requiresConfirmation || false,
    rescheduleUid ? true : false
  );
  // booking successful
  req.statusCode = 201;
  return booking;
}

export default defaultResponder(handler);<|MERGE_RESOLUTION|>--- conflicted
+++ resolved
@@ -556,13 +556,10 @@
   }
 
   async function createBooking() {
-<<<<<<< HEAD
     // @TODO: use the address somewhere in booking creation?
     // If not, just remove variable assignment
     const address: string | undefined = handleEthSignature(eventType.metadata);
 
-=======
->>>>>>> 1948455b
     if (originalRescheduledBooking) {
       evt.title = originalRescheduledBooking?.title || evt.title;
       evt.description = originalRescheduledBooking?.description || evt.additionalNotes;
