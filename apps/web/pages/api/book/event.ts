--- conflicted
+++ resolved
@@ -795,7 +795,20 @@
   );
   await Promise.all(promises);
   // Avoid passing referencesToCreate with id unique constrain values
-
+  // refresh hashed link if used
+  const urlSeed = `${users[0].username}:${dayjs(req.body.start).utc().format()}`;
+  const hashedUid = translator.fromUUID(uuidv5(urlSeed, uuidv5.URL));
+
+  if (hasHashedBookingLink) {
+    await prisma.hashedLink.update({
+      where: {
+        link: reqBody.hashedLink as string,
+      },
+      data: {
+        link: hashedUid,
+      },
+    });
+  }
   if (booking) {
     await prisma.booking.update({
       where: {
@@ -808,33 +821,11 @@
           },
         },
       },
-<<<<<<< HEAD
-    },
-  });
-  // refresh hashed link if used
-  const urlSeed = `${users[0].username}:${dayjs(req.body.start).utc().format()}`;
-  const hashedUid = translator.fromUUID(uuidv5(urlSeed, uuidv5.URL));
-
-  if (hasHashedBookingLink) {
-    await prisma.hashedLink.update({
-      where: {
-        link: reqBody.hashedLink as string,
-      },
-      data: {
-        link: hashedUid,
-      },
-    });
-  }
-
-  // booking successful
-  return res.status(201).json(booking);
-=======
     });
     // booking successful
     return res.status(201).json(booking);
   }
   return res.status(500).json({ message: "There is not a stripe_payment credential" });
->>>>>>> e64b130e
 }
 
 export function getLuckyUsers(
