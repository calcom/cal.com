--- conflicted
+++ resolved
@@ -293,16 +293,16 @@
   const teamMemberPromises =
     eventType.schedulingType === SchedulingType.COLLECTIVE
       ? users.slice(1).map(async function (user) {
-        return {
-          email: user.email || "",
-          name: user.name || "",
-          timeZone: user.timeZone,
-          language: {
-            translate: await getTranslation(user.locale ?? "en", "common"),
-            locale: user.locale ?? "en",
-          },
-        };
-      })
+          return {
+            email: user.email || "",
+            name: user.name || "",
+            timeZone: user.timeZone,
+            language: {
+              translate: await getTranslation(user.locale ?? "en", "common"),
+              locale: user.locale ?? "en",
+            },
+          };
+        })
       : [];
 
   const teamMembers = await Promise.all(teamMemberPromises);
@@ -367,7 +367,7 @@
     const eventTypePayment = await prisma.credential.findFirst({
       where: {
         type: "stripe_payment",
-        userId: users[0].id
+        userId: users[0].id,
       },
       select: {
         id: true,
@@ -418,15 +418,15 @@
           },
           destinationCalendar: evt.destinationCalendar
             ? {
-              connect: { id: evt.destinationCalendar.id },
-            }
+                connect: { id: evt.destinationCalendar.id },
+              }
             : undefined,
         },
       });
     } else if (!eventType.price) {
       /** If the stripe_payment credential does not exist but the eventTypes is
-          * without payment then create the booking
-         */
+       * without payment then create the booking
+       */
       return prisma.booking.create({
         include: {
           user: {
@@ -470,15 +470,15 @@
           },
           destinationCalendar: evt.destinationCalendar
             ? {
-              connect: { id: evt.destinationCalendar.id },
-            }
+                connect: { id: evt.destinationCalendar.id },
+              }
             : undefined,
         },
       });
     }
     /** If the stripe_payment credential does not exist and the eventTypes is
-          * with payment then return null
-         */
+     * with payment then return null
+     */
     return null;
   }
 
@@ -501,7 +501,7 @@
     });
 
     const credentials = currentUser.credentials;
-    // Only confirmed and paid reservations are taken 
+    // Only confirmed and paid reservations are taken
     const calendarBusyTimes: EventBusyDate[] = await prisma.booking
       .findMany({
         where: {
@@ -510,7 +510,7 @@
           confirmed: true,
           paid: true,
           rejected: false,
-          status: 'ACCEPTED',
+          status: "ACCEPTED",
         },
       })
       .then((bookings) => bookings.map((booking) => ({ end: booking.endTime, start: booking.startTime })));
@@ -715,7 +715,6 @@
     })
   );
   await Promise.all(promises);
-<<<<<<< HEAD
   if (booking) {
     await prisma.booking.update({
       where: {
@@ -726,17 +725,6 @@
           createMany: {
             data: referencesToCreate,
           },
-=======
-  // Avoid passing referencesToCreate with id unique constrain values
-  await prisma.booking.update({
-    where: {
-      uid: booking.uid,
-    },
-    data: {
-      references: {
-        createMany: {
-          data: referencesToCreate,
->>>>>>> d997aef4
         },
       },
     });
