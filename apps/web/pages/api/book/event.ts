--- conflicted
+++ resolved
@@ -1,917 +1,5 @@
 import type { NextApiRequest } from "next";
 
-<<<<<<< HEAD
-import { getLocationValueForDB, LocationObject } from "@calcom/app-store/locations";
-import { handleEthSignature } from "@calcom/app-store/rainbow/utils/ethereum";
-import { handlePayment } from "@calcom/app-store/stripepayment/lib/server";
-import { getEventTypeAppData } from "@calcom/app-store/utils";
-import { cancelScheduledJobs, scheduleTrigger } from "@calcom/app-store/zapier/lib/nodeScheduler";
-import EventManager from "@calcom/core/EventManager";
-import { getEventName } from "@calcom/core/event";
-import { getUserAvailability } from "@calcom/core/getUserAvailability";
-import dayjs from "@calcom/dayjs";
-import {
-  sendAttendeeRequestEmail,
-  sendOrganizerRequestEmail,
-  sendRescheduledEmails,
-  sendScheduledEmails,
-  sendScheduledSeatsEmails,
-} from "@calcom/emails";
-import { scheduleWorkflowReminders } from "@calcom/features/ee/workflows/lib/reminders/reminderScheduler";
-import getWebhooks from "@calcom/features/webhooks/utils/getWebhooks";
-import { isPrismaObjOrUndefined, parseRecurringEvent } from "@calcom/lib";
-import { getDefaultEvent, getGroupName, getUsernameList } from "@calcom/lib/defaultEvents";
-import { getErrorFromUnknown } from "@calcom/lib/errors";
-import getStripeAppData from "@calcom/lib/getStripeAppData";
-import isOutOfBounds, { BookingDateInPastError } from "@calcom/lib/isOutOfBounds";
-import logger from "@calcom/lib/logger";
-import { defaultResponder, getLuckyUser } from "@calcom/lib/server";
-import { updateWebUser as syncServicesUpdateWebUser } from "@calcom/lib/sync/SyncServiceManager";
-import prisma, { userSelect } from "@calcom/prisma";
-import { EventTypeMetaDataSchema } from "@calcom/prisma/zod-utils";
-import { extendedBookingCreateBody, requiredCustomInputSchema } from "@calcom/prisma/zod-utils";
-import type { BufferedBusyTime } from "@calcom/types/BufferedBusyTime";
-import type { AdditionalInformation, CalendarEvent } from "@calcom/types/Calendar";
-import type { EventResult, PartialReference } from "@calcom/types/EventManager";
-
-import { getSession } from "@lib/auth";
-import { HttpError } from "@lib/core/http/error";
-import sendPayload, { EventTypeInfo } from "@lib/webhooks/sendPayload";
-
-import { getTranslation } from "@server/lib/i18n";
-
-const translator = short();
-const log = logger.getChildLogger({ prefix: ["[api] book:user"] });
-
-type User = Prisma.UserGetPayload<typeof userSelect>;
-type BufferedBusyTimes = BufferedBusyTime[];
-
-/**
- * Refreshes a Credential with fresh data from the database.
- *
- * @param credential
- */
-async function refreshCredential(credential: Credential): Promise<Credential> {
-  const newCredential = await prisma.credential.findUnique({
-    where: {
-      id: credential.id,
-    },
-  });
-
-  if (!newCredential) {
-    return credential;
-  } else {
-    return newCredential;
-  }
-}
-
-/**
- * Refreshes the given set of credentials.
- *
- * @param credentials
- */
-async function refreshCredentials(credentials: Array<Credential>): Promise<Array<Credential>> {
-  return await async.mapLimit(credentials, 5, refreshCredential);
-}
-
-function isAvailable(busyTimes: BufferedBusyTimes, time: dayjs.ConfigType, length: number): boolean {
-  // Check for conflicts
-  let t = true;
-
-  // Early return
-  if (!Array.isArray(busyTimes) || busyTimes.length < 1) return t;
-
-  let i = 0;
-  while (t === true && i < busyTimes.length) {
-    const busyTime = busyTimes[i];
-    i++;
-    const startTime = dayjs(busyTime.start);
-    const endTime = dayjs(busyTime.end);
-
-    // Check if time is between start and end times
-    if (dayjs(time).isBetween(startTime, endTime, null, "[)")) {
-      t = false;
-      break;
-    }
-
-    // Check if slot end time is between start and end time
-    if (dayjs(time).add(length, "minutes").isBetween(startTime, endTime)) {
-      t = false;
-      break;
-    }
-
-    // Check if startTime is between slot
-    if (startTime.isBetween(dayjs(time), dayjs(time).add(length, "minutes"))) {
-      t = false;
-      break;
-    }
-  }
-
-  return t;
-}
-
-const getEventTypesFromDB = async (eventTypeId: number) => {
-  const eventType = await prisma.eventType.findUniqueOrThrow({
-    where: {
-      id: eventTypeId,
-    },
-    select: {
-      id: true,
-      customInputs: true,
-      users: userSelect,
-      team: {
-        select: {
-          id: true,
-          name: true,
-        },
-      },
-      title: true,
-      length: true,
-      eventName: true,
-      schedulingType: true,
-      description: true,
-      periodType: true,
-      periodStartDate: true,
-      periodEndDate: true,
-      periodDays: true,
-      periodCountCalendarDays: true,
-      requiresConfirmation: true,
-      userId: true,
-      price: true,
-      currency: true,
-      metadata: true,
-      destinationCalendar: true,
-      hideCalendarNotes: true,
-      seatsPerTimeSlot: true,
-      recurringEvent: true,
-      workflows: {
-        include: {
-          workflow: {
-            include: {
-              steps: true,
-            },
-          },
-        },
-      },
-      locations: true,
-      timeZone: true,
-      schedule: {
-        select: {
-          availability: true,
-          timeZone: true,
-        },
-      },
-      availability: {
-        select: {
-          startTime: true,
-          endTime: true,
-          days: true,
-        },
-      },
-    },
-  });
-
-  return {
-    ...eventType,
-    metadata: EventTypeMetaDataSchema.parse(eventType.metadata),
-    recurringEvent: parseRecurringEvent(eventType.recurringEvent),
-    locations: (eventType.locations ?? []) as LocationObject[],
-  };
-};
-
-async function ensureAvailableUsers(
-  eventType: Awaited<ReturnType<typeof getEventTypesFromDB>> & {
-    users: User[];
-  },
-  input: { dateFrom: string; dateTo: string }
-) {
-  const availableUsers: typeof eventType.users = [];
-  /** Let's start checking for availability */
-  for (const user of eventType.users) {
-    const { busy: bufferedBusyTimes } = await getUserAvailability(
-      {
-        userId: user.id,
-        eventTypeId: eventType.id,
-        ...input,
-      },
-      { user, eventType }
-    );
-
-    console.log("calendarBusyTimes==>>>", bufferedBusyTimes);
-
-    let isAvailableToBeBooked = true;
-    try {
-      if (eventType.recurringEvent) {
-        const recurringEvent = parseRecurringEvent(eventType.recurringEvent);
-        const allBookingDates = new RRule({ dtstart: new Date(input.dateFrom), ...recurringEvent }).all();
-        // Go through each date for the recurring event and check if each one's availability
-        // DONE: Decreased computational complexity from O(2^n) to O(n) by refactoring this loop to stop
-        // running at the first unavailable time.
-        let i = 0;
-        while (isAvailableToBeBooked === true && i < allBookingDates.length) {
-          const aDate = allBookingDates[i];
-          i++;
-          isAvailableToBeBooked = isAvailable(bufferedBusyTimes, aDate, eventType.length);
-          // We bail at the first false, we don't need to keep checking
-          if (!isAvailableToBeBooked) break;
-        }
-      } else {
-        isAvailableToBeBooked = isAvailable(bufferedBusyTimes, input.dateFrom, eventType.length);
-      }
-    } catch {
-      log.debug({
-        message: "Unable set isAvailableToBeBooked. Using true. ",
-      });
-    }
-
-    if (isAvailableToBeBooked) {
-      availableUsers.push(user);
-    }
-  }
-  if (!availableUsers.length) {
-    throw new Error("No available users found.");
-  }
-  return availableUsers;
-}
-
-async function handler(req: NextApiRequest) {
-  const session = await getSession({ req });
-  const currentUser = session?.user;
-
-  const { recurringCount, noEmail, eventTypeSlug, eventTypeId, hasHashedBookingLink, language, ...reqBody } =
-    extendedBookingCreateBody.parse(req.body);
-
-  // handle dynamic user
-  const dynamicUserList = Array.isArray(reqBody.user)
-    ? getGroupName(reqBody.user)
-    : getUsernameList(reqBody.user);
-  const tAttendees = await getTranslation(language ?? "en", "common");
-  const tGuests = await getTranslation("en", "common");
-  log.debug(`Booking eventType ${eventTypeId} started`);
-
-  const eventType =
-    !eventTypeId && !!eventTypeSlug ? getDefaultEvent(eventTypeSlug) : await getEventTypesFromDB(eventTypeId);
-
-  if (!eventType) throw new HttpError({ statusCode: 404, message: "eventType.notFound" });
-
-  const stripeAppData = getStripeAppData(eventType);
-
-  // Check if required custom inputs exist
-  if (eventType.customInputs) {
-    eventType.customInputs.forEach((customInput) => {
-      if (customInput.required) {
-        requiredCustomInputSchema.parse(
-          reqBody.customInputs.find((userInput) => userInput.label === customInput.label)?.value
-        );
-      }
-    });
-  }
-
-  let timeOutOfBounds = false;
-  try {
-    timeOutOfBounds = isOutOfBounds(reqBody.start, {
-      periodType: eventType.periodType,
-      periodDays: eventType.periodDays,
-      periodEndDate: eventType.periodEndDate,
-      periodStartDate: eventType.periodStartDate,
-      periodCountCalendarDays: eventType.periodCountCalendarDays,
-    });
-  } catch (error) {
-    if (error instanceof BookingDateInPastError) {
-      // TODO: HttpError should not bleed through to the console.
-      log.info(`Booking eventType ${eventTypeId} failed`, error);
-      throw new HttpError({ statusCode: 400, message: error.message });
-    }
-    log.debug({
-      message: "Unable set timeOutOfBounds. Using false. ",
-    });
-  }
-
-  if (timeOutOfBounds) {
-    const error = {
-      errorCode: "BookingTimeOutOfBounds",
-      message: `EventType '${eventType.eventName}' cannot be booked at this time.`,
-    };
-
-    throw new HttpError({ statusCode: 400, message: error.message });
-  }
-
-  let users = !eventTypeId
-    ? await prisma.user.findMany({
-        where: {
-          username: {
-            in: dynamicUserList,
-          },
-        },
-        ...userSelect,
-      })
-    : eventType.users;
-  const isDynamicAllowed = !users.some((user) => !user.allowDynamicBooking);
-  if (!isDynamicAllowed && !eventTypeId) {
-    throw new HttpError({
-      message: "Some of the users in this group do not allow dynamic booking",
-      statusCode: 400,
-    });
-  }
-
-  // If this event was pre-relationship migration
-  // TODO: Establish whether this is dead code.
-  if (!users.length && eventType.userId) {
-    const eventTypeUser = await prisma.user.findUnique({
-      where: {
-        id: eventType.userId,
-      },
-      ...userSelect,
-    });
-    if (!eventTypeUser) throw new HttpError({ statusCode: 404, message: "eventTypeUser.notFound" });
-    users.push(eventTypeUser);
-  }
-
-  if (!users) throw new HttpError({ statusCode: 404, message: "eventTypeUser.notFound" });
-
-  if (!eventType.seatsPerTimeSlot) {
-    const availableUsers = await ensureAvailableUsers(
-      {
-        ...eventType,
-        users,
-      },
-      {
-        dateFrom: reqBody.start,
-        dateTo: reqBody.end,
-      }
-    );
-
-    // Add an if conditional if there are no seats on the event type
-    // Assign to only one user when ROUND_ROBIN
-    if (eventType.schedulingType === SchedulingType.ROUND_ROBIN) {
-      users = [await getLuckyUser("MAXIMIZE_AVAILABILITY", { availableUsers, eventTypeId: eventType.id })];
-    } else {
-      // excluding ROUND_ROBIN, all users have availability required.
-      if (availableUsers.length !== users.length) {
-        throw new Error("Some users are unavailable for booking.");
-      }
-      users = availableUsers;
-    }
-  }
-
-  console.log("available users", users);
-  const rainbowAppData = getEventTypeAppData(eventType, "rainbow") || {};
-  // @TODO: use the returned address somewhere in booking creation?
-  // const address: string | undefined = await ...
-  await handleEthSignature(rainbowAppData, reqBody.ethSignature);
-
-  const [organizerUser] = users;
-  const tOrganizer = await getTranslation(organizerUser.locale ?? "en", "common");
-
-  const invitee = [
-    {
-      email: reqBody.email,
-      name: reqBody.name,
-      timeZone: reqBody.timeZone,
-      language: { translate: tAttendees, locale: language ?? "en" },
-    },
-  ];
-  const guests = (reqBody.guests || []).map((guest) => ({
-    email: guest,
-    name: "",
-    timeZone: reqBody.timeZone,
-    language: { translate: tGuests, locale: "en" },
-  }));
-
-  const seed = `${organizerUser.username}:${dayjs(reqBody.start).utc().format()}:${new Date().getTime()}`;
-  const uid = translator.fromUUID(uuidv5(seed, uuidv5.URL));
-
-  const bookingLocation = getLocationValueForDB(reqBody.location, eventType.locations);
-  console.log(bookingLocation, reqBody.location, eventType.locations);
-  const customInputs = {} as NonNullable<CalendarEvent["customInputs"]>;
-
-  const teamMemberPromises =
-    eventType.schedulingType === SchedulingType.COLLECTIVE
-      ? users.slice(1).map(async function (user) {
-          return {
-            email: user.email || "",
-            name: user.name || "",
-            timeZone: user.timeZone,
-            language: {
-              translate: await getTranslation(user.locale ?? "en", "common"),
-              locale: user.locale ?? "en",
-            },
-          };
-        })
-      : [];
-
-  const teamMembers = await Promise.all(teamMemberPromises);
-
-  const attendeesList = [...invitee, ...guests, ...teamMembers];
-
-  const eventNameObject = {
-    attendeeName: reqBody.name || "Nameless",
-    eventType: eventType.title,
-    eventName: eventType.eventName,
-    host: organizerUser.name || "Nameless",
-    location: bookingLocation,
-    t: tOrganizer,
-  };
-
-  const additionalNotes = reqBody.notes;
-
-  let evt: CalendarEvent = {
-    type: eventType.title,
-    title: getEventName(eventNameObject), //this needs to be either forced in english, or fetched for each attendee and organizer separately
-    description: eventType.description,
-    additionalNotes,
-    customInputs,
-    startTime: dayjs(reqBody.start).utc().format(),
-    endTime: dayjs(reqBody.end).utc().format(),
-    organizer: {
-      name: organizerUser.name || "Nameless",
-      email: organizerUser.email || "Email-less",
-      timeZone: organizerUser.timeZone,
-      language: { translate: tOrganizer, locale: organizerUser.locale ?? "en" },
-    },
-    attendees: attendeesList,
-    location: bookingLocation, // Will be processed by the EventManager later.
-    /** For team events & dynamic collective events, we will need to handle each member destinationCalendar eventually */
-    destinationCalendar: eventType.destinationCalendar || organizerUser.destinationCalendar,
-    hideCalendarNotes: eventType.hideCalendarNotes,
-    requiresConfirmation: eventType.requiresConfirmation ?? false,
-    eventTypeId: eventType.id,
-  };
-
-  // For seats, if the booking already exists then we want to add the new attendee to the existing booking
-  if (reqBody.bookingUid) {
-    if (!eventType.seatsPerTimeSlot)
-      throw new HttpError({ statusCode: 404, message: "Event type does not have seats" });
-
-    const booking = await prisma.booking.findUnique({
-      where: {
-        uid: reqBody.bookingUid,
-      },
-      select: {
-        id: true,
-        attendees: true,
-        userId: true,
-        references: {
-          select: {
-            type: true,
-            uid: true,
-            meetingId: true,
-            meetingPassword: true,
-            meetingUrl: true,
-            externalCalendarId: true,
-          },
-        },
-      },
-    });
-    if (!booking) throw new HttpError({ statusCode: 404, message: "Booking not found" });
-
-    // Need to add translation for attendees to pass type checks. Since these values are never written to the db we can just use the new attendee language
-    const bookingAttendees = booking.attendees.map((attendee) => {
-      return { ...attendee, language: { translate: tAttendees, locale: language ?? "en" } };
-    });
-
-    evt = { ...evt, attendees: [...bookingAttendees, invitee[0]] };
-
-    if (eventType.seatsPerTimeSlot <= booking.attendees.length)
-      throw new HttpError({ statusCode: 409, message: "Booking seats are full" });
-
-    if (booking.attendees.some((attendee) => attendee.email === invitee[0].email))
-      throw new HttpError({ statusCode: 409, message: "Already signed up for time slot" });
-
-    await prisma.booking.update({
-      where: {
-        uid: reqBody.bookingUid,
-      },
-      data: {
-        attendees: {
-          create: {
-            email: invitee[0].email,
-            name: invitee[0].name,
-            timeZone: invitee[0].timeZone,
-            locale: invitee[0].language.locale,
-          },
-        },
-      },
-    });
-
-    const newSeat = booking.attendees.length !== 0;
-
-    await sendScheduledSeatsEmails(evt, invitee[0], newSeat);
-
-    const credentials = await refreshCredentials(organizerUser.credentials);
-    const eventManager = new EventManager({ ...organizerUser, credentials });
-    await eventManager.updateCalendarAttendees(evt, booking);
-
-    req.statusCode = 201;
-    return booking;
-  }
-
-  if (reqBody.customInputs.length > 0) {
-    reqBody.customInputs.forEach(({ label, value }) => {
-      customInputs[label] = value;
-    });
-  }
-
-  if (eventType.schedulingType === SchedulingType.COLLECTIVE) {
-    evt.team = {
-      members: users.map((user) => user.name || user.username || "Nameless"),
-      name: eventType.team?.name || "Nameless",
-    }; // used for invitee emails
-  }
-
-  if (reqBody.recurringEventId && eventType.recurringEvent) {
-    // Overriding the recurring event configuration count to be the actual number of events booked for
-    // the recurring event (equal or less than recurring event configuration count)
-    eventType.recurringEvent = Object.assign({}, eventType.recurringEvent, { count: recurringCount });
-    evt.recurringEvent = eventType.recurringEvent;
-  }
-
-  // Initialize EventManager with credentials
-  const rescheduleUid = reqBody.rescheduleUid;
-  async function getOriginalRescheduledBooking(uid: string) {
-    return prisma.booking.findFirst({
-      where: {
-        uid,
-        status: {
-          in: [BookingStatus.ACCEPTED, BookingStatus.CANCELLED, BookingStatus.PENDING],
-        },
-      },
-      include: {
-        attendees: {
-          select: {
-            name: true,
-            email: true,
-            locale: true,
-            timeZone: true,
-          },
-        },
-        user: {
-          select: {
-            id: true,
-            name: true,
-            email: true,
-            locale: true,
-            timeZone: true,
-          },
-        },
-        payment: true,
-      },
-    });
-  }
-  type BookingType = Prisma.PromiseReturnType<typeof getOriginalRescheduledBooking>;
-  let originalRescheduledBooking: BookingType = null;
-  if (rescheduleUid) {
-    originalRescheduledBooking = await getOriginalRescheduledBooking(rescheduleUid);
-  }
-
-  async function createBooking() {
-    if (originalRescheduledBooking) {
-      evt.title = originalRescheduledBooking?.title || evt.title;
-      evt.description = originalRescheduledBooking?.description || evt.additionalNotes;
-      evt.location = originalRescheduledBooking?.location;
-    }
-
-    const eventTypeRel = !eventTypeId
-      ? {}
-      : {
-          connect: {
-            id: eventTypeId,
-          },
-        };
-    const dynamicEventSlugRef = !eventTypeId ? eventTypeSlug : null;
-    const dynamicGroupSlugRef = !eventTypeId ? (reqBody.user as string).toLowerCase() : null;
-
-    // If the user is not the owner of the event, new booking should be always pending.
-    // Otherwise, an owner rescheduling should be always accepted.
-    const userReschedulingIsOwner = currentUser
-      ? originalRescheduledBooking?.user?.id === currentUser.id
-      : false;
-    const isConfirmedByDefault =
-      (!eventType.requiresConfirmation && !stripeAppData.price) || userReschedulingIsOwner;
-    const newBookingData: Prisma.BookingCreateInput = {
-      uid,
-      title: evt.title,
-      startTime: dayjs.utc(evt.startTime).toDate(),
-      endTime: dayjs.utc(evt.endTime).toDate(),
-      description: evt.additionalNotes,
-      customInputs: isPrismaObjOrUndefined(evt.customInputs),
-      status: isConfirmedByDefault ? BookingStatus.ACCEPTED : BookingStatus.PENDING,
-      location: evt.location,
-      eventType: eventTypeRel,
-      smsReminderNumber: reqBody.smsReminderNumber,
-      attendees: {
-        createMany: {
-          data: evt.attendees.map((attendee) => {
-            //if attendee is team member, it should fetch their locale not booker's locale
-            //perhaps make email fetch request to see if his locale is stored, else
-            const retObj = {
-              name: attendee.name,
-              email: attendee.email,
-              timeZone: attendee.timeZone,
-              locale: attendee.language.locale,
-            };
-            return retObj;
-          }),
-        },
-      },
-      dynamicEventSlugRef,
-      dynamicGroupSlugRef,
-      user: {
-        connect: {
-          id: organizerUser.id,
-        },
-      },
-      destinationCalendar: evt.destinationCalendar
-        ? {
-            connect: { id: evt.destinationCalendar.id },
-          }
-        : undefined,
-    };
-    if (reqBody.recurringEventId) {
-      newBookingData.recurringEventId = reqBody.recurringEventId;
-    }
-    if (originalRescheduledBooking) {
-      newBookingData["paid"] = originalRescheduledBooking.paid;
-      newBookingData["fromReschedule"] = originalRescheduledBooking.uid;
-      if (newBookingData.attendees?.createMany?.data) {
-        newBookingData.attendees.createMany.data = originalRescheduledBooking.attendees;
-      }
-      if (originalRescheduledBooking.recurringEventId) {
-        newBookingData.recurringEventId = originalRescheduledBooking.recurringEventId;
-      }
-    }
-    const createBookingObj = {
-      include: {
-        user: {
-          select: { email: true, name: true, timeZone: true },
-        },
-        attendees: true,
-        payment: true,
-      },
-      data: newBookingData,
-    };
-
-    if (originalRescheduledBooking?.paid && originalRescheduledBooking?.payment) {
-      const bookingPayment = originalRescheduledBooking?.payment?.find((payment) => payment.success);
-
-      if (bookingPayment) {
-        createBookingObj.data.payment = {
-          connect: { id: bookingPayment.id },
-        };
-      }
-    }
-
-    if (typeof stripeAppData.price === "number" && stripeAppData.price > 0) {
-      /* Validate if there is any stripe_payment credential for this user */
-      /*  note: removes custom error message about stripe */
-      await prisma.credential.findFirstOrThrow({
-        where: {
-          type: "stripe_payment",
-          userId: organizerUser.id,
-        },
-        select: {
-          id: true,
-        },
-      });
-    }
-
-    return prisma.booking.create(createBookingObj);
-  }
-
-  let results: EventResult<AdditionalInformation>[] = [];
-  let referencesToCreate: PartialReference[] = [];
-
-  type Booking = Prisma.PromiseReturnType<typeof createBooking>;
-  let booking: Booking | null = null;
-  try {
-    booking = await createBooking();
-    // Sync Services
-    await syncServicesUpdateWebUser(
-      currentUser &&
-        (await prisma.user.findFirst({
-          where: { id: currentUser.id },
-          select: { id: true, email: true, name: true, plan: true, username: true, createdDate: true },
-        }))
-    );
-    evt.uid = booking?.uid ?? null;
-  } catch (_err) {
-    const err = getErrorFromUnknown(_err);
-    log.error(`Booking ${eventTypeId} failed`, "Error when saving booking to db", err.message);
-    if (err.code === "P2002") {
-      throw new HttpError({ statusCode: 409, message: "booking.conflict" });
-    }
-    throw err;
-  }
-
-  // After polling videoBusyTimes, credentials might have been changed due to refreshment, so query them again.
-  const credentials = await refreshCredentials(organizerUser.credentials);
-  const eventManager = new EventManager({ ...organizerUser, credentials });
-
-  if (originalRescheduledBooking?.uid) {
-    // Use EventManager to conditionally use all needed integrations.
-    const updateManager = await eventManager.reschedule(
-      evt,
-      originalRescheduledBooking.uid,
-      booking?.id,
-      reqBody.rescheduleReason
-    );
-    // This gets overridden when updating the event - to check if notes have been hidden or not. We just reset this back
-    // to the default description when we are sending the emails.
-    evt.description = eventType.description;
-
-    results = updateManager.results;
-    referencesToCreate = updateManager.referencesToCreate;
-    if (results.length > 0 && results.some((res) => !res.success)) {
-      const error = {
-        errorCode: "BookingReschedulingMeetingFailed",
-        message: "Booking Rescheduling failed",
-      };
-
-      log.error(`Booking ${organizerUser.name} failed`, error, results);
-    } else {
-      const metadata: AdditionalInformation = {};
-
-      if (results.length) {
-        // TODO: Handle created event metadata more elegantly
-        const [updatedEvent] = Array.isArray(results[0].updatedEvent)
-          ? results[0].updatedEvent
-          : [results[0].updatedEvent];
-        if (updatedEvent) {
-          metadata.hangoutLink = updatedEvent.hangoutLink;
-          metadata.conferenceData = updatedEvent.conferenceData;
-          metadata.entryPoints = updatedEvent.entryPoints;
-        }
-      }
-
-      if (noEmail !== true) {
-        await sendRescheduledEmails({
-          ...evt,
-          additionalInformation: metadata,
-          additionalNotes, // Resets back to the additionalNote input and not the override value
-          cancellationReason: reqBody.rescheduleReason,
-        });
-      }
-    }
-    // If it's not a reschedule, doesn't require confirmation and there's no price,
-    // Create a booking
-  } else if (!eventType.requiresConfirmation && !stripeAppData.price) {
-    // Use EventManager to conditionally use all needed integrations.
-    const createManager = await eventManager.create(evt);
-
-    // This gets overridden when creating the event - to check if notes have been hidden or not. We just reset this back
-    // to the default description when we are sending the emails.
-    evt.description = eventType.description;
-
-    results = createManager.results;
-    referencesToCreate = createManager.referencesToCreate;
-    if (results.length > 0 && results.every((res) => !res.success)) {
-      const error = {
-        errorCode: "BookingCreatingMeetingFailed",
-        message: "Booking failed",
-      };
-
-      log.error(`Booking ${organizerUser.username} failed`, error, results);
-    } else {
-      const metadata: AdditionalInformation = {};
-
-      if (results.length) {
-        // TODO: Handle created event metadata more elegantly
-        metadata.hangoutLink = results[0].createdEvent?.hangoutLink;
-        metadata.conferenceData = results[0].createdEvent?.conferenceData;
-        metadata.entryPoints = results[0].createdEvent?.entryPoints;
-      }
-      if (noEmail !== true) {
-        await sendScheduledEmails({
-          ...evt,
-          additionalInformation: metadata,
-          additionalNotes,
-          customInputs,
-        });
-      }
-    }
-  }
-
-  if (eventType.requiresConfirmation && !rescheduleUid && noEmail !== true) {
-    await sendOrganizerRequestEmail({ ...evt, additionalNotes });
-    await sendAttendeeRequestEmail({ ...evt, additionalNotes }, attendeesList[0]);
-  }
-
-  if (
-    !Number.isNaN(stripeAppData.price) &&
-    stripeAppData.price > 0 &&
-    !originalRescheduledBooking?.paid &&
-    !!booking
-  ) {
-    const [firstStripeCredential] = organizerUser.credentials.filter((cred) => cred.type == "stripe_payment");
-
-    if (!firstStripeCredential)
-      throw new HttpError({ statusCode: 400, message: "Missing payment credentials" });
-
-    if (!booking.user) booking.user = organizerUser;
-    const payment = await handlePayment(evt, eventType, firstStripeCredential, booking);
-
-    req.statusCode = 201;
-    return { ...booking, message: "Payment required", paymentUid: payment.uid };
-  }
-
-  log.debug(`Booking ${organizerUser.username} completed`);
-
-  const eventTrigger: WebhookTriggerEvents = rescheduleUid
-    ? WebhookTriggerEvents.BOOKING_RESCHEDULED
-    : WebhookTriggerEvents.BOOKING_CREATED;
-  const subscriberOptions = {
-    userId: organizerUser.id,
-    eventTypeId,
-    triggerEvent: eventTrigger,
-  };
-
-  const subscriberOptionsMeetingEnded = {
-    userId: organizerUser.id,
-    eventTypeId,
-    triggerEvent: WebhookTriggerEvents.MEETING_ENDED,
-  };
-
-  const subscribersMeetingEnded = await getWebhooks(subscriberOptionsMeetingEnded);
-
-  subscribersMeetingEnded.forEach((subscriber) => {
-    if (rescheduleUid && originalRescheduledBooking) {
-      cancelScheduledJobs(originalRescheduledBooking);
-    }
-    if (booking && booking.status === BookingStatus.ACCEPTED) {
-      scheduleTrigger(booking, subscriber.subscriberUrl, subscriber);
-    }
-  });
-
-  // Send Webhook call if hooked to BOOKING_CREATED & BOOKING_RESCHEDULED
-  const subscribers = await getWebhooks(subscriberOptions);
-  console.log("evt:", {
-    ...evt,
-    metadata: reqBody.metadata,
-  });
-  const bookingId = booking?.id;
-
-  const eventTypeInfo: EventTypeInfo = {
-    eventTitle: eventType.title,
-    eventDescription: eventType.description,
-    requiresConfirmation: eventType.requiresConfirmation || null,
-    price: stripeAppData.price,
-    currency: eventType.currency,
-    length: eventType.length,
-  };
-
-  const promises = subscribers.map((sub) =>
-    sendPayload(sub.secret, eventTrigger, new Date().toISOString(), sub, {
-      ...evt,
-      ...eventTypeInfo,
-      bookingId,
-      rescheduleUid,
-      metadata: reqBody.metadata,
-      eventTypeId,
-      status: eventType.requiresConfirmation ? "PENDING" : "ACCEPTED",
-    }).catch((e) => {
-      console.error(`Error executing webhook for event: ${eventTrigger}, URL: ${sub.subscriberUrl}`, e);
-    })
-  );
-  await Promise.all(promises);
-  // Avoid passing referencesToCreate with id unique constrain values
-  // refresh hashed link if used
-  const urlSeed = `${organizerUser.username}:${dayjs(reqBody.start).utc().format()}`;
-  const hashedUid = translator.fromUUID(uuidv5(urlSeed, uuidv5.URL));
-
-  if (hasHashedBookingLink) {
-    await prisma.hashedLink.update({
-      where: {
-        link: reqBody.hashedLink as string,
-      },
-      data: {
-        link: hashedUid,
-      },
-    });
-  }
-  if (!booking) throw new HttpError({ statusCode: 400, message: "Booking failed" });
-  await prisma.booking.update({
-    where: {
-      uid: booking.uid,
-    },
-    data: {
-      references: {
-        createMany: {
-          data: referencesToCreate,
-        },
-      },
-    },
-  });
-
-  await scheduleWorkflowReminders(
-    eventType.workflows,
-    reqBody.smsReminderNumber as string | null,
-    evt,
-    evt.requiresConfirmation || false,
-    rescheduleUid ? true : false
-  );
-  // booking successful
-  req.statusCode = 201;
-=======
 import handleNewBooking from "@calcom/features/bookings/lib/handleNewBooking";
 import { getSession } from "@calcom/lib/auth";
 import { defaultResponder } from "@calcom/lib/server";
@@ -921,7 +9,6 @@
   /* To mimic API behavior */
   req.userId = session?.user?.id;
   const booking = await handleNewBooking(req);
->>>>>>> 8583d9b2
   return booking;
 }
 
