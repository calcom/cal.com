import { BookingStatus, Credential, Prisma, SchedulingType, WebhookTriggerEvents } from "@prisma/client";
import async from "async";
import dayjs from "dayjs";
import dayjsBusinessTime from "dayjs-business-time";
import isBetween from "dayjs/plugin/isBetween";
import timezone from "dayjs/plugin/timezone";
import utc from "dayjs/plugin/utc";
import type { NextApiRequest, NextApiResponse } from "next";
import rrule from "rrule";
import short from "short-uuid";
import { v5 as uuidv5 } from "uuid";

import EventManager from "@calcom/core/EventManager";
import { getDefaultEvent, getGroupName, getUsernameList } from "@calcom/lib/defaultEvents";
import { getErrorFromUnknown } from "@calcom/lib/errors";
import logger from "@calcom/lib/logger";
import type { BufferedBusyTime } from "@calcom/types/BufferedBusyTime";
import type { AdditionInformation, CalendarEvent, RecurringEvent } from "@calcom/types/Calendar";
import type { EventResult, PartialReference } from "@calcom/types/EventManager";
import { handlePayment } from "@ee/lib/stripe/server";

import {
  sendAttendeeRequestEmail,
  sendOrganizerRequestEmail,
  sendRescheduledEmails,
  sendScheduledEmails,
} from "@lib/emails/email-manager";
import { ensureArray } from "@lib/ensureArray";
import { getEventName } from "@lib/event";
import getBusyTimes from "@lib/getBusyTimes";
import prisma from "@lib/prisma";
import { BookingCreateBody } from "@lib/types/booking";
import sendPayload from "@lib/webhooks/sendPayload";
import getSubscribers from "@lib/webhooks/subscriptions";

import { getTranslation } from "@server/lib/i18n";

import verifyAccount from "../../../web3/utils/verifyAccount";

dayjs.extend(dayjsBusinessTime);
dayjs.extend(utc);
dayjs.extend(isBetween);
dayjs.extend(timezone);

const translator = short();
const log = logger.getChildLogger({ prefix: ["[api] book:user"] });

type BufferedBusyTimes = BufferedBusyTime[];

/**
 * Refreshes a Credential with fresh data from the database.
 *
 * @param credential
 */
async function refreshCredential(credential: Credential): Promise<Credential> {
  const newCredential = await prisma.credential.findUnique({
    where: {
      id: credential.id,
    },
  });

  if (!newCredential) {
    return credential;
  } else {
    return newCredential;
  }
}

/**
 * Refreshes the given set of credentials.
 *
 * @param credentials
 */
async function refreshCredentials(credentials: Array<Credential>): Promise<Array<Credential>> {
  return await async.mapLimit(credentials, 5, refreshCredential);
}

function isAvailable(busyTimes: BufferedBusyTimes, time: dayjs.ConfigType, length: number): boolean {
  // Check for conflicts
  let t = true;

  if (Array.isArray(busyTimes) && busyTimes.length > 0) {
    busyTimes.forEach((busyTime) => {
      const startTime = dayjs(busyTime.start);
      const endTime = dayjs(busyTime.end);

      // Check if time is between start and end times
      if (dayjs(time).isBetween(startTime, endTime, null, "[)")) {
        t = false;
      }

      // Check if slot end time is between start and end time
      if (dayjs(time).add(length, "minutes").isBetween(startTime, endTime)) {
        t = false;
      }

      // Check if startTime is between slot
      if (startTime.isBetween(dayjs(time), dayjs(time).add(length, "minutes"))) {
        t = false;
      }
    });
  }

  return t;
}

function isOutOfBounds(
  time: dayjs.ConfigType,
  { periodType, periodDays, periodCountCalendarDays, periodStartDate, periodEndDate, timeZone }: any // FIXME types
): boolean {
  const date = dayjs(time);

  switch (periodType) {
    case "rolling": {
      const periodRollingEndDay = periodCountCalendarDays
        ? dayjs().tz(timeZone).add(periodDays, "days").endOf("day")
        : dayjs().tz(timeZone).addBusinessTime(periodDays, "days").endOf("day");
      return date.endOf("day").isAfter(periodRollingEndDay);
    }

    case "range": {
      const periodRangeStartDay = dayjs(periodStartDate).tz(timeZone).endOf("day");
      const periodRangeEndDay = dayjs(periodEndDate).tz(timeZone).endOf("day");
      return date.endOf("day").isBefore(periodRangeStartDay) || date.endOf("day").isAfter(periodRangeEndDay);
    }

    case "unlimited":
    default:
      return false;
  }
}

const userSelect = Prisma.validator<Prisma.UserArgs>()({
  select: {
    id: true,
    email: true,
    name: true,
    username: true,
    timeZone: true,
    credentials: true,
    bufferTime: true,
    destinationCalendar: true,
    locale: true,
  },
});

const getUserNameWithBookingCounts = async (eventTypeId: number, selectedUserNames: string[]) => {
  const users = await prisma.user.findMany({
    where: {
      username: { in: selectedUserNames },
      eventTypes: {
        some: {
          id: eventTypeId,
        },
      },
    },
    select: {
      id: true,
      username: true,
      locale: true,
    },
  });

  const userNamesWithBookingCounts = await Promise.all(
    users.map(async (user) => ({
      username: user.username,
      bookingCount: await prisma.booking.count({
        where: {
          user: {
            id: user.id,
          },
          startTime: {
            gt: new Date(),
          },
          eventTypeId,
        },
      }),
    }))
  );

  return userNamesWithBookingCounts;
};

const getEventTypesFromDB = async (eventTypeId: number) => {
  const eventType = await prisma.eventType.findUnique({
    rejectOnNotFound: true,
    where: {
      id: eventTypeId,
    },
    select: {
      users: userSelect,
      team: {
        select: {
          id: true,
          name: true,
        },
      },
      title: true,
      length: true,
      eventName: true,
      schedulingType: true,
      description: true,
      periodType: true,
      periodStartDate: true,
      periodEndDate: true,
      periodDays: true,
      periodCountCalendarDays: true,
      requiresConfirmation: true,
      userId: true,
      price: true,
      currency: true,
      metadata: true,
      destinationCalendar: true,
      hideCalendarNotes: true,
<<<<<<< HEAD
      seatsPerTimeSlot: true,
=======
      recurringEvent: true,
>>>>>>> 7fd149fd
    },
  });

  return {
    ...eventType,
    recurringEvent: (eventType.recurringEvent || undefined) as RecurringEvent,
  };
};

type User = Prisma.UserGetPayload<typeof userSelect>;

type ExtendedBookingCreateBody = BookingCreateBody & { noEmail?: boolean; recurringCount?: number };

export default async function handler(req: NextApiRequest, res: NextApiResponse) {
  const { recurringCount, noEmail, ...reqBody } = req.body as ExtendedBookingCreateBody;

  // handle dynamic user
  const dynamicUserList = Array.isArray(reqBody.user)
    ? getGroupName(req.body.user)
    : getUsernameList(reqBody.user as string);
  const hasHashedBookingLink = reqBody.hasHashedBookingLink;
  const eventTypeSlug = reqBody.eventTypeSlug;
  const eventTypeId = reqBody.eventTypeId;
  const tAttendees = await getTranslation(reqBody.language ?? "en", "common");
  const tGuests = await getTranslation("en", "common");
  log.debug(`Booking eventType ${eventTypeId} started`);

  const isTimeInPast = (time: string): boolean => {
    return dayjs(time).isBefore(new Date(), "day");
  };

  if (isTimeInPast(reqBody.start)) {
    const error = {
      errorCode: "BookingDateInPast",
      message: "Attempting to create a meeting in the past.",
    };

    log.error(`Booking ${eventTypeId} failed`, error);
    return res.status(400).json(error);
  }

  const eventType = !eventTypeId ? getDefaultEvent(eventTypeSlug) : await getEventTypesFromDB(eventTypeId);
  if (!eventType) return res.status(404).json({ message: "eventType.notFound" });

  let users = !eventTypeId
    ? await prisma.user.findMany({
        where: {
          username: {
            in: dynamicUserList,
          },
        },
        ...userSelect,
      })
    : eventType.users;

  /* If this event was pre-relationship migration */
  if (!users.length && eventType.userId) {
    const eventTypeUser = await prisma.user.findUnique({
      where: {
        id: eventType.userId,
      },
      ...userSelect,
    });
    if (!eventTypeUser) return res.status(404).json({ message: "eventTypeUser.notFound" });
    users.push(eventTypeUser);
  }

  const organizer = await prisma.user.findUnique({
    where: {
      id: users[0].id,
    },
    select: {
      locale: true,
    },
  });

  const tOrganizer = await getTranslation(organizer?.locale ?? "en", "common");

  if (eventType.schedulingType === SchedulingType.ROUND_ROBIN) {
    const bookingCounts = await getUserNameWithBookingCounts(
      eventTypeId,
      ensureArray(reqBody.user) || users.map((user) => user.username)
    );

    users = getLuckyUsers(users, bookingCounts);
  }

  const invitee = [
    {
      email: reqBody.email,
      name: reqBody.name,
      timeZone: reqBody.timeZone,
      language: { translate: tAttendees, locale: reqBody.language ?? "en" },
    },
  ];
  const guests = (reqBody.guests || []).map((guest) => {
    const g = {
      email: guest,
      name: "",
      timeZone: reqBody.timeZone,
      language: { translate: tGuests, locale: "en" },
    };
    return g;
  });

  // For seats, if the booking already exists then we want to add the new attendee to the existing booking
  if (reqBody.bookingUid) {
    if (!eventType.seatsPerTimeSlot)
      return res.status(404).json({ message: "Event type does not have seats" });

    const booking = await prisma.booking.findUnique({
      where: {
        uid: reqBody.bookingUid,
      },
      include: {
        attendees: true,
      },
    });
    if (!booking) return res.status(404).json({ message: "Booking not found" });

    if (eventType.seatsPerTimeSlot <= booking.attendees.length)
      return res.status(409).json({ message: "Booking seats are full" });

    if (booking.attendees.some((attendee) => attendee.email === invitee[0].email))
      return res.status(409).json({ message: "Already signed up for time slot" });

    await prisma.booking.update({
      where: {
        uid: reqBody.bookingUid,
      },
      data: {
        attendees: {
          create: {
            email: invitee[0].email,
            name: invitee[0].name,
            timeZone: invitee[0].timeZone,
            locale: invitee[0].language.locale,
          },
        },
      },
    });
    return res.status(201).json(booking);
  }

  const teamMemberPromises =
    eventType.schedulingType === SchedulingType.COLLECTIVE
      ? users.slice(1).map(async function (user) {
          return {
            email: user.email || "",
            name: user.name || "",
            timeZone: user.timeZone,
            language: {
              translate: await getTranslation(user.locale ?? "en", "common"),
              locale: user.locale ?? "en",
            },
          };
        })
      : [];

  const teamMembers = await Promise.all(teamMemberPromises);

  const attendeesList = [...invitee, ...guests, ...teamMembers];

  const seed = `${users[0].username}:${dayjs(req.body.start).utc().format()}:${new Date().getTime()}`;
  const uid = translator.fromUUID(uuidv5(seed, uuidv5.URL));

  const eventNameObject = {
    attendeeName: reqBody.name || "Nameless",
    eventType: eventType.title,
    eventName: eventType.eventName,
    host: users[0].name || "Nameless",
    t: tOrganizer,
  };

  const additionalNotes =
    reqBody.notes +
    reqBody.customInputs.reduce(
      (str, input) => str + "<br /><br />" + input.label + ":<br />" + input.value,
      ""
    );

  const evt: CalendarEvent = {
    type: eventType.title,
    title: getEventName(eventNameObject), //this needs to be either forced in english, or fetched for each attendee and organizer separately
    description: eventType.description,
    additionalNotes,
    startTime: reqBody.start,
    endTime: reqBody.end,
    organizer: {
      name: users[0].name || "Nameless",
      email: users[0].email || "Email-less",
      timeZone: users[0].timeZone,
      language: { translate: tOrganizer, locale: organizer?.locale ?? "en" },
    },
    attendees: attendeesList,
    location: reqBody.location, // Will be processed by the EventManager later.
    /** For team events & dynamic collective events, we will need to handle each member destinationCalendar eventually */
    destinationCalendar: eventType.destinationCalendar || users[0].destinationCalendar,
    hideCalendarNotes: eventType.hideCalendarNotes,
  };

  if (eventType.schedulingType === SchedulingType.COLLECTIVE) {
    evt.team = {
      members: users.map((user) => user.name || user.username || "Nameless"),
      name: eventType.team?.name || "Nameless",
    }; // used for invitee emails
  }

  if (reqBody.recurringEventId && eventType.recurringEvent) {
    // Overriding the recurring event configuration count to be the actual number of events booked for
    // the recurring event (equal or less than recurring event configuration count)
    eventType.recurringEvent = Object.assign({}, eventType.recurringEvent, { count: recurringCount });
  }

  // Initialize EventManager with credentials
  const rescheduleUid = reqBody.rescheduleUid;
  async function getOriginalRescheduledBooking(uid: string) {
    return prisma.booking.findFirst({
      where: {
        uid,
        status: {
          in: [BookingStatus.ACCEPTED, BookingStatus.CANCELLED],
        },
      },
      include: {
        attendees: {
          select: {
            name: true,
            email: true,
            locale: true,
            timeZone: true,
          },
        },
        user: {
          select: {
            id: true,
            name: true,
            email: true,
            locale: true,
            timeZone: true,
          },
        },
        payment: true,
      },
    });
  }
  type BookingType = Prisma.PromiseReturnType<typeof getOriginalRescheduledBooking>;
  let originalRescheduledBooking: BookingType = null;
  if (rescheduleUid) {
    originalRescheduledBooking = await getOriginalRescheduledBooking(rescheduleUid);
  }

  async function createBooking() {
    // @TODO: check as metadata
    if (req.body.web3Details) {
      const { web3Details } = req.body;
      await verifyAccount(web3Details.userSignature, web3Details.userWallet);
    }

    if (originalRescheduledBooking) {
      evt.title = originalRescheduledBooking?.title || evt.title;
      evt.description = originalRescheduledBooking?.description || evt.additionalNotes;
      evt.location = originalRescheduledBooking?.location;
    }

    const eventTypeRel = !eventTypeId
      ? {}
      : {
          connect: {
            id: eventTypeId,
          },
        };

    const dynamicEventSlugRef = !eventTypeId ? eventTypeSlug : null;
    const dynamicGroupSlugRef = !eventTypeId ? (reqBody.user as string).toLowerCase() : null;

    const newBookingData: Prisma.BookingCreateInput = {
      uid,
      title: evt.title,
      startTime: dayjs(evt.startTime).toDate(),
      endTime: dayjs(evt.endTime).toDate(),
      description: evt.additionalNotes,
      confirmed: (!eventType.requiresConfirmation && !eventType.price) || !!rescheduleUid,
      location: evt.location,
      eventType: eventTypeRel,
      attendees: {
        createMany: {
          data: evt.attendees.map((attendee) => {
            //if attendee is team member, it should fetch their locale not booker's locale
            //perhaps make email fetch request to see if his locale is stored, else
            const retObj = {
              name: attendee.name,
              email: attendee.email,
              timeZone: attendee.timeZone,
              locale: attendee.language.locale,
            };
            return retObj;
          }),
        },
      },
      dynamicEventSlugRef,
      dynamicGroupSlugRef,
      user: {
        connect: {
          id: users[0].id,
        },
      },
      destinationCalendar: evt.destinationCalendar
        ? {
            connect: { id: evt.destinationCalendar.id },
          }
        : undefined,
    };
    if (reqBody.recurringEventId) {
      newBookingData.recurringEventId = reqBody.recurringEventId;
    }
    if (originalRescheduledBooking) {
      newBookingData["paid"] = originalRescheduledBooking.paid;
      newBookingData["fromReschedule"] = originalRescheduledBooking.uid;
      if (newBookingData.attendees?.createMany?.data) {
        newBookingData.attendees.createMany.data = originalRescheduledBooking.attendees;
      }
    }
    const createBookingObj = {
      include: {
        user: {
          select: { email: true, name: true, timeZone: true },
        },
        attendees: true,
        payment: true,
      },
      data: newBookingData,
    };

    if (originalRescheduledBooking?.paid && originalRescheduledBooking?.payment) {
      const bookingPayment = originalRescheduledBooking?.payment?.find((payment) => payment.success);

      if (bookingPayment) {
        createBookingObj.data.payment = {
          connect: { id: bookingPayment.id },
        };
      }
    }

    return prisma.booking.create(createBookingObj);
  }

  let results: EventResult[] = [];
  let referencesToCreate: PartialReference[] = [];
  let user: User | null = null;

  /** Let's start checking for availability */
  for (const currentUser of users) {
    if (!currentUser) {
      console.error(`currentUser not found`);
      return;
    }
    if (!user) user = currentUser;

    const selectedCalendars = await prisma.selectedCalendar.findMany({
      where: {
        userId: currentUser.id,
      },
    });

    const busyTimes = await getBusyTimes({
      credentials: currentUser.credentials,
      startTime: reqBody.start,
      endTime: reqBody.end,
      eventTypeId,
      userId: currentUser.id,
      selectedCalendars,
    });

    console.log("calendarBusyTimes==>>>", busyTimes);

    const bufferedBusyTimes = busyTimes.map((a) => ({
      start: dayjs(a.start).subtract(currentUser.bufferTime, "minute").toString(),
      end: dayjs(a.end).add(currentUser.bufferTime, "minute").toString(),
    }));

    let isAvailableToBeBooked = true;
    try {
      if (eventType.recurringEvent) {
        const allBookingDates = new rrule({
          dtstart: new Date(reqBody.start),
          ...eventType.recurringEvent,
        }).all();
        // Go through each date for the recurring event and check if each one's availability
        isAvailableToBeBooked = allBookingDates
          .map((aDate) => isAvailable(bufferedBusyTimes, aDate, eventType.length)) // <-- array of booleans
          .reduce((acc, value) => acc && value, true); // <-- checks boolean array applying "AND" to each value and the current one, starting in true
      } else {
        isAvailableToBeBooked = isAvailable(bufferedBusyTimes, reqBody.start, eventType.length);
      }
    } catch {
      log.debug({
        message: "Unable set isAvailableToBeBooked. Using true. ",
      });
    }

    if (!isAvailableToBeBooked) {
      const error = {
        errorCode: "BookingUserUnAvailable",
        message: `${currentUser.name} is unavailable at this time.`,
      };

      log.debug(`Booking ${currentUser.name} failed`, error);
      res.status(409).json(error);
      return;
    }

    let timeOutOfBounds = false;

    try {
      timeOutOfBounds = isOutOfBounds(reqBody.start, {
        periodType: eventType.periodType,
        periodDays: eventType.periodDays,
        periodEndDate: eventType.periodEndDate,
        periodStartDate: eventType.periodStartDate,
        periodCountCalendarDays: eventType.periodCountCalendarDays,
        timeZone: currentUser.timeZone,
      });
    } catch {
      log.debug({
        message: "Unable set timeOutOfBounds. Using false. ",
      });
    }

    if (timeOutOfBounds) {
      const error = {
        errorCode: "BookingUserUnAvailable",
        message: `${currentUser.name} is unavailable at this time.`,
      };

      log.debug(`Booking ${currentUser.name} failed`, error);
      res.status(400).json(error);
      return;
    }
  }

  type Booking = Prisma.PromiseReturnType<typeof createBooking>;
  let booking: Booking | null = null;
  try {
    booking = await createBooking();
    evt.uid = booking.uid;
  } catch (_err) {
    const err = getErrorFromUnknown(_err);
    log.error(`Booking ${eventTypeId} failed`, "Error when saving booking to db", err.message);
    if (err.code === "P2002") {
      res.status(409).json({ message: "booking.conflict" });
      return;
    }
    res.status(500).end();
    return;
  }

  if (!user) throw Error("Can't continue, user not found.");

  // After polling videoBusyTimes, credentials might have been changed due to refreshment, so query them again.
  const credentials = await refreshCredentials(user.credentials);
  const eventManager = new EventManager({ ...user, credentials });

  if (originalRescheduledBooking?.uid) {
    // Use EventManager to conditionally use all needed integrations.
    const updateManager = await eventManager.update(evt, originalRescheduledBooking.uid, booking.id);
    // This gets overridden when updating the event - to check if notes have been hidden or not. We just reset this back
    // to the default description when we are sending the emails.
    evt.description = eventType.description;

    results = updateManager.results;
    referencesToCreate = updateManager.referencesToCreate;
    if (results.length > 0 && results.some((res) => !res.success)) {
      const error = {
        errorCode: "BookingReschedulingMeetingFailed",
        message: "Booking Rescheduling failed",
      };

      log.error(`Booking ${user.name} failed`, error, results);
    } else {
      const metadata: AdditionInformation = {};

      if (results.length) {
        // TODO: Handle created event metadata more elegantly
        const [updatedEvent] = Array.isArray(results[0].updatedEvent)
          ? results[0].updatedEvent
          : [results[0].updatedEvent];
        if (updatedEvent) {
          metadata.hangoutLink = updatedEvent.hangoutLink;
          metadata.conferenceData = updatedEvent.conferenceData;
          metadata.entryPoints = updatedEvent.entryPoints;
        }
      }

      if (noEmail !== true) {
        await sendRescheduledEmails(
          {
            ...evt,
            additionInformation: metadata,
            additionalNotes, // Resets back to the addtionalNote input and not the overriden value
          },
          reqBody.recurringEventId ? (eventType.recurringEvent as RecurringEvent) : {}
        );
      }
    }
    // If it's not a reschedule, doesn't require confirmation and there's no price,
    // Create a booking
  } else if (!eventType.requiresConfirmation && !eventType.price) {
    // Use EventManager to conditionally use all needed integrations.
    const createManager = await eventManager.create(evt);

    // This gets overridden when creating the event - to check if notes have been hidden or not. We just reset this back
    // to the default description when we are sending the emails.
    evt.description = eventType.description;

    results = createManager.results;
    referencesToCreate = createManager.referencesToCreate;
    if (results.length > 0 && results.every((res) => !res.success)) {
      const error = {
        errorCode: "BookingCreatingMeetingFailed",
        message: "Booking failed",
      };

      log.error(`Booking ${user.username} failed`, error, results);
    } else {
      const metadata: AdditionInformation = {};

      if (results.length) {
        // TODO: Handle created event metadata more elegantly
        metadata.hangoutLink = results[0].createdEvent?.hangoutLink;
        metadata.conferenceData = results[0].createdEvent?.conferenceData;
        metadata.entryPoints = results[0].createdEvent?.entryPoints;
      }
      if (noEmail !== true) {
        await sendScheduledEmails(
          {
            ...evt,
            additionInformation: metadata,
            additionalNotes,
          },
          reqBody.recurringEventId ? (eventType.recurringEvent as RecurringEvent) : {}
        );
      }
    }
  }

  if (eventType.requiresConfirmation && !rescheduleUid && noEmail !== true) {
    await sendOrganizerRequestEmail(
      { ...evt, additionalNotes },
      reqBody.recurringEventId ? (eventType.recurringEvent as RecurringEvent) : {}
    );
    await sendAttendeeRequestEmail(
      { ...evt, additionalNotes },
      attendeesList[0],
      reqBody.recurringEventId ? (eventType.recurringEvent as RecurringEvent) : {}
    );
  }

  if (typeof eventType.price === "number" && eventType.price > 0 && !originalRescheduledBooking?.paid) {
    try {
      const [firstStripeCredential] = user.credentials.filter((cred) => cred.type == "stripe_payment");

      if (!firstStripeCredential) return res.status(500).json({ message: "Missing payment credentials" });

      if (!booking.user) booking.user = user;
      const payment = await handlePayment(evt, eventType, firstStripeCredential, booking);

      res.status(201).json({ ...booking, message: "Payment required", paymentUid: payment.uid });
      return;
    } catch (e) {
      log.error(`Creating payment failed`, e);
      res.status(500).json({ message: "Payment Failed" });
      return;
    }
  }

  log.debug(`Booking ${user.username} completed`);

  const eventTrigger: WebhookTriggerEvents = rescheduleUid ? "BOOKING_RESCHEDULED" : "BOOKING_CREATED";
  const subscriberOptions = {
    userId: user.id,
    eventTypeId,
    triggerEvent: eventTrigger,
  };

  // Send Webhook call if hooked to BOOKING_CREATED & BOOKING_RESCHEDULED
  const subscribers = await getSubscribers(subscriberOptions);
  console.log("evt:", {
    ...evt,
    metadata: reqBody.metadata,
  });
  const promises = subscribers.map((sub) =>
    sendPayload(eventTrigger, new Date().toISOString(), sub, {
      ...evt,
      rescheduleUid,
      metadata: reqBody.metadata,
    }).catch((e) => {
      console.error(`Error executing webhook for event: ${eventTrigger}, URL: ${sub.subscriberUrl}`, e);
    })
  );
  await Promise.all(promises);
  // Avoid passing referencesToCreate with id unique constrain values
  await prisma.booking.update({
    where: {
      uid: booking.uid,
    },
    data: {
      references: {
        createMany: {
          data: referencesToCreate,
        },
      },
    },
  });
  // refresh hashed link if used
  const urlSeed = `${users[0].username}:${dayjs(req.body.start).utc().format()}`;
  const hashedUid = translator.fromUUID(uuidv5(urlSeed, uuidv5.URL));

  if (hasHashedBookingLink) {
    await prisma.hashedLink.update({
      where: {
        link: reqBody.hashedLink as string,
      },
      data: {
        link: hashedUid,
      },
    });
  }

  // booking successful
  return res.status(201).json(booking);
}

export function getLuckyUsers(
  users: User[],
  bookingCounts: Prisma.PromiseReturnType<typeof getUserNameWithBookingCounts>
) {
  if (!bookingCounts.length) users.slice(0, 1);

  const [firstMostAvailableUser] = bookingCounts.sort((a, b) => (a.bookingCount > b.bookingCount ? 1 : -1));
  const luckyUser = users.find((user) => user.username === firstMostAvailableUser?.username);
  return luckyUser ? [luckyUser] : users;
}<|MERGE_RESOLUTION|>--- conflicted
+++ resolved
@@ -212,11 +212,8 @@
       metadata: true,
       destinationCalendar: true,
       hideCalendarNotes: true,
-<<<<<<< HEAD
       seatsPerTimeSlot: true,
-=======
       recurringEvent: true,
->>>>>>> 7fd149fd
     },
   });
 
