import { Booking, BookingStatus, Prisma, SchedulingType, User } from "@prisma/client";
import type { NextApiRequest } from "next";
import { z } from "zod";

import EventManager from "@calcom/core/EventManager";
import { sendDeclinedEmails, sendScheduledEmails } from "@calcom/emails";
import { isPrismaObjOrUndefined } from "@calcom/lib";
import logger from "@calcom/lib/logger";
import prisma from "@calcom/prisma";
import type { AdditionInformation, CalendarEvent, RecurringEvent } from "@calcom/types/Calendar";
import { refund } from "@ee/lib/stripe/server";

import { getSession } from "@lib/auth";
<<<<<<< HEAD
import prisma from "@lib/prisma";
import { BookingConfirmBody } from "@lib/types/booking";
=======
import { HttpError } from "@lib/core/http/error";
import { sendDeclinedEmails, sendScheduledEmails } from "@lib/emails/email-manager";
>>>>>>> 12d66cb9

import { getTranslation } from "@server/lib/i18n";

import { defaultHandler, defaultResponder } from "~/common";

const authorized = async (
  currentUser: Pick<User, "id">,
  booking: Pick<Booking, "eventTypeId" | "userId">
) => {
  // if the organizer
  if (booking.userId === currentUser.id) {
    return true;
  }
  const eventType = await prisma.eventType.findUnique({
    where: {
      id: booking.eventTypeId || undefined,
    },
    select: {
      schedulingType: true,
      users: true,
    },
  });
  if (
    eventType?.schedulingType === SchedulingType.COLLECTIVE &&
    eventType.users.find((user) => user.id === currentUser.id)
  ) {
    return true;
  }
  return false;
};

const log = logger.getChildLogger({ prefix: ["[api] book:user"] });

const bookingConfirmPatchBodySchema = z.object({
  confirmed: z.boolean(),
  id: z.number(),
  recurringEventId: z.string().optional(),
  reason: z.string().optional(),
});

async function patchHandler(req: NextApiRequest) {
  const session = await getSession({ req });
  if (!session?.user?.id) {
    throw new HttpError({ statusCode: 401, message: "Not authenticated" });
  }

  const {
    id: bookingId,
    recurringEventId,
    reason: rejectionReason,
    confirmed,
  } = bookingConfirmPatchBodySchema.parse(req.body);

  const currentUser = await prisma.user.findFirst({
    rejectOnNotFound() {
      throw new HttpError({ statusCode: 404, message: "User not found" });
    },
    where: {
      id: session.user.id,
    },
    select: {
      id: true,
      credentials: {
        orderBy: { id: "desc" as Prisma.SortOrder },
      },
      timeZone: true,
      email: true,
      name: true,
      username: true,
      destinationCalendar: true,
      locale: true,
    },
  });

  const tOrganizer = await getTranslation(currentUser.locale ?? "en", "common");

  const booking = await prisma.booking.findFirst({
    where: {
      id: bookingId,
    },
    rejectOnNotFound() {
      throw new HttpError({ statusCode: 404, message: "Booking not found" });
    },
    select: {
      title: true,
      description: true,
      customInputs: true,
      startTime: true,
      endTime: true,
      attendees: true,
      eventTypeId: true,
      eventType: {
        select: {
          recurringEvent: true,
        },
      },
      location: true,
      userId: true,
      id: true,
      uid: true,
      payment: true,
      destinationCalendar: true,
      paid: true,
      recurringEventId: true,
      status: true,
    },
  });

  if (!(await authorized(currentUser, booking))) {
    throw new HttpError({ statusCode: 401, message: "UNAUTHORIZED" });
  }

  const isConfirmed = booking.status === BookingStatus.ACCEPTED;
  if (isConfirmed) {
    throw new HttpError({ statusCode: 400, message: "booking already confirmed" });
  }

  /** When a booking that requires payment its being confirmed but doesn't have any payment,
   * we shouldn’t save it on DestinationCalendars
   */
  if (booking.payment.length > 0 && !booking.paid) {
    await prisma.booking.update({
      where: {
        id: bookingId,
      },
      data: {
        status: BookingStatus.ACCEPTED,
      },
    });

    req.statusCode = 204;
    return { message: "Booking confirmed" };
  }

  const attendeesListPromises = booking.attendees.map(async (attendee) => {
    return {
      name: attendee.name,
      email: attendee.email,
      timeZone: attendee.timeZone,
      language: {
        translate: await getTranslation(attendee.locale ?? "en", "common"),
        locale: attendee.locale ?? "en",
      },
    };
  });

  const attendeesList = await Promise.all(attendeesListPromises);

  const evt: CalendarEvent = {
    type: booking.title,
    title: booking.title,
    description: booking.description,
    customInputs: isPrismaObjOrUndefined(booking.customInputs),
    startTime: booking.startTime.toISOString(),
    endTime: booking.endTime.toISOString(),
    organizer: {
      email: currentUser.email,
      name: currentUser.name || "Unnamed",
      timeZone: currentUser.timeZone,
      language: { translate: tOrganizer, locale: currentUser.locale ?? "en" },
    },
    attendees: attendeesList,
    location: booking.location ?? "",
    uid: booking.uid,
    destinationCalendar: booking?.destinationCalendar || currentUser.destinationCalendar,
  };

  const recurringEvent = booking.eventType?.recurringEvent as RecurringEvent;

  if (recurringEventId && recurringEvent) {
    const groupedRecurringBookings = await prisma.booking.groupBy({
      where: {
        recurringEventId: booking.recurringEventId,
      },
      by: [Prisma.BookingScalarFieldEnum.recurringEventId],
      _count: true,
    });
    // Overriding the recurring event configuration count to be the actual number of events booked for
    // the recurring event (equal or less than recurring event configuration count)
    recurringEvent.count = groupedRecurringBookings[0]._count;
  }

  if (confirmed) {
    const eventManager = new EventManager(currentUser);
    const scheduleResult = await eventManager.create(evt);

    const results = scheduleResult.results;

    if (results.length > 0 && results.every((res) => !res.success)) {
      const error = {
        errorCode: "BookingCreatingMeetingFailed",
        message: "Booking failed",
      };

      log.error(`Booking ${currentUser.username} failed`, error, results);
    } else {
      const metadata: AdditionInformation = {};

      if (results.length) {
        // TODO: Handle created event metadata more elegantly
        metadata.hangoutLink = results[0].createdEvent?.hangoutLink;
        metadata.conferenceData = results[0].createdEvent?.conferenceData;
        metadata.entryPoints = results[0].createdEvent?.entryPoints;
      }
      try {
        await sendScheduledEmails(
          { ...evt, additionInformation: metadata },
          recurringEventId ? recurringEvent : {} // Send email with recurring event info only on recurring event context
        );
      } catch (error) {
        log.error(error);
      }
    }

    if (recurringEventId) {
      // The booking to confirm is a recurring event and comes from /booking/upcoming, proceeding to mark all related
      // bookings as confirmed. Prisma updateMany does not support relations, so doing this in two steps for now.
      const unconfirmedRecurringBookings = await prisma.booking.findMany({
        where: {
          recurringEventId,
          status: BookingStatus.PENDING,
        },
      });
      unconfirmedRecurringBookings.map(async (recurringBooking) => {
        await prisma.booking.update({
          where: {
            id: recurringBooking.id,
          },
          data: {
            status: BookingStatus.ACCEPTED,
            references: {
              create: scheduleResult.referencesToCreate,
            },
          },
        });
      });
    } else {
      // @NOTE: be careful with this as if any error occurs before this booking doesn't get confirmed
      // Should perform update on booking (confirm) -> then trigger the rest handlers
      await prisma.booking.update({
        where: {
          id: bookingId,
        },
        data: {
          status: BookingStatus.ACCEPTED,
          references: {
            create: scheduleResult.referencesToCreate,
          },
        },
      });
    }
  } else {
    evt.rejectionReason = rejectionReason;
    if (recurringEventId) {
      // The booking to reject is a recurring event and comes from /booking/upcoming, proceeding to mark all related
      // bookings as rejected. Prisma updateMany does not support relations, so doing this in two steps for now.
      const unconfirmedRecurringBookings = await prisma.booking.findMany({
        where: {
          recurringEventId,
          status: BookingStatus.PENDING,
        },
      });
      unconfirmedRecurringBookings.map(async (recurringBooking) => {
        await prisma.booking.update({
          where: {
            id: recurringBooking.id,
          },
          data: {
            status: BookingStatus.REJECTED,
            rejectionReason,
          },
        });
      });
    } else {
      await refund(booking, evt); // No payment integration for recurring events for v1
      await prisma.booking.update({
        where: {
          id: bookingId,
        },
        data: {
          status: BookingStatus.REJECTED,
          rejectionReason,
        },
      });
    }

    await sendDeclinedEmails(evt, recurringEventId ? recurringEvent : {}); // Send email with recurring event info only on recurring event context
  }

  req.statusCode = 204;
  return { message: "Booking " + confirmed ? "confirmed" : "rejected" };
}

export type BookConfirmPatchResponse = Awaited<ReturnType<typeof patchHandler>>;

export default defaultHandler({
  // To prevent too much git diff until moved to another file
  PATCH: Promise.resolve({ default: defaultResponder(patchHandler) }),
});<|MERGE_RESOLUTION|>--- conflicted
+++ resolved
@@ -11,13 +11,7 @@
 import { refund } from "@ee/lib/stripe/server";
 
 import { getSession } from "@lib/auth";
-<<<<<<< HEAD
-import prisma from "@lib/prisma";
-import { BookingConfirmBody } from "@lib/types/booking";
-=======
 import { HttpError } from "@lib/core/http/error";
-import { sendDeclinedEmails, sendScheduledEmails } from "@lib/emails/email-manager";
->>>>>>> 12d66cb9
 
 import { getTranslation } from "@server/lib/i18n";
 
