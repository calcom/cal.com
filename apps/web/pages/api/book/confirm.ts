--- conflicted
+++ resolved
@@ -106,11 +106,8 @@
         uid: true,
         payment: true,
         destinationCalendar: true,
-<<<<<<< HEAD
         paid: true,
-=======
         recurringEventId: true,
->>>>>>> 67cc3a64
       },
     });
 
