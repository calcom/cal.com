import { Booking, BookingStatus, Prisma, SchedulingType, User } from "@prisma/client";
import type { NextApiRequest } from "next";
import { z } from "zod";

import EventManager from "@calcom/core/EventManager";
import { sendDeclinedEmails, sendScheduledEmails } from "@calcom/emails";
import { isPrismaObjOrUndefined, parseRecurringEvent } from "@calcom/lib";
import logger from "@calcom/lib/logger";
import { defaultHandler, defaultResponder, getTranslation } from "@calcom/lib/server";
import prisma from "@calcom/prisma";
import type { AdditionalInformation, CalendarEvent } from "@calcom/types/Calendar";
import { refund } from "@ee/lib/stripe/server";

import { getSession } from "@lib/auth";
import { HttpError } from "@lib/core/http/error";

const authorized = async (
  currentUser: Pick<User, "id">,
  booking: Pick<Booking, "eventTypeId" | "userId">
) => {
  // if the organizer
  if (booking.userId === currentUser.id) {
    return true;
  }
  const eventType = await prisma.eventType.findUnique({
    where: {
      id: booking.eventTypeId || undefined,
    },
    select: {
      schedulingType: true,
      users: true,
    },
  });
  if (
    eventType?.schedulingType === SchedulingType.COLLECTIVE &&
    eventType.users.find((user) => user.id === currentUser.id)
  ) {
    return true;
  }
  return false;
};

const log = logger.getChildLogger({ prefix: ["[api] book:user"] });

const bookingConfirmPatchBodySchema = z.object({
  confirmed: z.boolean(),
  id: z.number(),
  recurringEventId: z.string().optional(),
  reason: z.string().optional(),
});

async function patchHandler(req: NextApiRequest) {
  const session = await getSession({ req });
  if (!session?.user?.id) {
    throw new HttpError({ statusCode: 401, message: "Not authenticated" });
  }

  const {
    id: bookingId,
    recurringEventId,
    reason: rejectionReason,
    confirmed,
  } = bookingConfirmPatchBodySchema.parse(req.body);

  const currentUser = await prisma.user.findFirst({
    rejectOnNotFound() {
      throw new HttpError({ statusCode: 404, message: "User not found" });
    },
    where: {
      id: session.user.id,
    },
    select: {
      id: true,
      credentials: {
        orderBy: { id: "desc" as Prisma.SortOrder },
      },
      timeZone: true,
      email: true,
      name: true,
      username: true,
      destinationCalendar: true,
      locale: true,
    },
  });

  const tOrganizer = await getTranslation(currentUser.locale ?? "en", "common");

  const booking = await prisma.booking.findFirst({
    where: {
      id: bookingId,
    },
    rejectOnNotFound() {
      throw new HttpError({ statusCode: 404, message: "Booking not found" });
    },
    select: {
      title: true,
      description: true,
      customInputs: true,
      startTime: true,
      endTime: true,
      attendees: true,
      eventTypeId: true,
      eventType: {
        select: {
          recurringEvent: true,
        },
      },
      location: true,
      userId: true,
      id: true,
      uid: true,
      payment: true,
      destinationCalendar: true,
      paid: true,
      recurringEventId: true,
      status: true,
    },
  });

  if (!(await authorized(currentUser, booking))) {
    throw new HttpError({ statusCode: 401, message: "UNAUTHORIZED" });
  }

  const isConfirmed = booking.status === BookingStatus.ACCEPTED;
  if (isConfirmed) {
    throw new HttpError({ statusCode: 400, message: "booking already confirmed" });
  }

  /** When a booking that requires payment its being confirmed but doesn't have any payment,
   * we shouldn’t save it on DestinationCalendars
   */
  if (booking.payment.length > 0 && !booking.paid) {
    await prisma.booking.update({
      where: {
        id: bookingId,
      },
      data: {
        status: BookingStatus.ACCEPTED,
      },
    });

    req.statusCode = 204;
    return { message: "Booking confirmed" };
  }

  const attendeesListPromises = booking.attendees.map(async (attendee) => {
    return {
      name: attendee.name,
      email: attendee.email,
      timeZone: attendee.timeZone,
      language: {
        translate: await getTranslation(attendee.locale ?? "en", "common"),
        locale: attendee.locale ?? "en",
      },
    };
  });

  const attendeesList = await Promise.all(attendeesListPromises);

  const evt: CalendarEvent = {
    type: booking.title,
    title: booking.title,
    description: booking.description,
    customInputs: isPrismaObjOrUndefined(booking.customInputs),
    startTime: booking.startTime.toISOString(),
    endTime: booking.endTime.toISOString(),
    organizer: {
      email: currentUser.email,
      name: currentUser.name || "Unnamed",
      timeZone: currentUser.timeZone,
      language: { translate: tOrganizer, locale: currentUser.locale ?? "en" },
    },
    attendees: attendeesList,
    location: booking.location ?? "",
    uid: booking.uid,
    destinationCalendar: booking?.destinationCalendar || currentUser.destinationCalendar,
    recurringEvent: parseRecurringEvent(booking.eventType?.recurringEvent),
  };
<<<<<<< HEAD
  const { recurringEvent } = evt;

=======

  const recurringEvent = parseRecurringEvent(booking.eventType?.recurringEvent);
>>>>>>> b11398f5
  if (recurringEventId && recurringEvent) {
    const groupedRecurringBookings = await prisma.booking.groupBy({
      where: {
        recurringEventId: booking.recurringEventId,
      },
      by: [Prisma.BookingScalarFieldEnum.recurringEventId],
      _count: true,
    });
    // Overriding the recurring event configuration count to be the actual number of events booked for
    // the recurring event (equal or less than recurring event configuration count)
    recurringEvent.count = groupedRecurringBookings[0]._count;
    // count changed, parsing again to get the new value in
    evt.recurringEvent = parseRecurringEvent(recurringEvent);
  }

  if (confirmed) {
    const eventManager = new EventManager(currentUser);
    const scheduleResult = await eventManager.create(evt);

    const results = scheduleResult.results;

    if (results.length > 0 && results.every((res) => !res.success)) {
      const error = {
        errorCode: "BookingCreatingMeetingFailed",
        message: "Booking failed",
      };

      log.error(`Booking ${currentUser.username} failed`, error, results);
    } else {
      const metadata: AdditionalInformation = {};

      if (results.length) {
        // TODO: Handle created event metadata more elegantly
        metadata.hangoutLink = results[0].createdEvent?.hangoutLink;
        metadata.conferenceData = results[0].createdEvent?.conferenceData;
        metadata.entryPoints = results[0].createdEvent?.entryPoints;
      }
      try {
        await sendScheduledEmails({ ...evt, additionalInformation: metadata });
      } catch (error) {
        log.error(error);
      }
    }

    if (recurringEventId) {
      // The booking to confirm is a recurring event and comes from /booking/upcoming, proceeding to mark all related
      // bookings as confirmed. Prisma updateMany does not support relations, so doing this in two steps for now.
      const unconfirmedRecurringBookings = await prisma.booking.findMany({
        where: {
          recurringEventId,
          status: BookingStatus.PENDING,
        },
      });
      unconfirmedRecurringBookings.map(async (recurringBooking) => {
        await prisma.booking.update({
          where: {
            id: recurringBooking.id,
          },
          data: {
            status: BookingStatus.ACCEPTED,
            references: {
              create: scheduleResult.referencesToCreate,
            },
          },
        });
      });
    } else {
      // @NOTE: be careful with this as if any error occurs before this booking doesn't get confirmed
      // Should perform update on booking (confirm) -> then trigger the rest handlers
      await prisma.booking.update({
        where: {
          id: bookingId,
        },
        data: {
          status: BookingStatus.ACCEPTED,
          references: {
            create: scheduleResult.referencesToCreate,
          },
        },
      });
    }
  } else {
    evt.rejectionReason = rejectionReason;
    if (recurringEventId) {
      // The booking to reject is a recurring event and comes from /booking/upcoming, proceeding to mark all related
      // bookings as rejected.
      await prisma.booking.updateMany({
        where: {
          recurringEventId,
          status: BookingStatus.PENDING,
        },
        data: {
          status: BookingStatus.REJECTED,
          rejectionReason,
        },
      });
    } else {
      await refund(booking, evt); // No payment integration for recurring events for v1
      await prisma.booking.update({
        where: {
          id: bookingId,
        },
        data: {
          status: BookingStatus.REJECTED,
          rejectionReason,
        },
      });
    }

<<<<<<< HEAD
    await sendDeclinedEmails(evt); // Send email with recurring event info only on recurring event context
=======
    await sendDeclinedEmails(evt);
>>>>>>> b11398f5
  }

  req.statusCode = 204;
  return { message: "Booking " + confirmed ? "confirmed" : "rejected" };
}

export type BookConfirmPatchResponse = Awaited<ReturnType<typeof patchHandler>>;

export default defaultHandler({
  // To prevent too much git diff until moved to another file
  PATCH: Promise.resolve({ default: defaultResponder(patchHandler) }),
});<|MERGE_RESOLUTION|>--- conflicted
+++ resolved
@@ -6,13 +6,16 @@
 import { sendDeclinedEmails, sendScheduledEmails } from "@calcom/emails";
 import { isPrismaObjOrUndefined, parseRecurringEvent } from "@calcom/lib";
 import logger from "@calcom/lib/logger";
-import { defaultHandler, defaultResponder, getTranslation } from "@calcom/lib/server";
 import prisma from "@calcom/prisma";
 import type { AdditionalInformation, CalendarEvent } from "@calcom/types/Calendar";
 import { refund } from "@ee/lib/stripe/server";
 
 import { getSession } from "@lib/auth";
 import { HttpError } from "@lib/core/http/error";
+
+import { getTranslation } from "@server/lib/i18n";
+
+import { defaultHandler, defaultResponder } from "~/common";
 
 const authorized = async (
   currentUser: Pick<User, "id">,
@@ -174,15 +177,9 @@
     location: booking.location ?? "",
     uid: booking.uid,
     destinationCalendar: booking?.destinationCalendar || currentUser.destinationCalendar,
-    recurringEvent: parseRecurringEvent(booking.eventType?.recurringEvent),
   };
-<<<<<<< HEAD
-  const { recurringEvent } = evt;
-
-=======
 
   const recurringEvent = parseRecurringEvent(booking.eventType?.recurringEvent);
->>>>>>> b11398f5
   if (recurringEventId && recurringEvent) {
     const groupedRecurringBookings = await prisma.booking.groupBy({
       where: {
@@ -292,11 +289,7 @@
       });
     }
 
-<<<<<<< HEAD
-    await sendDeclinedEmails(evt); // Send email with recurring event info only on recurring event context
-=======
     await sendDeclinedEmails(evt);
->>>>>>> b11398f5
   }
 
   req.statusCode = 204;
