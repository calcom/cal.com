import crypto from "crypto";
import type { NextApiRequest, NextApiResponse } from "next";
import { z } from "zod";

import { orgDomainConfig } from "@calcom/features/ee/organizations/lib/orgDomains";
import { getPlaceholderAvatar } from "@calcom/lib/defaultAvatarImage";
import prisma from "@calcom/prisma";

import { defaultAvatarSrc } from "@lib/profile";

const querySchema = z
  .object({
    username: z.string(),
    teamname: z.string(),
  })
  .partial();

async function getIdentityData(req: NextApiRequest) {
  const { username, teamname } = querySchema.parse(req.query);
  const { currentOrgDomain, isValidOrgDomain } = orgDomainConfig(req.headers.host ?? "");

  if (username) {
    const user = await prisma.user.findFirst({
<<<<<<< HEAD
      where: { username },
=======
      where: {
        username,
        organization: isValidOrgDomain
          ? {
              slug: currentOrgDomain,
            }
          : null,
      },
>>>>>>> eadca3b2
      select: { avatar: true, email: true },
    });
    return {
      name: username,
      email: user?.email,
      avatar: user?.avatar,
    };
  }
  if (teamname) {
    const team = await prisma.team.findFirst({
<<<<<<< HEAD
      where: { slug: teamname },
=======
      where: {
        slug: teamname,
        parent: isValidOrgDomain
          ? {
              slug: currentOrgDomain,
            }
          : null,
      },
>>>>>>> eadca3b2
      select: { logo: true },
    });
    return {
      name: teamname,
      email: null,
      avatar: team?.logo || getPlaceholderAvatar(null, teamname),
    };
  }
}

export default async function handler(req: NextApiRequest, res: NextApiResponse) {
  const identity = await getIdentityData(req);
  const img = identity?.avatar;
  // If image isn't set or links to this route itself, use default avatar
  if (!img) {
    res.writeHead(302, {
      Location: defaultAvatarSrc({
        md5: crypto
          .createHash("md5")
          .update(identity?.email || "guest@example.com")
          .digest("hex"),
      }),
    });
    return res.end();
  }

  if (!img.includes("data:image")) {
    res.writeHead(302, { Location: img });
    return res.end();
  }

  const decoded = img.toString().replace("data:image/png;base64,", "").replace("data:image/jpeg;base64,", "");
  const imageResp = Buffer.from(decoded, "base64");
  res.writeHead(200, {
    "Content-Type": "image/png",
    "Content-Length": imageResp.length,
  });
  res.end(imageResp);
}<|MERGE_RESOLUTION|>--- conflicted
+++ resolved
@@ -21,9 +21,6 @@
 
   if (username) {
     const user = await prisma.user.findFirst({
-<<<<<<< HEAD
-      where: { username },
-=======
       where: {
         username,
         organization: isValidOrgDomain
@@ -32,7 +29,6 @@
             }
           : null,
       },
->>>>>>> eadca3b2
       select: { avatar: true, email: true },
     });
     return {
@@ -43,9 +39,6 @@
   }
   if (teamname) {
     const team = await prisma.team.findFirst({
-<<<<<<< HEAD
-      where: { slug: teamname },
-=======
       where: {
         slug: teamname,
         parent: isValidOrgDomain
@@ -54,7 +47,6 @@
             }
           : null,
       },
->>>>>>> eadca3b2
       select: { logo: true },
     });
     return {
