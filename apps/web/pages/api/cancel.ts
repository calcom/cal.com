--- conflicted
+++ resolved
@@ -164,11 +164,7 @@
     bookingToDelete.user.credentials.push(FAKE_DAILY_CREDENTIAL);
   }
 
-<<<<<<< HEAD
-  const apiDeletes = async.mapLimit(bookingToDelete.user.credentials, 5, async (credential: any) => {
-=======
   const apiDeletes = async.mapLimit(bookingToDelete.user.credentials, 5, async (credential: Credential) => {
->>>>>>> 2d2df2d4
     const bookingRefUid = bookingToDelete.references.filter((ref) => ref.type === credential.type)[0]?.uid;
     if (bookingRefUid) {
       if (credential.type.endsWith("_calendar")) {
