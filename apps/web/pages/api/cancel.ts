--- conflicted
+++ resolved
@@ -111,12 +111,6 @@
   const attendeesList = await Promise.all(attendeesListPromises);
   const tOrganizer = await getTranslation(organizer.locale ?? "en", "common");
 
-  // Taking care of recurrence rule
-  const recurringEvent = bookingToDelete.eventType?.recurringEvent as RecurringEvent;
-  let recurrence: string | undefined = undefined;
-  if (recurringEvent?.count) {
-    recurrence = new rrule(recurringEvent).toString();
-  }
   const evt: CalendarEvent = {
     title: bookingToDelete?.title,
     type: (bookingToDelete?.eventType?.title as string) || bookingToDelete?.title,
@@ -131,7 +125,6 @@
       language: { translate: tOrganizer, locale: organizer.locale ?? "en" },
     },
     attendees: attendeesList,
-    ...{ recurrence },
     uid: bookingToDelete?.uid,
     recurringEvent: parseRecurringEvent(bookingToDelete.eventType?.recurringEvent),
     location: bookingToDelete?.location,
@@ -200,11 +193,7 @@
     }
   });
 
-<<<<<<< HEAD
-  // Recurring event is mutually exclusive with paid events, so nothing to tweak for recurring events for now
-=======
   // Avoiding taking care of recurrence for now as Payments are not supported with Recurring Events at the moment
->>>>>>> 1f1e364a
   if (bookingToDelete && bookingToDelete.paid) {
     const evt: CalendarEvent = {
       type: bookingToDelete?.eventType?.title as string,
