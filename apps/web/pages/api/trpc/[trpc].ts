--- conflicted
+++ resolved
@@ -37,47 +37,35 @@
     const TWO_HOURS_IN_SECONDS = 60 * 60 * 2;
 
     // Our response to indicate no caching
-    const noCacheResponse = {};
+    const defaultHeaders: Record<"headers", Record<string, string>> = {
+      headers: {},
+    };
 
-<<<<<<< HEAD
-    if (!!ctx?.req && allOk && isQuery) {
-      // cache request for 1 day + revalidate once every 5 seconds
-      const ONE_DAY_IN_SECONDS = 60 * 60 * 24;
-      const timezone = z.string().safeParse(ctx.req.headers["x-cal-timezone"]);
-      return {
-        headers: {
-          ...(timezone.success && { "x-cal-timezone": timezone.data }),
-          ...(allPublic &&
-            !isThereANonCacheableQuery && {
-              "cache-control": `s-maxage=5, stale-while-revalidate=${ONE_DAY_IN_SECONDS}`,
-            }),
-        },
-      };
+    if (!!ctx?.req) {
+      const timezone = z.string().safeParse(ctx.req.headers["x-vercel-ip-timezone"]);
+      if (timezone.success) defaultHeaders.headers["x-cal-timezone"] = timezone.data;
     }
 
-    return {};
-=======
     // eslint-disable-next-line @typescript-eslint/ban-ts-comment
     // @ts-ignore ctx.req is available for SSR but not SSG
-    const isSSR = !!ctx?.req;
-    if (isSSR) {
-      return noCacheResponse;
+    if (!!ctx?.req) {
+      return defaultHeaders;
     }
 
     // No caching if we have a non-public path
     // Assuming we have all our public routes in `viewer.public`
     if (!paths || !paths.every((path) => path.startsWith("viewer.public."))) {
-      return noCacheResponse;
+      return defaultHeaders;
     }
 
     // No caching if we have any procedures errored
     if (errors.length !== 0) {
-      return noCacheResponse;
+      return defaultHeaders;
     }
 
     // Never cache non-queries (aka mutations)
     if (type !== "query") {
-      return noCacheResponse;
+      return defaultHeaders;
     }
 
     // cache request for 1 day + revalidate once every 5 seconds
@@ -97,12 +85,9 @@
     // Get the cache value of the matching element, if any
     if (matchedPath) cacheValue = cacheRules[matchedPath];
 
+    defaultHeaders.headers["Cache-Control"] = cacheValue;
+
     // Finally we respond with our resolved cache value
-    return {
-      headers: {
-        "Cache-Control": cacheValue,
-      },
-    };
->>>>>>> 05c33bd9
+    return defaultHeaders;
   },
 });