import NextAuth from "next-auth";

<<<<<<< HEAD
import dayjs from "@calcom/dayjs";
import checkLicense from "@calcom/features/ee/common/server/checkLicense";
import ImpersonationProvider from "@calcom/features/ee/impersonation/lib/ImpersonationProvider";
import { hostedCal, isSAMLLoginEnabled } from "@calcom/features/ee/sso/lib/saml";
import { ErrorCode, isPasswordValid, verifyPassword } from "@calcom/lib/auth";
import { APP_NAME, IS_TEAM_BILLING_ENABLED, WEBAPP_URL, WEBSITE_URL } from "@calcom/lib/constants";
import { symmetricDecrypt } from "@calcom/lib/crypto";
import { defaultCookies } from "@calcom/lib/default-cookies";
import rateLimit from "@calcom/lib/rateLimit";
import { serverConfig } from "@calcom/lib/serverConfig";
import slugify from "@calcom/lib/slugify";
import prisma from "@calcom/prisma";
import { teamMetadataSchema, userMetadata } from "@calcom/prisma/zod-utils";

import CalComAdapter from "@lib/auth/next-auth-custom-adapter";

import { GOOGLE_CLIENT_ID, GOOGLE_CLIENT_SECRET, IS_GOOGLE_LOGIN_ENABLED } from "@server/lib/constants";

const transporter = nodemailer.createTransport<TransportOptions>({
  ...(serverConfig.transport as TransportOptions),
} as TransportOptions);

const usernameSlug = (username: string) => slugify(username);

const signJwt = async (payload: { email: string }) => {
  const secret = new TextEncoder().encode(process.env.CALENDSO_ENCRYPTION_KEY);
  return new SignJWT(payload)
    .setProtectedHeader({ alg: "HS256" })
    .setSubject(payload.email)
    .setIssuedAt()
    .setIssuer(WEBSITE_URL)
    .setAudience(`${WEBSITE_URL}/auth/login`)
    .setExpirationTime("2m")
    .sign(secret);
};

const loginWithTotp = async (user: { email: string }) =>
  `/auth/login?totp=${await signJwt({ email: user.email })}`;

const providers: Provider[] = [
  CredentialsProvider({
    id: "credentials",
    name: "Cal.com",
    type: "credentials",
    credentials: {
      email: { label: "Email Address", type: "email", placeholder: "john.doe@example.com" },
      password: { label: "Password", type: "password", placeholder: "Your super secure password" },
      totpCode: { label: "Two-factor Code", type: "input", placeholder: "Code from authenticator app" },
    },
    async authorize(credentials) {
      if (!credentials) {
        console.error(`For some reason credentials are missing`);
        throw new Error(ErrorCode.InternalServerError);
      }

      const user = await prisma.user.findUnique({
        where: {
          email: credentials.email.toLowerCase(),
        },
        select: {
          role: true,
          id: true,
          username: true,
          name: true,
          email: true,
          metadata: true,
          identityProvider: true,
          password: true,
          twoFactorEnabled: true,
          twoFactorSecret: true,
          teams: {
            include: {
              team: true,
            },
          },
        },
      });

      // Don't leak information about it being username or password that is invalid
      if (!user) {
        throw new Error(ErrorCode.IncorrectUsernamePassword);
      }

      if (user.identityProvider !== IdentityProvider.CAL && !credentials.totpCode) {
        throw new Error(ErrorCode.ThirdPartyIdentityProviderEnabled);
      }

      if (!user.password && user.identityProvider !== IdentityProvider.CAL && !credentials.totpCode) {
        throw new Error(ErrorCode.IncorrectUsernamePassword);
      }

      if (user.password) {
        const isCorrectPassword = await verifyPassword(credentials.password, user.password);
        if (!isCorrectPassword) {
          throw new Error(ErrorCode.IncorrectUsernamePassword);
        }
      }

      if (user.twoFactorEnabled) {
        if (!credentials.totpCode) {
          throw new Error(ErrorCode.SecondFactorRequired);
        }

        if (!user.twoFactorSecret) {
          console.error(`Two factor is enabled for user ${user.id} but they have no secret`);
          throw new Error(ErrorCode.InternalServerError);
        }

        if (!process.env.CALENDSO_ENCRYPTION_KEY) {
          console.error(`"Missing encryption key; cannot proceed with two factor login."`);
          throw new Error(ErrorCode.InternalServerError);
        }

        const secret = symmetricDecrypt(user.twoFactorSecret, process.env.CALENDSO_ENCRYPTION_KEY);
        if (secret.length !== 32) {
          console.error(
            `Two factor secret decryption failed. Expected key with length 32 but got ${secret.length}`
          );
          throw new Error(ErrorCode.InternalServerError);
        }

        const isValidToken = authenticator.check(credentials.totpCode, secret);
        if (!isValidToken) {
          throw new Error(ErrorCode.IncorrectTwoFactorCode);
        }
      }

      const limiter = rateLimit({
        intervalInMs: 60 * 1000, // 1 minute
      });
      await limiter.check(10, user.email); // 10 requests per minute
      // Check if the user you are logging into has any active teams
      const hasActiveTeams =
        user.teams.filter((m: { team: { metadata: unknown } }) => {
          if (!IS_TEAM_BILLING_ENABLED) return true;
          const metadata = teamMetadataSchema.safeParse(m.team.metadata);
          if (metadata.success && metadata.data?.subscriptionId) return true;
          return false;
        }).length > 0;

      // authentication success- but does it meet the minimum password requirements?
      if (user.role === "ADMIN" && !isPasswordValid(credentials.password, false, true)) {
        return {
          id: user.id,
          username: user.username,
          email: user.email,
          name: user.name,
          role: "INACTIVE_ADMIN",
          belongsToActiveTeam: hasActiveTeams,
        };
      }

      return {
        id: user.id,
        username: user.username,
        email: user.email,
        name: user.name,
        role: user.role,
        belongsToActiveTeam: hasActiveTeams,
      };
    },
  }),
  ImpersonationProvider,
];

if (IS_GOOGLE_LOGIN_ENABLED) {
  providers.push(
    GoogleProvider({
      clientId: GOOGLE_CLIENT_ID,
      clientSecret: GOOGLE_CLIENT_SECRET,
      allowDangerousEmailAccountLinking: true,
    })
  );
}

if (isSAMLLoginEnabled) {
  providers.push({
    id: "saml",
    name: "BoxyHQ",
    type: "oauth",
    version: "2.0",
    checks: ["pkce", "state"],
    authorization: {
      url: `${WEBAPP_URL}/api/auth/saml/authorize`,
      params: {
        scope: "",
        response_type: "code",
        provider: "saml",
      },
    },
    token: {
      url: `${WEBAPP_URL}/api/auth/saml/token`,
      params: { grant_type: "authorization_code" },
    },
    userinfo: `${WEBAPP_URL}/api/auth/saml/userinfo`,
    profile: (profile) => {
      return {
        id: profile.id || "",
        firstName: profile.firstName || "",
        lastName: profile.lastName || "",
        email: profile.email || "",
        name: `${profile.firstName || ""} ${profile.lastName || ""}`.trim(),
        email_verified: true,
      };
    },
    options: {
      clientId: "dummy",
      clientSecret: "dummy",
    },
    allowDangerousEmailAccountLinking: true,
  });
}

// Disabled Email Login
if (false) {
  const emailsDir = path.resolve(process.cwd(), "..", "..", "packages/emails", "templates");
  providers.push(
    EmailProvider({
      type: "email",
      maxAge: 10 * 60 * 60, // Magic links are valid for 10 min only
      // Here we setup the sendVerificationRequest that calls the email template with the identifier (email) and token to verify.
      sendVerificationRequest: ({ identifier, url }) => {
        const originalUrl = new URL(url);
        const webappUrl = new URL(WEBAPP_URL);
        if (originalUrl.origin !== webappUrl.origin) {
          url = url.replace(originalUrl.origin, webappUrl.origin);
        }
        const emailFile = readFileSync(path.join(emailsDir, "confirm-email.html"), {
          encoding: "utf8",
        });
        const emailTemplate = Handlebars.compile(emailFile);
        transporter.sendMail({
          from: `${process.env.EMAIL_FROM}` || APP_NAME,
          to: identifier,
          subject: "Your sign-in link for " + APP_NAME,
          html: emailTemplate({
            base_url: WEBAPP_URL,
            signin_url: url,
            email: identifier,
          }),
        });
      },
    })
  );
}

function isNumber(n: string) {
  return !isNaN(parseFloat(n)) && !isNaN(+n);
}

const calcomAdapter = CalComAdapter(prisma);

export default NextAuth({
  // eslint-disable-next-line @typescript-eslint/ban-ts-comment
  // @ts-ignore
  adapter: calcomAdapter,
  session: {
    strategy: "jwt",
  },
  jwt: {
    // decorate the native JWT encode function
    // Impl. detail: We don't pass through as this function is called with encode/decode functions.
    encode: async ({ token, maxAge, secret }) => {
      if (token?.sub && isNumber(token.sub)) {
        const user = await prisma.user.findFirst({
          where: { id: Number(token.sub) },
          select: { metadata: true },
        });
        // if no user is found, we still don't want to crash here.
        if (user) {
          const metadata = userMetadata.parse(user.metadata);
          if (metadata?.sessionTimeout) {
            maxAge = metadata.sessionTimeout / 60;
          }
        }
      }
      return encode({ secret, token, maxAge });
    },
  },
  cookies: defaultCookies(WEBAPP_URL?.startsWith("https://")),
  pages: {
    signIn: "/auth/login",
    signOut: "/auth/logout",
    error: "/auth/error", // Error code passed in query string as ?error=
    verifyRequest: "/auth/verify",
    // newUser: "/auth/new", // New users will be directed here on first sign in (leave the property out if not of interest)
  },
  providers,
  callbacks: {
    async jwt({ token, user, account }) {
      const autoMergeIdentities = async () => {
        const existingUser = await prisma.user.findFirst({
          // eslint-disable-next-line @typescript-eslint/no-non-null-assertion
          where: { email: token.email! },
          select: {
            id: true,
            username: true,
            name: true,
            email: true,
            role: true,
          },
        });

        if (!existingUser) {
          return token;
        }

        return {
          ...existingUser,
          ...token,
        };
      };

      if (!user) {
        return await autoMergeIdentities();
      }

      if (account && account.type === "credentials") {
        return {
          ...token,
          id: user.id,
          name: user.name,
          username: user.username,
          email: user.email,
          role: user.role,
          impersonatedByUID: user?.impersonatedByUID,
          belongsToActiveTeam: user?.belongsToActiveTeam,
        };
      }

      // The arguments above are from the provider so we need to look up the
      // user based on those values in order to construct a JWT.
      if (account && account.type === "oauth" && account.provider && account.providerAccountId) {
        let idP: IdentityProvider = IdentityProvider.GOOGLE;
        if (account.provider === "saml") {
          idP = IdentityProvider.SAML;
        }
        const existingUser = await prisma.user.findFirst({
          where: {
            AND: [
              {
                identityProvider: idP,
              },
              {
                identityProviderId: account.providerAccountId as string,
              },
            ],
          },
        });

        if (!existingUser) {
          return await autoMergeIdentities();
        }

        return {
          ...token,
          id: existingUser.id,
          name: existingUser.name,
          username: existingUser.username,
          email: existingUser.email,
          role: existingUser.role,
          impersonatedByUID: token.impersonatedByUID as number,
          belongsToActiveTeam: token?.belongsToActiveTeam as boolean,
        };
      }

      return token;
    },
    async session({ session, token }) {
      const hasValidLicense = await checkLicense(prisma);
      const calendsoSession: Session = {
        ...session,
        hasValidLicense,
        user: {
          ...session.user,
          id: token.id as number,
          name: token.name,
          username: token.username as string,
          role: token.role as UserPermissionRole,
          impersonatedByUID: token.impersonatedByUID as number,
          belongsToActiveTeam: token?.belongsToActiveTeam as boolean,
        },
      };
      return calendsoSession;
    },
    async signIn(params) {
      const { user, account, profile } = params;

      if (account?.provider === "email") {
        return true;
      }
      // In this case we've already verified the credentials in the authorize
      // callback so we can sign the user in.
      if (account?.type === "credentials") {
        return true;
      }

      if (account?.type !== "oauth") {
        return false;
      }

      // CUSTOM_CODE
      if (!user.email || !user.email.endsWith("@mento.co")) {
        return false;
      }

      if (!user.name) {
        return false;
      }

      if (account?.provider) {
        let idP: IdentityProvider = IdentityProvider.GOOGLE;
        if (account.provider === "saml") {
          idP = IdentityProvider.SAML;
        }
        // eslint-disable-next-line @typescript-eslint/ban-ts-comment
        // @ts-ignore-error TODO validate email_verified key on profile
        user.email_verified = user.email_verified || !!user.emailVerified || profile.email_verified;

        if (!user.email_verified) {
          return "/auth/error?error=unverified-email";
        }
        // Only google oauth on this path
        const provider = account.provider.toUpperCase() as IdentityProvider;

        const existingUser = await prisma.user.findFirst({
          include: {
            accounts: {
              where: {
                provider: account.provider,
              },
            },
          },
          where: {
            identityProvider: provider,
            identityProviderId: account.providerAccountId,
          },
        });

        if (existingUser) {
          // In this case there's an existing user and their email address
          // hasn't changed since they last logged in.
          if (existingUser.email === user.email) {
            try {
              // If old user without Account entry we link their google account
              if (existingUser.accounts.length === 0) {
                const linkAccountWithUserData = { ...account, userId: existingUser.id };
                await calcomAdapter.linkAccount(linkAccountWithUserData);
              }
            } catch (error) {
              if (error instanceof Error) {
                console.error("Error while linking account of already existing user");
              }
            }
            if (existingUser.twoFactorEnabled) {
              return loginWithTotp(existingUser);
            } else {
              return true;
            }
          }

          // If the email address doesn't match, check if an account already exists
          // with the new email address. If it does, for now we return an error. If
          // not, update the email of their account and log them in.
          const userWithNewEmail = await prisma.user.findFirst({
            where: { email: user.email },
          });

          if (!userWithNewEmail) {
            await prisma.user.update({ where: { id: existingUser.id }, data: { email: user.email } });
            if (existingUser.twoFactorEnabled) {
              return loginWithTotp(existingUser);
            } else {
              return true;
            }
          } else {
            return "/auth/error?error=new-email-conflict";
          }
        }

        // If there's no existing user for this identity provider and id, create
        // a new account. If an account already exists with the incoming email
        // address return an error for now.
        const existingUserWithEmail = await prisma.user.findFirst({
          where: { email: user.email },
        });

        if (existingUserWithEmail) {
          // if self-hosted then we can allow auto-merge of identity providers if email is verified
          if (!hostedCal && existingUserWithEmail.emailVerified) {
            if (existingUserWithEmail.twoFactorEnabled) {
              return loginWithTotp(existingUserWithEmail);
            } else {
              return true;
            }
          }

          // check if user was invited
          if (
            !existingUserWithEmail.password &&
            !existingUserWithEmail.emailVerified &&
            !existingUserWithEmail.username
          ) {
            await prisma.user.update({
              where: { email: user.email },
              data: {
                // Slugify the incoming name and append a few random characters to
                // prevent conflicts for users with the same name.
                username: usernameSlug(user.name),
                emailVerified: new Date(Date.now()),
                name: user.name,
                theme: "light",
                identityProvider: idP,
                identityProviderId: String(user.id),
              },
            });

            if (existingUserWithEmail.twoFactorEnabled) {
              return loginWithTotp(existingUserWithEmail);
            } else {
              return true;
            }
          }

          // User signs up with email/password and then tries to login with Google/SAML using the same email
          if (
            existingUserWithEmail.identityProvider === IdentityProvider.CAL &&
            (idP === IdentityProvider.GOOGLE || idP === IdentityProvider.SAML)
          ) {
            await prisma.user.update({
              where: { email: existingUserWithEmail.email },
              data: { password: null },
            });
            if (existingUserWithEmail.twoFactorEnabled) {
              return loginWithTotp(existingUserWithEmail);
            } else {
              return true;
            }
          } else if (existingUserWithEmail.identityProvider === IdentityProvider.CAL) {
            return "/auth/error?error=use-password-login";
          }

          return "/auth/error?error=use-identity-login";
        }

        const newUser = await prisma.user.create({
          data: {
            // Slugify the incoming name and append a few random characters to
            // prevent conflicts for users with the same name.
            username: usernameSlug(user.name),
            emailVerified: new Date(Date.now()),
            name: user.name,
            email: user.email,
            hideBranding: true,
            theme: "light",
            brandColor: "#637A6F",
            darkBrandColor: "#637A6F",
            identityProvider: idP,
            identityProviderId: String(user.id),
            timeZone: dayjs.tz.guess(),
          },
        });
        const linkAccountNewUserData = { ...account, userId: newUser.id };
        await calcomAdapter.linkAccount(linkAccountNewUserData);

        if (account.twoFactorEnabled) {
          return loginWithTotp(newUser);
        } else {
          return true;
        }
      }

      return false;
    },
    async redirect({ url, baseUrl }) {
      // Allows relative callback URLs
      if (url.startsWith("/")) return `${baseUrl}${url}`;
      // Allows callback URLs on the same domain
      else if (new URL(url).hostname === new URL(WEBAPP_URL).hostname) return url;
      return baseUrl;
    },
  },
});
=======
import { AUTH_OPTIONS } from "@calcom/features/auth/lib/next-auth-options";

export default NextAuth(AUTH_OPTIONS);
>>>>>>> 6c551385
<|MERGE_RESOLUTION|>--- conflicted
+++ resolved
@@ -1,591 +1,5 @@
 import NextAuth from "next-auth";
 
-<<<<<<< HEAD
-import dayjs from "@calcom/dayjs";
-import checkLicense from "@calcom/features/ee/common/server/checkLicense";
-import ImpersonationProvider from "@calcom/features/ee/impersonation/lib/ImpersonationProvider";
-import { hostedCal, isSAMLLoginEnabled } from "@calcom/features/ee/sso/lib/saml";
-import { ErrorCode, isPasswordValid, verifyPassword } from "@calcom/lib/auth";
-import { APP_NAME, IS_TEAM_BILLING_ENABLED, WEBAPP_URL, WEBSITE_URL } from "@calcom/lib/constants";
-import { symmetricDecrypt } from "@calcom/lib/crypto";
-import { defaultCookies } from "@calcom/lib/default-cookies";
-import rateLimit from "@calcom/lib/rateLimit";
-import { serverConfig } from "@calcom/lib/serverConfig";
-import slugify from "@calcom/lib/slugify";
-import prisma from "@calcom/prisma";
-import { teamMetadataSchema, userMetadata } from "@calcom/prisma/zod-utils";
-
-import CalComAdapter from "@lib/auth/next-auth-custom-adapter";
-
-import { GOOGLE_CLIENT_ID, GOOGLE_CLIENT_SECRET, IS_GOOGLE_LOGIN_ENABLED } from "@server/lib/constants";
-
-const transporter = nodemailer.createTransport<TransportOptions>({
-  ...(serverConfig.transport as TransportOptions),
-} as TransportOptions);
-
-const usernameSlug = (username: string) => slugify(username);
-
-const signJwt = async (payload: { email: string }) => {
-  const secret = new TextEncoder().encode(process.env.CALENDSO_ENCRYPTION_KEY);
-  return new SignJWT(payload)
-    .setProtectedHeader({ alg: "HS256" })
-    .setSubject(payload.email)
-    .setIssuedAt()
-    .setIssuer(WEBSITE_URL)
-    .setAudience(`${WEBSITE_URL}/auth/login`)
-    .setExpirationTime("2m")
-    .sign(secret);
-};
-
-const loginWithTotp = async (user: { email: string }) =>
-  `/auth/login?totp=${await signJwt({ email: user.email })}`;
-
-const providers: Provider[] = [
-  CredentialsProvider({
-    id: "credentials",
-    name: "Cal.com",
-    type: "credentials",
-    credentials: {
-      email: { label: "Email Address", type: "email", placeholder: "john.doe@example.com" },
-      password: { label: "Password", type: "password", placeholder: "Your super secure password" },
-      totpCode: { label: "Two-factor Code", type: "input", placeholder: "Code from authenticator app" },
-    },
-    async authorize(credentials) {
-      if (!credentials) {
-        console.error(`For some reason credentials are missing`);
-        throw new Error(ErrorCode.InternalServerError);
-      }
-
-      const user = await prisma.user.findUnique({
-        where: {
-          email: credentials.email.toLowerCase(),
-        },
-        select: {
-          role: true,
-          id: true,
-          username: true,
-          name: true,
-          email: true,
-          metadata: true,
-          identityProvider: true,
-          password: true,
-          twoFactorEnabled: true,
-          twoFactorSecret: true,
-          teams: {
-            include: {
-              team: true,
-            },
-          },
-        },
-      });
-
-      // Don't leak information about it being username or password that is invalid
-      if (!user) {
-        throw new Error(ErrorCode.IncorrectUsernamePassword);
-      }
-
-      if (user.identityProvider !== IdentityProvider.CAL && !credentials.totpCode) {
-        throw new Error(ErrorCode.ThirdPartyIdentityProviderEnabled);
-      }
-
-      if (!user.password && user.identityProvider !== IdentityProvider.CAL && !credentials.totpCode) {
-        throw new Error(ErrorCode.IncorrectUsernamePassword);
-      }
-
-      if (user.password) {
-        const isCorrectPassword = await verifyPassword(credentials.password, user.password);
-        if (!isCorrectPassword) {
-          throw new Error(ErrorCode.IncorrectUsernamePassword);
-        }
-      }
-
-      if (user.twoFactorEnabled) {
-        if (!credentials.totpCode) {
-          throw new Error(ErrorCode.SecondFactorRequired);
-        }
-
-        if (!user.twoFactorSecret) {
-          console.error(`Two factor is enabled for user ${user.id} but they have no secret`);
-          throw new Error(ErrorCode.InternalServerError);
-        }
-
-        if (!process.env.CALENDSO_ENCRYPTION_KEY) {
-          console.error(`"Missing encryption key; cannot proceed with two factor login."`);
-          throw new Error(ErrorCode.InternalServerError);
-        }
-
-        const secret = symmetricDecrypt(user.twoFactorSecret, process.env.CALENDSO_ENCRYPTION_KEY);
-        if (secret.length !== 32) {
-          console.error(
-            `Two factor secret decryption failed. Expected key with length 32 but got ${secret.length}`
-          );
-          throw new Error(ErrorCode.InternalServerError);
-        }
-
-        const isValidToken = authenticator.check(credentials.totpCode, secret);
-        if (!isValidToken) {
-          throw new Error(ErrorCode.IncorrectTwoFactorCode);
-        }
-      }
-
-      const limiter = rateLimit({
-        intervalInMs: 60 * 1000, // 1 minute
-      });
-      await limiter.check(10, user.email); // 10 requests per minute
-      // Check if the user you are logging into has any active teams
-      const hasActiveTeams =
-        user.teams.filter((m: { team: { metadata: unknown } }) => {
-          if (!IS_TEAM_BILLING_ENABLED) return true;
-          const metadata = teamMetadataSchema.safeParse(m.team.metadata);
-          if (metadata.success && metadata.data?.subscriptionId) return true;
-          return false;
-        }).length > 0;
-
-      // authentication success- but does it meet the minimum password requirements?
-      if (user.role === "ADMIN" && !isPasswordValid(credentials.password, false, true)) {
-        return {
-          id: user.id,
-          username: user.username,
-          email: user.email,
-          name: user.name,
-          role: "INACTIVE_ADMIN",
-          belongsToActiveTeam: hasActiveTeams,
-        };
-      }
-
-      return {
-        id: user.id,
-        username: user.username,
-        email: user.email,
-        name: user.name,
-        role: user.role,
-        belongsToActiveTeam: hasActiveTeams,
-      };
-    },
-  }),
-  ImpersonationProvider,
-];
-
-if (IS_GOOGLE_LOGIN_ENABLED) {
-  providers.push(
-    GoogleProvider({
-      clientId: GOOGLE_CLIENT_ID,
-      clientSecret: GOOGLE_CLIENT_SECRET,
-      allowDangerousEmailAccountLinking: true,
-    })
-  );
-}
-
-if (isSAMLLoginEnabled) {
-  providers.push({
-    id: "saml",
-    name: "BoxyHQ",
-    type: "oauth",
-    version: "2.0",
-    checks: ["pkce", "state"],
-    authorization: {
-      url: `${WEBAPP_URL}/api/auth/saml/authorize`,
-      params: {
-        scope: "",
-        response_type: "code",
-        provider: "saml",
-      },
-    },
-    token: {
-      url: `${WEBAPP_URL}/api/auth/saml/token`,
-      params: { grant_type: "authorization_code" },
-    },
-    userinfo: `${WEBAPP_URL}/api/auth/saml/userinfo`,
-    profile: (profile) => {
-      return {
-        id: profile.id || "",
-        firstName: profile.firstName || "",
-        lastName: profile.lastName || "",
-        email: profile.email || "",
-        name: `${profile.firstName || ""} ${profile.lastName || ""}`.trim(),
-        email_verified: true,
-      };
-    },
-    options: {
-      clientId: "dummy",
-      clientSecret: "dummy",
-    },
-    allowDangerousEmailAccountLinking: true,
-  });
-}
-
-// Disabled Email Login
-if (false) {
-  const emailsDir = path.resolve(process.cwd(), "..", "..", "packages/emails", "templates");
-  providers.push(
-    EmailProvider({
-      type: "email",
-      maxAge: 10 * 60 * 60, // Magic links are valid for 10 min only
-      // Here we setup the sendVerificationRequest that calls the email template with the identifier (email) and token to verify.
-      sendVerificationRequest: ({ identifier, url }) => {
-        const originalUrl = new URL(url);
-        const webappUrl = new URL(WEBAPP_URL);
-        if (originalUrl.origin !== webappUrl.origin) {
-          url = url.replace(originalUrl.origin, webappUrl.origin);
-        }
-        const emailFile = readFileSync(path.join(emailsDir, "confirm-email.html"), {
-          encoding: "utf8",
-        });
-        const emailTemplate = Handlebars.compile(emailFile);
-        transporter.sendMail({
-          from: `${process.env.EMAIL_FROM}` || APP_NAME,
-          to: identifier,
-          subject: "Your sign-in link for " + APP_NAME,
-          html: emailTemplate({
-            base_url: WEBAPP_URL,
-            signin_url: url,
-            email: identifier,
-          }),
-        });
-      },
-    })
-  );
-}
-
-function isNumber(n: string) {
-  return !isNaN(parseFloat(n)) && !isNaN(+n);
-}
-
-const calcomAdapter = CalComAdapter(prisma);
-
-export default NextAuth({
-  // eslint-disable-next-line @typescript-eslint/ban-ts-comment
-  // @ts-ignore
-  adapter: calcomAdapter,
-  session: {
-    strategy: "jwt",
-  },
-  jwt: {
-    // decorate the native JWT encode function
-    // Impl. detail: We don't pass through as this function is called with encode/decode functions.
-    encode: async ({ token, maxAge, secret }) => {
-      if (token?.sub && isNumber(token.sub)) {
-        const user = await prisma.user.findFirst({
-          where: { id: Number(token.sub) },
-          select: { metadata: true },
-        });
-        // if no user is found, we still don't want to crash here.
-        if (user) {
-          const metadata = userMetadata.parse(user.metadata);
-          if (metadata?.sessionTimeout) {
-            maxAge = metadata.sessionTimeout / 60;
-          }
-        }
-      }
-      return encode({ secret, token, maxAge });
-    },
-  },
-  cookies: defaultCookies(WEBAPP_URL?.startsWith("https://")),
-  pages: {
-    signIn: "/auth/login",
-    signOut: "/auth/logout",
-    error: "/auth/error", // Error code passed in query string as ?error=
-    verifyRequest: "/auth/verify",
-    // newUser: "/auth/new", // New users will be directed here on first sign in (leave the property out if not of interest)
-  },
-  providers,
-  callbacks: {
-    async jwt({ token, user, account }) {
-      const autoMergeIdentities = async () => {
-        const existingUser = await prisma.user.findFirst({
-          // eslint-disable-next-line @typescript-eslint/no-non-null-assertion
-          where: { email: token.email! },
-          select: {
-            id: true,
-            username: true,
-            name: true,
-            email: true,
-            role: true,
-          },
-        });
-
-        if (!existingUser) {
-          return token;
-        }
-
-        return {
-          ...existingUser,
-          ...token,
-        };
-      };
-
-      if (!user) {
-        return await autoMergeIdentities();
-      }
-
-      if (account && account.type === "credentials") {
-        return {
-          ...token,
-          id: user.id,
-          name: user.name,
-          username: user.username,
-          email: user.email,
-          role: user.role,
-          impersonatedByUID: user?.impersonatedByUID,
-          belongsToActiveTeam: user?.belongsToActiveTeam,
-        };
-      }
-
-      // The arguments above are from the provider so we need to look up the
-      // user based on those values in order to construct a JWT.
-      if (account && account.type === "oauth" && account.provider && account.providerAccountId) {
-        let idP: IdentityProvider = IdentityProvider.GOOGLE;
-        if (account.provider === "saml") {
-          idP = IdentityProvider.SAML;
-        }
-        const existingUser = await prisma.user.findFirst({
-          where: {
-            AND: [
-              {
-                identityProvider: idP,
-              },
-              {
-                identityProviderId: account.providerAccountId as string,
-              },
-            ],
-          },
-        });
-
-        if (!existingUser) {
-          return await autoMergeIdentities();
-        }
-
-        return {
-          ...token,
-          id: existingUser.id,
-          name: existingUser.name,
-          username: existingUser.username,
-          email: existingUser.email,
-          role: existingUser.role,
-          impersonatedByUID: token.impersonatedByUID as number,
-          belongsToActiveTeam: token?.belongsToActiveTeam as boolean,
-        };
-      }
-
-      return token;
-    },
-    async session({ session, token }) {
-      const hasValidLicense = await checkLicense(prisma);
-      const calendsoSession: Session = {
-        ...session,
-        hasValidLicense,
-        user: {
-          ...session.user,
-          id: token.id as number,
-          name: token.name,
-          username: token.username as string,
-          role: token.role as UserPermissionRole,
-          impersonatedByUID: token.impersonatedByUID as number,
-          belongsToActiveTeam: token?.belongsToActiveTeam as boolean,
-        },
-      };
-      return calendsoSession;
-    },
-    async signIn(params) {
-      const { user, account, profile } = params;
-
-      if (account?.provider === "email") {
-        return true;
-      }
-      // In this case we've already verified the credentials in the authorize
-      // callback so we can sign the user in.
-      if (account?.type === "credentials") {
-        return true;
-      }
-
-      if (account?.type !== "oauth") {
-        return false;
-      }
-
-      // CUSTOM_CODE
-      if (!user.email || !user.email.endsWith("@mento.co")) {
-        return false;
-      }
-
-      if (!user.name) {
-        return false;
-      }
-
-      if (account?.provider) {
-        let idP: IdentityProvider = IdentityProvider.GOOGLE;
-        if (account.provider === "saml") {
-          idP = IdentityProvider.SAML;
-        }
-        // eslint-disable-next-line @typescript-eslint/ban-ts-comment
-        // @ts-ignore-error TODO validate email_verified key on profile
-        user.email_verified = user.email_verified || !!user.emailVerified || profile.email_verified;
-
-        if (!user.email_verified) {
-          return "/auth/error?error=unverified-email";
-        }
-        // Only google oauth on this path
-        const provider = account.provider.toUpperCase() as IdentityProvider;
-
-        const existingUser = await prisma.user.findFirst({
-          include: {
-            accounts: {
-              where: {
-                provider: account.provider,
-              },
-            },
-          },
-          where: {
-            identityProvider: provider,
-            identityProviderId: account.providerAccountId,
-          },
-        });
-
-        if (existingUser) {
-          // In this case there's an existing user and their email address
-          // hasn't changed since they last logged in.
-          if (existingUser.email === user.email) {
-            try {
-              // If old user without Account entry we link their google account
-              if (existingUser.accounts.length === 0) {
-                const linkAccountWithUserData = { ...account, userId: existingUser.id };
-                await calcomAdapter.linkAccount(linkAccountWithUserData);
-              }
-            } catch (error) {
-              if (error instanceof Error) {
-                console.error("Error while linking account of already existing user");
-              }
-            }
-            if (existingUser.twoFactorEnabled) {
-              return loginWithTotp(existingUser);
-            } else {
-              return true;
-            }
-          }
-
-          // If the email address doesn't match, check if an account already exists
-          // with the new email address. If it does, for now we return an error. If
-          // not, update the email of their account and log them in.
-          const userWithNewEmail = await prisma.user.findFirst({
-            where: { email: user.email },
-          });
-
-          if (!userWithNewEmail) {
-            await prisma.user.update({ where: { id: existingUser.id }, data: { email: user.email } });
-            if (existingUser.twoFactorEnabled) {
-              return loginWithTotp(existingUser);
-            } else {
-              return true;
-            }
-          } else {
-            return "/auth/error?error=new-email-conflict";
-          }
-        }
-
-        // If there's no existing user for this identity provider and id, create
-        // a new account. If an account already exists with the incoming email
-        // address return an error for now.
-        const existingUserWithEmail = await prisma.user.findFirst({
-          where: { email: user.email },
-        });
-
-        if (existingUserWithEmail) {
-          // if self-hosted then we can allow auto-merge of identity providers if email is verified
-          if (!hostedCal && existingUserWithEmail.emailVerified) {
-            if (existingUserWithEmail.twoFactorEnabled) {
-              return loginWithTotp(existingUserWithEmail);
-            } else {
-              return true;
-            }
-          }
-
-          // check if user was invited
-          if (
-            !existingUserWithEmail.password &&
-            !existingUserWithEmail.emailVerified &&
-            !existingUserWithEmail.username
-          ) {
-            await prisma.user.update({
-              where: { email: user.email },
-              data: {
-                // Slugify the incoming name and append a few random characters to
-                // prevent conflicts for users with the same name.
-                username: usernameSlug(user.name),
-                emailVerified: new Date(Date.now()),
-                name: user.name,
-                theme: "light",
-                identityProvider: idP,
-                identityProviderId: String(user.id),
-              },
-            });
-
-            if (existingUserWithEmail.twoFactorEnabled) {
-              return loginWithTotp(existingUserWithEmail);
-            } else {
-              return true;
-            }
-          }
-
-          // User signs up with email/password and then tries to login with Google/SAML using the same email
-          if (
-            existingUserWithEmail.identityProvider === IdentityProvider.CAL &&
-            (idP === IdentityProvider.GOOGLE || idP === IdentityProvider.SAML)
-          ) {
-            await prisma.user.update({
-              where: { email: existingUserWithEmail.email },
-              data: { password: null },
-            });
-            if (existingUserWithEmail.twoFactorEnabled) {
-              return loginWithTotp(existingUserWithEmail);
-            } else {
-              return true;
-            }
-          } else if (existingUserWithEmail.identityProvider === IdentityProvider.CAL) {
-            return "/auth/error?error=use-password-login";
-          }
-
-          return "/auth/error?error=use-identity-login";
-        }
-
-        const newUser = await prisma.user.create({
-          data: {
-            // Slugify the incoming name and append a few random characters to
-            // prevent conflicts for users with the same name.
-            username: usernameSlug(user.name),
-            emailVerified: new Date(Date.now()),
-            name: user.name,
-            email: user.email,
-            hideBranding: true,
-            theme: "light",
-            brandColor: "#637A6F",
-            darkBrandColor: "#637A6F",
-            identityProvider: idP,
-            identityProviderId: String(user.id),
-            timeZone: dayjs.tz.guess(),
-          },
-        });
-        const linkAccountNewUserData = { ...account, userId: newUser.id };
-        await calcomAdapter.linkAccount(linkAccountNewUserData);
-
-        if (account.twoFactorEnabled) {
-          return loginWithTotp(newUser);
-        } else {
-          return true;
-        }
-      }
-
-      return false;
-    },
-    async redirect({ url, baseUrl }) {
-      // Allows relative callback URLs
-      if (url.startsWith("/")) return `${baseUrl}${url}`;
-      // Allows callback URLs on the same domain
-      else if (new URL(url).hostname === new URL(WEBAPP_URL).hostname) return url;
-      return baseUrl;
-    },
-  },
-});
-=======
 import { AUTH_OPTIONS } from "@calcom/features/auth/lib/next-auth-options";
 
-export default NextAuth(AUTH_OPTIONS);
->>>>>>> 6c551385
+export default NextAuth(AUTH_OPTIONS);