--- conflicted
+++ resolved
@@ -13,7 +13,6 @@
 import dayjs from "@calcom/dayjs";
 import checkLicense from "@calcom/features/ee/common/server/checkLicense";
 import ImpersonationProvider from "@calcom/features/ee/impersonation/lib/ImpersonationProvider";
-import { hostedCal, isSAMLLoginEnabled } from "@calcom/features/ee/sso/lib/saml";
 import { WEBAPP_URL } from "@calcom/lib/constants";
 import { symmetricDecrypt } from "@calcom/lib/crypto";
 import { defaultCookies } from "@calcom/lib/default-cookies";
@@ -23,11 +22,6 @@
 
 import { ErrorCode, verifyPassword } from "@lib/auth";
 import CalComAdapter from "@lib/auth/next-auth-custom-adapter";
-<<<<<<< HEAD
-import { hostedCal, isSAMLLoginEnabled, samlLoginUrl } from "@lib/saml";
-=======
-import { randomString } from "@lib/random";
->>>>>>> 142be70b
 import slugify from "@lib/slugify";
 
 import { GOOGLE_CLIENT_ID, GOOGLE_CLIENT_SECRET, IS_GOOGLE_LOGIN_ENABLED } from "@server/lib/constants";
@@ -132,42 +126,42 @@
   );
 }
 
-if (isSAMLLoginEnabled) {
-  providers.push({
-    id: "saml",
-    name: "BoxyHQ",
-    type: "oauth",
-    version: "2.0",
-    checks: ["pkce", "state"],
-    authorization: {
-      url: `${WEBAPP_URL}/api/auth/saml/authorize`,
-      params: {
-        scope: "",
-        response_type: "code",
-        provider: "saml",
-      },
-    },
-    token: {
-      url: `${WEBAPP_URL}/api/auth/saml/token`,
-      params: { grant_type: "authorization_code" },
-    },
-    userinfo: `${WEBAPP_URL}/api/auth/saml/userinfo`,
-    profile: (profile) => {
-      return {
-        id: profile.id || "",
-        firstName: profile.firstName || "",
-        lastName: profile.lastName || "",
-        email: profile.email || "",
-        name: `${profile.firstName || ""} ${profile.lastName || ""}`.trim(),
-        email_verified: true,
-      };
-    },
-    options: {
-      clientId: "dummy",
-      clientSecret: "dummy",
-    },
-  });
-}
+// if (isSAMLLoginEnabled) {
+//   providers.push({
+//     id: "saml",
+//     name: "BoxyHQ",
+//     type: "oauth",
+//     version: "2.0",
+//     checks: ["pkce", "state"],
+//     authorization: {
+//       url: `${WEBAPP_URL}/api/auth/saml/authorize`,
+//       params: {
+//         scope: "",
+//         response_type: "code",
+//         provider: "saml",
+//       },
+//     },
+//     token: {
+//       url: `${WEBAPP_URL}/api/auth/saml/token`,
+//       params: { grant_type: "authorization_code" },
+//     },
+//     userinfo: `${WEBAPP_URL}/api/auth/saml/userinfo`,
+//     profile: (profile) => {
+//       return {
+//         id: profile.id || "",
+//         firstName: profile.firstName || "",
+//         lastName: profile.lastName || "",
+//         email: profile.email || "",
+//         name: `${profile.firstName || ""} ${profile.lastName || ""}`.trim(),
+//         email_verified: true,
+//       };
+//     },
+//     options: {
+//       clientId: "dummy",
+//       clientSecret: "dummy",
+//     },
+//   });
+// }
 
 // Disabled Email Login
 if (false) {
@@ -399,7 +393,7 @@
 
         if (existingUserWithEmail) {
           // if self-hosted then we can allow auto-merge of identity providers if email is verified
-          if (!hostedCal && existingUserWithEmail.emailVerified) {
+          if (existingUserWithEmail.emailVerified) {
             return true;
           }
 
