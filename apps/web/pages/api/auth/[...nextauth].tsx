import { IdentityProvider } from "@prisma/client";
import NextAuth, { Session } from "next-auth";
import { Provider } from "next-auth/providers";
import CredentialsProvider from "next-auth/providers/credentials";
import GoogleProvider from "next-auth/providers/google";
import { authenticator } from "otplib";

<<<<<<< HEAD
import { defaultCookies } from "@calcom/lib/default-cookies";
=======
import { symmetricDecrypt } from "@calcom/lib/crypto";
>>>>>>> 29669737

import { ErrorCode, verifyPassword } from "@lib/auth";
import prisma from "@lib/prisma";
import { randomString } from "@lib/random";
import { isSAMLLoginEnabled, samlLoginUrl, hostedCal } from "@lib/saml";
import slugify from "@lib/slugify";

import { GOOGLE_CLIENT_ID, GOOGLE_CLIENT_SECRET, IS_GOOGLE_LOGIN_ENABLED } from "@server/lib/constants";

const usernameSlug = (username: string) => slugify(username) + "-" + randomString(6).toLowerCase();
const WEBSITE_BASE_URL = process.env.WEBSITE_BASE_URL || "";

const providers: Provider[] = [
  CredentialsProvider({
    id: "credentials",
    name: "Cal.com",
    type: "credentials",
    credentials: {
      email: { label: "Email Address", type: "email", placeholder: "john.doe@example.com" },
      password: { label: "Password", type: "password", placeholder: "Your super secure password" },
      totpCode: { label: "Two-factor Code", type: "input", placeholder: "Code from authenticator app" },
    },
    async authorize(credentials) {
      if (!credentials) {
        console.error(`For some reason credentials are missing`);
        throw new Error(ErrorCode.InternalServerError);
      }

      const user = await prisma.user.findUnique({
        where: {
          email: credentials.email.toLowerCase(),
        },
      });

      if (!user) {
        throw new Error(ErrorCode.UserNotFound);
      }

      if (user.identityProvider !== IdentityProvider.CAL) {
        throw new Error(ErrorCode.ThirdPartyIdentityProviderEnabled);
      }

      if (!user.password) {
        throw new Error(ErrorCode.UserMissingPassword);
      }

      const isCorrectPassword = await verifyPassword(credentials.password, user.password);
      if (!isCorrectPassword) {
        throw new Error(ErrorCode.IncorrectPassword);
      }

      if (user.twoFactorEnabled) {
        if (!credentials.totpCode) {
          throw new Error(ErrorCode.SecondFactorRequired);
        }

        if (!user.twoFactorSecret) {
          console.error(`Two factor is enabled for user ${user.id} but they have no secret`);
          throw new Error(ErrorCode.InternalServerError);
        }

        if (!process.env.CALENDSO_ENCRYPTION_KEY) {
          console.error(`"Missing encryption key; cannot proceed with two factor login."`);
          throw new Error(ErrorCode.InternalServerError);
        }

        const secret = symmetricDecrypt(user.twoFactorSecret, process.env.CALENDSO_ENCRYPTION_KEY);
        if (secret.length !== 32) {
          console.error(
            `Two factor secret decryption failed. Expected key with length 32 but got ${secret.length}`
          );
          throw new Error(ErrorCode.InternalServerError);
        }

        const isValidToken = authenticator.check(credentials.totpCode, secret);
        if (!isValidToken) {
          throw new Error(ErrorCode.IncorrectTwoFactorCode);
        }
      }

      return {
        id: user.id,
        username: user.username,
        email: user.email,
        name: user.name,
      };
    },
  }),
];

if (IS_GOOGLE_LOGIN_ENABLED) {
  providers.push(
    GoogleProvider({
      clientId: GOOGLE_CLIENT_ID,
      clientSecret: GOOGLE_CLIENT_SECRET,
    })
  );
}

if (isSAMLLoginEnabled) {
  providers.push({
    id: "saml",
    name: "BoxyHQ",
    type: "oauth",
    version: "2.0",
    checks: ["pkce", "state"],
    authorization: {
      url: `${samlLoginUrl}/api/auth/saml/authorize`,
      params: {
        scope: "",
        response_type: "code",
        provider: "saml",
      },
    },
    token: {
      url: `${samlLoginUrl}/api/auth/saml/token`,
      params: { grant_type: "authorization_code" },
    },
    userinfo: `${samlLoginUrl}/api/auth/saml/userinfo`,
    profile: (profile) => {
      return {
        id: profile.id || "",
        firstName: profile.firstName || "",
        lastName: profile.lastName || "",
        email: profile.email || "",
        name: `${profile.firstName || ""} ${profile.lastName || ""}`.trim(),
        email_verified: true,
      };
    },
    options: {
      clientId: "dummy",
      clientSecret: "dummy",
    },
  });
}

export default NextAuth({
  session: {
    strategy: "jwt",
  },
  secret: process.env.JWT_SECRET,
  cookies: defaultCookies(WEBSITE_BASE_URL?.startsWith("https://")),
  pages: {
    signIn: "/auth/login",
    signOut: "/auth/logout",
    error: "/auth/error", // Error code passed in query string as ?error=
  },
  providers,
  callbacks: {
    async jwt({ token, user, account }) {
      const autoMergeIdentities = async () => {
        if (!hostedCal) {
          const existingUser = await prisma.user.findFirst({
            where: { email: token.email! },
          });

          if (!existingUser) {
            return token;
          }

          return {
            id: existingUser.id,
            username: existingUser.username,
            name: existingUser.name,
            email: existingUser.email,
          };
        }

        return token;
      };

      if (!user) {
        return await autoMergeIdentities();
      }

      if (account && account.type === "credentials") {
        return {
          id: user.id,
          name: user.name,
          username: user.username,
          email: user.email,
        };
      }

      // The arguments above are from the provider so we need to look up the
      // user based on those values in order to construct a JWT.
      if (account && account.type === "oauth" && account.provider && account.providerAccountId) {
        let idP: IdentityProvider = IdentityProvider.GOOGLE;
        if (account.provider === "saml") {
          idP = IdentityProvider.SAML;
        }

        const existingUser = await prisma.user.findFirst({
          where: {
            AND: [
              {
                identityProvider: idP,
              },
              {
                identityProviderId: account.providerAccountId as string,
              },
            ],
          },
        });

        if (!existingUser) {
          return await autoMergeIdentities();
        }

        return {
          id: existingUser.id,
          name: existingUser.name,
          username: existingUser.username,
          email: existingUser.email,
        };
      }

      return token;
    },
    async session({ session, token }) {
      const calendsoSession: Session = {
        ...session,
        user: {
          ...session.user,
          id: token.id as number,
          name: token.name,
          username: token.username as string,
        },
      };
      return calendsoSession;
    },
    async signIn({ user, account, profile }) {
      // In this case we've already verified the credentials in the authorize
      // callback so we can sign the user in.
      if (account.type === "credentials") {
        return true;
      }

      if (account.type !== "oauth") {
        return false;
      }

      if (!user.email) {
        return false;
      }

      if (!user.name) {
        return false;
      }

      if (account.provider) {
        let idP: IdentityProvider = IdentityProvider.GOOGLE;
        if (account.provider === "saml") {
          idP = IdentityProvider.SAML;
        }
        user.email_verified = user.email_verified || profile.email_verified;

        if (!user.email_verified) {
          return "/auth/error?error=unverified-email";
        }

        const existingUser = await prisma.user.findFirst({
          where: {
            AND: [{ identityProvider: idP }, { identityProviderId: user.id as string }],
          },
        });

        if (existingUser) {
          // In this case there's an existing user and their email address
          // hasn't changed since they last logged in.
          if (existingUser.email === user.email) {
            return true;
          }

          // If the email address doesn't match, check if an account already exists
          // with the new email address. If it does, for now we return an error. If
          // not, update the email of their account and log them in.
          const userWithNewEmail = await prisma.user.findFirst({
            where: { email: user.email },
          });

          if (!userWithNewEmail) {
            await prisma.user.update({ where: { id: existingUser.id }, data: { email: user.email } });
            return true;
          } else {
            return "/auth/error?error=new-email-conflict";
          }
        }

        // If there's no existing user for this identity provider and id, create
        // a new account. If an account already exists with the incoming email
        // address return an error for now.
        const existingUserWithEmail = await prisma.user.findFirst({
          where: { email: user.email },
        });

        if (existingUserWithEmail) {
          // if self-hosted then we can allow auto-merge of identity providers if email is verified
          if (!hostedCal && existingUserWithEmail.emailVerified) {
            return true;
          }

          // check if user was invited
          if (
            !existingUserWithEmail.password &&
            !existingUserWithEmail.emailVerified &&
            !existingUserWithEmail.username
          ) {
            await prisma.user.update({
              where: { email: user.email },
              data: {
                // Slugify the incoming name and append a few random characters to
                // prevent conflicts for users with the same name.
                username: usernameSlug(user.name),
                emailVerified: new Date(Date.now()),
                name: user.name,
                identityProvider: idP,
                identityProviderId: user.id as string,
              },
            });

            return true;
          }

          if (existingUserWithEmail.identityProvider === IdentityProvider.CAL) {
            return "/auth/error?error=use-password-login";
          }

          return "/auth/error?error=use-identity-login";
        }

        await prisma.user.create({
          data: {
            // Slugify the incoming name and append a few random characters to
            // prevent conflicts for users with the same name.
            username: usernameSlug(user.name),
            emailVerified: new Date(Date.now()),
            name: user.name,
            email: user.email,
            identityProvider: idP,
            identityProviderId: user.id as string,
          },
        });

        return true;
      }

      return false;
    },
  },
});<|MERGE_RESOLUTION|>--- conflicted
+++ resolved
@@ -5,11 +5,8 @@
 import GoogleProvider from "next-auth/providers/google";
 import { authenticator } from "otplib";
 
-<<<<<<< HEAD
+import { symmetricDecrypt } from "@calcom/lib/crypto";
 import { defaultCookies } from "@calcom/lib/default-cookies";
-=======
-import { symmetricDecrypt } from "@calcom/lib/crypto";
->>>>>>> 29669737
 
 import { ErrorCode, verifyPassword } from "@lib/auth";
 import prisma from "@lib/prisma";
