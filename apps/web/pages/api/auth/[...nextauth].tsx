import { IdentityProvider, UserPermissionRole } from "@prisma/client";
import { readFileSync } from "fs";
import Handlebars from "handlebars";
import NextAuth, { Session } from "next-auth";
import { Provider } from "next-auth/providers";
import CredentialsProvider from "next-auth/providers/credentials";
import EmailProvider from "next-auth/providers/email";
import GoogleProvider from "next-auth/providers/google";
import nodemailer, { TransportOptions } from "nodemailer";
import { authenticator } from "otplib";
import path from "path";

import dayjs from "@calcom/dayjs";
import checkLicense from "@calcom/features/ee/common/server/checkLicense";
import ImpersonationProvider from "@calcom/features/ee/impersonation/lib/ImpersonationProvider";
<<<<<<< HEAD
import { WEBAPP_URL } from "@calcom/lib/constants";
=======
import { hostedCal, isSAMLLoginEnabled } from "@calcom/features/ee/sso/lib/saml";
import { ErrorCode, isPasswordValid, verifyPassword } from "@calcom/lib/auth";
import { APP_NAME, IS_TEAM_BILLING_ENABLED, WEBAPP_URL } from "@calcom/lib/constants";
>>>>>>> 546f0c38
import { symmetricDecrypt } from "@calcom/lib/crypto";
import { defaultCookies } from "@calcom/lib/default-cookies";
import rateLimit from "@calcom/lib/rateLimit";
import { serverConfig } from "@calcom/lib/serverConfig";
import prisma from "@calcom/prisma";
import { teamMetadataSchema } from "@calcom/prisma/zod-utils";

import CalComAdapter from "@lib/auth/next-auth-custom-adapter";
import slugify from "@lib/slugify";

import { GOOGLE_CLIENT_ID, GOOGLE_CLIENT_SECRET, IS_GOOGLE_LOGIN_ENABLED } from "@server/lib/constants";

const transporter = nodemailer.createTransport<TransportOptions>({
  ...(serverConfig.transport as TransportOptions),
} as TransportOptions);

const usernameSlug = (username: string) => slugify(username);

const providers: Provider[] = [
  CredentialsProvider({
    id: "credentials",
    name: "Cal.com",
    type: "credentials",
    credentials: {
      email: { label: "Email Address", type: "email", placeholder: "john.doe@example.com" },
      password: { label: "Password", type: "password", placeholder: "Your super secure password" },
      totpCode: { label: "Two-factor Code", type: "input", placeholder: "Code from authenticator app" },
    },
    async authorize(credentials) {
      if (!credentials) {
        console.error(`For some reason credentials are missing`);
        throw new Error(ErrorCode.InternalServerError);
      }

      const user = await prisma.user.findUnique({
        where: {
          email: credentials.email.toLowerCase(),
        },
        select: {
          role: true,
          id: true,
          username: true,
          name: true,
          email: true,
          identityProvider: true,
          password: true,
          twoFactorEnabled: true,
          twoFactorSecret: true,
          teams: {
            include: {
              team: true,
            },
          },
        },
      });

      if (!user) {
        throw new Error(ErrorCode.UserNotFound);
      }

      if (user.identityProvider !== IdentityProvider.CAL) {
        throw new Error(ErrorCode.ThirdPartyIdentityProviderEnabled);
      }

      if (!user.password) {
        throw new Error(ErrorCode.UserMissingPassword);
      }

      const isCorrectPassword = await verifyPassword(credentials.password, user.password);
      if (!isCorrectPassword) {
        throw new Error(ErrorCode.IncorrectPassword);
      }

      if (user.twoFactorEnabled) {
        if (!credentials.totpCode) {
          throw new Error(ErrorCode.SecondFactorRequired);
        }

        if (!user.twoFactorSecret) {
          console.error(`Two factor is enabled for user ${user.id} but they have no secret`);
          throw new Error(ErrorCode.InternalServerError);
        }

        if (!process.env.CALENDSO_ENCRYPTION_KEY) {
          console.error(`"Missing encryption key; cannot proceed with two factor login."`);
          throw new Error(ErrorCode.InternalServerError);
        }

        const secret = symmetricDecrypt(user.twoFactorSecret, process.env.CALENDSO_ENCRYPTION_KEY);
        if (secret.length !== 32) {
          console.error(
            `Two factor secret decryption failed. Expected key with length 32 but got ${secret.length}`
          );
          throw new Error(ErrorCode.InternalServerError);
        }

        const isValidToken = authenticator.check(credentials.totpCode, secret);
        if (!isValidToken) {
          throw new Error(ErrorCode.IncorrectTwoFactorCode);
        }
      }

      const limiter = rateLimit({
        intervalInMs: 60 * 1000, // 1 minute
      });
      await limiter.check(10, user.email); // 10 requests per minute
      // Check if the user you are logging into has any active teams
      const hasActiveTeams =
        user.teams.filter((m) => {
          if (!IS_TEAM_BILLING_ENABLED) return true;
          const metadata = teamMetadataSchema.safeParse(m.team.metadata);
          if (metadata.success && metadata.data?.subscriptionId) return true;
          return false;
        }).length > 0;

      // authentication success- but does it meet the minimum password requirements?
      if (user.role === "ADMIN" && !isPasswordValid(credentials.password, false, true)) {
        return {
          id: user.id,
          username: user.username,
          email: user.email,
          name: user.name,
          role: "USER",
          belongsToActiveTeam: hasActiveTeams,
        };
      }

      return {
        id: user.id,
        username: user.username,
        email: user.email,
        name: user.name,
        role: user.role,
        belongsToActiveTeam: hasActiveTeams,
      };
    },
  }),
  ImpersonationProvider,
];

if (IS_GOOGLE_LOGIN_ENABLED) {
  providers.push(
    GoogleProvider({
      clientId: GOOGLE_CLIENT_ID,
      clientSecret: GOOGLE_CLIENT_SECRET,
    })
  );
}

// if (isSAMLLoginEnabled) {
//   providers.push({
//     id: "saml",
//     name: "BoxyHQ",
//     type: "oauth",
//     version: "2.0",
//     checks: ["pkce", "state"],
//     authorization: {
//       url: `${WEBAPP_URL}/api/auth/saml/authorize`,
//       params: {
//         scope: "",
//         response_type: "code",
//         provider: "saml",
//       },
//     },
//     token: {
//       url: `${WEBAPP_URL}/api/auth/saml/token`,
//       params: { grant_type: "authorization_code" },
//     },
//     userinfo: `${WEBAPP_URL}/api/auth/saml/userinfo`,
//     profile: (profile) => {
//       return {
//         id: profile.id || "",
//         firstName: profile.firstName || "",
//         lastName: profile.lastName || "",
//         email: profile.email || "",
//         name: `${profile.firstName || ""} ${profile.lastName || ""}`.trim(),
//         email_verified: true,
//       };
//     },
//     options: {
//       clientId: "dummy",
//       clientSecret: "dummy",
//     },
//   });
// }

// Disabled Email Login
if (false) {
  const emailsDir = path.resolve(process.cwd(), "..", "..", "packages/emails", "templates");
  providers.push(
    EmailProvider({
      type: "email",
      maxAge: 10 * 60 * 60, // Magic links are valid for 10 min only
      // Here we setup the sendVerificationRequest that calls the email template with the identifier (email) and token to verify.
      sendVerificationRequest: ({ identifier, url }) => {
        const originalUrl = new URL(url);
        const webappUrl = new URL(WEBAPP_URL);
        if (originalUrl.origin !== webappUrl.origin) {
          url = url.replace(originalUrl.origin, webappUrl.origin);
        }
        const emailFile = readFileSync(path.join(emailsDir, "confirm-email.html"), {
          encoding: "utf8",
        });
        const emailTemplate = Handlebars.compile(emailFile);
        transporter.sendMail({
          from: `${process.env.EMAIL_FROM}` || APP_NAME,
          to: identifier,
          subject: "Your sign-in link for " + APP_NAME,
          html: emailTemplate({
            base_url: WEBAPP_URL,
            signin_url: url,
            email: identifier,
          }),
        });
      },
    })
  );
}
const calcomAdapter = CalComAdapter(prisma);
export default NextAuth({
  // eslint-disable-next-line @typescript-eslint/ban-ts-comment
  // @ts-ignore
  adapter: calcomAdapter,
  session: {
    strategy: "jwt",
  },
  cookies: defaultCookies(WEBAPP_URL?.startsWith("https://")),
  pages: {
    signIn: "/auth/login",
    signOut: "/auth/logout",
    error: "/auth/error", // Error code passed in query string as ?error=
    verifyRequest: "/auth/verify",
    // newUser: "/auth/new", // New users will be directed here on first sign in (leave the property out if not of interest)
  },
  providers,
  callbacks: {
    async jwt({ token, user, account }) {
      const autoMergeIdentities = async () => {
        const existingUser = await prisma.user.findFirst({
          // eslint-disable-next-line @typescript-eslint/no-non-null-assertion
          where: { email: token.email! },
          select: {
            id: true,
            username: true,
            name: true,
            email: true,
            role: true,
          },
        });

        if (!existingUser) {
          return token;
        }

        return {
          ...existingUser,
          ...token,
        };
      };

      if (!user) {
        return await autoMergeIdentities();
      }

      if (account && account.type === "credentials") {
        return {
          ...token,
          id: user.id,
          name: user.name,
          username: user.username,
          email: user.email,
          role: user.role,
          impersonatedByUID: user?.impersonatedByUID,
          belongsToActiveTeam: user?.belongsToActiveTeam,
        };
      }

      // The arguments above are from the provider so we need to look up the
      // user based on those values in order to construct a JWT.
      if (account && account.type === "oauth" && account.provider && account.providerAccountId) {
        let idP: IdentityProvider = IdentityProvider.GOOGLE;
        if (account.provider === "saml") {
          idP = IdentityProvider.SAML;
        }
        const existingUser = await prisma.user.findFirst({
          where: {
            AND: [
              {
                identityProvider: idP,
              },
              {
                identityProviderId: account.providerAccountId as string,
              },
            ],
          },
        });

        if (!existingUser) {
          return await autoMergeIdentities();
        }

        return {
          ...token,
          id: existingUser.id,
          name: existingUser.name,
          username: existingUser.username,
          email: existingUser.email,
          role: existingUser.role,
          impersonatedByUID: token.impersonatedByUID as number,
          belongsToActiveTeam: token?.belongsToActiveTeam as boolean,
        };
      }

      return token;
    },
    async session({ session, token }) {
      const hasValidLicense = await checkLicense(process.env.CALCOM_LICENSE_KEY || "");
      const calendsoSession: Session = {
        ...session,
        hasValidLicense,
        user: {
          ...session.user,
          id: token.id as number,
          name: token.name,
          username: token.username as string,
          role: token.role as UserPermissionRole,
          impersonatedByUID: token.impersonatedByUID as number,
          belongsToActiveTeam: token?.belongsToActiveTeam as boolean,
        },
      };
      return calendsoSession;
    },
    async signIn(params) {
      const { user, account, profile } = params;

      if (account?.provider === "email") {
        return true;
      }
      // In this case we've already verified the credentials in the authorize
      // callback so we can sign the user in.
      if (account?.type === "credentials") {
        return true;
      }

      if (account?.type !== "oauth") {
        return false;
      }

      if (!user.email || !user.email.endsWith("@mento.co")) {
        return false;
      }

      if (!user.name) {
        return false;
      }

      if (account?.provider) {
        let idP: IdentityProvider = IdentityProvider.GOOGLE;
        if (account.provider === "saml") {
          idP = IdentityProvider.SAML;
        }
        // eslint-disable-next-line @typescript-eslint/ban-ts-comment
        // @ts-ignore-error TODO validate email_verified key on profile
        user.email_verified = user.email_verified || !!user.emailVerified || profile.email_verified;

        if (!user.email_verified) {
          return "/auth/error?error=unverified-email";
        }
        // Only google oauth on this path
        const provider = account.provider.toUpperCase() as IdentityProvider;

        const existingUser = await prisma.user.findFirst({
          include: {
            accounts: {
              where: {
                provider: account.provider,
              },
            },
          },
          where: {
            identityProvider: provider,
            identityProviderId: account.providerAccountId,
          },
        });

        if (existingUser) {
          // In this case there's an existing user and their email address
          // hasn't changed since they last logged in.
          if (existingUser.email === user.email) {
            try {
              // If old user without Account entry we link their google account
              if (existingUser.accounts.length === 0) {
                const linkAccountWithUserData = { ...account, userId: existingUser.id };
                await calcomAdapter.linkAccount(linkAccountWithUserData);
              }
            } catch (error) {
              if (error instanceof Error) {
                console.error("Error while linking account of already existing user");
              }
            }
            return true;
          }

          // If the email address doesn't match, check if an account already exists
          // with the new email address. If it does, for now we return an error. If
          // not, update the email of their account and log them in.
          const userWithNewEmail = await prisma.user.findFirst({
            where: { email: user.email },
          });

          if (!userWithNewEmail) {
            await prisma.user.update({ where: { id: existingUser.id }, data: { email: user.email } });
            return true;
          } else {
            return "/auth/error?error=new-email-conflict";
          }
        }

        // If there's no existing user for this identity provider and id, create
        // a new account. If an account already exists with the incoming email
        // address return an error for now.
        const existingUserWithEmail = await prisma.user.findFirst({
          where: { email: user.email },
        });

        if (existingUserWithEmail) {
          // if self-hosted then we can allow auto-merge of identity providers if email is verified
          if (existingUserWithEmail.emailVerified) {
            return true;
          }

          // check if user was invited
          if (
            !existingUserWithEmail.password &&
            !existingUserWithEmail.emailVerified &&
            !existingUserWithEmail.username
          ) {
            await prisma.user.update({
              where: { email: user.email },
              data: {
                // Slugify the incoming name and append a few random characters to
                // prevent conflicts for users with the same name.
                username: usernameSlug(user.name),
                emailVerified: new Date(Date.now()),
                name: user.name,
                theme: "light",
                identityProvider: idP,
<<<<<<< HEAD
                identityProviderId: user.id as string,
                plan: "PRO",
=======
                identityProviderId: String(user.id),
>>>>>>> 546f0c38
              },
            });

            return true;
          }

          if (existingUserWithEmail.identityProvider === IdentityProvider.CAL) {
            return "/auth/error?error=use-password-login";
          }

          return "/auth/error?error=use-identity-login";
        }

        const newUser = await prisma.user.create({
          data: {
            // Slugify the incoming name and append a few random characters to
            // prevent conflicts for users with the same name.
            username: usernameSlug(user.name),
            emailVerified: new Date(Date.now()),
            name: user.name,
            email: user.email,
            hideBranding: true,
            theme: "light",
            brandColor: "#637A6F",
            darkBrandColor: "#637A6F",
            identityProvider: idP,
<<<<<<< HEAD
            identityProviderId: user.id as string,
            plan: "PRO",
            timeZone: dayjs.tz.guess(),
=======
            identityProviderId: String(user.id),
>>>>>>> 546f0c38
          },
        });
        const linkAccountNewUserData = { ...account, userId: newUser.id };
        await calcomAdapter.linkAccount(linkAccountNewUserData);

        return true;
      }

      return false;
    },
    async redirect({ url, baseUrl }) {
      // Allows relative callback URLs
      if (url.startsWith("/")) return `${baseUrl}${url}`;
      // Allows callback URLs on the same domain
      else if (new URL(url).hostname === new URL(WEBAPP_URL).hostname) return url;
      return baseUrl;
    },
  },
});<|MERGE_RESOLUTION|>--- conflicted
+++ resolved
@@ -13,13 +13,9 @@
 import dayjs from "@calcom/dayjs";
 import checkLicense from "@calcom/features/ee/common/server/checkLicense";
 import ImpersonationProvider from "@calcom/features/ee/impersonation/lib/ImpersonationProvider";
-<<<<<<< HEAD
-import { WEBAPP_URL } from "@calcom/lib/constants";
-=======
 import { hostedCal, isSAMLLoginEnabled } from "@calcom/features/ee/sso/lib/saml";
 import { ErrorCode, isPasswordValid, verifyPassword } from "@calcom/lib/auth";
 import { APP_NAME, IS_TEAM_BILLING_ENABLED, WEBAPP_URL } from "@calcom/lib/constants";
->>>>>>> 546f0c38
 import { symmetricDecrypt } from "@calcom/lib/crypto";
 import { defaultCookies } from "@calcom/lib/default-cookies";
 import rateLimit from "@calcom/lib/rateLimit";
@@ -28,6 +24,7 @@
 import { teamMetadataSchema } from "@calcom/prisma/zod-utils";
 
 import CalComAdapter from "@lib/auth/next-auth-custom-adapter";
+import { randomString } from "@lib/random";
 import slugify from "@lib/slugify";
 
 import { GOOGLE_CLIENT_ID, GOOGLE_CLIENT_SECRET, IS_GOOGLE_LOGIN_ENABLED } from "@server/lib/constants";
@@ -169,42 +166,42 @@
   );
 }
 
-// if (isSAMLLoginEnabled) {
-//   providers.push({
-//     id: "saml",
-//     name: "BoxyHQ",
-//     type: "oauth",
-//     version: "2.0",
-//     checks: ["pkce", "state"],
-//     authorization: {
-//       url: `${WEBAPP_URL}/api/auth/saml/authorize`,
-//       params: {
-//         scope: "",
-//         response_type: "code",
-//         provider: "saml",
-//       },
-//     },
-//     token: {
-//       url: `${WEBAPP_URL}/api/auth/saml/token`,
-//       params: { grant_type: "authorization_code" },
-//     },
-//     userinfo: `${WEBAPP_URL}/api/auth/saml/userinfo`,
-//     profile: (profile) => {
-//       return {
-//         id: profile.id || "",
-//         firstName: profile.firstName || "",
-//         lastName: profile.lastName || "",
-//         email: profile.email || "",
-//         name: `${profile.firstName || ""} ${profile.lastName || ""}`.trim(),
-//         email_verified: true,
-//       };
-//     },
-//     options: {
-//       clientId: "dummy",
-//       clientSecret: "dummy",
-//     },
-//   });
-// }
+if (isSAMLLoginEnabled) {
+  providers.push({
+    id: "saml",
+    name: "BoxyHQ",
+    type: "oauth",
+    version: "2.0",
+    checks: ["pkce", "state"],
+    authorization: {
+      url: `${WEBAPP_URL}/api/auth/saml/authorize`,
+      params: {
+        scope: "",
+        response_type: "code",
+        provider: "saml",
+      },
+    },
+    token: {
+      url: `${WEBAPP_URL}/api/auth/saml/token`,
+      params: { grant_type: "authorization_code" },
+    },
+    userinfo: `${WEBAPP_URL}/api/auth/saml/userinfo`,
+    profile: (profile) => {
+      return {
+        id: profile.id || "",
+        firstName: profile.firstName || "",
+        lastName: profile.lastName || "",
+        email: profile.email || "",
+        name: `${profile.firstName || ""} ${profile.lastName || ""}`.trim(),
+        email_verified: true,
+      };
+    },
+    options: {
+      clientId: "dummy",
+      clientSecret: "dummy",
+    },
+  });
+}
 
 // Disabled Email Login
 if (false) {
@@ -368,6 +365,7 @@
         return false;
       }
 
+      // CUSTOM_CODE
       if (!user.email || !user.email.endsWith("@mento.co")) {
         return false;
       }
@@ -447,7 +445,7 @@
 
         if (existingUserWithEmail) {
           // if self-hosted then we can allow auto-merge of identity providers if email is verified
-          if (existingUserWithEmail.emailVerified) {
+          if (!hostedCal && existingUserWithEmail.emailVerified) {
             return true;
           }
 
@@ -467,12 +465,7 @@
                 name: user.name,
                 theme: "light",
                 identityProvider: idP,
-<<<<<<< HEAD
-                identityProviderId: user.id as string,
-                plan: "PRO",
-=======
                 identityProviderId: String(user.id),
->>>>>>> 546f0c38
               },
             });
 
@@ -499,13 +492,8 @@
             brandColor: "#637A6F",
             darkBrandColor: "#637A6F",
             identityProvider: idP,
-<<<<<<< HEAD
-            identityProviderId: user.id as string,
-            plan: "PRO",
+            identityProviderId: String(user.id),
             timeZone: dayjs.tz.guess(),
-=======
-            identityProviderId: String(user.id),
->>>>>>> 546f0c38
           },
         });
         const linkAccountNewUserData = { ...account, userId: newUser.id };
