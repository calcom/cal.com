--- conflicted
+++ resolved
@@ -1,16 +1,8 @@
 import type { NextApiRequest, NextApiResponse } from "next";
 import { z } from "zod";
 
-<<<<<<< HEAD
-import { ErrorCode } from "@calcom/features/auth/lib/ErrorCode";
 import { passwordResetRequest } from "@calcom/features/auth/lib/passwordResetRequest";
-import rateLimiter from "@calcom/lib/rateLimit";
-=======
-import dayjs from "@calcom/dayjs";
-import { sendPasswordResetEmail } from "@calcom/emails";
-import { PASSWORD_RESET_EXPIRY_HOURS } from "@calcom/emails/templates/forgot-password-email";
 import { checkRateLimitAndThrowError } from "@calcom/lib/checkRateLimitAndThrowError";
->>>>>>> ad4d71d8
 import { defaultHandler } from "@calcom/lib/server";
 import { getTranslation } from "@calcom/lib/server/i18n";
 
@@ -50,13 +42,6 @@
     identifier: ip,
   });
 
-<<<<<<< HEAD
-  if (!limit.success) {
-    throw new Error(ErrorCode.RateLimitExceeded);
-  }
-  // ensure no errors thrown by passwordResetRequest get leaked to the frontend.
-=======
->>>>>>> ad4d71d8
   try {
     await passwordResetRequest(email.data, req.body.language ?? "en");
     // By adding a random delay any attacker is unable to bruteforce existing email addresses.
