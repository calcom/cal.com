import type { NextApiRequest, NextApiResponse } from "next";
import { z } from "zod";

import { passwordResetRequest } from "@calcom/features/auth/lib/passwordResetRequest";
import { checkRateLimitAndThrowError } from "@calcom/lib/checkRateLimitAndThrowError";
import { defaultHandler } from "@calcom/lib/server";
import { getTranslation } from "@calcom/lib/server/i18n";

function delay(cb: () => unknown, delay: number) {
  return new Promise((resolve) => {
    setTimeout(() => {
      resolve(cb());
    }, delay);
  });
}

async function handler(req: NextApiRequest, res: NextApiResponse) {
  const email = z
    .string()
    .email()
    .transform((val) => val.toLowerCase())
    .safeParse(req.body?.email);

  if (!email.success) {
    return res.status(400).json({ message: "email is required" });
  }

  // fallback to email if ip is not present
  let ip = (req.headers["x-real-ip"] as string) ?? email.data;

  const forwardedFor = req.headers["x-forwarded-for"] as string;
  if (!ip && forwardedFor) {
    ip = forwardedFor?.split(",").at(0) ?? email.data;
  }

  // 10 requests per minute

  await checkRateLimitAndThrowError({
    rateLimitingType: "core",
    identifier: ip,
  });

  try {
<<<<<<< HEAD
    const resetLink = await passwordResetRequest(email.data, req.body.language ?? "en");
    // By adding a random delay any attacker is unable to bruteforce existing email addresses.
    const delayInMs = Math.floor(Math.random() * 2000) + 1000;
    return await delay(() => {
      /** So we can test the password reset flow on CI */
      if (process.env.NEXT_PUBLIC_IS_E2E) {
        return res.status(201).json({
          message: t("password_reset_email_sent"),
          resetLink,
        });
      } else {
        return res.status(201).json({ message: t("password_reset_email_sent") });
      }
    }, delayInMs);
=======
    const maybeUser = await prisma.user.findUnique({
      where: {
        email: email.data,
      },
      select: {
        name: true,
        identityProvider: true,
        email: true,
        locale: true,
      },
    });

    if (!maybeUser) {
      // Don't leak information about whether an email is registered or not
      return res
        .status(200)
        .json({ message: "If this email exists in our system, you should receive a Reset email." });
    }

    const t = await getTranslation(maybeUser.locale ?? "en", "common");

    const maybePreviousRequest = await prisma.resetPasswordRequest.findMany({
      where: {
        email: maybeUser.email,
        expires: {
          gt: new Date(),
        },
      },
    });

    let passwordRequest: ResetPasswordRequest;

    if (maybePreviousRequest && maybePreviousRequest?.length >= 1) {
      passwordRequest = maybePreviousRequest[0];
    } else {
      const expiry = dayjs().add(PASSWORD_RESET_EXPIRY_HOURS, "hours").toDate();
      const createdResetPasswordRequest = await prisma.resetPasswordRequest.create({
        data: {
          email: maybeUser.email,
          expires: expiry,
        },
      });
      passwordRequest = createdResetPasswordRequest;
    }

    const resetLink = `${process.env.NEXT_PUBLIC_WEBAPP_URL}/auth/forgot-password/${passwordRequest.id}`;
    await sendPasswordResetEmail({
      language: t,
      user: maybeUser,
      resetLink,
    });

    return res
      .status(201)
      .json({ message: "If this email exists in our system, you should receive a Reset email." });
>>>>>>> 4e1e5865
  } catch (reason) {
    console.error(reason);
    return res.status(500).json({ message: "Unable to create password reset request" });
  }
}

export default defaultHandler({
  POST: Promise.resolve({ default: handler }),
});<|MERGE_RESOLUTION|>--- conflicted
+++ resolved
@@ -4,7 +4,6 @@
 import { passwordResetRequest } from "@calcom/features/auth/lib/passwordResetRequest";
 import { checkRateLimitAndThrowError } from "@calcom/lib/checkRateLimitAndThrowError";
 import { defaultHandler } from "@calcom/lib/server";
-import { getTranslation } from "@calcom/lib/server/i18n";
 
 function delay(cb: () => unknown, delay: number) {
   return new Promise((resolve) => {
@@ -14,7 +13,7 @@
   });
 }
 
-async function handler(req: NextApiRequest, res: NextApiResponse) {
+async function handler(req: NextApiRequest, res: NextApiResponse)
   const email = z
     .string()
     .email()
@@ -41,8 +40,7 @@
   });
 
   try {
-<<<<<<< HEAD
-    const resetLink = await passwordResetRequest(email.data, req.body.language ?? "en");
+    const resetLink = await passwordResetRequest(email.data);
     // By adding a random delay any attacker is unable to bruteforce existing email addresses.
     const delayInMs = Math.floor(Math.random() * 2000) + 1000;
     return await delay(() => {
@@ -56,63 +54,6 @@
         return res.status(201).json({ message: t("password_reset_email_sent") });
       }
     }, delayInMs);
-=======
-    const maybeUser = await prisma.user.findUnique({
-      where: {
-        email: email.data,
-      },
-      select: {
-        name: true,
-        identityProvider: true,
-        email: true,
-        locale: true,
-      },
-    });
-
-    if (!maybeUser) {
-      // Don't leak information about whether an email is registered or not
-      return res
-        .status(200)
-        .json({ message: "If this email exists in our system, you should receive a Reset email." });
-    }
-
-    const t = await getTranslation(maybeUser.locale ?? "en", "common");
-
-    const maybePreviousRequest = await prisma.resetPasswordRequest.findMany({
-      where: {
-        email: maybeUser.email,
-        expires: {
-          gt: new Date(),
-        },
-      },
-    });
-
-    let passwordRequest: ResetPasswordRequest;
-
-    if (maybePreviousRequest && maybePreviousRequest?.length >= 1) {
-      passwordRequest = maybePreviousRequest[0];
-    } else {
-      const expiry = dayjs().add(PASSWORD_RESET_EXPIRY_HOURS, "hours").toDate();
-      const createdResetPasswordRequest = await prisma.resetPasswordRequest.create({
-        data: {
-          email: maybeUser.email,
-          expires: expiry,
-        },
-      });
-      passwordRequest = createdResetPasswordRequest;
-    }
-
-    const resetLink = `${process.env.NEXT_PUBLIC_WEBAPP_URL}/auth/forgot-password/${passwordRequest.id}`;
-    await sendPasswordResetEmail({
-      language: t,
-      user: maybeUser,
-      resetLink,
-    });
-
-    return res
-      .status(201)
-      .json({ message: "If this email exists in our system, you should receive a Reset email." });
->>>>>>> 4e1e5865
   } catch (reason) {
     console.error(reason);
     return res.status(500).json({ message: "Unable to create password reset request" });
