import type { NextApiRequest, NextApiResponse } from "next";
import { z } from "zod";

import stripe from "@calcom/app-store/stripepayment/lib/server";
import dayjs from "@calcom/dayjs";
import { WEBAPP_URL } from "@calcom/lib/constants";
import { IS_STRIPE_ENABLED } from "@calcom/lib/constants";
import { OrganizationRepository } from "@calcom/lib/server/repository/organization";
import { prisma } from "@calcom/prisma";
import { MembershipRole } from "@calcom/prisma/client";
<<<<<<< HEAD
=======
import { CreationSource } from "@calcom/prisma/enums";
>>>>>>> 00ee1ef4
import { userMetadata } from "@calcom/prisma/zod-utils";
import { inviteMembersWithNoInviterPermissionCheck } from "@calcom/trpc/server/routers/viewer/teams/inviteMember/inviteMember.handler";

const verifySchema = z.object({
  token: z.string(),
});

const USER_ALREADY_EXISTING_MESSAGE = "A User already exists with this email";

// TODO: To be unit tested
export async function moveUserToMatchingOrg({ email }: { email: string }) {
  const org = await OrganizationRepository.findUniqueNonPlatformOrgsByMatchingAutoAcceptEmail({ email });

  if (!org) {
    return;
  }

  await inviteMembersWithNoInviterPermissionCheck({
    inviterName: null,
    teamId: org.id,
    language: "en",
<<<<<<< HEAD
=======
    creationSource: CreationSource.WEBAPP,
>>>>>>> 00ee1ef4
    invitations: [
      {
        usernameOrEmail: email,
        role: MembershipRole.MEMBER,
      },
    ],
    orgSlug: org.slug || org.requestedSlug,
  });
}

export default async function handler(req: NextApiRequest, res: NextApiResponse) {
  const { token } = verifySchema.parse(req.query);

  const foundToken = await prisma.verificationToken.findFirst({
    where: {
      token,
    },
  });

  if (!foundToken) {
    return res.status(401).json({ message: "No token found" });
  }

  if (dayjs(foundToken?.expires).isBefore(dayjs())) {
    return res.status(401).json({ message: "Token expired" });
  }

  // The user is verifying the secondary email
  if (foundToken?.secondaryEmailId) {
    await prisma.secondaryEmail.update({
      where: {
        id: foundToken.secondaryEmailId,
        email: foundToken?.identifier,
      },
      data: {
        emailVerified: new Date(),
      },
    });

    await cleanUpVerificationTokens(foundToken.id);

    return res.redirect(`${WEBAPP_URL}/settings/my-account/profile`);
  }

  const user = await prisma.user.findFirst({
    where: {
      email: foundToken?.identifier,
    },
  });

  if (!user) {
    return res.status(401).json({ message: "Cannot find a user attached to this token" });
  }

  const userMetadataParsed = userMetadata.parse(user.metadata);
  // Attach the new email and verify
  if (userMetadataParsed?.emailChangeWaitingForVerification) {
    // Ensure this email isn't in use
    const existingUser = await prisma.user.findUnique({
      where: { email: userMetadataParsed?.emailChangeWaitingForVerification },
      select: {
        id: true,
      },
    });
    if (existingUser) {
      return res.status(401).json({ message: USER_ALREADY_EXISTING_MESSAGE });
    }

    // Ensure this email isn't being added by another user as secondary email
    const existingSecondaryUser = await prisma.secondaryEmail.findUnique({
      where: {
        email: userMetadataParsed?.emailChangeWaitingForVerification,
      },
      select: {
        id: true,
        userId: true,
      },
    });

    if (existingSecondaryUser && existingSecondaryUser.userId !== user.id) {
      return res.status(401).json({ message: USER_ALREADY_EXISTING_MESSAGE });
    }

    const oldEmail = user.email;
    const updatedEmail = userMetadataParsed.emailChangeWaitingForVerification;
    delete userMetadataParsed.emailChangeWaitingForVerification;

    // Update and re-verify
    await prisma.user.update({
      where: {
        id: user.id,
      },
      data: {
        email: updatedEmail,
        metadata: userMetadataParsed,
      },
    });

    if (IS_STRIPE_ENABLED && userMetadataParsed.stripeCustomerId) {
      await stripe.customers.update(userMetadataParsed.stripeCustomerId, {
        email: updatedEmail,
      });
    }

    // The user is trying to update the email to an already existing unverified secondary email of his
    // so we swap the emails and its verified status
    if (existingSecondaryUser?.userId === user.id) {
      await prisma.secondaryEmail.update({
        where: {
          id: existingSecondaryUser.id,
          userId: user.id,
        },
        data: {
          email: oldEmail,
          emailVerified: user.emailVerified,
        },
      });
    }

    await cleanUpVerificationTokens(foundToken.id);

    return res.status(200).json({
      updatedEmail,
    });
  }

  await prisma.user.update({
    where: {
      id: user.id,
    },
    data: {
      emailVerified: new Date(),
    },
  });

  const hasCompletedOnboarding = user.completedOnboarding;

  await moveUserToMatchingOrg({ email: user.email });

  return res.redirect(`${WEBAPP_URL}/${hasCompletedOnboarding ? "/event-types" : "/getting-started"}`);
}

export async function cleanUpVerificationTokens(id: number) {
  // Delete token from DB after it has been used
  await prisma.verificationToken.delete({
    where: {
      id,
    },
  });
}<|MERGE_RESOLUTION|>--- conflicted
+++ resolved
@@ -8,10 +8,7 @@
 import { OrganizationRepository } from "@calcom/lib/server/repository/organization";
 import { prisma } from "@calcom/prisma";
 import { MembershipRole } from "@calcom/prisma/client";
-<<<<<<< HEAD
-=======
 import { CreationSource } from "@calcom/prisma/enums";
->>>>>>> 00ee1ef4
 import { userMetadata } from "@calcom/prisma/zod-utils";
 import { inviteMembersWithNoInviterPermissionCheck } from "@calcom/trpc/server/routers/viewer/teams/inviteMember/inviteMember.handler";
 
@@ -33,10 +30,7 @@
     inviterName: null,
     teamId: org.id,
     language: "en",
-<<<<<<< HEAD
-=======
     creationSource: CreationSource.WEBAPP,
->>>>>>> 00ee1ef4
     invitations: [
       {
         usernameOrEmail: email,
