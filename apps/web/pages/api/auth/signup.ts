--- conflicted
+++ resolved
@@ -1,25 +1,5 @@
-import type { NextApiRequest, NextApiResponse } from "next";
+import type { NextApiResponse } from "next";
 
-<<<<<<< HEAD
-import dayjs from "@calcom/dayjs";
-import { checkPremiumUsername } from "@calcom/ee/common/lib/checkPremiumUsername";
-import { hashPassword } from "@calcom/features/auth/lib/hashPassword";
-import { sendEmailVerification } from "@calcom/features/auth/lib/verifyEmail";
-import { IS_CALCOM } from "@calcom/lib/constants";
-import slugify from "@calcom/lib/slugify";
-import { closeComUpsertTeamUser } from "@calcom/lib/sync/SyncServiceManager";
-import { validateUsernameInTeam, validateUsername } from "@calcom/lib/validateUsername";
-import prisma from "@calcom/prisma";
-import { IdentityProvider } from "@calcom/prisma/enums";
-import { MembershipRole } from "@calcom/prisma/enums";
-import { signupSchema } from "@calcom/prisma/zod-utils";
-import { teamMetadataSchema } from "@calcom/prisma/zod-utils";
-
-export default async function handler(req: NextApiRequest, res: NextApiResponse) {
-  if (req.method !== "POST") {
-    return res.status(405).end();
-  }
-=======
 import calcomSignupHandler from "@calcom/feature-auth/signup/handlers/calcomHandler";
 import selfHostedSignupHandler from "@calcom/feature-auth/signup/handlers/selfHostedHandler";
 import { type RequestWithUsernameStatus } from "@calcom/features/auth/signup/username";
@@ -37,165 +17,22 @@
 
   // Stil allow signups if there is a team invite
   if (token) return;
->>>>>>> d185d7f7
 
   if (process.env.NEXT_PUBLIC_DISABLE_SIGNUP === "true") {
-    res.status(403).json({ message: "Signup is disabled" });
-    return;
+    throw new HttpError({
+      statusCode: 403,
+      message: "Signup is disabled",
+    });
   }
+}
 
-  const data = req.body;
-  const { email, password, language, token } = signupSchema.parse(data);
-
-  const username = slugify(data.username);
-  const userEmail = email.toLowerCase();
-
-  if (!username) {
-    res.status(422).json({ message: "Invalid username" });
-    return;
+function ensureReqIsPost(req: RequestWithUsernameStatus) {
+  if (req.method !== "POST") {
+    throw new HttpError({
+      statusCode: 405,
+      message: "Method not allowed",
+    });
   }
-
-  let foundToken: { id: number; teamId: number | null; expires: Date } | null = null;
-  if (token) {
-    foundToken = await prisma.verificationToken.findFirst({
-      where: {
-        token,
-      },
-      select: {
-        id: true,
-        expires: true,
-        teamId: true,
-      },
-    });
-
-    if (!foundToken) {
-      return res.status(401).json({ message: "Invalid Token" });
-    }
-
-    if (dayjs(foundToken?.expires).isBefore(dayjs())) {
-      return res.status(401).json({ message: "Token expired" });
-    }
-    if (foundToken?.teamId) {
-      const teamUserValidation = await validateUsernameInTeam(username, userEmail, foundToken?.teamId);
-      if (!teamUserValidation.isValid) {
-        return res.status(409).json({ message: "Username or email is already taken" });
-      }
-    }
-  } else {
-    const userValidation = await validateUsername(username, userEmail);
-    if (!userValidation.isValid) {
-      return res.status(409).json({ message: "Username or email is already taken" });
-    }
-  }
-<<<<<<< HEAD
-
-  const hashedPassword = await hashPassword(password);
-
-  if (foundToken && foundToken?.teamId) {
-    const team = await prisma.team.findUnique({
-      where: {
-        id: foundToken.teamId,
-      },
-    });
-    if (team) {
-      const teamMetadata = teamMetadataSchema.parse(team?.metadata);
-
-      if (IS_CALCOM && (!teamMetadata?.isOrganization || !!team.parentId)) {
-        const checkUsername = await checkPremiumUsername(username);
-        if (checkUsername.premium) {
-          // This signup page is ONLY meant for team invites and local setup. Not for every day users.
-          // In singup redesign/refactor coming up @sean will tackle this to make them the same API/page instead of two.
-          return res.status(422).json({
-            message: "Sign up from https://cal.com/signup to claim your premium username",
-          });
-        }
-      }
-
-      // Identify the org id in an org context signup, either the invited team is an org
-      // or has a parentId, otherwise parentId will be null, making orgId null
-      const orgId = teamMetadata?.isOrganization ? team.id : team.parentId;
-
-      const user = await prisma.user.upsert({
-        where: { email: userEmail },
-        update: {
-          username,
-          password: hashedPassword,
-          emailVerified: new Date(Date.now()),
-          identityProvider: IdentityProvider.CAL,
-          organizationId: orgId,
-        },
-        create: {
-          username,
-          email: userEmail,
-          password: hashedPassword,
-          identityProvider: IdentityProvider.CAL,
-          organizationId: orgId,
-        },
-      });
-
-      const membership = await prisma.membership.upsert({
-        where: {
-          userId_teamId: { userId: user.id, teamId: team.id },
-        },
-        update: {
-          accepted: true,
-        },
-        create: {
-          userId: user.id,
-          teamId: team.id,
-          accepted: true,
-          role: MembershipRole.MEMBER,
-        },
-      });
-      closeComUpsertTeamUser(team, user, membership.role);
-
-      // Accept any child team invites for orgs and create a membership for the org itself
-      if (team.parentId) {
-        // Create (when invite link is used) or Update (when regular email invitation is used) membership for the organization itself
-        await prisma.membership.upsert({
-          where: {
-            userId_teamId: { userId: user.id, teamId: team.parentId },
-          },
-          update: {
-            accepted: true,
-          },
-          create: {
-            userId: user.id,
-            teamId: team.parentId,
-            accepted: true,
-            role: MembershipRole.MEMBER,
-          },
-        });
-
-        // We do a membership update twice so we can join the ORG invite if the user is invited to a team witin a ORG
-        await prisma.membership.updateMany({
-          where: {
-            userId: user.id,
-            team: {
-              id: team.parentId,
-            },
-            accepted: false,
-          },
-          data: {
-            accepted: true,
-          },
-        });
-
-        // Join any other invites
-        await prisma.membership.updateMany({
-          where: {
-            userId: user.id,
-            team: {
-              parentId: team.parentId,
-            },
-            accepted: false,
-          },
-          data: {
-            accepted: true,
-          },
-        });
-      }
-=======
 }
 
 export default async function handler(req: RequestWithUsernameStatus, res: NextApiResponse) {
@@ -213,46 +50,14 @@
      */
     if (IS_PREMIUM_USERNAME_ENABLED) {
       return await calcomSignupHandler(req, res);
->>>>>>> d185d7f7
     }
 
-    // Cleanup token after use
-    await prisma.verificationToken.delete({
-      where: {
-        id: foundToken.id,
-      },
-    });
-  } else {
-    if (IS_CALCOM) {
-      const checkUsername = await checkPremiumUsername(username);
-      if (checkUsername.premium) {
-        res.status(422).json({
-          message: "Sign up from https://cal.com/signup to claim your premium username",
-        });
-        return;
-      }
+    return await selfHostedSignupHandler(req, res);
+  } catch (e) {
+    if (e instanceof HttpError) {
+      return res.status(e.statusCode).json({ message: e.message });
     }
-    await prisma.user.upsert({
-      where: { email: userEmail },
-      update: {
-        username,
-        password: hashedPassword,
-        emailVerified: new Date(Date.now()),
-        identityProvider: IdentityProvider.CAL,
-      },
-      create: {
-        username,
-        email: userEmail,
-        password: hashedPassword,
-        identityProvider: IdentityProvider.CAL,
-      },
-    });
-    await sendEmailVerification({
-      email: userEmail,
-      username,
-      language,
-    });
+    logger.error(e);
+    return res.status(500).json({ message: "Internal server error" });
   }
-
-  res.status(201).json({ message: "Created user" });
 }