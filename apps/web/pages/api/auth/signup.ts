import { IdentityProvider } from "@prisma/client";
import { NextApiRequest, NextApiResponse } from "next";

import { hashPassword } from "@calcom/lib/auth";
<<<<<<< HEAD
import slugify from "@calcom/lib/slugify";
=======
import { SIGNUP_DISABLED } from "@calcom/lib/constants";
>>>>>>> 33f0345b
import { closeComUpsertTeamUser } from "@calcom/lib/sync/SyncServiceManager";
import prisma from "@calcom/prisma";

export default async function handler(req: NextApiRequest, res: NextApiResponse) {
  if (SIGNUP_DISABLED) {
    res.status(422).json({ message: "Signup with username / password is disabled." });
    return;
  }

  if (req.method !== "POST") {
    return;
  }

  const data = req.body;
  const { email, password } = data;
  const username = slugify(data.username);
  const userEmail = email.toLowerCase();

  if (!username) {
    res.status(422).json({ message: "Invalid username" });
    return;
  }

  if (!userEmail || !userEmail.includes("@")) {
    res.status(422).json({ message: "Invalid email" });
    return;
  }

  if (!password || password.trim().length < 7) {
    res.status(422).json({ message: "Invalid input - password should be at least 7 characters long." });
    return;
  }

  // There is actually an existingUser if username matches
  // OR if email matches and both username and password are set
  const existingUser = await prisma.user.findFirst({
    where: {
      OR: [
        { username },
        {
          AND: [{ email: userEmail }, { password: { not: null } }, { username: { not: null } }],
        },
      ],
    },
  });

  if (existingUser) {
    const message: string =
      existingUser.email !== userEmail ? "Username already taken" : "Email address is already registered";

    return res.status(409).json({ message });
  }

  const hashedPassword = await hashPassword(password);

  const user = await prisma.user.upsert({
    where: { email: userEmail },
    update: {
      username,
      password: hashedPassword,
      emailVerified: new Date(Date.now()),
      identityProvider: IdentityProvider.CAL,
    },
    create: {
      username,
      email: userEmail,
      password: hashedPassword,
      identityProvider: IdentityProvider.CAL,
    },
  });

  // If user has been invitedTo a team, we accept the membership
  if (user.invitedTo) {
    const team = await prisma.team.findFirst({
      where: { id: user.invitedTo },
    });

    if (team) {
      const membership = await prisma.membership.update({
        where: {
          userId_teamId: { userId: user.id, teamId: user.invitedTo },
        },
        data: {
          accepted: true,
        },
      });

      // Sync Services: Close.com
      closeComUpsertTeamUser(team, user, membership.role);
    }
  }

  res.status(201).json({ message: "Created user" });
}<|MERGE_RESOLUTION|>--- conflicted
+++ resolved
@@ -2,11 +2,8 @@
 import { NextApiRequest, NextApiResponse } from "next";
 
 import { hashPassword } from "@calcom/lib/auth";
-<<<<<<< HEAD
+import { SIGNUP_DISABLED } from "@calcom/lib/constants";
 import slugify from "@calcom/lib/slugify";
-=======
-import { SIGNUP_DISABLED } from "@calcom/lib/constants";
->>>>>>> 33f0345b
 import { closeComUpsertTeamUser } from "@calcom/lib/sync/SyncServiceManager";
 import prisma from "@calcom/prisma";
 
