import type { WebhookTriggerEvents } from "@prisma/client";
import { createHmac } from "crypto";
import type { NextApiRequest, NextApiResponse } from "next";
import { z } from "zod";

import { DailyLocationType } from "@calcom/app-store/locations";
import { getDownloadLinkOfCalVideoByRecordingId } from "@calcom/core/videoClient";
import { sendDailyVideoRecordingEmails } from "@calcom/emails";
import getWebhooks from "@calcom/features/webhooks/lib/getWebhooks";
import sendPayload from "@calcom/features/webhooks/lib/sendPayload";
import { getTeamIdFromEventType } from "@calcom/lib/getTeamIdFromEventType";
import { defaultHandler } from "@calcom/lib/server";
import { getTranslation } from "@calcom/lib/server/i18n";
import prisma, { bookingMinimalSelect } from "@calcom/prisma";
import type { CalendarEvent } from "@calcom/types/Calendar";

const schema = z
  .object({
    version: z.string(),
    type: z.string(),
    id: z.string(),
    payload: z.object({
      recording_id: z.string(),
      end_ts: z.number(),
      room_name: z.string(),
      start_ts: z.number(),
      status: z.string(),

      max_participants: z.number(),
      duration: z.number(),
      s3_key: z.string(),
    }),
    event_ts: z.number(),
  })
  .passthrough();

const downloadLinkSchema = z.object({
  download_link: z.string(),
});

const triggerWebhook = async ({
  evt,
  downloadLink,
  booking,
}: {
  evt: CalendarEvent;
  downloadLink: string;
  booking: {
    userId: number | undefined;
    eventTypeId: number | null;
    eventTypeParentId: number | null | undefined;
    teamId?: number | null;
  };
}) => {
  const eventTrigger: WebhookTriggerEvents = "RECORDING_READY";

  // Send Webhook call if hooked to BOOKING.RECORDING_READY
  const triggerForUser = !booking.teamId || (booking.teamId && booking.eventTypeParentId);

  const subscriberOptions = {
    userId: triggerForUser ? booking.userId : null,
    eventTypeId: booking.eventTypeId,
    triggerEvent: eventTrigger,
    teamId: booking.teamId,
  };
  const webhooks = await getWebhooks(subscriberOptions);

  const promises = webhooks.map((webhook) =>
    sendPayload(webhook.secret, eventTrigger, new Date().toISOString(), webhook, {
      ...evt,
      downloadLink,
    }).catch((e) => {
      console.error(`Error executing webhook for event: ${eventTrigger}, URL: ${webhook.subscriberUrl}`, e);
    })
  );
  await Promise.all(promises);
};

const testRequestSchema = z.object({
  test: z.enum(["test"]),
});

async function handler(req: NextApiRequest, res: NextApiResponse) {
  if (!process.env.SENDGRID_API_KEY || !process.env.SENDGRID_EMAIL) {
    return res.status(405).json({ message: "No SendGrid API key or email" });
  }

  if (testRequestSchema.safeParse(req.body).success) {
    return res.status(200).json({ message: "Test request successful" });
  }

  const hmacSecret = process.env.DAILY_WEBHOOK_SECRET;
  if (!hmacSecret) {
    return res.status(405).json({ message: "No Daily Webhook Secret" });
  }

  const signature = `${req.headers["x-webhook-timestamp"]}.${JSON.stringify(req.body)}`;
  const base64DecodedSecret = Buffer.from(hmacSecret, "base64");
  const hmac = createHmac("sha256", base64DecodedSecret);
  const computed_signature = hmac.update(signature).digest("base64");

  if (req.headers["x-webhook-signature"] !== computed_signature) {
    return res.status(403).json({ message: "Signature does not match" });
  }

  const response = schema.safeParse(req.body);

  if (!response.success || response.data.type !== "recording.ready-to-download") {
    return res.status(400).send({
      message: "Invalid Payload",
    });
  }

  const { room_name, recording_id, status } = response.data.payload;

  if (status !== "finished") {
    return res.status(400).send({
      message: "Recording not finished",
    });
  }

  try {
    const bookingReference = await prisma.bookingReference.findFirst({
      where: { type: "daily_video", uid: room_name, meetingId: room_name },
      select: { bookingId: true },
    });

    if (!bookingReference || !bookingReference.bookingId) {
      return res.status(404).send({ message: "Booking reference not found" });
    }

    const booking = await prisma.booking.findUniqueOrThrow({
      where: {
        id: bookingReference.bookingId,
      },
      select: {
        ...bookingMinimalSelect,
        uid: true,
        location: true,
        isRecorded: true,
        eventTypeId: true,
        eventType: {
          select: {
            teamId: true,
            parentId: true,
          },
        },
        user: {
          select: {
            id: true,
            timeZone: true,
            email: true,
            name: true,
            locale: true,
            destinationCalendar: true,
          },
        },
      },
    });

<<<<<<< HEAD
    if (!booking || booking.location !== DailyLocationType || !booking.user) {
=======
    if (!booking || !(booking.location === DailyLocationType || booking?.location?.trim() === "")) {
>>>>>>> e1a95765
      return res.status(404).send({
        message: `Booking of room_name ${room_name} does not exist or does not contain daily video as location`,
      });
    }

    const t = await getTranslation(booking?.user?.locale ?? "en", "common");
    const attendeesListPromises = booking.attendees.map(async (attendee) => {
      return {
        id: attendee.id,
        name: attendee.name,
        email: attendee.email,
        timeZone: attendee.timeZone,
        language: {
          translate: await getTranslation(attendee.locale ?? "en", "common"),
          locale: attendee.locale ?? "en",
        },
      };
    });

    const attendeesList = await Promise.all(attendeesListPromises);

    await prisma.booking.update({
      where: {
        uid: booking.uid,
      },
      data: {
        isRecorded: true,
      },
    });

<<<<<<< HEAD
    const aiAppInstalled = await prisma.credential.findFirst({
      where: {
        appId: "cal-ai",
        userId: booking.user.id,
      },
    });
    if (aiAppInstalled) {
      console.log(`calAIKey ${process.env.CAL_AI_PARSE_KEY}`);
      const transcribeData = {
        recordingId: recordingId,
        attendeesList: attendeesList,
        organiserEmail: booking.user.email,
      };
      const calAiUrl = process.env.CAL_AI_URL;
      //TODO replace with CAL_AI URL
      await fetch(`${calAiUrl}/api/transcribe?parseKey=${process.env.CAL_AI_PARSE_KEY}`, {
        method: "POST",
        body: JSON.stringify(transcribeData),
      }).catch((err) => {
        console.log(err);
      });
    }
    const response = await getDownloadLinkOfCalVideoByRecordingId(recordingId);
=======
    const response = await getDownloadLinkOfCalVideoByRecordingId(recording_id);
>>>>>>> e1a95765
    const downloadLinkResponse = downloadLinkSchema.parse(response);
    const downloadLink = downloadLinkResponse.download_link;

    const evt: CalendarEvent = {
      type: booking.title,
      title: booking.title,
      description: booking.description || undefined,
      startTime: booking.startTime.toISOString(),
      endTime: booking.endTime.toISOString(),
      organizer: {
        email: booking.user?.email || "Email-less",
        name: booking.user?.name || "Nameless",
        timeZone: booking.user?.timeZone || "Europe/London",
        language: { translate: t, locale: booking?.user?.locale ?? "en" },
      },
      attendees: attendeesList,
      uid: booking.uid,
    };

    const teamId = await getTeamIdFromEventType({
      eventType: {
        team: { id: booking?.eventType?.teamId ?? null },
        parentId: booking?.eventType?.parentId ?? null,
      },
    });

    await triggerWebhook({
      evt,
      downloadLink,
      booking: {
        userId: booking?.user?.id,
        eventTypeId: booking.eventTypeId,
        eventTypeParentId: booking.eventType?.parentId,
        teamId,
      },
    });

    // send emails to all attendees only when user has team plan
    await sendDailyVideoRecordingEmails(evt, downloadLink);
    return res.status(200).json({ message: "Success" });
  } catch (err) {
    console.error("Error in /recorded-daily-video", err);
    return res.status(500).json({ message: "something went wrong" });
  }
}

export default defaultHandler({
  POST: Promise.resolve({ default: handler }),
});<|MERGE_RESOLUTION|>--- conflicted
+++ resolved
@@ -158,11 +158,11 @@
       },
     });
 
-<<<<<<< HEAD
-    if (!booking || booking.location !== DailyLocationType || !booking.user) {
-=======
-    if (!booking || !(booking.location === DailyLocationType || booking?.location?.trim() === "")) {
->>>>>>> e1a95765
+    if (
+      !booking ||
+      !(booking.location === DailyLocationType || booking?.location?.trim() === "") ||
+      !booking.user
+    ) {
       return res.status(404).send({
         message: `Booking of room_name ${room_name} does not exist or does not contain daily video as location`,
       });
@@ -193,7 +193,6 @@
       },
     });
 
-<<<<<<< HEAD
     const aiAppInstalled = await prisma.credential.findFirst({
       where: {
         appId: "cal-ai",
@@ -203,7 +202,7 @@
     if (aiAppInstalled) {
       console.log(`calAIKey ${process.env.CAL_AI_PARSE_KEY}`);
       const transcribeData = {
-        recordingId: recordingId,
+        recordingId: recording_id,
         attendeesList: attendeesList,
         organiserEmail: booking.user.email,
       };
@@ -216,10 +215,8 @@
         console.log(err);
       });
     }
-    const response = await getDownloadLinkOfCalVideoByRecordingId(recordingId);
-=======
+
     const response = await getDownloadLinkOfCalVideoByRecordingId(recording_id);
->>>>>>> e1a95765
     const downloadLinkResponse = downloadLinkSchema.parse(response);
     const downloadLink = downloadLinkResponse.download_link;
 
