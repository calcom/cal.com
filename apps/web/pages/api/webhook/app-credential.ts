--- conflicted
+++ resolved
@@ -20,16 +20,8 @@
     return res.status(403).json({ message: "Credential sharing is not enabled" });
   }
 
-<<<<<<< HEAD
-  if (
-    req.headers[process.env.CALCOM_CREDENTIAL_SYNC_HEADER_NAME || "calcom-webhook-secret"] !==
-    process.env.CALCOM_CREDENTIAL_SYNC_SECRET
-  ) {
-    return res.status(403).json({ message: "Invalid webhook secret" });
-=======
   if (req.headers[CREDENTIAL_SYNC_SECRET_HEADER_NAME] !== CREDENTIAL_SYNC_SECRET) {
     return res.status(403).json({ message: "Invalid credential sync secret" });
->>>>>>> 33c1d80a
   }
 
   const reqBody = appCredentialWebhookRequestBodySchema.parse(req.body);
