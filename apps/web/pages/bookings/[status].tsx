--- conflicted
+++ resolved
@@ -9,12 +9,8 @@
 import { filterQuerySchema, useFilterQuery } from "@calcom/features/bookings/lib/useFilterQuery";
 import { useLocale } from "@calcom/lib/hooks/useLocale";
 import { RouterOutputs, trpc } from "@calcom/trpc/react";
-<<<<<<< HEAD
-import { Alert, Button, EmptyScreen, Icon } from "@calcom/ui";
-=======
 import { Alert, Button, EmptyScreen } from "@calcom/ui";
 import { FiCalendar } from "@calcom/ui/components/icon";
->>>>>>> 2d50d09c
 
 import { useInViewObserver } from "@lib/hooks/useInViewObserver";
 
