--- conflicted
+++ resolved
@@ -1,8 +1,4 @@
-<<<<<<< HEAD
-=======
-import { CalendarIcon } from "@heroicons/react/outline";
 import { GetStaticPaths, GetStaticProps } from "next";
->>>>>>> a1fcdcae
 import { useRouter } from "next/router";
 import { Fragment } from "react";
 import { z } from "zod";
