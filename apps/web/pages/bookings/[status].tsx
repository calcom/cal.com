import { GetStaticPaths, GetStaticProps } from "next";
import { useRouter } from "next/router";
import { Fragment } from "react";
import { z } from "zod";

import { WipeMyCalActionButton } from "@calcom/app-store/wipemycalother/components";
import { useLocale } from "@calcom/lib/hooks/useLocale";
import { inferQueryInput, inferQueryOutput, trpc } from "@calcom/trpc/react";
import { Alert } from "@calcom/ui/Alert";
import Button from "@calcom/ui/Button";
import EmptyScreen from "@calcom/ui/EmptyScreen";
<<<<<<< HEAD
import Shell from "@calcom/ui/Shell";
=======
import { Icon } from "@calcom/ui/Icon";
>>>>>>> 7537ea5b

import { useInViewObserver } from "@lib/hooks/useInViewObserver";

import BookingsShell from "@components/BookingsShell";
import BookingListItem from "@components/booking/BookingListItem";
import SkeletonLoader from "@components/booking/SkeletonLoader";

type BookingListingStatus = inferQueryInput<"viewer.bookings">["status"];
type BookingOutput = inferQueryOutput<"viewer.bookings">["bookings"][0];

const validStatuses = ["upcoming", "recurring", "past", "cancelled"] as const;

const descriptionByStatus: Record<BookingListingStatus, string> = {
  upcoming: "upcoming_bookings",
  recurring: "recurring_bookings",
  past: "past_bookings",
  cancelled: "cancelled_bookings",
};

const querySchema = z.object({
  status: z.enum(validStatuses),
});

export default function Bookings() {
  const router = useRouter();
  console.log("router", JSON.stringify(router));
  const { status } = router.isReady ? querySchema.parse(router.query) : { status: "upcoming" as const };
  const { t } = useLocale();

  const query = trpc.useInfiniteQuery(["viewer.bookings", { status, limit: 10 }], {
    // first render has status `undefined`
    enabled: router.isReady,
    getNextPageParam: (lastPage) => lastPage.nextCursor,
  });

  const buttonInView = useInViewObserver(() => {
    if (!query.isFetching && query.hasNextPage && query.status === "success") {
      query.fetchNextPage();
    }
  });

  const isEmpty = !query.data?.pages[0]?.bookings.length;

  // Get all recurring events of the series with the same recurringEventId
  const defineRecurrentBookings = (
    booking: BookingOutput,
    groupedBookings: Record<string, BookingOutput[]>
  ) => {
    let recurringBookings = undefined;
    if (booking.recurringEventId !== null) {
      recurringBookings = groupedBookings[booking.recurringEventId];
    }
    return { recurringBookings };
  };
  const shownBookings: Record<string, BookingOutput[]> = {};
  const filterBookings = (booking: BookingOutput) => {
    if (status === "recurring" || status === "cancelled") {
      if (!booking.recurringEventId) {
        return true;
      }
      if (
        shownBookings[booking.recurringEventId] !== undefined &&
        shownBookings[booking.recurringEventId].length > 0
      ) {
        shownBookings[booking.recurringEventId].push(booking);
        return false;
      }
      shownBookings[booking.recurringEventId] = [booking];
    }
    return true;
  };
  return (
    <Shell heading={t("bookings")} subtitle={t("bookings_description")} customLoader={<SkeletonLoader />}>
      <WipeMyCalActionButton bookingStatus={status} bookingsEmpty={isEmpty} />
      <BookingsShell>
        <div className="-mx-4 flex flex-col sm:mx-auto">
          <div className="-my-2 overflow-x-auto sm:-mx-6 lg:-mx-8">
            <div className="inline-block min-w-full py-2 align-middle sm:px-6 lg:px-8">
              {query.status === "error" && (
                <Alert severity="error" title={t("something_went_wrong")} message={query.error.message} />
              )}
              {(query.status === "loading" || query.status === "idle") && <SkeletonLoader />}
              {query.status === "success" && !isEmpty && (
                <>
                  <div className="mt-6 overflow-hidden rounded-sm border border-b border-gray-200">
                    <table className="min-w-full divide-y divide-gray-200">
                      <tbody className="divide-y divide-gray-200 bg-white" data-testid="bookings">
                        {query.data.pages.map((page, index) => (
                          <Fragment key={index}>
                            {page.bookings.filter(filterBookings).map((booking: BookingOutput) => (
                              <BookingListItem
                                key={booking.id}
                                listingStatus={status}
                                {...defineRecurrentBookings(booking, shownBookings)}
                                {...booking}
                              />
                            ))}
                          </Fragment>
                        ))}
                      </tbody>
                    </table>
                  </div>
                  <div className="p-4 text-center" ref={buttonInView.ref}>
                    <Button
                      color="minimal"
                      loading={query.isFetchingNextPage}
                      disabled={!query.hasNextPage}
                      onClick={() => query.fetchNextPage()}>
                      {query.hasNextPage ? t("load_more_results") : t("no_more_results")}
                    </Button>
                  </div>
                </>
              )}
              {query.status === "success" && isEmpty && (
                <EmptyScreen
                  Icon={Icon.Calendar}
                  headline={t("no_status_bookings_yet", { status: t(status).toLowerCase() })}
                  description={t("no_status_bookings_yet_description", {
                    status: t(status).toLowerCase(),
                    description: t(descriptionByStatus[status]),
                  })}
                />
              )}
            </div>
          </div>
        </div>
      </BookingsShell>
    </Shell>
  );
}

export const getStaticProps: GetStaticProps = (ctx) => {
  const params = querySchema.safeParse(ctx.params);

  if (!params.success) return { notFound: true };

  return {
    props: {
      status: params.data.status,
    },
  };
};

export const getStaticPaths: GetStaticPaths = () => {
  return {
    paths: validStatuses.map((status) => ({
      params: { status },
      locale: "en",
    })),
    fallback: "blocking",
  };
};<|MERGE_RESOLUTION|>--- conflicted
+++ resolved
@@ -9,11 +9,8 @@
 import { Alert } from "@calcom/ui/Alert";
 import Button from "@calcom/ui/Button";
 import EmptyScreen from "@calcom/ui/EmptyScreen";
-<<<<<<< HEAD
+import { Icon } from "@calcom/ui/Icon";
 import Shell from "@calcom/ui/Shell";
-=======
-import { Icon } from "@calcom/ui/Icon";
->>>>>>> 7537ea5b
 
 import { useInViewObserver } from "@lib/hooks/useInViewObserver";
 
