import { useLocale } from "@calcom/lib/hooks/useLocale";
<<<<<<< HEAD
import { Button, Icon, HeadSeo } from "@calcom/ui";
=======
import { Button, HeadSeo } from "@calcom/ui";
import { FiX, FiArrowRight } from "@calcom/ui/components/icon";
>>>>>>> 2d50d09c

export default function NoMeetingFound() {
  const { t } = useLocale();

  return (
    <div>
      <HeadSeo title={t("no_meeting_found")} description={t("no_meeting_found")} />
      <main className="mx-auto my-24 max-w-3xl">
        <div className="fixed inset-0 z-50 overflow-y-auto">
          <div className="flex min-h-screen items-end justify-center px-4 pt-4 pb-20 text-center sm:block sm:p-0">
            <div className="fixed inset-0 my-4 transition-opacity sm:my-0" aria-hidden="true">
              <span className="hidden sm:inline-block sm:h-screen sm:align-middle" aria-hidden="true">
                &#8203;
              </span>
              <div
                className="inline-block transform overflow-hidden rounded-lg bg-white px-4 pt-5 pb-4 text-left align-bottom shadow-xl transition-all sm:my-8 sm:w-full sm:max-w-sm sm:p-6 sm:align-middle"
                role="dialog"
                aria-modal="true"
                aria-labelledby="modal-headline">
                <div>
                  <div className="mx-auto flex h-12 w-12 items-center justify-center rounded-full bg-red-100">
                    <FiX className="h-6 w-6 text-red-600" />
                  </div>
                  <div className="mt-3 text-center sm:mt-5">
                    <h3 className="text-lg font-medium leading-6 text-gray-900" id="modal-headline">
                      {t("no_meeting_found")}
                    </h3>
                  </div>
                  <div className="mt-2">
                    <p className="text-center text-sm text-gray-500">{t("no_meeting_found_description")}</p>
                  </div>
                </div>
                <div className="mt-5 text-center sm:mt-6">
                  <div className="mt-5">
                    <Button data-testid="return-home" href="/event-types" EndIcon={FiArrowRight}>
                      {t("go_back_home")}
                    </Button>
                  </div>
                </div>
              </div>
            </div>
          </div>
        </div>
      </main>
    </div>
  );
}<|MERGE_RESOLUTION|>--- conflicted
+++ resolved
@@ -1,10 +1,6 @@
 import { useLocale } from "@calcom/lib/hooks/useLocale";
-<<<<<<< HEAD
-import { Button, Icon, HeadSeo } from "@calcom/ui";
-=======
 import { Button, HeadSeo } from "@calcom/ui";
 import { FiX, FiArrowRight } from "@calcom/ui/components/icon";
->>>>>>> 2d50d09c
 
 export default function NoMeetingFound() {
   const { t } = useLocale();
