"use client";

import DailyIframe from "@daily-co/daily-js";
import Head from "next/head";
import { useState, useEffect, useRef } from "react";

import dayjs from "@calcom/dayjs";
import classNames from "@calcom/lib/classNames";
import { APP_NAME, SEO_IMG_OGIMG_VIDEO, WEBSITE_URL } from "@calcom/lib/constants";
import { formatToLocalizedDate, formatToLocalizedTime } from "@calcom/lib/date-fns";
import { useLocale } from "@calcom/lib/hooks/useLocale";
import { markdownToSafeHTML } from "@calcom/lib/markdownToSafeHTML";
<<<<<<< HEAD
import { UserRepository } from "@calcom/lib/server/repository/user";
import prisma, { bookingMinimalSelect } from "@calcom/prisma";
=======
>>>>>>> 00a2a3d8
import type { inferSSRProps } from "@calcom/types/inferSSRProps";
import { ChevronRight } from "@calcom/ui/components/icon";

import { getServerSideProps } from "@lib/video/[uid]/getServerSideProps";

import PageWrapper from "@components/PageWrapper";

export type JoinCallPageProps = Omit<inferSSRProps<typeof getServerSideProps>, "trpcState">;

export default function JoinCall(props: JoinCallPageProps) {
  const { t } = useLocale();
  const { meetingUrl, meetingPassword, booking } = props;

  useEffect(() => {
    const callFrame = DailyIframe.createFrame({
      theme: {
        colors: {
          accent: "#FFF",
          accentText: "#111111",
          background: "#111111",
          backgroundAccent: "#111111",
          baseText: "#FFF",
          border: "#292929",
          mainAreaBg: "#111111",
          mainAreaBgAccent: "#1A1A1A",
          mainAreaText: "#FFF",
          supportiveText: "#FFF",
        },
      },
      showLeaveButton: true,
      iframeStyle: {
        position: "fixed",
        width: "100%",
        height: "100%",
      },
      url: meetingUrl,
      ...(typeof meetingPassword === "string" && { token: meetingPassword }),
    });
    callFrame.join();
    return () => {
      callFrame.destroy();
    };
    // eslint-disable-next-line react-hooks/exhaustive-deps
  }, []);

  const title = `${APP_NAME} Video`;
  return (
    <>
      <Head>
        <title>{title}</title>
        <meta name="description" content={t("quick_video_meeting")} />
        <meta property="og:image" content={SEO_IMG_OGIMG_VIDEO} />
        <meta property="og:type" content="website" />
        <meta property="og:url" content={`${WEBSITE_URL}/video`} />
        <meta property="og:title" content={`${APP_NAME} Video`} />
        <meta property="og:description" content={t("quick_video_meeting")} />
        <meta property="twitter:image" content={SEO_IMG_OGIMG_VIDEO} />
        <meta property="twitter:card" content="summary_large_image" />
        <meta property="twitter:url" content={`${WEBSITE_URL}/video`} />
        <meta property="twitter:title" content={`${APP_NAME} Video`} />
        <meta property="twitter:description" content={t("quick_video_meeting")} />
      </Head>
      <div style={{ zIndex: 2, position: "relative" }}>
        {booking?.user?.organization?.calVideoLogo ? (
          <img
            className="min-w-16 min-h-16 fixed z-10 hidden aspect-square h-16 w-16 rounded-full sm:inline-block"
            src={booking.user.organization.calVideoLogo}
            alt="My Org Logo"
            style={{
              top: 32,
              left: 32,
            }}
          />
        ) : (
          <img
            className="fixed z-10 hidden sm:inline-block"
            src={`${WEBSITE_URL}/cal-logo-word-dark.svg`}
            alt="Logo"
            style={{
              top: 32,
              left: 32,
            }}
          />
        )}
      </div>
      <VideoMeetingInfo booking={booking} />
    </>
  );
}

interface ProgressBarProps {
  startTime: string;
  endTime: string;
}

function ProgressBar(props: ProgressBarProps) {
  const { t } = useLocale();
  const { startTime, endTime } = props;
  const currentTime = dayjs().second(0).millisecond(0);
  const startingTime = dayjs(startTime).second(0).millisecond(0);
  const isPast = currentTime.isAfter(startingTime);
  const currentDifference = dayjs().diff(startingTime, "minutes");
  const startDuration = dayjs(endTime).diff(startingTime, "minutes");
  const [duration, setDuration] = useState(() => {
    if (currentDifference >= 0 && isPast) {
      return startDuration - currentDifference;
    } else {
      return startDuration;
    }
  });

  const timeoutRef = useRef<NodeJS.Timeout | null>(null);
  const intervalRef = useRef<NodeJS.Timeout | null>(null);

  useEffect(() => {
    const now = dayjs();
    const remainingMilliseconds = (60 - now.get("seconds")) * 1000 - now.get("milliseconds");

    timeoutRef.current = setTimeout(() => {
      const past = dayjs().isAfter(startingTime);

      if (past) {
        setDuration((prev) => prev - 1);
      }

      intervalRef.current = setInterval(() => {
        if (dayjs().isAfter(startingTime)) {
          setDuration((prev) => prev - 1);
        }
      }, 60000);
    }, remainingMilliseconds);

    return () => {
      if (timeoutRef.current) {
        clearTimeout(timeoutRef.current);
        timeoutRef.current = null;
      }
      if (intervalRef.current) {
        clearInterval(intervalRef.current);
        intervalRef.current = null;
      }
    };
    // eslint-disable-next-line react-hooks/exhaustive-deps
  }, []);

  const prev = startDuration - duration;
  const percentage = prev * (100 / startDuration);
  return (
    <div>
      <p>
        {duration} {t("minutes")}
      </p>
      <div className="relative h-2 max-w-xl overflow-hidden rounded-full">
        <div className="absolute h-full w-full bg-gray-500/10" />
        <div className={classNames("relative h-full bg-green-500")} style={{ width: `${percentage}%` }} />
      </div>
    </div>
  );
}

interface VideoMeetingInfo {
  booking: JoinCallPageProps["booking"];
}

export function VideoMeetingInfo(props: VideoMeetingInfo) {
  const [open, setOpen] = useState(false);
  const { booking } = props;
  const { t } = useLocale();

  const endTime = new Date(booking.endTime);
  const startTime = new Date(booking.startTime);

  return (
    <>
      <aside
        className={classNames(
          "no-scrollbar fixed left-0 top-0 z-30 flex h-full w-64 transform justify-between overflow-x-hidden overflow-y-scroll transition-all duration-300 ease-in-out",
          open ? "translate-x-0" : "-translate-x-[232px]"
        )}>
        <main className="prose-sm prose max-w-64 prose-a:text-white prose-h3:text-white prose-h3:font-cal scroll-bar scrollbar-track-w-20 w-full overflow-scroll overflow-x-hidden border-r border-gray-300/20 bg-black/80 p-4 text-white shadow-sm backdrop-blur-lg">
          <h3>{t("what")}:</h3>
          <p>{booking.title}</p>
          <h3>{t("invitee_timezone")}:</h3>
          <p>{booking.user?.timeZone}</p>
          <h3>{t("when")}:</h3>
          <p suppressHydrationWarning={true}>
            {formatToLocalizedDate(startTime)} <br />
            {formatToLocalizedTime(startTime)}
          </p>
          <h3>{t("time_left")}</h3>
          <ProgressBar
            key={String(open)}
            endTime={endTime.toISOString()}
            startTime={startTime.toISOString()}
          />

          <h3>{t("who")}:</h3>
          <p>
            {booking?.user?.name} - {t("organizer")}:{" "}
            <a href={`mailto:${booking?.user?.email}`}>{booking?.user?.email}</a>
          </p>

          {booking.attendees.length
            ? booking.attendees.map((attendee) => (
                <p key={attendee.id}>
                  {attendee.name} – <a href={`mailto:${attendee.email}`}>{attendee.email}</a>
                </p>
              ))
            : null}

          {booking.description && (
            <>
              <h3>{t("description")}:</h3>

              <div
                className="prose-sm prose prose-invert"
                dangerouslySetInnerHTML={{ __html: markdownToSafeHTML(booking.description) }}
              />
            </>
          )}
        </main>
        <div className="flex items-center justify-center">
          <button
            aria-label={`${open ? "close" : "open"} booking description sidebar`}
            className="h-20 w-6 rounded-r-md border border-l-0 border-gray-300/20 bg-black/60 text-white shadow-sm backdrop-blur-lg"
            onClick={() => setOpen(!open)}>
            <ChevronRight
              aria-hidden
              className={classNames(open && "rotate-180", "w-5 transition-all duration-300 ease-in-out")}
            />
          </button>
        </div>
      </aside>
    </>
  );
}

<<<<<<< HEAD
JoinCall.PageWrapper = PageWrapper;

export async function getServerSideProps(context: GetServerSidePropsContext) {
  const { req, res } = context;

  const ssr = await ssrInit(context);

  const booking = await prisma.booking.findUnique({
    where: {
      uid: context.query.uid as string,
    },
    select: {
      ...bookingMinimalSelect,
      uid: true,
      description: true,
      isRecorded: true,
      user: {
        select: {
          username: true,
          id: true,
          timeZone: true,
          name: true,
          email: true,
        },
      },
      references: {
        select: {
          uid: true,
          type: true,
          meetingUrl: true,
          meetingPassword: true,
        },
        where: {
          type: "daily_video",
        },
      },
    },
  });

  if (!booking || booking.references.length === 0 || !booking.references[0].meetingUrl) {
    return {
      redirect: {
        destination: "/video/no-meeting-found",
        permanent: false,
      },
    };
  }

  const profile = booking.user
    ? (
        await UserRepository.enrichUserWithItsProfile({
          user: booking.user,
        })
      ).profile
    : null;

  //daily.co calls have a 60 minute exit buffer when a user enters a call when it's not available it will trigger the modals
  const now = new Date();
  const exitDate = new Date(now.getTime() - 60 * 60 * 1000);

  //find out if the meeting is in the past
  const isPast = booking?.endTime <= exitDate;
  if (isPast) {
    return {
      redirect: {
        destination: `/video/meeting-ended/${booking?.uid}`,
        permanent: false,
      },
    };
  }

  const bookingObj = Object.assign({}, booking, {
    startTime: booking.startTime.toString(),
    endTime: booking.endTime.toString(),
  });

  const session = await getServerSession({ req, res });

  // set meetingPassword to null for guests
  if (session?.user.id !== bookingObj.user?.id) {
    bookingObj.references.forEach((bookRef) => {
      bookRef.meetingPassword = null;
    });
  }
  const videoReference = getCalVideoReference(bookingObj.references);

  return {
    props: {
      meetingUrl: videoReference.meetingUrl ?? "",
      ...(typeof videoReference.meetingPassword === "string" && {
        meetingPassword: videoReference.meetingPassword,
      }),
      booking: {
        ...bookingObj,
        ...(bookingObj.description && { description: md.render(bookingObj.description) }),
        user: bookingObj.user
          ? {
              ...bookingObj.user,
              organization: profile?.organization,
            }
          : bookingObj.user,
      },
      trpcState: ssr.dehydrate(),
    },
  };
}
=======
export { getServerSideProps };
JoinCall.PageWrapper = PageWrapper;
>>>>>>> 00a2a3d8
<|MERGE_RESOLUTION|>--- conflicted
+++ resolved
@@ -10,11 +10,6 @@
 import { formatToLocalizedDate, formatToLocalizedTime } from "@calcom/lib/date-fns";
 import { useLocale } from "@calcom/lib/hooks/useLocale";
 import { markdownToSafeHTML } from "@calcom/lib/markdownToSafeHTML";
-<<<<<<< HEAD
-import { UserRepository } from "@calcom/lib/server/repository/user";
-import prisma, { bookingMinimalSelect } from "@calcom/prisma";
-=======
->>>>>>> 00a2a3d8
 import type { inferSSRProps } from "@calcom/types/inferSSRProps";
 import { ChevronRight } from "@calcom/ui/components/icon";
 
@@ -252,114 +247,5 @@
   );
 }
 
-<<<<<<< HEAD
-JoinCall.PageWrapper = PageWrapper;
-
-export async function getServerSideProps(context: GetServerSidePropsContext) {
-  const { req, res } = context;
-
-  const ssr = await ssrInit(context);
-
-  const booking = await prisma.booking.findUnique({
-    where: {
-      uid: context.query.uid as string,
-    },
-    select: {
-      ...bookingMinimalSelect,
-      uid: true,
-      description: true,
-      isRecorded: true,
-      user: {
-        select: {
-          username: true,
-          id: true,
-          timeZone: true,
-          name: true,
-          email: true,
-        },
-      },
-      references: {
-        select: {
-          uid: true,
-          type: true,
-          meetingUrl: true,
-          meetingPassword: true,
-        },
-        where: {
-          type: "daily_video",
-        },
-      },
-    },
-  });
-
-  if (!booking || booking.references.length === 0 || !booking.references[0].meetingUrl) {
-    return {
-      redirect: {
-        destination: "/video/no-meeting-found",
-        permanent: false,
-      },
-    };
-  }
-
-  const profile = booking.user
-    ? (
-        await UserRepository.enrichUserWithItsProfile({
-          user: booking.user,
-        })
-      ).profile
-    : null;
-
-  //daily.co calls have a 60 minute exit buffer when a user enters a call when it's not available it will trigger the modals
-  const now = new Date();
-  const exitDate = new Date(now.getTime() - 60 * 60 * 1000);
-
-  //find out if the meeting is in the past
-  const isPast = booking?.endTime <= exitDate;
-  if (isPast) {
-    return {
-      redirect: {
-        destination: `/video/meeting-ended/${booking?.uid}`,
-        permanent: false,
-      },
-    };
-  }
-
-  const bookingObj = Object.assign({}, booking, {
-    startTime: booking.startTime.toString(),
-    endTime: booking.endTime.toString(),
-  });
-
-  const session = await getServerSession({ req, res });
-
-  // set meetingPassword to null for guests
-  if (session?.user.id !== bookingObj.user?.id) {
-    bookingObj.references.forEach((bookRef) => {
-      bookRef.meetingPassword = null;
-    });
-  }
-  const videoReference = getCalVideoReference(bookingObj.references);
-
-  return {
-    props: {
-      meetingUrl: videoReference.meetingUrl ?? "",
-      ...(typeof videoReference.meetingPassword === "string" && {
-        meetingPassword: videoReference.meetingPassword,
-      }),
-      booking: {
-        ...bookingObj,
-        ...(bookingObj.description && { description: md.render(bookingObj.description) }),
-        user: bookingObj.user
-          ? {
-              ...bookingObj.user,
-              organization: profile?.organization,
-            }
-          : bookingObj.user,
-      },
-      trpcState: ssr.dehydrate(),
-    },
-  };
-}
-=======
 export { getServerSideProps };
-JoinCall.PageWrapper = PageWrapper;
->>>>>>> 00a2a3d8
+JoinCall.PageWrapper = PageWrapper;