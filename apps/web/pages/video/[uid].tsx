--- conflicted
+++ resolved
@@ -1,14 +1,12 @@
-<<<<<<< HEAD
+"use client";
+
 import type {
   DailyEventObjectCustomButtonClick,
   DailyEventObjectRecordingStarted,
   DailyTranscriptionDeepgramOptions,
   DailyEventObjectAppMessage,
 } from "@daily-co/daily-js";
-=======
-"use client";
-
->>>>>>> ebe6a603
+
 import DailyIframe from "@daily-co/daily-js";
 import Head from "next/head";
 import { useRouter } from "next/navigation";
@@ -373,9 +371,6 @@
   );
 }
 
-<<<<<<< HEAD
-JoinCall.PageWrapper = PageWrapper;
-
 export async function getServerSideProps(context: GetServerSidePropsContext) {
   const { req, res } = context;
 
@@ -482,7 +477,8 @@
     },
   };
 }
-=======
+
+
+
 export { getServerSideProps };
-JoinCall.PageWrapper = PageWrapper;
->>>>>>> ebe6a603
+JoinCall.PageWrapper = PageWrapper;