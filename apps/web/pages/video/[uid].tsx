import DailyIframe from "@daily-co/daily-js";
import { GetServerSidePropsContext } from "next";
import { getSession } from "next-auth/react";
import Head from "next/head";
import { useEffect } from "react";

import { APP_NAME, SEO_IMG_OGIMG_VIDEO, WEBSITE_URL } from "@calcom/lib/constants";
import { useLocale } from "@calcom/lib/hooks/useLocale";
import prisma, { bookingMinimalSelect } from "@calcom/prisma";
import { inferSSRProps } from "@calcom/types/inferSSRProps";

import { ssrInit } from "@server/lib/ssr";

export type JoinCallPageProps = inferSSRProps<typeof getServerSideProps>;

export default function JoinCall(props: JoinCallPageProps) {
  const { t } = useLocale();
  const { meetingUrl, meetingPassword } = props;

  useEffect(() => {
    const callFrame = DailyIframe.createFrame({
      theme: {
        colors: {
          accent: "#FFF",
          accentText: "#111111",
          background: "#111111",
          backgroundAccent: "#111111",
          baseText: "#FFF",
          border: "#292929",
          mainAreaBg: "#111111",
          mainAreaBgAccent: "#111111",
          mainAreaText: "#FFF",
          supportiveText: "#FFF",
        },
      },
      showLeaveButton: true,
      iframeStyle: {
        position: "fixed",
        width: "100%",
        height: "100%",
      },
      url: meetingUrl,
      ...(typeof meetingPassword === "string" && { token: meetingPassword }),
    });
    callFrame.join();
    return () => {
      callFrame.destroy();
    };
  }, []);

  const title = `${APP_NAME} Video`;
  return (
    <>
      <Head>
<<<<<<< HEAD
        <title>{APP_NAME} Video</title>
=======
        <title>{title}</title>
>>>>>>> 2d50d09c
        <meta name="title" content={APP_NAME + " Video"} />
        <meta name="description" content={t("quick_video_meeting")} />
        <meta property="og:image" content={SEO_IMG_OGIMG_VIDEO} />
        <meta property="og:type" content="website" />
        <meta property="og:url" content={`${WEBSITE_URL}/video`} />
        <meta property="og:title" content={APP_NAME + " Video"} />
        <meta property="og:description" content={t("quick_video_meeting")} />
        <meta property="twitter:image" content={SEO_IMG_OGIMG_VIDEO} />
        <meta property="twitter:card" content="summary_large_image" />
        <meta property="twitter:url" content={`${WEBSITE_URL}/video`} />
        <meta property="twitter:title" content={APP_NAME + " Video"} />
        <meta property="twitter:description" content={t("quick_video_meeting")} />
      </Head>
      <div style={{ zIndex: 2, position: "relative" }}>
        <img
          className="h-5·w-auto fixed z-10 hidden sm:inline-block"
          src={`${WEBSITE_URL}/cal-logo-word-dark.svg`}
          alt="Cal.com Logo"
          style={{
            top: 46,
            left: 24,
          }}
        />
      </div>
    </>
  );
}

export async function getServerSideProps(context: GetServerSidePropsContext) {
  const ssr = await ssrInit(context);

  const booking = await prisma.booking.findUnique({
    where: {
      uid: context.query.uid as string,
    },
    select: {
      ...bookingMinimalSelect,
      uid: true,
      user: {
        select: {
          id: true,
          credentials: true,
        },
      },
      references: {
        select: {
          uid: true,
          type: true,
          meetingUrl: true,
          meetingPassword: true,
        },
        where: {
          type: "daily_video",
        },
      },
    },
  });

  if (!booking || booking.references.length === 0 || !booking.references[0].meetingUrl) {
    return {
      redirect: {
        destination: "/video/no-meeting-found",
        permanent: false,
      },
    };
  }

  //daily.co calls have a 60 minute exit buffer when a user enters a call when it's not available it will trigger the modals
  const now = new Date();
  const exitDate = new Date(now.getTime() - 60 * 60 * 1000);

  //find out if the meeting is in the past
  const isPast = booking?.endTime <= exitDate;
  if (isPast) {
    return {
      redirect: {
        destination: `/video/meeting-ended/${booking?.uid}`,
        permanent: false,
      },
    };
  }

  const bookingObj = Object.assign({}, booking, {
    startTime: booking.startTime.toString(),
    endTime: booking.endTime.toString(),
  });
  const session = await getSession();

  // set meetingPassword to null for guests
  if (session?.user.id !== bookingObj.user?.id) {
    bookingObj.references.forEach((bookRef) => {
      bookRef.meetingPassword = null;
    });
  }

  return {
    props: {
      meetingUrl: bookingObj.references[0].meetingUrl ?? "",
      ...(typeof bookingObj.references[0].meetingPassword === "string" && {
        meetingPassword: bookingObj.references[0].meetingPassword,
      }),
      trpcState: ssr.dehydrate(),
    },
  };
}<|MERGE_RESOLUTION|>--- conflicted
+++ resolved
@@ -52,11 +52,7 @@
   return (
     <>
       <Head>
-<<<<<<< HEAD
-        <title>{APP_NAME} Video</title>
-=======
         <title>{title}</title>
->>>>>>> 2d50d09c
         <meta name="title" content={APP_NAME + " Video"} />
         <meta name="description" content={t("quick_video_meeting")} />
         <meta property="og:image" content={SEO_IMG_OGIMG_VIDEO} />
