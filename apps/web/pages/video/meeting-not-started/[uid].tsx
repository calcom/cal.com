--- conflicted
+++ resolved
@@ -5,12 +5,8 @@
 import { detectBrowserTimeFormat } from "@calcom/lib/timeFormat";
 import prisma, { bookingMinimalSelect } from "@calcom/prisma";
 import type { inferSSRProps } from "@calcom/types/inferSSRProps";
-<<<<<<< HEAD
-import { Button, Icon, HeadSeo } from "@calcom/ui";
-=======
 import { Button, HeadSeo } from "@calcom/ui";
 import { FiArrowRight, FiCalendar, FiX } from "@calcom/ui/components/icon";
->>>>>>> 2d50d09c
 
 export default function MeetingNotStarted(props: inferSSRProps<typeof getServerSideProps>) {
   const { t } = useLocale();
