import { NextPageContext } from "next";

import dayjs from "@calcom/dayjs";
import { useLocale } from "@calcom/lib/hooks/useLocale";
import { detectBrowserTimeFormat } from "@calcom/lib/timeFormat";
import prisma, { bookingMinimalSelect } from "@calcom/prisma";
<<<<<<< HEAD
import { Button, Icon, HeadSeo } from "@calcom/ui";
=======
import { Button, HeadSeo } from "@calcom/ui";
import { FiArrowRight, FiCalendar, FiX } from "@calcom/ui/components/icon";
>>>>>>> 2d50d09c

import { inferSSRProps } from "@lib/types/inferSSRProps";

export default function MeetingUnavailable(props: inferSSRProps<typeof getServerSideProps>) {
  const { t } = useLocale();

  return (
    <div>
      <HeadSeo title="Meeting Unavailable" description="Meeting Unavailable" />
      <main className="mx-auto my-24 max-w-3xl">
        <div className="fixed inset-0 z-50 overflow-y-auto">
          <div className="flex min-h-screen items-end justify-center px-4 pt-4 pb-20 text-center sm:block sm:p-0">
            <div className="fixed inset-0 my-4 transition-opacity sm:my-0" aria-hidden="true">
              <span className="hidden sm:inline-block sm:h-screen sm:align-middle" aria-hidden="true">
                &#8203;
              </span>
              <div
                className="inline-block transform overflow-hidden rounded-lg bg-white px-4 pt-5 pb-4 text-left align-bottom shadow-xl transition-all sm:my-8 sm:w-full sm:max-w-sm sm:p-6 sm:align-middle"
                role="dialog"
                aria-modal="true"
                aria-labelledby="modal-headline">
                <div>
                  <div className="mx-auto flex h-12 w-12 items-center justify-center rounded-full bg-red-100">
                    <FiX className="h-6 w-6 text-red-600" />
                  </div>
                  <div className="mt-3 text-center sm:mt-5">
                    <h3 className="text-lg font-medium leading-6 text-gray-900" id="modal-headline">
                      This meeting is in the past.
                    </h3>
                  </div>
                  <div className="mt-4 border-t border-b py-4">
                    <h2 className="font-cal mb-2 text-center text-lg font-medium text-gray-600">
                      {props.booking.title}
                    </h2>
                    <p className="text-center text-gray-500">
                      <FiCalendar className="mr-1 -mt-1 inline-block h-4 w-4" />
                      {dayjs(props.booking.startTime).format(detectBrowserTimeFormat + ", dddd DD MMMM YYYY")}
                    </p>
                  </div>
                </div>
                <div className="mt-5 text-center sm:mt-6">
                  <div className="mt-5">
                    <Button data-testid="return-home" href="/event-types" EndIcon={FiArrowRight}>
                      {t("go_back")}
                    </Button>
                  </div>
                </div>
              </div>
            </div>
          </div>
        </div>
      </main>
    </div>
  );
}

export async function getServerSideProps(context: NextPageContext) {
  const booking = await prisma.booking.findUnique({
    where: {
      uid: context.query.uid as string,
    },
    select: {
      ...bookingMinimalSelect,
      uid: true,
      user: {
        select: {
          credentials: true,
        },
      },
      references: {
        select: {
          uid: true,
          type: true,
          meetingUrl: true,
        },
      },
    },
  });

  if (!booking) {
    return {
      redirect: {
        destination: "/video/no-meeting-found",
        permanent: false,
      },
    };
  }

  const bookingObj = Object.assign({}, booking, {
    startTime: booking.startTime.toString(),
    endTime: booking.endTime.toString(),
  });

  return {
    props: {
      booking: bookingObj,
    },
  };
}<|MERGE_RESOLUTION|>--- conflicted
+++ resolved
@@ -4,12 +4,8 @@
 import { useLocale } from "@calcom/lib/hooks/useLocale";
 import { detectBrowserTimeFormat } from "@calcom/lib/timeFormat";
 import prisma, { bookingMinimalSelect } from "@calcom/prisma";
-<<<<<<< HEAD
-import { Button, Icon, HeadSeo } from "@calcom/ui";
-=======
 import { Button, HeadSeo } from "@calcom/ui";
 import { FiArrowRight, FiCalendar, FiX } from "@calcom/ui/components/icon";
->>>>>>> 2d50d09c
 
 import { inferSSRProps } from "@lib/types/inferSSRProps";
 
