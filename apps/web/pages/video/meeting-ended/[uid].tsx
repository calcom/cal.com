--- conflicted
+++ resolved
@@ -15,14 +15,8 @@
 
 export default function MeetingUnavailable(props: inferSSRProps<typeof getServerSideProps>) {
   const router = useRouter();
-
-<<<<<<< HEAD
+  
   // if no booking redirectis to the 404 page
-=======
-  const [is24h, setIs24h] = useState(false);
-
-  //if no booking redirectis to the 404 page
->>>>>>> 08e6059c
   const emptyBooking = props.booking === null;
   useEffect(() => {
     if (emptyBooking) {
