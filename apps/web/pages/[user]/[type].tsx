--- conflicted
+++ resolved
@@ -1,13 +1,3 @@
-<<<<<<< HEAD
-=======
-import { Prisma, UserPlan } from "@prisma/client";
-import { GetServerSidePropsContext } from "next";
-import { JSONObject } from "superjson/dist/types";
-
-import { locationHiddenFilter, LocationObject } from "@calcom/app-store/locations";
-import { parseRecurringEvent } from "@calcom/lib";
-import { getDefaultEvent, getGroupName, getUsernameList } from "@calcom/lib/defaultEvents";
->>>>>>> 1f1e364a
 import { useLocale } from "@calcom/lib/hooks/useLocale";
 
 import { inferSSRProps } from "@lib/types/inferSSRProps";
