--- conflicted
+++ resolved
@@ -5,16 +5,6 @@
 import { Booker } from "@calcom/atoms";
 import { getBookerWrapperClasses } from "@calcom/features/bookings/Booker/utils/getBookerWrapperClasses";
 import { BookerSeo } from "@calcom/features/bookings/components/BookerSeo";
-<<<<<<< HEAD
-import { getBookingForReschedule, getBookingForSeatedEvent } from "@calcom/features/bookings/lib/get-booking";
-import type { GetBookingType } from "@calcom/features/bookings/lib/get-booking";
-import { orgDomainConfig } from "@calcom/features/ee/organizations/lib/orgDomains";
-import { getUsernameList } from "@calcom/lib/defaultEvents";
-import { UserRepository } from "@calcom/lib/server/repository/user";
-import slugify from "@calcom/lib/slugify";
-import { RedirectType } from "@calcom/prisma/client";
-=======
->>>>>>> 00a2a3d8
 
 import { getServerSideProps } from "@lib/[user]/[type]/getServerSideProps";
 import type { inferSSRProps } from "@lib/types/inferSSRProps";
@@ -81,181 +71,4 @@
 }
 
 Type.isBookingPage = true;
-<<<<<<< HEAD
-Type.PageWrapper = PageWrapper;
-
-async function getDynamicGroupPageProps(context: GetServerSidePropsContext) {
-  const session = await getServerSession(context);
-  const { user: usernames, type: slug } = paramsSchema.parse(context.params);
-  const { rescheduleUid, bookingUid } = context.query;
-
-  const { ssrInit } = await import("@server/lib/ssr");
-  const ssr = await ssrInit(context);
-  const { currentOrgDomain, isValidOrgDomain } = orgDomainConfig(context.req, context.params?.orgSlug);
-  const usersInOrgContext = await UserRepository.findUsersByUsername({
-    usernameList: usernames,
-    orgSlug: isValidOrgDomain ? currentOrgDomain : null,
-  });
-
-  const users = usersInOrgContext;
-
-  if (!users.length) {
-    return {
-      notFound: true,
-    } as const;
-  }
-  const org = isValidOrgDomain ? currentOrgDomain : null;
-
-  let booking: GetBookingType | null = null;
-  if (rescheduleUid) {
-    booking = await getBookingForReschedule(`${rescheduleUid}`, session?.user?.id);
-  } else if (bookingUid) {
-    booking = await getBookingForSeatedEvent(`${bookingUid}`);
-  }
-
-  // We use this to both prefetch the query on the server,
-  // as well as to check if the event exist, so we c an show a 404 otherwise.
-  const eventData = await ssr.viewer.public.event.fetch({
-    username: usernames.join("+"),
-    eventSlug: slug,
-    org,
-  });
-
-  if (!eventData) {
-    return {
-      notFound: true,
-    } as const;
-  }
-
-  return {
-    props: {
-      eventData: {
-        entity: eventData.entity,
-        length: eventData.length,
-        metadata: {
-          ...eventData.metadata,
-          multipleDuration: [15, 30, 60],
-        },
-      },
-      booking,
-      user: usernames.join("+"),
-      slug,
-      away: false,
-      trpcState: ssr.dehydrate(),
-      isBrandingHidden: false,
-      isSEOIndexable: true,
-      themeBasis: null,
-      bookingUid: bookingUid ? `${bookingUid}` : null,
-      rescheduleUid: rescheduleUid ? `${rescheduleUid}` : null,
-    },
-  };
-}
-
-async function getUserPageProps(context: GetServerSidePropsContext) {
-  const session = await getServerSession(context);
-  const { user: usernames, type: slug } = paramsSchema.parse(context.params);
-  const username = usernames[0];
-  const { rescheduleUid, bookingUid } = context.query;
-  const { currentOrgDomain, isValidOrgDomain } = orgDomainConfig(context.req, context.params?.orgSlug);
-  let outOfOffice = false;
-  const isOrgContext = currentOrgDomain && isValidOrgDomain;
-
-  if (!isOrgContext) {
-    const redirect = await getTemporaryOrgRedirect({
-      slugs: usernames,
-      redirectType: RedirectType.User,
-      eventTypeSlug: slug,
-      currentQuery: context.query,
-    });
-
-    if (redirect) {
-      return redirect;
-    }
-  }
-
-  const { ssrInit } = await import("@server/lib/ssr");
-  const ssr = await ssrInit(context);
-  const [user] = await UserRepository.findUsersByUsername({
-    usernameList: [username],
-    orgSlug: isValidOrgDomain ? currentOrgDomain : null,
-  });
-
-  console.log("[type] - findUsersByUsername", user);
-
-  if (!user) {
-    return {
-      notFound: true,
-    } as const;
-  }
-  // If user is found, quickly verify bookingRedirects
-  const result = await handleTypeRedirection({
-    userId: user.id,
-    username,
-    slug,
-  });
-  if (result && result.outOfOffice) {
-    outOfOffice = true;
-  }
-  if (result && result.redirect?.destination) {
-    return result;
-  }
-
-  let booking: GetBookingType | null = null;
-  if (rescheduleUid) {
-    booking = await getBookingForReschedule(`${rescheduleUid}`, session?.user?.id);
-  } else if (bookingUid) {
-    booking = await getBookingForSeatedEvent(`${bookingUid}`);
-  }
-
-  const org = isValidOrgDomain ? currentOrgDomain : null;
-  // We use this to both prefetch the query on the server,
-  // as well as to check if the event exist, so we can show a 404 otherwise.
-  const eventData = await ssr.viewer.public.event.fetch({
-    username,
-    eventSlug: slug,
-    org,
-  });
-
-  if (!eventData) {
-    return {
-      notFound: true,
-    } as const;
-  }
-
-  return {
-    props: {
-      booking,
-      eventData: {
-        entity: eventData.entity,
-        length: eventData.length,
-        metadata: eventData.metadata,
-      },
-      away: outOfOffice,
-      user: username,
-      slug,
-      trpcState: ssr.dehydrate(),
-      isBrandingHidden: user?.hideBranding,
-      isSEOIndexable: user?.allowSEOIndexing,
-      themeBasis: username,
-      bookingUid: bookingUid ? `${bookingUid}` : null,
-      rescheduleUid: rescheduleUid ? `${rescheduleUid}` : null,
-    },
-  };
-}
-
-const paramsSchema = z.object({
-  type: z.string().transform((s) => slugify(s)),
-  user: z.string().transform((s) => getUsernameList(s)),
-});
-
-// Booker page fetches a tiny bit of data server side, to determine early
-// whether the page should show an away state or dynamic booking not allowed.
-export const getServerSideProps = async (context: GetServerSidePropsContext) => {
-  const { user } = paramsSchema.parse(context.params);
-  const isDynamicGroup = user.length > 1;
-
-  return isDynamicGroup ? await getDynamicGroupPageProps(context) : await getUserPageProps(context);
-};
-=======
-Type.PageWrapper = PageWrapper;
->>>>>>> 00a2a3d8
+Type.PageWrapper = PageWrapper;