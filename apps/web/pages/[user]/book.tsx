--- conflicted
+++ resolved
@@ -177,10 +177,7 @@
 
   // If rescheduleUid and event has seats lets convert Uid to bookingUid
   let rescheduleUid = context.query.rescheduleUid as string;
-<<<<<<< HEAD
   const seatReferenceUId = context.query.seatReferenceUId as string;
-=======
->>>>>>> a920b86a
   const rescheduleEventTypeHasSeats = context.query.rescheduleUid && eventTypeRaw.seatsPerTimeSlot;
   let attendeeEmail: string;
   if (rescheduleEventTypeHasSeats) {
@@ -198,10 +195,7 @@
         },
       },
     });
-<<<<<<< HEAD
     // NOTE this isn't triggering
-=======
->>>>>>> a920b86a
     if (bookingSeatReference) {
       rescheduleUid = bookingSeatReference.booking.uid;
       attendeeEmail = bookingSeatReference.attendee.email;
@@ -212,12 +206,8 @@
   if (rescheduleUid || context.query.bookingUid) {
     booking = await getBooking(
       prisma,
-<<<<<<< HEAD
       rescheduleUid ? (rescheduleUid as string) : (context.query.bookingUid as string),
       seatReferenceUId
-=======
-      rescheduleUid ? (rescheduleUid as string) : (context.query.bookingUid as string)
->>>>>>> a920b86a
     );
   }
   if (rescheduleEventTypeHasSeats && booking?.attendees) {
