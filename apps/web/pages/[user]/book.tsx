import { GetServerSidePropsContext } from "next";
import { JSONObject } from "superjson/dist/types";

import { getLocationLabels } from "@calcom/app-store/utils";
import { parseRecurringEvent } from "@calcom/lib";
import {
  getDefaultEvent,
  getDynamicEventName,
  getGroupName,
  getUsernameList,
} from "@calcom/lib/defaultEvents";
import { useLocale } from "@calcom/lib/hooks/useLocale";
import { bookEventTypeSelect } from "@calcom/prisma";
import prisma from "@calcom/prisma";

import { asStringOrNull, asStringOrThrow } from "@lib/asStringOrNull";
import getBooking, { GetBookingType } from "@lib/getBooking";
import { inferSSRProps } from "@lib/types/inferSSRProps";

import BookingPage from "@components/booking/pages/BookingPage";

import { ssrInit } from "@server/lib/ssr";

export type BookPageProps = inferSSRProps<typeof getServerSideProps>;

export default function Book(props: BookPageProps) {
  const { t } = useLocale();
  const locationLabels = getLocationLabels(t);
  return props.away ? (
    <div className="h-screen dark:bg-neutral-900">
      <main className="mx-auto max-w-3xl px-4 py-24">
        <div className="space-y-6" data-testid="event-types">
          <div className="overflow-hidden rounded-sm border dark:border-gray-900">
            <div className="p-8 text-center text-gray-400 dark:text-white">
              <h2 className="font-cal mb-2 text-3xl text-gray-600 dark:text-white">
                😴{" " + t("user_away")}
              </h2>
              <p className="mx-auto max-w-md">{t("user_away_description")}</p>
            </div>
          </div>
        </div>
      </main>
    </div>
  ) : props.isDynamicGroupBooking && !props.profile.allowDynamicBooking ? (
    <div className="h-screen dark:bg-neutral-900">
      <main className="mx-auto max-w-3xl px-4 py-24">
        <div className="space-y-6" data-testid="event-types">
          <div className="overflow-hidden rounded-sm border dark:border-gray-900">
            <div className="p-8 text-center text-gray-400 dark:text-white">
              <h2 className="font-cal mb-2 text-3xl text-gray-600 dark:text-white">
                {" " + t("unavailable")}
              </h2>
              <p className="mx-auto max-w-md">{t("user_dynamic_booking_disabled")}</p>
            </div>
          </div>
        </div>
      </main>
    </div>
  ) : (
    <BookingPage {...props} locationLabels={locationLabels} />
  );
}

Book.isThemeSupported = true;

export async function getServerSideProps(context: GetServerSidePropsContext) {
  const ssr = await ssrInit(context);
  const usernameList = getUsernameList(asStringOrThrow(context.query.user as string));
  const eventTypeSlug = context.query.slug as string;
  const recurringEventCountQuery = asStringOrNull(context.query.count);
  const users = await prisma.user.findMany({
    where: {
      username: {
        in: usernameList,
      },
    },
    select: {
      id: true,
      username: true,
      name: true,
      email: true,
      bio: true,
      avatar: true,
      theme: true,
      brandColor: true,
      darkBrandColor: true,
      allowDynamicBooking: true,
      away: true,
    },
  });

  if (!users.length) return { notFound: true };
  const [user] = users;
  const isDynamicGroupBooking = users.length > 1;

  // Dynamic Group link doesn't need a type but it must have a slug
  if ((!isDynamicGroupBooking && !context.query.type) || (isDynamicGroupBooking && !eventTypeSlug)) {
    return { notFound: true };
  }

  const eventTypeRaw =
    usernameList.length > 1
      ? getDefaultEvent(eventTypeSlug)
      : await prisma.eventType.findUnique({
          where: {
            id: parseInt(asStringOrThrow(context.query.type)),
          },
          select: {
            ...bookEventTypeSelect,
          },
        });

  if (!eventTypeRaw) return { notFound: true };

  const credentials = await prisma.credential.findMany({
    where: {
      userId: {
        in: users.map((user) => user.id),
      },
    },
    select: {
      id: true,
      type: true,
      key: true,
    },
  });

  const web3Credentials = credentials.find((credential) => credential.type.includes("_web3"));

  const eventType = {
    ...eventTypeRaw,
    metadata: (eventTypeRaw.metadata || {}) as JSONObject,
    recurringEvent: parseRecurringEvent(eventTypeRaw.recurringEvent),
    isWeb3Active:
      web3Credentials && web3Credentials.key
        ? (((web3Credentials.key as JSONObject).isWeb3Active || false) as boolean)
        : false,
  };

  const eventTypeObject = [eventType].map((e) => {
    return {
      ...e,
      periodStartDate: e.periodStartDate?.toString() ?? null,
      periodEndDate: e.periodEndDate?.toString() ?? null,
<<<<<<< HEAD
      schedulingType: null,
=======
      users: users.map((u) => ({
        id: u.id,
        name: u.name,
        username: u.username,
        avatar: u.avatar,
        image: u.avatar,
        slug: u.username,
        theme: u.theme,
      })),
>>>>>>> 22a4a1b2
    };
  })[0];

  let booking: GetBookingType | null = null;
  if (context.query.rescheduleUid || context.query.bookingUid) {
    booking = await getBooking(
      prisma,
      context.query.rescheduleUid
        ? (context.query.rescheduleUid as string)
        : (context.query.bookingUid as string)
    );
  }

  const dynamicNames = isDynamicGroupBooking
    ? users.map((user) => {
        return user.name || "";
      })
    : [];

  const profile = isDynamicGroupBooking
    ? {
        name: getGroupName(dynamicNames),
        image: null,
        slug: eventTypeSlug,
        theme: null,
        brandColor: "",
        darkBrandColor: "",
        allowDynamicBooking: !users.some((user) => {
          return !user.allowDynamicBooking;
        }),
        eventName: getDynamicEventName(dynamicNames, eventTypeSlug),
      }
    : {
        name: user.name || user.username,
        image: user.avatar,
        slug: user.username,
        theme: user.theme,
        brandColor: user.brandColor,
        darkBrandColor: user.darkBrandColor,
        eventName: null,
      };

  // Checking if number of recurring event ocurrances is valid against event type configuration
  const recurringEventCount =
    (eventType.recurringEvent?.count &&
      recurringEventCountQuery &&
      (parseInt(recurringEventCountQuery) <= eventType.recurringEvent.count
        ? parseInt(recurringEventCountQuery)
        : eventType.recurringEvent.count)) ||
    null;

  return {
    props: {
      away: user.away,
      profile,
      eventType: eventTypeObject,
      booking,
      recurringEventCount,
      trpcState: ssr.dehydrate(),
      isDynamicGroupBooking,
      hasHashedBookingLink: false,
      hashedLink: null,
    },
  };
}<|MERGE_RESOLUTION|>--- conflicted
+++ resolved
@@ -142,9 +142,7 @@
       ...e,
       periodStartDate: e.periodStartDate?.toString() ?? null,
       periodEndDate: e.periodEndDate?.toString() ?? null,
-<<<<<<< HEAD
       schedulingType: null,
-=======
       users: users.map((u) => ({
         id: u.id,
         name: u.name,
@@ -154,7 +152,6 @@
         slug: u.username,
         theme: u.theme,
       })),
->>>>>>> 22a4a1b2
     };
   })[0];
 
