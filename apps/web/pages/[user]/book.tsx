import type { GetServerSidePropsContext } from "next";
import { z } from "zod";

import type { LocationObject } from "@calcom/app-store/locations";
import { privacyFilteredLocations } from "@calcom/app-store/locations";
import { getAppFromSlug } from "@calcom/app-store/utils";
import { getBookingFieldsWithSystemFields } from "@calcom/features/bookings/lib/getBookingFields";
import { parseRecurringEvent } from "@calcom/lib";
import {
  getDefaultEvent,
  getDynamicEventName,
  getGroupName,
  getUsernameList,
} from "@calcom/lib/defaultEvents";
import { useLocale } from "@calcom/lib/hooks/useLocale";
import prisma, { bookEventTypeSelect } from "@calcom/prisma";
import {
  customInputSchema,
  EventTypeMetaDataSchema,
  userMetadata as userMetadataSchema,
} from "@calcom/prisma/zod-utils";

import type { GetBookingType } from "@lib/getBooking";
import getBooking from "@lib/getBooking";
import type { inferSSRProps } from "@lib/types/inferSSRProps";

import BookingPage from "@components/booking/pages/BookingPage";

import { ssrInit } from "@server/lib/ssr";

export type BookPageProps = inferSSRProps<typeof getServerSideProps>;

export default function Book(props: BookPageProps) {
  const { t } = useLocale();
  return props.away ? (
    <div className="h-screen dark:bg-gray-900">
      <main className="mx-auto max-w-3xl px-4 py-24">
        <div className="space-y-6" data-testid="event-types">
          <div className="overflow-hidden rounded-sm border dark:border-gray-900">
            <div className="p-8 text-center text-gray-400 dark:text-white">
              <h2 className="font-cal mb-2 text-3xl text-gray-600 dark:text-white">
                😴{" " + t("user_away")}
              </h2>
              <p className="mx-auto max-w-md">{t("user_away_description")}</p>
            </div>
          </div>
        </div>
      </main>
    </div>
  ) : props.isDynamicGroupBooking && !props.profile.allowDynamicBooking ? (
    <div className="h-screen dark:bg-gray-900">
      <main className="mx-auto max-w-3xl px-4 py-24">
        <div className="space-y-6" data-testid="event-types">
          <div className="overflow-hidden rounded-sm border dark:border-gray-900">
            <div className="p-8 text-center text-gray-400 dark:text-white">
              <h2 className="font-cal mb-2 text-3xl text-gray-600 dark:text-white">
                {" " + t("unavailable")}
              </h2>
              <p className="mx-auto max-w-md">{t("user_dynamic_booking_disabled")}</p>
            </div>
          </div>
        </div>
      </main>
    </div>
  ) : (
    <BookingPage {...props} />
  );
}

Book.isThemeSupported = true;

const querySchema = z.object({
  bookingUid: z.string().optional(),
  count: z.coerce.number().optional(),
  embed: z.string().optional(),
  rescheduleUid: z.string().optional(),
  slug: z.string().optional(),
  /** This is the event "type" ID */
  type: z.coerce.number().optional(),
  user: z.string(),
  seatReferenceUid: z.string().optional(),
});

export async function getServerSideProps(context: GetServerSidePropsContext) {
  const ssr = await ssrInit(context);
  const query = querySchema.parse(context.query);
  const usernameList = getUsernameList(query.user);
  const eventTypeSlug = query.slug;
  const recurringEventCountQuery = query.count;
  const users = await prisma.user.findMany({
    where: {
      username: {
        in: usernameList,
      },
    },
    select: {
      id: true,
      username: true,
      name: true,
      email: true,
      bio: true,
      avatar: true,
      theme: true,
      brandColor: true,
      darkBrandColor: true,
      allowDynamicBooking: true,
      away: true,
      metadata: true,
    },
  });

  if (!users.length) return { notFound: true };
  const [user] = users;
  const isDynamicGroupBooking = users.length > 1 && !!eventTypeSlug;

  // Dynamic Group link doesn't need a type but it must have a slug
  if ((!isDynamicGroupBooking && !query.type) || (users.length > 1 && !eventTypeSlug)) {
    return { notFound: true };
  }

  const eventTypeRaw = isDynamicGroupBooking
    ? getDefaultEvent(eventTypeSlug)
    : await prisma.eventType.findUnique({
        where: {
          id: query.type,
        },
        select: {
          ...bookEventTypeSelect,
        },
      });

  if (!eventTypeRaw) return { notFound: true };
  const eventType = {
    ...eventTypeRaw,
    metadata: EventTypeMetaDataSchema.parse(eventTypeRaw.metadata || {}),
    bookingFields: getBookingFieldsWithSystemFields(eventTypeRaw),
    recurringEvent: parseRecurringEvent(eventTypeRaw.recurringEvent),
  };

  const getLocations = () => {
    let locations = eventTypeRaw.locations || [];
    if (!isDynamicGroupBooking) return locations;

    let sortedUsers: typeof users = [];
    // sort and be in the same order as usernameList so first user is the first user in the list
    if (users.length > 1) {
      sortedUsers = users.sort((a, b) => {
        const aIndex = (a.username && usernameList.indexOf(a.username)) || 0;
        const bIndex = (b.username && usernameList.indexOf(b.username)) || 0;
        return aIndex - bIndex;
      });
    }

    // Get the prefered location type from the first user
    const firstUsersMetadata = userMetadataSchema.parse(sortedUsers[0].metadata || {});
    const preferedLocationType = firstUsersMetadata?.defaultConferencingApp;

    if (preferedLocationType?.appSlug) {
      const foundApp = getAppFromSlug(preferedLocationType.appSlug);
      const appType = foundApp?.appData?.location?.type;
      if (appType) {
        // Replace the location with the prefered location type
        // This will still be default to daily if the app is not found
        locations = [{ type: appType, link: preferedLocationType.appLink }] as LocationObject[];
      }
    }
    return locations;
  };

  const eventTypeObject = [eventType].map((e) => {
    let locations = getLocations();
    locations = privacyFilteredLocations(locations as LocationObject[]);
    return {
      ...e,
      locations: locations,
      periodStartDate: e.periodStartDate?.toString() ?? null,
      periodEndDate: e.periodEndDate?.toString() ?? null,
      schedulingType: null,
      customInputs: customInputSchema.array().parse(e.customInputs || []),
      users: users.map((u) => ({
        id: u.id,
        name: u.name,
        username: u.username,
        avatar: u.avatar,
        image: u.avatar,
        slug: u.username,
        theme: u.theme,
      })),
    };
  })[0];

  // If rescheduleUid and event has seats lets convert Uid to bookingUid
  let rescheduleUid = query.rescheduleUid;
  const rescheduleEventTypeHasSeats = query.rescheduleUid && eventTypeRaw.seatsPerTimeSlot;
  let attendeeEmail: string;
  if (rescheduleEventTypeHasSeats) {
    const bookingSeat = await prisma.bookingSeat.findFirst({
      where: {
        referenceUid: query.rescheduleUid,
      },
      select: {
        id: true,
        attendee: true,
        booking: {
          select: {
            uid: true,
          },
        },
      },
    });
    if (bookingSeat) {
      rescheduleUid = bookingSeat.booking.uid;
      attendeeEmail = bookingSeat.attendee.email;
    }
  }

  let booking: GetBookingType | null = null;
<<<<<<< HEAD
  if (rescheduleUid || query.bookingUid) {
    booking = await getBooking(prisma, rescheduleUid || query.bookingUid || "");
  }
  if (rescheduleEventTypeHasSeats && booking?.attendees) {
    const currentAttendee = booking?.attendees.find((attendee) => {
      return attendee.email === attendeeEmail;
    });
    if (currentAttendee) {
      booking.attendees = [currentAttendee] || [];
    }
=======
  if (context.query.rescheduleUid || context.query.bookingUid) {
    booking = await getBooking(
      prisma,
      context.query.rescheduleUid
        ? (context.query.rescheduleUid as string)
        : (context.query.bookingUid as string),
      eventTypeObject.bookingFields
    );
>>>>>>> 62dcd661
  }

  const dynamicNames = isDynamicGroupBooking ? users.map((user) => user.name || "") : [];

  const profile = isDynamicGroupBooking
    ? {
        name: getGroupName(dynamicNames),
        image: null,
        slug: eventTypeSlug,
        theme: null,
        brandColor: "",
        darkBrandColor: "",
        allowDynamicBooking: !users.some((user) => !user.allowDynamicBooking),
        eventName: getDynamicEventName(dynamicNames, eventTypeSlug),
      }
    : {
        name: user.name || user.username,
        image: user.avatar,
        slug: user.username,
        theme: user.theme,
        brandColor: user.brandColor,
        darkBrandColor: user.darkBrandColor,
        eventName: null,
      };

  // Checking if number of recurring event ocurrances is valid against event type configuration
  const recurringEventCount =
    (eventType.recurringEvent?.count &&
      recurringEventCountQuery &&
      (recurringEventCountQuery <= eventType.recurringEvent.count
        ? recurringEventCountQuery
        : eventType.recurringEvent.count)) ||
    null;

  return {
    props: {
      away: user.away,
      profile,
      eventType: eventTypeObject,
      booking,
      recurringEventCount,
      trpcState: ssr.dehydrate(),
      isDynamicGroupBooking,
      hasHashedBookingLink: false,
      hashedLink: null,
      isEmbed: !!query.embed,
    },
  };
}<|MERGE_RESOLUTION|>--- conflicted
+++ resolved
@@ -215,9 +215,12 @@
   }
 
   let booking: GetBookingType | null = null;
-<<<<<<< HEAD
   if (rescheduleUid || query.bookingUid) {
-    booking = await getBooking(prisma, rescheduleUid || query.bookingUid || "");
+    booking = await getBooking(
+      prisma,
+      rescheduleUid || query.bookingUid || "",
+      eventTypeObject.bookingFields
+    );
   }
   if (rescheduleEventTypeHasSeats && booking?.attendees) {
     const currentAttendee = booking?.attendees.find((attendee) => {
@@ -226,16 +229,6 @@
     if (currentAttendee) {
       booking.attendees = [currentAttendee] || [];
     }
-=======
-  if (context.query.rescheduleUid || context.query.bookingUid) {
-    booking = await getBooking(
-      prisma,
-      context.query.rescheduleUid
-        ? (context.query.rescheduleUid as string)
-        : (context.query.bookingUid as string),
-      eventTypeObject.bookingFields
-    );
->>>>>>> 62dcd661
   }
 
   const dynamicNames = isDynamicGroupBooking ? users.map((user) => user.name || "") : [];
