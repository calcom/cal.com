--- conflicted
+++ resolved
@@ -1,9 +1,8 @@
-<<<<<<< HEAD
 import { GetServerSidePropsContext } from "next";
 
 import { ssrInit } from "@server/lib/ssr";
 
-export { default } from "@calcom/features/ee/workflows/pages/v2/index";
+export { default } from "@calcom/features/ee/workflows/pages/index";
 
 export const getServerSideProps = async (context: GetServerSidePropsContext) => {
   const ssr = await ssrInit(context);
@@ -13,7 +12,4 @@
       trpcState: ssr.dehydrate(),
     },
   };
-};
-=======
-export { default } from "@calcom/features/ee/workflows/pages/index";
->>>>>>> 22a030af
+};