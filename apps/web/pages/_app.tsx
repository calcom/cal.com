--- conflicted
+++ resolved
@@ -4,7 +4,6 @@
 import superjson from "superjson";
 
 import "@calcom/embed-core/src/embed-iframe";
-import LicenseRequired from "@ee/components/LicenseRequired";
 
 import AppProviders, { AppProps } from "@lib/app-providers";
 import { seoConfig } from "@lib/config/next-seo.config";
@@ -31,25 +30,6 @@
     pageStatus = "500";
   }
   return (
-<<<<<<< HEAD
-    <ContractsProvider>
-      <AppProviders {...props}>
-        <DefaultSeo {...seoConfig.defaultNextSeo} />
-        <I18nLanguageHandler />
-        <Head>
-          <script dangerouslySetInnerHTML={{ __html: `window.CalComPageStatus = '${pageStatus}'` }}></script>
-          <meta name="viewport" content="width=device-width, initial-scale=1, maximum-scale=1" />
-        </Head>
-        {Component.requiresLicense ? (
-          <LicenseRequired>
-            <Component {...pageProps} err={err} />
-          </LicenseRequired>
-        ) : (
-          <Component {...pageProps} err={err} />
-        )}
-      </AppProviders>
-    </ContractsProvider>
-=======
     <EventCollectionProvider options={{ apiPath: "/api/collect-events" }}>
       <ContractsProvider>
         <AppProviders {...props}>
@@ -64,7 +44,6 @@
         </AppProviders>
       </ContractsProvider>
     </EventCollectionProvider>
->>>>>>> 36c62acf
   );
 }
 
