import { DefaultSeo } from "next-seo";
import { ThemeProvider } from "next-themes";
import Head from "next/head";
import superjson from "superjson";

import LicenseRequired from "@calcom/ee/common/components/LicenseRequired";
import "@calcom/embed-core/src/embed-iframe";
import useTheme from "@calcom/lib/hooks/useTheme";
import { httpBatchLink } from "@calcom/trpc/client/links/httpBatchLink";
import { httpLink } from "@calcom/trpc/client/links/httpLink";
import { loggerLink } from "@calcom/trpc/client/links/loggerLink";
import { splitLink } from "@calcom/trpc/client/links/splitLink";
import { withTRPC } from "@calcom/trpc/next";
import type { TRPCClientErrorLike } from "@calcom/trpc/react";
import { Maybe } from "@calcom/trpc/server";
import type { AppRouter } from "@calcom/trpc/server/routers/_app";

import AppProviders, { AppProps } from "@lib/app-providers";
import { seoConfig } from "@lib/config/next-seo.config";

import I18nLanguageHandler from "@components/I18nLanguageHandler";

import "../styles/fonts.css";
import "../styles/globals.css";

function MyApp(props: AppProps) {
  const { Component, pageProps, err, router } = props;
  let pageStatus = "200";

  if (router.pathname === "/404") {
    pageStatus = "404";
  } else if (router.pathname === "/500") {
    pageStatus = "500";
  }
  const forcedTheme = Component.isThemeSupported ? undefined : "light";
  return (
<<<<<<< HEAD
    <AppProviders {...props}>
      <DefaultSeo {...seoConfig.defaultNextSeo} />
      <I18nLanguageHandler />
      <Head>
        <script dangerouslySetInnerHTML={{ __html: `window.CalComPageStatus = '${pageStatus}'` }} />
        <meta name="viewport" content="width=device-width, initial-scale=1, maximum-scale=1" />
      </Head>
      <Theme />
      {Component.requiresLicense ? (
        <LicenseRequired>
          <Component {...pageProps} err={err} />
        </LicenseRequired>
      ) : (
        <Component {...pageProps} err={err} />
      )}
    </AppProviders>
=======
    <EventCollectionProvider options={{ apiPath: "/api/collect-events" }}>
      <ContractsProvider>
        <AppProviders {...props}>
          <DefaultSeo {...seoConfig.defaultNextSeo} />
          <I18nLanguageHandler />
          <Head>
            <script dangerouslySetInnerHTML={{ __html: `window.CalComPageStatus = '${pageStatus}'` }} />
            <meta name="viewport" content="width=device-width, initial-scale=1, maximum-scale=1" />
          </Head>
          {/* color-scheme makes background:transparent not work which is required by embed. We need to ensure next-theme adds color-scheme to `body` instead of `html`(https://github.com/pacocoursey/next-themes/blob/main/src/index.tsx#L74). Once that's done we can enable color-scheme support */}
          <ThemeProvider enableColorScheme={false} forcedTheme={forcedTheme} attribute="class">
            {Component.requiresLicense ? (
              <LicenseRequired>
                <Component {...pageProps} err={err} />
              </LicenseRequired>
            ) : (
              <Component {...pageProps} err={err} />
            )}
          </ThemeProvider>
        </AppProviders>
      </ContractsProvider>
    </EventCollectionProvider>
>>>>>>> 7537ea5b
  );
}

export default withTRPC<AppRouter>({
  config() {
    const url =
      typeof window !== "undefined"
        ? "/api/trpc"
        : process.env.VERCEL_URL
        ? `https://${process.env.VERCEL_URL}/api/trpc`
        : `http://${process.env.NEXT_PUBLIC_WEBAPP_URL}/api/trpc`;

    /**
     * If you want to use SSR, you need to use the server's full URL
     * @link https://trpc.io/docs/ssr
     */
    return {
      /**
       * @link https://trpc.io/docs/links
       */
      links: [
        // adds pretty logs to your console in development and logs errors in production
        loggerLink({
          enabled: (opts) =>
            !!process.env.NEXT_PUBLIC_DEBUG || (opts.direction === "down" && opts.result instanceof Error),
        }),
        splitLink({
          // check for context property `skipBatch`
          condition: (op) => {
            return op.context.skipBatch === true;
          },
          // when condition is true, use normal request
          true: httpLink({ url }),
          // when condition is false, use batching
          false: httpBatchLink({
            url,
            /** @link https://github.com/trpc/trpc/issues/2008 */
            // maxBatchSize: 7
          }),
        }),
      ],
      /**
       * @link https://react-query.tanstack.com/reference/QueryClient
       */
      queryClientConfig: {
        defaultOptions: {
          queries: {
            /**
             * 1s should be enough to just keep identical query waterfalls low
             * @example if one page components uses a query that is also used further down the tree
             */
            staleTime: 1000,
            /**
             * Retry `useQuery()` calls depending on this function
             */
            retry(failureCount, _err) {
              const err = _err as never as Maybe<TRPCClientErrorLike<AppRouter>>;
              const code = err?.data?.code;
              if (code === "BAD_REQUEST" || code === "FORBIDDEN" || code === "UNAUTHORIZED") {
                // if input data is wrong or you're not authorized there's no point retrying a query
                return false;
              }
              const MAX_QUERY_RETRIES = 3;
              return failureCount < MAX_QUERY_RETRIES;
            },
          },
        },
      },
      /**
       * @link https://trpc.io/docs/data-transformers
       */
      transformer: superjson,
    };
  },
  /**
   * @link https://trpc.io/docs/ssr
   */
  ssr: false,
})(MyApp);<|MERGE_RESOLUTION|>--- conflicted
+++ resolved
@@ -1,11 +1,9 @@
 import { DefaultSeo } from "next-seo";
-import { ThemeProvider } from "next-themes";
 import Head from "next/head";
 import superjson from "superjson";
 
 import LicenseRequired from "@calcom/ee/common/components/LicenseRequired";
 import "@calcom/embed-core/src/embed-iframe";
-import useTheme from "@calcom/lib/hooks/useTheme";
 import { httpBatchLink } from "@calcom/trpc/client/links/httpBatchLink";
 import { httpLink } from "@calcom/trpc/client/links/httpLink";
 import { loggerLink } from "@calcom/trpc/client/links/loggerLink";
@@ -32,9 +30,7 @@
   } else if (router.pathname === "/500") {
     pageStatus = "500";
   }
-  const forcedTheme = Component.isThemeSupported ? undefined : "light";
   return (
-<<<<<<< HEAD
     <AppProviders {...props}>
       <DefaultSeo {...seoConfig.defaultNextSeo} />
       <I18nLanguageHandler />
@@ -42,7 +38,6 @@
         <script dangerouslySetInnerHTML={{ __html: `window.CalComPageStatus = '${pageStatus}'` }} />
         <meta name="viewport" content="width=device-width, initial-scale=1, maximum-scale=1" />
       </Head>
-      <Theme />
       {Component.requiresLicense ? (
         <LicenseRequired>
           <Component {...pageProps} err={err} />
@@ -51,30 +46,6 @@
         <Component {...pageProps} err={err} />
       )}
     </AppProviders>
-=======
-    <EventCollectionProvider options={{ apiPath: "/api/collect-events" }}>
-      <ContractsProvider>
-        <AppProviders {...props}>
-          <DefaultSeo {...seoConfig.defaultNextSeo} />
-          <I18nLanguageHandler />
-          <Head>
-            <script dangerouslySetInnerHTML={{ __html: `window.CalComPageStatus = '${pageStatus}'` }} />
-            <meta name="viewport" content="width=device-width, initial-scale=1, maximum-scale=1" />
-          </Head>
-          {/* color-scheme makes background:transparent not work which is required by embed. We need to ensure next-theme adds color-scheme to `body` instead of `html`(https://github.com/pacocoursey/next-themes/blob/main/src/index.tsx#L74). Once that's done we can enable color-scheme support */}
-          <ThemeProvider enableColorScheme={false} forcedTheme={forcedTheme} attribute="class">
-            {Component.requiresLicense ? (
-              <LicenseRequired>
-                <Component {...pageProps} err={err} />
-              </LicenseRequired>
-            ) : (
-              <Component {...pageProps} err={err} />
-            )}
-          </ThemeProvider>
-        </AppProviders>
-      </ContractsProvider>
-    </EventCollectionProvider>
->>>>>>> 7537ea5b
   );
 }
 
