--- conflicted
+++ resolved
@@ -29,7 +29,6 @@
   } else if (router.pathname === "/500") {
     pageStatus = "500";
   }
-<<<<<<< HEAD
   return (
     <AppProviders {...props}>
       <DefaultSeo {...seoConfig.defaultNextSeo} />
@@ -46,52 +45,6 @@
         <Component {...pageProps} err={err} />
       )}
     </AppProviders>
-=======
-
-  let isThemeSupported = null;
-
-  if (typeof Component.isThemeSupported === "function") {
-    isThemeSupported = Component.isThemeSupported({ router });
-  } else {
-    isThemeSupported = Component.isThemeSupported;
-  }
-
-  const forcedTheme = isThemeSupported ? undefined : "light";
-
-  // Use namespace of embed to ensure same namespaced embed are displayed with same theme. This allows different embeds on the same website to be themed differently
-  // One such example is our Embeds Demo and Testing page at http://localhost:3100
-  // Having `getEmbedNamespace` defined on window before react initializes the app, ensures that embedNamespace is available on the first mount and can be used as part of storageKey
-  const embedNamespace = typeof window !== "undefined" ? window.getEmbedNamespace() : null;
-  const storageKey = typeof embedNamespace === "string" ? `embed-theme-${embedNamespace}` : "theme";
-
-  return (
-    <EventCollectionProvider options={{ apiPath: "/api/collect-events" }}>
-      <ContractsProvider>
-        <AppProviders {...props}>
-          <DefaultSeo {...seoConfig.defaultNextSeo} />
-          <I18nLanguageHandler />
-          <Head>
-            <script dangerouslySetInnerHTML={{ __html: `window.CalComPageStatus = '${pageStatus}'` }} />
-            <meta name="viewport" content="width=device-width, initial-scale=1, maximum-scale=1" />
-          </Head>
-          {/* color-scheme makes background:transparent not work which is required by embed. We need to ensure next-theme adds color-scheme to `body` instead of `html`(https://github.com/pacocoursey/next-themes/blob/main/src/index.tsx#L74). Once that's done we can enable color-scheme support */}
-          <ThemeProvider
-            enableColorScheme={false}
-            storageKey={storageKey}
-            forcedTheme={forcedTheme}
-            attribute="class">
-            {Component.requiresLicense ? (
-              <LicenseRequired>
-                <Component {...pageProps} err={err} />
-              </LicenseRequired>
-            ) : (
-              <Component {...pageProps} err={err} />
-            )}
-          </ThemeProvider>
-        </AppProviders>
-      </ContractsProvider>
-    </EventCollectionProvider>
->>>>>>> b90cf96a
   );
 }
 
