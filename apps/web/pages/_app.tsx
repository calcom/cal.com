--- conflicted
+++ resolved
@@ -1,9 +1,4 @@
-<<<<<<< HEAD
-import { Inter } from "@next/font/google";
-import localFont from "@next/font/local";
 import "@tremor/react/dist/esm/tremor.css";
-=======
->>>>>>> 7b1ced91
 import { DefaultSeo } from "next-seo";
 import { Inter } from "next/font/google";
 import localFont from "next/font/local";
