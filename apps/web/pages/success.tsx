import { CheckIcon } from "@heroicons/react/outline";
import { ArrowLeftIcon, ClockIcon, XIcon } from "@heroicons/react/solid";
import { Collapsible, CollapsibleContent, CollapsibleTrigger } from "@radix-ui/react-collapsible";
import classNames from "classnames";
import dayjs from "dayjs";
import localizedFormat from "dayjs/plugin/localizedFormat";
import timezone from "dayjs/plugin/timezone";
import toArray from "dayjs/plugin/toArray";
import utc from "dayjs/plugin/utc";
import { createEvent } from "ics";
import { GetServerSidePropsContext } from "next";
import { useSession } from "next-auth/react";
import Link from "next/link";
import { useRouter } from "next/router";
import { useEffect, useRef, useState } from "react";
import RRule from "rrule";
import { z } from "zod";

import { SpaceBookingSuccessPage } from "@calcom/app-store/spacebooking/components";
import {
  sdkActionManager,
  useEmbedNonStylesConfig,
  useIsBackgroundTransparent,
  useIsEmbed,
} from "@calcom/embed-core/embed-iframe";
import { parseRecurringEvent } from "@calcom/lib";
import { getDefaultEvent } from "@calcom/lib/defaultEvents";
import { useLocale } from "@calcom/lib/hooks/useLocale";
import { getEveryFreqFor } from "@calcom/lib/recurringStrings";
import { localStorage } from "@calcom/lib/webstorage";
import { Prisma } from "@calcom/prisma/client";
import Button from "@calcom/ui/Button";
import { EmailInput } from "@calcom/ui/form/fields";

import { asStringOrThrow } from "@lib/asStringOrNull";
import { getEventName } from "@lib/event";
import useTheme from "@lib/hooks/useTheme";
import { isBrandingHidden } from "@lib/isBrandingHidden";
import { isSuccessRedirectAvailable } from "@lib/isSuccessRedirectAvailable";
import prisma from "@lib/prisma";
import { collectPageParameters, telemetryEventTypes, useTelemetry } from "@lib/telemetry";
import { isBrowserLocale24h } from "@lib/timeFormat";
import { inferSSRProps } from "@lib/types/inferSSRProps";

import CustomBranding from "@components/CustomBranding";
import CancelBooking from "@components/booking/CancelBooking";
import { HeadSeo } from "@components/seo/head-seo";

import { ssrInit } from "@server/lib/ssr";

dayjs.extend(utc);
dayjs.extend(toArray);
dayjs.extend(timezone);
dayjs.extend(localizedFormat);

function redirectToExternalUrl(url: string) {
  window.parent.location.href = url;
}

/**
 * Redirects to external URL with query params from current URL.
 * Query Params and Hash Fragment if present in external URL are kept intact.
 */
function RedirectionToast({ url }: { url: string }) {
  const [timeRemaining, setTimeRemaining] = useState(10);
  const [isToastVisible, setIsToastVisible] = useState(true);
  const parsedSuccessUrl = new URL(document.URL);
  const parsedExternalUrl = new URL(url);

  // eslint-disable-next-line @typescript-eslint/ban-ts-comment
  /* @ts-ignore */ //https://stackoverflow.com/questions/49218765/typescript-and-iterator-type-iterableiteratort-is-not-an-array-type
  for (const [name, value] of parsedExternalUrl.searchParams.entries()) {
    parsedSuccessUrl.searchParams.set(name, value);
  }

  const urlWithSuccessParams =
    parsedExternalUrl.origin +
    parsedExternalUrl.pathname +
    "?" +
    parsedSuccessUrl.searchParams.toString() +
    parsedExternalUrl.hash;

  const { t } = useLocale();
  const timerRef = useRef<number | null>(null);

  useEffect(() => {
    timerRef.current = window.setInterval(() => {
      if (timeRemaining > 0) {
        setTimeRemaining((timeRemaining) => {
          return timeRemaining - 1;
        });
      } else {
        redirectToExternalUrl(urlWithSuccessParams);
        window.clearInterval(timerRef.current as number);
      }
    }, 1000);
    return () => {
      window.clearInterval(timerRef.current as number);
    };
  }, [timeRemaining, urlWithSuccessParams]);

  if (!isToastVisible) {
    return null;
  }

  return (
    <>
      <div className="relative z-[60] pb-2 sm:pb-5">
        <div className="mx-auto w-full sm:max-w-7xl sm:px-2 lg:px-8">
          <div className="border border-green-600 bg-green-500 p-2 sm:p-3">
            <div className="flex flex-wrap items-center justify-between">
              <div className="flex w-0 flex-1 items-center">
                <p className="truncate font-medium text-white sm:mx-3">
                  <span className="md:hidden">Redirecting to {url} ...</span>
                  <span className="hidden md:inline">
                    {t("you_are_being_redirected", { url, seconds: timeRemaining })}
                  </span>
                </p>
              </div>
              <div className="order-3 mt-2 w-full flex-shrink-0 sm:order-2 sm:mt-0 sm:w-auto">
                <button
                  onClick={() => {
                    redirectToExternalUrl(urlWithSuccessParams);
                  }}
                  className="flex w-full items-center justify-center rounded-sm border border-transparent bg-white px-4 py-2 text-sm font-medium text-green-600 shadow-sm hover:bg-green-50">
                  {t("continue")}
                </button>
              </div>
              <div className="order-2 flex-shrink-0 sm:order-3 sm:ml-2">
                <button
                  type="button"
                  onClick={() => {
                    setIsToastVisible(false);
                    window.clearInterval(timerRef.current as number);
                  }}
                  className="-mr-1 flex rounded-md p-2 hover:bg-green-600 focus:outline-none focus:ring-2 focus:ring-white">
                  <XIcon className="h-6 w-6 text-white" />
                </button>
              </div>
            </div>
          </div>
        </div>
      </div>
    </>
  );
}

type SuccessProps = inferSSRProps<typeof getServerSideProps>;

export default function Success(props: SuccessProps) {
  const { t } = useLocale();
  const router = useRouter();
  const { location: _location, name, reschedule, listingStatus, status, isSuccessBookingPage } = router.query;
  const location = Array.isArray(_location) ? _location[0] : _location;
  const [is24h, setIs24h] = useState(isBrowserLocale24h());
  const { data: session } = useSession();

  const [date, setDate] = useState(dayjs.utc(asStringOrThrow(router.query.date)));
  const { eventType, bookingInfo } = props;

  const isBackgroundTransparent = useIsBackgroundTransparent();
  const isEmbed = useIsEmbed();
  const shouldAlignCentrallyInEmbed = useEmbedNonStylesConfig("align") !== "left";
  const shouldAlignCentrally = !isEmbed || shouldAlignCentrallyInEmbed;
  const [isCancellationMode, setIsCancellationMode] = useState(false);

  const attendeeName = typeof name === "string" ? name : "Nameless";

  const locationFromEventType = !!eventType.locations
    ? (eventType.locations as Array<{ type: string }>)[0]
    : "";
  const locationType = !!locationFromEventType ? locationFromEventType.type : "";
  const eventNameObject = {
    attendeeName,
    eventType: props.eventType.title,
    eventName: (props.dynamicEventName as string) || props.eventType.eventName,
    host: props.profile.name || "Nameless",
    location: locationType,
    t,
  };
  const metadata = props.eventType?.metadata as { giphyThankYouPage: string };
  const giphyImage = metadata?.giphyThankYouPage;

  const eventName = getEventName(eventNameObject, true);
  const needsConfirmation = eventType.requiresConfirmation && reschedule != "true";
  const isCancelled = status === "CANCELLED" || status === "REJECTED";
  const telemetry = useTelemetry();
  useEffect(() => {
    if (top !== window) {
      //page_view will be collected automatically by _middleware.ts
      telemetry.event(telemetryEventTypes.embedView, collectPageParameters("/success"));
    }
  }, [telemetry]);

  useEffect(() => {
    const users = eventType.users;
    if (!sdkActionManager) return;
    // TODO: We should probably make it consistent with Webhook payload. Some data is not available here, as and when requirement comes we can add
    sdkActionManager.fire("bookingSuccessful", {
      eventType,
      date: date.toString(),
      duration: eventType.length,
      organizer: {
        name: users[0].name || "Nameless",
        email: users[0].email || "Email-less",
        timeZone: users[0].timeZone,
      },
      confirmed: !needsConfirmation,
      // TODO: Add payment details
    });
    setDate(date.tz(localStorage.getItem("timeOption.preferredTimeZone") || dayjs.tz.guess()));
    setIs24h(!!localStorage.getItem("timeOption.is24hClock"));
    // eslint-disable-next-line react-hooks/exhaustive-deps
  }, [eventType, needsConfirmation]);

  function eventLink(): string {
    const optional: { location?: string } = {};
    if (location) {
      optional["location"] = location;
    }

    const event = createEvent({
      start: [
        date.toDate().getUTCFullYear(),
        (date.toDate().getUTCMonth() as number) + 1,
        date.toDate().getUTCDate(),
        date.toDate().getUTCHours(),
        date.toDate().getUTCMinutes(),
      ],
      startInputType: "utc",
      title: eventName,
      description: props.eventType.description ? props.eventType.description : undefined,
      /** formatted to required type of description ^ */
      duration: { minutes: props.eventType.length },
      ...optional,
    });

    if (event.error) {
      throw event.error;
    }

    return encodeURIComponent(event.value ? event.value : false);
  }

  function getTitle(): string {
    const titleSuffix = props.recurringBookings ? "_recurring" : "";
    if (isCancelled) {
      return t("emailed_information_about_cancelled_event");
    }
    if (needsConfirmation) {
      if (props.profile.name !== null) {
        return t("user_needs_to_confirm_or_reject_booking" + titleSuffix, {
          user: props.profile.name,
        });
      }
      return t("needs_to_be_confirmed_or_rejected" + titleSuffix);
    }
    return t("emailed_you_and_attendees" + titleSuffix);
  }
  const userIsOwner = !!(session?.user?.id && eventType.users.find((user) => (user.id = session.user.id)));
  const { isReady, Theme } = useTheme(isSuccessBookingPage ? props.profile.theme : "light");
  const title = t(
    `booking_${needsConfirmation ? "submitted" : "confirmed"}${props.recurringBookings ? "_recurring" : ""}`
  );
  const customInputs = bookingInfo?.customInputs;
  return (
    (isReady && (
      <>
        <div
          className={isEmbed ? "" : "h-screen bg-neutral-100 dark:bg-neutral-900"}
          data-testid="success-page">
          {userIsOwner && !isEmbed && (
            <div className="-mb-7 ml-9 mt-7">
              <Link href={eventType.recurringEvent?.count ? "/bookings/recurring" : "/bookings"}>
                <a className="flex items-center text-black dark:text-white">
                  <ArrowLeftIcon className="mr-1 h-4 w-4" /> {t("back_to_bookings")}
                </a>
              </Link>
            </div>
          )}
          <Theme />
          <HeadSeo title={title} description={title} />
          <CustomBranding lightVal={props.profile.brandColor} darkVal={props.profile.darkBrandColor} />
          <main className={classNames(shouldAlignCentrally ? "mx-auto" : "", isEmbed ? "" : "max-w-3xl")}>
            <div className={classNames("overflow-y-auto", isEmbed ? "" : "z-50 ")}>
              {isSuccessRedirectAvailable(eventType) && eventType.successRedirectUrl ? (
                <RedirectionToast url={eventType.successRedirectUrl}></RedirectionToast>
              ) : null}{" "}
              <div
                className={classNames(
                  shouldAlignCentrally ? "text-center" : "",
                  "flex items-end justify-center px-4 pt-4 pb-20  sm:block sm:p-0"
                )}>
                <div
                  className={classNames("my-4 transition-opacity sm:my-0", isEmbed ? "" : " inset-0")}
                  aria-hidden="true">
                  <div
                    className={classNames(
                      "inline-block transform overflow-hidden rounded-md border sm:my-8 sm:max-w-lg",
                      isBackgroundTransparent ? "" : "bg-white dark:border-neutral-700 dark:bg-gray-800",
                      "px-8 pt-5 pb-4 text-left align-bottom transition-all sm:w-full  sm:py-6 sm:align-middle"
                    )}
                    role="dialog"
                    aria-modal="true"
                    aria-labelledby="modal-headline">
                    <div>
                      <div
                        className={classNames(
                          "mx-auto flex items-center justify-center",
                          !giphyImage && !isCancelled ? "h-12 w-12 rounded-full bg-green-100" : "",
                          isCancelled ? "h-12 w-12 rounded-full bg-red-100" : ""
                        )}>
                        {giphyImage && !needsConfirmation && (
                          // eslint-disable-next-line @next/next/no-img-element
                          <img src={giphyImage} alt={"Gif from Giphy"} />
                        )}
                        {!giphyImage && !needsConfirmation && !isCancelled && (
                          <CheckIcon className="h-8 w-8 text-green-600" />
                        )}
                        {needsConfirmation && !isCancelled && (
                          <ClockIcon className="h-8 w-8 text-green-600" />
                        )}
                        {isCancelled && <XIcon className="h-8 w-8 text-red-600" />}
                      </div>
                      <div className="mt-3 text-center sm:mt-5">
                        <h3
                          className="text-2xl font-semibold leading-6 text-neutral-900 dark:text-white"
                          id="modal-headline">
                          {needsConfirmation && !isCancelled
                            ? props.recurringBookings
                              ? t("submitted_recurring")
                              : t("submitted")
                            : isCancelled
                            ? t("event_cancelled")
                            : props.recurringBookings
                            ? t("meeting_is_scheduled_recurring")
                            : t("meeting_is_scheduled")}
                        </h3>
                        <div className="mt-3">
                          <p className="text-sm text-neutral-600 dark:text-gray-300">{getTitle()}</p>
                        </div>
                        <div className="border-bookinglightest text-bookingdark mt-4 grid grid-cols-3 border-t border-b py-4 text-left dark:border-gray-900 dark:text-gray-300">
                          <div className="font-medium">{t("what")}</div>
                          <div className="col-span-2 mb-6">{eventName}</div>
                          <div className="font-medium">{t("when")}</div>
                          <div className="col-span-2 mb-6">
                            <RecurringBookings
                              eventType={props.eventType}
                              recurringBookings={props.recurringBookings}
                              listingStatus={(listingStatus as string) || "recurring"}
                              date={date}
                              is24h={is24h}
                            />
                          </div>
                          {(bookingInfo?.user || bookingInfo?.attendees) && (
                            <>
                              <div className="font-medium">{t("who")}</div>
                              <div className="col-span-2 mb-6">
                                {bookingInfo?.user && (
                                  <div className="mb-3">
                                    <p>{bookingInfo.user.name}</p>
                                    <p className="text-bookinglight">{bookingInfo.user.email}</p>
                                  </div>
                                )}
                                {bookingInfo?.attendees.map((attendee, index) => (
                                  <div
                                    key={attendee.name}
                                    className={index === bookingInfo.attendees.length - 1 ? "" : "mb-3"}>
                                    <p>{attendee.name}</p>
                                    <p className="text-bookinglight">{attendee.email}</p>
                                  </div>
                                ))}
                              </div>
                            </>
                          )}
                          {location && (
                            <>
                              <div className="mt-3 font-medium">{t("where")}</div>
                              <div className="col-span-2 mt-3">
                                {location.startsWith("http") ? (
                                  <a title="Meeting Link" href={location}>
                                    {location}
                                  </a>
                                ) : (
                                  location
                                )}
                              </div>
                            </>
                          )}
                          {bookingInfo?.description && (
                            <>
                              <div className="mt-9 font-medium">{t("additional_notes")}</div>
                              <div className="col-span-2 mb-2 mt-9">
                                <p>{bookingInfo.description}</p>
                              </div>
                            </>
                          )}
                          {customInputs &&
                            Object.keys(customInputs).map((key) => {
                              const customInput = customInputs[key as keyof typeof customInputs];
                              return (
                                <>
                                  {customInput !== "" && (
                                    <>
                                      <div className="mt-2 pr-3 font-medium">{key}</div>
                                      <div className="col-span-2 mt-2 mb-2">
                                        {typeof customInput === "boolean" ? (
                                          <p>{customInput ? "true" : "false"}</p>
                                        ) : (
                                          <p>{customInput}</p>
                                        )}
                                      </div>
                                    </>
                                  )}
                                </>
                              );
                            })}
                        </div>
                      </div>
                    </div>
                    {!needsConfirmation &&
                      !isCancelled &&
                      (!isCancellationMode ? (
                        <div className="border-bookinglightest text-bookingdark mt-2 grid grid-cols-3 border-b py-4 text-left dark:border-gray-900">
                          <span className="flex self-center font-medium text-gray-700 ltr:mr-2 rtl:ml-2 dark:text-gray-50">
                            {t("need_to_make_a_change")}
                          </span>
                          <div className="ml-7 flex items-center justify-center self-center ltr:mr-2 rtl:ml-2 dark:text-gray-50">
                            <button className="underline" onClick={() => setIsCancellationMode(true)}>
                              {t("cancel")}
                            </button>
                            {!props.recurringBookings && (
                              <>
                                <div className="mx-2">{t("or_lowercase")}</div>
                                <div className="underline">
                                  <Link href={"/reschedule/" + bookingInfo?.uid}>{t("Reschedule")}</Link>
                                </div>
                              </>
                            )}
                          </div>
                        </div>
                      ) : (
                        <CancelBooking
                          booking={{ uid: bookingInfo?.uid, title: bookingInfo?.title }}
                          profile={{ name: props.profile.name, slug: props.profile.slug }}
                          recurringEvent={eventType.recurringEvent}
                          team={eventType?.team?.name}
                          setIsCancellationMode={setIsCancellationMode}
                          theme={isSuccessBookingPage ? props.profile.theme : "light"}
                        />
                      ))}
                    {userIsOwner && !needsConfirmation && !isCancellationMode && !isCancelled && (
                      <div className="border-bookinglightest mt-9 flex border-b pt-2 pb-4 text-center dark:border-gray-900 sm:mt-0 sm:pt-4">
                        <span className="flex self-center font-medium text-gray-700 ltr:mr-2 rtl:ml-2 dark:text-gray-50">
                          {t("add_to_calendar")}
                        </span>
                        <div className="-ml-16 flex flex-grow justify-center text-center">
                          <Link
                            href={
                              `https://calendar.google.com/calendar/r/eventedit?dates=${date
                                .utc()
                                .format("YYYYMMDDTHHmmss[Z]")}/${date
                                .add(props.eventType.length, "minute")
                                .utc()
                                .format("YYYYMMDDTHHmmss[Z]")}&text=${eventName}&details=${
                                props.eventType.description
                              }` +
                              (typeof location === "string"
                                ? "&location=" + encodeURIComponent(location)
                                : "") +
                              (props.eventType.recurringEvent
                                ? "&recur=" +
                                  encodeURIComponent(new RRule(props.eventType.recurringEvent).toString())
                                : "")
                            }>
                            <a className="mx-2 h-10 w-10 rounded-sm border border-neutral-200 px-3 py-2 dark:border-neutral-700 dark:text-white">
                              <svg
                                className="-mt-1 inline-block h-4 w-4"
                                fill="currentColor"
                                xmlns="http://www.w3.org/2000/svg"
                                viewBox="0 0 24 24">
                                <title>Google</title>
                                <path d="M12.48 10.92v3.28h7.84c-.24 1.84-.853 3.187-1.787 4.133-1.147 1.147-2.933 2.4-6.053 2.4-4.827 0-8.6-3.893-8.6-8.72s3.773-8.72 8.6-8.72c2.6 0 4.507 1.027 5.907 2.347l2.307-2.307C18.747 1.44 16.133 0 12.48 0 5.867 0 .307 5.387.307 12s5.56 12 12.173 12c3.573 0 6.267-1.173 8.373-3.36 2.16-2.16 2.84-5.213 2.84-7.667 0-.76-.053-1.467-.173-2.053H12.48z" />
                              </svg>
                            </a>
                          </Link>
                          <Link
                            href={
                              encodeURI(
                                "https://outlook.live.com/calendar/0/deeplink/compose?body=" +
                                  props.eventType.description +
                                  "&enddt=" +
                                  date.add(props.eventType.length, "minute").utc().format() +
                                  "&path=%2Fcalendar%2Faction%2Fcompose&rru=addevent&startdt=" +
                                  date.utc().format() +
                                  "&subject=" +
                                  eventName
                              ) + (location ? "&location=" + location : "")
                            }>
                            <a
                              className="mx-2 h-10 w-10 rounded-sm border border-neutral-200 px-3 py-2 dark:border-neutral-700 dark:text-white"
                              target="_blank">
                              <svg
                                className="mr-1 -mt-1 inline-block h-4 w-4"
                                fill="currentColor"
                                xmlns="http://www.w3.org/2000/svg"
                                viewBox="0 0 24 24">
                                <title>Microsoft Outlook</title>
                                <path d="M7.88 12.04q0 .45-.11.87-.1.41-.33.74-.22.33-.58.52-.37.2-.87.2t-.85-.2q-.35-.21-.57-.55-.22-.33-.33-.75-.1-.42-.1-.86t.1-.87q.1-.43.34-.76.22-.34.59-.54.36-.2.87-.2t.86.2q.35.21.57.55.22.34.31.77.1.43.1.88zM24 12v9.38q0 .46-.33.8-.33.32-.8.32H7.13q-.46 0-.8-.33-.32-.33-.32-.8V18H1q-.41 0-.7-.3-.3-.29-.3-.7V7q0-.41.3-.7Q.58 6 1 6h6.5V2.55q0-.44.3-.75.3-.3.75-.3h12.9q.44 0 .75.3.3.3.3.75V10.85l1.24.72h.01q.1.07.18.18.07.12.07.25zm-6-8.25v3h3v-3zm0 4.5v3h3v-3zm0 4.5v1.83l3.05-1.83zm-5.25-9v3h3.75v-3zm0 4.5v3h3.75v-3zm0 4.5v2.03l2.41 1.5 1.34-.8v-2.73zM9 3.75V6h2l.13.01.12.04v-2.3zM5.98 15.98q.9 0 1.6-.3.7-.32 1.19-.86.48-.55.73-1.28.25-.74.25-1.61 0-.83-.25-1.55-.24-.71-.71-1.24t-1.15-.83q-.68-.3-1.55-.3-.92 0-1.64.3-.71.3-1.2.85-.5.54-.75 1.3-.25.74-.25 1.63 0 .85.26 1.56.26.72.74 1.23.48.52 1.17.81.69.3 1.56.3zM7.5 21h12.39L12 16.08V17q0 .41-.3.7-.29.3-.7.3H7.5zm15-.13v-7.24l-5.9 3.54Z" />
                              </svg>
                            </a>
                          </Link>
                          <Link
                            href={
                              encodeURI(
                                "https://outlook.office.com/calendar/0/deeplink/compose?body=" +
                                  props.eventType.description +
                                  "&enddt=" +
                                  date.add(props.eventType.length, "minute").utc().format() +
                                  "&path=%2Fcalendar%2Faction%2Fcompose&rru=addevent&startdt=" +
                                  date.utc().format() +
                                  "&subject=" +
                                  eventName
                              ) + (location ? "&location=" + location : "")
                            }>
                            <a
                              className="mx-2 h-10 w-10 rounded-sm border border-neutral-200 px-3 py-2 dark:border-neutral-700 dark:text-white"
                              target="_blank">
                              <svg
                                className="mr-1 -mt-1 inline-block h-4 w-4"
                                fill="currentColor"
                                xmlns="http://www.w3.org/2000/svg"
                                viewBox="0 0 24 24">
                                <title>Microsoft Office</title>
                                <path d="M21.53 4.306v15.363q0 .807-.472 1.433-.472.627-1.253.85l-6.888 1.974q-.136.037-.29.055-.156.019-.293.019-.396 0-.72-.105-.321-.106-.656-.292l-4.505-2.544q-.248-.137-.391-.366-.143-.23-.143-.515 0-.434.304-.738.304-.305.739-.305h5.831V4.964l-4.38 1.563q-.533.187-.856.658-.322.472-.322 1.03v8.078q0 .496-.248.912-.25.416-.683.651l-2.072 1.13q-.286.148-.571.148-.497 0-.844-.347-.348-.347-.348-.844V6.563q0-.62.33-1.19.328-.571.874-.881L11.07.285q.248-.136.534-.21.285-.075.57-.075.211 0 .38.031.166.031.364.093l6.888 1.899q.384.11.7.329.317.217.547.52.23.305.353.67.125.367.125.764zm-1.588 15.363V4.306q0-.273-.16-.478-.163-.204-.423-.28l-3.388-.93q-.397-.111-.794-.23-.397-.117-.794-.216v19.68l4.976-1.427q.26-.074.422-.28.161-.204.161-.477z" />
                              </svg>
                            </a>
                          </Link>
                          <Link href={"data:text/calendar," + eventLink()}>
                            <a
                              className="mx-2 h-10 w-10 rounded-sm border border-neutral-200 px-3 py-2 dark:border-neutral-700 dark:text-white"
                              download={props.eventType.title + ".ics"}>
                              <svg
                                version="1.1"
                                fill="currentColor"
                                xmlns="http://www.w3.org/2000/svg"
                                viewBox="0 0 1000 1000"
                                className="mr-1 -mt-1 inline-block h-4 w-4">
                                <title>{t("other")}</title>
                                <path d="M971.3,154.9c0-34.7-28.2-62.9-62.9-62.9H611.7c-1.3,0-2.6,0.1-3.9,0.2V10L28.7,87.3v823.4L607.8,990v-84.6c1.3,0.1,2.6,0.2,3.9,0.2h296.7c34.7,0,62.9-28.2,62.9-62.9V154.9z M607.8,636.1h44.6v-50.6h-44.6v-21.9h44.6v-50.6h-44.6v-92h277.9v230.2c0,3.8-3.1,7-7,7H607.8V636.1z M117.9,644.7l-50.6-2.4V397.5l50.6-2.2V644.7z M288.6,607.3c17.6,0.6,37.3-2.8,49.1-7.2l9.1,48c-11,5.1-35.6,9.9-66.9,8.3c-85.4-4.3-127.5-60.7-127.5-132.6c0-86.2,57.8-136.7,133.2-140.1c30.3-1.3,53.7,4,64.3,9.2l-12.2,48.9c-12.1-4.9-28.8-9.2-49.5-8.6c-45.3,1.2-79.5,30.1-79.5,87.4C208.8,572.2,237.8,605.7,288.6,607.3z M455.5,665.2c-32.4-1.6-63.7-11.3-79.1-20.5l12.6-50.7c16.8,9.1,42.9,18.5,70.4,19.4c30.1,1,46.3-10.7,46.3-29.3c0-17.8-14-28.1-48.8-40.6c-46.9-16.4-76.8-41.7-76.8-81.5c0-46.6,39.3-84.1,106.8-87.1c33.3-1.5,58.3,4.2,76.5,11.2l-15.4,53.3c-12.1-5.3-33.5-12.8-62.3-12c-28.3,0.8-41.9,13.6-41.9,28.1c0,17.8,16.1,25.5,53.6,39c52.9,18.5,78.4,45.3,78.4,86.4C575.6,629.7,536.2,669.2,455.5,665.2z M935.3,842.7c0,14.9-12.1,27-27,27H611.7c-1.3,0-2.6-0.2-3.9-0.4V686.2h270.9c19.2,0,34.9-15.6,34.9-34.9V398.4c0-19.2-15.6-34.9-34.9-34.9h-47.1v-32.3H808v32.3h-44.8v-32.3h-22.7v32.3h-43.3v-32.3h-22.7v32.3H628v-32.3h-20.2v-203c1.31.2,2.6-0.4,3.9-0.4h296.7c14.9,0,27,12.1,27,27L935.3,842.7L935.3,842.7z" />
                              </svg>
                            </a>
                          </Link>
                        </div>
                      </div>
                    )}
                    {!(userIsOwner || props.hideBranding) && (
                      <div className="border-bookinglightest text-booking-lighter pt-4 text-center text-xs dark:border-gray-900 dark:text-white">
                        <a href="https://cal.com/signup">{t("create_booking_link_with_calcom")}</a>

                        <form
                          onSubmit={(e) => {
                            e.preventDefault();
                            const target = e.target as typeof e.target & {
                              email: { value: string };
                            };
                            router.push(`https://cal.com/signup?email=${target.email.value}`);
                          }}
                          className="mt-4 flex">
                          <EmailInput
                            name="email"
                            id="email"
                            defaultValue={router.query.email}
                            className="focus:border-brand border-bookinglightest mt-0 block w-full rounded-sm border-gray-300 shadow-sm focus:ring-black dark:border-gray-900 dark:bg-black dark:text-white sm:text-sm"
                            placeholder="rick.astley@cal.com"
                          />
                          <Button size="lg" type="submit" className="min-w-max" color="primary">
                            {t("try_for_free")}
                          </Button>
                        </form>
                      </div>
                    )}
                  </div>
                </div>
              </div>
            </div>
          </main>
        </div>
        {/* SPACE BOOKING APP */}
        {props.userHasSpaceBooking && (
          <SpaceBookingSuccessPage
            open={props.userHasSpaceBooking}
            what={`
            ${needsConfirmation ? t("submitted") : `${t("meeting_is_scheduled")}.`}
               ${getTitle()} ${t("what")}: ${eventName}`}
            where={`${t("where")}: ${
              location ? (location?.startsWith("http") ? { location } : location) : "Far far a way galaxy"
            }`}
            when={`${t("when")}: ${props.recurringBookings ? t("starting") : ""} ${date.format(
              "dddd, DD MMMM YYYY"
            )} ${date.format(is24h ? "H:mm" : "h:mma")} - ${props.eventType.length} mins (${
              localStorage.getItem("timeOption.preferredTimeZone") || dayjs.tz.guess()
            })`}
          />
        )}
      </>
    )) ||
    null
  );
}

type RecurringBookingsProps = {
  eventType: SuccessProps["eventType"];
  recurringBookings: SuccessProps["recurringBookings"];
  date: dayjs.Dayjs;
  is24h: boolean;
  listingStatus: string;
};

function RecurringBookings({ eventType, recurringBookings, date, listingStatus }: RecurringBookingsProps) {
  const [moreEventsVisible, setMoreEventsVisible] = useState(false);
  const { t } = useLocale();
<<<<<<< HEAD
  return recurringBookings && listingStatus === "recurring" ? (
=======

  const recurringBookingsSorted = recurringBookings
    ? recurringBookings.sort((a, b) => (dayjs(a).isAfter(dayjs(b)) ? 1 : -1))
    : null;

  return !isReschedule && recurringBookingsSorted && listingStatus === "upcoming" ? (
>>>>>>> 1f1e364a
    <>
      {eventType.recurringEvent?.count && (
        <span className="font-medium">
          {getEveryFreqFor({ t, recurringEvent: eventType.recurringEvent })}
        </span>
      )}
      {eventType.recurringEvent?.count &&
        recurringBookingsSorted.slice(0, 4).map((dateStr, idx) => (
          <div key={idx} className="mb-2">
            {dayjs(dateStr).format("MMMM DD, YYYY")}
            <br />
            {dayjs(dateStr).format("LT")} - {dayjs(dateStr).add(eventType.length, "m").format("LT")}{" "}
            <span className="text-bookinglight">
              ({localStorage.getItem("timeOption.preferredTimeZone") || dayjs.tz.guess()})
            </span>
          </div>
        ))}
      {recurringBookingsSorted.length > 4 && (
        <Collapsible open={moreEventsVisible} onOpenChange={() => setMoreEventsVisible(!moreEventsVisible)}>
          <CollapsibleTrigger
            type="button"
            className={classNames("flex w-full", moreEventsVisible ? "hidden" : "")}>
            {t("plus_more", { count: recurringBookingsSorted.length - 4 })}
          </CollapsibleTrigger>
          <CollapsibleContent>
            {eventType.recurringEvent?.count &&
              recurringBookingsSorted.slice(4).map((dateStr, idx) => (
                <div key={idx} className="mb-2">
                  {dayjs(dateStr).format("MMMM DD, YYYY")}
                  <br />
                  {dayjs(dateStr).format("LT")} - {dayjs(dateStr).add(eventType.length, "m").format("LT")}{" "}
                  <span className="text-bookinglight">
                    ({localStorage.getItem("timeOption.preferredTimeZone") || dayjs.tz.guess()})
                  </span>
                </div>
              ))}
          </CollapsibleContent>
        </Collapsible>
      )}
    </>
  ) : (
    <>
      {date.format("MMMM DD, YYYY")}
      <br />
      {date.format("LT")} - {date.add(eventType.length, "m").format("LT")}{" "}
      <span className="text-bookinglight">
        ({localStorage.getItem("timeOption.preferredTimeZone") || dayjs.tz.guess()})
      </span>
    </>
  );
}

const getEventTypesFromDB = async (id: number) => {
  const eventType = await prisma.eventType.findUnique({
    where: {
      id,
    },
    select: {
      id: true,
      title: true,
      description: true,
      length: true,
      eventName: true,
      recurringEvent: true,
      requiresConfirmation: true,
      userId: true,
      successRedirectUrl: true,
      locations: true,
      users: {
        select: {
          id: true,
          name: true,
          username: true,
          hideBranding: true,
          plan: true,
          theme: true,
          brandColor: true,
          darkBrandColor: true,
          email: true,
          timeZone: true,
        },
      },
      team: {
        select: {
          slug: true,
          name: true,
          hideBranding: true,
        },
      },
      metadata: true,
    },
  });

  if (!eventType) {
    return eventType;
  }

  return {
    isDynamic: false,
    ...eventType,
  };
};

const strToNumber = z.string().transform((val, ctx) => {
  const parsed = parseInt(val);
  if (isNaN(parsed)) ctx.addIssue({ code: z.ZodIssueCode.custom, message: "Not a number" });
  return parsed;
});

const schema = z.object({
  type: strToNumber,
  date: z.string().optional(),
  user: z.string().optional(),
  reschedule: z.string().optional(),
  name: z.string().optional(),
  email: z.string().optional(),
  recur: z.string().optional(),
  location: z.string().optional(),
  eventSlug: z.string().default("15min"),
  eventName: z.string().default(""),
  bookingId: strToNumber,
});

export async function getServerSideProps(context: GetServerSidePropsContext) {
  const ssr = await ssrInit(context);
  const parsedQuery = schema.safeParse(context.query);
  if (!parsedQuery.success) return { notFound: true };
  const {
    type: eventTypeId,
    recur: recurringEventIdQuery,
    eventSlug: eventTypeSlug,
    eventName: dynamicEventName,
    bookingId,
    user: username,
    name,
    email,
  } = parsedQuery.data;

  const eventTypeRaw = !eventTypeId ? getDefaultEvent(eventTypeSlug) : await getEventTypesFromDB(eventTypeId);
  if (!eventTypeRaw) {
    return {
      notFound: true,
    };
  }

  let userHasSpaceBooking = false;
  if (eventTypeRaw.users[0] && eventTypeRaw.users[0].id) {
    const credential = await prisma.credential.findFirst({
      where: {
        type: "spacebooking_other",
        userId: eventTypeRaw.users[0].id,
      },
    });
    if (credential && credential.type === "spacebooking_other") {
      userHasSpaceBooking = true;
    }
  }

  if (!eventTypeRaw.users.length && eventTypeRaw.userId) {
    // TODO we should add `user User` relation on `EventType` so this extra query isn't needed
    const user = await prisma.user.findUnique({
      where: {
        id: eventTypeRaw.userId,
      },
      select: {
        id: true,
        name: true,
        username: true,
        hideBranding: true,
        plan: true,
        theme: true,
        brandColor: true,
        darkBrandColor: true,
        email: true,
        timeZone: true,
      },
    });
    if (user) {
      eventTypeRaw.users.push(user);
    }
  }

  if (!eventTypeRaw.users.length) {
    return {
      notFound: true,
    };
  }

  const eventType = {
    ...eventTypeRaw,
    recurringEvent: parseRecurringEvent(eventTypeRaw.recurringEvent),
  };

  const profile = {
    name: eventType.team?.name || eventType.users[0]?.name || null,
    email: eventType.team ? null : eventType.users[0].email || null,
    theme: (!eventType.team?.name && eventType.users[0]?.theme) || null,
    brandColor: eventType.team ? null : eventType.users[0].brandColor || null,
    darkBrandColor: eventType.team ? null : eventType.users[0].darkBrandColor || null,
    slug: eventType.team?.slug || eventType.users[0]?.username || null,
  };

  const where: Prisma.BookingWhereInput = {
    id: bookingId,
    attendees: { some: { email, name } },
  };
  // Dynamic Event uses EventType from @calcom/lib/defaultEvents(a fake EventType) which doesn't have a real user/team/eventTypeId
  // So, you can't look them up in DB.
  if (!eventType.isDynamic) {
    // A Team Event doesn't have a correct user query param as of now. It is equal to team/{eventSlug} which is not a user, so you can't look it up in DB.
    if (!eventType.team) {
      // username being equal to profile.slug isn't applicable for Team or Dynamic Events.
      where.user = { username };
    }
    where.eventTypeId = eventType.id;
  } else {
    // username being equal to eventSlug for Dynamic Event Booking, it can't be used for user lookup. So, just use eventTypeId which would always be null for Dynamic Event Bookings
    where.eventTypeId = null;
  }

  const bookingInfo = await prisma.booking.findFirst({
    where,
    select: {
      title: true,
      uid: true,
      description: true,
      customInputs: true,
      user: {
        select: {
          id: true,
          name: true,
          email: true,
        },
      },
      attendees: {
        select: {
          name: true,
          email: true,
        },
      },
    },
  });
  let recurringBookings = null;
  if (recurringEventIdQuery) {
    // We need to get the dates for the bookings to be able to show them in the UI
    recurringBookings = await prisma.booking.findMany({
      where: {
        recurringEventId: recurringEventIdQuery,
      },
      select: {
        startTime: true,
      },
    });
  }

  return {
    props: {
      hideBranding: eventType.team ? eventType.team.hideBranding : isBrandingHidden(eventType.users[0]),
      profile,
      eventType,
      recurringBookings: recurringBookings ? recurringBookings.map((obj) => obj.startTime.toString()) : null,
      trpcState: ssr.dehydrate(),
      dynamicEventName,
      userHasSpaceBooking,
      bookingInfo,
    },
  };
}<|MERGE_RESOLUTION|>--- conflicted
+++ resolved
@@ -620,16 +620,12 @@
 function RecurringBookings({ eventType, recurringBookings, date, listingStatus }: RecurringBookingsProps) {
   const [moreEventsVisible, setMoreEventsVisible] = useState(false);
   const { t } = useLocale();
-<<<<<<< HEAD
-  return recurringBookings && listingStatus === "recurring" ? (
-=======
 
   const recurringBookingsSorted = recurringBookings
     ? recurringBookings.sort((a, b) => (dayjs(a).isAfter(dayjs(b)) ? 1 : -1))
     : null;
 
-  return !isReschedule && recurringBookingsSorted && listingStatus === "upcoming" ? (
->>>>>>> 1f1e364a
+  return recurringBookingsSorted && listingStatus === "recurring" ? (
     <>
       {eventType.recurringEvent?.count && (
         <span className="font-medium">
