--- conflicted
+++ resolved
@@ -1,10 +1,6 @@
 import { CheckIcon } from "@heroicons/react/outline";
-<<<<<<< HEAD
-import { ClockIcon } from "@heroicons/react/solid";
+import { ClockIcon, XIcon } from "@heroicons/react/solid";
 import classNames from "classnames";
-=======
-import { ClockIcon, XIcon } from "@heroicons/react/solid";
->>>>>>> 31a8f25b
 import dayjs from "dayjs";
 import timezone from "dayjs/plugin/timezone";
 import toArray from "dayjs/plugin/toArray";
@@ -217,41 +213,25 @@
           description={needsConfirmation ? t("booking_submitted") : t("booking_confirmed")}
         />
         <CustomBranding lightVal={props.profile.brandColor} darkVal={props.profile.darkBrandColor} />
-<<<<<<< HEAD
-        <main className={classNames("mx-auto", isEmbed ? "" : "py-24")}>
-          {isSuccessRedirectAvailable(eventType) && eventType.successRedirectUrl ? (
-            <RedirectionToast url={eventType.successRedirectUrl}></RedirectionToast>
-          ) : null}
+        <main className={classNames("mx-auto", isEmbed ? "" : "max-w-3xl py-24")}>
           <div className={classNames("overflow-y-auto", isEmbed ? "" : "fixed inset-0 z-50 ")}>
+            {isSuccessRedirectAvailable(eventType) && eventType.successRedirectUrl ? (
+              <RedirectionToast url={eventType.successRedirectUrl}></RedirectionToast>
+            ) : null}{" "}
             <div className="flex min-h-screen items-end justify-center px-4 pt-4 pb-20 text-center sm:block sm:p-0">
               <div
                 className={classNames("my-4 transition-opacity sm:my-0", isEmbed ? "" : "fixed inset-0")}
                 aria-hidden="true">
-                <span className="hidden sm:inline-block sm:h-screen sm:align-middle" aria-hidden="true">
+                <span className="inline-block h-screen align-middle" aria-hidden="true">
                   &#8203;
                 </span>
                 <div
-                  style={successPageEmbedStyles}
                   className={classNames(
                     "inline-block transform overflow-hidden rounded-sm",
                     isEmbed ? "" : "border sm:my-8 sm:max-w-lg ",
                     isBackgroundTransparent ? "" : "bg-white dark:border-neutral-700 dark:bg-gray-800",
                     "px-8 pt-5 pb-4 text-left align-bottom transition-all sm:w-full  sm:py-6 sm:align-middle"
                   )}
-=======
-        <main className="mx-auto max-w-3xl py-24">
-          <div className="fixed inset-0 z-50 overflow-y-auto">
-            {isSuccessRedirectAvailable(eventType) && eventType.successRedirectUrl ? (
-              <RedirectionToast url={eventType.successRedirectUrl}></RedirectionToast>
-            ) : null}{" "}
-            <div className="flex min-h-screen items-end justify-center px-4 pt-4 pb-20 text-center sm:block sm:p-0">
-              <div className="fixed inset-0 my-4 transition-opacity sm:my-0" aria-hidden="true">
-                <span className="inline-block h-screen align-middle" aria-hidden="true">
-                  &#8203;
-                </span>
-                <div
-                  className="my-8 inline-block transform overflow-hidden rounded-sm border border-neutral-200 bg-white px-8 pt-5 pb-4 text-left align-middle transition-all dark:border-neutral-700 dark:bg-gray-800 sm:w-full sm:max-w-lg sm:py-6"
->>>>>>> 31a8f25b
                   role="dialog"
                   aria-modal="true"
                   aria-labelledby="modal-headline">
