import { CheckIcon } from "@heroicons/react/outline";
import { ArrowLeftIcon, ClockIcon, XIcon } from "@heroicons/react/solid";
import { Collapsible, CollapsibleContent, CollapsibleTrigger } from "@radix-ui/react-collapsible";
import classNames from "classnames";
import dayjs from "dayjs";
import timezone from "dayjs/plugin/timezone";
import toArray from "dayjs/plugin/toArray";
import utc from "dayjs/plugin/utc";
import { createEvent } from "ics";
import { GetServerSidePropsContext } from "next";
import { useSession } from "next-auth/react";
import Link from "next/link";
import { useRouter } from "next/router";
import { useEffect, useState, useRef } from "react";
import rrule from "rrule";

import {
  useIsEmbed,
  useEmbedStyles,
  useIsBackgroundTransparent,
  useEmbedNonStylesConfig,
} from "@calcom/embed-core";
import { sdkActionManager } from "@calcom/embed-core";
import { getDefaultEvent } from "@calcom/lib/defaultEvents";
import { useLocale } from "@calcom/lib/hooks/useLocale";
import { RecurringEvent } from "@calcom/types/Calendar";
import Button from "@calcom/ui/Button";
import { EmailInput } from "@calcom/ui/form/fields";

import { asStringOrThrow, asStringOrNull } from "@lib/asStringOrNull";
import { getEventName } from "@lib/event";
import useTheme from "@lib/hooks/useTheme";
import { isBrandingHidden } from "@lib/isBrandingHidden";
import { isSuccessRedirectAvailable } from "@lib/isSuccessRedirectAvailable";
import prisma from "@lib/prisma";
import { isBrowserLocale24h } from "@lib/timeFormat";
import { inferSSRProps } from "@lib/types/inferSSRProps";

import CustomBranding from "@components/CustomBranding";
import { HeadSeo } from "@components/seo/head-seo";

import { ssrInit } from "@server/lib/ssr";

dayjs.extend(utc);
dayjs.extend(toArray);
dayjs.extend(timezone);

function redirectToExternalUrl(url: string) {
  window.parent.location.href = url;
}

/**
 * Redirects to external URL with query params from current URL.
 * Query Params and Hash Fragment if present in external URL are kept intact.
 */
function RedirectionToast({ url }: { url: string }) {
  const [timeRemaining, setTimeRemaining] = useState(10);
  const [isToastVisible, setIsToastVisible] = useState(true);
  const parsedSuccessUrl = new URL(document.URL);
  const parsedExternalUrl = new URL(url);

  /* @ts-ignore */ //https://stackoverflow.com/questions/49218765/typescript-and-iterator-type-iterableiteratort-is-not-an-array-type
  for (let [name, value] of parsedExternalUrl.searchParams.entries()) {
    parsedSuccessUrl.searchParams.set(name, value);
  }

  const urlWithSuccessParams =
    parsedExternalUrl.origin +
    parsedExternalUrl.pathname +
    "?" +
    parsedSuccessUrl.searchParams.toString() +
    parsedExternalUrl.hash;

  const { t } = useLocale();
  const timerRef = useRef<number | null>(null);

  useEffect(() => {
    timerRef.current = window.setInterval(() => {
      if (timeRemaining > 0) {
        setTimeRemaining((timeRemaining) => {
          return timeRemaining - 1;
        });
      } else {
        redirectToExternalUrl(urlWithSuccessParams);
        window.clearInterval(timerRef.current as number);
      }
    }, 1000);
    return () => {
      window.clearInterval(timerRef.current as number);
    };
  }, [timeRemaining, urlWithSuccessParams]);

  if (!isToastVisible) {
    return null;
  }

  return (
    <>
      <div className="relative z-[60] pb-2 sm:pb-5">
        <div className="mx-auto w-full sm:max-w-7xl sm:px-2 lg:px-8">
          <div className="border border-green-600 bg-green-500 p-2 sm:p-3">
            <div className="flex flex-wrap items-center justify-between">
              <div className="flex w-0 flex-1 items-center">
                <p className="truncate font-medium text-white sm:mx-3">
                  <span className="md:hidden">Redirecting to {url} ...</span>
                  <span className="hidden md:inline">
                    {t("you_are_being_redirected", { url, seconds: timeRemaining })}
                  </span>
                </p>
              </div>
              <div className="order-3 mt-2 w-full flex-shrink-0 sm:order-2 sm:mt-0 sm:w-auto">
                <button
                  onClick={() => {
                    redirectToExternalUrl(urlWithSuccessParams);
                  }}
                  className="flex w-full items-center justify-center rounded-sm border border-transparent bg-white px-4 py-2 text-sm font-medium text-green-600 shadow-sm hover:bg-green-50">
                  {t("continue")}
                </button>
              </div>
              <div className="order-2 flex-shrink-0 sm:order-3 sm:ml-2">
                <button
                  type="button"
                  onClick={() => {
                    setIsToastVisible(false);
                    window.clearInterval(timerRef.current as number);
                  }}
                  className="-mr-1 flex rounded-md p-2 hover:bg-green-600 focus:outline-none focus:ring-2 focus:ring-white">
                  <XIcon className="h-6 w-6 text-white" />
                </button>
              </div>
            </div>
          </div>
        </div>
      </div>
    </>
  );
}

export default function Success(props: inferSSRProps<typeof getServerSideProps>) {
  const { t } = useLocale();
  const router = useRouter();
  const { location: _location, name, reschedule } = router.query;
  const location = Array.isArray(_location) ? _location[0] : _location;
  const [is24h, setIs24h] = useState(isBrowserLocale24h());
  const { data: session } = useSession();

  const [date, setDate] = useState(dayjs.utc(asStringOrThrow(router.query.date)));
  const { isReady, Theme } = useTheme(props.profile.theme);
  const { eventType } = props;

  const [moreEventsVisible, setMoreEventsVisible] = useState(false);

  const isBackgroundTransparent = useIsBackgroundTransparent();
  const isEmbed = useIsEmbed();
  const shouldAlignCentrallyInEmbed = useEmbedNonStylesConfig("align") !== "left";
  const shouldAlignCentrally = !isEmbed || shouldAlignCentrallyInEmbed;

  const attendeeName = typeof name === "string" ? name : "Nameless";

  const eventNameObject = {
    attendeeName,
    eventType: props.eventType.title,
    eventName: (props.dynamicEventName as string) || props.eventType.eventName,
    host: props.profile.name || "Nameless",
    t,
  };

  const eventName = getEventName(eventNameObject);
  const needsConfirmation = eventType.requiresConfirmation && reschedule != "true";

  useEffect(() => {
    const users = eventType.users;
    // TODO: We should probably make it consistent with Webhook payload. Some data is not available here, as and when requirement comes we can add
    sdkActionManager!.fire("bookingSuccessful", {
      eventType,
      date: date.toString(),
      duration: eventType.length,
      organizer: {
        name: users[0].name || "Nameless",
        email: users[0].email || "Email-less",
        timeZone: users[0].timeZone,
      },
      confirmed: !needsConfirmation,
      // TODO: Add payment details
    });
    setDate(date.tz(localStorage.getItem("timeOption.preferredTimeZone") || dayjs.tz.guess()));
    setIs24h(!!localStorage.getItem("timeOption.is24hClock"));
  }, [eventType, needsConfirmation]);

  function eventLink(): string {
    const optional: { location?: string } = {};
    if (location) {
      optional["location"] = location;
    }

    const event = createEvent({
      start: [
        date.toDate().getUTCFullYear(),
        (date.toDate().getUTCMonth() as number) + 1,
        date.toDate().getUTCDate(),
        date.toDate().getUTCHours(),
        date.toDate().getUTCMinutes(),
      ],
      startInputType: "utc",
      title: eventName,
      description: props.eventType.description ? props.eventType.description : undefined,
      /** formatted to required type of description ^ */
      duration: { minutes: props.eventType.length },
      ...optional,
    });

    if (event.error) {
      throw event.error;
    }

    return encodeURIComponent(event.value ? event.value : false);
  }
  const userIsOwner = !!(session?.user?.id && eventType.users.find((user) => (user.id = session.user.id)));
  return (
    (isReady && (
      <div
        className={isEmbed ? "" : "h-screen bg-neutral-100 dark:bg-neutral-900"}
        data-testid="success-page">
        <Theme />
        <HeadSeo
          title={needsConfirmation ? t("booking_submitted") : t("booking_confirmed")}
          description={
            needsConfirmation
              ? props.recurringBookings
                ? t("booking_submitted_recurring")
                : t("booking_submitted")
              : props.recurringBookings
              ? t("booking_confirmed_recurring")
              : t("booking_confirmed")
          }
        />
        <CustomBranding lightVal={props.profile.brandColor} darkVal={props.profile.darkBrandColor} />
        <main className={classNames(shouldAlignCentrally ? "mx-auto" : "", isEmbed ? "" : "max-w-3xl")}>
          <div className={classNames("overflow-y-auto", isEmbed ? "" : "z-50 ")}>
            {isSuccessRedirectAvailable(eventType) && eventType.successRedirectUrl ? (
              <RedirectionToast url={eventType.successRedirectUrl}></RedirectionToast>
            ) : null}{" "}
            <div
              className={classNames(
                shouldAlignCentrally ? "text-center" : "",
                "flex items-end justify-center px-4 pt-4 pb-20  sm:block sm:p-0"
              )}>
              <div
<<<<<<< HEAD
                className={classNames("my-4 transition-opacity sm:my-0", isEmbed ? "" : "inset-0")}
=======
                className={classNames("my-4 transition-opacity sm:my-0", isEmbed ? "" : " inset-0")}
>>>>>>> c22b6ca6
                aria-hidden="true">
                <div
                  className={classNames(
                    "inline-block transform overflow-hidden rounded-md border sm:my-8 sm:max-w-lg",
                    isBackgroundTransparent ? "" : "bg-white dark:border-neutral-700 dark:bg-gray-800",
                    "px-8 pt-5 pb-4 text-left align-bottom transition-all sm:w-full  sm:py-6 sm:align-middle"
                  )}
                  role="dialog"
                  aria-modal="true"
                  aria-labelledby="modal-headline">
                  <div>
                    <div className="mx-auto flex h-12 w-12 items-center justify-center rounded-full bg-green-100">
                      {!needsConfirmation && <CheckIcon className="h-8 w-8 text-green-600" />}
                      {needsConfirmation && <ClockIcon className="h-8 w-8 text-green-600" />}
                    </div>
                    <div className="mt-3 text-center sm:mt-5">
                      <h3
                        className="text-2xl font-semibold leading-6 text-neutral-900 dark:text-white"
                        id="modal-headline">
                        {needsConfirmation
                          ? props.recurringBookings
                            ? t("submitted_recurring")
                            : t("submitted")
                          : props.recurringBookings
                          ? t("meeting_is_scheduled_recurring")
                          : t("meeting_is_scheduled")}
                      </h3>
                      <div className="mt-3">
                        <p className="text-sm text-neutral-600 dark:text-gray-300">
                          {props.recurringBookings
                            ? needsConfirmation
                              ? props.profile.name !== null
                                ? t("user_needs_to_confirm_or_reject_booking_recurring", {
                                    user: props.profile.name,
                                  })
                                : t("needs_to_be_confirmed_or_rejected_recurring")
                              : t("emailed_you_and_attendees_recurring")
                            : needsConfirmation
                            ? props.profile.name !== null
                              ? t("user_needs_to_confirm_or_reject_booking", { user: props.profile.name })
                              : t("needs_to_be_confirmed_or_rejected")
                            : t("emailed_you_and_attendees")}
                        </p>
                      </div>
                      <div className="border-bookinglightest text-bookingdark mt-4 grid grid-cols-3 border-t border-b py-4 text-left dark:border-gray-900 dark:text-gray-300">
                        <div className="font-medium">{t("what")}</div>
                        <div className="col-span-2 mb-6">{eventName}</div>
                        <div className="font-medium">{t("when")}</div>
                        <div className="col-span-2">
                          {props.eventType.recurringEvent &&
                            props.recurringBookings &&
                            props.recurringBookings.slice(0, 4).map((dateStr, idx) => (
                              <div key={idx} className="mb-2">
                                {dayjs(dateStr).format("dddd, DD MMMM YYYY")}
                                <br />
                                {dayjs(dateStr).format(is24h ? "H:mm" : "h:mma")} - {props.eventType.length}{" "}
                                mins{" "}
                                <span className="text-bookinglight">
                                  ({localStorage.getItem("timeOption.preferredTimeZone") || dayjs.tz.guess()})
                                </span>
                              </div>
                            ))}
                          {props.recurringBookings && props.recurringBookings.length > 4 && (
                            <Collapsible
                              open={moreEventsVisible}
                              onOpenChange={() => setMoreEventsVisible(!moreEventsVisible)}>
                              <CollapsibleTrigger
                                type="button"
                                className={classNames("flex w-full", moreEventsVisible ? "hidden" : "")}>
                                {t("plus_more", { count: props.recurringBookings.length - 4 })}
                              </CollapsibleTrigger>
                              <CollapsibleContent>
                                {props.eventType.recurringEvent &&
                                  props.recurringBookings &&
                                  props.recurringBookings.slice(4).map((dateStr, idx) => (
                                    <div key={idx} className="mb-2">
                                      {dayjs(dateStr).format("dddd, DD MMMM YYYY")}
                                      <br />
                                      {dayjs(dateStr).format(is24h ? "H:mm" : "h:mma")} -{" "}
                                      {props.eventType.length} mins{" "}
                                      <span className="text-bookinglight">
                                        (
                                        {localStorage.getItem("timeOption.preferredTimeZone") ||
                                          dayjs.tz.guess()}
                                        )
                                      </span>
                                    </div>
                                  ))}
                              </CollapsibleContent>
                            </Collapsible>
                          )}
                          {!props.eventType.recurringEvent && (
                            <>
                              {date.format("dddd, DD MMMM YYYY")}
                              <br />
                              {date.format(is24h ? "H:mm" : "h:mma")} - {props.eventType.length} mins{" "}
                              <span className="text-bookinglight">
                                ({localStorage.getItem("timeOption.preferredTimeZone") || dayjs.tz.guess()})
                              </span>
                            </>
                          )}
                        </div>
                        {location && (
                          <>
                            <div className="mt-6 font-medium">{t("where")}</div>
                            <div className="col-span-2 mt-6">
                              {location.startsWith("http") ? (
                                <a title="Meeting Link" href={location}>
                                  {location}
                                </a>
                              ) : (
                                location
                              )}
                            </div>
                          </>
                        )}
                      </div>
                    </div>
                  </div>
                  {!needsConfirmation && (
                    <div className="border-bookinglightest mt-5 flex border-b pt-2 pb-4 text-center dark:border-gray-900 sm:mt-0 sm:pt-4">
                      <span className="flex self-center font-medium text-gray-700 ltr:mr-2 rtl:ml-2 dark:text-gray-50">
                        {t("add_to_calendar")}
                      </span>
                      <div className="flex flex-grow justify-center text-center">
                        <Link
                          href={
                            `https://calendar.google.com/calendar/r/eventedit?dates=${date
                              .utc()
                              .format("YYYYMMDDTHHmmss[Z]")}/${date
                              .add(props.eventType.length, "minute")
                              .utc()
                              .format("YYYYMMDDTHHmmss[Z]")}&text=${eventName}&details=${
                              props.eventType.description
                            }` +
                            (typeof location === "string"
                              ? "&location=" + encodeURIComponent(location)
                              : "") +
                            (props.eventType.recurringEvent
                              ? "&recur=" +
                                encodeURIComponent(new rrule(props.eventType.recurringEvent).toString())
                              : "")
                          }>
                          <a className="mx-2 h-10 w-10 rounded-sm border border-neutral-200 px-3 py-2 dark:border-neutral-700 dark:text-white">
                            <svg
                              className="-mt-1 inline-block h-4 w-4"
                              fill="currentColor"
                              xmlns="http://www.w3.org/2000/svg"
                              viewBox="0 0 24 24">
                              <title>Google</title>
                              <path d="M12.48 10.92v3.28h7.84c-.24 1.84-.853 3.187-1.787 4.133-1.147 1.147-2.933 2.4-6.053 2.4-4.827 0-8.6-3.893-8.6-8.72s3.773-8.72 8.6-8.72c2.6 0 4.507 1.027 5.907 2.347l2.307-2.307C18.747 1.44 16.133 0 12.48 0 5.867 0 .307 5.387.307 12s5.56 12 12.173 12c3.573 0 6.267-1.173 8.373-3.36 2.16-2.16 2.84-5.213 2.84-7.667 0-.76-.053-1.467-.173-2.053H12.48z" />
                            </svg>
                          </a>
                        </Link>
                        <Link
                          href={
                            encodeURI(
                              "https://outlook.live.com/calendar/0/deeplink/compose?body=" +
                                props.eventType.description +
                                "&enddt=" +
                                date.add(props.eventType.length, "minute").utc().format() +
                                "&path=%2Fcalendar%2Faction%2Fcompose&rru=addevent&startdt=" +
                                date.utc().format() +
                                "&subject=" +
                                eventName
                            ) + (location ? "&location=" + location : "")
                          }>
                          <a
                            className="mx-2 h-10 w-10 rounded-sm border border-neutral-200 px-3 py-2 dark:border-neutral-700 dark:text-white"
                            target="_blank">
                            <svg
                              className="mr-1 -mt-1 inline-block h-4 w-4"
                              fill="currentColor"
                              xmlns="http://www.w3.org/2000/svg"
                              viewBox="0 0 24 24">
                              <title>Microsoft Outlook</title>
                              <path d="M7.88 12.04q0 .45-.11.87-.1.41-.33.74-.22.33-.58.52-.37.2-.87.2t-.85-.2q-.35-.21-.57-.55-.22-.33-.33-.75-.1-.42-.1-.86t.1-.87q.1-.43.34-.76.22-.34.59-.54.36-.2.87-.2t.86.2q.35.21.57.55.22.34.31.77.1.43.1.88zM24 12v9.38q0 .46-.33.8-.33.32-.8.32H7.13q-.46 0-.8-.33-.32-.33-.32-.8V18H1q-.41 0-.7-.3-.3-.29-.3-.7V7q0-.41.3-.7Q.58 6 1 6h6.5V2.55q0-.44.3-.75.3-.3.75-.3h12.9q.44 0 .75.3.3.3.3.75V10.85l1.24.72h.01q.1.07.18.18.07.12.07.25zm-6-8.25v3h3v-3zm0 4.5v3h3v-3zm0 4.5v1.83l3.05-1.83zm-5.25-9v3h3.75v-3zm0 4.5v3h3.75v-3zm0 4.5v2.03l2.41 1.5 1.34-.8v-2.73zM9 3.75V6h2l.13.01.12.04v-2.3zM5.98 15.98q.9 0 1.6-.3.7-.32 1.19-.86.48-.55.73-1.28.25-.74.25-1.61 0-.83-.25-1.55-.24-.71-.71-1.24t-1.15-.83q-.68-.3-1.55-.3-.92 0-1.64.3-.71.3-1.2.85-.5.54-.75 1.3-.25.74-.25 1.63 0 .85.26 1.56.26.72.74 1.23.48.52 1.17.81.69.3 1.56.3zM7.5 21h12.39L12 16.08V17q0 .41-.3.7-.29.3-.7.3H7.5zm15-.13v-7.24l-5.9 3.54Z" />
                            </svg>
                          </a>
                        </Link>
                        <Link
                          href={
                            encodeURI(
                              "https://outlook.office.com/calendar/0/deeplink/compose?body=" +
                                props.eventType.description +
                                "&enddt=" +
                                date.add(props.eventType.length, "minute").utc().format() +
                                "&path=%2Fcalendar%2Faction%2Fcompose&rru=addevent&startdt=" +
                                date.utc().format() +
                                "&subject=" +
                                eventName
                            ) + (location ? "&location=" + location : "")
                          }>
                          <a
                            className="mx-2 h-10 w-10 rounded-sm border border-neutral-200 px-3 py-2 dark:border-neutral-700 dark:text-white"
                            target="_blank">
                            <svg
                              className="mr-1 -mt-1 inline-block h-4 w-4"
                              fill="currentColor"
                              xmlns="http://www.w3.org/2000/svg"
                              viewBox="0 0 24 24">
                              <title>Microsoft Office</title>
                              <path d="M21.53 4.306v15.363q0 .807-.472 1.433-.472.627-1.253.85l-6.888 1.974q-.136.037-.29.055-.156.019-.293.019-.396 0-.72-.105-.321-.106-.656-.292l-4.505-2.544q-.248-.137-.391-.366-.143-.23-.143-.515 0-.434.304-.738.304-.305.739-.305h5.831V4.964l-4.38 1.563q-.533.187-.856.658-.322.472-.322 1.03v8.078q0 .496-.248.912-.25.416-.683.651l-2.072 1.13q-.286.148-.571.148-.497 0-.844-.347-.348-.347-.348-.844V6.563q0-.62.33-1.19.328-.571.874-.881L11.07.285q.248-.136.534-.21.285-.075.57-.075.211 0 .38.031.166.031.364.093l6.888 1.899q.384.11.7.329.317.217.547.52.23.305.353.67.125.367.125.764zm-1.588 15.363V4.306q0-.273-.16-.478-.163-.204-.423-.28l-3.388-.93q-.397-.111-.794-.23-.397-.117-.794-.216v19.68l4.976-1.427q.26-.074.422-.28.161-.204.161-.477z" />
                            </svg>
                          </a>
                        </Link>
                        <Link href={"data:text/calendar," + eventLink()}>
                          <a
                            className="mx-2 h-10 w-10 rounded-sm border border-neutral-200 px-3 py-2 dark:border-neutral-700 dark:text-white"
                            download={props.eventType.title + ".ics"}>
                            <svg
                              version="1.1"
                              fill="currentColor"
                              xmlns="http://www.w3.org/2000/svg"
                              viewBox="0 0 1000 1000"
                              className="mr-1 -mt-1 inline-block h-4 w-4">
                              <title>{t("other")}</title>
                              <path d="M971.3,154.9c0-34.7-28.2-62.9-62.9-62.9H611.7c-1.3,0-2.6,0.1-3.9,0.2V10L28.7,87.3v823.4L607.8,990v-84.6c1.3,0.1,2.6,0.2,3.9,0.2h296.7c34.7,0,62.9-28.2,62.9-62.9V154.9z M607.8,636.1h44.6v-50.6h-44.6v-21.9h44.6v-50.6h-44.6v-92h277.9v230.2c0,3.8-3.1,7-7,7H607.8V636.1z M117.9,644.7l-50.6-2.4V397.5l50.6-2.2V644.7z M288.6,607.3c17.6,0.6,37.3-2.8,49.1-7.2l9.1,48c-11,5.1-35.6,9.9-66.9,8.3c-85.4-4.3-127.5-60.7-127.5-132.6c0-86.2,57.8-136.7,133.2-140.1c30.3-1.3,53.7,4,64.3,9.2l-12.2,48.9c-12.1-4.9-28.8-9.2-49.5-8.6c-45.3,1.2-79.5,30.1-79.5,87.4C208.8,572.2,237.8,605.7,288.6,607.3z M455.5,665.2c-32.4-1.6-63.7-11.3-79.1-20.5l12.6-50.7c16.8,9.1,42.9,18.5,70.4,19.4c30.1,1,46.3-10.7,46.3-29.3c0-17.8-14-28.1-48.8-40.6c-46.9-16.4-76.8-41.7-76.8-81.5c0-46.6,39.3-84.1,106.8-87.1c33.3-1.5,58.3,4.2,76.5,11.2l-15.4,53.3c-12.1-5.3-33.5-12.8-62.3-12c-28.3,0.8-41.9,13.6-41.9,28.1c0,17.8,16.1,25.5,53.6,39c52.9,18.5,78.4,45.3,78.4,86.4C575.6,629.7,536.2,669.2,455.5,665.2z M935.3,842.7c0,14.9-12.1,27-27,27H611.7c-1.3,0-2.6-0.2-3.9-0.4V686.2h270.9c19.2,0,34.9-15.6,34.9-34.9V398.4c0-19.2-15.6-34.9-34.9-34.9h-47.1v-32.3H808v32.3h-44.8v-32.3h-22.7v32.3h-43.3v-32.3h-22.7v32.3H628v-32.3h-20.2v-203c1.31.2,2.6-0.4,3.9-0.4h296.7c14.9,0,27,12.1,27,27L935.3,842.7L935.3,842.7z" />
                            </svg>
                          </a>
                        </Link>
                      </div>
                    </div>
                  )}
                  {!(userIsOwner || props.hideBranding) && (
                    <div className="border-bookinglightest text-booking-lighter pt-4 text-center text-xs dark:border-gray-900 dark:text-white">
                      <a href="https://cal.com/signup">{t("create_booking_link_with_calcom")}</a>

                      <form
                        onSubmit={(e) => {
                          e.preventDefault();
                          router.push(`https://cal.com/signup?email=` + (e as any).target.email.value);
                        }}
                        className="mt-4 flex">
                        <EmailInput
                          name="email"
                          id="email"
                          defaultValue={router.query.email}
                          className="focus:border-brand border-bookinglightest mt-0 block w-full rounded-sm border-gray-300 shadow-sm focus:ring-black dark:border-gray-900 dark:bg-black dark:text-white sm:text-sm"
                          placeholder="rick.astley@cal.com"
                        />
                        <Button size="lg" type="submit" className="min-w-max" color="primary">
                          {t("try_for_free")}
                        </Button>
                      </form>
                    </div>
                  )}
                  {userIsOwner && !isEmbed && (
                    <div className="mt-4">
                      <Link href="/bookings">
                        <a className="flex items-center text-black dark:text-white">
                          <ArrowLeftIcon className="mr-1 h-4 w-4" /> {t("back_to_bookings")}
                        </a>
                      </Link>
                    </div>
                  )}
                </div>
              </div>
            </div>
          </div>
        </main>
      </div>
    )) ||
    null
  );
}

const getEventTypesFromDB = async (typeId: number) => {
  return await prisma.eventType.findUnique({
    where: {
      id: typeId,
    },
    select: {
      id: true,
      title: true,
      description: true,
      length: true,
      eventName: true,
      recurringEvent: true,
      requiresConfirmation: true,
      userId: true,
      successRedirectUrl: true,
      users: {
        select: {
          id: true,
          name: true,
          hideBranding: true,
          plan: true,
          theme: true,
          brandColor: true,
          darkBrandColor: true,
          email: true,
          timeZone: true,
        },
      },
      team: {
        select: {
          name: true,
          hideBranding: true,
        },
      },
    },
  });
};

export async function getServerSideProps(context: GetServerSidePropsContext) {
  const ssr = await ssrInit(context);
  const typeId = parseInt(asStringOrNull(context.query.type) ?? "");
  const recurringEventIdQuery = asStringOrNull(context.query.recur);
  const typeSlug = asStringOrNull(context.query.eventSlug) ?? "15min";
  const dynamicEventName = asStringOrNull(context.query.eventName) ?? "";

  if (isNaN(typeId)) {
    return {
      notFound: true,
    };
  }

  let eventTypeRaw = !typeId ? getDefaultEvent(typeSlug) : await getEventTypesFromDB(typeId);

  if (!eventTypeRaw) {
    return {
      notFound: true,
    };
  }
  if (!eventTypeRaw.users.length && eventTypeRaw.userId) {
    // TODO we should add `user User` relation on `EventType` so this extra query isn't needed
    const user = await prisma.user.findUnique({
      where: {
        id: eventTypeRaw.userId,
      },
      select: {
        id: true,
        name: true,
        hideBranding: true,
        plan: true,
        theme: true,
        brandColor: true,
        darkBrandColor: true,
        email: true,
        timeZone: true,
      },
    });
    if (user) {
      eventTypeRaw.users.push(user as any);
    }
  }

  if (!eventTypeRaw.users.length) {
    return {
      notFound: true,
    };
  }

  const eventType = {
    ...eventTypeRaw,
    recurringEvent: (eventTypeRaw.recurringEvent || {}) as RecurringEvent,
  };

  const profile = {
    name: eventType.team?.name || eventType.users[0]?.name || null,
    email: eventType.team ? null : eventType.users[0].email || null,
    theme: (!eventType.team?.name && eventType.users[0]?.theme) || null,
    brandColor: eventType.team ? null : eventType.users[0].brandColor || null,
    darkBrandColor: eventType.team ? null : eventType.users[0].darkBrandColor || null,
  };

  let recurringBookings = null;
  if (recurringEventIdQuery) {
    // We need to get the dates for the bookings to be able to show them in the UI
    recurringBookings = await prisma.booking.findMany({
      where: {
        recurringEventId: recurringEventIdQuery,
      },
      select: {
        startTime: true,
      },
    });
  }

  return {
    props: {
      hideBranding: eventType.team ? eventType.team.hideBranding : isBrandingHidden(eventType.users[0]),
      profile,
      eventType,
      recurringBookings: recurringBookings ? recurringBookings.map((obj) => obj.startTime.toString()) : null,
      trpcState: ssr.dehydrate(),
      dynamicEventName,
    },
  };
}<|MERGE_RESOLUTION|>--- conflicted
+++ resolved
@@ -246,11 +246,7 @@
                 "flex items-end justify-center px-4 pt-4 pb-20  sm:block sm:p-0"
               )}>
               <div
-<<<<<<< HEAD
-                className={classNames("my-4 transition-opacity sm:my-0", isEmbed ? "" : "inset-0")}
-=======
                 className={classNames("my-4 transition-opacity sm:my-0", isEmbed ? "" : " inset-0")}
->>>>>>> c22b6ca6
                 aria-hidden="true">
                 <div
                   className={classNames(
