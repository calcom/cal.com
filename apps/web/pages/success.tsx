--- conflicted
+++ resolved
@@ -268,7 +268,7 @@
         className={isEmbed ? "" : "h-screen bg-neutral-100 dark:bg-neutral-900"}
         data-testid="success-page">
         {userIsOwner && !isEmbed && (
-          <div className="ml-4 mt-2 -mb-4">
+          <div className="mt-2 ml-4 -mb-4">
             <Link href={eventType.recurringEvent?.count ? "/bookings/recurring" : "/bookings"}>
               <a className="mt-2 inline-flex px-1 py-2 text-sm text-gray-500 hover:bg-gray-100 hover:text-gray-800">
                 <ChevronLeftIcon className="h-5 w-5" /> {t("back_to_bookings")}
@@ -293,100 +293,6 @@
                 className={classNames("my-4 transition-opacity sm:my-0", isEmbed ? "" : " inset-0")}
                 aria-hidden="true">
                 <div
-<<<<<<< HEAD
-                  className={classNames("my-4 transition-opacity sm:my-0", isEmbed ? "" : " inset-0")}
-                  aria-hidden="true">
-                  <div
-                    className={classNames(
-                      "inline-block transform overflow-hidden rounded-md border sm:my-8 sm:max-w-lg",
-                      isBackgroundTransparent ? "" : "bg-white dark:border-neutral-700 dark:bg-gray-800",
-                      "px-8 pt-5 pb-4 text-left align-bottom transition-all sm:w-full  sm:py-6 sm:align-middle"
-                    )}
-                    role="dialog"
-                    aria-modal="true"
-                    aria-labelledby="modal-headline">
-                    <div>
-                      <div
-                        className={classNames(
-                          "mx-auto flex items-center justify-center",
-                          !giphyImage && !isCancelled ? "h-12 w-12 rounded-full bg-neutral-100" : "",
-                          isCancelled ? "h-12 w-12 rounded-full bg-red-100" : ""
-                        )}>
-                        {giphyImage && !needsConfirmation && (
-                          // eslint-disable-next-line @next/next/no-img-element
-                          <img src={giphyImage} alt={"Gif from Giphy"} />
-                        )}
-                        {!giphyImage && !needsConfirmation && !isCancelled && (
-                          <CheckIcon className="h-10 w-10 text-green-600" />
-                        )}
-                        {needsConfirmation && !isCancelled && (
-                          <ClockIcon className="h-10 w-10 text-yellow-600" />
-                        )}
-                        {isCancelled && <XIcon className="h-10 w-10 text-red-600" />}
-                      </div>
-                      <div className="mt-3 text-center sm:mt-5">
-                        <h3
-                          className="text-2xl font-semibold leading-6 text-neutral-900 dark:text-white"
-                          id="modal-headline">
-                          {needsConfirmation && !isCancelled
-                            ? getTitle()
-                            : isCancelled
-                            ? t("event_cancelled")
-                           
-                            : props.recurringBookings
-                            ? t("meeting_is_scheduled_recurring")
-                            : t("meeting_is_scheduled")}
-                        </h3>
-                        {!needsConfirmation && (
-                          <div className="mt-3">
-                            <p className="text-sm text-neutral-600 dark:text-gray-300">{getTitle()}</p>
-                          </div>
-                        )}
-                        <div className="border-bookinglightest text-bookingdark mt-4 grid grid-cols-3 border-t border-b py-4 text-left dark:border-gray-900 dark:text-gray-300">
-                          <div className="font-medium">{t("what")}</div>
-                          <div className="col-span-2 mb-6">{eventName}</div>
-                          <div className="font-medium">{t("when")}</div>
-                          <div className="col-span-2 mb-6">
-                            <RecurringBookings
-                              eventType={props.eventType}
-                              recurringBookings={props.recurringBookings}
-                              listingStatus={(listingStatus as string) || "recurring"}
-                              date={date}
-                              is24h={is24h}
-                            />
-                          </div>
-                          {(bookingInfo?.user || bookingInfo?.attendees) && (
-                            <>
-                              <div className="font-medium">{t("who")}</div>
-                              <div className="col-span-2 mb-6">
-                                {bookingInfo?.user && (
-                                  <div className="mb-3">
-                                    <p>{bookingInfo.user.name}</p>
-                                    <p className="text-bookinglight">{bookingInfo.user.email}</p>
-                                  </div>
-                                )}
-                                {bookingInfo?.attendees.map((attendee, index) => (
-                                  <div
-                                    key={attendee.name}
-                                    className={index === bookingInfo.attendees.length - 1 ? "" : "mb-3"}>
-                                    <p>{attendee.name}</p>
-                                    <p className="text-bookinglight">{attendee.email}</p>
-                                  </div>
-                                ))}
-                              </div>
-                            </>
-                          )}
-                          {location && (
-                            <>
-                              <div className="mt-3 font-medium">{t("where")}</div>
-                              <div className="col-span-2 mt-3">
-                                {location.startsWith("http") ? (
-                                  <a title="Meeting Link" href={location}>
-                                    {location}
-                                  </a>
-                                ) : (
-                                  location
-=======
                   className={classNames(
                     "inline-block transform overflow-hidden rounded-md border sm:my-8 sm:max-w-lg",
                     isBackgroundTransparent ? "" : "bg-white dark:border-neutral-700 dark:bg-gray-800",
@@ -399,7 +305,7 @@
                     <div
                       className={classNames(
                         "mx-auto flex items-center justify-center",
-                        !giphyImage && !isCancelled ? "h-12 w-12 rounded-full bg-green-100" : "",
+                        !giphyImage && !isCancelled ? "h-12 w-12 rounded-full bg-neutral-100" : "",
                         isCancelled ? "h-12 w-12 rounded-full bg-red-100" : ""
                       )}>
                       {giphyImage && !needsConfirmation && (
@@ -407,28 +313,30 @@
                         <img src={giphyImage} alt={"Gif from Giphy"} />
                       )}
                       {!giphyImage && !needsConfirmation && !isCancelled && (
-                        <CheckIcon className="h-8 w-8 text-green-600" />
+                        <CheckIcon className="h-10 w-10 text-green-600" />
                       )}
-                      {needsConfirmation && !isCancelled && <ClockIcon className="h-8 w-8 text-green-600" />}
-                      {isCancelled && <XIcon className="h-8 w-8 text-red-600" />}
+                      {needsConfirmation && !isCancelled && (
+                        <ClockIcon className="h-10 w-10 text-green-600" />
+                      )}
+                      {isCancelled && <XIcon className="h-10 w-10 text-red-600" />}
                     </div>
                     <div className="mt-3 text-center sm:mt-5">
                       <h3
                         className="text-2xl font-semibold leading-6 text-neutral-900 dark:text-white"
                         id="modal-headline">
                         {needsConfirmation && !isCancelled
-                          ? props.recurringBookings
-                            ? t("submitted_recurring")
-                            : t("submitted")
+                          ? getTitle()
                           : isCancelled
                           ? t("event_cancelled")
                           : props.recurringBookings
                           ? t("meeting_is_scheduled_recurring")
                           : t("meeting_is_scheduled")}
                       </h3>
-                      <div className="mt-3">
-                        <p className="text-sm text-neutral-600 dark:text-gray-300">{getTitle()}</p>
-                      </div>
+                      {!needsConfirmation && (
+                        <div className="mt-3">
+                          <p className="text-sm text-neutral-600 dark:text-gray-300">{getTitle()}</p>
+                        </div>
+                      )}
                       <div className="border-bookinglightest text-bookingdark mt-4 grid grid-cols-3 border-t border-b py-4 text-left dark:border-gray-900 dark:text-gray-300">
                         <div className="font-medium">{t("what")}</div>
                         <div className="col-span-2 mb-6">{eventName}</div>
@@ -501,7 +409,6 @@
                                       )}
                                     </div>
                                   </>
->>>>>>> 2cd7ddcd
                                 )}
                               </>
                             );
