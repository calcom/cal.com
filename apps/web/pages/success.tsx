import { BookingStatus } from "@prisma/client";
import { Collapsible, CollapsibleContent, CollapsibleTrigger } from "@radix-ui/react-collapsible";
import classNames from "classnames";
import { createEvent } from "ics";
import { GetServerSidePropsContext } from "next";
import { useSession } from "next-auth/react";
import Link from "next/link";
import { useRouter } from "next/router";
import { useEffect, useRef, useState } from "react";
import { RRule } from "rrule";
import { z } from "zod";

import BookingPageTagManager from "@calcom/app-store/BookingPageTagManager";
import { getEventLocationValue, getSuccessPageLocationMessage } from "@calcom/app-store/locations";
import { getEventTypeAppData } from "@calcom/app-store/utils";
import { getEventName } from "@calcom/core/event";
import dayjs, { ConfigType } from "@calcom/dayjs";
import {
  sdkActionManager,
  useEmbedNonStylesConfig,
  useIsBackgroundTransparent,
  useIsEmbed,
} from "@calcom/embed-core/embed-iframe";
import { parseRecurringEvent } from "@calcom/lib";
import CustomBranding from "@calcom/lib/CustomBranding";
import { formatTime } from "@calcom/lib/date-fns";
import { getDefaultEvent } from "@calcom/lib/defaultEvents";
import { useLocale } from "@calcom/lib/hooks/useLocale";
import useTheme from "@calcom/lib/hooks/useTheme";
import { getEveryFreqFor } from "@calcom/lib/recurringStrings";
import { collectPageParameters, telemetryEventTypes, useTelemetry } from "@calcom/lib/telemetry";
import { getIs24hClockFromLocalStorage, isBrowserLocale24h } from "@calcom/lib/timeFormat";
import { localStorage } from "@calcom/lib/webstorage";
import prisma, { baseUserSelect } from "@calcom/prisma";
import { Prisma } from "@calcom/prisma/client";
import { EventTypeMetaDataSchema } from "@calcom/prisma/zod-utils";
import { Icon } from "@calcom/ui/Icon";
import { Button, EmailInput } from "@calcom/ui/components";

import { timeZone } from "@lib/clock";
import { inferSSRProps } from "@lib/types/inferSSRProps";

import CancelBooking from "@components/booking/CancelBooking";
import { HeadSeo } from "@components/seo/head-seo";

import { ssrInit } from "@server/lib/ssr";

function redirectToExternalUrl(url: string) {
  window.parent.location.href = url;
}

/**
 * Redirects to external URL with query params from current URL.
 * Query Params and Hash Fragment if present in external URL are kept intact.
 */
function RedirectionToast({ url }: { url: string }) {
  const [timeRemaining, setTimeRemaining] = useState(10);
  const [isToastVisible, setIsToastVisible] = useState(true);
  const parsedSuccessUrl = new URL(document.URL);
  const parsedExternalUrl = new URL(url);

  // eslint-disable-next-line @typescript-eslint/ban-ts-comment
  /* @ts-ignore */ //https://stackoverflow.com/questions/49218765/typescript-and-iterator-type-iterableiteratort-is-not-an-array-type
  for (const [name, value] of parsedExternalUrl.searchParams.entries()) {
    parsedSuccessUrl.searchParams.set(name, value);
  }

  const urlWithSuccessParams =
    parsedExternalUrl.origin +
    parsedExternalUrl.pathname +
    "?" +
    parsedSuccessUrl.searchParams.toString() +
    parsedExternalUrl.hash;

  const { t } = useLocale();
  const timerRef = useRef<number | null>(null);

  useEffect(() => {
    timerRef.current = window.setInterval(() => {
      if (timeRemaining > 0) {
        setTimeRemaining((timeRemaining) => {
          return timeRemaining - 1;
        });
      } else {
        redirectToExternalUrl(urlWithSuccessParams);
        window.clearInterval(timerRef.current as number);
      }
    }, 1000);
    return () => {
      window.clearInterval(timerRef.current as number);
    };
  }, [timeRemaining, urlWithSuccessParams]);

  if (!isToastVisible) {
    return null;
  }

  return (
    <>
      <div className="relative z-[60] pb-2 sm:pb-5">
        <div className="mx-auto w-full sm:max-w-7xl sm:px-2 lg:px-8">
          <div className="border border-green-600 bg-green-500 p-2 sm:p-3">
            <div className="flex flex-wrap items-center justify-between">
              <div className="flex w-0 flex-1 items-center">
                <p className="truncate font-medium text-white sm:mx-3">
                  <span className="md:hidden">Redirecting to {url} ...</span>
                  <span className="hidden md:inline">
                    {t("you_are_being_redirected", { url, seconds: timeRemaining })}
                  </span>
                </p>
              </div>
              <div className="order-3 mt-2 w-full flex-shrink-0 sm:order-2 sm:mt-0 sm:w-auto">
                <button
                  onClick={() => {
                    redirectToExternalUrl(urlWithSuccessParams);
                  }}
                  className="flex w-full items-center justify-center rounded-sm border border-transparent bg-white px-4 py-2 text-sm font-medium text-green-600 hover:bg-green-50">
                  {t("continue")}
                </button>
              </div>
              <div className="order-2 flex-shrink-0 sm:order-3 sm:ml-2">
                <button
                  type="button"
                  onClick={() => {
                    setIsToastVisible(false);
                    window.clearInterval(timerRef.current as number);
                  }}
                  className="-mr-1 flex rounded-md p-2 hover:bg-green-600 focus:outline-none focus:ring-2 focus:ring-white">
                  <Icon.FiX className="h-6 w-6 text-white" />
                </button>
              </div>
            </div>
          </div>
        </div>
      </div>
    </>
  );
}

type SuccessProps = inferSSRProps<typeof getServerSideProps>;

const stringToBoolean = z
  .string()
  .optional()
  .transform((val) => val === "true");

const querySchema = z.object({
  uid: z.string(),
  allRemainingBookings: stringToBoolean,
  cancel: stringToBoolean,
  reschedule: stringToBoolean,
  isSuccessBookingPage: z.string().optional(),
});

export default function Success(props: SuccessProps) {
  const { t } = useLocale();
  const router = useRouter();

  const {
    allRemainingBookings,
    isSuccessBookingPage,
    cancel: isCancellationMode,
  } = querySchema.parse(router.query);

  if (isCancellationMode && typeof window !== "undefined") {
    window.scrollTo(0, document.body.scrollHeight);
  }
  const location: ReturnType<typeof getEventLocationValue> = Array.isArray(props.bookingInfo.location)
    ? props.bookingInfo.location[0] || ""
    : props.bookingInfo.location || "";

  if (!location) {
    // Can't use logger.error because it throws error on client. stdout isn't available to it.
    console.error(`No location found `);
  }

  const name = props.bookingInfo?.user?.name;
  const email = props.bookingInfo?.user?.email;
  const status = props.bookingInfo?.status;
  const reschedule = props.bookingInfo.status === BookingStatus.ACCEPTED;
  const cancellationReason = props.bookingInfo.cancellationReason;

  const [is24h, setIs24h] = useState(isBrowserLocale24h());
  const { data: session } = useSession();

  const [date, setDate] = useState(dayjs.utc(props.bookingInfo.startTime));
  const { eventType, bookingInfo } = props;

  const isBackgroundTransparent = useIsBackgroundTransparent();
  const isEmbed = useIsEmbed();
  const shouldAlignCentrallyInEmbed = useEmbedNonStylesConfig("align") !== "left";
  const shouldAlignCentrally = !isEmbed || shouldAlignCentrallyInEmbed;

  function setIsCancellationMode(value: boolean) {
    if (value) router.query.cancel = "true";
    else delete router.query.cancel;
    router.replace({
      pathname: router.pathname,
      query: { ...router.query },
    });
  }

  const attendeeName = typeof name === "string" ? name : "Nameless";

  const eventNameObject = {
    attendeeName,
    eventType: props.eventType.title,
    eventName: (props.dynamicEventName as string) || props.eventType.eventName,
    host: props.profile.name || "Nameless",
    location: location,
    t,
  };

  const giphyAppData = getEventTypeAppData(eventType, "giphy");
  const giphyImage = giphyAppData?.thankYouPage;

  const eventName = getEventName(eventNameObject, true);
  const needsConfirmation = eventType.requiresConfirmation && reschedule != true;
  const isCancelled = status === "CANCELLED" || status === "REJECTED";
  const telemetry = useTelemetry();
  useEffect(() => {
    if (top !== window) {
      //page_view will be collected automatically by _middleware.ts
      telemetry.event(telemetryEventTypes.embedView, collectPageParameters("/success"));
    }
  }, [telemetry]);

  useEffect(() => {
    const users = eventType.users;
    if (!sdkActionManager) return;
    // TODO: We should probably make it consistent with Webhook payload. Some data is not available here, as and when requirement comes we can add
    sdkActionManager.fire("bookingSuccessful", {
      eventType,
      date: date.toString(),
      duration: eventType.length,
      organizer: {
        name: users[0].name || "Nameless",
        email: users[0].email || "Email-less",
        timeZone: users[0].timeZone,
      },
      confirmed: !needsConfirmation,
      // TODO: Add payment details
    });
    setDate(date.tz(localStorage.getItem("timeOption.preferredTimeZone") || dayjs.tz.guess()));
    setIs24h(!!getIs24hClockFromLocalStorage());
    // eslint-disable-next-line react-hooks/exhaustive-deps
  }, [eventType, needsConfirmation]);

  function eventLink(): string {
    const optional: { location?: string } = {};
    if (location) {
      optional["location"] = location;
    }

    const event = createEvent({
      start: [
        date.toDate().getUTCFullYear(),
        (date.toDate().getUTCMonth() as number) + 1,
        date.toDate().getUTCDate(),
        date.toDate().getUTCHours(),
        date.toDate().getUTCMinutes(),
      ],
      startInputType: "utc",
      title: eventName,
      description: props.eventType.description ? props.eventType.description : undefined,
      /** formatted to required type of description ^ */
      duration: { minutes: props.eventType.length },
      ...optional,
    });

    if (event.error) {
      throw event.error;
    }

    return encodeURIComponent(event.value ? event.value : false);
  }

  function getTitle(): string {
    const titleSuffix = props.recurringBookings ? "_recurring" : "";
    if (isCancelled) {
      return "";
    }
    if (needsConfirmation) {
      if (props.profile.name !== null) {
        return t("user_needs_to_confirm_or_reject_booking" + titleSuffix, {
          user: props.profile.name,
        });
      }
      return t("needs_to_be_confirmed_or_rejected" + titleSuffix);
    }
    return t("emailed_you_and_attendees" + titleSuffix);
  }
  const userIsOwner = !!(session?.user?.id && eventType.users.find((user) => (user.id = session.user.id)));
  useTheme(isSuccessBookingPage ? props.profile.theme : "light");
  const title = t(
    `booking_${needsConfirmation ? "submitted" : "confirmed"}${props.recurringBookings ? "_recurring" : ""}`
  );
  const customInputs = bookingInfo?.customInputs;

  const locationToDisplay = getSuccessPageLocationMessage(location, t);

  return (
    <div className={isEmbed ? "" : "h-screen"} data-testid="success-page">
      {userIsOwner && !isEmbed && (
        <div className="mt-2 ml-4 -mb-4">
          <Link href={allRemainingBookings ? "/bookings/recurring" : "/bookings/upcoming"}>
            <a className="mt-2 inline-flex px-1 py-2 text-sm text-gray-500 hover:bg-gray-100 hover:text-gray-800 dark:hover:bg-transparent dark:hover:text-white">
              <Icon.FiChevronLeft className="h-5 w-5" /> {t("back_to_bookings")}
            </a>
          </Link>
        </div>
      )}
      <HeadSeo title={title} description={title} />
      <BookingPageTagManager eventType={eventType} />
      <CustomBranding lightVal={props.profile.brandColor} darkVal={props.profile.darkBrandColor} />
      <main className={classNames(shouldAlignCentrally ? "mx-auto" : "", isEmbed ? "" : "max-w-3xl")}>
        <div className={classNames("overflow-y-auto", isEmbed ? "" : "z-50 ")}>
          {eventType.successRedirectUrl ? <RedirectionToast url={eventType.successRedirectUrl} /> : null}{" "}
          <div
            className={classNames(
              shouldAlignCentrally ? "text-center" : "",
              "flex items-end justify-center px-4 pt-4 pb-20  sm:block sm:p-0"
            )}>
            <div
              className={classNames("my-4 transition-opacity sm:my-0", isEmbed ? "" : " inset-0")}
              aria-hidden="true">
              <div
                className={classNames(
                  "main inline-block transform overflow-hidden rounded-lg border sm:my-8 sm:max-w-xl",
                  isBackgroundTransparent ? "" : "dark:bg-darkgray-100 bg-white dark:border-neutral-700",
                  "px-8 pt-5 pb-4 text-left align-bottom transition-all sm:w-full sm:py-8 sm:align-middle"
                )}
                role="dialog"
                aria-modal="true"
                aria-labelledby="modal-headline">
                <div
                  className={classNames(
                    "mx-auto flex items-center justify-center",
                    !giphyImage && !isCancelled && !needsConfirmation
                      ? "h-12 w-12 rounded-full bg-green-100"
                      : "",
                    !giphyImage && !isCancelled && needsConfirmation
                      ? "h-12 w-12 rounded-full bg-gray-100"
                      : "",
                    isCancelled ? "h-12 w-12 rounded-full bg-red-100" : ""
                  )}>
                  {giphyImage && !needsConfirmation && (
                    // eslint-disable-next-line @next/next/no-img-element
                    <img src={giphyImage} alt="Gif from Giphy" />
                  )}
                  {!giphyImage && !needsConfirmation && !isCancelled && (
                    <Icon.FiCheck className="h-5 w-5 text-green-600" />
                  )}
                  {needsConfirmation && !isCancelled && <Icon.FiCalendar className="h-5 w-5 text-gray-900" />}
                  {isCancelled && <Icon.FiX className="h-5 w-5 text-red-600" />}
                </div>
                <div className="mt-6 mb-8 text-center last:mb-0">
                  <h3
                    className="text-2xl font-semibold leading-6 text-neutral-900 dark:text-white"
                    id="modal-headline">
                    {needsConfirmation && !isCancelled
                      ? props.recurringBookings
                        ? t("submitted_recurring")
                        : t("submitted")
                      : isCancelled
                      ? t("event_cancelled")
                      : props.recurringBookings
                      ? t("meeting_is_scheduled_recurring")
                      : t("meeting_is_scheduled")}
                  </h3>
                  <div className="mt-3">
                    <p className="text-neutral-600 dark:text-gray-300">{getTitle()}</p>
                  </div>
                  <div className="border-bookinglightest text-bookingdark dark:border-darkgray-300 mt-8 grid grid-cols-3 border-t pt-8 text-left dark:text-gray-300">
                    {isCancelled && cancellationReason && (
                      <>
                        <div className="font-medium">{t("reason")}</div>
                        <div className="col-span-2 mb-6 last:mb-0">{cancellationReason}</div>
                      </>
                    )}
                    <div className="font-medium">{t("what")}</div>
                    <div className="col-span-2 mb-6 last:mb-0">{eventName}</div>
                    <div className="font-medium">{t("when")}</div>
                    <div className="col-span-2 mb-6 last:mb-0">
                      <RecurringBookings
                        eventType={props.eventType}
                        recurringBookings={props.recurringBookings}
                        allRemainingBookings={allRemainingBookings}
                        date={date}
                        is24h={is24h}
                      />
                    </div>
                    {(bookingInfo?.user || bookingInfo?.attendees) && (
                      <>
                        <div className="font-medium">{t("who")}</div>
                        <div className="col-span-2 mb-6 last:mb-0">
                          <>
                            {bookingInfo?.user && (
                              <div className="mb-3">
                                <p>{bookingInfo.user.name}</p>
                                <p className="text-bookinglight">{bookingInfo.user.email}</p>
                              </div>
                            )}
                            {bookingInfo?.attendees.map((attendee) => (
                              <div key={attendee.name} className="mb-3 last:mb-0">
                                {attendee.name && <p>{attendee.name}</p>}
                                <p className="text-bookinglight">{attendee.email}</p>
                              </div>
                            ))}
                          </>
                        </div>
                      </>
                    )}
                    {locationToDisplay && (
                      <>
                        <div className="mt-3 font-medium">{t("where")}</div>
                        <div className="col-span-2 mt-3">
                          {locationToDisplay.startsWith("http") ? (
                            <a title="Meeting Link" href={locationToDisplay}>
                              {locationToDisplay}
                            </a>
                          ) : (
                            locationToDisplay
                          )}
                        </div>
                      </>
                    )}
                    {bookingInfo?.description && (
                      <>
                        <div className="mt-9 font-medium">{t("additional_notes")}</div>
                        <div className="col-span-2 mb-2 mt-9">
                          <p>{bookingInfo.description}</p>
                        </div>
                      </>
                    )}
                    {customInputs &&
                      Object.keys(customInputs).map((key) => {
                        const customInput = customInputs[key as keyof typeof customInputs];
                        return (
                          <>
                            {customInput !== "" && (
                              <>
                                <div className="mt-2 pr-3 font-medium">{key}</div>
                                <div className="col-span-2 mt-2 mb-2">
                                  {typeof customInput === "boolean" ? (
                                    <p>{customInput ? "true" : "false"}</p>
                                  ) : (
                                    <p>{customInput}</p>
                                  )}
                                </div>
                              </>
                            )}
                          </>
                        );
                      })}
                    {bookingInfo?.smsReminderNumber && (
                      <>
                        <div className="mt-9 font-medium">{t("number_sms_notifications")}</div>
                        <div className="col-span-2 mb-2 mt-9">
                          <p>{bookingInfo.smsReminderNumber}</p>
                        </div>
                      </>
                    )}
                  </div>
                </div>
                {!needsConfirmation &&
                  !isCancelled &&
                  (!isCancellationMode ? (
                    <>
                      <hr className="border-bookinglightest dark:border-darkgray-300 mb-8" />
                      <div className="text-center last:pb-0">
                        <span className="text-gray-900 ltr:mr-2 rtl:ml-2 dark:text-gray-50">
                          {t("need_to_make_a_change")}
                        </span>

                        {!props.recurringBookings && (
                          <span className="text-bookinglight inline text-gray-700">
                            <span className="underline">
                              <Link href={`/reschedule/${bookingInfo?.uid}`}>{t("reschedule")}</Link>
                            </span>
                            <span className="mx-2">{t("or_lowercase")}</span>
                          </span>
                        )}

                        <button
                          data-testid="cancel"
                          className={classNames(
                            "text-bookinglight text-gray-700 underline",
                            props.recurringBookings && "ltr:mr-2 rtl:ml-2"
                          )}
                          onClick={() => setIsCancellationMode(true)}>
                          {t("cancel")}
                        </button>
                      </div>
                    </>
                  ) : (
                    <>
                      <hr className="border-bookinglightest dark:border-darkgray-300" />
                      <CancelBooking
                        booking={{ uid: bookingInfo?.uid, title: bookingInfo?.title, id: bookingInfo?.id }}
                        profile={{ name: props.profile.name, slug: props.profile.slug }}
                        recurringEvent={eventType.recurringEvent}
                        team={eventType?.team?.name}
                        setIsCancellationMode={setIsCancellationMode}
                        theme={isSuccessBookingPage ? props.profile.theme : "light"}
                        allRemainingBookings={allRemainingBookings}
                      />
                    </>
                  ))}
                {userIsOwner && !needsConfirmation && !isCancellationMode && !isCancelled && (
                  <>
                    <hr className="border-bookinglightest dark:border-darkgray-300 mt-8" />
                    <div className="text-bookingdark align-center flex flex-row justify-center pt-8">
                      <span className="flex self-center font-medium text-gray-700 ltr:mr-2 rtl:ml-2 dark:text-gray-50">
                        {t("add_to_calendar")}
                      </span>
                      <div className="justify-left mt-1 flex text-left sm:mt-0">
                        <Link
                          href={
                            `https://calendar.google.com/calendar/r/eventedit?dates=${date
                              .utc()
                              .format("YYYYMMDDTHHmmss[Z]")}/${date
                              .add(props.eventType.length, "minute")
                              .utc()
                              .format("YYYYMMDDTHHmmss[Z]")}&text=${eventName}&details=${
                              props.eventType.description
                            }` +
                            (typeof location === "string"
                              ? "&location=" + encodeURIComponent(location)
                              : "") +
                            (props.eventType.recurringEvent
                              ? "&recur=" +
                                encodeURIComponent(new RRule(props.eventType.recurringEvent).toString())
                              : "")
                          }>
                          <a className="mr-2 h-10 w-10 rounded-sm border border-neutral-200 px-3 py-2 dark:border-neutral-700 dark:text-white">
                            <svg
                              className="-mt-1.5 inline-block h-4 w-4"
                              fill="currentColor"
                              xmlns="http://www.w3.org/2000/svg"
                              viewBox="0 0 24 24">
                              <title>Google</title>
                              <path d="M12.48 10.92v3.28h7.84c-.24 1.84-.853 3.187-1.787 4.133-1.147 1.147-2.933 2.4-6.053 2.4-4.827 0-8.6-3.893-8.6-8.72s3.773-8.72 8.6-8.72c2.6 0 4.507 1.027 5.907 2.347l2.307-2.307C18.747 1.44 16.133 0 12.48 0 5.867 0 .307 5.387.307 12s5.56 12 12.173 12c3.573 0 6.267-1.173 8.373-3.36 2.16-2.16 2.84-5.213 2.84-7.667 0-.76-.053-1.467-.173-2.053H12.48z" />
                            </svg>
                          </a>
                        </Link>
                        <Link
                          href={
                            encodeURI(
                              "https://outlook.live.com/calendar/0/deeplink/compose?body=" +
                                props.eventType.description +
                                "&enddt=" +
                                date.add(props.eventType.length, "minute").utc().format() +
                                "&path=%2Fcalendar%2Faction%2Fcompose&rru=addevent&startdt=" +
                                date.utc().format() +
                                "&subject=" +
                                eventName
                            ) + (location ? "&location=" + location : "")
                          }>
                          <a
                            className="mx-2 h-10 w-10 rounded-sm border border-neutral-200 px-3 py-2 dark:border-neutral-700 dark:text-white"
                            target="_blank">
                            <svg
                              className="mr-1 -mt-1.5 inline-block h-4 w-4"
                              fill="currentColor"
                              xmlns="http://www.w3.org/2000/svg"
                              viewBox="0 0 24 24">
                              <title>Microsoft Outlook</title>
                              <path d="M7.88 12.04q0 .45-.11.87-.1.41-.33.74-.22.33-.58.52-.37.2-.87.2t-.85-.2q-.35-.21-.57-.55-.22-.33-.33-.75-.1-.42-.1-.86t.1-.87q.1-.43.34-.76.22-.34.59-.54.36-.2.87-.2t.86.2q.35.21.57.55.22.34.31.77.1.43.1.88zM24 12v9.38q0 .46-.33.8-.33.32-.8.32H7.13q-.46 0-.8-.33-.32-.33-.32-.8V18H1q-.41 0-.7-.3-.3-.29-.3-.7V7q0-.41.3-.7Q.58 6 1 6h6.5V2.55q0-.44.3-.75.3-.3.75-.3h12.9q.44 0 .75.3.3.3.3.75V10.85l1.24.72h.01q.1.07.18.18.07.12.07.25zm-6-8.25v3h3v-3zm0 4.5v3h3v-3zm0 4.5v1.83l3.05-1.83zm-5.25-9v3h3.75v-3zm0 4.5v3h3.75v-3zm0 4.5v2.03l2.41 1.5 1.34-.8v-2.73zM9 3.75V6h2l.13.01.12.04v-2.3zM5.98 15.98q.9 0 1.6-.3.7-.32 1.19-.86.48-.55.73-1.28.25-.74.25-1.61 0-.83-.25-1.55-.24-.71-.71-1.24t-1.15-.83q-.68-.3-1.55-.3-.92 0-1.64.3-.71.3-1.2.85-.5.54-.75 1.3-.25.74-.25 1.63 0 .85.26 1.56.26.72.74 1.23.48.52 1.17.81.69.3 1.56.3zM7.5 21h12.39L12 16.08V17q0 .41-.3.7-.29.3-.7.3H7.5zm15-.13v-7.24l-5.9 3.54Z" />
                            </svg>
                          </a>
                        </Link>
                        <Link
                          href={
                            encodeURI(
                              "https://outlook.office.com/calendar/0/deeplink/compose?body=" +
                                props.eventType.description +
                                "&enddt=" +
                                date.add(props.eventType.length, "minute").utc().format() +
                                "&path=%2Fcalendar%2Faction%2Fcompose&rru=addevent&startdt=" +
                                date.utc().format() +
                                "&subject=" +
                                eventName
                            ) + (location ? "&location=" + location : "")
                          }>
                          <a
                            className="mx-2 h-10 w-10 rounded-sm border border-neutral-200 px-3 py-2 dark:border-neutral-700 dark:text-white"
                            target="_blank">
                            <svg
                              className="mr-1 -mt-1.5 inline-block h-4 w-4"
                              fill="currentColor"
                              xmlns="http://www.w3.org/2000/svg"
                              viewBox="0 0 24 24">
                              <title>Microsoft Office</title>
                              <path d="M21.53 4.306v15.363q0 .807-.472 1.433-.472.627-1.253.85l-6.888 1.974q-.136.037-.29.055-.156.019-.293.019-.396 0-.72-.105-.321-.106-.656-.292l-4.505-2.544q-.248-.137-.391-.366-.143-.23-.143-.515 0-.434.304-.738.304-.305.739-.305h5.831V4.964l-4.38 1.563q-.533.187-.856.658-.322.472-.322 1.03v8.078q0 .496-.248.912-.25.416-.683.651l-2.072 1.13q-.286.148-.571.148-.497 0-.844-.347-.348-.347-.348-.844V6.563q0-.62.33-1.19.328-.571.874-.881L11.07.285q.248-.136.534-.21.285-.075.57-.075.211 0 .38.031.166.031.364.093l6.888 1.899q.384.11.7.329.317.217.547.52.23.305.353.67.125.367.125.764zm-1.588 15.363V4.306q0-.273-.16-.478-.163-.204-.423-.28l-3.388-.93q-.397-.111-.794-.23-.397-.117-.794-.216v19.68l4.976-1.427q.26-.074.422-.28.161-.204.161-.477z" />
                            </svg>
                          </a>
                        </Link>
                        <Link href={"data:text/calendar," + eventLink()}>
                          <a
                            className="mx-2 h-10 w-10 rounded-sm border border-neutral-200 px-3 py-2 dark:border-neutral-700 dark:text-white"
                            download={props.eventType.title + ".ics"}>
                            <svg
                              version="1.1"
                              fill="currentColor"
                              xmlns="http://www.w3.org/2000/svg"
                              viewBox="0 0 1000 1000"
                              className="mr-1 -mt-1.5 inline-block h-4 w-4">
                              <title>{t("other")}</title>
                              <path d="M971.3,154.9c0-34.7-28.2-62.9-62.9-62.9H611.7c-1.3,0-2.6,0.1-3.9,0.2V10L28.7,87.3v823.4L607.8,990v-84.6c1.3,0.1,2.6,0.2,3.9,0.2h296.7c34.7,0,62.9-28.2,62.9-62.9V154.9z M607.8,636.1h44.6v-50.6h-44.6v-21.9h44.6v-50.6h-44.6v-92h277.9v230.2c0,3.8-3.1,7-7,7H607.8V636.1z M117.9,644.7l-50.6-2.4V397.5l50.6-2.2V644.7z M288.6,607.3c17.6,0.6,37.3-2.8,49.1-7.2l9.1,48c-11,5.1-35.6,9.9-66.9,8.3c-85.4-4.3-127.5-60.7-127.5-132.6c0-86.2,57.8-136.7,133.2-140.1c30.3-1.3,53.7,4,64.3,9.2l-12.2,48.9c-12.1-4.9-28.8-9.2-49.5-8.6c-45.3,1.2-79.5,30.1-79.5,87.4C208.8,572.2,237.8,605.7,288.6,607.3z M455.5,665.2c-32.4-1.6-63.7-11.3-79.1-20.5l12.6-50.7c16.8,9.1,42.9,18.5,70.4,19.4c30.1,1,46.3-10.7,46.3-29.3c0-17.8-14-28.1-48.8-40.6c-46.9-16.4-76.8-41.7-76.8-81.5c0-46.6,39.3-84.1,106.8-87.1c33.3-1.5,58.3,4.2,76.5,11.2l-15.4,53.3c-12.1-5.3-33.5-12.8-62.3-12c-28.3,0.8-41.9,13.6-41.9,28.1c0,17.8,16.1,25.5,53.6,39c52.9,18.5,78.4,45.3,78.4,86.4C575.6,629.7,536.2,669.2,455.5,665.2z M935.3,842.7c0,14.9-12.1,27-27,27H611.7c-1.3,0-2.6-0.2-3.9-0.4V686.2h270.9c19.2,0,34.9-15.6,34.9-34.9V398.4c0-19.2-15.6-34.9-34.9-34.9h-47.1v-32.3H808v32.3h-44.8v-32.3h-22.7v32.3h-43.3v-32.3h-22.7v32.3H628v-32.3h-20.2v-203c1.31.2,2.6-0.4,3.9-0.4h296.7c14.9,0,27,12.1,27,27L935.3,842.7L935.3,842.7z" />
                            </svg>
                          </a>
                        </Link>
                      </div>
                    </div>
                  </>
                )}
                {session === null && !(userIsOwner || props.hideBranding) && (
                  <>
                    <hr className="border-bookinglightest dark:border-darkgray-300 mt-8" />
                    <div className="border-bookinglightest text-booking-lighter dark:border-darkgray-300 pt-8 text-center text-xs dark:text-white">
                      <a href="https://cal.com/signup">{t("create_booking_link_with_calcom")}</a>

                      <form
                        onSubmit={(e) => {
                          e.preventDefault();
                          const target = e.target as typeof e.target & {
                            email: { value: string };
                          };
                          router.push(`https://cal.com/signup?email=${target.email.value}`);
                        }}
                        className="mt-4 flex">
                        <EmailInput
                          name="email"
                          id="email"
                          defaultValue={email || ""}
                          className="mr- focus:border-brand border-bookinglightest dark:border-darkgray-300 mt-0 block w-full rounded-none rounded-l-md border-gray-300 shadow-sm focus:ring-black dark:bg-black dark:text-white sm:text-sm"
                          placeholder="rick.astley@cal.com"
                        />
                        <Button
                          size="lg"
                          type="submit"
                          className="min-w-max rounded-none rounded-r-md"
                          color="primary">
                          {t("try_for_free")}
                        </Button>
                      </form>
                    </div>
                  </>
                )}
              </div>
            </div>
          </div>
        </div>
      </main>
    </div>
  );
}

Success.isThemeSupported = true;

type RecurringBookingsProps = {
  eventType: SuccessProps["eventType"];
  recurringBookings: SuccessProps["recurringBookings"];
  date: dayjs.Dayjs;
  is24h: boolean;
  allRemainingBookings: boolean;
};

export function RecurringBookings({
  eventType,
  recurringBookings,
  date,
  allRemainingBookings,
  is24h,
}: RecurringBookingsProps) {
  const [moreEventsVisible, setMoreEventsVisible] = useState(false);
  const { t } = useLocale();

  const recurringBookingsSorted = recurringBookings
    ? recurringBookings.sort((a: ConfigType, b: ConfigType) => (dayjs(a).isAfter(dayjs(b)) ? 1 : -1))
    : null;

  if (recurringBookingsSorted && allRemainingBookings) {
    return (
      <>
        {eventType.recurringEvent?.count && (
          <span className="font-medium">
            {getEveryFreqFor({
              t,
              recurringEvent: eventType.recurringEvent,
              recurringCount: recurringBookings?.length ?? undefined,
            })}
          </span>
        )}
        {eventType.recurringEvent?.count &&
          recurringBookingsSorted.slice(0, 4).map((dateStr: string, idx: number) => (
            <div key={idx} className="mb-2">
              {dayjs.tz(dateStr, timeZone()).format("MMMM DD, YYYY")}
              <br />
              {formatTime(dateStr, is24h ? 24 : 12, timeZone())} -{" "}
              {formatTime(dayjs(dateStr).add(eventType.length, "m"), is24h ? 24 : 12, timeZone())}{" "}
              <span className="text-bookinglight">({timeZone()})</span>
            </div>
          ))}
        {recurringBookingsSorted.length > 4 && (
          <Collapsible open={moreEventsVisible} onOpenChange={() => setMoreEventsVisible(!moreEventsVisible)}>
            <CollapsibleTrigger
              type="button"
              className={classNames("flex w-full", moreEventsVisible ? "hidden" : "")}>
              + {t("plus_more", { count: recurringBookingsSorted.length - 4 })}
            </CollapsibleTrigger>
            <CollapsibleContent>
              {eventType.recurringEvent?.count &&
                recurringBookingsSorted.slice(4).map((dateStr: string, idx: number) => (
                  <div key={idx} className="mb-2">
                    {dayjs.tz(dateStr, timeZone()).format("MMMM DD, YYYY")}
                    <br />
                    {formatTime(dateStr, is24h ? 24 : 12, timeZone())} -{" "}
                    {formatTime(dayjs(dateStr).add(eventType.length, "m"), is24h ? 24 : 12, timeZone())}{" "}
                    <span className="text-bookinglight">({timeZone()})</span>
                  </div>
                ))}
            </CollapsibleContent>
          </Collapsible>
        )}
      </>
    );
  }

  return (
    <>
      {dayjs.tz(date, timeZone()).format("MMMM DD, YYYY")}
      <br />
      {formatTime(date, is24h ? 24 : 12, timeZone())} -{" "}
      {formatTime(dayjs(date).add(eventType.length, "m"), is24h ? 24 : 12, timeZone())}{" "}
      <span className="text-bookinglight">({timeZone()})</span>
    </>
  );
}

const getEventTypesFromDB = async (id: number) => {
  const eventType = await prisma.eventType.findUnique({
    where: {
      id,
    },
    select: {
      id: true,
      title: true,
      description: true,
      length: true,
      eventName: true,
      recurringEvent: true,
      requiresConfirmation: true,
      userId: true,
      successRedirectUrl: true,
      locations: true,
      price: true,
      currency: true,
      users: {
        select: {
          id: true,
          name: true,
          username: true,
          hideBranding: true,
          plan: true,
          theme: true,
          brandColor: true,
          darkBrandColor: true,
          email: true,
          timeZone: true,
        },
      },
      team: {
        select: {
          slug: true,
          name: true,
          hideBranding: true,
        },
      },
      metadata: true,
      seatsPerTimeSlot: true,
      seatsShowAttendees: true,
      periodStartDate: true,
      periodEndDate: true,
    },
  });

  if (!eventType) {
    return eventType;
  }

  const metadata = EventTypeMetaDataSchema.parse(eventType.metadata);

  return {
    isDynamic: false,
    ...eventType,
    metadata,
  };
};

const schema = z.object({
  uid: z.string(),
  email: z.string().optional(),
  eventTypeSlug: z.string().optional(),
});

const handleSeatsEventTypeOnBooking = (
  eventType: {
    seatsPerTimeSlot?: number | null;
    seatsShowAttendees: boolean | null;
    [x: string | number | symbol]: unknown;
  },
  booking: Partial<
    Prisma.BookingGetPayload<{ include: { attendees: { select: { name: true; email: true } } } }>
  >,
  email: string
) => {
  if (eventType?.seatsPerTimeSlot !== null) {
    // @TODO: right now bookings with seats doesn't save every description that its entered by every user
    delete booking.description;
  } else {
    return;
  }
  if (!eventType.seatsShowAttendees) {
    const attendee = booking?.attendees?.find((a) => a.email === email);
    booking["attendees"] = attendee ? [attendee] : [];
  }
  return;
};

export async function getServerSideProps(context: GetServerSidePropsContext) {
  const ssr = await ssrInit(context);
  const parsedQuery = schema.safeParse(context.query);
  if (!parsedQuery.success) return { notFound: true };
  const { uid, email, eventTypeSlug } = parsedQuery.data;

  const bookingInfo = await prisma.booking.findFirst({
    where: {
      uid,
    },
    select: {
      title: true,
      id: true,
      uid: true,
      description: true,
      customInputs: true,
      smsReminderNumber: true,
      recurringEventId: true,
      startTime: true,
      location: true,
      status: true,
      cancellationReason: true,
      user: {
        select: {
          id: true,
          name: true,
          email: true,
          username: true,
        },
      },
      attendees: {
        select: {
          name: true,
          email: true,
        },
      },
      eventTypeId: true,
      eventType: {
        select: {
          eventName: true,
          slug: true,
        },
      },
    },
  });

  if (!bookingInfo) {
    return {
      notFound: true,
    };
  }

  // @NOTE: had to do this because Server side cant return [Object objects]
  // probably fixable with json.stringify -> json.parse
  bookingInfo["startTime"] = (bookingInfo?.startTime as Date)?.toISOString() as unknown as Date;

  const eventTypeRaw = !bookingInfo.eventTypeId
    ? getDefaultEvent(eventTypeSlug || "")
    : await getEventTypesFromDB(bookingInfo.eventTypeId);
  if (!eventTypeRaw) {
    return {
      notFound: true,
    };
  }

  if (!eventTypeRaw.users.length && eventTypeRaw.userId) {
    // TODO we should add `user User` relation on `EventType` so this extra query isn't needed
    const user = await prisma.user.findUnique({
      where: {
        id: eventTypeRaw.userId,
      },
      select: baseUserSelect,
    });
    if (user) {
      eventTypeRaw.users.push(user);
    }
  }

  if (!eventTypeRaw.users.length) {
    return {
      notFound: true,
    };
  }

  const eventType = {
    ...eventTypeRaw,
    periodStartDate: eventTypeRaw.periodStartDate?.toString() ?? null,
    periodEndDate: eventTypeRaw.periodEndDate?.toString() ?? null,
    metadata: EventTypeMetaDataSchema.parse(eventTypeRaw.metadata),
    recurringEvent: parseRecurringEvent(eventTypeRaw.recurringEvent),
  };

  const profile = {
    name: eventType.team?.name || eventType.users[0]?.name || null,
    email: eventType.team ? null : eventType.users[0].email || null,
    theme: (!eventType.team?.name && eventType.users[0]?.theme) || null,
    brandColor: eventType.team ? null : eventType.users[0].brandColor || null,
    darkBrandColor: eventType.team ? null : eventType.users[0].darkBrandColor || null,
    slug: eventType.team?.slug || eventType.users[0]?.username || null,
  };

<<<<<<< HEAD
  const where: Prisma.BookingWhereInput = {
    id: bookingId,
    attendees: { some: { email, name } },
  };
  // Dynamic Event uses EventType from @calcom/lib/defaultEvents(a fake EventType) which doesn't have a real user/team/eventTypeId
  // So, you can't look them up in DB.
  if (!eventType.isDynamic) {
    // A Team Event doesn't have a correct user query param as of now. It is equal to team/{eventSlug} which is not a user, so you can't look it up in DB.
    if (!eventType.team) {
      // username being equal to profile.slug isn't applicable for Team or Dynamic Events.
      where.user = { username };
    }
    where.eventTypeId = eventType.id;
  } else {
    // username being equal to eventSlug for Dynamic Event Booking, it can't be used for user lookup. So, just use eventTypeId which would always be null for Dynamic Event Bookings
    where.eventTypeId = null;
  }

  const bookingInfo = await prisma.booking.findFirst({
    where,
    select: {
      title: true,
      id: true,
      uid: true,
      description: true,
      customInputs: true,
      smsReminderNumber: true,
      user: {
        select: {
          id: true,
          name: true,
          email: true,
        },
      },
      attendees: {
        select: {
          name: true,
          email: true,
        },
      },
    },
  });

=======
>>>>>>> 461389fb
  if (bookingInfo !== null && email) {
    handleSeatsEventTypeOnBooking(eventType, bookingInfo, email);
  }

  let recurringBookings = null;
  if (bookingInfo.recurringEventId) {
    // We need to get the dates for the bookings to be able to show them in the UI
    recurringBookings = await prisma.booking.findMany({
      where: {
        recurringEventId: bookingInfo.recurringEventId,
      },
      select: {
        startTime: true,
      },
    });
  }

  return {
    props: {
      hideBranding: eventType.team ? eventType.team.hideBranding : eventType.users[0].hideBranding,
      profile,
      eventType,
      recurringBookings: recurringBookings ? recurringBookings.map((obj) => obj.startTime.toString()) : null,
      trpcState: ssr.dehydrate(),
      dynamicEventName: bookingInfo?.eventType?.eventName || "",
      bookingInfo,
    },
  };
}<|MERGE_RESOLUTION|>--- conflicted
+++ resolved
@@ -930,52 +930,6 @@
     slug: eventType.team?.slug || eventType.users[0]?.username || null,
   };
 
-<<<<<<< HEAD
-  const where: Prisma.BookingWhereInput = {
-    id: bookingId,
-    attendees: { some: { email, name } },
-  };
-  // Dynamic Event uses EventType from @calcom/lib/defaultEvents(a fake EventType) which doesn't have a real user/team/eventTypeId
-  // So, you can't look them up in DB.
-  if (!eventType.isDynamic) {
-    // A Team Event doesn't have a correct user query param as of now. It is equal to team/{eventSlug} which is not a user, so you can't look it up in DB.
-    if (!eventType.team) {
-      // username being equal to profile.slug isn't applicable for Team or Dynamic Events.
-      where.user = { username };
-    }
-    where.eventTypeId = eventType.id;
-  } else {
-    // username being equal to eventSlug for Dynamic Event Booking, it can't be used for user lookup. So, just use eventTypeId which would always be null for Dynamic Event Bookings
-    where.eventTypeId = null;
-  }
-
-  const bookingInfo = await prisma.booking.findFirst({
-    where,
-    select: {
-      title: true,
-      id: true,
-      uid: true,
-      description: true,
-      customInputs: true,
-      smsReminderNumber: true,
-      user: {
-        select: {
-          id: true,
-          name: true,
-          email: true,
-        },
-      },
-      attendees: {
-        select: {
-          name: true,
-          email: true,
-        },
-      },
-    },
-  });
-
-=======
->>>>>>> 461389fb
   if (bookingInfo !== null && email) {
     handleSeatsEventTypeOnBooking(eventType, bookingInfo, email);
   }
