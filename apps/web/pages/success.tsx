import { Prisma } from "@prisma/client";
import { Collapsible, CollapsibleContent, CollapsibleTrigger } from "@radix-ui/react-collapsible";
import classNames from "classnames";
import { createEvent } from "ics";
import { GetServerSidePropsContext } from "next";
import { useSession } from "next-auth/react";
import Link from "next/link";
import { useRouter } from "next/router";
import { useEffect, useRef, useState } from "react";
import { RRule } from "rrule";
import { z } from "zod";

import BookingPageTagManager from "@calcom/app-store/BookingPageTagManager";
import { getEventLocationValue, getSuccessPageLocationMessage } from "@calcom/app-store/locations";
import { getEventTypeAppData } from "@calcom/app-store/utils";
import { getEventName } from "@calcom/core/event";
import dayjs from "@calcom/dayjs";
import {
  sdkActionManager,
  useEmbedNonStylesConfig,
  useIsBackgroundTransparent,
  useIsEmbed,
} from "@calcom/embed-core/embed-iframe";
import { parseRecurringEvent } from "@calcom/lib";
import CustomBranding from "@calcom/lib/CustomBranding";
import { getDefaultEvent } from "@calcom/lib/defaultEvents";
import { useLocale } from "@calcom/lib/hooks/useLocale";
import useTheme from "@calcom/lib/hooks/useTheme";
import { getEveryFreqFor } from "@calcom/lib/recurringStrings";
import { collectPageParameters, telemetryEventTypes, useTelemetry } from "@calcom/lib/telemetry";
import { getIs24hClockFromLocalStorage, isBrowserLocale24h } from "@calcom/lib/timeFormat";
import { localStorage } from "@calcom/lib/webstorage";
import prisma, { baseUserSelect } from "@calcom/prisma";
import { EventTypeMetaDataSchema } from "@calcom/prisma/zod-utils";
import Button from "@calcom/ui/Button";
import { Icon } from "@calcom/ui/Icon";
import { EmailInput } from "@calcom/ui/form/fields";

import { asStringOrThrow } from "@lib/asStringOrNull";
import { inferSSRProps } from "@lib/types/inferSSRProps";

import CancelBooking from "@components/booking/CancelBooking";
import { HeadSeo } from "@components/seo/head-seo";

import { ssrInit } from "@server/lib/ssr";

function redirectToExternalUrl(url: string) {
  window.parent.location.href = url;
}

/**
 * Redirects to external URL with query params from current URL.
 * Query Params and Hash Fragment if present in external URL are kept intact.
 */
function RedirectionToast({ url }: { url: string }) {
  const [timeRemaining, setTimeRemaining] = useState(10);
  const [isToastVisible, setIsToastVisible] = useState(true);
  const parsedSuccessUrl = new URL(document.URL);
  const parsedExternalUrl = new URL(url);

  // eslint-disable-next-line @typescript-eslint/ban-ts-comment
  /* @ts-ignore */ //https://stackoverflow.com/questions/49218765/typescript-and-iterator-type-iterableiteratort-is-not-an-array-type
  for (const [name, value] of parsedExternalUrl.searchParams.entries()) {
    parsedSuccessUrl.searchParams.set(name, value);
  }

  const urlWithSuccessParams =
    parsedExternalUrl.origin +
    parsedExternalUrl.pathname +
    "?" +
    parsedSuccessUrl.searchParams.toString() +
    parsedExternalUrl.hash;

  const { t } = useLocale();
  const timerRef = useRef<number | null>(null);

  useEffect(() => {
    timerRef.current = window.setInterval(() => {
      if (timeRemaining > 0) {
        setTimeRemaining((timeRemaining) => {
          return timeRemaining - 1;
        });
      } else {
        redirectToExternalUrl(urlWithSuccessParams);
        window.clearInterval(timerRef.current as number);
      }
    }, 1000);
    return () => {
      window.clearInterval(timerRef.current as number);
    };
  }, [timeRemaining, urlWithSuccessParams]);

  if (!isToastVisible) {
    return null;
  }

  return (
    <>
      <div className="relative z-[60] pb-2 sm:pb-5">
        <div className="mx-auto w-full sm:max-w-7xl sm:px-2 lg:px-8">
          <div className="border border-green-600 bg-green-500 p-2 sm:p-3">
            <div className="flex flex-wrap items-center justify-between">
              <div className="flex w-0 flex-1 items-center">
                <p className="truncate font-medium text-white sm:mx-3">
                  <span className="md:hidden">Redirecting to {url} ...</span>
                  <span className="hidden md:inline">
                    {t("you_are_being_redirected", { url, seconds: timeRemaining })}
                  </span>
                </p>
              </div>
              <div className="order-3 mt-2 w-full flex-shrink-0 sm:order-2 sm:mt-0 sm:w-auto">
                <button
                  onClick={() => {
                    redirectToExternalUrl(urlWithSuccessParams);
                  }}
                  className="flex w-full items-center justify-center rounded-sm border border-transparent bg-white px-4 py-2 text-sm font-medium text-green-600 hover:bg-green-50">
                  {t("continue")}
                </button>
              </div>
              <div className="order-2 flex-shrink-0 sm:order-3 sm:ml-2">
                <button
                  type="button"
                  onClick={() => {
                    setIsToastVisible(false);
                    window.clearInterval(timerRef.current as number);
                  }}
                  className="-mr-1 flex rounded-md p-2 hover:bg-green-600 focus:outline-none focus:ring-2 focus:ring-white">
                  <Icon.FiX className="h-6 w-6 text-white" />
                </button>
              </div>
            </div>
          </div>
        </div>
      </div>
    </>
  );
}

type SuccessProps = inferSSRProps<typeof getServerSideProps>;

export default function Success(props: SuccessProps) {
  const { t } = useLocale();
  const router = useRouter();
  const { location: _location, name, reschedule, listingStatus, status, isSuccessBookingPage } = router.query;
  const location: ReturnType<typeof getEventLocationValue> = Array.isArray(_location)
    ? _location[0] || ""
    : _location || "";

  if (!location) {
    // Can't use logger.error because it throws error on client. stdout isn't available to it.
    console.error(`No location found `);
  }

  const [is24h, setIs24h] = useState(isBrowserLocale24h());
  const { data: session } = useSession();

  const [date, setDate] = useState(dayjs.utc(asStringOrThrow(router.query.date)));
  const { eventType, bookingInfo } = props;

  const isBackgroundTransparent = useIsBackgroundTransparent();
  const isEmbed = useIsEmbed();
  const shouldAlignCentrallyInEmbed = useEmbedNonStylesConfig("align") !== "left";
  const shouldAlignCentrally = !isEmbed || shouldAlignCentrallyInEmbed;
  const [isCancellationMode, setIsCancellationMode] = useState(false);

  const attendeeName = typeof name === "string" ? name : "Nameless";

  const eventNameObject = {
    attendeeName,
    eventType: props.eventType.title,
    eventName: (props.dynamicEventName as string) || props.eventType.eventName,
    host: props.profile.name || "Nameless",
    location: location,
    t,
  };

  const giphyAppData = getEventTypeAppData(eventType, "giphy");
  const giphyImage = giphyAppData?.thankYouPage;

  const eventName = getEventName(eventNameObject, true);
  const needsConfirmation = eventType.requiresConfirmation && reschedule != "true";
  const isCancelled = status === "CANCELLED" || status === "REJECTED";
  const telemetry = useTelemetry();
  useEffect(() => {
    if (top !== window) {
      //page_view will be collected automatically by _middleware.ts
      telemetry.event(telemetryEventTypes.embedView, collectPageParameters("/success"));
    }
  }, [telemetry]);

  useEffect(() => {
    const users = eventType.users;
    if (!sdkActionManager) return;
    // TODO: We should probably make it consistent with Webhook payload. Some data is not available here, as and when requirement comes we can add
    sdkActionManager.fire("bookingSuccessful", {
      eventType,
      date: date.toString(),
      duration: eventType.length,
      organizer: {
        name: users[0].name || "Nameless",
        email: users[0].email || "Email-less",
        timeZone: users[0].timeZone,
      },
      confirmed: !needsConfirmation,
      // TODO: Add payment details
    });
    setDate(date.tz(localStorage.getItem("timeOption.preferredTimeZone") || dayjs.tz.guess()));
    setIs24h(!!getIs24hClockFromLocalStorage());
    // eslint-disable-next-line react-hooks/exhaustive-deps
  }, [eventType, needsConfirmation]);

  function eventLink(): string {
    const optional: { location?: string } = {};
    if (location) {
      optional["location"] = location;
    }

    const event = createEvent({
      start: [
        date.toDate().getUTCFullYear(),
        (date.toDate().getUTCMonth() as number) + 1,
        date.toDate().getUTCDate(),
        date.toDate().getUTCHours(),
        date.toDate().getUTCMinutes(),
      ],
      startInputType: "utc",
      title: eventName,
      description: props.eventType.description ? props.eventType.description : undefined,
      /** formatted to required type of description ^ */
      duration: { minutes: props.eventType.length },
      ...optional,
    });

    if (event.error) {
      throw event.error;
    }

    return encodeURIComponent(event.value ? event.value : false);
  }

  function getTitle(): string {
    const titleSuffix = props.recurringBookings ? "_recurring" : "";
    if (isCancelled) {
      return t("emailed_information_about_cancelled_event");
    }
    if (needsConfirmation) {
      if (props.profile.name !== null) {
        return t("user_needs_to_confirm_or_reject_booking" + titleSuffix, {
          user: props.profile.name,
        });
      }
      return t("needs_to_be_confirmed_or_rejected" + titleSuffix);
    }
    return t("emailed_you_and_attendees" + titleSuffix);
  }
  const userIsOwner = !!(session?.user?.id && eventType.users.find((user) => (user.id = session.user.id)));
  useTheme(isSuccessBookingPage ? props.profile.theme : "light");
  const title = t(
    `booking_${needsConfirmation ? "submitted" : "confirmed"}${props.recurringBookings ? "_recurring" : ""}`
  );
  const customInputs = bookingInfo?.customInputs;

  const locationToDisplay = getSuccessPageLocationMessage(location, t);

  return (
    <div className={isEmbed ? "" : "h-screen"} data-testid="success-page">
      {userIsOwner && !isEmbed && (
        <div className="mt-2 ml-4 -mb-4">
          <Link href={eventType.recurringEvent?.count ? "/bookings/recurring" : "/bookings/upcoming"}>
            <a className="mt-2 inline-flex px-1 py-2 text-sm text-gray-500 hover:bg-gray-100 hover:text-gray-800 dark:hover:bg-transparent dark:hover:text-white">
              <Icon.FiChevronLeft className="h-5 w-5" /> {t("back_to_bookings")}
            </a>
          </Link>
        </div>
      )}
      <HeadSeo title={title} description={title} />
      <BookingPageTagManager eventType={eventType} />
      <CustomBranding lightVal={props.profile.brandColor} darkVal={props.profile.darkBrandColor} />
      <main className={classNames(shouldAlignCentrally ? "mx-auto" : "", isEmbed ? "" : "max-w-3xl")}>
        <div className={classNames("overflow-y-auto", isEmbed ? "" : "z-50 ")}>
          {eventType.successRedirectUrl ? <RedirectionToast url={eventType.successRedirectUrl} /> : null}{" "}
          <div
            className={classNames(
              shouldAlignCentrally ? "text-center" : "",
              "flex items-end justify-center px-4 pt-4 pb-20  sm:block sm:p-0"
            )}>
            <div
              className={classNames("my-4 transition-opacity sm:my-0", isEmbed ? "" : " inset-0")}
              aria-hidden="true">
              <div
                className={classNames(
                  "inline-block transform overflow-hidden rounded-lg border sm:my-8 sm:max-w-xl",
                  isBackgroundTransparent ? "" : "dark:bg-darkgray-100 bg-white dark:border-neutral-700",
                  "px-8 pt-5 pb-4 text-left align-bottom transition-all sm:w-full sm:py-8 sm:align-middle"
                )}
                role="dialog"
                aria-modal="true"
                aria-labelledby="modal-headline">
                <div
                  className={classNames(
                    "mx-auto flex items-center justify-center",
                    !giphyImage && !isCancelled && !needsConfirmation
                      ? "h-12 w-12 rounded-full bg-green-100"
                      : "",
                    !giphyImage && !isCancelled && needsConfirmation
                      ? "h-12 w-12 rounded-full bg-gray-100"
                      : "",
                    isCancelled ? "h-12 w-12 rounded-full bg-red-100" : ""
                  )}>
                  {giphyImage && !needsConfirmation && (
                    // eslint-disable-next-line @next/next/no-img-element
                    <img src={giphyImage} alt="Gif from Giphy" />
                  )}
                  {!giphyImage && !needsConfirmation && !isCancelled && (
                    <Icon.FiCheck className="h-5 w-5 text-green-600" />
                  )}
                  {needsConfirmation && !isCancelled && <Icon.FiCalendar className="h-5 w-5 text-gray-900" />}
                  {isCancelled && <Icon.FiX className="h-5 w-5 text-red-600" />}
                </div>
                <div className="mt-6 mb-8 text-center last:mb-0">
                  <h3
                    className="text-2xl font-semibold leading-6 text-neutral-900 dark:text-white"
                    id="modal-headline">
                    {needsConfirmation && !isCancelled
                      ? props.recurringBookings
                        ? t("submitted_recurring")
                        : t("submitted")
                      : isCancelled
                      ? t("event_cancelled")
                      : props.recurringBookings
                      ? t("meeting_is_scheduled_recurring")
                      : t("meeting_is_scheduled")}
                  </h3>
                  <div className="mt-3">
                    <p className="text-neutral-600 dark:text-gray-300">{getTitle()}</p>
                  </div>
                  <div className="border-bookinglightest text-bookingdark dark:border-darkgray-300 mt-8 grid grid-cols-3 border-t pt-8 text-left dark:text-gray-300">
                    <div className="font-medium">{t("what")}</div>
                    <div className="col-span-2 mb-6 last:mb-0">{eventName}</div>
                    <div className="font-medium">{t("when")}</div>
                    <div className="col-span-2 mb-6 last:mb-0">
                      <RecurringBookings
                        eventType={props.eventType}
                        recurringBookings={props.recurringBookings}
                        listingStatus={(listingStatus as string) || "recurring"}
                        date={date}
                        is24h={is24h}
                      />
                    </div>
                    {(bookingInfo?.user || bookingInfo?.attendees) && (
                      <>
                        <div className="font-medium">{t("who")}</div>
                        <div className="col-span-2 mb-6 last:mb-0">
                          {bookingInfo?.user && (
                            <div className="mb-3">
                              <p>{bookingInfo.user.name}</p>
                              <p className="text-bookinglight">{bookingInfo.user.email}</p>
                            </div>
                          )}
                          {bookingInfo?.attendees.map((attendee, index) => (
                            <div
                              key={attendee.name}
                              className={index === bookingInfo.attendees.length - 1 ? "" : "mb-3"}>
                              <p>{attendee.name}</p>
                              <p className="text-bookinglight">{attendee.email}</p>
                            </div>
                          ))}
                        </div>
                      </>
                    )}
                    {locationToDisplay && (
                      <>
                        <div className="mt-3 font-medium">{t("where")}</div>
                        <div className="col-span-2 mt-3">
                          {locationToDisplay.startsWith("http") ? (
                            <a title="Meeting Link" href={locationToDisplay}>
                              {locationToDisplay}
                            </a>
                          ) : (
                            locationToDisplay
                          )}
                        </div>
                      </>
                    )}
                    {bookingInfo?.description && (
                      <>
                        <div className="mt-9 font-medium">{t("additional_notes")}</div>
                        <div className="col-span-2 mb-2 mt-9">
                          <p>{bookingInfo.description}</p>
                        </div>
                      </>
                    )}
                    {customInputs &&
                      Object.keys(customInputs).map((key) => {
                        const customInput = customInputs[key as keyof typeof customInputs];
                        return (
                          <>
                            {customInput !== "" && (
                              <>
                                <div className="mt-2 pr-3 font-medium">{key}</div>
                                <div className="col-span-2 mt-2 mb-2">
                                  {typeof customInput === "boolean" ? (
                                    <p>{customInput ? "true" : "false"}</p>
                                  ) : (
                                    <p>{customInput}</p>
                                  )}
                                </div>
                              </>
                            )}
                          </>
                        );
                      })}
                  </div>
                </div>
                {!needsConfirmation &&
                  !isCancelled &&
                  (!isCancellationMode ? (
                    <>
                      <hr className="border-bookinglightest dark:border-darkgray-300" />
                      <div className="py-8 text-center last:pb-0">
                        <span className="text-gray-900 ltr:mr-2 rtl:ml-2 dark:text-gray-50">
                          {t("need_to_make_a_change")}
                        </span>

                        {!props.recurringBookings && (
<<<<<<< HEAD
                          <>
                            <div className="mx-2">{t("or_lowercase")}</div>
                            <div className="underline">
                              <Link
                                href={`/reschedule/${bookingInfo?.uid}${
                                  router.query.embedType ? "embedType=" + router.query.embedType : " "
                                }`}>
                                {t("reschedule")}
                              </Link>
                            </div>
                          </>
=======
                          <span className="text-bookinglight inline text-gray-700">
                            <span className="underline">
                              <Link href={"/reschedule/" + bookingInfo?.uid}>{t("reschedule")}</Link>
                            </span>
                            <span className="mx-2">{t("or_lowercase")}</span>
                          </span>
>>>>>>> 2e169801
                        )}

                        <button
                          className={classNames(
                            "text-bookinglight text-gray-700 underline",
                            props.recurringBookings && "ltr:mr-2 rtl:ml-2"
                          )}
                          onClick={() => setIsCancellationMode(true)}>
                          {t("cancel")}
                        </button>
                      </div>
                    </>
                  ) : (
                    <CancelBooking
                      booking={{ uid: bookingInfo?.uid, title: bookingInfo?.title }}
                      profile={{ name: props.profile.name, slug: props.profile.slug }}
                      recurringEvent={eventType.recurringEvent}
                      team={eventType?.team?.name}
                      setIsCancellationMode={setIsCancellationMode}
                      theme={isSuccessBookingPage ? props.profile.theme : "light"}
                    />
                  ))}
                {userIsOwner && !needsConfirmation && !isCancellationMode && !isCancelled && (
                  <>
                    <hr className="border-bookinglightest dark:border-darkgray-300" />
                    <div className="text-bookingdark align-center flex flex-row justify-center pt-8">
                      <span className="flex self-center font-medium text-gray-700 ltr:mr-2 rtl:ml-2 dark:text-gray-50">
                        {t("add_to_calendar")}
                      </span>
                      <div className="justify-left mt-1 flex text-left sm:mt-0">
                        <Link
                          href={
                            `https://calendar.google.com/calendar/r/eventedit?dates=${date
                              .utc()
                              .format("YYYYMMDDTHHmmss[Z]")}/${date
                              .add(props.eventType.length, "minute")
                              .utc()
                              .format("YYYYMMDDTHHmmss[Z]")}&text=${eventName}&details=${
                              props.eventType.description
                            }` +
                            (typeof location === "string"
                              ? "&location=" + encodeURIComponent(location)
                              : "") +
                            (props.eventType.recurringEvent
                              ? "&recur=" +
                                encodeURIComponent(new RRule(props.eventType.recurringEvent).toString())
                              : "")
                          }>
                          <a className="mr-2 h-10 w-10 rounded-sm border border-neutral-200 px-3 py-2 dark:border-neutral-700 dark:text-white">
                            <svg
                              className="-mt-1.5 inline-block h-4 w-4"
                              fill="currentColor"
                              xmlns="http://www.w3.org/2000/svg"
                              viewBox="0 0 24 24">
                              <title>Google</title>
                              <path d="M12.48 10.92v3.28h7.84c-.24 1.84-.853 3.187-1.787 4.133-1.147 1.147-2.933 2.4-6.053 2.4-4.827 0-8.6-3.893-8.6-8.72s3.773-8.72 8.6-8.72c2.6 0 4.507 1.027 5.907 2.347l2.307-2.307C18.747 1.44 16.133 0 12.48 0 5.867 0 .307 5.387.307 12s5.56 12 12.173 12c3.573 0 6.267-1.173 8.373-3.36 2.16-2.16 2.84-5.213 2.84-7.667 0-.76-.053-1.467-.173-2.053H12.48z" />
                            </svg>
                          </a>
                        </Link>
                        <Link
                          href={
                            encodeURI(
                              "https://outlook.live.com/calendar/0/deeplink/compose?body=" +
                                props.eventType.description +
                                "&enddt=" +
                                date.add(props.eventType.length, "minute").utc().format() +
                                "&path=%2Fcalendar%2Faction%2Fcompose&rru=addevent&startdt=" +
                                date.utc().format() +
                                "&subject=" +
                                eventName
                            ) + (location ? "&location=" + location : "")
                          }>
                          <a
                            className="mx-2 h-10 w-10 rounded-sm border border-neutral-200 px-3 py-2 dark:border-neutral-700 dark:text-white"
                            target="_blank">
                            <svg
                              className="mr-1 -mt-1.5 inline-block h-4 w-4"
                              fill="currentColor"
                              xmlns="http://www.w3.org/2000/svg"
                              viewBox="0 0 24 24">
                              <title>Microsoft Outlook</title>
                              <path d="M7.88 12.04q0 .45-.11.87-.1.41-.33.74-.22.33-.58.52-.37.2-.87.2t-.85-.2q-.35-.21-.57-.55-.22-.33-.33-.75-.1-.42-.1-.86t.1-.87q.1-.43.34-.76.22-.34.59-.54.36-.2.87-.2t.86.2q.35.21.57.55.22.34.31.77.1.43.1.88zM24 12v9.38q0 .46-.33.8-.33.32-.8.32H7.13q-.46 0-.8-.33-.32-.33-.32-.8V18H1q-.41 0-.7-.3-.3-.29-.3-.7V7q0-.41.3-.7Q.58 6 1 6h6.5V2.55q0-.44.3-.75.3-.3.75-.3h12.9q.44 0 .75.3.3.3.3.75V10.85l1.24.72h.01q.1.07.18.18.07.12.07.25zm-6-8.25v3h3v-3zm0 4.5v3h3v-3zm0 4.5v1.83l3.05-1.83zm-5.25-9v3h3.75v-3zm0 4.5v3h3.75v-3zm0 4.5v2.03l2.41 1.5 1.34-.8v-2.73zM9 3.75V6h2l.13.01.12.04v-2.3zM5.98 15.98q.9 0 1.6-.3.7-.32 1.19-.86.48-.55.73-1.28.25-.74.25-1.61 0-.83-.25-1.55-.24-.71-.71-1.24t-1.15-.83q-.68-.3-1.55-.3-.92 0-1.64.3-.71.3-1.2.85-.5.54-.75 1.3-.25.74-.25 1.63 0 .85.26 1.56.26.72.74 1.23.48.52 1.17.81.69.3 1.56.3zM7.5 21h12.39L12 16.08V17q0 .41-.3.7-.29.3-.7.3H7.5zm15-.13v-7.24l-5.9 3.54Z" />
                            </svg>
                          </a>
                        </Link>
                        <Link
                          href={
                            encodeURI(
                              "https://outlook.office.com/calendar/0/deeplink/compose?body=" +
                                props.eventType.description +
                                "&enddt=" +
                                date.add(props.eventType.length, "minute").utc().format() +
                                "&path=%2Fcalendar%2Faction%2Fcompose&rru=addevent&startdt=" +
                                date.utc().format() +
                                "&subject=" +
                                eventName
                            ) + (location ? "&location=" + location : "")
                          }>
                          <a
                            className="mx-2 h-10 w-10 rounded-sm border border-neutral-200 px-3 py-2 dark:border-neutral-700 dark:text-white"
                            target="_blank">
                            <svg
                              className="mr-1 -mt-1.5 inline-block h-4 w-4"
                              fill="currentColor"
                              xmlns="http://www.w3.org/2000/svg"
                              viewBox="0 0 24 24">
                              <title>Microsoft Office</title>
                              <path d="M21.53 4.306v15.363q0 .807-.472 1.433-.472.627-1.253.85l-6.888 1.974q-.136.037-.29.055-.156.019-.293.019-.396 0-.72-.105-.321-.106-.656-.292l-4.505-2.544q-.248-.137-.391-.366-.143-.23-.143-.515 0-.434.304-.738.304-.305.739-.305h5.831V4.964l-4.38 1.563q-.533.187-.856.658-.322.472-.322 1.03v8.078q0 .496-.248.912-.25.416-.683.651l-2.072 1.13q-.286.148-.571.148-.497 0-.844-.347-.348-.347-.348-.844V6.563q0-.62.33-1.19.328-.571.874-.881L11.07.285q.248-.136.534-.21.285-.075.57-.075.211 0 .38.031.166.031.364.093l6.888 1.899q.384.11.7.329.317.217.547.52.23.305.353.67.125.367.125.764zm-1.588 15.363V4.306q0-.273-.16-.478-.163-.204-.423-.28l-3.388-.93q-.397-.111-.794-.23-.397-.117-.794-.216v19.68l4.976-1.427q.26-.074.422-.28.161-.204.161-.477z" />
                            </svg>
                          </a>
                        </Link>
                        <Link href={"data:text/calendar," + eventLink()}>
                          <a
                            className="mx-2 h-10 w-10 rounded-sm border border-neutral-200 px-3 py-2 dark:border-neutral-700 dark:text-white"
                            download={props.eventType.title + ".ics"}>
                            <svg
                              version="1.1"
                              fill="currentColor"
                              xmlns="http://www.w3.org/2000/svg"
                              viewBox="0 0 1000 1000"
                              className="mr-1 -mt-1.5 inline-block h-4 w-4">
                              <title>{t("other")}</title>
                              <path d="M971.3,154.9c0-34.7-28.2-62.9-62.9-62.9H611.7c-1.3,0-2.6,0.1-3.9,0.2V10L28.7,87.3v823.4L607.8,990v-84.6c1.3,0.1,2.6,0.2,3.9,0.2h296.7c34.7,0,62.9-28.2,62.9-62.9V154.9z M607.8,636.1h44.6v-50.6h-44.6v-21.9h44.6v-50.6h-44.6v-92h277.9v230.2c0,3.8-3.1,7-7,7H607.8V636.1z M117.9,644.7l-50.6-2.4V397.5l50.6-2.2V644.7z M288.6,607.3c17.6,0.6,37.3-2.8,49.1-7.2l9.1,48c-11,5.1-35.6,9.9-66.9,8.3c-85.4-4.3-127.5-60.7-127.5-132.6c0-86.2,57.8-136.7,133.2-140.1c30.3-1.3,53.7,4,64.3,9.2l-12.2,48.9c-12.1-4.9-28.8-9.2-49.5-8.6c-45.3,1.2-79.5,30.1-79.5,87.4C208.8,572.2,237.8,605.7,288.6,607.3z M455.5,665.2c-32.4-1.6-63.7-11.3-79.1-20.5l12.6-50.7c16.8,9.1,42.9,18.5,70.4,19.4c30.1,1,46.3-10.7,46.3-29.3c0-17.8-14-28.1-48.8-40.6c-46.9-16.4-76.8-41.7-76.8-81.5c0-46.6,39.3-84.1,106.8-87.1c33.3-1.5,58.3,4.2,76.5,11.2l-15.4,53.3c-12.1-5.3-33.5-12.8-62.3-12c-28.3,0.8-41.9,13.6-41.9,28.1c0,17.8,16.1,25.5,53.6,39c52.9,18.5,78.4,45.3,78.4,86.4C575.6,629.7,536.2,669.2,455.5,665.2z M935.3,842.7c0,14.9-12.1,27-27,27H611.7c-1.3,0-2.6-0.2-3.9-0.4V686.2h270.9c19.2,0,34.9-15.6,34.9-34.9V398.4c0-19.2-15.6-34.9-34.9-34.9h-47.1v-32.3H808v32.3h-44.8v-32.3h-22.7v32.3h-43.3v-32.3h-22.7v32.3H628v-32.3h-20.2v-203c1.31.2,2.6-0.4,3.9-0.4h296.7c14.9,0,27,12.1,27,27L935.3,842.7L935.3,842.7z" />
                            </svg>
                          </a>
                        </Link>
                      </div>
                    </div>
                  </>
                )}
                {session === null && !(userIsOwner || props.hideBranding) && (
                  <>
                    <hr className="border-bookinglightest" />
                    <div className="border-bookinglightest text-booking-lighter dark:border-darkgray-300 pt-8 text-center text-xs dark:text-white">
                      <a href="https://cal.com/signup">{t("create_booking_link_with_calcom")}</a>

                      <form
                        onSubmit={(e) => {
                          e.preventDefault();
                          const target = e.target as typeof e.target & {
                            email: { value: string };
                          };
                          router.push(`https://cal.com/signup?email=${target.email.value}`);
                        }}
                        className="mt-4 flex">
                        <EmailInput
                          name="email"
                          id="email"
                          defaultValue={router.query.email}
                          className="focus:border-brand border-bookinglightest dark:border-darkgray-300 mt-0 block w-full rounded-sm border-gray-300 shadow-sm focus:ring-black dark:bg-black dark:text-white sm:text-sm"
                          placeholder="rick.astley@cal.com"
                        />
                        <Button size="lg" type="submit" className="min-w-max" color="primary">
                          {t("try_for_free")}
                        </Button>
                      </form>
                    </div>
                  </>
                )}
              </div>
            </div>
          </div>
        </div>
      </main>
    </div>
  );
}

Success.isThemeSupported = true;

type RecurringBookingsProps = {
  eventType: SuccessProps["eventType"];
  recurringBookings: SuccessProps["recurringBookings"];
  date: dayjs.Dayjs;
  is24h: boolean;
  listingStatus: string;
};

export function RecurringBookings({
  eventType,
  recurringBookings,
  date,
  listingStatus,
}: RecurringBookingsProps) {
  const [moreEventsVisible, setMoreEventsVisible] = useState(false);
  const { t } = useLocale();

  const recurringBookingsSorted = recurringBookings
    ? recurringBookings.sort((a, b) => (dayjs(a).isAfter(dayjs(b)) ? 1 : -1))
    : null;

  if (recurringBookingsSorted && listingStatus === "recurring") {
    // recurring bookings should only be adjusted to the start date.
    const utcOffset = dayjs(recurringBookingsSorted[0]).utcOffset();
    return (
      <>
        {eventType.recurringEvent?.count && (
          <span className="font-medium">
            {getEveryFreqFor({
              t,
              recurringEvent: eventType.recurringEvent,
              recurringCount: recurringBookings?.length ?? undefined,
            })}
          </span>
        )}
        {eventType.recurringEvent?.count &&
          recurringBookingsSorted.slice(0, 4).map((dateStr, idx) => (
            <div key={idx} className="mb-2">
              {dayjs(dateStr).utcOffset(utcOffset).format("MMMM DD, YYYY")}
              <br />
              {dayjs(dateStr).utcOffset(utcOffset).format("LT")} -{" "}
              {dayjs(dateStr).utcOffset(utcOffset).add(eventType.length, "m").format("LT")}{" "}
              <span className="text-bookinglight">
                ({localStorage.getItem("timeOption.preferredTimeZone") || dayjs.tz.guess()})
              </span>
            </div>
          ))}
        {recurringBookingsSorted.length > 4 && (
          <Collapsible open={moreEventsVisible} onOpenChange={() => setMoreEventsVisible(!moreEventsVisible)}>
            <CollapsibleTrigger
              type="button"
              className={classNames("flex w-full", moreEventsVisible ? "hidden" : "")}>
              {t("plus_more", { count: recurringBookingsSorted.length - 4 })}
            </CollapsibleTrigger>
            <CollapsibleContent>
              {eventType.recurringEvent?.count &&
                recurringBookingsSorted.slice(4).map((dateStr, idx) => (
                  <div key={idx} className="mb-2">
                    {dayjs(dateStr).utcOffset(utcOffset).format("MMMM DD, YYYY")}
                    <br />
                    {dayjs(dateStr).utcOffset(utcOffset).format("LT")} -{" "}
                    {dayjs(dateStr).utcOffset(utcOffset).add(eventType.length, "m").format("LT")}{" "}
                    <span className="text-bookinglight">
                      ({localStorage.getItem("timeOption.preferredTimeZone") || dayjs.tz.guess()})
                    </span>
                  </div>
                ))}
            </CollapsibleContent>
          </Collapsible>
        )}
      </>
    );
  }

  return (
    <>
      {date.format("MMMM DD, YYYY")}
      <br />
      {date.format("LT")} - {date.add(eventType.length, "m").format("LT")}{" "}
      <span className="text-bookinglight">
        ({localStorage.getItem("timeOption.preferredTimeZone") || dayjs.tz.guess()})
      </span>
    </>
  );
}

const getEventTypesFromDB = async (id: number) => {
  const eventType = await prisma.eventType.findUnique({
    where: {
      id,
    },
    select: {
      id: true,
      title: true,
      description: true,
      length: true,
      eventName: true,
      recurringEvent: true,
      requiresConfirmation: true,
      userId: true,
      successRedirectUrl: true,
      locations: true,
      price: true,
      currency: true,
      users: {
        select: {
          id: true,
          name: true,
          username: true,
          hideBranding: true,
          plan: true,
          theme: true,
          brandColor: true,
          darkBrandColor: true,
          email: true,
          timeZone: true,
        },
      },
      team: {
        select: {
          slug: true,
          name: true,
          hideBranding: true,
        },
      },
      metadata: true,
    },
  });

  if (!eventType) {
    return eventType;
  }

  const metadata = EventTypeMetaDataSchema.parse(eventType.metadata);

  return {
    isDynamic: false,
    ...eventType,
    metadata,
  };
};

const strToNumber = z.string().transform((val, ctx) => {
  const parsed = parseInt(val);
  if (isNaN(parsed)) ctx.addIssue({ code: z.ZodIssueCode.custom, message: "Not a number" });
  return parsed;
});

const schema = z.object({
  type: strToNumber,
  date: z.string().optional(),
  username: z.string().optional(),
  reschedule: z.string().optional(),
  name: z.string().optional(),
  email: z.string().optional(),
  recur: z.string().optional(),
  location: z.string().optional(),
  eventSlug: z.string().default("15min"),
  eventName: z.string().default(""),
  bookingId: strToNumber,
});

export async function getServerSideProps(context: GetServerSidePropsContext) {
  const ssr = await ssrInit(context);
  const parsedQuery = schema.safeParse(context.query);
  if (!parsedQuery.success) return { notFound: true };
  const {
    type: eventTypeId,
    recur: recurringEventIdQuery,
    eventSlug: eventTypeSlug,
    eventName: dynamicEventName,
    bookingId,
    username,
    name,
    email,
  } = parsedQuery.data;

  const eventTypeRaw = !eventTypeId ? getDefaultEvent(eventTypeSlug) : await getEventTypesFromDB(eventTypeId);
  if (!eventTypeRaw) {
    return {
      notFound: true,
    };
  }

  if (!eventTypeRaw.users.length && eventTypeRaw.userId) {
    // TODO we should add `user User` relation on `EventType` so this extra query isn't needed
    const user = await prisma.user.findUnique({
      where: {
        id: eventTypeRaw.userId,
      },
      select: baseUserSelect,
    });
    if (user) {
      eventTypeRaw.users.push(user);
    }
  }

  if (!eventTypeRaw.users.length) {
    return {
      notFound: true,
    };
  }

  const eventType = {
    ...eventTypeRaw,
    metadata: EventTypeMetaDataSchema.parse(eventTypeRaw.metadata),
    recurringEvent: parseRecurringEvent(eventTypeRaw.recurringEvent),
  };

  const profile = {
    name: eventType.team?.name || eventType.users[0]?.name || null,
    email: eventType.team ? null : eventType.users[0].email || null,
    theme: (!eventType.team?.name && eventType.users[0]?.theme) || null,
    brandColor: eventType.team ? null : eventType.users[0].brandColor || null,
    darkBrandColor: eventType.team ? null : eventType.users[0].darkBrandColor || null,
    slug: eventType.team?.slug || eventType.users[0]?.username || null,
  };

  const where: Prisma.BookingWhereInput = {
    id: bookingId,
    attendees: { some: { email, name } },
  };
  // Dynamic Event uses EventType from @calcom/lib/defaultEvents(a fake EventType) which doesn't have a real user/team/eventTypeId
  // So, you can't look them up in DB.
  if (!eventType.isDynamic) {
    // A Team Event doesn't have a correct user query param as of now. It is equal to team/{eventSlug} which is not a user, so you can't look it up in DB.
    if (!eventType.team) {
      // username being equal to profile.slug isn't applicable for Team or Dynamic Events.
      where.user = { username };
    }
    where.eventTypeId = eventType.id;
  } else {
    // username being equal to eventSlug for Dynamic Event Booking, it can't be used for user lookup. So, just use eventTypeId which would always be null for Dynamic Event Bookings
    where.eventTypeId = null;
  }

  const bookingInfo = await prisma.booking.findFirst({
    where,
    select: {
      title: true,
      uid: true,
      description: true,
      customInputs: true,
      user: {
        select: {
          id: true,
          name: true,
          email: true,
        },
      },
      attendees: {
        select: {
          name: true,
          email: true,
        },
      },
    },
  });
  let recurringBookings = null;
  if (recurringEventIdQuery) {
    // We need to get the dates for the bookings to be able to show them in the UI
    recurringBookings = await prisma.booking.findMany({
      where: {
        recurringEventId: recurringEventIdQuery,
      },
      select: {
        startTime: true,
      },
    });
  }

  return {
    props: {
      hideBranding: eventType.team ? eventType.team.hideBranding : eventType.users[0].hideBranding,
      profile,
      eventType,
      recurringBookings: recurringBookings ? recurringBookings.map((obj) => obj.startTime.toString()) : null,
      trpcState: ssr.dehydrate(),
      dynamicEventName,
      bookingInfo,
    },
  };
}<|MERGE_RESOLUTION|>--- conflicted
+++ resolved
@@ -423,26 +423,17 @@
                         </span>
 
                         {!props.recurringBookings && (
-<<<<<<< HEAD
-                          <>
-                            <div className="mx-2">{t("or_lowercase")}</div>
-                            <div className="underline">
+                          <span className="text-bookinglight inline text-gray-700">
+                            <span className="underline">
                               <Link
                                 href={`/reschedule/${bookingInfo?.uid}${
                                   router.query.embedType ? "embedType=" + router.query.embedType : " "
                                 }`}>
                                 {t("reschedule")}
                               </Link>
-                            </div>
-                          </>
-=======
-                          <span className="text-bookinglight inline text-gray-700">
-                            <span className="underline">
-                              <Link href={"/reschedule/" + bookingInfo?.uid}>{t("reschedule")}</Link>
                             </span>
                             <span className="mx-2">{t("or_lowercase")}</span>
                           </span>
->>>>>>> 2e169801
                         )}
 
                         <button
