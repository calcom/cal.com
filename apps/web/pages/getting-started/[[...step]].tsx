--- conflicted
+++ resolved
@@ -7,10 +7,7 @@
 import { getSession } from "@calcom/lib/auth";
 import { APP_NAME } from "@calcom/lib/constants";
 import { useLocale } from "@calcom/lib/hooks/useLocale";
-<<<<<<< HEAD
-=======
 import prisma from "@calcom/prisma";
->>>>>>> d71c6ccb
 import { Button, StepCard, Steps } from "@calcom/ui";
 
 import { inferSSRProps } from "@lib/types/inferSSRProps";
