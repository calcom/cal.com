<<<<<<< HEAD
import { getWorldViewSVGStr } from "@pages/getting-started/worldviewUtils";
import type { ICountry } from "country-state-city";
import { Country } from "country-state-city";
import * as d3 from "d3";
import type { GetServerSidePropsContext } from "next";
import { serverSideTranslations } from "next-i18next/serverSideTranslations";
=======
"use client";

>>>>>>> ebe6a603
import Head from "next/head";
import { usePathname, useRouter } from "next/navigation";
import { Suspense } from "react";
import { useEffect, useRef, useState } from "react";
import { parseSync } from "svgson";
import { z } from "zod";

<<<<<<< HEAD
import type { Dayjs } from "@calcom/dayjs";
import dayjs from "@calcom/dayjs";
import { getLocale } from "@calcom/features/auth/lib/getLocale";
import { getServerSession } from "@calcom/features/auth/lib/getServerSession";
import { LargeCalendar } from "@calcom/features/auth/signup/LargeCalendar";
import OrganizationMemberAvatar from "@calcom/features/ee/organizations/components/OrganizationMemberAvatar";
=======
>>>>>>> ebe6a603
import { classNames } from "@calcom/lib";
import { APP_NAME } from "@calcom/lib/constants";
import { useLocale } from "@calcom/lib/hooks/useLocale";
import { useParamsWithFallback } from "@calcom/lib/hooks/useParamsWithFallback";
<<<<<<< HEAD
import prisma from "@calcom/prisma";
import { AppCategories } from "@calcom/prisma/client";
=======
>>>>>>> ebe6a603
import { trpc } from "@calcom/trpc";
import type { TimeRange } from "@calcom/types/schedule";
import { Button, StepCard, Steps } from "@calcom/ui";
import { Loader, Timer, User } from "@calcom/ui/components/icon";

import PageWrapper from "@components/PageWrapper";
import { ConnectedCalendars } from "@components/getting-started/steps-views/ConnectCalendars";
import { SetupAvailability } from "@components/getting-started/steps-views/SetupAvailability";
import UserProfile from "@components/getting-started/steps-views/UserProfile";
import { UserSettings } from "@components/getting-started/steps-views/UserSettings";

export { getServerSideProps } from "@lib/getting-started/[[...step]]/getServerSideProps";

import worldviewGeoJSON from "../../public/worldviewGeo.json";

const INITIAL_STEP = "user-settings";
const steps = [
  "user-settings",
  "connected-calendar",
  // "connected-video",
  "setup-availability",
  "user-profile",
] as const;

const fakeMeetings = [
  {
    title: "A very important meeting",
    slug: "/alex/veryimportantmeeting",
    description: "A longer chat to run through designs",
    duration: 30,
    type: "1-on-1",
  },
  {
    title: "An even more important meeting",
    slug: "/alex/evenmoreimportantmeeting",
    description: "A quick chat",
    duration: 30,
    type: "1-on-1",
  },
  {
    title: "Never gonna give you up",
    slug: "/alex/rickastley",
    description: "A longer chat",
    duration: 30,
    type: "1-on-1",
  },
];

type SVGSON = {
  name: string;
  attributes: { [key: string]: string | number | boolean };
  children?: SVGSON[];
};

const stepTransform = (step: (typeof steps)[number]) => {
  const stepIndex = steps.indexOf(step);
  if (stepIndex > -1) {
    return steps[stepIndex];
  }
  return INITIAL_STEP;
};

const stepRouteSchema = z.object({
  step: z.array(z.enum(steps)).default([INITIAL_STEP]),
  from: z.string().optional(),
});

// TODO: Refactor how steps work to be contained in one array/object. Currently we have steps,initalsteps,headers etc. These can all be in one place
const OnboardingPage = (props: { hasPendingInvites: boolean; connectedCalendarsCount: number }) => {
  const pathname = usePathname();
  const params = useParamsWithFallback();

  const router = useRouter();
  const [user] = trpc.viewer.me.useSuspenseQuery();
  const { t } = useLocale();

  const result = stepRouteSchema.safeParse({
    ...params,
    step: Array.isArray(params.step) ? params.step : [params.step],
  });

  const currentStep = result.success ? result.data.step[0] : INITIAL_STEP;
  const from = result.success ? result.data.from : "";
<<<<<<< HEAD
  const svgRef = useRef<HTMLDivElement>(null);
  const [fullName, setFullName] = useState<string | null>(null);
  const [timeZone, setTimeZone] = useState<string | null>(null);
  const extraDays = 7;
  const startDate = dayjs();
  const endDate = dayjs(startDate).add(extraDays - 1, "day");
  const [availableTimeslots, setAvailableTimeslots] = useState<{
    [key: string]: TimeRange[];
  }>({});
  const [imageSrc, setImageSrc] = useState<string>(user?.avatar || "");
  const [bio, setBio] = useState<string>(user?.bio || "");

=======
>>>>>>> ebe6a603
  const headers = [
    {
      title: `${t("welcome_to_cal_header", { appName: APP_NAME })}`,
      subtitle: [`${t("we_just_need_basic_info")}`, `${t("edit_form_later_subtitle")}`],
    },
    {
      title: `${t("connect_your_calendar")}`,
      subtitle: [`${t("connect_your_calendar_instructions")}`],
      skipText: `${t("connect_calendar_later")}`,
    },
    // {
    //   title: `${t("connect_your_video_app")}`,
    //   subtitle: [`${t("connect_your_video_app_instructions")}`],
    //   skipText: `${t("set_up_later")}`,
    // },
    {
      title: `${t("set_availability")}`,
      subtitle: [
        `${t("set_availability_getting_started_subtitle_1")}`,
        `${t("set_availability_getting_started_subtitle_2")}`,
      ],
    },
    {
      title: `${t("nearly_there")}`,
      subtitle: [`${t("nearly_there_instructions")}`],
    },
  ];

  // TODO: Add this in when we have solved the ability to move to tokens accept invite and note invitedto
  // Ability to accept other pending invites if any (low priority)
  // if (props.hasPendingInvites) {
  //   headers.unshift(
  //     props.hasPendingInvites && {
  //       title: `${t("email_no_user_invite_heading", { appName: APP_NAME })}`,
  //       subtitle: [], // TODO: come up with some subtitle text here
  //     }
  //   );
  // }

  const goToIndex = (index: number) => {
    const newStep = steps[index];
    router.push(`/getting-started/${stepTransform(newStep)}`);
  };

  const currentStepIndex = steps.indexOf(currentStep);

  function isPointInsidePolygon(point: number[], polygon: ([number, number] | null | undefined)[]) {
    const x = point[0];
    const y = point[1];

    let inside = false;
    for (let i = 0, j = polygon.length - 1; i < polygon.length; j = i++) {
      const xi = polygon[i]?.[0];
      const yi = polygon[i]?.[1];
      const xj = polygon[j]?.[0];
      const yj = polygon[j]?.[1];

      if (xi == undefined || yi == undefined || xj == undefined || yj == undefined) continue;

      const intersect = yi > y !== yj > y && x < ((xj - xi) * (y - yi)) / (yj - yi) + xi;

      if (intersect) inside = !inside;
    }

    return inside;
  }

  useEffect(() => {
    if (timeZone !== "" && timeZone !== null) {
      // Search country by timezone
      const targetCountry: ICountry | undefined = Country.getAllCountries().find((c: any) => {
        const alltimezones = c.timezones.map((t: any) => {
          return t.zoneName;
        });

        if (alltimezones.includes(timeZone)) return true;

        return false;
      });

      if (!targetCountry) return;

      // Find country's geo json data
      const country = worldviewGeoJSON.features.find((feature) => {
        return feature.properties.name_en === targetCountry.name;
      });
      const areaCoordinates: ([number, number] | null)[] = [];
      country?.geometry.coordinates.map((g) => {
        areaCoordinates.push(...(g as [number, number][]));
      });

      // Convert geo json data to svg coordinates
      let svgCoordinates: ([number, number] | null | undefined)[] = [];
      let countryCoord: [number, number] = [0, 0];
      if (areaCoordinates) {
        const projection = d3.geoMercator().scale(100).translate([318, 235]);

        svgCoordinates = areaCoordinates
          .filter((coord) => coord !== null)
          .map((coord) => {
            if (coord) {
              return projection(coord);
            }
          });
      }

      // Highlight country on map
      if (svgRef.current) {
        while (svgRef.current.firstChild) {
          svgRef.current.removeChild(svgRef.current.firstChild);
        }

        const svgString = getWorldViewSVGStr();
        const svgParsed = parseSync(svgString);
        svgParsed.children = svgParsed.children.map((child) => {
          if (
            isPointInsidePolygon(
              child.attributes.d
                .split("C")[0]
                .split(" ")
                .map((c) => {
                  return parseFloat(c.replace("M", ""));
                }),
              svgCoordinates
            )
          ) {
            if (countryCoord[0] == 0) {
              countryCoord = child.attributes.d
                .split("C")[0]
                .split(" ")
                .map((c) => {
                  return parseFloat(c.replace("M", ""));
                }) as [number, number];
            }

            child.attributes.fill = "#374151";
          }

          return child;
        });

        const svgElement = createSVGElement(svgParsed, "svg", true, countryCoord);
        svgRef.current.appendChild(svgElement);
      }
    } else {
      if (svgRef.current) {
        while (svgRef.current.firstChild) {
          svgRef.current.removeChild(svgRef.current.firstChild);
        }

        const svgString = getWorldViewSVGStr();
        const svgParsed = parseSync(svgString);
        const svgElement = createSVGElement(svgParsed, "svg", true, [0, 0]);
        svgRef.current.appendChild(svgElement);
      }
    }
    // eslint-disable-next-line react-hooks/exhaustive-deps
  }, [timeZone]);

  function createSVGElement(
    svgsonObject: SVGSON,
    element = "svg",
    animateZoom = false,
    zoomAt: [number, number] = [0, 0]
  ): SVGElement {
    if (!svgsonObject.attributes) return (<svg />) as unknown as SVGElement;

    const svgElement = document.createElementNS("http://www.w3.org/2000/svg", element);

    for (const [key, value] of Object.entries(svgsonObject.attributes)) {
      svgElement.setAttribute(key, value as string);

      if (element === "svg" && animateZoom && zoomAt[0] != 0 && zoomAt[1] != 0) {
        const x = zoomAt[0];
        const y = zoomAt[1];
        setTimeout(() => {
          svgElement.setAttribute(
            "style",
            `scale:5.3; transform-origin: ${x}px ${y}px;  transition: scale 2s; object-fit: cover;`
          );
        }, 1000);
      }
    }

    if (svgsonObject.children) {
      svgsonObject.children.forEach((child: SVGSON) => {
        const childElement: SVGElement = createSVGElement(child, "path");
        svgElement.appendChild(childElement);
      });
    }

    return svgElement;
  }

  const onNameOrTimezoneChange = (Name?: string, TimeZone?: string) => {
    setFullName(Name || "");
    setTimeZone(TimeZone || "");
  };

  const generateRange = (startDate: Dayjs, endDate: Dayjs, duration: number): TimeRange[] => {
    const range: TimeRange[] = [];
    let currentDate = dayjs(startDate);
    const stopDate = dayjs(endDate);
    while (currentDate <= stopDate) {
      range.push({
        start: currentDate.toDate(),
        end: dayjs(currentDate).add(duration, "minutes").toDate(),
      });
      currentDate = currentDate.add(duration, "minutes");
    }
    return range;
  };

  const calculateAvailableTimeslots = (ranges: TimeRange[]) => {
    const dateRange: TimeRange[] = [];

    ranges.map((m) => {
      dateRange.push(
        ...generateRange(
          dayjs(m?.start).add(new Date().getTimezoneOffset(), "minutes"),
          dayjs(m?.end).add(new Date().getTimezoneOffset(), "minutes"),
          30
        )
      );
    });

    return dateRange;
  };

  const onAvailabilityChanged = (
    mondayWatchedValue: TimeRange[],
    tuesdayWatchedValue: TimeRange[],
    wednesdayWatchedValue: TimeRange[],
    thursdayWatchedValue: TimeRange[],
    fridayWatchedValue: TimeRange[],
    saturdayWatchedValue: TimeRange[],
    sundayWatchedValue: TimeRange[]
  ) => {
    let tempStartDate = dayjs();
    const newAvailableTimeslots: {
      [key: string]: TimeRange[];
    } = {};
    while (tempStartDate <= endDate.add(1, "day")) {
      const dddd = tempStartDate.format("dddd");

      switch (dddd) {
        case "Monday":
          newAvailableTimeslots[tempStartDate.format("YYYY-MM-DD")] =
            calculateAvailableTimeslots(mondayWatchedValue);
          break;
        case "Tuesday":
          newAvailableTimeslots[tempStartDate.format("YYYY-MM-DD")] =
            calculateAvailableTimeslots(tuesdayWatchedValue);
          break;
        case "Wednesday":
          newAvailableTimeslots[tempStartDate.format("YYYY-MM-DD")] =
            calculateAvailableTimeslots(wednesdayWatchedValue);
          break;
        case "Thursday":
          newAvailableTimeslots[tempStartDate.format("YYYY-MM-DD")] =
            calculateAvailableTimeslots(thursdayWatchedValue);
          break;
        case "Friday":
          newAvailableTimeslots[tempStartDate.format("YYYY-MM-DD")] =
            calculateAvailableTimeslots(fridayWatchedValue);
          break;
        case "Saturday":
          newAvailableTimeslots[tempStartDate.format("YYYY-MM-DD")] =
            calculateAvailableTimeslots(saturdayWatchedValue);
          break;
        case "Sunday":
          newAvailableTimeslots[tempStartDate.format("YYYY-MM-DD")] =
            calculateAvailableTimeslots(sundayWatchedValue);
          break;
      }

      tempStartDate = tempStartDate.add(1, "day");
    }

    setAvailableTimeslots(newAvailableTimeslots);
  };

  return (
    <div
      className={classNames(
        "dark:bg-brand dark:text-brand-contrast text-emphasis min-h-screen [--cal-brand:#111827] dark:[--cal-brand:#FFFFFF]",
        "[--cal-brand-emphasis:#101010] dark:[--cal-brand-emphasis:#e1e1e1]",
        "[--cal-brand-subtle:#9CA3AF]",
        "[--cal-brand-text:#FFFFFF]  dark:[--cal-brand-text:#000000]"
      )}
      data-testid="onboarding"
      key={pathname}>
      <Head>
        <title>{`${APP_NAME} - ${t("getting_started")}`}</title>
        <link rel="icon" href="/favicon.ico" />
      </Head>

      <div className="grid grid-cols-1 gap-4 p-3 md:grid-cols-2 md:p-0">
        {/* Left Column */}
        <div className="scrollbar-thin max-h-screen min-h-screen overflow-y-auto">
          <div className="mx-auto py-6 sm:px-4 md:py-24">
            <div className="relative">
              <div className="sm:mx-auto sm:w-full sm:max-w-[600px]">
                <div className="sm:max-w-[520px]">
                  <header>
                    <p className="font-cal mb-3 text-[28px] font-medium leading-7">
                      {headers[currentStepIndex]?.title || "Undefined title"}
                    </p>

                    {headers[currentStepIndex]?.subtitle.map((subtitle, index) => (
                      <p className="text-subtle font-sans text-sm font-normal" key={index}>
                        {subtitle}
                      </p>
                    ))}
                  </header>
                  <Steps
                    maxSteps={steps.length}
                    currentStep={currentStepIndex + 1}
                    navigateToStep={goToIndex}
                  />
                </div>
                <StepCard>
                  <Suspense fallback={<Loader />}>
                    {currentStep === "user-settings" && (
                      <UserSettings
                        nextStep={() => goToIndex(1)}
                        hideUsername={from === "signup"}
                        onNameOrTimezoneChange={onNameOrTimezoneChange}
                      />
                    )}
                    {currentStep === "connected-calendar" && (
                      <ConnectedCalendars nextStep={() => goToIndex(2)} />
                    )}

                    {/* {currentStep === "connected-video" && (
                      <ConnectedVideoStep nextStep={() => goToIndex(3)} />
                    )} */}

                    {currentStep === "setup-availability" && (
                      <SetupAvailability
                        nextStep={() => goToIndex(3)}
                        defaultScheduleId={user.defaultScheduleId}
                        onAvailabilityChanged={onAvailabilityChanged}
                      />
                    )}
                    {currentStep === "user-profile" && (
                      <UserProfile
                        imageSrc={imageSrc}
                        setImageSrc={setImageSrc}
                        onBioChange={(val: string | null) => {
                          if (val) setBio(val);
                        }}
                      />
                    )}
                  </Suspense>
                </StepCard>

                {headers[currentStepIndex]?.skipText && (
                  <div className="flex w-full flex-row justify-center">
                    <Button
                      color="minimal"
                      data-testid="skip-step"
                      onClick={(event) => {
                        event.preventDefault();
                        goToIndex(currentStepIndex + 1);
                      }}
                      className="mt-8 cursor-pointer px-4 py-2 font-sans text-sm font-medium">
                      {headers[currentStepIndex]?.skipText}
                    </Button>
                  </div>
                )}
              </div>
            </div>
          </div>
        </div>

        {/* Right Column */}
        <div className="scrollbar-thin hidden max-h-screen min-h-screen overflow-y-auto pb-4 ps-4 pt-4 md:block">
          {currentStep === "user-settings" && (
            <>
              <div
                ref={svgRef}
                className="flex max-h-full min-h-full items-center justify-center overflow-x-clip overflow-y-clip rounded-l-2xl align-middle"
                style={{ background: "linear-gradient(to top right, #D4D4D5 0%, #667593 100%)" }}
              />

              {/* Fixed div at center */}
              {timeZone && (
                <div className="absolute left-3/4 top-1/2 -translate-x-1/2 -translate-y-1/2 transform">
                  <div className="flex flex-col items-center justify-center">
                    <div className="min-w-52 rounded-xl bg-white p-3">
                      <div className="items-start">
                        {/* Full name */}
                        <div className="mb-1 text-sm font-medium text-slate-500">Full Name</div>
                        <div className="min-h-4 mb-1 text-sm font-medium text-slate-500">
                          {fullName || ""}
                        </div>
                        {/* Timezone */}
                        <div className="min-h-4 text-sm font-medium text-slate-800">{timeZone || ""}</div>
                      </div>
                    </div>
                  </div>
                </div>
              )}
            </>
          )}

          {currentStep === "connected-calendar" && (
            <div
              className="flex min-h-full items-center justify-center rounded-l-2xl pb-8 ps-8 pt-8 align-middle"
              style={{ background: "linear-gradient(to top right, #D4D4D5 0%, #667593 100%)" }}>
              <LargeCalendar
                extraDays={7}
                showFakeEvents={props.connectedCalendarsCount !== 0}
                allRoundedCorners={false}
                startDate={startDate.toDate()}
                endDate={endDate.toDate()}
                availableTimeslots={availableTimeslots}
              />
            </div>
          )}

          {currentStep === "setup-availability" && (
            <div
              className="flex min-h-full items-center justify-center rounded-l-2xl p-10 align-middle"
              style={{ background: "linear-gradient(to top right, #D4D4D5 0%, #667593 100%)" }}>
              <LargeCalendar
                extraDays={7}
                showFakeEvents={props.connectedCalendarsCount !== 0}
                allRoundedCorners={true}
                startDate={startDate.toDate()}
                endDate={endDate.toDate()}
                availableTimeslots={availableTimeslots}
              />
            </div>
          )}

          {currentStep === "user-profile" && (
            <>
              <div
                className="flex min-h-full items-end justify-end rounded-l-2xl ps-8 pt-8"
                style={{ background: "linear-gradient(to top right, #D4D4D5 0%, #667593 100%)" }}>
                <div className="bg-subtle min-h-screen min-w-full rounded-l-xl">
                  <div className="item-center mb-16 ms-44 mt-24 flex flex-col items-center justify-center">
                    <OrganizationMemberAvatar
                      size="lg"
                      user={user}
                      previewSrc={imageSrc}
                      organization={null}
                      className="mb-4"
                    />
                    <div className="min-h-8 text-default text-3xl font-bold">{fullName}</div>
                    <div className="min-h-4 text-subtle text-xl">{bio}</div>
                  </div>

                  <div className="ml-24">
                    {fakeMeetings.map((meet, index) => {
                      return (
                        <div key={index} className="border-subtle bg-default border p-6 dark:bg-black">
                          <div className="text-default display-inline">
                            <span className="font-bold">{meet.title}</span> {meet.slug}
                          </div>

                          <div className="text-default">{meet.description}</div>

                          <div className="mt-2 flex">
                            <Button color="secondary" variant="icon" className="mr-2" StartIcon={Timer}>
                              60 m
                            </Button>

                            <Button color="secondary" variant="icon" StartIcon={User}>
                              1-on-1
                            </Button>
                          </div>
                        </div>
                      );
                    })}
                  </div>
                </div>
              </div>
            </>
          )}
        </div>
      </div>
    </div>
  );
};

<<<<<<< HEAD
export const getServerSideProps = async (context: GetServerSidePropsContext) => {
  const { req, res } = context;

  const session = await getServerSession({ req, res });

  if (!session?.user?.id) {
    return { redirect: { permanent: false, destination: "/auth/login" } };
  }

  const ssr = await ssrInit(context);

  await ssr.viewer.me.prefetch();

  const user = await prisma.user.findUnique({
    where: {
      id: session.user.id,
    },
    select: {
      completedOnboarding: true,
      teams: {
        select: {
          accepted: true,
          team: {
            select: {
              id: true,
              name: true,
              logo: true,
            },
          },
        },
      },
    },
  });

  if (!user) {
    throw new Error("User from session not found");
  }

  if (user.completedOnboarding) {
    return { redirect: { permanent: false, destination: "/event-types" } };
  }
  const locale = await getLocale(context.req);

  const connectedCalendarsCount = await prisma.credential.count({
    where: {
      userId: session.user.id,
      app: {
        categories: { has: AppCategories.calendar },
        enabled: true,
      },
    },
  });

  return {
    props: {
      ...(await serverSideTranslations(locale, ["common"])),
      trpcState: ssr.dehydrate(),
      hasPendingInvites: user.teams.find((team) => team.accepted === false) ?? false,
      connectedCalendarsCount,
    },
  };
};

=======
>>>>>>> ebe6a603
OnboardingPage.PageWrapper = PageWrapper;

export default OnboardingPage;<|MERGE_RESOLUTION|>--- conflicted
+++ resolved
@@ -1,14 +1,9 @@
-<<<<<<< HEAD
+"use client";
+
 import { getWorldViewSVGStr } from "@pages/getting-started/worldviewUtils";
 import type { ICountry } from "country-state-city";
 import { Country } from "country-state-city";
 import * as d3 from "d3";
-import type { GetServerSidePropsContext } from "next";
-import { serverSideTranslations } from "next-i18next/serverSideTranslations";
-=======
-"use client";
-
->>>>>>> ebe6a603
 import Head from "next/head";
 import { usePathname, useRouter } from "next/navigation";
 import { Suspense } from "react";
@@ -16,27 +11,16 @@
 import { parseSync } from "svgson";
 import { z } from "zod";
 
-<<<<<<< HEAD
 import type { Dayjs } from "@calcom/dayjs";
 import dayjs from "@calcom/dayjs";
-import { getLocale } from "@calcom/features/auth/lib/getLocale";
-import { getServerSession } from "@calcom/features/auth/lib/getServerSession";
 import { LargeCalendar } from "@calcom/features/auth/signup/LargeCalendar";
-import OrganizationMemberAvatar from "@calcom/features/ee/organizations/components/OrganizationMemberAvatar";
-=======
->>>>>>> ebe6a603
 import { classNames } from "@calcom/lib";
 import { APP_NAME } from "@calcom/lib/constants";
 import { useLocale } from "@calcom/lib/hooks/useLocale";
 import { useParamsWithFallback } from "@calcom/lib/hooks/useParamsWithFallback";
-<<<<<<< HEAD
-import prisma from "@calcom/prisma";
-import { AppCategories } from "@calcom/prisma/client";
-=======
->>>>>>> ebe6a603
 import { trpc } from "@calcom/trpc";
 import type { TimeRange } from "@calcom/types/schedule";
-import { Button, StepCard, Steps } from "@calcom/ui";
+import { Avatar, Button, StepCard, Steps } from "@calcom/ui";
 import { Loader, Timer, User } from "@calcom/ui/components/icon";
 
 import PageWrapper from "@components/PageWrapper";
@@ -45,9 +29,9 @@
 import UserProfile from "@components/getting-started/steps-views/UserProfile";
 import { UserSettings } from "@components/getting-started/steps-views/UserSettings";
 
+import worldviewGeoJSON from "../../public/worldviewGeo.json";
+
 export { getServerSideProps } from "@lib/getting-started/[[...step]]/getServerSideProps";
-
-import worldviewGeoJSON from "../../public/worldviewGeo.json";
 
 const INITIAL_STEP = "user-settings";
 const steps = [
@@ -117,7 +101,6 @@
 
   const currentStep = result.success ? result.data.step[0] : INITIAL_STEP;
   const from = result.success ? result.data.from : "";
-<<<<<<< HEAD
   const svgRef = useRef<HTMLDivElement>(null);
   const [fullName, setFullName] = useState<string | null>(null);
   const [timeZone, setTimeZone] = useState<string | null>(null);
@@ -130,8 +113,6 @@
   const [imageSrc, setImageSrc] = useState<string>(user?.avatar || "");
   const [bio, setBio] = useState<string>(user?.bio || "");
 
-=======
->>>>>>> ebe6a603
   const headers = [
     {
       title: `${t("welcome_to_cal_header", { appName: APP_NAME })}`,
@@ -576,13 +557,7 @@
                 style={{ background: "linear-gradient(to top right, #D4D4D5 0%, #667593 100%)" }}>
                 <div className="bg-subtle min-h-screen min-w-full rounded-l-xl">
                   <div className="item-center mb-16 ms-44 mt-24 flex flex-col items-center justify-center">
-                    <OrganizationMemberAvatar
-                      size="lg"
-                      user={user}
-                      previewSrc={imageSrc}
-                      organization={null}
-                      className="mb-4"
-                    />
+                    <Avatar size="lg" alt="User Avatar" imageSrc={imageSrc} className="mb-4" />
                     <div className="min-h-8 text-default text-3xl font-bold">{fullName}</div>
                     <div className="min-h-4 text-subtle text-xl">{bio}</div>
                   </div>
@@ -620,72 +595,6 @@
   );
 };
 
-<<<<<<< HEAD
-export const getServerSideProps = async (context: GetServerSidePropsContext) => {
-  const { req, res } = context;
-
-  const session = await getServerSession({ req, res });
-
-  if (!session?.user?.id) {
-    return { redirect: { permanent: false, destination: "/auth/login" } };
-  }
-
-  const ssr = await ssrInit(context);
-
-  await ssr.viewer.me.prefetch();
-
-  const user = await prisma.user.findUnique({
-    where: {
-      id: session.user.id,
-    },
-    select: {
-      completedOnboarding: true,
-      teams: {
-        select: {
-          accepted: true,
-          team: {
-            select: {
-              id: true,
-              name: true,
-              logo: true,
-            },
-          },
-        },
-      },
-    },
-  });
-
-  if (!user) {
-    throw new Error("User from session not found");
-  }
-
-  if (user.completedOnboarding) {
-    return { redirect: { permanent: false, destination: "/event-types" } };
-  }
-  const locale = await getLocale(context.req);
-
-  const connectedCalendarsCount = await prisma.credential.count({
-    where: {
-      userId: session.user.id,
-      app: {
-        categories: { has: AppCategories.calendar },
-        enabled: true,
-      },
-    },
-  });
-
-  return {
-    props: {
-      ...(await serverSideTranslations(locale, ["common"])),
-      trpcState: ssr.dehydrate(),
-      hasPendingInvites: user.teams.find((team) => team.accepted === false) ?? false,
-      connectedCalendarsCount,
-    },
-  };
-};
-
-=======
->>>>>>> ebe6a603
 OnboardingPage.PageWrapper = PageWrapper;
 
 export default OnboardingPage;