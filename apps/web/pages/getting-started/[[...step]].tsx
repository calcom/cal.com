--- conflicted
+++ resolved
@@ -1,8 +1,7 @@
 import type { GetServerSidePropsContext } from "next";
 import { serverSideTranslations } from "next-i18next/serverSideTranslations";
 import Head from "next/head";
-import { usePathname } from "next/navigation";
-import { useRouter } from "next/navigation";
+import { usePathname, useRouter, useSearchParams } from "next/navigation";
 import type { CSSProperties } from "react";
 import { Suspense } from "react";
 import { z } from "zod";
@@ -46,17 +45,13 @@
 });
 
 // TODO: Refactor how steps work to be contained in one array/object. Currently we have steps,initalsteps,headers etc. These can all be in one place
-<<<<<<< HEAD
-const OnboardingPage = (props: IOnboardingPageProps) => {
+const OnboardingPage = () => {
   const pathname = usePathname();
-=======
-const OnboardingPage = () => {
->>>>>>> b5fd33d6
+  const searchParams = useSearchParams();
   const router = useRouter();
   const [user] = trpc.viewer.me.useSuspenseQuery();
   const { t } = useLocale();
-
-  const result = stepRouteSchema.safeParse(...Object.fromEntries(searchParams ?? new URLSearchParams()));
+  const result = stepRouteSchema.safeParse(searchParams);
   const currentStep = result.success ? result.data.step[0] : INITIAL_STEP;
 
   const headers = [
