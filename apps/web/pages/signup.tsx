--- conflicted
+++ resolved
@@ -268,8 +268,6 @@
 
   return (
     <>
-<<<<<<< HEAD
-=======
       {IS_CALCOM && COOKIE_CONSENT && process.env.NEXT_PUBLIC_GTM_ID ? (
         <>
           <Script
@@ -289,7 +287,6 @@
           />
         </>
       ) : null}
->>>>>>> a3568366
       <div
         className={classNames(
           "light bg-muted 2xl:bg-default flex min-h-screen w-full flex-col items-center justify-center [--cal-brand:#111827] dark:[--cal-brand:#FFFFFF]",
@@ -369,7 +366,6 @@
                   {...register("password")}
                   hintErrors={["caplow", "min", "num"]}
                 />
-<<<<<<< HEAD
                 {/* Cloudflare Turnstile Captcha */}
                 {CLOUDFLARE_SITE_ID ? (
                   <TurnstileCaptcha
@@ -380,6 +376,10 @@
                   />
                 ) : null}
 
+                <CheckboxField
+                  onChange={() => handleConsentChange(COOKIE_CONSENT)}
+                  description={t("cookie_consent_checkbox")}
+                />
                 <Button
                   type="submit"
                   className="my-2 w-full justify-center"
@@ -477,106 +477,6 @@
                         if (!formMethods.getValues("email")) {
                           formMethods.trigger("email");
 
-=======
-                <CheckboxField
-                  onChange={() => handleConsentChange(COOKIE_CONSENT)}
-                  description={t("cookie_consent_checkbox")}
-                />
-                <Button
-                  type="submit"
-                  className="my-2 w-full justify-center"
-                  loading={loadingSubmitState}
-                  disabled={
-                    !!formMethods.formState.errors.username ||
-                    !!formMethods.formState.errors.email ||
-                    !formMethods.getValues("email") ||
-                    !formMethods.getValues("password") ||
-                    isSubmitting ||
-                    usernameTaken
-                  }>
-                  {premiumUsername && !usernameTaken
-                    ? `Create Account for ${getPremiumPlanPriceValue()}`
-                    : t("create_account")}
-                </Button>
-              </Form>
-              {/* Continue with Social Logins - Only for non-invite links */}
-              {token || (!isGoogleLoginEnabled && !isSAMLLoginEnabled) ? null : (
-                <div className="mt-6">
-                  <div className="relative flex items-center">
-                    <div className="border-subtle flex-grow border-t" />
-                    <span className="text-subtle leadning-none mx-2 flex-shrink text-sm font-normal ">
-                      {t("or_continue_with")}
-                    </span>
-                    <div className="border-subtle flex-grow border-t" />
-                  </div>
-                </div>
-              )}
-              {/* Social Logins - Only for non-invite links*/}
-              {!token && (
-                <div className="mt-6 flex flex-col gap-2 md:flex-row">
-                  {isGoogleLoginEnabled ? (
-                    <Button
-                      color="secondary"
-                      disabled={!!formMethods.formState.errors.username || premiumUsername}
-                      loading={isGoogleLoading}
-                      StartIcon={() => (
-                        <>
-                          <img
-                            className={classNames(
-                              "text-subtle  mr-2 h-4 w-4 dark:invert",
-                              premiumUsername && "opacity-50"
-                            )}
-                            src="/google-icon.svg"
-                            alt=""
-                          />
-                        </>
-                      )}
-                      className={classNames(
-                        "w-full justify-center rounded-md text-center",
-                        formMethods.formState.errors.username ? "opacity-50" : ""
-                      )}
-                      onClick={async () => {
-                        setIsGoogleLoading(true);
-                        const username = formMethods.getValues("username");
-                        const baseUrl = process.env.NEXT_PUBLIC_WEBAPP_URL;
-                        const GOOGLE_AUTH_URL = `${baseUrl}/auth/sso/google`;
-                        if (username) {
-                          // If username is present we save it in query params to check for premium
-                          const searchQueryParams = new URLSearchParams();
-                          searchQueryParams.set("username", username);
-                          localStorage.setItem("username", username);
-                          router.push(`${GOOGLE_AUTH_URL}?${searchQueryParams.toString()}`);
-                          return;
-                        }
-                        router.push(GOOGLE_AUTH_URL);
-                      }}>
-                      Google
-                    </Button>
-                  ) : null}
-                  {isSAMLLoginEnabled ? (
-                    <Button
-                      color="secondary"
-                      disabled={
-                        !!formMethods.formState.errors.username ||
-                        !!formMethods.formState.errors.email ||
-                        premiumUsername ||
-                        isSubmitting ||
-                        isGoogleLoading
-                      }
-                      className={classNames(
-                        "w-full justify-center rounded-md text-center",
-                        formMethods.formState.errors.username && formMethods.formState.errors.email
-                          ? "opacity-50"
-                          : ""
-                      )}
-                      onClick={() => {
-                        if (!formMethods.getValues("username")) {
-                          formMethods.trigger("username");
-                        }
-                        if (!formMethods.getValues("email")) {
-                          formMethods.trigger("email");
-
->>>>>>> a3568366
                           return;
                         }
                         const username = formMethods.getValues("username");
@@ -616,22 +516,14 @@
                       className="text-emphasis hover:underline"
                       href={`${WEBSITE_URL}/terms`}
                       target="_blank">
-<<<<<<< HEAD
-                      Terms
-=======
                       <a>Terms</a>
->>>>>>> a3568366
                     </Link>{" "}
                     and{" "}
                     <Link
                       className="text-emphasis hover:underline"
                       href={`${WEBSITE_URL}/privacy`}
                       target="_blank">
-<<<<<<< HEAD
-                      Privacy Policy
-=======
                       <a>Privacy Policy</a>
->>>>>>> a3568366
                     </Link>
                     .
                   </Trans>
