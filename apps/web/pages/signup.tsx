--- conflicted
+++ resolved
@@ -155,29 +155,16 @@
                 {errors.apiError && <Alert severity="error" message={errors.apiError?.message} />}
                 {}
                 <div className="space-y-4">
-<<<<<<< HEAD
-                  <TextField
-                    addOnLeading={
-                      orgSlug ? getOrgFullDomain(orgSlug, { protocol: false }) : subdomainSuffix()
-                    }
-                    {...register("username")}
-                    disabled={!!orgSlug}
-                    required
-                  />
-=======
                   {!isOrgInviteByLink && (
                     <TextField
                       addOnLeading={
-                        orgSlug
-                          ? `${getOrgFullDomain(orgSlug, { protocol: true })}/`
-                          : `${process.env.NEXT_PUBLIC_WEBSITE_URL}/`
+                       orgSlug ? getOrgFullDomain(orgSlug, { protocol: false }) : subdomainSuffix()
                       }
                       {...register("username")}
                       disabled={!!orgSlug}
                       required
                     />
                   )}
->>>>>>> ce13350d
                   <EmailField
                     {...register("email")}
                     disabled={prepopulateFormValues?.email}
