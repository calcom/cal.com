import type { GetServerSidePropsContext } from "next";
import { signIn } from "next-auth/react";
import { useRouter } from "next/router";
import { FormProvider, SubmitHandler, useForm } from "react-hook-form";

import LicenseRequired from "@calcom/features/ee/common/components/v2/LicenseRequired";
import { isSAMLLoginEnabled } from "@calcom/features/ee/sso/lib/saml";
import { useLocale } from "@calcom/lib/hooks/useLocale";
import { inferSSRProps } from "@calcom/types/inferSSRProps";
import { Alert } from "@calcom/ui/Alert";
import { Button } from "@calcom/ui/components/button";
<<<<<<< HEAD
import { EmailField, PasswordField, TextField } from "@calcom/ui/v2/core/form/fields";
=======
import { EmailField, PasswordField, TextField } from "@calcom/ui/components/form";
>>>>>>> 22dad1ae
import { HeadSeo } from "@calcom/web/components/seo/head-seo";
import { asStringOrNull } from "@calcom/web/lib/asStringOrNull";
import { WEBAPP_URL } from "@calcom/web/lib/config/constants";
import prisma from "@calcom/web/lib/prisma";
import { IS_GOOGLE_LOGIN_ENABLED } from "@calcom/web/server/lib/constants";
import { ssrInit } from "@calcom/web/server/lib/ssr";

type FormValues = {
  username: string;
  email: string;
  password: string;
  passwordcheck: string;
  apiError: string;
};

export default function Signup({ prepopulateFormValues }: inferSSRProps<typeof getServerSideProps>) {
  const { t } = useLocale();
  const router = useRouter();
  const methods = useForm<FormValues>({
    defaultValues: prepopulateFormValues,
  });
  const {
    register,
    formState: { errors, isSubmitting },
  } = methods;

  const handleErrors = async (resp: Response) => {
    if (!resp.ok) {
      const err = await resp.json();
      throw new Error(err.message);
    }
  };

  const signUp: SubmitHandler<FormValues> = async (data) => {
    await fetch("/api/auth/signup", {
      body: JSON.stringify({
        ...data,
      }),
      headers: {
        "Content-Type": "application/json",
      },
      method: "POST",
    })
      .then(handleErrors)
      .then(async () => {
        await signIn("Cal.com", {
          callbackUrl: router.query.callbackUrl ? `${WEBAPP_URL}/${router.query.callbackUrl}` : WEBAPP_URL,
        });
      })
      .catch((err) => {
        methods.setError("apiError", { message: err.message });
      });
  };

  return (
    <LicenseRequired>
      <div
        className="flex min-h-screen flex-col justify-center bg-gray-50 py-12 sm:px-6 lg:px-8"
        aria-labelledby="modal-title"
        role="dialog"
        aria-modal="true">
        <HeadSeo title={t("sign_up")} description={t("sign_up")} />
        <div className="sm:mx-auto sm:w-full sm:max-w-md">
          <h2 className="font-cal text-center text-3xl font-extrabold text-gray-900">
            {t("create_your_account")}
          </h2>
        </div>
        <div className="mt-8 sm:mx-auto sm:w-full sm:max-w-md">
          <div className="mx-2 bg-white px-4 py-8 shadow sm:rounded-lg sm:px-10">
            <FormProvider {...methods}>
              <form onSubmit={methods.handleSubmit(signUp)} className="space-y-6 bg-white">
                {errors.apiError && <Alert severity="error" message={errors.apiError?.message} />}
                <div className="space-y-2">
                  <TextField
                    addOnLeading={`${process.env.NEXT_PUBLIC_WEBSITE_URL}/`}
                    {...register("username")}
                    required
                  />
                  <EmailField {...register("email")} />
                  <PasswordField
                    labelProps={{
                      className: "block text-sm font-medium text-gray-700",
                    }}
                    {...register("password")}
                    className="mt-1 block w-full rounded-md border border-gray-300 px-3 py-2 shadow-sm focus:border-black focus:outline-none focus:ring-black sm:text-sm"
                  />
                  <PasswordField
                    label={t("confirm_password")}
                    {...register("passwordcheck", {
                      validate: (value) =>
                        value === methods.watch("password") || (t("error_password_mismatch") as string),
                    })}
                  />
                </div>
                <div className="flex space-x-2 rtl:space-x-reverse">
                  <Button type="submit" loading={isSubmitting} className="w-7/12 justify-center">
                    {t("create_account")}
                  </Button>
                  <Button
                    color="secondary"
                    className="w-5/12 justify-center"
                    onClick={() =>
                      signIn("Cal.com", {
                        callbackUrl: (`${WEBAPP_URL}/${router.query.callbackUrl}` || "") as string,
                      })
                    }>
                    {t("login_instead")}
                  </Button>
                </div>
              </form>
            </FormProvider>
          </div>
        </div>
      </div>
    </LicenseRequired>
  );
}

export const getServerSideProps = async (ctx: GetServerSidePropsContext) => {
  const ssr = await ssrInit(ctx);
  const token = asStringOrNull(ctx.query.token);

  const props = {
    isGoogleLoginEnabled: IS_GOOGLE_LOGIN_ENABLED,
    isSAMLLoginEnabled,
    trpcState: ssr.dehydrate(),
    prepopulateFormValues: undefined,
  };

  // no token given, treat as a normal signup without verification token
  if (!token) {
    return {
      props: JSON.parse(JSON.stringify(props)),
    };
  }

  const verificationToken = await prisma.verificationToken.findUnique({
    where: {
      token,
    },
  });

  if (!verificationToken || verificationToken.expires < new Date()) {
    return {
      notFound: true,
    };
  }

  const existingUser = await prisma.user.findFirst({
    where: {
      AND: [
        {
          email: verificationToken?.identifier,
        },
        {
          emailVerified: {
            not: null,
          },
        },
      ],
    },
  });

  if (existingUser) {
    return {
      redirect: {
        permanent: false,
        destination: "/auth/login?callbackUrl=" + `${WEBAPP_URL}/${ctx.query.callbackUrl}`,
      },
    };
  }

  return {
    props: {
      ...props,
      prepopulateFormValues: {
        email: verificationToken.identifier,
      },
    },
  };
};<|MERGE_RESOLUTION|>--- conflicted
+++ resolved
@@ -9,11 +9,7 @@
 import { inferSSRProps } from "@calcom/types/inferSSRProps";
 import { Alert } from "@calcom/ui/Alert";
 import { Button } from "@calcom/ui/components/button";
-<<<<<<< HEAD
-import { EmailField, PasswordField, TextField } from "@calcom/ui/v2/core/form/fields";
-=======
 import { EmailField, PasswordField, TextField } from "@calcom/ui/components/form";
->>>>>>> 22dad1ae
 import { HeadSeo } from "@calcom/web/components/seo/head-seo";
 import { asStringOrNull } from "@calcom/web/lib/asStringOrNull";
 import { WEBAPP_URL } from "@calcom/web/lib/config/constants";
