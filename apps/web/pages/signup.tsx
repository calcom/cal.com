import { zodResolver } from "@hookform/resolvers/zod";
import { CalendarHeart, Info, Link2, ShieldCheckIcon, StarIcon, Users } from "lucide-react";
import type { GetServerSidePropsContext } from "next";
import { signIn } from "next-auth/react";
import Link from "next/link";
import { useRouter } from "next/navigation";
import { useState, useEffect } from "react";
import type { SubmitHandler } from "react-hook-form";
import { useForm, useFormContext } from "react-hook-form";
import { z } from "zod";

import getStripe from "@calcom/app-store/stripepayment/lib/client";
import { getPremiumPlanPriceValue } from "@calcom/app-store/stripepayment/lib/utils";
import { checkPremiumUsername } from "@calcom/features/ee/common/lib/checkPremiumUsername";
import { getOrgFullOrigin } from "@calcom/features/ee/organizations/lib/orgDomains";
import { isSAMLLoginEnabled } from "@calcom/features/ee/sso/lib/saml";
import { useFlagMap } from "@calcom/features/flags/context/provider";
import { getFeatureFlagMap } from "@calcom/features/flags/server/utils";
import { classNames } from "@calcom/lib";
import { APP_NAME, IS_CALCOM, IS_SELF_HOSTED, WEBAPP_URL, WEBSITE_URL } from "@calcom/lib/constants";
import { fetchUsername } from "@calcom/lib/fetchUsername";
import { useCompatSearchParams } from "@calcom/lib/hooks/useCompatSearchParams";
import { useDebounce } from "@calcom/lib/hooks/useDebounce";
import { useLocale } from "@calcom/lib/hooks/useLocale";
import slugify from "@calcom/lib/slugify";
import { collectPageParameters, telemetryEventTypes, useTelemetry } from "@calcom/lib/telemetry";
import { teamMetadataSchema } from "@calcom/prisma/zod-utils";
import { signupSchema as apiSignupSchema } from "@calcom/prisma/zod-utils";
import type { inferSSRProps } from "@calcom/types/inferSSRProps";
import { Button, HeadSeo, PasswordField, TextField, Form, Alert } from "@calcom/ui";

import PageWrapper from "@components/PageWrapper";

import { IS_GOOGLE_LOGIN_ENABLED } from "../server/lib/constants";
import { ssrInit } from "../server/lib/ssr";

const signupSchema = apiSignupSchema.extend({
  apiError: z.string().optional(), // Needed to display API errors doesnt get passed to the API
});

type FormValues = z.infer<typeof signupSchema>;

type SignupProps = inferSSRProps<typeof getServerSideProps>;

const FEATURES = [
  {
    title: "connect_all_calendars",
    description: "connect_all_calendars_description",
    i18nOptions: {
      appName: APP_NAME,
    },
    icon: CalendarHeart,
  },
  {
    title: "set_availability",
    description: "set_availbility_description",
    icon: Users,
  },
  {
    title: "share_a_link_or_embed",
    description: "share_a_link_or_embed_description",
    icon: Link2,
    i18nOptions: {
      appName: APP_NAME,
    },
  },
];

const getOrgUsernameFromEmail = (email: string, autoAcceptEmailDomain: string) => {
  const [emailUser, emailDomain = ""] = email.split("@");
  const username =
    emailDomain === autoAcceptEmailDomain
      ? slugify(emailUser)
      : slugify(`${emailUser}-${emailDomain.split(".")[0]}`);

  return username;
};

function UsernameField({
  username,
  setPremium,
  premium,
  setUsernameTaken,
  usernameTaken,
  ...props
}: React.ComponentProps<typeof TextField> & {
  username: string;
  setPremium: (value: boolean) => void;
  premium: boolean;
  usernameTaken: boolean;
  setUsernameTaken: (value: boolean) => void;
}) {
  const { t } = useLocale();
  const { register, formState } = useFormContext<FormValues>();
  const debouncedUsername = useDebounce(username, 600);

  useEffect(() => {
    if (formState.isSubmitting || formState.isSubmitSuccessful) return;

    async function checkUsername() {
      if (!debouncedUsername) {
        setPremium(false);
        setUsernameTaken(false);
        return;
      }
      fetchUsername(debouncedUsername).then(({ data }) => {
        setPremium(data.premium);
        setUsernameTaken(!data.available);
      });
    }
    checkUsername();
  }, [debouncedUsername, setPremium, setUsernameTaken, formState.isSubmitting, formState.isSubmitSuccessful]);

  return (
    <div>
      <TextField
        {...props}
        {...register("username")}
        data-testid="signup-usernamefield"
        addOnFilled={false}
      />
      {(!formState.isSubmitting || !formState.isSubmitted) && (
        <div className="text-gray text-default flex items-center text-sm">
          <div className="text-sm ">
            {usernameTaken ? (
              <div className="text-error flex items-center">
                <Info className="mr-1 inline-block h-4 w-4" />
                <p>{t("already_in_use_error")}</p>
              </div>
            ) : premium ? (
              <div data-testid="premium-username-warning" className="flex items-center">
                <StarIcon className="mr-1 inline-block h-4 w-4" />
                <p>
                  {t("premium_username", {
                    price: getPremiumPlanPriceValue(),
                  })}
                </p>
              </div>
            ) : null}
          </div>
        </div>
      )}
    </div>
  );
}

const checkValidEmail = (email: string) => z.string().email().safeParse(email).success;

function addOrUpdateQueryParam(url: string, key: string, value: string) {
  const separator = url.includes("?") ? "&" : "?";
  const param = `${key}=${encodeURIComponent(value)}`;
  return `${url}${separator}${param}`;
}

export default function Signup({
  prepopulateFormValues,
  token,
  orgSlug,
  isGoogleLoginEnabled,
  isSAMLLoginEnabled,
  orgAutoAcceptEmail,
}: SignupProps) {
  const [premiumUsername, setPremiumUsername] = useState(false);
  const [usernameTaken, setUsernameTaken] = useState(false);
  const [isGoogleLoading, setIsGoogleLoading] = useState(false);

  const searchParams = useCompatSearchParams();
  const telemetry = useTelemetry();
  const { t, i18n } = useLocale();
  const router = useRouter();
  const flags = useFlagMap();
  const formMethods = useForm<FormValues>({
    resolver: zodResolver(signupSchema),
    defaultValues: prepopulateFormValues satisfies FormValues,
    mode: "onChange",
  });
  const {
    register,
    watch,
    formState: { isSubmitting, errors, isSubmitSuccessful },
  } = formMethods;

  const loadingSubmitState = isSubmitSuccessful || isSubmitting;

  const handleErrorsAndStripe = async (resp: Response) => {
    if (!resp.ok) {
      const err = await resp.json();
      if (err.checkoutSessionId) {
        const stripe = await getStripe();
        if (stripe) {
          console.log("Redirecting to stripe checkout");
          const { error } = await stripe.redirectToCheckout({
            sessionId: err.checkoutSessionId,
          });
          console.warn(error.message);
        }
      } else {
        throw new Error(err.message);
      }
    }
  };

  const isOrgInviteByLink = orgSlug && !prepopulateFormValues?.username;

  const signUp: SubmitHandler<FormValues> = async (data) => {
    await fetch("/api/auth/signup", {
      body: JSON.stringify({
        ...data,
        language: i18n.language,
        token,
      }),
      headers: {
        "Content-Type": "application/json",
      },
      method: "POST",
    })
      .then(handleErrorsAndStripe)
      .then(async () => {
        telemetry.event(telemetryEventTypes.signup, collectPageParameters());
        const verifyOrGettingStarted = flags["email-verification"] ? "auth/verify-email" : "getting-started";
        const callBackUrl = `${
          searchParams?.get("callbackUrl")
            ? isOrgInviteByLink
              ? `${WEBAPP_URL}/${searchParams.get("callbackUrl")}`
              : addOrUpdateQueryParam(`${WEBAPP_URL}/${searchParams.get("callbackUrl")}`, "from", "signup")
            : `${WEBAPP_URL}/${verifyOrGettingStarted}?from=signup`
        }`;

        await signIn<"credentials">("credentials", {
          ...data,
          callbackUrl: callBackUrl,
        });
      })
      .catch((err) => {
        formMethods.setError("apiError", { message: err.message });
      });
  };

  return (
<<<<<<< HEAD
    <div className="light bg-muted 2xl:bg-default flex min-h-screen w-full flex-col items-center justify-center [--cal-brand-emphasis:#101010] [--cal-brand-subtle:9CA3AF] [--cal-brand:#111827] [--cal-brand-text:#FFFFFF] dark:[--cal-brand-emphasis:#e1e1e1] dark:[--cal-brand:white] dark:[--cal-brand-text:#000000]">
      <div className="bg-muted 2xl:border-subtle grid max-h-[800px] w-full max-w-[1440px] grid-cols-1 grid-rows-1 overflow-hidden lg:grid-cols-2 2xl:rounded-lg 2xl:border">
        <HeadSeo title={t("sign_up")} description={t("sign_up")} />
        {/* Left side */}
        <div className="flex w-full flex-col justify-center px-4 py-6 sm:px-16 md:px-24 2xl:px-28">
=======
    <div
      className="light bg-muted 2xl:bg-default flex min-h-screen w-full flex-col items-center justify-center"
      style={
        {
          "--cal-brand": "#111827",
          "--cal-brand-emphasis": "#101010",
          "--cal-brand-text": "white",
          "--cal-brand-subtle": "#9CA3AF",
        } as CSSProperties
      }>
      <div className="bg-muted 2xl:border-subtle grid w-full max-w-[1440px] grid-cols-1 grid-rows-1 lg:grid-cols-2 2xl:rounded-[20px] 2xl:border 2xl:py-6">
        <HeadSeo title={t("sign_up")} description={t("sign_up")} />
        <div className="flex w-full flex-col px-4 pt-6 sm:px-16 md:px-20 2xl:px-28">
>>>>>>> 252ce078
          {/* Header */}
          {errors.apiError && (
            <Alert severity="error" message={errors.apiError?.message} data-testid="signup-error-message" />
          )}
          <div className="flex flex-col gap-2">
            <h1 className="font-cal text-[28px] leading-none ">
              {IS_CALCOM ? t("create_your_calcom_account") : t("create_your_account")}
            </h1>
            {IS_CALCOM ? (
              <p className="text-subtle text-base font-medium leading-5">{t("cal_signup_description")}</p>
            ) : (
              <p className="text-subtle text-base font-medium leading-5">
                {t("calcom_explained", {
                  appName: APP_NAME,
                })}
              </p>
            )}
          </div>
          {/* Form Container */}
          <div className="mt-10">
            <Form
              className="flex flex-col gap-4"
              form={formMethods}
              handleSubmit={async (values) => {
                let updatedValues = values;
                if (!formMethods.getValues().username && isOrgInviteByLink && orgAutoAcceptEmail) {
                  updatedValues = {
                    ...values,
                    username: getOrgUsernameFromEmail(values.email, orgAutoAcceptEmail),
                  };
                }
                await signUp(updatedValues);
              }}>
              {/* Username */}
              <UsernameField
                label={t("username")}
                username={watch("username")}
                premium={premiumUsername}
                usernameTaken={usernameTaken}
                setUsernameTaken={(value) => setUsernameTaken(value)}
                data-testid="signup-usernamefield"
                setPremium={(value) => setPremiumUsername(value)}
                addOnLeading={
                  orgSlug
                    ? `${getOrgFullOrigin(orgSlug, { protocol: true })}/`
                    : `${process.env.NEXT_PUBLIC_WEBSITE_URL}/`
                }
              />
              {/* Email */}
              <TextField
                {...register("email")}
                label={t("email")}
                type="email"
                data-testid="signup-emailfield"
              />

              {/* Password */}
              <PasswordField
                data-testid="signup-passwordfield"
                label={t("password")}
                {...register("password")}
                hintErrors={["caplow", "min", "num"]}
              />
              <Button
                type="submit"
                className="my-2 w-full justify-center"
                loading={loadingSubmitState}
                disabled={
                  !!formMethods.formState.errors.username ||
                  !!formMethods.formState.errors.email ||
                  !formMethods.getValues("email") ||
                  !formMethods.getValues("password") ||
                  usernameTaken
                }>
                {premiumUsername && !usernameTaken
                  ? `Create Account for ${getPremiumPlanPriceValue()}`
                  : t("create_account")}
              </Button>
            </Form>
            {/* Continue with Social Logins */}
            {token || (!isGoogleLoginEnabled && !isSAMLLoginEnabled) ? null : (
              <div className="mt-6">
                <div className="relative flex items-center">
                  <div className="border-subtle flex-grow border-t" />
                  <span className="text-subtle leadning-none mx-2 flex-shrink text-sm font-normal ">
                    {t("or_continue_with")}
                  </span>
                  <div className="border-subtle flex-grow border-t" />
                </div>
              </div>
            )}
            {/* Social Logins */}
            {!token && (
              <div className="mt-6 flex flex-col gap-2 md:flex-row">
                {isGoogleLoginEnabled ? (
                  <Button
                    color="secondary"
                    disabled={!!formMethods.formState.errors.username || premiumUsername}
                    loading={isGoogleLoading}
                    StartIcon={() => (
                      <>
                        <img
                          className={classNames("text-subtle  mr-2 h-4 w-4", premiumUsername && "opacity-50")}
                          src="/google-icon.svg"
                          alt=""
                        />
                      </>
                    )}
                    className={classNames(
                      "w-full justify-center rounded-md text-center",
                      formMethods.formState.errors.username ? "opacity-50" : ""
                    )}
                    onClick={async () => {
                      setIsGoogleLoading(true);
                      const username = formMethods.getValues("username");
                      const baseUrl = process.env.NEXT_PUBLIC_WEBAPP_URL;
                      const GOOGLE_AUTH_URL = `${baseUrl}/auth/sso/google`;
                      if (username) {
                        // If username is present we save it in query params to check for premium
                        const searchQueryParams = new URLSearchParams();
                        searchQueryParams.set("username", formMethods.getValues("username"));
                        localStorage.setItem("username", username);
                        router.push(`${GOOGLE_AUTH_URL}?${searchQueryParams.toString()}`);
                        return;
                      }
                      router.push(GOOGLE_AUTH_URL);
                    }}>
<<<<<<< HEAD
                    <img
                      className={classNames(
                        "text-emphasis mr-2  h-5 w-5 dark:invert",
                        premiumUsername && "opacity-50"
                      )}
                      src="/google-icon.svg"
                      alt=""
                    />
=======
>>>>>>> 252ce078
                    Google
                  </Button>
                ) : null}
                {isSAMLLoginEnabled ? (
                  <Button
                    color="secondary"
                    disabled={
                      !!formMethods.formState.errors.username ||
                      !!formMethods.formState.errors.email ||
                      premiumUsername
                    }
                    className={classNames(
                      "w-full justify-center rounded-md text-center",
                      formMethods.formState.errors.username && formMethods.formState.errors.email
                        ? "opacity-50"
                        : ""
                    )}
                    onClick={() => {
                      if (!formMethods.getValues("username")) {
                        formMethods.trigger("username");
                      }
                      if (!formMethods.getValues("email")) {
                        formMethods.trigger("email");
                        return;
                      }
                      const username = formMethods.getValues("username");
                      localStorage.setItem("username", username);
                      const sp = new URLSearchParams();
                      // @NOTE: don't remove username query param as it's required right now for stripe payment page
                      sp.set("username", formMethods.getValues("username"));
                      sp.set("email", formMethods.getValues("email"));
                      router.push(
                        `${process.env.NEXT_PUBLIC_WEBAPP_URL}/auth/sso/saml` + `?${sp.toString()}`
                      );
                    }}>
                    <ShieldCheckIcon className="mr-2 h-5 w-5" />
                    {t("saml_sso")}
                  </Button>
                ) : null}
              </div>
            )}
          </div>
          {/* Already have an account & T&C */}
          <div className="mt-10 flex h-full flex-col justify-end text-xs">
            <div className="flex flex-col text-sm">
<<<<<<< HEAD
              <Link href="/auth/login" className="text-emphasis hover:underline">
                {t("already_have_account")}
              </Link>
              <div className="text-subtle mt-2">
=======
              <div className="flex gap-1">
                <p className="text-subtle">{t("already_have_account")}</p>
                <Link href="/auth/login" className="text-emphasis hover:underline">
                  {t("sign_in")}
                </Link>
              </div>
              <div className="text-subtle">
>>>>>>> 252ce078
                By signing up, you agree to our{" "}
                <Link className="text-emphasis hover:underline" href={`${WEBSITE_URL}/terms`}>
                  Terms{" "}
                </Link>
                <span>&</span>{" "}
                <Link className="text-emphasis hover:underline" href={`${WEBSITE_URL}/privacy`}>
                  Privacy Policy.
                </Link>
              </div>
            </div>
          </div>
        </div>
<<<<<<< HEAD

        {/* Right side */}
        <div className="bg-subtle border-subtle hidden w-full flex-col justify-between rounded-l-2xl py-12 pl-12 lg:flex">
=======
        <div
          className="border-subtle hidden w-full flex-col justify-between rounded-l-2xl border py-12 pl-12 lg:flex"
          style={{
            background:
              "radial-gradient(162.05% 170% at 109.58% 35%, rgba(102, 117, 147, 0.7) 0%, rgba(212, 212, 213, 0.4) 100%) ",
          }}>
>>>>>>> 252ce078
          {IS_CALCOM && (
            <div className="mb-12 mr-12 grid h-full w-full grid-cols-4 gap-4 ">
              <div className="">
                <img src="/product-cards/trustpilot.svg" className="h-[54px] w-full" alt="#" />
              </div>
              <div>
                <img src="/product-cards/g2.svg" className="h-[54px] w-full" alt="#" />
              </div>
              <div>
                <img src="/product-cards/producthunt.svg" className="h-[54px] w-full" alt="#" />
              </div>
            </div>
          )}
<<<<<<< HEAD
          <div className="dark:bg-darkgray-100/50 dark:border-darkgray-300 rounded-l-2xl border-y border-l border-dashed border-[#D1D5DB5A] bg-[rgba(236,237,239,0.9)] py-[6px] pl-[6px]">
=======
          <div
            className="border-default rounded-bl-2xl rounded-br-none rounded-tl-2xl border-dashed py-[6px] pl-[6px]"
            style={{
              backgroundColor: "rgba(236,237,239,0.9)",
            }}>
>>>>>>> 252ce078
            <img src="/mock-event-type-list.svg" alt="#" className="" />
          </div>
          <div className="mr-12 mt-8 grid h-full w-full grid-cols-3 gap-4 overflow-hidden">
            {!IS_CALCOM &&
              FEATURES.map((feature) => (
                <>
                  <div className="flex flex-col leading-none">
                    <div className="text-emphasis items-center">
                      <feature.icon className="mb-1 h-4 w-4" />
                      <span className="text-sm font-medium">{t(feature.title)}</span>
                    </div>
                    <div className="text-subtle text-sm">
                      <p>
                        {t(
                          feature.description,
                          feature.i18nOptions && {
                            ...feature.i18nOptions,
                          }
                        )}
                      </p>
                    </div>
                  </div>
                </>
              ))}
          </div>
        </div>
      </div>
    </div>
  );
}

const querySchema = z.object({
  username: z
    .string()
    .optional()
    .transform((val) => val || ""),
  email: z.string().email().optional(),
});

export const getServerSideProps = async (ctx: GetServerSidePropsContext) => {
  const prisma = await import("@calcom/prisma").then((mod) => mod.default);
  const flags = await getFeatureFlagMap(prisma);
  const ssr = await ssrInit(ctx);
  const token = z.string().optional().parse(ctx.query.token);

  const props = {
    isGoogleLoginEnabled: IS_GOOGLE_LOGIN_ENABLED,
    isSAMLLoginEnabled,
    trpcState: ssr.dehydrate(),
    prepopulateFormValues: undefined,
  };

  // username + email prepopulated from query params
  const { username: preFillusername, email: prefilEmail } = querySchema.parse(ctx.query);

  if (process.env.NEXT_PUBLIC_DISABLE_SIGNUP === "true" || flags["disable-signup"]) {
    return {
      notFound: true,
    };
  }

  // no token given, treat as a normal signup without verification token
  if (!token) {
    return {
      props: JSON.parse(
        JSON.stringify({
          ...props,
          prepopulateFormValues: {
            username: preFillusername || null,
            email: prefilEmail || null,
          },
        })
      ),
    };
  }

  const verificationToken = await prisma.verificationToken.findUnique({
    where: {
      token,
    },
    include: {
      team: {
        select: {
          metadata: true,
          parentId: true,
          parent: {
            select: {
              slug: true,
              metadata: true,
            },
          },
          slug: true,
        },
      },
    },
  });

  if (!verificationToken || verificationToken.expires < new Date()) {
    return {
      notFound: true,
    };
  }

  const existingUser = await prisma.user.findFirst({
    where: {
      AND: [
        {
          email: verificationToken?.identifier,
        },
        {
          emailVerified: {
            not: null,
          },
        },
      ],
    },
  });

  if (existingUser) {
    return {
      redirect: {
        permanent: false,
        destination: `/auth/login?callbackUrl=${WEBAPP_URL}/${ctx.query.callbackUrl}`,
      },
    };
  }

  const guessUsernameFromEmail = (email: string) => {
    const [username] = email.split("@");
    return username;
  };

  let username = guessUsernameFromEmail(verificationToken.identifier);

  const tokenTeam = {
    ...verificationToken?.team,
    metadata: teamMetadataSchema.parse(verificationToken?.team?.metadata),
  };

  // Detect if the team is an org by either the metadata flag or if it has a parent team
  const isOrganization = tokenTeam.metadata?.isOrganization || tokenTeam?.parentId !== null;
  // If we are dealing with an org, the slug may come from the team itself or its parent
  const orgSlug = isOrganization
    ? tokenTeam.metadata?.requestedSlug || tokenTeam.parent?.slug || tokenTeam.slug
    : null;

  // Org context shouldn't check if a username is premium
  if (!IS_SELF_HOSTED && !isOrganization) {
    // Im not sure we actually hit this because of next redirects signup to website repo - but just in case this is pretty cool :)
    const { available, suggestion } = await checkPremiumUsername(username);

    username = available ? username : suggestion || username;
  }

  const isValidEmail = checkValidEmail(verificationToken.identifier);
  const isOrgInviteByLink = isOrganization && !isValidEmail;
  const parentMetaDataForSubteam = tokenTeam?.parent?.metadata
    ? teamMetadataSchema.parse(tokenTeam.parent.metadata)
    : null;

  return {
    props: {
      ...props,
      token,
      prepopulateFormValues: !isOrgInviteByLink
        ? {
            email: verificationToken.identifier,
            username: slugify(username),
          }
        : null,
      orgSlug,
      orgAutoAcceptEmail: isOrgInviteByLink
        ? tokenTeam?.metadata?.orgAutoAcceptEmail ?? parentMetaDataForSubteam?.orgAutoAcceptEmail ?? null
        : null,
    },
  };
};

Signup.PageWrapper = PageWrapper;<|MERGE_RESOLUTION|>--- conflicted
+++ resolved
@@ -237,27 +237,11 @@
   };
 
   return (
-<<<<<<< HEAD
-    <div className="light bg-muted 2xl:bg-default flex min-h-screen w-full flex-col items-center justify-center [--cal-brand-emphasis:#101010] [--cal-brand-subtle:9CA3AF] [--cal-brand:#111827] [--cal-brand-text:#FFFFFF] dark:[--cal-brand-emphasis:#e1e1e1] dark:[--cal-brand:white] dark:[--cal-brand-text:#000000]">
-      <div className="bg-muted 2xl:border-subtle grid max-h-[800px] w-full max-w-[1440px] grid-cols-1 grid-rows-1 overflow-hidden lg:grid-cols-2 2xl:rounded-lg 2xl:border">
+    <div className="light bg-muted 2xl:bg-default flex min-h-screen w-full flex-col items-center justify-center [--cal-brand-emphasis:#101010] [--cal-brand-subtle:9CA3AF] [--cal-brand-text:#FFFFFF] [--cal-brand:#111827] dark:[--cal-brand-emphasis:#e1e1e1] dark:[--cal-brand-text:#000000] dark:[--cal-brand:white]">
+      <div className="bg-muted 2xl:border-subtle grid w-full max-w-[1440px] grid-cols-1 grid-rows-1 overflow-hidden lg:grid-cols-2 2xl:rounded-[20px] 2xl:border 2xl:py-6">
         <HeadSeo title={t("sign_up")} description={t("sign_up")} />
         {/* Left side */}
-        <div className="flex w-full flex-col justify-center px-4 py-6 sm:px-16 md:px-24 2xl:px-28">
-=======
-    <div
-      className="light bg-muted 2xl:bg-default flex min-h-screen w-full flex-col items-center justify-center"
-      style={
-        {
-          "--cal-brand": "#111827",
-          "--cal-brand-emphasis": "#101010",
-          "--cal-brand-text": "white",
-          "--cal-brand-subtle": "#9CA3AF",
-        } as CSSProperties
-      }>
-      <div className="bg-muted 2xl:border-subtle grid w-full max-w-[1440px] grid-cols-1 grid-rows-1 lg:grid-cols-2 2xl:rounded-[20px] 2xl:border 2xl:py-6">
-        <HeadSeo title={t("sign_up")} description={t("sign_up")} />
-        <div className="flex w-full flex-col px-4 pt-6 sm:px-16 md:px-20 2xl:px-28">
->>>>>>> 252ce078
+        <div className="flex w-full flex-col justify-center px-4 py-6 sm:px-16 md:px-20 2xl:px-28">
           {/* Header */}
           {errors.apiError && (
             <Alert severity="error" message={errors.apiError?.message} data-testid="signup-error-message" />
@@ -385,17 +369,6 @@
                       }
                       router.push(GOOGLE_AUTH_URL);
                     }}>
-<<<<<<< HEAD
-                    <img
-                      className={classNames(
-                        "text-emphasis mr-2  h-5 w-5 dark:invert",
-                        premiumUsername && "opacity-50"
-                      )}
-                      src="/google-icon.svg"
-                      alt=""
-                    />
-=======
->>>>>>> 252ce078
                     Google
                   </Button>
                 ) : null}
@@ -441,12 +414,6 @@
           {/* Already have an account & T&C */}
           <div className="mt-10 flex h-full flex-col justify-end text-xs">
             <div className="flex flex-col text-sm">
-<<<<<<< HEAD
-              <Link href="/auth/login" className="text-emphasis hover:underline">
-                {t("already_have_account")}
-              </Link>
-              <div className="text-subtle mt-2">
-=======
               <div className="flex gap-1">
                 <p className="text-subtle">{t("already_have_account")}</p>
                 <Link href="/auth/login" className="text-emphasis hover:underline">
@@ -454,7 +421,6 @@
                 </Link>
               </div>
               <div className="text-subtle">
->>>>>>> 252ce078
                 By signing up, you agree to our{" "}
                 <Link className="text-emphasis hover:underline" href={`${WEBSITE_URL}/terms`}>
                   Terms{" "}
@@ -467,18 +433,12 @@
             </div>
           </div>
         </div>
-<<<<<<< HEAD
-
-        {/* Right side */}
-        <div className="bg-subtle border-subtle hidden w-full flex-col justify-between rounded-l-2xl py-12 pl-12 lg:flex">
-=======
         <div
           className="border-subtle hidden w-full flex-col justify-between rounded-l-2xl border py-12 pl-12 lg:flex"
           style={{
             background:
               "radial-gradient(162.05% 170% at 109.58% 35%, rgba(102, 117, 147, 0.7) 0%, rgba(212, 212, 213, 0.4) 100%) ",
           }}>
->>>>>>> 252ce078
           {IS_CALCOM && (
             <div className="mb-12 mr-12 grid h-full w-full grid-cols-4 gap-4 ">
               <div className="">
@@ -492,15 +452,11 @@
               </div>
             </div>
           )}
-<<<<<<< HEAD
-          <div className="dark:bg-darkgray-100/50 dark:border-darkgray-300 rounded-l-2xl border-y border-l border-dashed border-[#D1D5DB5A] bg-[rgba(236,237,239,0.9)] py-[6px] pl-[6px]">
-=======
           <div
             className="border-default rounded-bl-2xl rounded-br-none rounded-tl-2xl border-dashed py-[6px] pl-[6px]"
             style={{
               backgroundColor: "rgba(236,237,239,0.9)",
             }}>
->>>>>>> 252ce078
             <img src="/mock-event-type-list.svg" alt="#" className="" />
           </div>
           <div className="mr-12 mt-8 grid h-full w-full grid-cols-3 gap-4 overflow-hidden">
