import type { GetServerSidePropsContext } from "next";
import { signIn } from "next-auth/react";
import { useSearchParams } from "next/navigation";
import type { CSSProperties } from "react";
import type { SubmitHandler } from "react-hook-form";
import { FormProvider, useForm } from "react-hook-form";
import { z } from "zod";

import LicenseRequired from "@calcom/features/ee/common/components/LicenseRequired";
import { checkPremiumUsername } from "@calcom/features/ee/common/lib/checkPremiumUsername";
import { getOrgFullDomain } from "@calcom/features/ee/organizations/lib/orgDomains";
import { isSAMLLoginEnabled } from "@calcom/features/ee/sso/lib/saml";
import { useFlagMap } from "@calcom/features/flags/context/provider";
import { getFeatureFlagMap } from "@calcom/features/flags/server/utils";
import { IS_SELF_HOSTED, WEBAPP_URL } from "@calcom/lib/constants";
import { useLocale } from "@calcom/lib/hooks/useLocale";
import { collectPageParameters, telemetryEventTypes, useTelemetry } from "@calcom/lib/telemetry";
import { teamMetadataSchema } from "@calcom/prisma/zod-utils";
import type { inferSSRProps } from "@calcom/types/inferSSRProps";
import { Alert, Button, EmailField, HeadSeo, PasswordField, TextField } from "@calcom/ui";

import PageWrapper from "@components/PageWrapper";

import { IS_GOOGLE_LOGIN_ENABLED } from "../server/lib/constants";
import { ssrInit } from "../server/lib/ssr";

type FormValues = {
  username: string;
  email: string;
  password: string;
  apiError: string;
  token?: string;
};

<<<<<<< HEAD
export default function Signup({ prepopulateFormValues, token }: inferSSRProps<typeof getServerSideProps>) {
  const searchParams = useSearchParams();
  const { t } = useLocale();
=======
type SignupProps = inferSSRProps<typeof getServerSideProps>;

export default function Signup({ prepopulateFormValues, token, orgSlug }: SignupProps) {
  const { t, i18n } = useLocale();
  const router = useRouter();
  const flags = useFlagMap();
>>>>>>> b5fd33d6
  const telemetry = useTelemetry();
  const methods = useForm<FormValues>({
    defaultValues: prepopulateFormValues,
  });
  const {
    register,
    formState: { errors, isSubmitting },
  } = methods;

  const handleErrors = async (resp: Response) => {
    if (!resp.ok) {
      const err = await resp.json();
      throw new Error(err.message);
    }
  };

  const signUp: SubmitHandler<FormValues> = async (data) => {
    await fetch("/api/auth/signup", {
      body: JSON.stringify({
        ...data,
        language: i18n.language,
        token,
      }),
      headers: {
        "Content-Type": "application/json",
      },
      method: "POST",
    })
      .then(handleErrors)
      .then(async () => {
        telemetry.event(telemetryEventTypes.signup, collectPageParameters());
        const verifyOrGettingStarted = flags["email-verification"] ? "auth/verify-email" : "getting-started";
        await signIn<"credentials">("credentials", {
          ...data,
<<<<<<< HEAD
          callbackUrl: searchParams?.get("callbackUrl")
            ? `${WEBAPP_URL}/${searchParams?.get("callbackUrl")}`
            : `${WEBAPP_URL}/getting-started`,
=======
          callbackUrl: router.query.callbackUrl
            ? `${WEBAPP_URL}/${router.query.callbackUrl}`
            : `${WEBAPP_URL}/${verifyOrGettingStarted}`,
>>>>>>> b5fd33d6
        });
      })
      .catch((err) => {
        methods.setError("apiError", { message: err.message });
      });
  };

  return (
    <LicenseRequired>
      <div
        className="bg-muted flex min-h-screen flex-col justify-center "
        style={
          {
            "--cal-brand": "#111827",
            "--cal-brand-emphasis": "#101010",
            "--cal-brand-text": "white",
            "--cal-brand-subtle": "#9CA3AF",
          } as CSSProperties
        }
        aria-labelledby="modal-title"
        role="dialog"
        aria-modal="true">
        <HeadSeo title={t("sign_up")} description={t("sign_up")} />
        <div className="sm:mx-auto sm:w-full sm:max-w-md">
          <h2 className="font-cal text-emphasis text-center text-3xl font-extrabold">
            {t("create_your_account")}
          </h2>
        </div>
        <div className="mt-8 sm:mx-auto sm:w-full sm:max-w-md">
          <div className="bg-default mx-2 p-6 shadow sm:rounded-lg lg:p-8">
            <FormProvider {...methods}>
              <form
                onSubmit={(event) => {
                  event.preventDefault();
                  event.stopPropagation();

                  if (methods.formState?.errors?.apiError) {
                    methods.clearErrors("apiError");
                  }
                  methods.handleSubmit(signUp)(event);
                }}
                className="bg-default space-y-6">
                {errors.apiError && <Alert severity="error" message={errors.apiError?.message} />}
                <div className="space-y-4">
                  <TextField
                    addOnLeading={
                      orgSlug
                        ? getOrgFullDomain(orgSlug, { protocol: false })
                        : `${process.env.NEXT_PUBLIC_WEBSITE_URL}/`
                    }
                    {...register("username")}
                    required
                  />
                  <EmailField
                    {...register("email")}
                    disabled={prepopulateFormValues?.email}
                    className="disabled:bg-emphasis disabled:hover:cursor-not-allowed"
                  />
                  <PasswordField
                    labelProps={{
                      className: "block text-sm font-medium text-default",
                    }}
                    {...register("password")}
                    hintErrors={["caplow", "min", "num"]}
                    className="border-default mt-1 block w-full rounded-md border px-3 py-2 shadow-sm focus:border-black focus:outline-none focus:ring-black sm:text-sm"
                  />
                </div>
                <div className="flex space-x-2 rtl:space-x-reverse">
                  <Button type="submit" loading={isSubmitting} className="w-full justify-center">
                    {t("create_account")}
                  </Button>
                  {!token && (
                    <Button
                      color="secondary"
                      className="w-full justify-center"
                      onClick={() =>
                        signIn("Cal.com", {
                          callbackUrl: searchParams?.get("callbackUrl")
                            ? `${WEBAPP_URL}/${searchParams?.get("callbackUrl")}`
                            : `${WEBAPP_URL}/getting-started`,
                        })
                      }>
                      {t("login_instead")}
                    </Button>
                  )}
                </div>
              </form>
            </FormProvider>
          </div>
        </div>
      </div>
    </LicenseRequired>
  );
}

export const getServerSideProps = async (ctx: GetServerSidePropsContext) => {
  const prisma = await import("@calcom/prisma").then((mod) => mod.default);
  const flags = await getFeatureFlagMap(prisma);
  const ssr = await ssrInit(ctx);
  const token = z.string().optional().parse(ctx.query.token);

  const props = {
    isGoogleLoginEnabled: IS_GOOGLE_LOGIN_ENABLED,
    isSAMLLoginEnabled,
    trpcState: ssr.dehydrate(),
    prepopulateFormValues: undefined,
  };

  if (process.env.NEXT_PUBLIC_DISABLE_SIGNUP === "true" || flags["disable-signup"]) {
    console.log({ flag: flags["disable-signup"] });

    return {
      notFound: true,
    };
  }

  // no token given, treat as a normal signup without verification token
  if (!token) {
    return {
      props: JSON.parse(JSON.stringify(props)),
    };
  }

  const verificationToken = await prisma.verificationToken.findUnique({
    where: {
      token,
    },
  });

  if (!verificationToken || verificationToken.expires < new Date()) {
    return {
      notFound: true,
    };
  }

  const existingUser = await prisma.user.findFirst({
    where: {
      AND: [
        {
          email: verificationToken?.identifier,
        },
        {
          emailVerified: {
            not: null,
          },
        },
      ],
    },
  });

  if (existingUser) {
    return {
      redirect: {
        permanent: false,
        destination: "/auth/login?callbackUrl=" + `${WEBAPP_URL}/${ctx.query.callbackUrl}`,
      },
    };
  }

  const guessUsernameFromEmail = (email: string) => {
    const [username] = email.split("@");
    return username;
  };

  let username = guessUsernameFromEmail(verificationToken.identifier);

  const orgInfo = await prisma.user.findFirst({
    where: {
      email: verificationToken?.identifier,
    },
    select: {
      organization: {
        select: {
          slug: true,
          metadata: true,
        },
      },
    },
  });

  const userOrgMetadata = teamMetadataSchema.parse(orgInfo?.organization?.metadata ?? {});

  if (!IS_SELF_HOSTED) {
    // Im not sure we actually hit this because of next redirects signup to website repo - but just in case this is pretty cool :)
    const { available, suggestion } = await checkPremiumUsername(username);

    username = available ? username : suggestion || username;
  }

  return {
    props: {
      ...props,
      token,
      prepopulateFormValues: {
        email: verificationToken.identifier,
        username,
      },
      orgSlug: (orgInfo?.organization?.slug || userOrgMetadata?.requestedSlug) ?? null,
    },
  };
};

Signup.isThemeSupported = false;
Signup.PageWrapper = PageWrapper;<|MERGE_RESOLUTION|>--- conflicted
+++ resolved
@@ -32,19 +32,13 @@
   token?: string;
 };
 
-<<<<<<< HEAD
-export default function Signup({ prepopulateFormValues, token }: inferSSRProps<typeof getServerSideProps>) {
+type SignupProps = inferSSRProps<typeof getServerSideProps>;
+
+export default function Signup({ prepopulateFormValues, token, orgSlug }: SignupProps) {
   const searchParams = useSearchParams();
-  const { t } = useLocale();
-=======
-type SignupProps = inferSSRProps<typeof getServerSideProps>;
-
-export default function Signup({ prepopulateFormValues, token, orgSlug }: SignupProps) {
+  const telemetry = useTelemetry();
   const { t, i18n } = useLocale();
-  const router = useRouter();
   const flags = useFlagMap();
->>>>>>> b5fd33d6
-  const telemetry = useTelemetry();
   const methods = useForm<FormValues>({
     defaultValues: prepopulateFormValues,
   });
@@ -78,15 +72,9 @@
         const verifyOrGettingStarted = flags["email-verification"] ? "auth/verify-email" : "getting-started";
         await signIn<"credentials">("credentials", {
           ...data,
-<<<<<<< HEAD
           callbackUrl: searchParams?.get("callbackUrl")
             ? `${WEBAPP_URL}/${searchParams?.get("callbackUrl")}`
-            : `${WEBAPP_URL}/getting-started`,
-=======
-          callbackUrl: router.query.callbackUrl
-            ? `${WEBAPP_URL}/${router.query.callbackUrl}`
             : `${WEBAPP_URL}/${verifyOrGettingStarted}`,
->>>>>>> b5fd33d6
         });
       })
       .catch((err) => {
