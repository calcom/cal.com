import { zodResolver } from "@hookform/resolvers/zod";
import type { GetServerSidePropsContext } from "next";
import { signIn } from "next-auth/react";
import { useSearchParams } from "next/navigation";
import type { CSSProperties } from "react";
import type { SubmitHandler } from "react-hook-form";
import { FormProvider, useForm } from "react-hook-form";
import { z } from "zod";

import { checkPremiumUsername } from "@calcom/features/ee/common/lib/checkPremiumUsername";
import { getOrgFullDomain } from "@calcom/features/ee/organizations/lib/orgDomains";
import { isSAMLLoginEnabled } from "@calcom/features/ee/sso/lib/saml";
import { useFlagMap } from "@calcom/features/flags/context/provider";
import { getFeatureFlagMap } from "@calcom/features/flags/server/utils";
import { IS_SELF_HOSTED, WEBAPP_URL } from "@calcom/lib/constants";
import { useLocale } from "@calcom/lib/hooks/useLocale";
import { collectPageParameters, telemetryEventTypes, useTelemetry } from "@calcom/lib/telemetry";
import { teamMetadataSchema } from "@calcom/prisma/zod-utils";
import type { inferSSRProps } from "@calcom/types/inferSSRProps";
import { Alert, Button, EmailField, HeadSeo, PasswordField, TextField } from "@calcom/ui";

import PageWrapper from "@components/PageWrapper";

import { IS_GOOGLE_LOGIN_ENABLED } from "../server/lib/constants";
import { ssrInit } from "../server/lib/ssr";

const signupSchema = z.object({
  username: z.string().refine((value) => !value.includes("+"), {
    message: "String should not contain a plus symbol (+).",
  }),
  email: z.string().email(),
  password: z.string().min(7),
  language: z.string().optional(),
  token: z.string().optional(),
  apiError: z.string().optional(), // Needed to display API errors doesnt get passed to the API
});

type FormValues = z.infer<typeof signupSchema>;

type SignupProps = inferSSRProps<typeof getServerSideProps>;

export default function Signup({ prepopulateFormValues, token, orgSlug }: SignupProps) {
  const searchParams = useSearchParams();
  const telemetry = useTelemetry();
  const { t, i18n } = useLocale();
  const flags = useFlagMap();
  const methods = useForm<FormValues>({
    resolver: zodResolver(signupSchema),
    defaultValues: prepopulateFormValues,
  });
  const {
    register,
    formState: { errors, isSubmitting },
  } = methods;

  const handleErrors = async (resp: Response) => {
    if (!resp.ok) {
      const err = await resp.json();
      throw new Error(err.message);
    }
  };

  const signUp: SubmitHandler<FormValues> = async (data) => {
    await fetch("/api/auth/signup", {
      body: JSON.stringify({
        ...data,
        language: i18n.language,
        token,
      }),
      headers: {
        "Content-Type": "application/json",
      },
      method: "POST",
    })
      .then(handleErrors)
      .then(async () => {
        telemetry.event(telemetryEventTypes.signup, collectPageParameters());
        const verifyOrGettingStarted = flags["email-verification"] ? "auth/verify-email" : "getting-started";
        await signIn<"credentials">("credentials", {
          ...data,
<<<<<<< HEAD
          callbackUrl: searchParams?.get("callbackUrl")
            ? `${WEBAPP_URL}/${searchParams?.get("callbackUrl")}`
            : `${WEBAPP_URL}/${verifyOrGettingStarted}`,
=======
          callbackUrl: `${
            router.query.callbackUrl
              ? `${WEBAPP_URL}/${router.query.callbackUrl}`
              : `${WEBAPP_URL}/${verifyOrGettingStarted}`
          }?from=signup`,
>>>>>>> c89b217c
        });
      })
      .catch((err) => {
        methods.setError("apiError", { message: err.message });
      });
  };

  return (
    <>
      <div
        className="bg-muted flex min-h-screen flex-col justify-center "
        style={
          {
            "--cal-brand": "#111827",
            "--cal-brand-emphasis": "#101010",
            "--cal-brand-text": "white",
            "--cal-brand-subtle": "#9CA3AF",
          } as CSSProperties
        }
        aria-labelledby="modal-title"
        role="dialog"
        aria-modal="true">
        <HeadSeo title={t("sign_up")} description={t("sign_up")} />
        <div className="sm:mx-auto sm:w-full sm:max-w-md">
          <h2 className="font-cal text-emphasis text-center text-3xl font-extrabold">
            {t("create_your_account")}
          </h2>
        </div>
        <div className="mt-8 sm:mx-auto sm:w-full sm:max-w-md">
          <div className="bg-default mx-2 p-6 shadow sm:rounded-lg lg:p-8">
            <FormProvider {...methods}>
              <form
                onSubmit={(event) => {
                  event.preventDefault();
                  event.stopPropagation();

                  if (methods.formState?.errors?.apiError) {
                    methods.clearErrors("apiError");
                  }
                  methods.handleSubmit(signUp)(event);
                }}
                className="bg-default space-y-6">
                {errors.apiError && <Alert severity="error" message={errors.apiError?.message} />}
                <div className="space-y-4">
                  <TextField
                    addOnLeading={
                      orgSlug
                        ? getOrgFullDomain(orgSlug, { protocol: false })
                        : `${process.env.NEXT_PUBLIC_WEBSITE_URL}/`
                    }
                    {...register("username")}
                    required
                  />
                  <EmailField
                    {...register("email")}
                    disabled={prepopulateFormValues?.email}
                    className="disabled:bg-emphasis disabled:hover:cursor-not-allowed"
                  />
                  <PasswordField
                    labelProps={{
                      className: "block text-sm font-medium text-default",
                    }}
                    {...register("password")}
                    hintErrors={["caplow", "min", "num"]}
                    className="border-default mt-1 block w-full rounded-md border px-3 py-2 shadow-sm focus:border-black focus:outline-none focus:ring-black sm:text-sm"
                  />
                </div>
                <div className="flex space-x-2 rtl:space-x-reverse">
                  <Button type="submit" loading={isSubmitting} className="w-full justify-center">
                    {t("create_account")}
                  </Button>
                  {!token && (
                    <Button
                      color="secondary"
                      className="w-full justify-center"
                      onClick={() =>
                        signIn("Cal.com", {
                          callbackUrl: searchParams?.get("callbackUrl")
                            ? `${WEBAPP_URL}/${searchParams?.get("callbackUrl")}`
                            : `${WEBAPP_URL}/getting-started`,
                        })
                      }>
                      {t("login_instead")}
                    </Button>
                  )}
                </div>
              </form>
            </FormProvider>
          </div>
        </div>
      </div>
    </>
  );
}

export const getServerSideProps = async (ctx: GetServerSidePropsContext) => {
  const prisma = await import("@calcom/prisma").then((mod) => mod.default);
  const flags = await getFeatureFlagMap(prisma);
  const ssr = await ssrInit(ctx);
  const token = z.string().optional().parse(ctx.query.token);

  const props = {
    isGoogleLoginEnabled: IS_GOOGLE_LOGIN_ENABLED,
    isSAMLLoginEnabled,
    trpcState: ssr.dehydrate(),
    prepopulateFormValues: undefined,
  };

  if (process.env.NEXT_PUBLIC_DISABLE_SIGNUP === "true" || flags["disable-signup"]) {
    console.log({ flag: flags["disable-signup"] });

    return {
      notFound: true,
    };
  }

  // no token given, treat as a normal signup without verification token
  if (!token) {
    return {
      props: JSON.parse(JSON.stringify(props)),
    };
  }

  const verificationToken = await prisma.verificationToken.findUnique({
    where: {
      token,
    },
  });

  if (!verificationToken || verificationToken.expires < new Date()) {
    return {
      notFound: true,
    };
  }

  const existingUser = await prisma.user.findFirst({
    where: {
      AND: [
        {
          email: verificationToken?.identifier,
        },
        {
          emailVerified: {
            not: null,
          },
        },
      ],
    },
  });

  if (existingUser) {
    return {
      redirect: {
        permanent: false,
        destination: "/auth/login?callbackUrl=" + `${WEBAPP_URL}/${ctx.query.callbackUrl}`,
      },
    };
  }

  const guessUsernameFromEmail = (email: string) => {
    const [username] = email.split("@");
    return username;
  };

  let username = guessUsernameFromEmail(verificationToken.identifier);

  const orgInfo = await prisma.user.findFirst({
    where: {
      email: verificationToken?.identifier,
    },
    select: {
      organization: {
        select: {
          slug: true,
          metadata: true,
        },
      },
    },
  });

  const userOrgMetadata = teamMetadataSchema.parse(orgInfo?.organization?.metadata ?? {});

  if (!IS_SELF_HOSTED) {
    // Im not sure we actually hit this because of next redirects signup to website repo - but just in case this is pretty cool :)
    const { available, suggestion } = await checkPremiumUsername(username);

    username = available ? username : suggestion || username;
  }

  return {
    props: {
      ...props,
      token,
      prepopulateFormValues: {
        email: verificationToken.identifier,
        username,
      },
      orgSlug: (orgInfo?.organization?.slug || userOrgMetadata?.requestedSlug) ?? null,
    },
  };
};

Signup.isThemeSupported = false;
Signup.PageWrapper = PageWrapper;<|MERGE_RESOLUTION|>--- conflicted
+++ resolved
@@ -78,17 +78,11 @@
         const verifyOrGettingStarted = flags["email-verification"] ? "auth/verify-email" : "getting-started";
         await signIn<"credentials">("credentials", {
           ...data,
-<<<<<<< HEAD
-          callbackUrl: searchParams?.get("callbackUrl")
-            ? `${WEBAPP_URL}/${searchParams?.get("callbackUrl")}`
-            : `${WEBAPP_URL}/${verifyOrGettingStarted}`,
-=======
           callbackUrl: `${
-            router.query.callbackUrl
-              ? `${WEBAPP_URL}/${router.query.callbackUrl}`
+            searchParams?.get("callbackUrl")
+              ? `${WEBAPP_URL}/${searchParams?.get("callbackUrl")}`
               : `${WEBAPP_URL}/${verifyOrGettingStarted}`
           }?from=signup`,
->>>>>>> c89b217c
         });
       })
       .catch((err) => {
