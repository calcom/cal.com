--- conflicted
+++ resolved
@@ -1,4 +1,4 @@
-import { GetServerSidePropsContext } from "next";
+import type { GetServerSidePropsContext } from "next";
 import { signIn } from "next-auth/react";
 import { useRouter } from "next/router";
 import { FormProvider, SubmitHandler, useForm } from "react-hook-form";
@@ -6,14 +6,10 @@
 import LicenseRequired from "@calcom/features/ee/common/components/v2/LicenseRequired";
 import { isSAMLLoginEnabled } from "@calcom/features/ee/sso/lib/saml";
 import { useLocale } from "@calcom/lib/hooks/useLocale";
+import { inferSSRProps } from "@calcom/types/inferSSRProps";
 import { Alert } from "@calcom/ui/Alert";
-<<<<<<< HEAD
-import Button from "@calcom/ui/Button";
-import { EmailField, PasswordField, TextField } from "@calcom/ui/form/fields";
-=======
 import { Button } from "@calcom/ui/components/button";
 import { EmailField, PasswordField, TextField } from "@calcom/ui/components/form";
->>>>>>> 8593da4e
 import { HeadSeo } from "@calcom/web/components/seo/head-seo";
 import { asStringOrNull } from "@calcom/web/lib/asStringOrNull";
 import { WEBAPP_URL } from "@calcom/web/lib/config/constants";
@@ -29,10 +25,12 @@
   apiError: string;
 };
 
-export default function Signup() {
+export default function Signup({ prepopulateFormValues }: inferSSRProps<typeof getServerSideProps>) {
   const { t } = useLocale();
   const router = useRouter();
-  const methods = useForm<FormValues>();
+  const methods = useForm<FormValues>({
+    defaultValues: prepopulateFormValues,
+  });
   const {
     register,
     formState: { errors, isSubmitting },
@@ -57,17 +55,8 @@
     })
       .then(handleErrors)
       .then(async () => {
-<<<<<<< HEAD
-        console.log(data);
-        console.log(`${WEBAPP_URL}/${router.query.callbackUrl}`);
-        const gettingStartedUrl = "/getting-started";
-
-        await signIn("Cal.com", {
-          callbackUrl: (`${WEBAPP_URL}${gettingStartedUrl}` || "") as string,
-=======
         await signIn("Cal.com", {
           callbackUrl: router.query.callbackUrl ? `${WEBAPP_URL}/${router.query.callbackUrl}` : WEBAPP_URL,
->>>>>>> 8593da4e
         });
       })
       .catch((err) => {
@@ -76,104 +65,72 @@
   };
 
   return (
-    <div
-      className="flex min-h-screen flex-col justify-center bg-gray-50 py-12 sm:px-6 lg:px-8"
-      aria-labelledby="modal-title"
-      role="dialog"
-      aria-modal="true">
-      <HeadSeo title={t("sign_up")} description={t("sign_up")} />
-      <div className="sm:mx-auto sm:w-full sm:max-w-md">
-        <h2 className="font-cal text-center text-3xl font-extrabold text-gray-900">
-          {t("create_your_account")}
-        </h2>
-      </div>
-      <div className="mt-8 sm:mx-auto sm:w-full sm:max-w-md">
-        <div className="mx-2 bg-white px-4 py-8 shadow sm:rounded-lg sm:px-10">
-          <FormProvider {...methods}>
-            <form onSubmit={methods.handleSubmit(signUp)} className="space-y-6 bg-white">
-              {errors.apiError && <Alert severity="error" message={errors.apiError?.message} />}
-              <div className="space-y-2">
-                <TextField
-                  addOnLeading={
-                    <span className="inline-flex items-center rounded-l-sm border border-r-0 border-gray-300 bg-gray-50 px-3 text-sm text-gray-500">
-                      {process.env.NEXT_PUBLIC_WEBSITE_URL}/
-                    </span>
-                  }
-                  labelProps={{ className: "block text-sm font-medium text-gray-700" }}
-                  className="block w-full min-w-0 flex-grow rounded-none rounded-r-sm border-gray-300 lowercase focus:border-black focus:ring-black sm:text-sm"
-                  {...register("username")}
-                  required
-                />
-                <EmailField
-                  {...register("email")}
-                  className="mt-1 block w-full rounded-md border border-gray-300 bg-gray-100 px-3 py-2 shadow-sm focus:border-black focus:outline-none focus:ring-black sm:text-sm"
-                />
-                <PasswordField
-                  labelProps={{
-                    className: "block text-sm font-medium text-gray-700",
-                  }}
-                  {...register("password")}
-                  className="mt-1 block w-full rounded-md border border-gray-300 px-3 py-2 shadow-sm focus:border-black focus:outline-none focus:ring-black sm:text-sm"
-                />
-                <PasswordField
-                  label={t("confirm_password")}
-                  labelProps={{
-                    className: "block text-sm font-medium text-gray-700",
-                  }}
-                  {...register("passwordcheck", {
-                    validate: (value) =>
-                      value === methods.watch("password") || (t("error_password_mismatch") as string),
-                  })}
-                  className="mt-1 block w-full rounded-md border border-gray-300 px-3 py-2 shadow-sm focus:border-black focus:outline-none focus:ring-black sm:text-sm"
-                />
-              </div>
-              <div className="flex space-x-2 rtl:space-x-reverse">
-                <Button loading={isSubmitting} className="w-7/12 justify-center">
-                  {t("create_account")}
-                </Button>
-                <Button
-                  color="secondary"
-                  className="w-5/12 justify-center"
-                  onClick={() =>
-                    signIn("Cal.com", {
-                      callbackUrl: (`${WEBAPP_URL}/${router.query.callbackUrl}` || "") as string,
-                    })
-                  }>
-                  {t("login_instead")}
-                </Button>
-              </div>
-            </form>
-          </FormProvider>
+    <LicenseRequired>
+      <div
+        className="flex min-h-screen flex-col justify-center bg-gray-50 py-12 sm:px-6 lg:px-8"
+        aria-labelledby="modal-title"
+        role="dialog"
+        aria-modal="true">
+        <HeadSeo title={t("sign_up")} description={t("sign_up")} />
+        <div className="sm:mx-auto sm:w-full sm:max-w-md">
+          <h2 className="font-cal text-center text-3xl font-extrabold text-gray-900">
+            {t("create_your_account")}
+          </h2>
+        </div>
+        <div className="mt-8 sm:mx-auto sm:w-full sm:max-w-md">
+          <div className="mx-2 bg-white px-4 py-8 shadow sm:rounded-lg sm:px-10">
+            <FormProvider {...methods}>
+              <form onSubmit={methods.handleSubmit(signUp)} className="space-y-6 bg-white">
+                {errors.apiError && <Alert severity="error" message={errors.apiError?.message} />}
+                <div className="space-y-2">
+                  <TextField
+                    addOnLeading={`${process.env.NEXT_PUBLIC_WEBSITE_URL}/`}
+                    {...register("username")}
+                    required
+                  />
+                  <EmailField {...register("email")} />
+                  <PasswordField
+                    labelProps={{
+                      className: "block text-sm font-medium text-gray-700",
+                    }}
+                    {...register("password")}
+                    className="mt-1 block w-full rounded-md border border-gray-300 px-3 py-2 shadow-sm focus:border-black focus:outline-none focus:ring-black sm:text-sm"
+                  />
+                  <PasswordField
+                    label={t("confirm_password")}
+                    {...register("passwordcheck", {
+                      validate: (value) =>
+                        value === methods.watch("password") || (t("error_password_mismatch") as string),
+                    })}
+                  />
+                </div>
+                <div className="flex space-x-2 rtl:space-x-reverse">
+                  <Button type="submit" loading={isSubmitting} className="w-7/12 justify-center">
+                    {t("create_account")}
+                  </Button>
+                  <Button
+                    color="secondary"
+                    className="w-5/12 justify-center"
+                    onClick={() =>
+                      signIn("Cal.com", {
+                        callbackUrl: (`${WEBAPP_URL}/${router.query.callbackUrl}` || "") as string,
+                      })
+                    }>
+                    {t("login_instead")}
+                  </Button>
+                </div>
+              </form>
+            </FormProvider>
+          </div>
         </div>
       </div>
-    </div>
+    </LicenseRequired>
   );
 }
 
 export const getServerSideProps = async (ctx: GetServerSidePropsContext) => {
   const ssr = await ssrInit(ctx);
   const token = asStringOrNull(ctx.query.token);
-<<<<<<< HEAD
-  if (token) {
-    const verificationToken = await prisma.verificationToken.findUnique({
-      where: {
-        token,
-      },
-    });
-    if (verificationToken) {
-      const existingUser = await prisma.user.findFirst({
-        where: {
-          AND: [
-            {
-              email: verificationToken?.identifier,
-            },
-            {
-              emailVerified: {
-                not: null,
-              },
-            },
-          ],
-=======
 
   const props = {
     isGoogleLoginEnabled: IS_GOOGLE_LOGIN_ENABLED,
@@ -211,26 +168,26 @@
           emailVerified: {
             not: null,
           },
->>>>>>> 8593da4e
         },
-      });
+      ],
+    },
+  });
 
-      if (existingUser) {
-        return {
-          redirect: {
-            permanent: false,
-            destination: "/auth/login?callbackUrl=" + `${WEBAPP_URL}/${ctx.query.callbackUrl}`,
-          },
-        };
-      }
-    }
+  if (existingUser) {
+    return {
+      redirect: {
+        permanent: false,
+        destination: "/auth/login?callbackUrl=" + `${WEBAPP_URL}/${ctx.query.callbackUrl}`,
+      },
+    };
   }
 
   return {
     props: {
-      isGoogleLoginEnabled: IS_GOOGLE_LOGIN_ENABLED,
-      isSAMLLoginEnabled,
-      trpcState: ssr.dehydrate(),
+      ...props,
+      prepopulateFormValues: {
+        email: verificationToken.identifier,
+      },
     },
   };
 };