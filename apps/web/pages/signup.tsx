--- conflicted
+++ resolved
@@ -553,164 +553,6 @@
   );
 }
 
-<<<<<<< HEAD
-const querySchema = z.object({
-  username: z
-    .string()
-    .optional()
-    .transform((val) => val || ""),
-  email: z.string().email().optional(),
-});
-
-export const getServerSideProps = async (ctx: GetServerSidePropsContext) => {
-  const prisma = await import("@calcom/prisma").then((mod) => mod.default);
-  const flags = await getFeatureFlagMap(ctx.req);
-  const ssr = await ssrInit(ctx);
-  const token = z.string().optional().parse(ctx.query.token);
-
-  const props = {
-    isGoogleLoginEnabled: IS_GOOGLE_LOGIN_ENABLED,
-    isSAMLLoginEnabled,
-    trpcState: ssr.dehydrate(),
-    prepopulateFormValues: undefined,
-  };
-
-  // username + email prepopulated from query params
-  const { username: preFillusername, email: prefilEmail } = querySchema.parse(ctx.query);
-
-  if ((process.env.NEXT_PUBLIC_DISABLE_SIGNUP === "true" && !token) || flags["disable-signup"]) {
-    return {
-      notFound: true,
-    };
-  }
-
-  // no token given, treat as a normal signup without verification token
-  if (!token) {
-    return {
-      props: JSON.parse(
-        JSON.stringify({
-          ...props,
-          prepopulateFormValues: {
-            username: preFillusername || null,
-            email: prefilEmail || null,
-          },
-        })
-      ),
-    };
-  }
-
-  const verificationToken = await prisma.verificationToken.findUnique({
-    where: {
-      token,
-    },
-    include: {
-      team: {
-        select: {
-          metadata: true,
-          parentId: true,
-          parent: {
-            select: {
-              slug: true,
-              metadata: true,
-            },
-          },
-          slug: true,
-        },
-      },
-    },
-  });
-
-  if (!verificationToken || verificationToken.expires < new Date()) {
-    return {
-      notFound: true,
-    };
-  }
-
-  const existingUser = await prisma.user.findFirst({
-    where: {
-      AND: [
-        {
-          email: verificationToken?.identifier,
-        },
-        {
-          emailVerified: {
-            not: null,
-          },
-        },
-      ],
-    },
-  });
-
-  if (existingUser) {
-    return {
-      redirect: {
-        permanent: false,
-        destination: `/auth/login?callbackUrl=${WEBAPP_URL}/${ctx.query.callbackUrl}`,
-      },
-    };
-  }
-
-  const guessUsernameFromEmail = (email: string) => {
-    const [username] = email.split("@");
-    return username;
-  };
-
-  let username = guessUsernameFromEmail(verificationToken.identifier);
-
-  const tokenTeam = {
-    ...verificationToken?.team,
-    metadata: teamMetadataSchema.parse(verificationToken?.team?.metadata),
-  };
-
-  const isATeamInOrganization = tokenTeam?.parentId !== null;
-  const isOrganization = tokenTeam.metadata?.isOrganization;
-  // Detect if the team is an org by either the metadata flag or if it has a parent team
-  const isOrganizationOrATeamInOrganization = isOrganization || isATeamInOrganization;
-  // If we are dealing with an org, the slug may come from the team itself or its parent
-  const orgSlug = isOrganizationOrATeamInOrganization
-    ? tokenTeam.metadata?.requestedSlug || tokenTeam.parent?.slug || tokenTeam.slug
-    : null;
-
-  // Org context shouldn't check if a username is premium
-  if (!IS_SELF_HOSTED && !isOrganizationOrATeamInOrganization) {
-    // Im not sure we actually hit this because of next redirects signup to website repo - but just in case this is pretty cool :)
-    const { available, suggestion } = await checkPremiumUsername(username);
-
-    username = available ? username : suggestion || username;
-  }
-
-  const isValidEmail = checkValidEmail(verificationToken.identifier);
-  const isOrgInviteByLink = isOrganizationOrATeamInOrganization && !isValidEmail;
-  const parentMetaDataForSubteam = tokenTeam?.parent?.metadata
-    ? teamMetadataSchema.parse(tokenTeam.parent.metadata)
-    : null;
-
-  return {
-    props: {
-      ...props,
-      token,
-      prepopulateFormValues: !isOrgInviteByLink
-        ? {
-            email: verificationToken.identifier,
-            username: isOrganizationOrATeamInOrganization
-              ? getOrgUsernameFromEmail(
-                  verificationToken.identifier,
-                  (isOrganization
-                    ? tokenTeam.metadata?.orgAutoAcceptEmail
-                    : parentMetaDataForSubteam?.orgAutoAcceptEmail) || ""
-                )
-              : slugify(username),
-          }
-        : null,
-      orgSlug,
-      orgAutoAcceptEmail: isOrgInviteByLink
-        ? tokenTeam?.metadata?.orgAutoAcceptEmail ?? parentMetaDataForSubteam?.orgAutoAcceptEmail ?? null
-        : null,
-    },
-  };
-};
-=======
 export { getServerSideProps };
->>>>>>> ff1aefe5
 
 Signup.PageWrapper = PageWrapper;