--- conflicted
+++ resolved
@@ -2,11 +2,8 @@
 import { CalendarHeart, Info, Link2, ShieldCheckIcon, StarIcon, Users } from "lucide-react";
 import type { GetServerSidePropsContext } from "next";
 import { signIn } from "next-auth/react";
-<<<<<<< HEAD
 import Link from "next/link";
-import { useRouter, useSearchParams } from "next/navigation";
-=======
->>>>>>> 9eb2ae47
+import { useRouter } from "next/navigation";
 import type { CSSProperties } from "react";
 import { useState, useEffect } from "react";
 import type { SubmitHandler } from "react-hook-form";
@@ -20,15 +17,11 @@
 import { isSAMLLoginEnabled } from "@calcom/features/ee/sso/lib/saml";
 import { useFlagMap } from "@calcom/features/flags/context/provider";
 import { getFeatureFlagMap } from "@calcom/features/flags/server/utils";
-<<<<<<< HEAD
 import { classNames } from "@calcom/lib";
-import { APP_NAME, IS_CALCOM, IS_SELF_HOSTED, WEBAPP_URL, WEBSITE_URL } from "@calcom/lib/constants";
+import { APP_NAME, IS_CALCOM, WEBSITE_URL } from "@calcom/lib/constants";
 import { fetchUsername } from "@calcom/lib/fetchUsername";
+import { useCompatSearchParams } from "@calcom/lib/hooks/useCompatSearchParams";
 import { useDebounce } from "@calcom/lib/hooks/useDebounce";
-=======
-import { IS_SELF_HOSTED, WEBAPP_URL } from "@calcom/lib/constants";
-import { useCompatSearchParams } from "@calcom/lib/hooks/useCompatSearchParams";
->>>>>>> 9eb2ae47
 import { useLocale } from "@calcom/lib/hooks/useLocale";
 import slugify from "@calcom/lib/slugify";
 import { collectPageParameters, telemetryEventTypes, useTelemetry } from "@calcom/lib/telemetry";
@@ -148,7 +141,6 @@
   return `${url}${separator}${param}`;
 }
 
-<<<<<<< HEAD
 export default function Signup({
   prepopulateFormValues,
   token,
@@ -159,11 +151,7 @@
   const [premiumUsername, setPremiumUsername] = useState(false);
   const [usernameTaken, setUsernameTaken] = useState(false);
 
-  const searchParams = useSearchParams();
-=======
-export default function Signup({ prepopulateFormValues, token, orgSlug, orgAutoAcceptEmail }: SignupProps) {
   const searchParams = useCompatSearchParams();
->>>>>>> 9eb2ae47
   const telemetry = useTelemetry();
   const { t, i18n } = useLocale();
   const router = useRouter();
