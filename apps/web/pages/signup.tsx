--- conflicted
+++ resolved
@@ -27,8 +27,7 @@
 import { collectPageParameters, telemetryEventTypes, useTelemetry } from "@calcom/lib/telemetry";
 import { signupSchema as apiSignupSchema } from "@calcom/prisma/zod-utils";
 import type { inferSSRProps } from "@calcom/types/inferSSRProps";
-<<<<<<< HEAD
-import { Button, HeadSeo, PasswordField, TextField, Form, Alert, showToast } from "@calcom/ui";
+import { Button, HeadSeo, PasswordField, TextField, Form, Alert, showToast, CheckboxField } from "@calcom/ui";
 import {
   CalendarHeart,
   Info,
@@ -37,9 +36,6 @@
   Star as StarIcon,
   Users,
 } from "@calcom/ui/components/icon";
-=======
-import { Button, HeadSeo, PasswordField, TextField, Form, Alert, showToast, CheckboxField } from "@calcom/ui";
->>>>>>> 6ffe7005
 
 import { getServerSideProps } from "@lib/signup/getServerSideProps";
 
