--- conflicted
+++ resolved
@@ -176,18 +176,13 @@
                             <div className="flex items-end justify-between gap-4">
                               <div className="mt-12 flex h-2 w-[9px] shrink-0 flex-col rounded-[50%] blur-[1.0836269855499268px] max-md:mt-10" />
                               <div className="self-stretch text-center text-7xl font-semibold leading-[80px] text-neutral-50 max-md:text-4xl max-md:leading-10">
-                                {averageMeetingTime}
+                                {Math.floor(averageMeetingTime)}
                               </div>
                             </div>
                             <div className="my-auto flex h-[9px] w-2 shrink-0 flex-col self-center rounded-[50%] blur-[1.0836269855499268px]" />
                           </div>
-<<<<<<< HEAD
-                          <div className="mt-7 max-w-[px] self-center text-center text-3xl font-semibold leading-8 text-white">
-                            People met — your social odometer is ticking
-=======
                           <div className="mt-7 max-w-[351px] self-center text-center text-3xl font-semibold leading-8 text-white">
                             Average event duration — Profoundly inspiring
->>>>>>> 822c7b30
                           </div>
                           <div className="ml-20 mt-12 flex h-[3px] w-[3px] shrink-0 flex-col self-start rounded-[50%] max-md:ml-2.5 max-md:mt-10" />
                           <div className="mt-9 flex w-[164px] max-w-full items-center justify-between gap-5 self-center">
