"use client";

import { useSearchParams } from "next/navigation";

import { Booker } from "@calcom/atoms/monorepo";
import { getBookerWrapperClasses } from "@calcom/features/bookings/Booker/utils/getBookerWrapperClasses";
import { BookerSeo } from "@calcom/features/bookings/components/BookerSeo";

import { getServerSideProps } from "@lib/team/[slug]/[type]/getServerSideProps";
import type { inferSSRProps } from "@lib/types/inferSSRProps";
import type { EmbedProps } from "@lib/withEmbedSsr";

import PageWrapper from "@components/PageWrapper";

export type PageProps = inferSSRProps<typeof getServerSideProps> & EmbedProps;

export { getServerSideProps };

export const getMultipleDurationValue = (
  multipleDurationConfig: number[] | undefined,
  queryDuration: string | string[] | null | undefined,
  defaultValue: number
) => {
  if (!multipleDurationConfig) return null;
  if (multipleDurationConfig.includes(Number(queryDuration))) return Number(queryDuration);
  return defaultValue;
};

export default function Type({
  slug,
  user,
  booking,
  isEmbed,
  isBrandingHidden,
  eventData,
  isInstantMeeting,
  orgBannerUrl,
<<<<<<< HEAD
  isSEOIndexable,
=======
  teamMemberEmail,
>>>>>>> 57e9ef73
}: PageProps) {
  const searchParams = useSearchParams();

  return (
    <main className={getBookerWrapperClasses({ isEmbed: !!isEmbed })}>
      <BookerSeo
        username={user}
        eventSlug={slug}
        rescheduleUid={booking?.uid}
        hideBranding={isBrandingHidden}
        isTeamEvent
        entity={eventData.entity}
        bookingData={booking}
        isSEOIndexable={isSEOIndexable}
      />
      <Booker
        username={user}
        eventSlug={slug}
        bookingData={booking}
        isInstantMeeting={isInstantMeeting}
        hideBranding={isBrandingHidden}
        isTeamEvent
        entity={eventData.entity}
        durationConfig={eventData.metadata?.multipleDuration}
        /* TODO: Currently unused, evaluate it is needed-
         *       Possible alternative approach is to have onDurationChange.
         */
        duration={getMultipleDurationValue(
          eventData.metadata?.multipleDuration,
          searchParams?.get("duration"),
          eventData.length
        )}
        orgBannerUrl={orgBannerUrl}
        teamMemberEmail={teamMemberEmail}
      />
    </main>
  );
}

Type.PageWrapper = PageWrapper;
Type.isBookingPage = true;<|MERGE_RESOLUTION|>--- conflicted
+++ resolved
@@ -35,11 +35,8 @@
   eventData,
   isInstantMeeting,
   orgBannerUrl,
-<<<<<<< HEAD
+  teamMemberEmail,
   isSEOIndexable,
-=======
-  teamMemberEmail,
->>>>>>> 57e9ef73
 }: PageProps) {
   const searchParams = useSearchParams();
 
