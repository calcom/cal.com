--- conflicted
+++ resolved
@@ -2,61 +2,9 @@
 
 import TypePage, { type PageProps } from "~/team/type-view";
 
-<<<<<<< HEAD
-export default function Type({
-  slug,
-  user,
-  booking,
-  isEmbed,
-  isBrandingHidden,
-  eventData,
-  isInstantMeeting,
-  orgBannerUrl,
-  teamMemberEmail,
-  isSEOIndexable,
-}: PageProps) {
-  const searchParams = useSearchParams();
-
-  return (
-    <main className={getBookerWrapperClasses({ isEmbed: !!isEmbed })}>
-      <BookerSeo
-        username={user}
-        eventSlug={slug}
-        rescheduleUid={booking?.uid}
-        hideBranding={isBrandingHidden}
-        isTeamEvent
-        entity={eventData.entity}
-        bookingData={booking}
-        isSEOIndexable={isSEOIndexable}
-      />
-      <Booker
-        username={user}
-        eventSlug={slug}
-        bookingData={booking}
-        isInstantMeeting={isInstantMeeting}
-        hideBranding={isBrandingHidden}
-        isTeamEvent
-        entity={eventData.entity}
-        durationConfig={eventData.metadata?.multipleDuration}
-        /* TODO: Currently unused, evaluate it is needed-
-         *       Possible alternative approach is to have onDurationChange.
-         */
-        duration={getMultipleDurationValue(
-          eventData.metadata?.multipleDuration,
-          searchParams?.get("duration"),
-          eventData.length
-        )}
-        orgBannerUrl={orgBannerUrl}
-        teamMemberEmail={teamMemberEmail}
-      />
-    </main>
-  );
-}
-=======
 const Page = (props: PageProps) => <TypePage {...props} />;
 
 Page.PageWrapper = PageWrapper;
->>>>>>> f8dc7a11
 
 export default Page;
 export { getServerSideProps } from "@lib/team/[slug]/[type]/getServerSideProps";