import classNames from "classnames";
import type { GetServerSidePropsContext } from "next";
import Link from "next/link";
import { usePathname } from "next/navigation";
import { useSearchParams } from "next/navigation";
import { useEffect } from "react";

import { sdkActionManager, useIsEmbed } from "@calcom/embed-core/embed-iframe";
import { orgDomainConfig } from "@calcom/features/ee/organizations/lib/orgDomains";
import EventTypeDescription from "@calcom/features/eventtypes/components/EventTypeDescription";
import { getFeatureFlagMap } from "@calcom/features/flags/server/utils";
import { getPlaceholderAvatar } from "@calcom/lib/defaultAvatarImage";
import { useLocale } from "@calcom/lib/hooks/useLocale";
import useTheme from "@calcom/lib/hooks/useTheme";
import { markdownToSafeHTML } from "@calcom/lib/markdownToSafeHTML";
import { getTeamWithMembers } from "@calcom/lib/server/queries/teams";
import { stripMarkdown } from "@calcom/lib/stripMarkdown";
import { collectPageParameters, telemetryEventTypes, useTelemetry } from "@calcom/lib/telemetry";
import prisma from "@calcom/prisma";
import { teamMetadataSchema } from "@calcom/prisma/zod-utils";
import { Avatar, AvatarGroup, Button, EmptyScreen, HeadSeo } from "@calcom/ui";
import { ArrowRight } from "@calcom/ui/components/icon";

import { useToggleQuery } from "@lib/hooks/useToggleQuery";
import type { inferSSRProps } from "@lib/types/inferSSRProps";

import PageWrapper from "@components/PageWrapper";
import Team from "@components/team/screens/Team";

import { ssrInit } from "@server/lib/ssr";

export type PageProps = inferSSRProps<typeof getServerSideProps>;

function TeamPage({ team, isUnpublished, markdownStrippedBio, isValidOrgDomain }: PageProps) {
  useTheme(team.theme);
  const searchParams = useSearchParams();
  const pathname = usePathname();
  const showMembers = useToggleQuery("members");
  const { t } = useLocale();
  const isEmbed = useIsEmbed();
  const telemetry = useTelemetry();
  const teamName = team.name || "Nameless Team";
  const isBioEmpty = !team.bio || !team.bio.replace("<p><br></p>", "").length;
  const metadata = teamMetadataSchema.parse(team.metadata);

  useEffect(() => {
    telemetry.event(
      telemetryEventTypes.pageView,
      collectPageParameters("/team/[slug]", { isTeamBooking: true })
    );
  }, [telemetry, pathname]);

  if (isUnpublished) {
    return (
      <div className="m-8 flex items-center justify-center">
        <EmptyScreen
          avatar={<Avatar alt={teamName} imageSrc={getPlaceholderAvatar(team.logo, team.name)} size="lg" />}
          headline={t("team_is_unpublished", {
            team: teamName,
          })}
          description={t("team_is_unpublished_description", {
            entity: metadata?.isOrganization ? t("organization").toLowerCase() : t("team").toLowerCase(),
          })}
        />
      </div>
    );
  }

  // slug is a route parameter, we don't want to forward it to the next route
<<<<<<< HEAD
  const _slug = searchParams?.get("_slug"),
    queryParamsToForward = searchParams?.get("queryParamsToForward");
=======
  const { slug: _slug, orgSlug: _orgSlug, user: _user, ...queryParamsToForward } = router.query;
>>>>>>> 11081cb5

  const EventTypes = () => (
    <ul className="border-subtle rounded-md border">
      {team.eventTypes.map((type, index) => (
        <li
          key={index}
          className={classNames(
            "dark:bg-darkgray-100 bg-default hover:bg-muted border-subtle group relative border-b first:rounded-t-md last:rounded-b-md last:border-b-0",
            !isEmbed && "bg-default"
          )}>
          <div className="px-6 py-4 ">
            <Link
              href={{
                pathname: `${isValidOrgDomain ? "" : "/team"}/${team.slug}/${type.slug}`,
                query: queryParamsToForward,
              }}
              onClick={async () => {
                sdkActionManager?.fire("eventTypeSelected", {
                  eventType: type,
                });
              }}
              data-testid="event-type-link"
              className="flex justify-between">
              <div className="flex-shrink">
                <div className="flex flex-wrap items-center space-x-2 rtl:space-x-reverse">
                  <h2 className=" text-default text-sm font-semibold">{type.title}</h2>
                </div>
                <EventTypeDescription className="text-sm" eventType={type} />
              </div>
              <div className="mt-1 self-center">
                <AvatarGroup
                  truncateAfter={4}
                  className="flex flex-shrink-0"
                  size="sm"
                  items={type.users.map((user) => ({
                    alt: user.name || "",
                    title: user.name || "",
                    image: "/" + user.username + "/avatar.png" || "",
                  }))}
                />
              </div>
            </Link>
          </div>
        </li>
      ))}
    </ul>
  );

  const SubTeams = () =>
    team.children.length ? (
      <ul className="divide-subtle border-subtle bg-default !static w-full divide-y rounded-md border">
        {team.children.map((ch, i) => (
          <li key={i} className="hover:bg-muted w-full">
            <Link href={`/${ch.slug}`} className="flex items-center justify-between">
              <div className="flex items-center px-5 py-5">
                <Avatar
                  size="md"
                  imageSrc={getPlaceholderAvatar(ch?.logo, ch?.name as string)}
                  alt="Team Logo"
                  className="inline-flex justify-center"
                />
                <div className="ms-3 inline-block truncate">
                  <span className="text-default text-sm font-bold">{ch.name}</span>
                  <span className="text-subtle block text-xs">
                    {t("number_member", { count: ch.members.length })}
                  </span>
                </div>
              </div>
              <AvatarGroup
                className="mr-6"
                size="sm"
                truncateAfter={4}
                items={ch.members.map(({ user: member }) => ({
                  alt: member.name || "",
                  image: `/${member.username}/avatar.png`,
                  title: member.name || "",
                }))}
              />
            </Link>
          </li>
        ))}
      </ul>
    ) : (
      <div className="space-y-6" data-testid="event-types">
        <div className="overflow-hidden rounded-sm border dark:border-gray-900">
          <div className="text-muted dark:text-inverted p-8 text-center">
            <h2 className="font-cal dark:text-inverted text-emphasis600 mb-2 text-3xl">
              {" " + t("org_no_teams_yet")}
            </h2>
            <p className="mx-auto max-w-md">{t("org_no_teams_yet_description")}</p>
          </div>
        </div>
      </div>
    );

  return (
    <>
      <HeadSeo
        title={teamName}
        description={teamName}
        meeting={{
          title: markdownStrippedBio,
          profile: { name: `${team.name}`, image: getPlaceholderAvatar(team.logo, team.name) },
        }}
      />
      <main className="dark:bg-darkgray-50 bg-subtle mx-auto max-w-3xl rounded-md px-4 pb-12 pt-12">
        <div className="mx-auto mb-8 max-w-3xl text-center">
          <div className="relative">
            <Avatar
              alt={teamName}
              imageSrc={getPlaceholderAvatar(team.parent ? team.parent.logo : team.logo, team.name)}
              size="lg"
            />
          </div>
          <p className="font-cal  text-emphasis mb-2 text-2xl tracking-wider">
            {team.parent && `${team.parent.name} `}
            {teamName}
          </p>
          {!isBioEmpty && (
            <>
              <div
                className="  text-subtle break-words text-sm [&_a]:text-blue-500 [&_a]:underline [&_a]:hover:text-blue-600"
                dangerouslySetInnerHTML={{ __html: team.safeBio }}
              />
            </>
          )}
        </div>
        {metadata?.isOrganization ? (
          <SubTeams />
        ) : (
          <>
            {(showMembers.isOn || !team.eventTypes.length) && <Team team={team} />}
            {!showMembers.isOn && team.eventTypes.length > 0 && (
              <div className="mx-auto max-w-3xl ">
                <EventTypes />

                {!team.hideBookATeamMember && (
                  <div>
                    <div className="relative mt-12">
                      <div className="absolute inset-0 flex items-center" aria-hidden="true">
                        <div className="border-subtle w-full border-t" />
                      </div>
                      <div className="relative flex justify-center">
                        <span className="dark:bg-darkgray-50 bg-subtle text-subtle dark:text-inverted px-2 text-sm">
                          {t("or")}
                        </span>
                      </div>
                    </div>

                    <aside className="dark:text-inverted mt-8 flex justify-center text-center">
                      <Button
                        color="minimal"
                        EndIcon={ArrowRight}
                        className="dark:hover:bg-darkgray-200"
                        href={{
                          pathname: `${isValidOrgDomain ? "" : "/team"}/${team.slug}`,
                          query: {
                            members: "1",
                            ...queryParamsToForward,
                          },
                        }}
                        shallow={true}>
                        {t("book_a_team_member")}
                      </Button>
                    </aside>
                  </div>
                )}
              </div>
            )}
          </>
        )}
      </main>
    </>
  );
}

export const getServerSideProps = async (context: GetServerSidePropsContext) => {
  const ssr = await ssrInit(context);
  const slug = Array.isArray(context.query?.slug) ? context.query.slug.pop() : context.query.slug;
  const { isValidOrgDomain } = orgDomainConfig(context.req.headers.host ?? "");
  const flags = await getFeatureFlagMap(prisma);

  const team = await getTeamWithMembers(undefined, slug);
  const metadata = teamMetadataSchema.parse(team?.metadata ?? {});

  // Taking care of sub-teams and orgs
  if (
    (isValidOrgDomain && team?.parent && !!metadata?.isOrganization) ||
    (!isValidOrgDomain && team?.parent) ||
    (!isValidOrgDomain && !!metadata?.isOrganization) ||
    flags["organizations"] !== true
  ) {
    return { notFound: true } as const;
  }

  if (!team) {
    const unpublishedTeam = await prisma.team.findFirst({
      where: {
        metadata: {
          path: ["requestedSlug"],
          equals: slug,
        },
      },
    });

    if (!unpublishedTeam) return { notFound: true } as const;

    return {
      props: {
        isUnpublished: true,
        team: { ...unpublishedTeam, createdAt: null },
        trpcState: ssr.dehydrate(),
      },
    } as const;
  }

  team.eventTypes = team.eventTypes.map((type) => ({
    ...type,
    users: type.users.map((user) => ({
      ...user,
      avatar: "/" + user.username + "/avatar.png",
    })),
    descriptionAsSafeHTML: markdownToSafeHTML(type.description),
  }));

  const safeBio = markdownToSafeHTML(team.bio) || "";

  const members = team.members.map((member) => {
    return { ...member, safeBio: markdownToSafeHTML(member.bio || "") };
  });

  const markdownStrippedBio = stripMarkdown(team?.bio || "");

  const { inviteToken: _inviteToken, ...serializableTeam } = team;

  return {
    props: {
      team: { ...serializableTeam, safeBio, members },
      themeBasis: serializableTeam.slug,
      trpcState: ssr.dehydrate(),
      markdownStrippedBio,
      isValidOrgDomain,
    },
  } as const;
};

TeamPage.isBookingPage = true;
TeamPage.PageWrapper = PageWrapper;

export default TeamPage;<|MERGE_RESOLUTION|>--- conflicted
+++ resolved
@@ -34,6 +34,7 @@
 function TeamPage({ team, isUnpublished, markdownStrippedBio, isValidOrgDomain }: PageProps) {
   useTheme(team.theme);
   const searchParams = useSearchParams();
+  const queryParamsToForward = Object.fromEntries(searchParams.entries());
   const pathname = usePathname();
   const showMembers = useToggleQuery("members");
   const { t } = useLocale();
@@ -65,14 +66,6 @@
       </div>
     );
   }
-
-  // slug is a route parameter, we don't want to forward it to the next route
-<<<<<<< HEAD
-  const _slug = searchParams?.get("_slug"),
-    queryParamsToForward = searchParams?.get("queryParamsToForward");
-=======
-  const { slug: _slug, orgSlug: _orgSlug, user: _user, ...queryParamsToForward } = router.query;
->>>>>>> 11081cb5
 
   const EventTypes = () => (
     <ul className="border-subtle rounded-md border">
