"use client";

// This route is reachable by
// 1. /team/[slug]
// 2. / (when on org domain e.g. http://calcom.cal.com/. This is through a rewrite from next.config.js)
// Also the getServerSideProps and default export are reused by
// 1. org/[orgSlug]/team/[slug]
// 2. org/[orgSlug]/[user]/[type]
import classNames from "classnames";
import Link from "next/link";
import { usePathname } from "next/navigation";
import { useEffect } from "react";

import { sdkActionManager, useIsEmbed } from "@calcom/embed-core/embed-iframe";
import EventTypeDescription from "@calcom/features/eventtypes/components/EventTypeDescription";
import { getOrgAvatarUrl, getTeamAvatarUrl } from "@calcom/lib/getAvatarUrl";
import { useLocale } from "@calcom/lib/hooks/useLocale";
import { useRouterQuery } from "@calcom/lib/hooks/useRouterQuery";
import useTheme from "@calcom/lib/hooks/useTheme";
import { collectPageParameters, telemetryEventTypes, useTelemetry } from "@calcom/lib/telemetry";
import { teamMetadataSchema } from "@calcom/prisma/zod-utils";
import { Avatar, Button, HeadSeo, UnpublishedEntity, UserAvatarGroup } from "@calcom/ui";
import { ArrowRight } from "@calcom/ui/components/icon";

import { useToggleQuery } from "@lib/hooks/useToggleQuery";
import { getServerSideProps } from "@lib/team/[slug]/getServerSideProps";
import type { inferSSRProps } from "@lib/types/inferSSRProps";

import PageWrapper from "@components/PageWrapper";
import Team from "@components/team/screens/Team";

export { getServerSideProps };

export type PageProps = inferSSRProps<typeof getServerSideProps>;
function TeamPage({
  team,
  isUnpublished,
  markdownStrippedBio,
  isValidOrgDomain,
  currentOrgDomain,
}: PageProps) {
  useTheme(team.theme);
  const routerQuery = useRouterQuery();
  const pathname = usePathname();
  const showMembers = useToggleQuery("members");
  const { t } = useLocale();
  const isEmbed = useIsEmbed();
  const telemetry = useTelemetry();
  const teamName = team.name || "Nameless Team";
  const isBioEmpty = !team.bio || !team.bio.replace("<p><br></p>", "").length;
  const metadata = teamMetadataSchema.parse(team.metadata);

  useEffect(() => {
    telemetry.event(
      telemetryEventTypes.pageView,
      collectPageParameters("/team/[slug]", { isTeamBooking: true })
    );
  }, [telemetry, pathname]);

  if (isUnpublished) {
    const slug = team.slug || metadata?.requestedSlug;
    return (
      <div className="flex h-full min-h-[100dvh] items-center justify-center">
        <UnpublishedEntity
          {...(team?.isOrganization || team.parentId ? { orgSlug: slug } : { teamSlug: slug })}
          name={teamName}
        />
      </div>
    );
  }

  // slug is a route parameter, we don't want to forward it to the next route
  const { slug: _slug, orgSlug: _orgSlug, user: _user, ...queryParamsToForward } = routerQuery;

  const EventTypes = ({ eventTypes }: { eventTypes: NonNullable<(typeof team)["eventTypes"]> }) => (
    <ul className="border-subtle rounded-md border">
      {eventTypes.map((type, index) => (
        <li
          key={index}
          className={classNames(
            "dark:bg-darkgray-100 bg-default hover:bg-muted border-subtle group relative border-b first:rounded-t-md last:rounded-b-md last:border-b-0",
            !isEmbed && "bg-default"
          )}>
          <div className="px-6 py-4 ">
            <Link
              href={{
                pathname: `${isValidOrgDomain ? "" : "/team"}/${team.slug}/${type.slug}`,
                query: queryParamsToForward,
              }}
              onClick={async () => {
                sdkActionManager?.fire("eventTypeSelected", {
                  eventType: type,
                });
              }}
              data-testid="event-type-link"
              className="flex justify-between">
              <div className="flex-shrink">
                <div className="flex flex-wrap items-center space-x-2 rtl:space-x-reverse">
                  <h2 className=" text-default text-sm font-semibold">{type.title}</h2>
                </div>
                <EventTypeDescription className="text-sm" eventType={type} />
              </div>
              <div className="mt-1 self-center">
                <UserAvatarGroup
                  truncateAfter={4}
                  className="flex flex-shrink-0"
                  size="sm"
                  users={type.users}
                />
              </div>
            </Link>
          </div>
        </li>
      ))}
    </ul>
  );

  const SubTeams = () =>
    team.children.length ? (
      <ul className="divide-subtle border-subtle bg-default !static w-full divide-y rounded-md border">
        {team.children.map((ch, i) => {
          const memberCount = team.members.filter(
            (mem) => mem.subteams?.includes(ch.slug) && mem.accepted
          ).length;
          return (
            <li key={i} className="hover:bg-muted w-full rounded-md">
              <Link href={`/${ch.slug}`} className="flex items-center justify-between">
                <div className="flex items-center px-5 py-5">
                  <div className="ms-3 inline-block truncate">
                    <span className="text-default text-sm font-bold">{ch.name}</span>
                    <span className="text-subtle block text-xs">
                      {t("number_member", {
                        count: memberCount,
                      })}
                    </span>
                  </div>
                </div>
                <UserAvatarGroup
                  className="mr-6"
                  size="sm"
                  truncateAfter={4}
                  users={team.members.filter((mem) => mem.subteams?.includes(ch.slug) && mem.accepted)}
                />
              </Link>
            </li>
          );
        })}
      </ul>
    ) : (
      <div className="space-y-6" data-testid="event-types">
        <div className="overflow-hidden rounded-sm border dark:border-gray-900">
          <div className="text-muted p-8 text-center">
            <h2 className="font-cal text-emphasis mb-2 text-3xl">{` ${t("org_no_teams_yet")}`}</h2>
            <p className="text-emphasis mx-auto max-w-md">{t("org_no_teams_yet_description")}</p>
          </div>
        </div>
      </div>
    );

  const profileImageSrc =
    isValidOrgDomain || team.isOrganization
      ? getOrgAvatarUrl({ slug: currentOrgDomain, logoUrl: team.logoUrl })
      : getTeamAvatarUrl({ slug: team.slug, logoUrl: team.logoUrl, organizationId: team.parent?.id });

  return (
    <>
      <HeadSeo
        title={teamName}
        description={teamName}
        meeting={{
          title: markdownStrippedBio,
          profile: {
            name: `${team.name}`,
            image: profileImageSrc,
          },
        }}
      />
      <main className="dark:bg-darkgray-50 bg-subtle mx-auto max-w-3xl rounded-md px-4 pb-12 pt-12">
        <div className="mx-auto mb-8 max-w-3xl text-center">
          <div className="relative">
            <Avatar alt={teamName} imageSrc={profileImageSrc} size="lg" />
          </div>
          <p className="font-cal  text-emphasis mb-2 text-2xl tracking-wider" data-testid="team-name">
            {team.parent && `${team.parent.name} `}
            {teamName}
          </p>
          {!isBioEmpty && (
            <>
              <div
                className="  text-subtle break-words text-sm [&_a]:text-blue-500 [&_a]:underline [&_a]:hover:text-blue-600"
                dangerouslySetInnerHTML={{ __html: team.safeBio }}
              />
            </>
          )}
        </div>
<<<<<<< HEAD
        {metadata?.isOrganization ? (
          !team.isPrivate ? (
            <SubTeams />
          ) : (
            <div className="w-full text-center">
              <h2 className="text-emphasis font-semibold">{t("you_cannot_see_teams_of_org")}</h2>
            </div>
          )
=======
        {team.isOrganization ? (
          <SubTeams />
>>>>>>> 157f633e
        ) : (
          <>
            {(showMembers.isOn || !team.eventTypes?.length) &&
              (team.isPrivate ? (
                <div className="w-full text-center">
                  <h2 data-testid="you-cannot-see-team-members" className="text-emphasis font-semibold">
                    {t("you_cannot_see_team_members")}
                  </h2>
                </div>
              ) : (
                <Team members={team.members} teamName={team.name} />
              ))}
            {!showMembers.isOn && team.eventTypes && team.eventTypes.length > 0 && (
              <div className="mx-auto max-w-3xl ">
                <EventTypes eventTypes={team.eventTypes} />

                {/* Hide "Book a team member button when team is private or hideBookATeamMember is true" */}
                {!team.hideBookATeamMember && !team.isPrivate && (
                  <div>
                    <div className="relative mt-12">
                      <div className="absolute inset-0 flex items-center" aria-hidden="true">
                        <div className="border-subtle w-full border-t" />
                      </div>
                      <div className="relative flex justify-center">
                        <span className="dark:bg-darkgray-50 bg-subtle text-subtle px-2 text-sm">
                          {t("or")}
                        </span>
                      </div>
                    </div>

                    <aside className="dark:text-inverted mt-8 flex justify-center text-center">
                      <Button
                        color="minimal"
                        EndIcon={ArrowRight}
                        data-testid="book-a-team-member-btn"
                        className="dark:hover:bg-darkgray-200"
                        href={{
                          pathname: `${isValidOrgDomain ? "" : "/team"}/${team.slug}`,
                          query: {
                            ...queryParamsToForward,
                            members: "1",
                          },
                        }}
                        shallow={true}>
                        {t("book_a_team_member")}
                      </Button>
                    </aside>
                  </div>
                )}
              </div>
            )}
          </>
        )}
      </main>
    </>
  );
}

TeamPage.isBookingPage = true;
TeamPage.PageWrapper = PageWrapper;

export default TeamPage;<|MERGE_RESOLUTION|>--- conflicted
+++ resolved
@@ -193,8 +193,7 @@
             </>
           )}
         </div>
-<<<<<<< HEAD
-        {metadata?.isOrganization ? (
+        {team.isOrganization ? (
           !team.isPrivate ? (
             <SubTeams />
           ) : (
@@ -202,10 +201,6 @@
               <h2 className="text-emphasis font-semibold">{t("you_cannot_see_teams_of_org")}</h2>
             </div>
           )
-=======
-        {team.isOrganization ? (
-          <SubTeams />
->>>>>>> 157f633e
         ) : (
           <>
             {(showMembers.isOn || !team.eventTypes?.length) &&
