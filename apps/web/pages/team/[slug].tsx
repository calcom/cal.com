--- conflicted
+++ resolved
@@ -83,10 +83,6 @@
 
   return (
     <div>
-      <HeadSeo title={teamName} description={teamName} />
-<<<<<<< HEAD
-      <main className="dark:bg-darkgray-50 mx-auto max-w-3xl rounded-md bg-gray-100 px-4 pt-12 pb-12">
-=======
       <HeadSeo
         title={teamName}
         description={teamName}
@@ -95,8 +91,7 @@
           profile: { name: `${team.name}`, image: getPlaceholderAvatar(team.logo, team.name) },
         }}
       />
-      <div className="dark:bg-darkgray-50 h-screen rounded-md bg-gray-100 px-4 pt-12 pb-12">
->>>>>>> 373c2557
+      <main className="dark:bg-darkgray-50 mx-auto max-w-3xl rounded-md bg-gray-100 px-4 pt-12 pb-12">
         <div className="max-w-96 mx-auto mb-8 text-center">
           <Avatar alt={teamName} imageSrc={getPlaceholderAvatar(team.logo, team.name)} size="lg" />
           <p className="font-cal dark:text-darkgray-900 mb-2 text-2xl tracking-wider text-gray-900">
