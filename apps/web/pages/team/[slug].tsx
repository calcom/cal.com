import classNames from "classnames";
import type { GetServerSidePropsContext } from "next";
import Link from "next/link";
import { useRouter } from "next/router";
import { useEffect } from "react";

import { useIsEmbed } from "@calcom/embed-core/embed-iframe";
import EventTypeDescription from "@calcom/features/eventtypes/components/EventTypeDescription";
import { CAL_URL } from "@calcom/lib/constants";
import { getPlaceholderAvatar } from "@calcom/lib/defaultAvatarImage";
import { useLocale } from "@calcom/lib/hooks/useLocale";
import useTheme from "@calcom/lib/hooks/useTheme";
import { markdownToSafeHTML } from "@calcom/lib/markdownToSafeHTML";
import { getTeamWithMembers } from "@calcom/lib/server/queries/teams";
import { collectPageParameters, telemetryEventTypes, useTelemetry } from "@calcom/lib/telemetry";
import prisma from "@calcom/prisma";
import { Avatar, AvatarGroup, Button, EmptyScreen, HeadSeo } from "@calcom/ui";
import { FiArrowRight } from "@calcom/ui/components/icon";

import { useToggleQuery } from "@lib/hooks/useToggleQuery";
import type { inferSSRProps } from "@lib/types/inferSSRProps";

import Team from "@components/team/screens/Team";

import { ssrInit } from "@server/lib/ssr";

export type TeamPageProps = inferSSRProps<typeof getServerSideProps>;
function TeamPage({ team, isUnpublished }: TeamPageProps) {
  useTheme(team.theme);
  const showMembers = useToggleQuery("members");
  const { t } = useLocale();
  const isEmbed = useIsEmbed();
  const telemetry = useTelemetry();
  const router = useRouter();
  const teamName = team.name || "Nameless Team";
  const isBioEmpty = !team.bio || !team.bio.replace("<p><br></p>", "").length;

  useEffect(() => {
    telemetry.event(
      telemetryEventTypes.pageView,
      collectPageParameters("/team/[slug]", { isTeamBooking: true })
    );
  }, [telemetry, router.asPath]);

  if (isUnpublished) {
    return (
      <div className="m-8 flex items-center justify-center">
        <EmptyScreen
          avatar={<Avatar alt={teamName} imageSrc={getPlaceholderAvatar(team.logo, team.name)} size="lg" />}
          headline={t("team_is_unpublished", { team: teamName })}
          description={t("team_is_unpublished_description")}
        />
      </div>
    );
  }

  const EventTypes = () => (
    <ul className="dark:border-darkgray-300 border-subtle rounded-md border">
      {team.eventTypes.map((type, index) => (
        <li
          key={index}
          className={classNames(
            "dark:bg-darkgray-100 dark:border-darkgray-300 bg-default hover:bg-muted border-subtle group relative border-b first:rounded-t-md last:rounded-b-md last:border-b-0",
            !isEmbed && "bg-default"
          )}>
          <div className="px-6 py-4 ">
            <Link
              href={`/team/${team.slug}/${type.slug}`}
              data-testid="event-type-link"
              className="flex justify-between">
              <div className="flex-shrink">
                <div className="flex flex-wrap items-center space-x-2 rtl:space-x-reverse">
                  <h2 className=" text-default text-sm font-semibold">{type.title}</h2>
                </div>
                <EventTypeDescription className="text-sm" eventType={type} />
              </div>
              <div className="mt-1 self-center">
                <AvatarGroup
                  truncateAfter={4}
                  className="flex flex-shrink-0"
                  size="sm"
                  items={type.users.map((user) => ({
                    alt: user.name || "",
                    title: user.name || "",
                    image: CAL_URL + "/" + user.username + "/avatar.png" || "",
                  }))}
                />
              </div>
            </Link>
          </div>
        </li>
      ))}
    </ul>
  );

  return (
    <>
      <HeadSeo
        title={teamName}
        description={teamName}
        meeting={{
          title: team?.bio || "",
          profile: { name: `${team.name}`, image: getPlaceholderAvatar(team.logo, team.name) },
        }}
      />
      <main className="dark:bg-darkgray-50 bg-subtle mx-auto max-w-3xl rounded-md px-4 pt-12 pb-12">
        <div className="max-w-96 mx-auto mb-8 text-center">
          <Avatar alt={teamName} imageSrc={getPlaceholderAvatar(team.logo, team.name)} size="lg" />
          <p className="font-cal  text-emphasis mb-2 text-2xl tracking-wider">{teamName}</p>
          {!isBioEmpty && (
            <>
              <div
<<<<<<< HEAD
                className=" text-subtle text-sm [&_a]:text-blue-500 [&_a]:underline [&_a]:hover:text-blue-600"
                dangerouslySetInnerHTML={{ __html: md.render(team.bio || "") }}
=======
                className="dark:text-darkgray-600 text-sm text-gray-500 [&_a]:text-blue-500 [&_a]:underline [&_a]:hover:text-blue-600"
                dangerouslySetInnerHTML={{ __html: team.safeBio }}
>>>>>>> 63f51abd
              />
            </>
          )}
        </div>
        {(showMembers.isOn || !team.eventTypes.length) && <Team team={team} />}
        {!showMembers.isOn && team.eventTypes.length > 0 && (
          <div className="mx-auto max-w-3xl ">
            <EventTypes />

            {!team.hideBookATeamMember && (
              <div>
                <div className="relative mt-12">
                  <div className="absolute inset-0 flex items-center" aria-hidden="true">
                    <div className="dark:border-darkgray-300 border-subtle w-full border-t" />
                  </div>
                  <div className="relative flex justify-center">
                    <span className="dark:bg-darkgray-50 bg-subtle text-subtle dark:text-inverted px-2 text-sm">
                      {t("or")}
                    </span>
                  </div>
                </div>

                <aside className="dark:text-inverted mt-8 flex justify-center text-center">
                  <Button
                    color="minimal"
                    EndIcon={FiArrowRight}
                    className="dark:hover:bg-darkgray-200"
                    href={`/team/${team.slug}?members=1`}
                    shallow={true}>
                    {t("book_a_team_member")}
                  </Button>
                </aside>
              </div>
            )}
          </div>
        )}
      </main>
    </>
  );
}

export const getServerSideProps = async (context: GetServerSidePropsContext) => {
  const ssr = await ssrInit(context);
  const slug = Array.isArray(context.query?.slug) ? context.query.slug.pop() : context.query.slug;

  const unpublishedTeam = await prisma.team.findFirst({
    where: {
      metadata: {
        path: ["requestedSlug"],
        equals: slug,
      },
    },
  });

  if (unpublishedTeam) {
    return {
      props: {
        isUnpublished: true,
        team: unpublishedTeam,
        trpcState: ssr.dehydrate(),
      },
    } as const;
  }

  const team = await getTeamWithMembers(undefined, slug);

  if (!team) return { notFound: true } as { notFound: true };

  team.eventTypes = team.eventTypes.map((type) => ({
    ...type,
    users: type.users.map((user) => ({
      ...user,
      avatar: CAL_URL + "/" + user.username + "/avatar.png",
    })),
    descriptionAsSafeHTML: markdownToSafeHTML(type.description),
  }));

  const safeBio = markdownToSafeHTML(team.bio) || "";

  const members = team.members.map((member) => {
    return { ...member, safeBio: markdownToSafeHTML(member.bio || "") };
  });

  return {
    props: {
      team: { ...team, safeBio, members },
      trpcState: ssr.dehydrate(),
    },
  } as const;
};

export default TeamPage;<|MERGE_RESOLUTION|>--- conflicted
+++ resolved
@@ -44,7 +44,7 @@
 
   if (isUnpublished) {
     return (
-      <div className="m-8 flex items-center justify-center">
+      <div className="flex m-8 items-center justify-center">
         <EmptyScreen
           avatar={<Avatar alt={teamName} imageSrc={getPlaceholderAvatar(team.logo, team.name)} size="lg" />}
           headline={t("team_is_unpublished", { team: teamName })}
@@ -110,13 +110,8 @@
           {!isBioEmpty && (
             <>
               <div
-<<<<<<< HEAD
                 className=" text-subtle text-sm [&_a]:text-blue-500 [&_a]:underline [&_a]:hover:text-blue-600"
                 dangerouslySetInnerHTML={{ __html: md.render(team.bio || "") }}
-=======
-                className="dark:text-darkgray-600 text-sm text-gray-500 [&_a]:text-blue-500 [&_a]:underline [&_a]:hover:text-blue-600"
-                dangerouslySetInnerHTML={{ __html: team.safeBio }}
->>>>>>> 63f51abd
               />
             </>
           )}
@@ -129,17 +124,17 @@
             {!team.hideBookATeamMember && (
               <div>
                 <div className="relative mt-12">
-                  <div className="absolute inset-0 flex items-center" aria-hidden="true">
+                  <div className="flex absolute inset-0 items-center" aria-hidden="true">
                     <div className="dark:border-darkgray-300 border-subtle w-full border-t" />
                   </div>
-                  <div className="relative flex justify-center">
+                  <div className="flex relative justify-center">
                     <span className="dark:bg-darkgray-50 bg-subtle text-subtle dark:text-inverted px-2 text-sm">
                       {t("or")}
                     </span>
                   </div>
                 </div>
 
-                <aside className="dark:text-inverted mt-8 flex justify-center text-center">
+                <aside className="dark:text-inverted flex mt-8 justify-center text-center">
                   <Button
                     color="minimal"
                     EndIcon={FiArrowRight}
