--- conflicted
+++ resolved
@@ -247,10 +247,6 @@
   const { isValidOrgDomain } = orgDomainConfig(context.req.headers.host ?? "");
 
   const team = await getTeamWithMembers(undefined, slug);
-<<<<<<< HEAD
-  console.log({ slug, team });
-=======
->>>>>>> e91b908f
   const metadata = teamMetadataSchema.parse(team?.metadata ?? {});
 
   // Taking care of sub-teams and orgs
