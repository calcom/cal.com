--- conflicted
+++ resolved
@@ -315,26 +315,14 @@
     } as const;
   }
 
-<<<<<<< HEAD
-  team.eventTypes = team.eventTypes.map((type) => ({
+  team.eventTypes = team.eventTypes?.map((type) => ({
     ...type,
     users: type.users.map((user) => ({
       ...user,
       avatar: `/${user.username}/avatar.png`,
     })),
     descriptionAsSafeHTML: markdownToSafeHTML(type.description),
-  }));
-=======
-  team.eventTypes =
-    team.eventTypes?.map((type) => ({
-      ...type,
-      users: type.users.map((user) => ({
-        ...user,
-        avatar: "/" + user.username + "/avatar.png",
-      })),
-      descriptionAsSafeHTML: markdownToSafeHTML(type.description),
-    })) ?? null;
->>>>>>> 798707a5
+  })) ?? null;
 
   const safeBio = markdownToSafeHTML(team.bio) || "";
 
