--- conflicted
+++ resolved
@@ -5,11 +5,7 @@
 import { useEffect } from "react";
 
 import { sdkActionManager, useIsEmbed } from "@calcom/embed-core/embed-iframe";
-<<<<<<< HEAD
-import { subdomainSuffix } from "@calcom/features/ee/organizations/lib/orgDomains";
-=======
 import { orgDomainConfig } from "@calcom/features/ee/organizations/lib/orgDomains";
->>>>>>> 09480a34
 import EventTypeDescription from "@calcom/features/eventtypes/components/EventTypeDescription";
 import { CAL_URL, WEBAPP_URL } from "@calcom/lib/constants";
 import { getPlaceholderAvatar } from "@calcom/lib/defaultAvatarImage";
@@ -60,11 +56,7 @@
             team: teamName,
           })}
           description={t("team_is_unpublished_description", {
-<<<<<<< HEAD
-            entity: team.metadata?.isOrganization ? t("organization").toLowerCase() : t("team").toLowerCase(),
-=======
             entity: metadata?.isOrganization ? t("organization").toLowerCase() : t("team").toLowerCase(),
->>>>>>> 09480a34
           })}
         />
       </div>
@@ -126,13 +118,7 @@
       <ul className="divide-subtle border-subtle bg-default !static w-full divide-y rounded-md border">
         {team.children.map((ch, i) => (
           <li key={i} className="hover:bg-muted w-full">
-<<<<<<< HEAD
-            <Link
-              href={`${team.slug}.${subdomainSuffix()}/${ch.slug}`}
-              className="flex items-center justify-between">
-=======
             <Link href={`/${ch.slug}`} className="flex items-center justify-between">
->>>>>>> 09480a34
               <div className="flex items-center px-5 py-5">
                 <Avatar
                   size="md"
@@ -151,11 +137,7 @@
                 className="mr-6"
                 size="sm"
                 truncateAfter={4}
-<<<<<<< HEAD
-                items={ch.members.map((member: { name: string | null; username: string | null }) => ({
-=======
                 items={ch.members.map(({ user: member }) => ({
->>>>>>> 09480a34
                   alt: member.name || "",
                   image: `${WEBAPP_URL}/${member.username}/avatar.png`,
                   title: member.name || "",
@@ -210,11 +192,7 @@
             </>
           )}
         </div>
-<<<<<<< HEAD
-        {team.metadata?.isOrganization ? (
-=======
         {metadata?.isOrganization ? (
->>>>>>> 09480a34
           <SubTeams />
         ) : (
           <>
@@ -242,11 +220,7 @@
                         EndIcon={ArrowRight}
                         className="dark:hover:bg-darkgray-200"
                         href={{
-<<<<<<< HEAD
-                          pathname: `/team/${team.slug}`,
-=======
                           pathname: `${isValidOrgDomain ? "" : "/team"}/${team.slug}`,
->>>>>>> 09480a34
                           query: {
                             members: "1",
                             ...queryParamsToForward,
