import type { GetServerSidePropsContext } from "next";
import { z } from "zod";

import { Booker } from "@calcom/atoms";
import { BookerSeo } from "@calcom/features/bookings/components/BookerSeo";
import { getBookingByUidOrRescheduleUid } from "@calcom/features/bookings/lib/get-booking";
import type { GetBookingType } from "@calcom/features/bookings/lib/get-booking";
import { classNames } from "@calcom/lib";
import { getUsernameList } from "@calcom/lib/defaultEvents";
import prisma from "@calcom/prisma";

import type { inferSSRProps } from "@lib/types/inferSSRProps";

import PageWrapper from "@components/PageWrapper";

type PageProps = inferSSRProps<typeof getServerSideProps>;

<<<<<<< HEAD
export default function Type({ slug, user, booking, away }: PageProps) {
  const isEmbed = typeof window !== "undefined" && window?.isEmbed?.();
  return (
    <main className={classNames("flex h-full items-center justify-center", !isEmbed && "min-h-[100dvh]")}>
      <BookerSeo username={user} eventSlug={slug} rescheduleUid={booking?.uid} />
      <Booker username={user} eventSlug={slug} rescheduleBooking={booking} isAway={away} />
=======
export default function Type({ slug, user, booking, away, isBrandingHidden }: PageProps) {
  return (
    <main className="flex h-full min-h-[100dvh] items-center justify-center">
      <BookerSeo
        username={user}
        eventSlug={slug}
        rescheduleUid={booking?.uid}
        hideBranding={isBrandingHidden}
      />
      <Booker
        username={user}
        eventSlug={slug}
        rescheduleBooking={booking}
        isAway={away}
        hideBranding={isBrandingHidden}
      />
>>>>>>> c182091f
    </main>
  );
}

Type.PageWrapper = PageWrapper;

async function getDynamicGroupPageProps(context: GetServerSidePropsContext) {
  const { user, type: slug } = paramsSchema.parse(context.params);
  const { rescheduleUid } = context.query;

  const { ssrInit } = await import("@server/lib/ssr");
  const ssr = await ssrInit(context);
  const usernameList = getUsernameList(user);

  const users = await prisma.user.findMany({
    where: {
      username: {
        in: usernameList,
      },
    },
    select: {
      allowDynamicBooking: true,
    },
  });

  if (!users.length) {
    return {
      notFound: true,
    };
  }

  let booking: GetBookingType | null = null;
  if (rescheduleUid) {
    booking = await getBookingByUidOrRescheduleUid(`${rescheduleUid}`);
  }

  // We use this to both prefetch the query on the server,
  // as well as to check if the event exist, so we c an show a 404 otherwise.
  const eventData = await ssr.viewer.public.event.fetch({ username: user, eventSlug: slug });

  if (!eventData) {
    return {
      notFound: true,
    };
  }

  return {
    props: {
      booking,
      user,
      slug,
      away: false,
      trpcState: ssr.dehydrate(),
      isBrandingHidden: false,
    },
  };
}

async function getUserPageProps(context: GetServerSidePropsContext) {
  const { user: username, type: slug } = paramsSchema.parse(context.params);
  const { rescheduleUid } = context.query;

  const { ssrInit } = await import("@server/lib/ssr");
  const ssr = await ssrInit(context);
  const user = await prisma.user.findUnique({
    where: {
      username,
    },
    select: {
      away: true,
      hideBranding: true,
    },
  });

  if (!user) {
    return {
      notFound: true,
    };
  }

  let booking: GetBookingType | null = null;
  if (rescheduleUid) {
    booking = await getBookingByUidOrRescheduleUid(`${rescheduleUid}`);
  }

  // We use this to both prefetch the query on the server,
  // as well as to check if the event exist, so we c an show a 404 otherwise.
  const eventData = await ssr.viewer.public.event.fetch({ username, eventSlug: slug });

  if (!eventData) {
    return {
      notFound: true,
    };
  }

  return {
    props: {
      booking,
      away: user?.away,
      user: username,
      slug,
      trpcState: ssr.dehydrate(),
      isBrandingHidden: user?.hideBranding,
    },
  };
}

const paramsSchema = z.object({ type: z.string(), user: z.string() });

// Booker page fetches a tiny bit of data server side, to determine early
// whether the page should show an away state or dynamic booking not allowed.
export const getServerSideProps = async (context: GetServerSidePropsContext) => {
  const { user } = paramsSchema.parse(context.params);
  const isDynamicGroup = user.includes("+");

  return isDynamicGroup ? await getDynamicGroupPageProps(context) : await getUserPageProps(context);
};<|MERGE_RESOLUTION|>--- conflicted
+++ resolved
@@ -15,17 +15,10 @@
 
 type PageProps = inferSSRProps<typeof getServerSideProps>;
 
-<<<<<<< HEAD
-export default function Type({ slug, user, booking, away }: PageProps) {
+export default function Type({ slug, user, booking, away, isBrandingHidden }: PageProps) {
   const isEmbed = typeof window !== "undefined" && window?.isEmbed?.();
   return (
     <main className={classNames("flex h-full items-center justify-center", !isEmbed && "min-h-[100dvh]")}>
-      <BookerSeo username={user} eventSlug={slug} rescheduleUid={booking?.uid} />
-      <Booker username={user} eventSlug={slug} rescheduleBooking={booking} isAway={away} />
-=======
-export default function Type({ slug, user, booking, away, isBrandingHidden }: PageProps) {
-  return (
-    <main className="flex h-full min-h-[100dvh] items-center justify-center">
       <BookerSeo
         username={user}
         eventSlug={slug}
@@ -39,7 +32,6 @@
         isAway={away}
         hideBranding={isBrandingHidden}
       />
->>>>>>> c182091f
     </main>
   );
 }
