import type { GetServerSidePropsContext } from "next";
import { z } from "zod";

import { Booker } from "@calcom/atoms";
import { BookerSeo } from "@calcom/features/bookings/components/BookerSeo";
import { getBookingForReschedule, getBookingForSeatedEvent } from "@calcom/features/bookings/lib/get-booking";
import type { GetBookingType } from "@calcom/features/bookings/lib/get-booking";
import { orgDomainConfig } from "@calcom/features/ee/organizations/lib/orgDomains";
import { classNames } from "@calcom/lib";
import { getUsernameList } from "@calcom/lib/defaultEvents";
import slugify from "@calcom/lib/slugify";
import prisma from "@calcom/prisma";

import type { inferSSRProps } from "@lib/types/inferSSRProps";

import PageWrapper from "@components/PageWrapper";

type PageProps = inferSSRProps<typeof getServerSideProps>;

export default function Type({ slug, user, booking, away, isBrandingHidden, rescheduleUid }: PageProps) {
  const isEmbed = typeof window !== "undefined" && window?.isEmbed?.();
  return (
    <main className={classNames("flex h-full items-center justify-center", !isEmbed && "min-h-[100dvh]")}>
      <BookerSeo
        username={user}
        eventSlug={slug}
        rescheduleUid={rescheduleUid ?? undefined}
        hideBranding={isBrandingHidden}
      />
      <Booker
        username={user}
        eventSlug={slug}
        bookingData={booking}
        isAway={away}
        hideBranding={isBrandingHidden}
      />
    </main>
  );
}

Type.PageWrapper = PageWrapper;

async function getDynamicGroupPageProps(context: GetServerSidePropsContext) {
<<<<<<< HEAD
  const { user, type: slug } = paramsSchema.parse(context.params);
  const { rescheduleUid, bookingUid } = context.query;
=======
  const { user: usernames, type: slug } = paramsSchema.parse(context.params);
  const { rescheduleUid } = context.query;
>>>>>>> 63e93fb1

  const { ssrInit } = await import("@server/lib/ssr");
  const ssr = await ssrInit(context);

  const users = await prisma.user.findMany({
    where: {
      username: {
        in: usernames,
      },
    },
    select: {
      allowDynamicBooking: true,
    },
  });

  if (!users.length) {
    return {
      notFound: true,
    };
  }

  let booking: GetBookingType | null = null;
  if (rescheduleUid) {
    booking = await getBookingForReschedule(`${rescheduleUid}`);
  } else if (bookingUid) {
    booking = await getBookingForSeatedEvent(`${bookingUid}`);
  }

  // We use this to both prefetch the query on the server,
<<<<<<< HEAD
  // as well as to check if the event exist, so we can show a 404 otherwise.
  const eventData = await ssr.viewer.public.event.fetch({ username: user, eventSlug: slug });
=======
  // as well as to check if the event exist, so we c an show a 404 otherwise.
  const eventData = await ssr.viewer.public.event.fetch({ username: usernames.join("+"), eventSlug: slug });
>>>>>>> 63e93fb1

  if (!eventData) {
    return {
      notFound: true,
    };
  }

  return {
    props: {
      booking,
      user: usernames.join("+"),
      slug,
      away: false,
      trpcState: ssr.dehydrate(),
      isBrandingHidden: false,
      themeBasis: null,
      bookingUid: bookingUid ? `${bookingUid}` : null,
      rescheduleUid: rescheduleUid ? `${rescheduleUid}` : null,
    },
  };
}

async function getUserPageProps(context: GetServerSidePropsContext) {
<<<<<<< HEAD
  const { user: uname, type: slug } = paramsSchema.parse(context.params);
  const { rescheduleUid, bookingUid } = context.query;
=======
  const { user: usernames, type: slug } = paramsSchema.parse(context.params);
  const username = usernames[0];
  const { rescheduleUid } = context.query;
>>>>>>> 63e93fb1
  const { currentOrgDomain, isValidOrgDomain } = orgDomainConfig(context.req.headers.host ?? "");

  const { ssrInit } = await import("@server/lib/ssr");
  const ssr = await ssrInit(context);
  const user = await prisma.user.findFirst({
    where: {
      username,
      organization: isValidOrgDomain
        ? {
            slug: currentOrgDomain,
          }
        : null,
    },
    select: {
      away: true,
      hideBranding: true,
    },
  });

  if (!user) {
    return {
      notFound: true,
    };
  }

  let booking: GetBookingType | null = null;
  if (rescheduleUid) {
    booking = await getBookingForReschedule(`${rescheduleUid}`);
  } else if (bookingUid) {
    booking = await getBookingForSeatedEvent(`${bookingUid}`);
  }

  // We use this to both prefetch the query on the server,
  // as well as to check if the event exist, so we c an show a 404 otherwise.
  const eventData = await ssr.viewer.public.event.fetch({ username, eventSlug: slug });

  if (!eventData) {
    return {
      notFound: true,
    };
  }

  return {
    props: {
      booking,
      away: user?.away,
      user: username,
      slug,
      trpcState: ssr.dehydrate(),
      isBrandingHidden: user?.hideBranding,
      themeBasis: username,
      bookingUid: bookingUid ? `${bookingUid}` : null,
      rescheduleUid: rescheduleUid ? `${rescheduleUid}` : null,
    },
  };
}

const paramsSchema = z.object({
  type: z.string().transform((s) => slugify(s)),
  user: z.string().transform((s) => getUsernameList(s)),
});

// Booker page fetches a tiny bit of data server side, to determine early
// whether the page should show an away state or dynamic booking not allowed.
export const getServerSideProps = async (context: GetServerSidePropsContext) => {
  const { user } = paramsSchema.parse(context.params);
  const isDynamicGroup = user.length > 1;

  return isDynamicGroup ? await getDynamicGroupPageProps(context) : await getUserPageProps(context);
};<|MERGE_RESOLUTION|>--- conflicted
+++ resolved
@@ -41,13 +41,8 @@
 Type.PageWrapper = PageWrapper;
 
 async function getDynamicGroupPageProps(context: GetServerSidePropsContext) {
-<<<<<<< HEAD
   const { user, type: slug } = paramsSchema.parse(context.params);
   const { rescheduleUid, bookingUid } = context.query;
-=======
-  const { user: usernames, type: slug } = paramsSchema.parse(context.params);
-  const { rescheduleUid } = context.query;
->>>>>>> 63e93fb1
 
   const { ssrInit } = await import("@server/lib/ssr");
   const ssr = await ssrInit(context);
@@ -77,13 +72,8 @@
   }
 
   // We use this to both prefetch the query on the server,
-<<<<<<< HEAD
-  // as well as to check if the event exist, so we can show a 404 otherwise.
-  const eventData = await ssr.viewer.public.event.fetch({ username: user, eventSlug: slug });
-=======
   // as well as to check if the event exist, so we c an show a 404 otherwise.
   const eventData = await ssr.viewer.public.event.fetch({ username: usernames.join("+"), eventSlug: slug });
->>>>>>> 63e93fb1
 
   if (!eventData) {
     return {
@@ -107,14 +97,9 @@
 }
 
 async function getUserPageProps(context: GetServerSidePropsContext) {
-<<<<<<< HEAD
-  const { user: uname, type: slug } = paramsSchema.parse(context.params);
-  const { rescheduleUid, bookingUid } = context.query;
-=======
   const { user: usernames, type: slug } = paramsSchema.parse(context.params);
   const username = usernames[0];
-  const { rescheduleUid } = context.query;
->>>>>>> 63e93fb1
+  const { rescheduleUid, bookingUid } = context.query;
   const { currentOrgDomain, isValidOrgDomain } = orgDomainConfig(context.req.headers.host ?? "");
 
   const { ssrInit } = await import("@server/lib/ssr");
