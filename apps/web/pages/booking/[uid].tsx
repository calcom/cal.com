"use client";

import { Collapsible, CollapsibleContent, CollapsibleTrigger } from "@radix-ui/react-collapsible";
import classNames from "classnames";
import { createEvent } from "ics";
import { useSession } from "next-auth/react";
import Link from "next/link";
import { usePathname, useRouter } from "next/navigation";
import { useEffect, useState } from "react";
import { RRule } from "rrule";
import { z } from "zod";

import BookingPageTagManager from "@calcom/app-store/BookingPageTagManager";
import type { getEventLocationValue } from "@calcom/app-store/locations";
import { getSuccessPageLocationMessage, guessEventLocationType } from "@calcom/app-store/locations";
import { getEventTypeAppData } from "@calcom/app-store/utils";
import type { nameObjectSchema } from "@calcom/core/event";
import { getEventName } from "@calcom/core/event";
import type { ConfigType } from "@calcom/dayjs";
import dayjs from "@calcom/dayjs";
import {
  sdkActionManager,
  useEmbedNonStylesConfig,
  useIsBackgroundTransparent,
  useIsEmbed,
} from "@calcom/embed-core/embed-iframe";
import { Price } from "@calcom/features/bookings/components/event-meta/Price";
import { SMS_REMINDER_NUMBER_FIELD, SystemField } from "@calcom/features/bookings/lib/SystemField";
<<<<<<< HEAD
import { getBookingWithResponses } from "@calcom/features/bookings/lib/get-booking";
import { getBookingFieldsWithSystemFields } from "@calcom/features/bookings/lib/getBookingFields";
import { bookingResponsesDbSchema } from "@calcom/features/bookings/lib/getBookingResponsesSchema";
import { parseRecurringEvent } from "@calcom/lib";
=======
>>>>>>> 95e037c6
import { APP_NAME } from "@calcom/lib/constants";
import {
  formatToLocalizedDate,
  formatToLocalizedTime,
  formatToLocalizedTimezone,
} from "@calcom/lib/date-fns";
import useGetBrandingColours from "@calcom/lib/getBrandColours";
import { useCompatSearchParams } from "@calcom/lib/hooks/useCompatSearchParams";
import { useLocale } from "@calcom/lib/hooks/useLocale";
import { useRouterQuery } from "@calcom/lib/hooks/useRouterQuery";
import useTheme from "@calcom/lib/hooks/useTheme";
import { getEveryFreqFor } from "@calcom/lib/recurringStrings";
import { getIs24hClockFromLocalStorage, isBrowserLocale24h } from "@calcom/lib/timeFormat";
import { localStorage } from "@calcom/lib/webstorage";
import { BookingStatus } from "@calcom/prisma/enums";
import { bookingMetadataSchema } from "@calcom/prisma/zod-utils";
import { Alert, Badge, Button, EmailInput, HeadSeo, useCalcomTheme } from "@calcom/ui";
import { AlertCircle, Calendar, Check, ChevronLeft, ExternalLink, X } from "@calcom/ui/components/icon";

import { getServerSideProps } from "@lib/booking/[uid]/getServerSideProps";
import { timeZone } from "@lib/clock";
import type { inferSSRProps } from "@lib/types/inferSSRProps";

import PageWrapper from "@components/PageWrapper";
import CancelBooking from "@components/booking/CancelBooking";
import EventReservationSchema from "@components/schemas/EventReservationSchema";

export { getServerSideProps };

export type PageProps = inferSSRProps<typeof getServerSideProps>;

const stringToBoolean = z
  .string()
  .optional()
  .transform((val) => val === "true");

const querySchema = z.object({
  uid: z.string(),
  email: z.string().optional(),
  eventTypeSlug: z.string().optional(),
  cancel: stringToBoolean,
  allRemainingBookings: stringToBoolean,
  changes: stringToBoolean,
  reschedule: stringToBoolean,
  isSuccessBookingPage: stringToBoolean,
  formerTime: z.string().optional(),
  seatReferenceUid: z.string().optional(),
});

const useBrandColors = ({
  brandColor,
  darkBrandColor,
}: {
  brandColor?: string | null;
  darkBrandColor?: string | null;
}) => {
  const brandTheme = useGetBrandingColours({
    lightVal: brandColor,
    darkVal: darkBrandColor,
  });
  useCalcomTheme(brandTheme);
};

export default function Success(props: PageProps) {
  const { t } = useLocale();
  const router = useRouter();
  const routerQuery = useRouterQuery();
  const pathname = usePathname();
  const searchParams = useCompatSearchParams();
  const { eventType, bookingInfo, requiresLoginToUpdate } = props;
  const {
    allRemainingBookings,
    isSuccessBookingPage,
    cancel: isCancellationMode,
    formerTime,
    email,
    seatReferenceUid,
  } = querySchema.parse(routerQuery);

  const attendeeTimeZone = bookingInfo?.attendees.find((attendee) => attendee.email === email)?.timeZone;

  const tz = props.tz ? props.tz : isSuccessBookingPage && attendeeTimeZone ? attendeeTimeZone : timeZone();

  const location = bookingInfo.location as ReturnType<typeof getEventLocationValue>;
  let rescheduleLocation: string | undefined;
  if (
    typeof bookingInfo.responses?.location === "object" &&
    "optionValue" in bookingInfo.responses.location
  ) {
    rescheduleLocation = bookingInfo.responses.location.optionValue;
  }

  const locationVideoCallUrl: string | undefined = bookingMetadataSchema.parse(
    bookingInfo?.metadata || {}
  )?.videoCallUrl;

  const status = bookingInfo?.status;
  const reschedule = bookingInfo.status === BookingStatus.ACCEPTED;
  const cancellationReason = bookingInfo.cancellationReason || bookingInfo.rejectionReason;

  const attendees = bookingInfo?.attendees;

  const isGmail = !!attendees.find((attendee) => attendee.email.includes("gmail.com"));

  const [is24h, setIs24h] = useState(
    props?.userTimeFormat ? props.userTimeFormat === 24 : isBrowserLocale24h()
  );
  const { data: session } = useSession();

  const [date, setDate] = useState(dayjs.utc(bookingInfo.startTime));

  const isBackgroundTransparent = useIsBackgroundTransparent();
  const isEmbed = useIsEmbed();
  const shouldAlignCentrallyInEmbed = useEmbedNonStylesConfig("align") !== "left";
  const shouldAlignCentrally = !isEmbed || shouldAlignCentrallyInEmbed;
  const [calculatedDuration, setCalculatedDuration] = useState<number | undefined>(undefined);

  function setIsCancellationMode(value: boolean) {
    const _searchParams = new URLSearchParams(searchParams ?? undefined);

    if (value) {
      _searchParams.set("cancel", "true");
    } else {
      if (_searchParams.get("cancel")) {
        _searchParams.delete("cancel");
      }
    }

    router.replace(`${pathname}?${_searchParams.toString()}`);
  }

  let evtName = eventType.eventName;
  if (eventType.isDynamic && bookingInfo.responses?.title) {
    evtName = bookingInfo.responses.title as string;
  }
  const eventNameObject = {
    attendeeName: bookingInfo.responses.name as z.infer<typeof nameObjectSchema> | string,
    eventType: eventType.title,
    eventName: evtName,
    host: props.profile.name || "Nameless",
    location: location,
    bookingFields: bookingInfo.responses,
    t,
  };

  const giphyAppData = getEventTypeAppData(eventType, "giphy");
  const giphyImage = giphyAppData?.thankYouPage;

  const eventName = getEventName(eventNameObject, true);
  // Confirmation can be needed in two cases as of now
  // - Event Type has require confirmation option enabled always
  // - EventType has conditionally enabled confirmation option based on how far the booking is scheduled.
  // - It's a paid event and payment is pending.
  const needsConfirmation = bookingInfo.status === BookingStatus.PENDING && eventType.requiresConfirmation;
  const userIsOwner = !!(session?.user?.id && eventType.owner?.id === session.user.id);
  const isLoggedIn = session?.user;
  const isCancelled =
    status === "CANCELLED" ||
    status === "REJECTED" ||
    (!!seatReferenceUid &&
      !bookingInfo.seatsReferences.some((reference) => reference.referenceUid === seatReferenceUid));

  // const telemetry = useTelemetry();
  /*  useEffect(() => {
    if (top !== window) {
      //page_view will be collected automatically by _middleware.ts
      telemetry.event(telemetryEventTypes.embedView, collectPageParameters("/booking"));
    }
  }, [telemetry]); */

  useEffect(() => {
    const users = eventType.users;
    if (!sdkActionManager) return;
    // TODO: We should probably make it consistent with Webhook payload. Some data is not available here, as and when requirement comes we can add
    sdkActionManager.fire("bookingSuccessful", {
      booking: bookingInfo,
      eventType,
      date: date.toString(),
      duration: calculatedDuration,
      organizer: {
        name: users[0].name || "Nameless",
        email: users[0].email || "Email-less",
        timeZone: users[0].timeZone,
      },
      confirmed: !needsConfirmation,
      // TODO: Add payment details
    });
    setDate(
      date.tz(localStorage.getItem("timeOption.preferredTimeZone") || dayjs.tz.guess() || "Europe/London")
    );
    setIs24h(props?.userTimeFormat ? props.userTimeFormat === 24 : !!getIs24hClockFromLocalStorage());
    // eslint-disable-next-line react-hooks/exhaustive-deps
  }, [eventType, needsConfirmation]);

  useEffect(() => {
    setCalculatedDuration(dayjs(bookingInfo.endTime).diff(dayjs(bookingInfo.startTime), "minutes"));
    // eslint-disable-next-line react-hooks/exhaustive-deps
  }, []);

  function eventLink(): string {
    const optional: { location?: string } = {};
    if (locationVideoCallUrl) {
      optional["location"] = locationVideoCallUrl;
    }

    const event = createEvent({
      start: [
        date.toDate().getUTCFullYear(),
        (date.toDate().getUTCMonth() as number) + 1,
        date.toDate().getUTCDate(),
        date.toDate().getUTCHours(),
        date.toDate().getUTCMinutes(),
      ],
      startInputType: "utc",
      title: eventName,
      description: eventType.description ? eventType.description : undefined,
      /** formatted to required type of description ^ */
      duration: {
        minutes: calculatedDuration,
      },
      ...optional,
    });

    if (event.error) {
      throw event.error;
    }

    return encodeURIComponent(event.value ? event.value : false);
  }

  function getTitle(): string {
    const titleSuffix = props.recurringBookings ? "_recurring" : "";
    if (isCancelled) {
      return "";
    }
    if (needsConfirmation) {
      if (props.profile.name !== null) {
        return t(`user_needs_to_confirm_or_reject_booking${titleSuffix}`, {
          user: props.profile.name,
        });
      }
      return t(`needs_to_be_confirmed_or_rejected${titleSuffix}`);
    }
    return t(`emailed_you_and_attendees${titleSuffix}`);
  }

  // This is a weird case where the same route can be opened in booking flow as a success page or as a booking detail page from the app
  // As Booking Page it has to support configured theme, but as booking detail page it should not do any change. Let Shell.tsx handle it.
  useTheme(isSuccessBookingPage ? props.profile.theme : "system");
  useBrandColors({
    brandColor: props.profile.brandColor,
    darkBrandColor: props.profile.darkBrandColor,
  });
  const title = t(
    `booking_${needsConfirmation ? "submitted" : "confirmed"}${props.recurringBookings ? "_recurring" : ""}`
  );

  const locationToDisplay = getSuccessPageLocationMessage(
    locationVideoCallUrl ? locationVideoCallUrl : location,
    t,
    bookingInfo.status
  );

  const rescheduleLocationToDisplay = getSuccessPageLocationMessage(
    rescheduleLocation ?? "",
    t,
    bookingInfo.status
  );

  const providerName = guessEventLocationType(location)?.label;
  const rescheduleProviderName = guessEventLocationType(rescheduleLocation)?.label;

  return (
    <div className={isEmbed ? "" : "h-screen"} data-testid="success-page">
      {!isEmbed && (
        <EventReservationSchema
          reservationId={bookingInfo.uid}
          eventName={eventName}
          startTime={bookingInfo.startTime}
          endTime={bookingInfo.endTime}
          organizer={bookingInfo.user}
          attendees={bookingInfo.attendees}
          location={locationToDisplay}
          description={bookingInfo.description}
          status={status}
        />
      )}
      {isLoggedIn && !isEmbed && (
        <div className="-mb-4 ml-4 mt-2">
          <Link
            href={allRemainingBookings ? "/bookings/recurring" : "/bookings/upcoming"}
            className="hover:bg-subtle text-subtle hover:text-default mt-2 inline-flex px-1 py-2 text-sm dark:hover:bg-transparent">
            <ChevronLeft className="h-5 w-5 rtl:rotate-180" /> {t("back_to_bookings")}
          </Link>
        </div>
      )}
      <HeadSeo title={title} description={title} />
      <BookingPageTagManager eventType={eventType} />
      <main className={classNames(shouldAlignCentrally ? "mx-auto" : "", isEmbed ? "" : "max-w-3xl")}>
        <div className={classNames("overflow-y-auto", isEmbed ? "" : "z-50 ")}>
          <div
            className={classNames(
              shouldAlignCentrally ? "text-center" : "",
              "flex items-end justify-center px-4 pb-20 pt-4 sm:flex sm:p-0"
            )}>
            <div
              className={classNames(
                "main my-4 flex flex-col transition-opacity sm:my-0 ",
                isEmbed ? "" : " inset-0"
              )}
              aria-hidden="true">
              <div
                className={classNames(
                  "inline-block transform overflow-hidden rounded-lg border sm:my-8 sm:max-w-xl",
                  !isBackgroundTransparent && " bg-default dark:bg-muted border-booker border-booker-width",
                  "px-8 pb-4 pt-5 text-left align-bottom transition-all sm:w-full sm:py-8 sm:align-middle"
                )}
                role="dialog"
                aria-modal="true"
                aria-labelledby="modal-headline">
                <div
                  className={classNames(
                    "mx-auto flex items-center justify-center",
                    !giphyImage && !isCancelled && !needsConfirmation
                      ? "bg-success h-12 w-12 rounded-full"
                      : "",
                    !giphyImage && !isCancelled && needsConfirmation
                      ? "bg-subtle h-12 w-12 rounded-full"
                      : "",
                    isCancelled ? "bg-error h-12 w-12 rounded-full" : ""
                  )}>
                  {giphyImage && !needsConfirmation && !isCancelled && (
                    // eslint-disable-next-line @next/next/no-img-element
                    <img src={giphyImage} alt="Gif from Giphy" />
                  )}
                  {!giphyImage && !needsConfirmation && !isCancelled && (
                    <Check className="h-5 w-5 text-green-600 dark:text-green-400" />
                  )}
                  {needsConfirmation && !isCancelled && <Calendar className="text-emphasis h-5 w-5" />}
                  {isCancelled && <X className="h-5 w-5 text-red-600 dark:text-red-200" />}
                </div>
                <div className="mb-8 mt-6 text-center last:mb-0">
                  <h3
                    className="text-emphasis text-2xl font-semibold leading-6"
                    data-testid={isCancelled ? "cancelled-headline" : ""}
                    id="modal-headline">
                    {needsConfirmation && !isCancelled
                      ? props.recurringBookings
                        ? t("booking_submitted_recurring")
                        : t("booking_submitted")
                      : isCancelled
                      ? seatReferenceUid
                        ? t("no_longer_attending")
                        : t("event_cancelled")
                      : props.recurringBookings
                      ? t("meeting_is_scheduled_recurring")
                      : t("meeting_is_scheduled")}
                  </h3>
                  <div className="mt-3">
                    <p className="text-default">{getTitle()}</p>
                  </div>
                  {props.paymentStatus &&
                    (bookingInfo.status === BookingStatus.CANCELLED ||
                      bookingInfo.status === BookingStatus.REJECTED) && (
                      <h4>
                        {!props.paymentStatus.success &&
                          !props.paymentStatus.refunded &&
                          t("booking_with_payment_cancelled")}
                        {props.paymentStatus.success &&
                          !props.paymentStatus.refunded &&
                          t("booking_with_payment_cancelled_already_paid")}
                        {props.paymentStatus.refunded && t("booking_with_payment_cancelled_refunded")}
                      </h4>
                    )}

                  <div className="border-subtle text-default mt-8 grid grid-cols-3 border-t pt-8 text-left rtl:text-right">
                    {(isCancelled || reschedule) && cancellationReason && (
                      <>
                        <div className="font-medium">
                          {isCancelled ? t("reason") : t("reschedule_reason")}
                        </div>
                        <div className="col-span-2 mb-6 last:mb-0">{cancellationReason}</div>
                      </>
                    )}
                    <div className="font-medium">{t("what")}</div>
                    <div className="col-span-2 mb-6 last:mb-0" data-testid="booking-title">
                      {eventName}
                    </div>
                    <div className="font-medium">{t("when")}</div>
                    <div className="col-span-2 mb-6 last:mb-0">
                      {reschedule && !!formerTime && (
                        <p className="line-through">
                          <RecurringBookings
                            eventType={eventType}
                            duration={calculatedDuration}
                            recurringBookings={props.recurringBookings}
                            allRemainingBookings={allRemainingBookings}
                            date={dayjs(formerTime)}
                            is24h={is24h}
                            isCancelled={isCancelled}
                            tz={tz}
                          />
                        </p>
                      )}
                      <RecurringBookings
                        eventType={eventType}
                        duration={calculatedDuration}
                        recurringBookings={props.recurringBookings}
                        allRemainingBookings={allRemainingBookings}
                        date={date}
                        is24h={is24h}
                        isCancelled={isCancelled}
                        tz={tz}
                      />
                    </div>
                    {(bookingInfo?.user || bookingInfo?.attendees) && (
                      <>
                        <div className="font-medium">{t("who")}</div>
                        <div className="col-span-2 last:mb-0">
                          {bookingInfo?.user && (
                            <div className="mb-3">
                              <div>
                                <span data-testid="booking-host-name" className="mr-2">
                                  {bookingInfo.user.name}
                                </span>
                                <Badge variant="blue">{t("Host")}</Badge>
                              </div>
                              <p className="text-default">{bookingInfo.user.email}</p>
                            </div>
                          )}
                          {bookingInfo?.attendees.map((attendee) => (
                            <div key={attendee.name + attendee.email} className="mb-3 last:mb-0">
                              {attendee.name && (
                                <p data-testid={`attendee-name-${attendee.name}`}>{attendee.name}</p>
                              )}
                              <p data-testid={`attendee-email-${attendee.email}`}>{attendee.email}</p>
                            </div>
                          ))}
                        </div>
                      </>
                    )}
                    {locationToDisplay && !isCancelled && (
                      <>
                        <div className="mt-3 font-medium">{t("where")}</div>
                        <div className="col-span-2 mt-3" data-testid="where">
                          {!rescheduleLocation || locationToDisplay === rescheduleLocationToDisplay ? (
                            <DisplayLocation
                              locationToDisplay={locationToDisplay}
                              providerName={providerName}
                            />
                          ) : (
                            <>
                              {!!formerTime && (
                                <DisplayLocation
                                  locationToDisplay={locationToDisplay}
                                  providerName={providerName}
                                  className="line-through"
                                />
                              )}

                              <DisplayLocation
                                locationToDisplay={rescheduleLocationToDisplay}
                                providerName={rescheduleProviderName}
                              />
                            </>
                          )}
                        </div>
                      </>
                    )}
                    {props.paymentStatus && (
                      <>
                        <div className="mt-3 font-medium">
                          {props.paymentStatus.paymentOption === "HOLD"
                            ? t("complete_your_booking")
                            : t("payment")}
                        </div>
                        <div className="col-span-2 mb-2 mt-3">
                          <Price currency={props.paymentStatus.currency} price={props.paymentStatus.amount} />
                        </div>
                      </>
                    )}
                    {bookingInfo?.description && (
                      <>
                        <div className="mt-9 font-medium">{t("additional_notes")}</div>
                        <div className="col-span-2 mb-2 mt-9">
                          <p className="break-words">{bookingInfo.description}</p>
                        </div>
                      </>
                    )}
                  </div>
                  <div className="text-bookingdark dark:border-darkgray-200 mt-8 text-left dark:text-gray-300">
                    {Object.entries(bookingInfo.responses).map(([name, response]) => {
                      const field = eventType.bookingFields.find((field) => field.name === name);
                      // We show location in the "where" section
                      // We show Booker Name, Emails and guests in Who section
                      // We show notes in additional notes section
                      // We show rescheduleReason at the top
                      if (!field) return null;
                      const isSystemField = SystemField.safeParse(field.name);
                      // SMS_REMINDER_NUMBER_FIELD is a system field but doesn't have a dedicated place in the UI. So, it would be shown through the following responses list
                      if (isSystemField.success && field.name !== SMS_REMINDER_NUMBER_FIELD) return null;

                      const label = field.label || t(field.defaultLabel || "");

                      return (
                        <>
                          <div className="text-emphasis mt-4 font-medium">{label}</div>
                          <p
                            className="text-default break-words"
                            data-testid="field-response"
                            data-fob-field={field.name}>
                            {field.type === "boolean" ? (response ? t("yes") : t("no")) : response.toString()}
                          </p>
                        </>
                      );
                    })}
                  </div>
                </div>
                {requiresLoginToUpdate && (
                  <>
                    <hr className="border-subtle mb-8" />
                    <div className="text-center">
                      <span className="text-emphasis ltr:mr-2 rtl:ml-2">{t("need_to_make_a_change")}</span>
                      {/* Login button but redirect to here */}
                      <span className="text-default inline">
                        <span className="underline" data-testid="reschedule-link">
                          <Link
                            href={`/auth/login?callbackUrl=${encodeURIComponent(
                              `/booking/${bookingInfo?.uid}`
                            )}`}
                            legacyBehavior>
                            {t("login")}
                          </Link>
                        </span>
                      </span>
                    </div>
                  </>
                )}
                {!requiresLoginToUpdate &&
                  (!needsConfirmation || !userIsOwner) &&
                  !isCancelled &&
                  (!isCancellationMode ? (
                    <>
                      <hr className="border-subtle mb-8" />
                      <div className="text-center last:pb-0">
                        <span className="text-emphasis ltr:mr-2 rtl:ml-2">{t("need_to_make_a_change")}</span>

                        <>
                          {!props.recurringBookings && (
                            <span className="text-default inline">
                              <span className="underline" data-testid="reschedule-link">
                                <Link
                                  href={`/reschedule/${seatReferenceUid || bookingInfo?.uid}`}
                                  legacyBehavior>
                                  {t("reschedule")}
                                </Link>
                              </span>
                              <span className="mx-2">{t("or_lowercase")}</span>
                            </span>
                          )}

                          <button
                            data-testid="cancel"
                            className={classNames(
                              "text-default underline",
                              props.recurringBookings && "ltr:mr-2 rtl:ml-2"
                            )}
                            onClick={() => setIsCancellationMode(true)}>
                            {t("cancel")}
                          </button>
                        </>
                      </div>
                    </>
                  ) : (
                    <>
                      <hr className="border-subtle" />
                      <CancelBooking
                        booking={{ uid: bookingInfo?.uid, title: bookingInfo?.title, id: bookingInfo?.id }}
                        profile={{ name: props.profile.name, slug: props.profile.slug }}
                        recurringEvent={eventType.recurringEvent}
                        team={eventType?.team?.name}
                        setIsCancellationMode={setIsCancellationMode}
                        theme={isSuccessBookingPage ? props.profile.theme : "light"}
                        allRemainingBookings={allRemainingBookings}
                        seatReferenceUid={seatReferenceUid}
                      />
                    </>
                  ))}
                {userIsOwner &&
                  !needsConfirmation &&
                  !isCancellationMode &&
                  !isCancelled &&
                  !!calculatedDuration && (
                    <>
                      <hr className="border-subtle mt-8" />
                      <div className="text-default align-center flex flex-row justify-center pt-8">
                        <span className="text-default flex self-center font-medium ltr:mr-2 rtl:ml-2 ">
                          {t("add_to_calendar")}
                        </span>
                        <div className="justify-left mt-1 flex text-left sm:mt-0">
                          <Link
                            href={`https://calendar.google.com/calendar/r/eventedit?dates=${date
                              .utc()
                              .format("YYYYMMDDTHHmmss[Z]")}/${date
                              .add(calculatedDuration, "minute")
                              .utc()
                              .format("YYYYMMDDTHHmmss[Z]")}&text=${eventName}&details=${
                              eventType.description
                            }${
                              typeof locationVideoCallUrl === "string"
                                ? `&location=${encodeURIComponent(locationVideoCallUrl)}`
                                : ""
                            }${
                              eventType.recurringEvent
                                ? `&recur=${encodeURIComponent(
                                    new RRule(eventType.recurringEvent).toString()
                                  )}`
                                : ""
                            }`}
                            className="text-default border-subtle h-10 w-10 rounded-sm border px-3 py-2 ltr:mr-2 rtl:ml-2">
                            <svg
                              className="-mt-1.5 inline-block h-4 w-4"
                              fill="currentColor"
                              xmlns="http://www.w3.org/2000/svg"
                              viewBox="0 0 24 24">
                              <title>Google</title>
                              <path d="M12.48 10.92v3.28h7.84c-.24 1.84-.853 3.187-1.787 4.133-1.147 1.147-2.933 2.4-6.053 2.4-4.827 0-8.6-3.893-8.6-8.72s3.773-8.72 8.6-8.72c2.6 0 4.507 1.027 5.907 2.347l2.307-2.307C18.747 1.44 16.133 0 12.48 0 5.867 0 .307 5.387.307 12s5.56 12 12.173 12c3.573 0 6.267-1.173 8.373-3.36 2.16-2.16 2.84-5.213 2.84-7.667 0-.76-.053-1.467-.173-2.053H12.48z" />
                            </svg>
                          </Link>
                          <Link
                            href={
                              encodeURI(
                                `https://outlook.live.com/calendar/0/deeplink/compose?body=${
                                  eventType.description
                                }&enddt=${date
                                  .add(calculatedDuration, "minute")
                                  .utc()
                                  .format()}&path=%2Fcalendar%2Faction%2Fcompose&rru=addevent&startdt=${date
                                  .utc()
                                  .format()}&subject=${eventName}`
                              ) +
                              (locationVideoCallUrl
                                ? `&location=${encodeURIComponent(locationVideoCallUrl)}`
                                : "")
                            }
                            className="border-subtle text-default mx-2 h-10 w-10 rounded-sm border px-3 py-2"
                            target="_blank">
                            <svg
                              className="-mt-1.5 mr-1 inline-block h-4 w-4"
                              fill="currentColor"
                              xmlns="http://www.w3.org/2000/svg"
                              viewBox="0 0 24 24">
                              <title>Microsoft Outlook</title>
                              <path d="M7.88 12.04q0 .45-.11.87-.1.41-.33.74-.22.33-.58.52-.37.2-.87.2t-.85-.2q-.35-.21-.57-.55-.22-.33-.33-.75-.1-.42-.1-.86t.1-.87q.1-.43.34-.76.22-.34.59-.54.36-.2.87-.2t.86.2q.35.21.57.55.22.34.31.77.1.43.1.88zM24 12v9.38q0 .46-.33.8-.33.32-.8.32H7.13q-.46 0-.8-.33-.32-.33-.32-.8V18H1q-.41 0-.7-.3-.3-.29-.3-.7V7q0-.41.3-.7Q.58 6 1 6h6.5V2.55q0-.44.3-.75.3-.3.75-.3h12.9q.44 0 .75.3.3.3.3.75V10.85l1.24.72h.01q.1.07.18.18.07.12.07.25zm-6-8.25v3h3v-3zm0 4.5v3h3v-3zm0 4.5v1.83l3.05-1.83zm-5.25-9v3h3.75v-3zm0 4.5v3h3.75v-3zm0 4.5v2.03l2.41 1.5 1.34-.8v-2.73zM9 3.75V6h2l.13.01.12.04v-2.3zM5.98 15.98q.9 0 1.6-.3.7-.32 1.19-.86.48-.55.73-1.28.25-.74.25-1.61 0-.83-.25-1.55-.24-.71-.71-1.24t-1.15-.83q-.68-.3-1.55-.3-.92 0-1.64.3-.71.3-1.2.85-.5.54-.75 1.3-.25.74-.25 1.63 0 .85.26 1.56.26.72.74 1.23.48.52 1.17.81.69.3 1.56.3zM7.5 21h12.39L12 16.08V17q0 .41-.3.7-.29.3-.7.3H7.5zm15-.13v-7.24l-5.9 3.54Z" />
                            </svg>
                          </Link>
                          <Link
                            href={
                              encodeURI(
                                `https://outlook.office.com/calendar/0/deeplink/compose?body=${
                                  eventType.description
                                }&enddt=${date
                                  .add(calculatedDuration, "minute")
                                  .utc()
                                  .format()}&path=%2Fcalendar%2Faction%2Fcompose&rru=addevent&startdt=${date
                                  .utc()
                                  .format()}&subject=${eventName}`
                              ) +
                              (locationVideoCallUrl
                                ? `&location=${encodeURIComponent(locationVideoCallUrl)}`
                                : "")
                            }
                            className="text-default border-subtle mx-2 h-10 w-10 rounded-sm border px-3 py-2"
                            target="_blank">
                            <svg
                              className="-mt-1.5 mr-1 inline-block h-4 w-4"
                              fill="currentColor"
                              xmlns="http://www.w3.org/2000/svg"
                              viewBox="0 0 24 24">
                              <title>Microsoft Office</title>
                              <path d="M21.53 4.306v15.363q0 .807-.472 1.433-.472.627-1.253.85l-6.888 1.974q-.136.037-.29.055-.156.019-.293.019-.396 0-.72-.105-.321-.106-.656-.292l-4.505-2.544q-.248-.137-.391-.366-.143-.23-.143-.515 0-.434.304-.738.304-.305.739-.305h5.831V4.964l-4.38 1.563q-.533.187-.856.658-.322.472-.322 1.03v8.078q0 .496-.248.912-.25.416-.683.651l-2.072 1.13q-.286.148-.571.148-.497 0-.844-.347-.348-.347-.348-.844V6.563q0-.62.33-1.19.328-.571.874-.881L11.07.285q.248-.136.534-.21.285-.075.57-.075.211 0 .38.031.166.031.364.093l6.888 1.899q.384.11.7.329.317.217.547.52.23.305.353.67.125.367.125.764zm-1.588 15.363V4.306q0-.273-.16-.478-.163-.204-.423-.28l-3.388-.93q-.397-.111-.794-.23-.397-.117-.794-.216v19.68l4.976-1.427q.26-.074.422-.28.161-.204.161-.477z" />
                            </svg>
                          </Link>
                          <Link
                            href={`data:text/calendar,${eventLink()}`}
                            className="border-subtle text-default mx-2 h-10 w-10 rounded-sm border px-3 py-2"
                            download={`${eventType.title}.ics`}>
                            <svg
                              version="1.1"
                              fill="currentColor"
                              xmlns="http://www.w3.org/2000/svg"
                              viewBox="0 0 1000 1000"
                              className="-mt-1.5 mr-1 inline-block h-4 w-4">
                              <title>{t("other")}</title>
                              <path d="M971.3,154.9c0-34.7-28.2-62.9-62.9-62.9H611.7c-1.3,0-2.6,0.1-3.9,0.2V10L28.7,87.3v823.4L607.8,990v-84.6c1.3,0.1,2.6,0.2,3.9,0.2h296.7c34.7,0,62.9-28.2,62.9-62.9V154.9z M607.8,636.1h44.6v-50.6h-44.6v-21.9h44.6v-50.6h-44.6v-92h277.9v230.2c0,3.8-3.1,7-7,7H607.8V636.1z M117.9,644.7l-50.6-2.4V397.5l50.6-2.2V644.7z M288.6,607.3c17.6,0.6,37.3-2.8,49.1-7.2l9.1,48c-11,5.1-35.6,9.9-66.9,8.3c-85.4-4.3-127.5-60.7-127.5-132.6c0-86.2,57.8-136.7,133.2-140.1c30.3-1.3,53.7,4,64.3,9.2l-12.2,48.9c-12.1-4.9-28.8-9.2-49.5-8.6c-45.3,1.2-79.5,30.1-79.5,87.4C208.8,572.2,237.8,605.7,288.6,607.3z M455.5,665.2c-32.4-1.6-63.7-11.3-79.1-20.5l12.6-50.7c16.8,9.1,42.9,18.5,70.4,19.4c30.1,1,46.3-10.7,46.3-29.3c0-17.8-14-28.1-48.8-40.6c-46.9-16.4-76.8-41.7-76.8-81.5c0-46.6,39.3-84.1,106.8-87.1c33.3-1.5,58.3,4.2,76.5,11.2l-15.4,53.3c-12.1-5.3-33.5-12.8-62.3-12c-28.3,0.8-41.9,13.6-41.9,28.1c0,17.8,16.1,25.5,53.6,39c52.9,18.5,78.4,45.3,78.4,86.4C575.6,629.7,536.2,669.2,455.5,665.2z M935.3,842.7c0,14.9-12.1,27-27,27H611.7c-1.3,0-2.6-0.2-3.9-0.4V686.2h270.9c19.2,0,34.9-15.6,34.9-34.9V398.4c0-19.2-15.6-34.9-34.9-34.9h-47.1v-32.3H808v32.3h-44.8v-32.3h-22.7v32.3h-43.3v-32.3h-22.7v32.3H628v-32.3h-20.2v-203c1.31.2,2.6-0.4,3.9-0.4h296.7c14.9,0,27,12.1,27,27L935.3,842.7L935.3,842.7z" />
                            </svg>
                          </Link>
                        </div>
                      </div>
                    </>
                  )}

                {session === null && !(userIsOwner || props.hideBranding) && (
                  <>
                    <hr className="border-subtle mt-8" />
                    <div className="text-default pt-8 text-center text-xs">
                      <a href="https://cal.com/signup">
                        {t("create_booking_link_with_calcom", { appName: APP_NAME })}
                      </a>

                      <form
                        onSubmit={(e) => {
                          e.preventDefault();
                          const target = e.target as typeof e.target & {
                            email: { value: string };
                          };
                          router.push(`https://cal.com/signup?email=${target.email.value}`);
                        }}
                        className="mt-4 flex">
                        <EmailInput
                          name="email"
                          id="email"
                          defaultValue={email}
                          className="mr- focus:border-brand-default border-default text-default mt-0 block w-full rounded-none rounded-l-md shadow-sm focus:ring-black sm:text-sm"
                          placeholder="rick.astley@cal.com"
                        />
                        <Button
                          size="lg"
                          type="submit"
                          className="min-w-max rounded-none rounded-r-md"
                          color="primary">
                          {t("try_for_free")}
                        </Button>
                      </form>
                    </div>
                  </>
                )}
              </div>
              {isGmail && (
                <Alert
                  className="main -mb-20 mt-4 inline-block ltr:text-left rtl:text-right sm:-mt-4 sm:mb-4 sm:w-full sm:max-w-xl sm:align-middle"
                  severity="warning"
                  message={
                    <div>
                      <p className="font-semibold">{t("google_new_spam_policy")}</p>
                      <span className="underline">
                        <a
                          target="_blank"
                          href="https://cal.com/blog/google-s-new-spam-policy-may-be-affecting-your-invitations">
                          {t("resolve")}
                        </a>
                      </span>
                    </div>
                  }
                  CustomIcon={AlertCircle}
                  customIconColor="text-attention dark:text-orange-200"
                />
              )}
            </div>
          </div>
        </div>
      </main>
    </div>
  );
}

const DisplayLocation = ({
  locationToDisplay,
  providerName,
  className,
}: {
  locationToDisplay: string;
  providerName?: string;
  className?: string;
}) =>
  locationToDisplay.startsWith("http") ? (
    <a
      href={locationToDisplay}
      target="_blank"
      title={locationToDisplay}
      className={classNames("text-default flex items-center gap-2", className)}
      rel="noreferrer">
      {providerName || "Link"}
      <ExternalLink className="text-default inline h-4 w-4" />
    </a>
  ) : (
    <p className={className}>{locationToDisplay}</p>
  );

Success.isBookingPage = true;
Success.PageWrapper = PageWrapper;

type RecurringBookingsProps = {
  eventType: PageProps["eventType"];
  recurringBookings: PageProps["recurringBookings"];
  date: dayjs.Dayjs;
  duration: number | undefined;
  is24h: boolean;
  allRemainingBookings: boolean;
  isCancelled: boolean;
  tz: string;
};

export function RecurringBookings({
  eventType,
  recurringBookings,
  duration,
  date,
  allRemainingBookings,
  is24h,
  isCancelled,
  tz,
}: RecurringBookingsProps) {
  const [moreEventsVisible, setMoreEventsVisible] = useState(false);
  const {
    t,
    i18n: { language },
  } = useLocale();
  const recurringBookingsSorted = recurringBookings
    ? recurringBookings.sort((a: ConfigType, b: ConfigType) => (dayjs(a).isAfter(dayjs(b)) ? 1 : -1))
    : null;

  if (!duration) return null;

  if (recurringBookingsSorted && allRemainingBookings) {
    return (
      <>
        {eventType.recurringEvent?.count && (
          <span className="font-medium">
            {getEveryFreqFor({
              t,
              recurringEvent: eventType.recurringEvent,
              recurringCount: recurringBookings?.length ?? undefined,
            })}
          </span>
        )}
        {eventType.recurringEvent?.count &&
          recurringBookingsSorted.slice(0, 4).map((dateStr: string, idx: number) => (
            <div key={idx} className={classNames("mb-2", isCancelled ? "line-through" : "")}>
              {formatToLocalizedDate(dayjs.tz(dateStr, tz), language, "full", tz)}
              <br />
              {formatToLocalizedTime(dayjs(dateStr), language, undefined, !is24h, tz)} -{" "}
              {formatToLocalizedTime(dayjs(dateStr).add(duration, "m"), language, undefined, !is24h, tz)}{" "}
              <span className="text-bookinglight">
                ({formatToLocalizedTimezone(dayjs(dateStr), language, tz)})
              </span>
            </div>
          ))}
        {recurringBookingsSorted.length > 4 && (
          <Collapsible open={moreEventsVisible} onOpenChange={() => setMoreEventsVisible(!moreEventsVisible)}>
            <CollapsibleTrigger
              type="button"
              className={classNames("flex w-full", moreEventsVisible ? "hidden" : "")}>
              + {t("plus_more", { count: recurringBookingsSorted.length - 4 })}
            </CollapsibleTrigger>
            <CollapsibleContent>
              {eventType.recurringEvent?.count &&
                recurringBookingsSorted.slice(4).map((dateStr: string, idx: number) => (
                  <div key={idx} className={classNames("mb-2", isCancelled ? "line-through" : "")}>
                    {formatToLocalizedDate(dayjs.tz(dateStr, tz), language, "full", tz)}
                    <br />
                    {formatToLocalizedTime(dayjs(dateStr), language, undefined, !is24h, tz)} -{" "}
                    {formatToLocalizedTime(
                      dayjs(dateStr).add(duration, "m"),
                      language,
                      undefined,
                      !is24h,
                      tz
                    )}{" "}
                    <span className="text-bookinglight">
                      ({formatToLocalizedTimezone(dayjs(dateStr), language, tz)})
                    </span>
                  </div>
                ))}
            </CollapsibleContent>
          </Collapsible>
        )}
      </>
    );
  }

  return (
    <div className={classNames(isCancelled ? "line-through" : "")}>
      {formatToLocalizedDate(date, language, "full", tz)}
      <br />
      {formatToLocalizedTime(date, language, undefined, !is24h, tz)} -{" "}
      {formatToLocalizedTime(dayjs(date).add(duration, "m"), language, undefined, !is24h, tz)}{" "}
      <span className="text-bookinglight">({formatToLocalizedTimezone(date, language, tz)})</span>
    </div>
  );
<<<<<<< HEAD
}

const getEventTypesFromDB = async (id: number) => {
  const userSelect = {
    id: true,
    name: true,
    username: true,
    hideBranding: true,
    theme: true,
    brandColor: true,
    darkBrandColor: true,
    email: true,
    timeZone: true,
  };
  const eventType = await prisma.eventType.findUnique({
    where: {
      id,
    },
    select: {
      id: true,
      title: true,
      description: true,
      length: true,
      eventName: true,
      recurringEvent: true,
      requiresConfirmation: true,
      userId: true,
      successRedirectUrl: true,
      customInputs: true,
      locations: true,
      price: true,
      currency: true,
      bookingFields: true,
      disableGuests: true,
      timeZone: true,
      owner: {
        select: userSelect,
      },
      users: {
        select: userSelect,
      },
      hosts: {
        select: {
          user: {
            select: userSelect,
          },
        },
      },
      team: {
        select: {
          slug: true,
          name: true,
          hideBranding: true,
        },
      },
      workflows: {
        select: {
          workflow: {
            select: {
              id: true,
              steps: true,
            },
          },
        },
      },
      metadata: true,
      seatsPerTimeSlot: true,
      seatsShowAttendees: true,
      seatsShowAvailabilityCount: true,
      periodStartDate: true,
      periodEndDate: true,
    },
  });

  if (!eventType) {
    return eventType;
  }

  const metadata = EventTypeMetaDataSchema.parse(eventType.metadata);

  return {
    isDynamic: false,
    ...eventType,
    bookingFields: getBookingFieldsWithSystemFields(eventType),
    metadata,
  };
};

const handleSeatsEventTypeOnBooking = async (
  eventType: {
    seatsPerTimeSlot?: number | null;
    seatsShowAttendees: boolean | null;
    seatsShowAvailabilityCount: boolean | null;
    [x: string | number | symbol]: unknown;
  },
  bookingInfo: Partial<
    Prisma.BookingGetPayload<{
      include: {
        attendees: { select: { name: true; email: true } };
        seatsReferences: { select: { referenceUid: true } };
        user: {
          select: {
            id: true;
            name: true;
            email: true;
            username: true;
            timeZone: true;
          };
        };
      };
    }>
  >,
  seatReferenceUid?: string,
  isHost?: boolean
) => {
  bookingInfo["responses"] = {};
  type seatAttendee = {
    attendee: {
      email: string;
      name: string;
    };
    id: number;
    data: Prisma.JsonValue;
    bookingId: number;
    attendeeId: number;
    referenceUid: string;
  } | null;
  let seatAttendee: seatAttendee = null;
  if (seatReferenceUid) {
    seatAttendee = await prisma.bookingSeat.findFirst({
      where: {
        referenceUid: seatReferenceUid,
      },
      include: {
        attendee: {
          select: {
            name: true,
            email: true,
          },
        },
      },
    });
  }
  if (seatAttendee) {
    const seatAttendeeData = seatAttendee.data as unknown as {
      description?: string;
      responses: Prisma.JsonValue;
    };
    bookingInfo["description"] = seatAttendeeData.description ?? null;
    bookingInfo["responses"] = bookingResponsesDbSchema.parse(seatAttendeeData.responses);
  }

  if (!eventType.seatsShowAttendees && !isHost) {
    if (seatAttendee) {
      const attendee = bookingInfo?.attendees?.find((a) => {
        return a.email === seatAttendee?.attendee?.email;
      });
      bookingInfo["attendees"] = attendee ? [attendee] : [];
    } else {
      bookingInfo["attendees"] = [];
    }
  }

  // // @TODO: If handling teams, we need to do more check ups for this.
  // if (bookingInfo?.user?.id === userId) {
  //   return;
  // }
  return bookingInfo;
};

export async function getServerSideProps(context: GetServerSidePropsContext) {
  const ssr = await ssrInit(context);
  const session = await getServerSession(context);
  let tz: string | null = null;
  let userTimeFormat: number | null = null;
  let requiresLoginToUpdate = false;
  if (session) {
    const user = await ssr.viewer.me.fetch();
    tz = user.timeZone;
    userTimeFormat = user.timeFormat;
  }

  const parsedQuery = querySchema.safeParse(context.query);

  if (!parsedQuery.success) return { notFound: true } as const;
  const { eventTypeSlug } = parsedQuery.data;
  let { uid, seatReferenceUid } = parsedQuery.data;

  const maybeBookingUidFromSeat = await maybeGetBookingUidFromSeat(prisma, uid);
  if (maybeBookingUidFromSeat.uid) uid = maybeBookingUidFromSeat.uid;
  if (maybeBookingUidFromSeat.seatReferenceUid) seatReferenceUid = maybeBookingUidFromSeat.seatReferenceUid;
  const bookingInfoRaw = await prisma.booking.findFirst({
    where: {
      uid: uid,
    },
    select: {
      title: true,
      id: true,
      uid: true,
      description: true,
      customInputs: true,
      smsReminderNumber: true,
      recurringEventId: true,
      startTime: true,
      endTime: true,
      location: true,
      status: true,
      metadata: true,
      cancellationReason: true,
      responses: true,
      rejectionReason: true,
      user: {
        select: {
          id: true,
          name: true,
          email: true,
          username: true,
          timeZone: true,
        },
      },
      attendees: {
        select: {
          name: true,
          email: true,
          timeZone: true,
        },
      },
      eventTypeId: true,
      eventType: {
        select: {
          eventName: true,
          slug: true,
          timeZone: true,
        },
      },
      seatsReferences: {
        select: {
          referenceUid: true,
        },
      },
    },
  });
  if (!bookingInfoRaw) {
    return {
      notFound: true,
    } as const;
  }

  const eventTypeRaw = !bookingInfoRaw.eventTypeId
    ? getDefaultEvent(eventTypeSlug || "")
    : await getEventTypesFromDB(bookingInfoRaw.eventTypeId);
  if (!eventTypeRaw) {
    return {
      notFound: true,
    } as const;
  }

  if (eventTypeRaw.seatsPerTimeSlot && !seatReferenceUid && !session) {
    requiresLoginToUpdate = true;
  }

  const bookingInfo = getBookingWithResponses(bookingInfoRaw);
  // @NOTE: had to do this because Server side cant return [Object objects]
  // probably fixable with json.stringify -> json.parse
  bookingInfo["startTime"] = (bookingInfo?.startTime as Date)?.toISOString() as unknown as Date;
  bookingInfo["endTime"] = (bookingInfo?.endTime as Date)?.toISOString() as unknown as Date;

  eventTypeRaw.users = !!eventTypeRaw.hosts?.length
    ? eventTypeRaw.hosts.map((host) => host.user)
    : eventTypeRaw.users;

  if (!eventTypeRaw.users.length) {
    if (!eventTypeRaw.owner)
      return {
        notFound: true,
      } as const;
    eventTypeRaw.users.push({
      ...eventTypeRaw.owner,
    });
  }

  const eventType = {
    ...eventTypeRaw,
    periodStartDate: eventTypeRaw.periodStartDate?.toString() ?? null,
    periodEndDate: eventTypeRaw.periodEndDate?.toString() ?? null,
    metadata: EventTypeMetaDataSchema.parse(eventTypeRaw.metadata),
    recurringEvent: parseRecurringEvent(eventTypeRaw.recurringEvent),
    customInputs: customInputSchema.array().parse(eventTypeRaw.customInputs),
  };

  const profile = {
    name: eventType.team?.name || eventType.users[0]?.name || null,
    email: eventType.team ? null : eventType.users[0].email || null,
    theme: (!eventType.team?.name && eventType.users[0]?.theme) || null,
    brandColor: eventType.team ? null : eventType.users[0].brandColor || null,
    darkBrandColor: eventType.team ? null : eventType.users[0].darkBrandColor || null,
    slug: eventType.team?.slug || eventType.users[0]?.username || null,
  };

  if (bookingInfo !== null && eventType.seatsPerTimeSlot) {
    await handleSeatsEventTypeOnBooking(
      eventType,
      bookingInfo,
      seatReferenceUid,
      session?.user.id === eventType.userId
    );
  }

  const payment = await prisma.payment.findFirst({
    where: {
      bookingId: bookingInfo.id,
    },
    select: {
      success: true,
      refunded: true,
      currency: true,
      amount: true,
      paymentOption: true,
    },
  });

  return {
    props: {
      themeBasis: eventType.team ? eventType.team.slug : eventType.users[0]?.username,
      hideBranding: eventType.team ? eventType.team.hideBranding : eventType.users[0].hideBranding,
      profile,
      eventType,
      recurringBookings: await getRecurringBookings(bookingInfo.recurringEventId),
      trpcState: ssr.dehydrate(),
      dynamicEventName: bookingInfo?.eventType?.eventName || "",
      bookingInfo,
      paymentStatus: payment,
      ...(tz && { tz }),
      userTimeFormat,
      requiresLoginToUpdate,
    },
  };
}

async function getRecurringBookings(recurringEventId: string | null) {
  if (!recurringEventId) return null;
  const recurringBookings = await prisma.booking.findMany({
    where: {
      recurringEventId,
      status: BookingStatus.ACCEPTED,
    },
    select: {
      startTime: true,
    },
  });
  return recurringBookings.map((obj) => obj.startTime.toString());
=======
>>>>>>> 95e037c6
}<|MERGE_RESOLUTION|>--- conflicted
+++ resolved
@@ -26,13 +26,6 @@
 } from "@calcom/embed-core/embed-iframe";
 import { Price } from "@calcom/features/bookings/components/event-meta/Price";
 import { SMS_REMINDER_NUMBER_FIELD, SystemField } from "@calcom/features/bookings/lib/SystemField";
-<<<<<<< HEAD
-import { getBookingWithResponses } from "@calcom/features/bookings/lib/get-booking";
-import { getBookingFieldsWithSystemFields } from "@calcom/features/bookings/lib/getBookingFields";
-import { bookingResponsesDbSchema } from "@calcom/features/bookings/lib/getBookingResponsesSchema";
-import { parseRecurringEvent } from "@calcom/lib";
-=======
->>>>>>> 95e037c6
 import { APP_NAME } from "@calcom/lib/constants";
 import {
   formatToLocalizedDate,
@@ -923,358 +916,4 @@
       <span className="text-bookinglight">({formatToLocalizedTimezone(date, language, tz)})</span>
     </div>
   );
-<<<<<<< HEAD
-}
-
-const getEventTypesFromDB = async (id: number) => {
-  const userSelect = {
-    id: true,
-    name: true,
-    username: true,
-    hideBranding: true,
-    theme: true,
-    brandColor: true,
-    darkBrandColor: true,
-    email: true,
-    timeZone: true,
-  };
-  const eventType = await prisma.eventType.findUnique({
-    where: {
-      id,
-    },
-    select: {
-      id: true,
-      title: true,
-      description: true,
-      length: true,
-      eventName: true,
-      recurringEvent: true,
-      requiresConfirmation: true,
-      userId: true,
-      successRedirectUrl: true,
-      customInputs: true,
-      locations: true,
-      price: true,
-      currency: true,
-      bookingFields: true,
-      disableGuests: true,
-      timeZone: true,
-      owner: {
-        select: userSelect,
-      },
-      users: {
-        select: userSelect,
-      },
-      hosts: {
-        select: {
-          user: {
-            select: userSelect,
-          },
-        },
-      },
-      team: {
-        select: {
-          slug: true,
-          name: true,
-          hideBranding: true,
-        },
-      },
-      workflows: {
-        select: {
-          workflow: {
-            select: {
-              id: true,
-              steps: true,
-            },
-          },
-        },
-      },
-      metadata: true,
-      seatsPerTimeSlot: true,
-      seatsShowAttendees: true,
-      seatsShowAvailabilityCount: true,
-      periodStartDate: true,
-      periodEndDate: true,
-    },
-  });
-
-  if (!eventType) {
-    return eventType;
-  }
-
-  const metadata = EventTypeMetaDataSchema.parse(eventType.metadata);
-
-  return {
-    isDynamic: false,
-    ...eventType,
-    bookingFields: getBookingFieldsWithSystemFields(eventType),
-    metadata,
-  };
-};
-
-const handleSeatsEventTypeOnBooking = async (
-  eventType: {
-    seatsPerTimeSlot?: number | null;
-    seatsShowAttendees: boolean | null;
-    seatsShowAvailabilityCount: boolean | null;
-    [x: string | number | symbol]: unknown;
-  },
-  bookingInfo: Partial<
-    Prisma.BookingGetPayload<{
-      include: {
-        attendees: { select: { name: true; email: true } };
-        seatsReferences: { select: { referenceUid: true } };
-        user: {
-          select: {
-            id: true;
-            name: true;
-            email: true;
-            username: true;
-            timeZone: true;
-          };
-        };
-      };
-    }>
-  >,
-  seatReferenceUid?: string,
-  isHost?: boolean
-) => {
-  bookingInfo["responses"] = {};
-  type seatAttendee = {
-    attendee: {
-      email: string;
-      name: string;
-    };
-    id: number;
-    data: Prisma.JsonValue;
-    bookingId: number;
-    attendeeId: number;
-    referenceUid: string;
-  } | null;
-  let seatAttendee: seatAttendee = null;
-  if (seatReferenceUid) {
-    seatAttendee = await prisma.bookingSeat.findFirst({
-      where: {
-        referenceUid: seatReferenceUid,
-      },
-      include: {
-        attendee: {
-          select: {
-            name: true,
-            email: true,
-          },
-        },
-      },
-    });
-  }
-  if (seatAttendee) {
-    const seatAttendeeData = seatAttendee.data as unknown as {
-      description?: string;
-      responses: Prisma.JsonValue;
-    };
-    bookingInfo["description"] = seatAttendeeData.description ?? null;
-    bookingInfo["responses"] = bookingResponsesDbSchema.parse(seatAttendeeData.responses);
-  }
-
-  if (!eventType.seatsShowAttendees && !isHost) {
-    if (seatAttendee) {
-      const attendee = bookingInfo?.attendees?.find((a) => {
-        return a.email === seatAttendee?.attendee?.email;
-      });
-      bookingInfo["attendees"] = attendee ? [attendee] : [];
-    } else {
-      bookingInfo["attendees"] = [];
-    }
-  }
-
-  // // @TODO: If handling teams, we need to do more check ups for this.
-  // if (bookingInfo?.user?.id === userId) {
-  //   return;
-  // }
-  return bookingInfo;
-};
-
-export async function getServerSideProps(context: GetServerSidePropsContext) {
-  const ssr = await ssrInit(context);
-  const session = await getServerSession(context);
-  let tz: string | null = null;
-  let userTimeFormat: number | null = null;
-  let requiresLoginToUpdate = false;
-  if (session) {
-    const user = await ssr.viewer.me.fetch();
-    tz = user.timeZone;
-    userTimeFormat = user.timeFormat;
-  }
-
-  const parsedQuery = querySchema.safeParse(context.query);
-
-  if (!parsedQuery.success) return { notFound: true } as const;
-  const { eventTypeSlug } = parsedQuery.data;
-  let { uid, seatReferenceUid } = parsedQuery.data;
-
-  const maybeBookingUidFromSeat = await maybeGetBookingUidFromSeat(prisma, uid);
-  if (maybeBookingUidFromSeat.uid) uid = maybeBookingUidFromSeat.uid;
-  if (maybeBookingUidFromSeat.seatReferenceUid) seatReferenceUid = maybeBookingUidFromSeat.seatReferenceUid;
-  const bookingInfoRaw = await prisma.booking.findFirst({
-    where: {
-      uid: uid,
-    },
-    select: {
-      title: true,
-      id: true,
-      uid: true,
-      description: true,
-      customInputs: true,
-      smsReminderNumber: true,
-      recurringEventId: true,
-      startTime: true,
-      endTime: true,
-      location: true,
-      status: true,
-      metadata: true,
-      cancellationReason: true,
-      responses: true,
-      rejectionReason: true,
-      user: {
-        select: {
-          id: true,
-          name: true,
-          email: true,
-          username: true,
-          timeZone: true,
-        },
-      },
-      attendees: {
-        select: {
-          name: true,
-          email: true,
-          timeZone: true,
-        },
-      },
-      eventTypeId: true,
-      eventType: {
-        select: {
-          eventName: true,
-          slug: true,
-          timeZone: true,
-        },
-      },
-      seatsReferences: {
-        select: {
-          referenceUid: true,
-        },
-      },
-    },
-  });
-  if (!bookingInfoRaw) {
-    return {
-      notFound: true,
-    } as const;
-  }
-
-  const eventTypeRaw = !bookingInfoRaw.eventTypeId
-    ? getDefaultEvent(eventTypeSlug || "")
-    : await getEventTypesFromDB(bookingInfoRaw.eventTypeId);
-  if (!eventTypeRaw) {
-    return {
-      notFound: true,
-    } as const;
-  }
-
-  if (eventTypeRaw.seatsPerTimeSlot && !seatReferenceUid && !session) {
-    requiresLoginToUpdate = true;
-  }
-
-  const bookingInfo = getBookingWithResponses(bookingInfoRaw);
-  // @NOTE: had to do this because Server side cant return [Object objects]
-  // probably fixable with json.stringify -> json.parse
-  bookingInfo["startTime"] = (bookingInfo?.startTime as Date)?.toISOString() as unknown as Date;
-  bookingInfo["endTime"] = (bookingInfo?.endTime as Date)?.toISOString() as unknown as Date;
-
-  eventTypeRaw.users = !!eventTypeRaw.hosts?.length
-    ? eventTypeRaw.hosts.map((host) => host.user)
-    : eventTypeRaw.users;
-
-  if (!eventTypeRaw.users.length) {
-    if (!eventTypeRaw.owner)
-      return {
-        notFound: true,
-      } as const;
-    eventTypeRaw.users.push({
-      ...eventTypeRaw.owner,
-    });
-  }
-
-  const eventType = {
-    ...eventTypeRaw,
-    periodStartDate: eventTypeRaw.periodStartDate?.toString() ?? null,
-    periodEndDate: eventTypeRaw.periodEndDate?.toString() ?? null,
-    metadata: EventTypeMetaDataSchema.parse(eventTypeRaw.metadata),
-    recurringEvent: parseRecurringEvent(eventTypeRaw.recurringEvent),
-    customInputs: customInputSchema.array().parse(eventTypeRaw.customInputs),
-  };
-
-  const profile = {
-    name: eventType.team?.name || eventType.users[0]?.name || null,
-    email: eventType.team ? null : eventType.users[0].email || null,
-    theme: (!eventType.team?.name && eventType.users[0]?.theme) || null,
-    brandColor: eventType.team ? null : eventType.users[0].brandColor || null,
-    darkBrandColor: eventType.team ? null : eventType.users[0].darkBrandColor || null,
-    slug: eventType.team?.slug || eventType.users[0]?.username || null,
-  };
-
-  if (bookingInfo !== null && eventType.seatsPerTimeSlot) {
-    await handleSeatsEventTypeOnBooking(
-      eventType,
-      bookingInfo,
-      seatReferenceUid,
-      session?.user.id === eventType.userId
-    );
-  }
-
-  const payment = await prisma.payment.findFirst({
-    where: {
-      bookingId: bookingInfo.id,
-    },
-    select: {
-      success: true,
-      refunded: true,
-      currency: true,
-      amount: true,
-      paymentOption: true,
-    },
-  });
-
-  return {
-    props: {
-      themeBasis: eventType.team ? eventType.team.slug : eventType.users[0]?.username,
-      hideBranding: eventType.team ? eventType.team.hideBranding : eventType.users[0].hideBranding,
-      profile,
-      eventType,
-      recurringBookings: await getRecurringBookings(bookingInfo.recurringEventId),
-      trpcState: ssr.dehydrate(),
-      dynamicEventName: bookingInfo?.eventType?.eventName || "",
-      bookingInfo,
-      paymentStatus: payment,
-      ...(tz && { tz }),
-      userTimeFormat,
-      requiresLoginToUpdate,
-    },
-  };
-}
-
-async function getRecurringBookings(recurringEventId: string | null) {
-  if (!recurringEventId) return null;
-  const recurringBookings = await prisma.booking.findMany({
-    where: {
-      recurringEventId,
-      status: BookingStatus.ACCEPTED,
-    },
-    select: {
-      startTime: true,
-    },
-  });
-  return recurringBookings.map((obj) => obj.startTime.toString());
-=======
->>>>>>> 95e037c6
 }