--- conflicted
+++ resolved
@@ -177,11 +177,7 @@
   isSuccessBookingPage: z.string().optional(),
   formerTime: z.string().optional(),
   email: z.string().optional(),
-<<<<<<< HEAD
   seatReferenceUId: z.string().optional(),
-=======
-  seatReferenceUid: z.string().optional(),
->>>>>>> f4b7e788
 });
 
 export default function Success(props: SuccessProps) {
@@ -194,11 +190,7 @@
     changes,
     formerTime,
     email,
-<<<<<<< HEAD
     seatReferenceUId,
-=======
-    seatReferenceUid,
->>>>>>> f4b7e788
   } = querySchema.parse(router.query);
 
   if ((isCancellationMode || changes) && typeof window !== "undefined") {
@@ -657,11 +649,7 @@
                         setIsCancellationMode={setIsCancellationMode}
                         theme={isSuccessBookingPage ? props.profile.theme : "light"}
                         allRemainingBookings={allRemainingBookings}
-<<<<<<< HEAD
                         seatReferenceUId={seatReferenceUId}
-=======
-                        seatReferenceUId={seatReferenceUid}
->>>>>>> f4b7e788
                       />
                     </>
                   ))}
@@ -1035,36 +1023,9 @@
   const parsedQuery = schema.safeParse(context.query);
   if (!parsedQuery.success) return { notFound: true };
   const { uid, email, eventTypeSlug, cancel } = parsedQuery.data;
-<<<<<<< HEAD
-  let bookingUid = uid;
-  if (bookingUid) {
-    // Look bookingUid in bookingSeat
-    const bookingSeat = await prisma.bookingSeat.findUnique({
-      where: {
-        referenceUId: uid,
-      },
-      select: {
-        booking: {
-          select: {
-            id: true,
-            uid: true,
-          },
-        },
-      },
-    });
-    if (bookingSeat) {
-      bookingUid = bookingSeat.booking.uid;
-    }
-  }
-
-  const bookingInfo = await prisma.booking.findFirst({
-    where: {
-      uid: bookingUid,
-=======
   const bookingInfo = await prisma.booking.findFirst({
     where: {
       uid: await maybeGetBookingUidFromSeat(prisma, uid),
->>>>>>> f4b7e788
     },
     select: {
       title: true,
