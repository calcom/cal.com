import { BookingStatus, WorkflowActions } from "@prisma/client";
import { Collapsible, CollapsibleContent, CollapsibleTrigger } from "@radix-ui/react-collapsible";
import classNames from "classnames";
import { createEvent } from "ics";
import { GetServerSidePropsContext } from "next";
import { useSession } from "next-auth/react";
import Link from "next/link";
import { useRouter } from "next/router";
import { useEffect, useRef, useState } from "react";
import { RRule } from "rrule";
import { z } from "zod";

import BookingPageTagManager from "@calcom/app-store/BookingPageTagManager";
import { getEventLocationValue, getSuccessPageLocationMessage } from "@calcom/app-store/locations";
import { getEventTypeAppData } from "@calcom/app-store/utils";
import { getEventName } from "@calcom/core/event";
import dayjs, { ConfigType } from "@calcom/dayjs";
import {
  useEmbedNonStylesConfig,
  useIsBackgroundTransparent,
  useIsEmbed,
} from "@calcom/embed-core/embed-iframe";
import { parseRecurringEvent } from "@calcom/lib";
import CustomBranding from "@calcom/lib/CustomBranding";
import { APP_NAME } from "@calcom/lib/constants";
import { formatTime } from "@calcom/lib/date-fns";
import { getDefaultEvent } from "@calcom/lib/defaultEvents";
import { useLocale } from "@calcom/lib/hooks/useLocale";
import useTheme from "@calcom/lib/hooks/useTheme";
import { getEveryFreqFor } from "@calcom/lib/recurringStrings";
import { collectPageParameters, telemetryEventTypes, useTelemetry } from "@calcom/lib/telemetry";
import { getIs24hClockFromLocalStorage, isBrowserLocale24h } from "@calcom/lib/timeFormat";
import { localStorage } from "@calcom/lib/webstorage";
import prisma, { baseUserSelect } from "@calcom/prisma";
import { Prisma } from "@calcom/prisma/client";
import { bookingMetadataSchema } from "@calcom/prisma/zod-utils";
import { customInputSchema, EventTypeMetaDataSchema } from "@calcom/prisma/zod-utils";
import { Button, EmailInput, HeadSeo } from "@calcom/ui";
import { FiX, FiChevronLeft, FiCheck, FiCalendar } from "@calcom/ui/components/icon";

import { timeZone } from "@lib/clock";
import { inferSSRProps } from "@lib/types/inferSSRProps";

import CancelBooking from "@components/booking/CancelBooking";
import EventReservationSchema from "@components/schemas/EventReservationSchema";

import { ssrInit } from "@server/lib/ssr";

function redirectToExternalUrl(url: string) {
  window.parent.location.href = url;
}

/**
 * Redirects to external URL with query params from current URL.
 * Query Params and Hash Fragment if present in external URL are kept intact.
 */
function RedirectionToast({ url }: { url: string }) {
  const [timeRemaining, setTimeRemaining] = useState(10);
  const [isToastVisible, setIsToastVisible] = useState(true);

  const { t } = useLocale();
  const timerRef = useRef<number | null>(null);
  const router = useRouter();
  const { cancel: isCancellationMode } = querySchema.parse(router.query);
  const urlWithSuccessParamsRef = useRef<string | null>();
  if (isCancellationMode && timerRef.current) {
    setIsToastVisible(false);
  }

  useEffect(() => {
    if (!isToastVisible && timerRef.current) {
      window.clearInterval(timerRef.current);
    }
  }, [isToastVisible]);

  useEffect(() => {
    const parsedExternalUrl = new URL(url);

    const parsedSuccessUrl = new URL(document.URL);

    // eslint-disable-next-line @typescript-eslint/ban-ts-comment
    /* @ts-ignore */ //https://stackoverflow.com/questions/49218765/typescript-and-iterator-type-iterableiteratort-is-not-an-array-type
    for (const [name, value] of parsedExternalUrl.searchParams.entries()) {
      parsedSuccessUrl.searchParams.set(name, value);
    }

    const urlWithSuccessParams =
      parsedExternalUrl.origin +
      parsedExternalUrl.pathname +
      "?" +
      parsedSuccessUrl.searchParams.toString() +
      parsedExternalUrl.hash;
    urlWithSuccessParamsRef.current = urlWithSuccessParams;

    timerRef.current = window.setInterval(() => {
      if (timeRemaining > 0) {
        setTimeRemaining((timeRemaining) => {
          return timeRemaining - 1;
        });
      } else {
        redirectToExternalUrl(urlWithSuccessParams);
        window.clearInterval(timerRef.current as number);
      }
    }, 1000);
    return () => {
      window.clearInterval(timerRef.current as number);
    };
  }, [timeRemaining, url]);

  if (!isToastVisible) {
    return null;
  }

  return (
    <>
      <div className="relative z-[60] pb-2 sm:pb-5">
        <div className="mx-auto w-full sm:max-w-7xl sm:px-2 lg:px-8">
          <div className="border border-green-600 bg-green-500 p-2 sm:p-3">
            <div className="flex flex-wrap items-center justify-between">
              <div className="flex w-0 flex-1 items-center">
                <p className="truncate font-medium text-white sm:mx-3">
                  <span className="md:hidden">Redirecting to {url} ...</span>
                  <span className="hidden md:inline">
                    {t("you_are_being_redirected", { url, seconds: timeRemaining })}
                  </span>
                </p>
              </div>
              <div className="order-3 mt-2 w-full flex-shrink-0 sm:order-2 sm:mt-0 sm:w-auto">
                <button
                  onClick={() => {
                    if (urlWithSuccessParamsRef.current) {
                      redirectToExternalUrl(urlWithSuccessParamsRef.current);
                    }
                  }}
                  className="flex w-full items-center justify-center rounded-sm border border-transparent bg-white px-4 py-2 text-sm font-medium text-green-600 hover:bg-green-50">
                  {t("continue")}
                </button>
              </div>
              <div className="order-2 flex-shrink-0 sm:order-3 sm:ml-2">
                <button
                  type="button"
                  onClick={() => {
                    setIsToastVisible(false);
                  }}
                  className="-mr-1 flex rounded-md p-2 hover:bg-green-600 focus:outline-none focus:ring-2 focus:ring-white">
                  <FiX className="h-6 w-6 text-white" />
                </button>
              </div>
            </div>
          </div>
        </div>
      </div>
    </>
  );
}

type SuccessProps = inferSSRProps<typeof getServerSideProps>;

const stringToBoolean = z
  .string()
  .optional()
  .transform((val) => val === "true");

const querySchema = z.object({
  uid: z.string(),
  allRemainingBookings: stringToBoolean,
  cancel: stringToBoolean,
  changes: stringToBoolean,
  reschedule: stringToBoolean,
  isSuccessBookingPage: z.string().optional(),
  formerTime: z.string().optional(),
  email: z.string().optional(),
});

export default function Success(props: SuccessProps) {
  const { t } = useLocale();
  const router = useRouter();
  const {
    allRemainingBookings,
    isSuccessBookingPage,
    cancel: isCancellationMode,
    changes,
    formerTime,
    email,
  } = querySchema.parse(router.query);

  if ((isCancellationMode || changes) && typeof window !== "undefined") {
    window.scrollTo(0, document.body.scrollHeight);
  }
<<<<<<< HEAD

  const location: ReturnType<typeof getEventLocationValue> = props.bookingInfo.location
    ? props.bookingInfo.location
    : // If there is no location set then we default to Cal Video
      "integrations:daily";
=======
  const location: ReturnType<typeof getEventLocationValue> = Array.isArray(props.bookingInfo.location)
    ? props.bookingInfo.location[0] || ""
    : props.bookingInfo.location || "";
>>>>>>> 747c6e13

  const locationVideoCallUrl: string | undefined = bookingMetadataSchema.parse(
    props?.bookingInfo?.metadata || {}
  )?.videoCallUrl;

  if (!location) {
    // Can't use logger.error because it throws error on client. stdout isn't available to it.
    console.error(`No location found `);
  }
  const status = props.bookingInfo?.status;
  const reschedule = props.bookingInfo.status === BookingStatus.ACCEPTED;
  const cancellationReason = props.bookingInfo.cancellationReason;

  const attendeeName =
    typeof props?.bookingInfo?.attendees?.[0]?.name === "string"
      ? props?.bookingInfo?.attendees?.[0]?.name
      : "Nameless";

  const [is24h, setIs24h] = useState(isBrowserLocale24h());
  const { data: session } = useSession();

  const [date, setDate] = useState(dayjs.utc(props.bookingInfo.startTime));
  const { eventType, bookingInfo } = props;

  const isBackgroundTransparent = useIsBackgroundTransparent();
  const isEmbed = useIsEmbed();
  const shouldAlignCentrallyInEmbed = useEmbedNonStylesConfig("align") !== "left";
  const shouldAlignCentrally = !isEmbed || shouldAlignCentrallyInEmbed;
  const [calculatedDuration, setCalculatedDuration] = useState<number | undefined>(undefined);

  function setIsCancellationMode(value: boolean) {
    if (value) router.query.cancel = "true";
    else delete router.query.cancel;
    router.replace({
      pathname: router.pathname,
      query: { ...router.query },
    });
  }

  const eventNameObject = {
    attendeeName,
    eventType: props.eventType.title,
    eventName: (props.dynamicEventName as string) || props.eventType.eventName,
    host: props.profile.name || "Nameless",
    location: location,
    t,
  };

  const giphyAppData = getEventTypeAppData(eventType, "giphy");
  const giphyImage = giphyAppData?.thankYouPage;

  const eventName = getEventName(eventNameObject, true);
  const needsConfirmation = eventType.requiresConfirmation && reschedule != true;
  const isCancelled = status === "CANCELLED" || status === "REJECTED";
  const telemetry = useTelemetry();
  useEffect(() => {
    if (top !== window) {
      //page_view will be collected automatically by _middleware.ts
      telemetry.event(telemetryEventTypes.embedView, collectPageParameters("/booking"));
    }
  }, [telemetry]);

  useEffect(() => {
    setDate(date.tz(localStorage.getItem("timeOption.preferredTimeZone") || dayjs.tz.guess()));
    setIs24h(!!getIs24hClockFromLocalStorage());
    // eslint-disable-next-line react-hooks/exhaustive-deps
  }, [eventType, needsConfirmation]);

  useEffect(() => {
    setCalculatedDuration(
      dayjs(props.bookingInfo.endTime).diff(dayjs(props.bookingInfo.startTime), "minutes")
    );
  }, []);

  function eventLink(): string {
    const optional: { location?: string } = {};
    if (locationVideoCallUrl) {
      optional["location"] = locationVideoCallUrl;
    }

    const event = createEvent({
      start: [
        date.toDate().getUTCFullYear(),
        (date.toDate().getUTCMonth() as number) + 1,
        date.toDate().getUTCDate(),
        date.toDate().getUTCHours(),
        date.toDate().getUTCMinutes(),
      ],
      startInputType: "utc",
      title: eventName,
      description: props.eventType.description ? props.eventType.description : undefined,
      /** formatted to required type of description ^ */
      duration: {
        minutes: calculatedDuration,
      },
      ...optional,
    });

    if (event.error) {
      throw event.error;
    }

    return encodeURIComponent(event.value ? event.value : false);
  }

  function getTitle(): string {
    const titleSuffix = props.recurringBookings ? "_recurring" : "";
    if (isCancelled) {
      return "";
    }
    if (needsConfirmation) {
      if (props.profile.name !== null) {
        return t("user_needs_to_confirm_or_reject_booking" + titleSuffix, {
          user: props.profile.name,
        });
      }
      return t("needs_to_be_confirmed_or_rejected" + titleSuffix);
    }
    return t("emailed_you_and_attendees" + titleSuffix);
  }
  const userIsOwner = !!(session?.user?.id && eventType.users.find((user) => (user.id = session.user.id)));
  useTheme(isSuccessBookingPage ? props.profile.theme : "light");
  const title = t(
    `booking_${needsConfirmation ? "submitted" : "confirmed"}${props.recurringBookings ? "_recurring" : ""}`
  );
  const customInputs = bookingInfo?.customInputs;

  const locationToDisplay = getSuccessPageLocationMessage(
    locationVideoCallUrl ? locationVideoCallUrl : location,
    t,
    bookingInfo.status
  );

  const hasSMSAttendeeAction =
    eventType.workflows.find((workflowEventType) =>
      workflowEventType.workflow.steps.find((step) => step.action === WorkflowActions.SMS_ATTENDEE)
    ) !== undefined;

  return (
    <div className={isEmbed ? "" : "h-screen"} data-testid="success-page">
      {!isEmbed && (
        <EventReservationSchema
          reservationId={bookingInfo.uid}
          eventName={eventName}
          startTime={bookingInfo.startTime}
          endTime={bookingInfo.endTime}
          organizer={bookingInfo.user}
          attendees={bookingInfo.attendees}
          location={locationToDisplay}
          description={bookingInfo.description}
          status={status}
        />
      )}
      {userIsOwner && !isEmbed && (
        <div className="mt-2 ml-4 -mb-4">
          <Link
            href={allRemainingBookings ? "/bookings/recurring" : "/bookings/upcoming"}
            className="mt-2 inline-flex px-1 py-2 text-sm text-gray-500 hover:bg-gray-100 hover:text-gray-800 dark:hover:bg-transparent dark:hover:text-white">
            <FiChevronLeft className="h-5 w-5" /> {t("back_to_bookings")}
          </Link>
        </div>
      )}
      <HeadSeo title={title} description={title} />
      <BookingPageTagManager eventType={eventType} />
      <CustomBranding lightVal={props.profile.brandColor} darkVal={props.profile.darkBrandColor} />
      <main className={classNames(shouldAlignCentrally ? "mx-auto" : "", isEmbed ? "" : "max-w-3xl")}>
        <div className={classNames("overflow-y-auto", isEmbed ? "" : "z-50 ")}>
          {isSuccessBookingPage && !isCancellationMode && eventType.successRedirectUrl ? (
            <RedirectionToast url={eventType.successRedirectUrl} />
          ) : null}{" "}
          <div
            className={classNames(
              shouldAlignCentrally ? "text-center" : "",
              "flex items-end justify-center px-4 pt-4 pb-20  sm:block sm:p-0"
            )}>
            <div
              className={classNames("my-4 transition-opacity sm:my-0", isEmbed ? "" : " inset-0")}
              aria-hidden="true">
              <div
                className={classNames(
                  "main inline-block transform overflow-hidden rounded-lg border sm:my-8 sm:max-w-xl",
                  isBackgroundTransparent ? "" : "dark:bg-darkgray-100 dark:border-darkgray-200 bg-white",
                  "px-8 pt-5 pb-4 text-left align-bottom transition-all sm:w-full sm:py-8 sm:align-middle"
                )}
                role="dialog"
                aria-modal="true"
                aria-labelledby="modal-headline">
                <div
                  className={classNames(
                    "mx-auto flex items-center justify-center",
                    !giphyImage && !isCancelled && !needsConfirmation
                      ? "h-12 w-12 rounded-full bg-green-100"
                      : "",
                    !giphyImage && !isCancelled && needsConfirmation
                      ? "h-12 w-12 rounded-full bg-gray-100"
                      : "",
                    isCancelled ? "h-12 w-12 rounded-full bg-red-100" : ""
                  )}>
                  {giphyImage && !needsConfirmation && (
                    // eslint-disable-next-line @next/next/no-img-element
                    <img src={giphyImage} alt="Gif from Giphy" />
                  )}
                  {!giphyImage && !needsConfirmation && !isCancelled && (
                    <FiCheck className="h-5 w-5 text-green-600" />
                  )}
                  {needsConfirmation && !isCancelled && <FiCalendar className="h-5 w-5 text-gray-900" />}
                  {isCancelled && <FiX className="h-5 w-5 text-red-600" />}
                </div>
                <div className="mt-6 mb-8 text-center last:mb-0">
                  <h3
                    className="text-2xl font-semibold leading-6 text-gray-900 dark:text-white"
                    data-testid={isCancelled ? "cancelled-headline" : ""}
                    id="modal-headline">
                    {needsConfirmation && !isCancelled
                      ? props.recurringBookings
                        ? t("submitted_recurring")
                        : t("submitted")
                      : isCancelled
                      ? t("event_cancelled")
                      : props.recurringBookings
                      ? t("meeting_is_scheduled_recurring")
                      : t("meeting_is_scheduled")}
                  </h3>
                  <div className="mt-3">
                    <p className="text-gray-600 dark:text-gray-300">{getTitle()}</p>
                  </div>

                  <div className="border-bookinglightest text-bookingdark dark:border-darkgray-200 mt-8 grid grid-cols-3 border-t pt-8 text-left dark:text-gray-300">
                    {(isCancelled || reschedule) && cancellationReason && (
                      <>
                        <div className="font-medium">
                          {isCancelled ? t("reason") : t("reschedule_reason_success_page")}
                        </div>
                        <div className="col-span-2 mb-6 last:mb-0">{cancellationReason}</div>
                      </>
                    )}
                    <div className="font-medium">{t("what")}</div>
                    <div className="col-span-2 mb-6 last:mb-0">{eventName}</div>
                    <div className="font-medium">{t("when")}</div>
                    <div className="col-span-2 mb-6 last:mb-0">
                      {reschedule && !!formerTime && (
                        <p className="line-through">
                          <RecurringBookings
                            eventType={props.eventType}
                            duration={calculatedDuration}
                            recurringBookings={props.recurringBookings}
                            allRemainingBookings={allRemainingBookings}
                            date={dayjs(formerTime)}
                            is24h={is24h}
                            isCancelled={isCancelled}
                          />
                        </p>
                      )}
                      <RecurringBookings
                        eventType={props.eventType}
                        duration={calculatedDuration}
                        recurringBookings={props.recurringBookings}
                        allRemainingBookings={allRemainingBookings}
                        date={date}
                        is24h={is24h}
                        isCancelled={isCancelled}
                      />
                    </div>
                    {(bookingInfo?.user || bookingInfo?.attendees) && (
                      <>
                        <div className="font-medium">{t("who")}</div>
                        <div className="col-span-2 last:mb-0">
                          <>
                            {bookingInfo?.user && (
                              <div className="mb-3">
                                <p>{bookingInfo.user.name}</p>
                                <p className="text-bookinglight">{bookingInfo.user.email}</p>
                              </div>
                            )}
                            {bookingInfo?.attendees.map((attendee) => (
                              <div key={attendee.name} className="mb-3 last:mb-0">
                                {attendee.name && <p>{attendee.name}</p>}
                                <p className="text-bookinglight">{attendee.email}</p>
                              </div>
                            ))}
                          </>
                        </div>
                      </>
                    )}
                    {locationToDisplay && (
                      <>
                        <div className="mt-3 font-medium">{t("where")}</div>
                        <div className="col-span-2 mt-3">
                          {locationToDisplay.startsWith("http") ? (
                            <a title="Meeting Link" href={locationToDisplay}>
                              {locationToDisplay}
                            </a>
                          ) : (
                            locationToDisplay
                          )}
                        </div>
                      </>
                    )}
                    {bookingInfo?.description && (
                      <>
                        <div className="mt-9 font-medium">{t("additional_notes")}</div>
                        <div className="col-span-2 mb-2 mt-9">
                          <p className="break-words">{bookingInfo.description}</p>
                        </div>
                      </>
                    )}
                    {customInputs &&
                      Object.keys(customInputs).map((key) => {
                        // This breaks if you have two label that are the same.
                        // TODO: Fix this in another PR
                        const customInput = customInputs[key as keyof typeof customInputs];
                        const eventTypeCustomFound = eventType.customInputs?.find((ci) => ci.label === key);
                        return (
                          <>
                            {eventTypeCustomFound?.type === "RADIO" && (
                              <>
                                <div className="border-bookinglightest dark:border-darkgray-300 col-span-3 mt-8 border-t pt-8 pr-3 font-medium">
                                  {eventTypeCustomFound.label}
                                </div>
                                <div className="col-span-3 mt-1 mb-2">
                                  {eventTypeCustomFound.options &&
                                    eventTypeCustomFound.options.map((option) => {
                                      const selected = option.label == customInput;
                                      return (
                                        <div
                                          key={option.label}
                                          className={classNames(
                                            "flex space-x-1",
                                            !selected && "text-gray-500"
                                          )}>
                                          <p>{option.label}</p>
                                          <span>{option.label === customInput && "✅"}</span>
                                        </div>
                                      );
                                    })}
                                </div>
                              </>
                            )}
                            {eventTypeCustomFound?.type !== "RADIO" && customInput !== "" && (
                              <>
                                <div className="border-bookinglightest dark:border-darkgray-300 col-span-3 mt-8 border-t pt-8 pr-3 font-medium">
                                  {key}
                                </div>
                                <div className="col-span-3 mt-2 mb-2">
                                  {typeof customInput === "boolean" ? (
                                    <p>{customInput ? "true" : "false"}</p>
                                  ) : (
                                    <p>{customInput}</p>
                                  )}
                                </div>
                              </>
                            )}
                          </>
                        );
                      })}
                    {bookingInfo?.smsReminderNumber && hasSMSAttendeeAction && (
                      <>
                        <div className="mt-9 font-medium">{t("number_sms_notifications")}</div>
                        <div className="col-span-2 mb-2 mt-9">
                          <p>{bookingInfo.smsReminderNumber}</p>
                        </div>
                      </>
                    )}
                  </div>
                </div>
                {(!needsConfirmation || !userIsOwner) &&
                  !isCancelled &&
                  (!isCancellationMode ? (
                    <div className="hidden">
                      <hr className="border-bookinglightest dark:border-darkgray-300 mb-8" />
                      <div className="text-center last:pb-0">
                        <span className="text-gray-900 ltr:mr-2 rtl:ml-2 dark:text-gray-50">
                          {t("need_to_make_a_change")}
                        </span>

                        {!props.recurringBookings && (
                          <span className="text-bookinglight inline text-gray-700">
                            <span className="underline">
                              <Link href={`/reschedule/${bookingInfo?.uid}`} legacyBehavior>
                                {t("reschedule")}
                              </Link>
                            </span>
                            <span className="mx-2">{t("or_lowercase")}</span>
                          </span>
                        )}

                        <button
                          data-testid="cancel"
                          className={classNames(
                            "text-bookinglight text-gray-700 underline",
                            props.recurringBookings && "ltr:mr-2 rtl:ml-2"
                          )}
                          onClick={() => setIsCancellationMode(true)}>
                          {t("cancel")}
                        </button>
                      </div>
                    </div>
                  ) : (
                    <>
                      <hr className="border-bookinglightest dark:border-darkgray-200" />
                      <CancelBooking
                        booking={{ uid: bookingInfo?.uid, title: bookingInfo?.title, id: bookingInfo?.id }}
                        profile={{ name: props.profile.name, slug: props.profile.slug }}
                        recurringEvent={eventType.recurringEvent}
                        team={eventType?.team?.name}
                        setIsCancellationMode={setIsCancellationMode}
                        theme={isSuccessBookingPage ? props.profile.theme : "light"}
                        allRemainingBookings={allRemainingBookings}
                      />
                    </>
                  ))}
                {userIsOwner &&
                  !needsConfirmation &&
                  !isCancellationMode &&
                  !isCancelled &&
                  calculatedDuration && (
                    <>
                      <hr className="border-bookinglightest dark:border-darkgray-300 mt-8" />
                      <div className="text-bookingdark align-center flex flex-row justify-center pt-8">
                        <span className="flex self-center font-medium text-gray-700 ltr:mr-2 rtl:ml-2 dark:text-gray-50">
                          {t("add_to_calendar")}
                        </span>
                        <div className="justify-left mt-1 flex text-left sm:mt-0">
                          <Link
                            href={
                              `https://calendar.google.com/calendar/r/eventedit?dates=${date
                                .utc()
                                .format("YYYYMMDDTHHmmss[Z]")}/${date
                                .add(calculatedDuration, "minute")
                                .utc()
                                .format("YYYYMMDDTHHmmss[Z]")}&text=${eventName}&details=${
                                props.eventType.description
                              }` +
                              (typeof locationVideoCallUrl === "string"
                                ? "&location=" + encodeURIComponent(locationVideoCallUrl)
                                : "") +
                              (props.eventType.recurringEvent
                                ? "&recur=" +
                                  encodeURIComponent(new RRule(props.eventType.recurringEvent).toString())
                                : "")
                            }
                            className="h-10 w-10 rounded-sm border border-gray-200 px-3 py-2 ltr:mr-2 rtl:ml-2 dark:border-gray-700 dark:text-white">
                            <svg
                              className="-mt-1.5 inline-block h-4 w-4"
                              fill="currentColor"
                              xmlns="http://www.w3.org/2000/svg"
                              viewBox="0 0 24 24">
                              <title>Google</title>
                              <path d="M12.48 10.92v3.28h7.84c-.24 1.84-.853 3.187-1.787 4.133-1.147 1.147-2.933 2.4-6.053 2.4-4.827 0-8.6-3.893-8.6-8.72s3.773-8.72 8.6-8.72c2.6 0 4.507 1.027 5.907 2.347l2.307-2.307C18.747 1.44 16.133 0 12.48 0 5.867 0 .307 5.387.307 12s5.56 12 12.173 12c3.573 0 6.267-1.173 8.373-3.36 2.16-2.16 2.84-5.213 2.84-7.667 0-.76-.053-1.467-.173-2.053H12.48z" />
                            </svg>
                          </Link>
                          <Link
                            href={
                              encodeURI(
                                "https://outlook.live.com/calendar/0/deeplink/compose?body=" +
                                  props.eventType.description +
                                  "&enddt=" +
                                  date.add(calculatedDuration, "minute").utc().format() +
                                  "&path=%2Fcalendar%2Faction%2Fcompose&rru=addevent&startdt=" +
                                  date.utc().format() +
                                  "&subject=" +
                                  eventName
                              ) +
                              (locationVideoCallUrl
                                ? "&location=" + encodeURIComponent(locationVideoCallUrl)
                                : "")
                            }
                            className="mx-2 h-10 w-10 rounded-sm border border-gray-200 px-3 py-2 dark:border-gray-700 dark:text-white"
                            target="_blank">
                            <svg
                              className="mr-1 -mt-1.5 inline-block h-4 w-4"
                              fill="currentColor"
                              xmlns="http://www.w3.org/2000/svg"
                              viewBox="0 0 24 24">
                              <title>Microsoft Outlook</title>
                              <path d="M7.88 12.04q0 .45-.11.87-.1.41-.33.74-.22.33-.58.52-.37.2-.87.2t-.85-.2q-.35-.21-.57-.55-.22-.33-.33-.75-.1-.42-.1-.86t.1-.87q.1-.43.34-.76.22-.34.59-.54.36-.2.87-.2t.86.2q.35.21.57.55.22.34.31.77.1.43.1.88zM24 12v9.38q0 .46-.33.8-.33.32-.8.32H7.13q-.46 0-.8-.33-.32-.33-.32-.8V18H1q-.41 0-.7-.3-.3-.29-.3-.7V7q0-.41.3-.7Q.58 6 1 6h6.5V2.55q0-.44.3-.75.3-.3.75-.3h12.9q.44 0 .75.3.3.3.3.75V10.85l1.24.72h.01q.1.07.18.18.07.12.07.25zm-6-8.25v3h3v-3zm0 4.5v3h3v-3zm0 4.5v1.83l3.05-1.83zm-5.25-9v3h3.75v-3zm0 4.5v3h3.75v-3zm0 4.5v2.03l2.41 1.5 1.34-.8v-2.73zM9 3.75V6h2l.13.01.12.04v-2.3zM5.98 15.98q.9 0 1.6-.3.7-.32 1.19-.86.48-.55.73-1.28.25-.74.25-1.61 0-.83-.25-1.55-.24-.71-.71-1.24t-1.15-.83q-.68-.3-1.55-.3-.92 0-1.64.3-.71.3-1.2.85-.5.54-.75 1.3-.25.74-.25 1.63 0 .85.26 1.56.26.72.74 1.23.48.52 1.17.81.69.3 1.56.3zM7.5 21h12.39L12 16.08V17q0 .41-.3.7-.29.3-.7.3H7.5zm15-.13v-7.24l-5.9 3.54Z" />
                            </svg>
                          </Link>
                          <Link
                            href={
                              encodeURI(
                                "https://outlook.office.com/calendar/0/deeplink/compose?body=" +
                                  props.eventType.description +
                                  "&enddt=" +
                                  date.add(calculatedDuration, "minute").utc().format() +
                                  "&path=%2Fcalendar%2Faction%2Fcompose&rru=addevent&startdt=" +
                                  date.utc().format() +
                                  "&subject=" +
                                  eventName
                              ) +
                              (locationVideoCallUrl
                                ? "&location=" + encodeURIComponent(locationVideoCallUrl)
                                : "")
                            }
                            className="mx-2 h-10 w-10 rounded-sm border border-gray-200 px-3 py-2 dark:border-gray-700 dark:text-white"
                            target="_blank">
                            <svg
                              className="mr-1 -mt-1.5 inline-block h-4 w-4"
                              fill="currentColor"
                              xmlns="http://www.w3.org/2000/svg"
                              viewBox="0 0 24 24">
                              <title>Microsoft Office</title>
                              <path d="M21.53 4.306v15.363q0 .807-.472 1.433-.472.627-1.253.85l-6.888 1.974q-.136.037-.29.055-.156.019-.293.019-.396 0-.72-.105-.321-.106-.656-.292l-4.505-2.544q-.248-.137-.391-.366-.143-.23-.143-.515 0-.434.304-.738.304-.305.739-.305h5.831V4.964l-4.38 1.563q-.533.187-.856.658-.322.472-.322 1.03v8.078q0 .496-.248.912-.25.416-.683.651l-2.072 1.13q-.286.148-.571.148-.497 0-.844-.347-.348-.347-.348-.844V6.563q0-.62.33-1.19.328-.571.874-.881L11.07.285q.248-.136.534-.21.285-.075.57-.075.211 0 .38.031.166.031.364.093l6.888 1.899q.384.11.7.329.317.217.547.52.23.305.353.67.125.367.125.764zm-1.588 15.363V4.306q0-.273-.16-.478-.163-.204-.423-.28l-3.388-.93q-.397-.111-.794-.23-.397-.117-.794-.216v19.68l4.976-1.427q.26-.074.422-.28.161-.204.161-.477z" />
                            </svg>
                          </Link>
                          <Link
                            href={"data:text/calendar," + eventLink()}
                            className="mx-2 h-10 w-10 rounded-sm border border-gray-200 px-3 py-2 dark:border-gray-700 dark:text-white"
                            download={props.eventType.title + ".ics"}>
                            <svg
                              version="1.1"
                              fill="currentColor"
                              xmlns="http://www.w3.org/2000/svg"
                              viewBox="0 0 1000 1000"
                              className="mr-1 -mt-1.5 inline-block h-4 w-4">
                              <title>{t("other")}</title>
                              <path d="M971.3,154.9c0-34.7-28.2-62.9-62.9-62.9H611.7c-1.3,0-2.6,0.1-3.9,0.2V10L28.7,87.3v823.4L607.8,990v-84.6c1.3,0.1,2.6,0.2,3.9,0.2h296.7c34.7,0,62.9-28.2,62.9-62.9V154.9z M607.8,636.1h44.6v-50.6h-44.6v-21.9h44.6v-50.6h-44.6v-92h277.9v230.2c0,3.8-3.1,7-7,7H607.8V636.1z M117.9,644.7l-50.6-2.4V397.5l50.6-2.2V644.7z M288.6,607.3c17.6,0.6,37.3-2.8,49.1-7.2l9.1,48c-11,5.1-35.6,9.9-66.9,8.3c-85.4-4.3-127.5-60.7-127.5-132.6c0-86.2,57.8-136.7,133.2-140.1c30.3-1.3,53.7,4,64.3,9.2l-12.2,48.9c-12.1-4.9-28.8-9.2-49.5-8.6c-45.3,1.2-79.5,30.1-79.5,87.4C208.8,572.2,237.8,605.7,288.6,607.3z M455.5,665.2c-32.4-1.6-63.7-11.3-79.1-20.5l12.6-50.7c16.8,9.1,42.9,18.5,70.4,19.4c30.1,1,46.3-10.7,46.3-29.3c0-17.8-14-28.1-48.8-40.6c-46.9-16.4-76.8-41.7-76.8-81.5c0-46.6,39.3-84.1,106.8-87.1c33.3-1.5,58.3,4.2,76.5,11.2l-15.4,53.3c-12.1-5.3-33.5-12.8-62.3-12c-28.3,0.8-41.9,13.6-41.9,28.1c0,17.8,16.1,25.5,53.6,39c52.9,18.5,78.4,45.3,78.4,86.4C575.6,629.7,536.2,669.2,455.5,665.2z M935.3,842.7c0,14.9-12.1,27-27,27H611.7c-1.3,0-2.6-0.2-3.9-0.4V686.2h270.9c19.2,0,34.9-15.6,34.9-34.9V398.4c0-19.2-15.6-34.9-34.9-34.9h-47.1v-32.3H808v32.3h-44.8v-32.3h-22.7v32.3h-43.3v-32.3h-22.7v32.3H628v-32.3h-20.2v-203c1.31.2,2.6-0.4,3.9-0.4h296.7c14.9,0,27,12.1,27,27L935.3,842.7L935.3,842.7z" />
                            </svg>
                          </Link>
                        </div>
                      </div>
                    </>
                  )}
                {session === null && !(userIsOwner || props.hideBranding) && (
                  <>
                    <hr className="border-bookinglightest dark:border-darkgray-300 mt-8" />
                    <div className="border-bookinglightest text-booking-lighter dark:border-darkgray-300 pt-8 text-center text-xs dark:text-white">
                      <a href="https://cal.com/signup">
                        {t("create_booking_link_with_calcom", { appName: APP_NAME })}
                      </a>

                      <form
                        onSubmit={(e) => {
                          e.preventDefault();
                          const target = e.target as typeof e.target & {
                            email: { value: string };
                          };
                          router.push(`https://cal.com/signup?email=${target.email.value}`);
                        }}
                        className="mt-4 flex">
                        <EmailInput
                          name="email"
                          id="email"
                          defaultValue={email}
                          className="mr- focus:border-brand border-bookinglightest dark:border-darkgray-300 mt-0 block w-full rounded-none rounded-l-md border-gray-300 shadow-sm focus:ring-black dark:bg-black dark:text-white sm:text-sm"
                          placeholder="rick.astley@cal.com"
                        />
                        <Button
                          size="lg"
                          type="submit"
                          className="min-w-max rounded-none rounded-r-md"
                          color="primary">
                          {t("try_for_free")}
                        </Button>
                      </form>
                    </div>
                  </>
                )}
              </div>
            </div>
          </div>
        </div>
      </main>
    </div>
  );
}

Success.isThemeSupported = true;

type RecurringBookingsProps = {
  eventType: SuccessProps["eventType"];
  recurringBookings: SuccessProps["recurringBookings"];
  date: dayjs.Dayjs;
  duration: number | undefined;
  is24h: boolean;
  allRemainingBookings: boolean;
  isCancelled: boolean;
};

export function RecurringBookings({
  eventType,
  recurringBookings,
  duration,
  date,
  allRemainingBookings,
  is24h,
  isCancelled,
}: RecurringBookingsProps) {
  const [moreEventsVisible, setMoreEventsVisible] = useState(false);
  const { t } = useLocale();

  const recurringBookingsSorted = recurringBookings
    ? recurringBookings.sort((a: ConfigType, b: ConfigType) => (dayjs(a).isAfter(dayjs(b)) ? 1 : -1))
    : null;

  if (!duration) return null;

  if (recurringBookingsSorted && allRemainingBookings) {
    return (
      <>
        {eventType.recurringEvent?.count && (
          <span className="font-medium">
            {getEveryFreqFor({
              t,
              recurringEvent: eventType.recurringEvent,
              recurringCount: recurringBookings?.length ?? undefined,
            })}
          </span>
        )}
        {eventType.recurringEvent?.count &&
          recurringBookingsSorted.slice(0, 4).map((dateStr: string, idx: number) => (
            <div key={idx} className={classNames("mb-2", isCancelled ? "line-through" : "")}>
              {dayjs.tz(dateStr, timeZone()).format("dddd, DD MMMM YYYY")}
              <br />
              {formatTime(dateStr, is24h ? 24 : 12, timeZone().toLowerCase())} -{" "}
              {formatTime(dayjs(dateStr).add(duration, "m"), is24h ? 24 : 12, timeZone().toLowerCase())}{" "}
              <span className="text-bookinglight">({timeZone()})</span>
            </div>
          ))}
        {recurringBookingsSorted.length > 4 && (
          <Collapsible open={moreEventsVisible} onOpenChange={() => setMoreEventsVisible(!moreEventsVisible)}>
            <CollapsibleTrigger
              type="button"
              className={classNames("flex w-full", moreEventsVisible ? "hidden" : "")}>
              + {t("plus_more", { count: recurringBookingsSorted.length - 4 })}
            </CollapsibleTrigger>
            <CollapsibleContent>
              {eventType.recurringEvent?.count &&
                recurringBookingsSorted.slice(4).map((dateStr: string, idx: number) => (
                  <div key={idx} className={classNames("mb-2", isCancelled ? "line-through" : "")}>
                    {dayjs.tz(dateStr, timeZone()).format("dddd, DD MMMM YYYY")}
                    <br />
                    {formatTime(dateStr, is24h ? 24 : 12, timeZone().toLowerCase())} -{" "}
                    {formatTime(dayjs(dateStr).add(duration, "m"), is24h ? 24 : 12, timeZone().toLowerCase())}{" "}
                    <span className="text-bookinglight">({timeZone()})</span>
                  </div>
                ))}
            </CollapsibleContent>
          </Collapsible>
        )}
      </>
    );
  }

  return (
    <div className={classNames(isCancelled ? "line-through" : "")}>
      {dayjs.tz(date, timeZone()).format("dddd, DD MMMM YYYY")}
      <br />
      {formatTime(date, is24h ? 24 : 12, timeZone().toLowerCase())} -{" "}
      {formatTime(dayjs(date).add(duration, "m"), is24h ? 24 : 12, timeZone().toLowerCase())}{" "}
      <span className="text-bookinglight">({timeZone()})</span>
    </div>
  );
}

const getEventTypesFromDB = async (id: number) => {
  const eventType = await prisma.eventType.findUnique({
    where: {
      id,
    },
    select: {
      id: true,
      title: true,
      description: true,
      length: true,
      eventName: true,
      recurringEvent: true,
      requiresConfirmation: true,
      userId: true,
      successRedirectUrl: true,
      customInputs: true,
      locations: true,
      price: true,
      currency: true,
      users: {
        select: {
          id: true,
          name: true,
          username: true,
          hideBranding: true,
          theme: true,
          brandColor: true,
          darkBrandColor: true,
          email: true,
          timeZone: true,
        },
      },
      team: {
        select: {
          slug: true,
          name: true,
          hideBranding: true,
        },
      },
      workflows: {
        select: {
          workflow: {
            select: {
              steps: true,
            },
          },
        },
      },
      metadata: true,
      seatsPerTimeSlot: true,
      seatsShowAttendees: true,
      periodStartDate: true,
      periodEndDate: true,
    },
  });

  if (!eventType) {
    return eventType;
  }

  const metadata = EventTypeMetaDataSchema.parse(eventType.metadata);

  return {
    isDynamic: false,
    ...eventType,
    metadata,
  };
};

const schema = z.object({
  uid: z.string(),
  email: z.string().optional(),
  eventTypeSlug: z.string().optional(),
  cancel: stringToBoolean,
});

const handleSeatsEventTypeOnBooking = (
  eventType: {
    seatsPerTimeSlot?: number | null;
    seatsShowAttendees: boolean | null;
    [x: string | number | symbol]: unknown;
  },
  bookingInfo: Partial<
    Prisma.BookingGetPayload<{ include: { attendees: { select: { name: true; email: true } } } }>
  >,
  email: string
) => {
  if (eventType?.seatsPerTimeSlot !== null) {
    // @TODO: right now bookings with seats doesn't save every description that its entered by every user
    delete bookingInfo.description;
  } else {
    return;
  }
  if (!eventType.seatsShowAttendees) {
    const attendee = bookingInfo?.attendees?.find((a) => {
      return a.email === email;
    });

    bookingInfo["attendees"] = attendee ? [attendee] : [];
  }
  return bookingInfo;
};

export async function getServerSideProps(context: GetServerSidePropsContext) {
  const ssr = await ssrInit(context);
  const parsedQuery = schema.safeParse(context.query);
  if (!parsedQuery.success) return { notFound: true };
  const { uid, email, eventTypeSlug, cancel } = parsedQuery.data;

  const bookingInfo = await prisma.booking.findFirst({
    where: {
      uid,
    },
    select: {
      title: true,
      id: true,
      uid: true,
      description: true,
      customInputs: true,
      smsReminderNumber: true,
      recurringEventId: true,
      startTime: true,
      endTime: true,
      location: true,
      status: true,
      metadata: true,
      cancellationReason: true,
      user: {
        select: {
          id: true,
          name: true,
          email: true,
          username: true,
        },
      },
      attendees: {
        select: {
          name: true,
          email: true,
        },
      },
      eventTypeId: true,
      eventType: {
        select: {
          eventName: true,
          slug: true,
        },
      },
    },
  });

  if (!bookingInfo) {
    return {
      notFound: true,
    };
  }

  // @NOTE: had to do this because Server side cant return [Object objects]
  // probably fixable with json.stringify -> json.parse
  bookingInfo["startTime"] = (bookingInfo?.startTime as Date)?.toISOString() as unknown as Date;
  bookingInfo["endTime"] = (bookingInfo?.endTime as Date)?.toISOString() as unknown as Date;

  const eventTypeRaw = !bookingInfo.eventTypeId
    ? getDefaultEvent(eventTypeSlug || "")
    : await getEventTypesFromDB(bookingInfo.eventTypeId);
  if (!eventTypeRaw) {
    return {
      notFound: true,
    };
  }

  if (!eventTypeRaw.users.length && eventTypeRaw.userId) {
    // TODO we should add `user User` relation on `EventType` so this extra query isn't needed
    const user = await prisma.user.findUnique({
      where: {
        id: eventTypeRaw.userId,
      },
      select: baseUserSelect,
    });
    if (user) {
      eventTypeRaw.users.push({
        ...user,
        avatar: "",
        allowDynamicBooking: true,
      });
    }
  }

  if (!eventTypeRaw.users.length) {
    return {
      notFound: true,
    };
  }

  const eventType = {
    ...eventTypeRaw,
    periodStartDate: eventTypeRaw.periodStartDate?.toString() ?? null,
    periodEndDate: eventTypeRaw.periodEndDate?.toString() ?? null,
    metadata: EventTypeMetaDataSchema.parse(eventTypeRaw.metadata),
    recurringEvent: parseRecurringEvent(eventTypeRaw.recurringEvent),
    customInputs: customInputSchema.array().parse(eventTypeRaw.customInputs),
  };

  if (eventType.metadata?.disableSuccessPage && eventType.successRedirectUrl && !cancel) {
    return {
      redirect: {
        destination: eventType.successRedirectUrl,
        permanent: false,
      },
    };
  }

  const profile = {
    name: eventType.team?.name || eventType.users[0]?.name || null,
    email: eventType.team ? null : eventType.users[0].email || null,
    theme: (!eventType.team?.name && eventType.users[0]?.theme) || null,
    brandColor: eventType.team ? null : eventType.users[0].brandColor || null,
    darkBrandColor: eventType.team ? null : eventType.users[0].darkBrandColor || null,
    slug: eventType.team?.slug || eventType.users[0]?.username || null,
  };

  if (bookingInfo !== null && email && eventType.seatsPerTimeSlot) {
    handleSeatsEventTypeOnBooking(eventType, bookingInfo, email);
  }

  let recurringBookings = null;
  if (bookingInfo.recurringEventId) {
    // We need to get the dates for the bookings to be able to show them in the UI
    recurringBookings = await prisma.booking.findMany({
      where: {
        recurringEventId: bookingInfo.recurringEventId,
      },
      select: {
        startTime: true,
      },
    });
  }

  return {
    props: {
      hideBranding: eventType.team ? eventType.team.hideBranding : eventType.users[0].hideBranding,
      profile,
      eventType,
      recurringBookings: recurringBookings ? recurringBookings.map((obj) => obj.startTime.toString()) : null,
      trpcState: ssr.dehydrate(),
      dynamicEventName: bookingInfo?.eventType?.eventName || "",
      bookingInfo,
    },
  };
}<|MERGE_RESOLUTION|>--- conflicted
+++ resolved
@@ -187,17 +187,9 @@
   if ((isCancellationMode || changes) && typeof window !== "undefined") {
     window.scrollTo(0, document.body.scrollHeight);
   }
-<<<<<<< HEAD
-
-  const location: ReturnType<typeof getEventLocationValue> = props.bookingInfo.location
-    ? props.bookingInfo.location
-    : // If there is no location set then we default to Cal Video
-      "integrations:daily";
-=======
   const location: ReturnType<typeof getEventLocationValue> = Array.isArray(props.bookingInfo.location)
     ? props.bookingInfo.location[0] || ""
     : props.bookingInfo.location || "";
->>>>>>> 747c6e13
 
   const locationVideoCallUrl: string | undefined = bookingMetadataSchema.parse(
     props?.bookingInfo?.metadata || {}
