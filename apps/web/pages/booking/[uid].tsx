import { BookingStatus } from "@prisma/client";
import { Collapsible, CollapsibleContent, CollapsibleTrigger } from "@radix-ui/react-collapsible";
import classNames from "classnames";
import { createEvent } from "ics";
import type { GetServerSidePropsContext } from "next";
import { useSession } from "next-auth/react";
import Link from "next/link";
import { useRouter } from "next/router";
import { useEffect, useRef, useState } from "react";
import { RRule } from "rrule";
import { z } from "zod";

import BookingPageTagManager from "@calcom/app-store/BookingPageTagManager";
import type { getEventLocationValue } from "@calcom/app-store/locations";
import { getSuccessPageLocationMessage, guessEventLocationType } from "@calcom/app-store/locations";
import { getEventTypeAppData } from "@calcom/app-store/utils";
import { getEventName } from "@calcom/core/event";
import type { ConfigType } from "@calcom/dayjs";
import dayjs from "@calcom/dayjs";
import {
  sdkActionManager,
  useEmbedNonStylesConfig,
  useIsBackgroundTransparent,
  useIsEmbed,
} from "@calcom/embed-core/embed-iframe";
import {
  SystemField,
  getBookingFieldsWithSystemFields,
} from "@calcom/features/bookings/lib/getBookingFields";
import { parseRecurringEvent } from "@calcom/lib";
import CustomBranding from "@calcom/lib/CustomBranding";
import { APP_NAME } from "@calcom/lib/constants";
import {
  formatToLocalizedDate,
  formatToLocalizedTime,
  formatToLocalizedTimezone,
} from "@calcom/lib/date-fns";
import { getDefaultEvent } from "@calcom/lib/defaultEvents";
import { useLocale } from "@calcom/lib/hooks/useLocale";
import useTheme from "@calcom/lib/hooks/useTheme";
import { getEveryFreqFor } from "@calcom/lib/recurringStrings";
import { collectPageParameters, telemetryEventTypes, useTelemetry } from "@calcom/lib/telemetry";
import { getIs24hClockFromLocalStorage, isBrowserLocale24h } from "@calcom/lib/timeFormat";
import { localStorage } from "@calcom/lib/webstorage";
import prisma from "@calcom/prisma";
<<<<<<< HEAD
import { Prisma } from "@calcom/prisma/client";
import { customInputSchema, bookingMetadataSchema, EventTypeMetaDataSchema } from "@calcom/prisma/zod-utils";
import { Button, EmailInput, HeadSeo, Label } from "@calcom/ui";
import { FiX, FiChevronLeft, FiCheck, FiCalendar, FiExternalLink } from "@calcom/ui/components/icon";

import { timeZone } from "@lib/clock";
import { getBookingWithResponses } from "@lib/getBooking";
import { inferSSRProps } from "@lib/types/inferSSRProps";
=======
import type { Prisma } from "@calcom/prisma/client";
import { bookingMetadataSchema } from "@calcom/prisma/zod-utils";
import { customInputSchema, EventTypeMetaDataSchema } from "@calcom/prisma/zod-utils";
import { Button, EmailInput, HeadSeo } from "@calcom/ui";
import { FiX, FiExternalLink, FiChevronLeft, FiCheck, FiCalendar } from "@calcom/ui/components/icon";

import { timeZone } from "@lib/clock";
import type { inferSSRProps } from "@lib/types/inferSSRProps";
>>>>>>> 7c749299

import CancelBooking from "@components/booking/CancelBooking";
import EventReservationSchema from "@components/schemas/EventReservationSchema";

import { ssrInit } from "@server/lib/ssr";

function redirectToExternalUrl(url: string) {
  window.parent.location.href = url;
}

/**
 * Redirects to external URL with query params from current URL.
 * Query Params and Hash Fragment if present in external URL are kept intact.
 */
function RedirectionToast({ url }: { url: string }) {
  const [timeRemaining, setTimeRemaining] = useState(10);
  const [isToastVisible, setIsToastVisible] = useState(true);

  const { t } = useLocale();
  const timerRef = useRef<number | null>(null);
  const router = useRouter();
  const { cancel: isCancellationMode } = querySchema.parse(router.query);
  const urlWithSuccessParamsRef = useRef<string | null>();
  if (isCancellationMode && timerRef.current) {
    setIsToastVisible(false);
  }

  useEffect(() => {
    if (!isToastVisible && timerRef.current) {
      window.clearInterval(timerRef.current);
    }
  }, [isToastVisible]);

  useEffect(() => {
    const parsedExternalUrl = new URL(url);

    const parsedSuccessUrl = new URL(document.URL);

    // eslint-disable-next-line @typescript-eslint/ban-ts-comment
    /* @ts-ignore */ //https://stackoverflow.com/questions/49218765/typescript-and-iterator-type-iterableiteratort-is-not-an-array-type
    for (const [name, value] of parsedExternalUrl.searchParams.entries()) {
      parsedSuccessUrl.searchParams.set(name, value);
    }

    const urlWithSuccessParams =
      parsedExternalUrl.origin +
      parsedExternalUrl.pathname +
      "?" +
      parsedSuccessUrl.searchParams.toString() +
      parsedExternalUrl.hash;
    urlWithSuccessParamsRef.current = urlWithSuccessParams;

    timerRef.current = window.setInterval(() => {
      if (timeRemaining > 0) {
        setTimeRemaining((timeRemaining) => {
          return timeRemaining - 1;
        });
      } else {
        redirectToExternalUrl(urlWithSuccessParams);
        window.clearInterval(timerRef.current as number);
      }
    }, 1000);
    return () => {
      window.clearInterval(timerRef.current as number);
    };
  }, [timeRemaining, url]);

  if (!isToastVisible) {
    return null;
  }

  return (
    <>
      <div className="relative z-[60] pb-2 sm:pb-5">
        <div className="mx-auto w-full sm:max-w-7xl sm:px-2 lg:px-8">
          <div className="border border-green-600 bg-green-500 p-2 sm:p-3">
            <div className="flex flex-wrap items-center justify-between">
              <div className="flex w-0 flex-1 items-center">
                <p className="truncate font-medium text-white sm:mx-3">
                  <span className="md:hidden">Redirecting to {url} ...</span>
                  <span className="hidden md:inline">
                    {t("you_are_being_redirected", { url, seconds: timeRemaining })}
                  </span>
                </p>
              </div>
              <div className="order-3 mt-2 w-full flex-shrink-0 sm:order-2 sm:mt-0 sm:w-auto">
                <button
                  onClick={() => {
                    if (urlWithSuccessParamsRef.current) {
                      redirectToExternalUrl(urlWithSuccessParamsRef.current);
                    }
                  }}
                  className="flex w-full items-center justify-center rounded-sm border border-transparent bg-white px-4 py-2 text-sm font-medium text-green-600 hover:bg-green-50">
                  {t("continue")}
                </button>
              </div>
              <div className="order-2 flex-shrink-0 sm:order-3 sm:ml-2">
                <button
                  type="button"
                  onClick={() => {
                    setIsToastVisible(false);
                  }}
                  className="-mr-1 flex rounded-md p-2 hover:bg-green-600 focus:outline-none focus:ring-2 focus:ring-white">
                  <FiX className="h-6 w-6 text-white" />
                </button>
              </div>
            </div>
          </div>
        </div>
      </div>
    </>
  );
}

type SuccessProps = inferSSRProps<typeof getServerSideProps>;

const stringToBoolean = z
  .string()
  .optional()
  .transform((val) => val === "true");

const querySchema = z.object({
  uid: z.string(),
  allRemainingBookings: stringToBoolean,
  cancel: stringToBoolean,
  changes: stringToBoolean,
  reschedule: stringToBoolean,
  isSuccessBookingPage: z.string().optional(),
  formerTime: z.string().optional(),
  email: z.string().optional(),
});

export default function Success(props: SuccessProps) {
  const { t } = useLocale();
  const router = useRouter();
  const {
    allRemainingBookings,
    isSuccessBookingPage,
    cancel: isCancellationMode,
    changes,
    formerTime,
    email,
  } = querySchema.parse(router.query);

  if ((isCancellationMode || changes) && typeof window !== "undefined") {
    window.scrollTo(0, document.body.scrollHeight);
  }

  const location = props.bookingInfo.location as ReturnType<typeof getEventLocationValue>;

  const locationVideoCallUrl: string | undefined = bookingMetadataSchema.parse(
    props?.bookingInfo?.metadata || {}
  )?.videoCallUrl;

  if (!location) {
    // Can't use logger.error because it throws error on client. stdout isn't available to it.
    console.error(`No location found `);
  }
  const status = props.bookingInfo?.status;
  const reschedule = props.bookingInfo.status === BookingStatus.ACCEPTED;
  const cancellationReason = props.bookingInfo.cancellationReason || props.bookingInfo.rejectionReason;

  const attendeeName =
    typeof props?.bookingInfo?.attendees?.[0]?.name === "string"
      ? props?.bookingInfo?.attendees?.[0]?.name
      : "Nameless";

  const [is24h, setIs24h] = useState(isBrowserLocale24h());
  const { data: session } = useSession();

  const [date, setDate] = useState(dayjs.utc(props.bookingInfo.startTime));
  const { eventType, bookingInfo } = props;

  const isBackgroundTransparent = useIsBackgroundTransparent();
  const isEmbed = useIsEmbed();
  const shouldAlignCentrallyInEmbed = useEmbedNonStylesConfig("align") !== "left";
  const shouldAlignCentrally = !isEmbed || shouldAlignCentrallyInEmbed;
  const [calculatedDuration, setCalculatedDuration] = useState<number | undefined>(undefined);

  function setIsCancellationMode(value: boolean) {
    if (value) router.query.cancel = "true";
    else delete router.query.cancel;
    router.replace({
      pathname: router.pathname,
      query: { ...router.query },
    });
  }

  const eventNameObject = {
    attendeeName,
    eventType: props.eventType.title,
    eventName: (props.dynamicEventName as string) || props.eventType.eventName,
    host: props.profile.name || "Nameless",
    location: location,
    t,
  };

  const giphyAppData = getEventTypeAppData(eventType, "giphy");
  const giphyImage = giphyAppData?.thankYouPage;

  const eventName = getEventName(eventNameObject, true);
  const needsConfirmation = eventType.requiresConfirmation && reschedule != true;
  const isCancelled = status === "CANCELLED" || status === "REJECTED";
  const telemetry = useTelemetry();
  useEffect(() => {
    if (top !== window) {
      //page_view will be collected automatically by _middleware.ts
      telemetry.event(telemetryEventTypes.embedView, collectPageParameters("/booking"));
    }
  }, [telemetry]);

  useEffect(() => {
    const users = eventType.users;
    if (!sdkActionManager) return;
    // TODO: We should probably make it consistent with Webhook payload. Some data is not available here, as and when requirement comes we can add
    sdkActionManager.fire("bookingSuccessful", {
      booking: bookingInfo,
      eventType,
      date: date.toString(),
      duration: calculatedDuration,
      organizer: {
        name: users[0].name || "Nameless",
        email: users[0].email || "Email-less",
        timeZone: users[0].timeZone,
      },
      confirmed: !needsConfirmation,
      // TODO: Add payment details
    });
    setDate(date.tz(localStorage.getItem("timeOption.preferredTimeZone") || dayjs.tz.guess()));
    setIs24h(!!getIs24hClockFromLocalStorage());
    // eslint-disable-next-line react-hooks/exhaustive-deps
  }, [eventType, needsConfirmation]);

  useEffect(() => {
    setCalculatedDuration(
      dayjs(props.bookingInfo.endTime).diff(dayjs(props.bookingInfo.startTime), "minutes")
    );
  }, []);

  function eventLink(): string {
    const optional: { location?: string } = {};
    if (locationVideoCallUrl) {
      optional["location"] = locationVideoCallUrl;
    }

    const event = createEvent({
      start: [
        date.toDate().getUTCFullYear(),
        (date.toDate().getUTCMonth() as number) + 1,
        date.toDate().getUTCDate(),
        date.toDate().getUTCHours(),
        date.toDate().getUTCMinutes(),
      ],
      startInputType: "utc",
      title: eventName,
      description: props.eventType.description ? props.eventType.description : undefined,
      /** formatted to required type of description ^ */
      duration: {
        minutes: calculatedDuration,
      },
      ...optional,
    });

    if (event.error) {
      throw event.error;
    }

    return encodeURIComponent(event.value ? event.value : false);
  }

  function getTitle(): string {
    const titleSuffix = props.recurringBookings ? "_recurring" : "";
    if (isCancelled) {
      return "";
    }
    if (needsConfirmation) {
      if (props.profile.name !== null) {
        return t("user_needs_to_confirm_or_reject_booking" + titleSuffix, {
          user: props.profile.name,
        });
      }
      return t("needs_to_be_confirmed_or_rejected" + titleSuffix);
    }
    return t("emailed_you_and_attendees" + titleSuffix);
  }
  const userIsOwner = !!(session?.user?.id && eventType.owner?.id === session.user.id);
  useTheme(isSuccessBookingPage ? props.profile.theme : "light");
  const title = t(
    `booking_${needsConfirmation ? "submitted" : "confirmed"}${props.recurringBookings ? "_recurring" : ""}`
  );

  const locationToDisplay = getSuccessPageLocationMessage(
    locationVideoCallUrl ? locationVideoCallUrl : location,
    t,
    bookingInfo.status
  );

  const providerName = guessEventLocationType(location)?.label;

  return (
    <div className={isEmbed ? "" : "h-screen"} data-testid="success-page">
      {!isEmbed && (
        <EventReservationSchema
          reservationId={bookingInfo.uid}
          eventName={eventName}
          startTime={bookingInfo.startTime}
          endTime={bookingInfo.endTime}
          organizer={bookingInfo.user}
          attendees={bookingInfo.attendees}
          location={locationToDisplay}
          description={bookingInfo.description}
          status={status}
        />
      )}
      {userIsOwner && !isEmbed && (
        <div className="mt-2 ml-4 -mb-4">
          <Link
            href={allRemainingBookings ? "/bookings/recurring" : "/bookings/upcoming"}
            className="mt-2 inline-flex px-1 py-2 text-sm text-gray-500 hover:bg-gray-100 hover:text-gray-800 dark:hover:bg-transparent dark:hover:text-white">
            <FiChevronLeft className="h-5 w-5" /> {t("back_to_bookings")}
          </Link>
        </div>
      )}
      <HeadSeo title={title} description={title} />
      <BookingPageTagManager eventType={eventType} />
      <CustomBranding lightVal={props.profile.brandColor} darkVal={props.profile.darkBrandColor} />
      <main className={classNames(shouldAlignCentrally ? "mx-auto" : "", isEmbed ? "" : "max-w-3xl")}>
        <div className={classNames("overflow-y-auto", isEmbed ? "" : "z-50 ")}>
          {isSuccessBookingPage && !isCancellationMode && eventType.successRedirectUrl ? (
            <RedirectionToast url={eventType.successRedirectUrl} />
          ) : null}{" "}
          <div
            className={classNames(
              shouldAlignCentrally ? "text-center" : "",
              "flex items-end justify-center px-4 pt-4 pb-20  sm:block sm:p-0"
            )}>
            <div
              className={classNames("my-4 transition-opacity sm:my-0", isEmbed ? "" : " inset-0")}
              aria-hidden="true">
              <div
                className={classNames(
                  "main inline-block transform overflow-hidden rounded-lg border sm:my-8 sm:max-w-xl",
                  isBackgroundTransparent ? "" : "dark:bg-darkgray-100 dark:border-darkgray-200 bg-white",
                  "px-8 pt-5 pb-4 text-left align-bottom transition-all sm:w-full sm:py-8 sm:align-middle"
                )}
                role="dialog"
                aria-modal="true"
                aria-labelledby="modal-headline">
                <div
                  className={classNames(
                    "mx-auto flex items-center justify-center",
                    !giphyImage && !isCancelled && !needsConfirmation
                      ? "h-12 w-12 rounded-full bg-green-100"
                      : "",
                    !giphyImage && !isCancelled && needsConfirmation
                      ? "h-12 w-12 rounded-full bg-gray-100"
                      : "",
                    isCancelled ? "h-12 w-12 rounded-full bg-red-100" : ""
                  )}>
                  {giphyImage && !needsConfirmation && (
                    // eslint-disable-next-line @next/next/no-img-element
                    <img src={giphyImage} alt="Gif from Giphy" />
                  )}
                  {!giphyImage && !needsConfirmation && !isCancelled && (
                    <FiCheck className="h-5 w-5 text-green-600" />
                  )}
                  {needsConfirmation && !isCancelled && <FiCalendar className="h-5 w-5 text-gray-900" />}
                  {isCancelled && <FiX className="h-5 w-5 text-red-600" />}
                </div>
                <div className="mt-6 mb-8 text-center last:mb-0">
                  <h3
                    className="text-2xl font-semibold leading-6 text-gray-900 dark:text-white"
                    data-testid={isCancelled ? "cancelled-headline" : ""}
                    id="modal-headline">
                    {needsConfirmation && !isCancelled
                      ? props.recurringBookings
                        ? t("submitted_recurring")
                        : t("submitted")
                      : isCancelled
                      ? t("event_cancelled")
                      : props.recurringBookings
                      ? t("meeting_is_scheduled_recurring")
                      : t("meeting_is_scheduled")}
                  </h3>
                  <div className="mt-3">
                    <p className="text-gray-600 dark:text-gray-300">{getTitle()}</p>
                  </div>
                  {props.paymentStatus && (
                    <h4>
                      {!props.paymentStatus.success &&
                        !props.paymentStatus.refunded &&
                        t("booking_with_payment_cancelled")}
                      {props.paymentStatus.success &&
                        !props.paymentStatus.refunded &&
                        t("booking_with_payment_cancelled_already_paid")}
                      {props.paymentStatus.refunded && t("booking_with_payment_cancelled_refunded")}
                    </h4>
                  )}

                  <div className="border-bookinglightest text-bookingdark dark:border-darkgray-200 mt-8 grid grid-cols-3 border-t pt-8 text-left dark:text-gray-300">
                    {(isCancelled || reschedule) && cancellationReason && (
                      <>
                        <div className="font-medium">
                          {isCancelled ? t("reason") : t("reschedule_reason_success_page")}
                        </div>
                        <div className="col-span-2 mb-6 last:mb-0">{cancellationReason}</div>
                      </>
                    )}
                    <div className="font-medium">{t("what")}</div>
                    <div className="col-span-2 mb-6 last:mb-0">{eventName}</div>
                    <div className="font-medium">{t("when")}</div>
                    <div className="col-span-2 mb-6 last:mb-0">
                      {reschedule && !!formerTime && (
                        <p className="line-through">
                          <RecurringBookings
                            eventType={props.eventType}
                            duration={calculatedDuration}
                            recurringBookings={props.recurringBookings}
                            allRemainingBookings={allRemainingBookings}
                            date={dayjs(formerTime)}
                            is24h={is24h}
                            isCancelled={isCancelled}
                          />
                        </p>
                      )}
                      <RecurringBookings
                        eventType={props.eventType}
                        duration={calculatedDuration}
                        recurringBookings={props.recurringBookings}
                        allRemainingBookings={allRemainingBookings}
                        date={date}
                        is24h={is24h}
                        isCancelled={isCancelled}
                      />
                    </div>
                    {(bookingInfo?.user || bookingInfo?.attendees) && (
                      <>
                        <div className="font-medium">{t("who")}</div>
                        <div className="col-span-2 last:mb-0">
                          <>
                            {bookingInfo?.user && (
                              <div className="mb-3">
                                <p>{bookingInfo.user.name}</p>
                                <p className="text-bookinglight">{bookingInfo.user.email}</p>
                              </div>
                            )}
                            {bookingInfo?.attendees.map((attendee) => (
                              <div key={attendee.name} className="mb-3 last:mb-0">
                                {attendee.name && <p>{attendee.name}</p>}
                                <p className="text-bookinglight">{attendee.email}</p>
                              </div>
                            ))}
                          </>
                        </div>
                      </>
                    )}
                    {locationToDisplay && (
                      <>
                        <div className="mt-3 font-medium">{t("where")}</div>
                        <div className="col-span-2 mt-3">
                          {locationToDisplay.startsWith("http") ? (
                            <a
                              href={locationToDisplay}
                              target="_blank"
                              title={locationToDisplay}
                              className="flex items-center gap-2 text-gray-700 underline dark:text-gray-50"
                              rel="noreferrer">
                              {providerName || "Link"}
                              <FiExternalLink className="inline h-4 w-4 text-gray-700 dark:text-white" />
                            </a>
                          ) : (
                            locationToDisplay
                          )}
                        </div>
                      </>
                    )}
                    {bookingInfo?.description && (
                      <>
                        <div className="mt-9 font-medium">{t("additional_notes")}</div>
                        <div className="col-span-2 mb-2 mt-9">
                          <p className="break-words">{bookingInfo.description}</p>
                        </div>
                      </>
                    )}

                    {Object.entries(bookingInfo.responses).map(([name, response]) => {
                      const field = eventType.bookingFields.find((field) => field.name === name);
                      // We show location in the "where" section
                      // We show Booker Name, Emails and guests in Who section
                      // We show notes in additional notes section
                      // We show rescheduleReason at the top
                      if (!field) return null;
                      const isSystemField = SystemField.safeParse(field.name);
                      if (isSystemField.success) return null;

                      const label = field.label || t(field.defaultLabel || "");

                      return (
                        <>
                          <Label className="col-span-3 mt-8 border-t pt-8 pr-3 font-medium">{label}</Label>
                          {/* Might be a good idea to use the readonly variant of respective components here */}
                          <div className="col-span-3 mt-1 mb-2">{response.toString()}</div>
                        </>
                      );
                    })}
                  </div>
                </div>
                {(!needsConfirmation || !userIsOwner) &&
                  !isCancelled &&
                  (!isCancellationMode ? (
                    <>
                      <hr className="border-bookinglightest dark:border-darkgray-300 mb-8" />
                      <div className="text-center last:pb-0">
                        <span className="text-gray-900 ltr:mr-2 rtl:ml-2 dark:text-gray-50">
                          {t("need_to_make_a_change")}
                        </span>

                        {!props.recurringBookings && (
                          <span className="text-bookinglight inline text-gray-700">
                            <span className="underline">
                              <Link href={`/reschedule/${bookingInfo?.uid}`} legacyBehavior>
                                {t("reschedule")}
                              </Link>
                            </span>
                            <span className="mx-2">{t("or_lowercase")}</span>
                          </span>
                        )}

                        <button
                          data-testid="cancel"
                          className={classNames(
                            "text-bookinglight text-gray-700 underline",
                            props.recurringBookings && "ltr:mr-2 rtl:ml-2"
                          )}
                          onClick={() => setIsCancellationMode(true)}>
                          {t("cancel")}
                        </button>
                      </div>
                    </>
                  ) : (
                    <>
                      <hr className="border-bookinglightest dark:border-darkgray-200" />
                      <CancelBooking
                        booking={{ uid: bookingInfo?.uid, title: bookingInfo?.title, id: bookingInfo?.id }}
                        profile={{ name: props.profile.name, slug: props.profile.slug }}
                        recurringEvent={eventType.recurringEvent}
                        team={eventType?.team?.name}
                        setIsCancellationMode={setIsCancellationMode}
                        theme={isSuccessBookingPage ? props.profile.theme : "light"}
                        allRemainingBookings={allRemainingBookings}
                      />
                    </>
                  ))}
                {userIsOwner &&
                  !needsConfirmation &&
                  !isCancellationMode &&
                  !isCancelled &&
                  calculatedDuration && (
                    <>
                      <hr className="border-bookinglightest dark:border-darkgray-300 mt-8" />
                      <div className="text-bookingdark align-center flex flex-row justify-center pt-8">
                        <span className="flex self-center font-medium text-gray-700 ltr:mr-2 rtl:ml-2 dark:text-gray-50">
                          {t("add_to_calendar")}
                        </span>
                        <div className="justify-left mt-1 flex text-left sm:mt-0">
                          <Link
                            href={
                              `https://calendar.google.com/calendar/r/eventedit?dates=${date
                                .utc()
                                .format("YYYYMMDDTHHmmss[Z]")}/${date
                                .add(calculatedDuration, "minute")
                                .utc()
                                .format("YYYYMMDDTHHmmss[Z]")}&text=${eventName}&details=${
                                props.eventType.description
                              }` +
                              (typeof locationVideoCallUrl === "string"
                                ? "&location=" + encodeURIComponent(locationVideoCallUrl)
                                : "") +
                              (props.eventType.recurringEvent
                                ? "&recur=" +
                                  encodeURIComponent(new RRule(props.eventType.recurringEvent).toString())
                                : "")
                            }
                            className="h-10 w-10 rounded-sm border border-gray-200 px-3 py-2 ltr:mr-2 rtl:ml-2 dark:border-gray-700 dark:text-white">
                            <svg
                              className="-mt-1.5 inline-block h-4 w-4"
                              fill="currentColor"
                              xmlns="http://www.w3.org/2000/svg"
                              viewBox="0 0 24 24">
                              <title>Google</title>
                              <path d="M12.48 10.92v3.28h7.84c-.24 1.84-.853 3.187-1.787 4.133-1.147 1.147-2.933 2.4-6.053 2.4-4.827 0-8.6-3.893-8.6-8.72s3.773-8.72 8.6-8.72c2.6 0 4.507 1.027 5.907 2.347l2.307-2.307C18.747 1.44 16.133 0 12.48 0 5.867 0 .307 5.387.307 12s5.56 12 12.173 12c3.573 0 6.267-1.173 8.373-3.36 2.16-2.16 2.84-5.213 2.84-7.667 0-.76-.053-1.467-.173-2.053H12.48z" />
                            </svg>
                          </Link>
                          <Link
                            href={
                              encodeURI(
                                "https://outlook.live.com/calendar/0/deeplink/compose?body=" +
                                  props.eventType.description +
                                  "&enddt=" +
                                  date.add(calculatedDuration, "minute").utc().format() +
                                  "&path=%2Fcalendar%2Faction%2Fcompose&rru=addevent&startdt=" +
                                  date.utc().format() +
                                  "&subject=" +
                                  eventName
                              ) +
                              (locationVideoCallUrl
                                ? "&location=" + encodeURIComponent(locationVideoCallUrl)
                                : "")
                            }
                            className="mx-2 h-10 w-10 rounded-sm border border-gray-200 px-3 py-2 dark:border-gray-700 dark:text-white"
                            target="_blank">
                            <svg
                              className="mr-1 -mt-1.5 inline-block h-4 w-4"
                              fill="currentColor"
                              xmlns="http://www.w3.org/2000/svg"
                              viewBox="0 0 24 24">
                              <title>Microsoft Outlook</title>
                              <path d="M7.88 12.04q0 .45-.11.87-.1.41-.33.74-.22.33-.58.52-.37.2-.87.2t-.85-.2q-.35-.21-.57-.55-.22-.33-.33-.75-.1-.42-.1-.86t.1-.87q.1-.43.34-.76.22-.34.59-.54.36-.2.87-.2t.86.2q.35.21.57.55.22.34.31.77.1.43.1.88zM24 12v9.38q0 .46-.33.8-.33.32-.8.32H7.13q-.46 0-.8-.33-.32-.33-.32-.8V18H1q-.41 0-.7-.3-.3-.29-.3-.7V7q0-.41.3-.7Q.58 6 1 6h6.5V2.55q0-.44.3-.75.3-.3.75-.3h12.9q.44 0 .75.3.3.3.3.75V10.85l1.24.72h.01q.1.07.18.18.07.12.07.25zm-6-8.25v3h3v-3zm0 4.5v3h3v-3zm0 4.5v1.83l3.05-1.83zm-5.25-9v3h3.75v-3zm0 4.5v3h3.75v-3zm0 4.5v2.03l2.41 1.5 1.34-.8v-2.73zM9 3.75V6h2l.13.01.12.04v-2.3zM5.98 15.98q.9 0 1.6-.3.7-.32 1.19-.86.48-.55.73-1.28.25-.74.25-1.61 0-.83-.25-1.55-.24-.71-.71-1.24t-1.15-.83q-.68-.3-1.55-.3-.92 0-1.64.3-.71.3-1.2.85-.5.54-.75 1.3-.25.74-.25 1.63 0 .85.26 1.56.26.72.74 1.23.48.52 1.17.81.69.3 1.56.3zM7.5 21h12.39L12 16.08V17q0 .41-.3.7-.29.3-.7.3H7.5zm15-.13v-7.24l-5.9 3.54Z" />
                            </svg>
                          </Link>
                          <Link
                            href={
                              encodeURI(
                                "https://outlook.office.com/calendar/0/deeplink/compose?body=" +
                                  props.eventType.description +
                                  "&enddt=" +
                                  date.add(calculatedDuration, "minute").utc().format() +
                                  "&path=%2Fcalendar%2Faction%2Fcompose&rru=addevent&startdt=" +
                                  date.utc().format() +
                                  "&subject=" +
                                  eventName
                              ) +
                              (locationVideoCallUrl
                                ? "&location=" + encodeURIComponent(locationVideoCallUrl)
                                : "")
                            }
                            className="mx-2 h-10 w-10 rounded-sm border border-gray-200 px-3 py-2 dark:border-gray-700 dark:text-white"
                            target="_blank">
                            <svg
                              className="mr-1 -mt-1.5 inline-block h-4 w-4"
                              fill="currentColor"
                              xmlns="http://www.w3.org/2000/svg"
                              viewBox="0 0 24 24">
                              <title>Microsoft Office</title>
                              <path d="M21.53 4.306v15.363q0 .807-.472 1.433-.472.627-1.253.85l-6.888 1.974q-.136.037-.29.055-.156.019-.293.019-.396 0-.72-.105-.321-.106-.656-.292l-4.505-2.544q-.248-.137-.391-.366-.143-.23-.143-.515 0-.434.304-.738.304-.305.739-.305h5.831V4.964l-4.38 1.563q-.533.187-.856.658-.322.472-.322 1.03v8.078q0 .496-.248.912-.25.416-.683.651l-2.072 1.13q-.286.148-.571.148-.497 0-.844-.347-.348-.347-.348-.844V6.563q0-.62.33-1.19.328-.571.874-.881L11.07.285q.248-.136.534-.21.285-.075.57-.075.211 0 .38.031.166.031.364.093l6.888 1.899q.384.11.7.329.317.217.547.52.23.305.353.67.125.367.125.764zm-1.588 15.363V4.306q0-.273-.16-.478-.163-.204-.423-.28l-3.388-.93q-.397-.111-.794-.23-.397-.117-.794-.216v19.68l4.976-1.427q.26-.074.422-.28.161-.204.161-.477z" />
                            </svg>
                          </Link>
                          <Link
                            href={"data:text/calendar," + eventLink()}
                            className="mx-2 h-10 w-10 rounded-sm border border-gray-200 px-3 py-2 dark:border-gray-700 dark:text-white"
                            download={props.eventType.title + ".ics"}>
                            <svg
                              version="1.1"
                              fill="currentColor"
                              xmlns="http://www.w3.org/2000/svg"
                              viewBox="0 0 1000 1000"
                              className="mr-1 -mt-1.5 inline-block h-4 w-4">
                              <title>{t("other")}</title>
                              <path d="M971.3,154.9c0-34.7-28.2-62.9-62.9-62.9H611.7c-1.3,0-2.6,0.1-3.9,0.2V10L28.7,87.3v823.4L607.8,990v-84.6c1.3,0.1,2.6,0.2,3.9,0.2h296.7c34.7,0,62.9-28.2,62.9-62.9V154.9z M607.8,636.1h44.6v-50.6h-44.6v-21.9h44.6v-50.6h-44.6v-92h277.9v230.2c0,3.8-3.1,7-7,7H607.8V636.1z M117.9,644.7l-50.6-2.4V397.5l50.6-2.2V644.7z M288.6,607.3c17.6,0.6,37.3-2.8,49.1-7.2l9.1,48c-11,5.1-35.6,9.9-66.9,8.3c-85.4-4.3-127.5-60.7-127.5-132.6c0-86.2,57.8-136.7,133.2-140.1c30.3-1.3,53.7,4,64.3,9.2l-12.2,48.9c-12.1-4.9-28.8-9.2-49.5-8.6c-45.3,1.2-79.5,30.1-79.5,87.4C208.8,572.2,237.8,605.7,288.6,607.3z M455.5,665.2c-32.4-1.6-63.7-11.3-79.1-20.5l12.6-50.7c16.8,9.1,42.9,18.5,70.4,19.4c30.1,1,46.3-10.7,46.3-29.3c0-17.8-14-28.1-48.8-40.6c-46.9-16.4-76.8-41.7-76.8-81.5c0-46.6,39.3-84.1,106.8-87.1c33.3-1.5,58.3,4.2,76.5,11.2l-15.4,53.3c-12.1-5.3-33.5-12.8-62.3-12c-28.3,0.8-41.9,13.6-41.9,28.1c0,17.8,16.1,25.5,53.6,39c52.9,18.5,78.4,45.3,78.4,86.4C575.6,629.7,536.2,669.2,455.5,665.2z M935.3,842.7c0,14.9-12.1,27-27,27H611.7c-1.3,0-2.6-0.2-3.9-0.4V686.2h270.9c19.2,0,34.9-15.6,34.9-34.9V398.4c0-19.2-15.6-34.9-34.9-34.9h-47.1v-32.3H808v32.3h-44.8v-32.3h-22.7v32.3h-43.3v-32.3h-22.7v32.3H628v-32.3h-20.2v-203c1.31.2,2.6-0.4,3.9-0.4h296.7c14.9,0,27,12.1,27,27L935.3,842.7L935.3,842.7z" />
                            </svg>
                          </Link>
                        </div>
                      </div>
                    </>
                  )}
                {session === null && !(userIsOwner || props.hideBranding) && (
                  <>
                    <hr className="border-bookinglightest dark:border-darkgray-300 mt-8" />
                    <div className="border-bookinglightest text-booking-lighter dark:border-darkgray-300 pt-8 text-center text-xs dark:text-white">
                      <a href="https://cal.com/signup">
                        {t("create_booking_link_with_calcom", { appName: APP_NAME })}
                      </a>

                      <form
                        onSubmit={(e) => {
                          e.preventDefault();
                          const target = e.target as typeof e.target & {
                            email: { value: string };
                          };
                          router.push(`https://cal.com/signup?email=${target.email.value}`);
                        }}
                        className="mt-4 flex">
                        <EmailInput
                          name="email"
                          id="email"
                          defaultValue={email}
                          className="mr- focus:border-brand border-bookinglightest dark:border-darkgray-300 mt-0 block w-full rounded-none rounded-l-md border-gray-300 shadow-sm focus:ring-black dark:bg-black dark:text-white sm:text-sm"
                          placeholder="rick.astley@cal.com"
                        />
                        <Button
                          size="lg"
                          type="submit"
                          className="min-w-max rounded-none rounded-r-md"
                          color="primary">
                          {t("try_for_free")}
                        </Button>
                      </form>
                    </div>
                  </>
                )}
              </div>
            </div>
          </div>
        </div>
      </main>
    </div>
  );
}

Success.isThemeSupported = true;

type RecurringBookingsProps = {
  eventType: SuccessProps["eventType"];
  recurringBookings: SuccessProps["recurringBookings"];
  date: dayjs.Dayjs;
  duration: number | undefined;
  is24h: boolean;
  allRemainingBookings: boolean;
  isCancelled: boolean;
};

export function RecurringBookings({
  eventType,
  recurringBookings,
  duration,
  date,
  allRemainingBookings,
  is24h,
  isCancelled,
}: RecurringBookingsProps) {
  const [moreEventsVisible, setMoreEventsVisible] = useState(false);
  const {
    t,
    i18n: { language },
  } = useLocale();

  const recurringBookingsSorted = recurringBookings
    ? recurringBookings.sort((a: ConfigType, b: ConfigType) => (dayjs(a).isAfter(dayjs(b)) ? 1 : -1))
    : null;

  if (!duration) return null;

  if (recurringBookingsSorted && allRemainingBookings) {
    return (
      <>
        {eventType.recurringEvent?.count && (
          <span className="font-medium">
            {getEveryFreqFor({
              t,
              recurringEvent: eventType.recurringEvent,
              recurringCount: recurringBookings?.length ?? undefined,
            })}
          </span>
        )}
        {eventType.recurringEvent?.count &&
          recurringBookingsSorted.slice(0, 4).map((dateStr: string, idx: number) => (
            <div key={idx} className={classNames("mb-2", isCancelled ? "line-through" : "")}>
              {formatToLocalizedDate(dayjs.tz(dateStr, timeZone()), language, "full")}
              <br />
              {formatToLocalizedTime(dayjs(dateStr), language, undefined, !is24h)} -{" "}
              {formatToLocalizedTime(dayjs(dateStr).add(duration, "m"), language, undefined, !is24h)}{" "}
              <span className="text-bookinglight">
                ({formatToLocalizedTimezone(dayjs(dateStr), language)})
              </span>
            </div>
          ))}
        {recurringBookingsSorted.length > 4 && (
          <Collapsible open={moreEventsVisible} onOpenChange={() => setMoreEventsVisible(!moreEventsVisible)}>
            <CollapsibleTrigger
              type="button"
              className={classNames("flex w-full", moreEventsVisible ? "hidden" : "")}>
              + {t("plus_more", { count: recurringBookingsSorted.length - 4 })}
            </CollapsibleTrigger>
            <CollapsibleContent>
              {eventType.recurringEvent?.count &&
                recurringBookingsSorted.slice(4).map((dateStr: string, idx: number) => (
                  <div key={idx} className={classNames("mb-2", isCancelled ? "line-through" : "")}>
                    {formatToLocalizedDate(dayjs.tz(date, timeZone()), language, "full")}
                    <br />
                    {formatToLocalizedTime(date, language, undefined, !is24h)} -{" "}
                    {formatToLocalizedTime(dayjs(date).add(duration, "m"), language, undefined, !is24h)}{" "}
                    <span className="text-bookinglight">
                      ({formatToLocalizedTimezone(dayjs(dateStr), language)})
                    </span>
                  </div>
                ))}
            </CollapsibleContent>
          </Collapsible>
        )}
      </>
    );
  }

  return (
    <div className={classNames(isCancelled ? "line-through" : "")}>
      {formatToLocalizedDate(dayjs.tz(date, timeZone()), language, "full")}
      <br />
      {formatToLocalizedTime(date, language, undefined, !is24h)} -{" "}
      {formatToLocalizedTime(dayjs(date).add(duration, "m"), language, undefined, !is24h)}{" "}
      <span className="text-bookinglight">({formatToLocalizedTimezone(date, language)})</span>
    </div>
  );
}

const getEventTypesFromDB = async (id: number) => {
  const userSelect = {
    id: true,
    name: true,
    username: true,
    hideBranding: true,
    theme: true,
    brandColor: true,
    darkBrandColor: true,
    email: true,
    timeZone: true,
  };
  const eventType = await prisma.eventType.findUnique({
    where: {
      id,
    },
    select: {
      id: true,
      title: true,
      description: true,
      length: true,
      eventName: true,
      recurringEvent: true,
      requiresConfirmation: true,
      userId: true,
      successRedirectUrl: true,
      customInputs: true,
      locations: true,
      price: true,
      currency: true,
      bookingFields: true,
      disableGuests: true,
      owner: {
        select: userSelect,
      },
      users: {
        select: userSelect,
      },
      hosts: {
        select: {
          user: {
            select: userSelect,
          },
        },
      },
      team: {
        select: {
          slug: true,
          name: true,
          hideBranding: true,
        },
      },
      workflows: {
        select: {
          workflow: {
            select: {
              id: true,
              steps: true,
            },
          },
        },
      },
      metadata: true,
      seatsPerTimeSlot: true,
      seatsShowAttendees: true,
      periodStartDate: true,
      periodEndDate: true,
    },
  });

  if (!eventType) {
    return eventType;
  }

  const metadata = EventTypeMetaDataSchema.parse(eventType.metadata);

  return {
    isDynamic: false,
    ...eventType,
    bookingFields: getBookingFieldsWithSystemFields(eventType),
    metadata,
  };
};

const schema = z.object({
  uid: z.string(),
  email: z.string().optional(),
  eventTypeSlug: z.string().optional(),
  cancel: stringToBoolean,
});

const handleSeatsEventTypeOnBooking = (
  eventType: {
    seatsPerTimeSlot?: number | null;
    seatsShowAttendees: boolean | null;
    [x: string | number | symbol]: unknown;
  },
  bookingInfo: Partial<
    Prisma.BookingGetPayload<{ include: { attendees: { select: { name: true; email: true } } } }>
  >,
  email: string
) => {
  if (eventType?.seatsPerTimeSlot !== null) {
    // @TODO: right now bookings with seats doesn't save every description that its entered by every user
    delete bookingInfo.description;
  } else {
    return;
  }
  if (!eventType.seatsShowAttendees) {
    const attendee = bookingInfo?.attendees?.find((a) => {
      return a.email === email;
    });

    bookingInfo["attendees"] = attendee ? [attendee] : [];
  }
  return bookingInfo;
};

export async function getServerSideProps(context: GetServerSidePropsContext) {
  const ssr = await ssrInit(context);
  const parsedQuery = schema.safeParse(context.query);
  if (!parsedQuery.success) return { notFound: true };
  const { uid, email, eventTypeSlug, cancel } = parsedQuery.data;

  const bookingInfoRaw = await prisma.booking.findFirst({
    where: {
      uid,
    },
    select: {
      title: true,
      id: true,
      uid: true,
      description: true,
      customInputs: true,
      smsReminderNumber: true,
      recurringEventId: true,
      startTime: true,
      endTime: true,
      location: true,
      status: true,
      metadata: true,
      cancellationReason: true,
      responses: true,
      rejectionReason: true,
      user: {
        select: {
          id: true,
          name: true,
          email: true,
          username: true,
        },
      },
      attendees: {
        select: {
          name: true,
          email: true,
        },
      },
      eventTypeId: true,
      eventType: {
        select: {
          eventName: true,
          slug: true,
        },
      },
    },
  });
  if (!bookingInfoRaw) {
    return {
      notFound: true,
    };
  }

  const eventTypeRaw = !bookingInfoRaw.eventTypeId
    ? getDefaultEvent(eventTypeSlug || "")
    : await getEventTypesFromDB(bookingInfoRaw.eventTypeId);
  if (!eventTypeRaw) {
    return {
      notFound: true,
    };
  }

  const bookingInfo = getBookingWithResponses(bookingInfoRaw, eventTypeRaw);

  // @NOTE: had to do this because Server side cant return [Object objects]
  // probably fixable with json.stringify -> json.parse
  bookingInfo["startTime"] = (bookingInfo?.startTime as Date)?.toISOString() as unknown as Date;
  bookingInfo["endTime"] = (bookingInfo?.endTime as Date)?.toISOString() as unknown as Date;

  eventTypeRaw.users = !!eventTypeRaw.hosts?.length
    ? eventTypeRaw.hosts.map((host) => host.user)
    : eventTypeRaw.users;

  if (!eventTypeRaw.users.length) {
    if (!eventTypeRaw.owner)
      return {
        notFound: true,
      };
    eventTypeRaw.users.push({
      ...eventTypeRaw.owner,
    });
  }

  const eventType = {
    ...eventTypeRaw,
    periodStartDate: eventTypeRaw.periodStartDate?.toString() ?? null,
    periodEndDate: eventTypeRaw.periodEndDate?.toString() ?? null,
    metadata: EventTypeMetaDataSchema.parse(eventTypeRaw.metadata),
    recurringEvent: parseRecurringEvent(eventTypeRaw.recurringEvent),
    customInputs: customInputSchema.array().parse(eventTypeRaw.customInputs),
  };

  if (eventType.metadata?.disableSuccessPage && eventType.successRedirectUrl && !cancel) {
    return {
      redirect: {
        destination: eventType.successRedirectUrl,
        permanent: false,
      },
    };
  }

  const profile = {
    name: eventType.team?.name || eventType.users[0]?.name || null,
    email: eventType.team ? null : eventType.users[0].email || null,
    theme: (!eventType.team?.name && eventType.users[0]?.theme) || null,
    brandColor: eventType.team ? null : eventType.users[0].brandColor || null,
    darkBrandColor: eventType.team ? null : eventType.users[0].darkBrandColor || null,
    slug: eventType.team?.slug || eventType.users[0]?.username || null,
  };

  if (bookingInfo !== null && email && eventType.seatsPerTimeSlot) {
    handleSeatsEventTypeOnBooking(eventType, bookingInfo, email);
  }

  let recurringBookings = null;
  if (bookingInfo.recurringEventId) {
    // We need to get the dates for the bookings to be able to show them in the UI
    recurringBookings = await prisma.booking.findMany({
      where: {
        recurringEventId: bookingInfo.recurringEventId,
      },
      select: {
        startTime: true,
      },
    });
  }

  const payment = await prisma.payment.findFirst({
    where: {
      bookingId: bookingInfo.id,
    },
    select: {
      success: true,
      refunded: true,
    },
  });
  const paymentStatus = {
    success: payment?.success,
    refunded: payment?.refunded,
  };

  return {
    props: {
      hideBranding: eventType.team ? eventType.team.hideBranding : eventType.users[0].hideBranding,
      profile,
      eventType,
      recurringBookings: recurringBookings ? recurringBookings.map((obj) => obj.startTime.toString()) : null,
      trpcState: ssr.dehydrate(),
      dynamicEventName: bookingInfo?.eventType?.eventName || "",
      bookingInfo,
      paymentStatus: payment ? paymentStatus : null,
    },
  };
}<|MERGE_RESOLUTION|>--- conflicted
+++ resolved
@@ -43,25 +43,14 @@
 import { getIs24hClockFromLocalStorage, isBrowserLocale24h } from "@calcom/lib/timeFormat";
 import { localStorage } from "@calcom/lib/webstorage";
 import prisma from "@calcom/prisma";
-<<<<<<< HEAD
-import { Prisma } from "@calcom/prisma/client";
+import type { Prisma } from "@calcom/prisma/client";
 import { customInputSchema, bookingMetadataSchema, EventTypeMetaDataSchema } from "@calcom/prisma/zod-utils";
 import { Button, EmailInput, HeadSeo, Label } from "@calcom/ui";
 import { FiX, FiChevronLeft, FiCheck, FiCalendar, FiExternalLink } from "@calcom/ui/components/icon";
 
 import { timeZone } from "@lib/clock";
 import { getBookingWithResponses } from "@lib/getBooking";
-import { inferSSRProps } from "@lib/types/inferSSRProps";
-=======
-import type { Prisma } from "@calcom/prisma/client";
-import { bookingMetadataSchema } from "@calcom/prisma/zod-utils";
-import { customInputSchema, EventTypeMetaDataSchema } from "@calcom/prisma/zod-utils";
-import { Button, EmailInput, HeadSeo } from "@calcom/ui";
-import { FiX, FiExternalLink, FiChevronLeft, FiCheck, FiCalendar } from "@calcom/ui/components/icon";
-
-import { timeZone } from "@lib/clock";
 import type { inferSSRProps } from "@lib/types/inferSSRProps";
->>>>>>> 7c749299
 
 import CancelBooking from "@components/booking/CancelBooking";
 import EventReservationSchema from "@components/schemas/EventReservationSchema";
