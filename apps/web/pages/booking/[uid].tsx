import { BookingStatus, WorkflowActions } from "@prisma/client";
import { Collapsible, CollapsibleContent, CollapsibleTrigger } from "@radix-ui/react-collapsible";
import classNames from "classnames";
import { createEvent } from "ics";
import { GetServerSidePropsContext } from "next";
import { useSession } from "next-auth/react";
import Link from "next/link";
import { useRouter } from "next/router";
import { useEffect, useRef, useState } from "react";
import { RRule } from "rrule";
import { z } from "zod";

import BookingPageTagManager from "@calcom/app-store/BookingPageTagManager";
import { getEventLocationValue, getSuccessPageLocationMessage } from "@calcom/app-store/locations";
import { getEventTypeAppData } from "@calcom/app-store/utils";
import { getEventName } from "@calcom/core/event";
import dayjs, { ConfigType } from "@calcom/dayjs";
import {
  sdkActionManager,
  useEmbedNonStylesConfig,
  useIsBackgroundTransparent,
  useIsEmbed,
} from "@calcom/embed-core/embed-iframe";
import { parseRecurringEvent } from "@calcom/lib";
import CustomBranding from "@calcom/lib/CustomBranding";
import { APP_NAME } from "@calcom/lib/constants";
import { formatTime } from "@calcom/lib/date-fns";
import { getDefaultEvent } from "@calcom/lib/defaultEvents";
import { useLocale } from "@calcom/lib/hooks/useLocale";
import useTheme from "@calcom/lib/hooks/useTheme";
import { getEveryFreqFor } from "@calcom/lib/recurringStrings";
import { collectPageParameters, telemetryEventTypes, useTelemetry } from "@calcom/lib/telemetry";
import { getIs24hClockFromLocalStorage, isBrowserLocale24h } from "@calcom/lib/timeFormat";
import { localStorage } from "@calcom/lib/webstorage";
import prisma from "@calcom/prisma";
import { Prisma } from "@calcom/prisma/client";
import { customInputSchema, EventTypeMetaDataSchema } from "@calcom/prisma/zod-utils";
<<<<<<< HEAD
import { Button, EmailInput, Icon, HeadSeo } from "@calcom/ui";
=======
import { Button, EmailInput, HeadSeo } from "@calcom/ui";
import { FiX, FiChevronLeft, FiCheck, FiCalendar } from "@calcom/ui/components/icon";
>>>>>>> 2d50d09c

import { timeZone } from "@lib/clock";
import { inferSSRProps } from "@lib/types/inferSSRProps";

import CancelBooking from "@components/booking/CancelBooking";
import EventReservationSchema from "@components/schemas/EventReservationSchema";

import { ssrInit } from "@server/lib/ssr";

function redirectToExternalUrl(url: string) {
  window.parent.location.href = url;
}

/**
 * Redirects to external URL with query params from current URL.
 * Query Params and Hash Fragment if present in external URL are kept intact.
 */
function RedirectionToast({ url }: { url: string }) {
  const [timeRemaining, setTimeRemaining] = useState(10);
  const [isToastVisible, setIsToastVisible] = useState(true);

  const { t } = useLocale();
  const timerRef = useRef<number | null>(null);
  const router = useRouter();
  const { cancel: isCancellationMode } = querySchema.parse(router.query);
  const urlWithSuccessParamsRef = useRef<string | null>();
  if (isCancellationMode && timerRef.current) {
    setIsToastVisible(false);
  }

  useEffect(() => {
    if (!isToastVisible && timerRef.current) {
      window.clearInterval(timerRef.current);
    }
  }, [isToastVisible]);

  useEffect(() => {
    const parsedExternalUrl = new URL(url);

    const parsedSuccessUrl = new URL(document.URL);

    // eslint-disable-next-line @typescript-eslint/ban-ts-comment
    /* @ts-ignore */ //https://stackoverflow.com/questions/49218765/typescript-and-iterator-type-iterableiteratort-is-not-an-array-type
    for (const [name, value] of parsedExternalUrl.searchParams.entries()) {
      parsedSuccessUrl.searchParams.set(name, value);
    }

    const urlWithSuccessParams =
      parsedExternalUrl.origin +
      parsedExternalUrl.pathname +
      "?" +
      parsedSuccessUrl.searchParams.toString() +
      parsedExternalUrl.hash;
    urlWithSuccessParamsRef.current = urlWithSuccessParams;

    timerRef.current = window.setInterval(() => {
      if (timeRemaining > 0) {
        setTimeRemaining((timeRemaining) => {
          return timeRemaining - 1;
        });
      } else {
        redirectToExternalUrl(urlWithSuccessParams);
        window.clearInterval(timerRef.current as number);
      }
    }, 1000);
    return () => {
      window.clearInterval(timerRef.current as number);
    };
  }, [timeRemaining, url]);

  if (!isToastVisible) {
    return null;
  }

  return (
    <>
      <div className="relative z-[60] pb-2 sm:pb-5">
        <div className="mx-auto w-full sm:max-w-7xl sm:px-2 lg:px-8">
          <div className="border border-green-600 bg-green-500 p-2 sm:p-3">
            <div className="flex flex-wrap items-center justify-between">
              <div className="flex w-0 flex-1 items-center">
                <p className="truncate font-medium text-white sm:mx-3">
                  <span className="md:hidden">Redirecting to {url} ...</span>
                  <span className="hidden md:inline">
                    {t("you_are_being_redirected", { url, seconds: timeRemaining })}
                  </span>
                </p>
              </div>
              <div className="order-3 mt-2 w-full flex-shrink-0 sm:order-2 sm:mt-0 sm:w-auto">
                <button
                  onClick={() => {
                    if (urlWithSuccessParamsRef.current) {
                      redirectToExternalUrl(urlWithSuccessParamsRef.current);
                    }
                  }}
                  className="flex w-full items-center justify-center rounded-sm border border-transparent bg-white px-4 py-2 text-sm font-medium text-green-600 hover:bg-green-50">
                  {t("continue")}
                </button>
              </div>
              <div className="order-2 flex-shrink-0 sm:order-3 sm:ml-2">
                <button
                  type="button"
                  onClick={() => {
                    setIsToastVisible(false);
                  }}
                  className="-mr-1 flex rounded-md p-2 hover:bg-green-600 focus:outline-none focus:ring-2 focus:ring-white">
                  <FiX className="h-6 w-6 text-white" />
                </button>
              </div>
            </div>
          </div>
        </div>
      </div>
    </>
  );
}

type SuccessProps = inferSSRProps<typeof getServerSideProps>;

const stringToBoolean = z
  .string()
  .optional()
  .transform((val) => val === "true");

const querySchema = z.object({
  uid: z.string(),
  allRemainingBookings: stringToBoolean,
  cancel: stringToBoolean,
  changes: stringToBoolean,
  reschedule: stringToBoolean,
  isSuccessBookingPage: z.string().optional(),
  formerTime: z.string().optional(),
});

export default function Success(props: SuccessProps) {
  const { t } = useLocale();
  const router = useRouter();
  const {
    allRemainingBookings,
    isSuccessBookingPage,
    cancel: isCancellationMode,
    changes,
    formerTime,
  } = querySchema.parse(router.query);

  if ((isCancellationMode || changes) && typeof window !== "undefined") {
    window.scrollTo(0, document.body.scrollHeight);
  }

  const location: ReturnType<typeof getEventLocationValue> = Array.isArray(props.bookingInfo.location)
    ? props.bookingInfo.location[0]
    : // If there is no location set then we default to Cal Video
      "integrations:daily";

  if (!location) {
    // Can't use logger.error because it throws error on client. stdout isn't available to it.
    console.error(`No location found `);
  }

  const email = props.bookingInfo?.user?.email;
  const status = props.bookingInfo?.status;
  const reschedule = props.bookingInfo.status === BookingStatus.ACCEPTED;
  const cancellationReason = props.bookingInfo.cancellationReason;

  const attendeeName =
    typeof props?.bookingInfo?.attendees?.[0]?.name === "string"
      ? props?.bookingInfo?.attendees?.[0]?.name
      : "Nameless";

  const [is24h, setIs24h] = useState(isBrowserLocale24h());
  const { data: session } = useSession();

  const [date, setDate] = useState(dayjs.utc(props.bookingInfo.startTime));
  const { eventType, bookingInfo } = props;

  const isBackgroundTransparent = useIsBackgroundTransparent();
  const isEmbed = useIsEmbed();
  const shouldAlignCentrallyInEmbed = useEmbedNonStylesConfig("align") !== "left";
  const shouldAlignCentrally = !isEmbed || shouldAlignCentrallyInEmbed;
  const [calculatedDuration, setCalculatedDuration] = useState<number | undefined>(undefined);

  function setIsCancellationMode(value: boolean) {
    if (value) router.query.cancel = "true";
    else delete router.query.cancel;
    router.replace({
      pathname: router.pathname,
      query: { ...router.query },
    });
  }

  const eventNameObject = {
    attendeeName,
    eventType: props.eventType.title,
    eventName: (props.dynamicEventName as string) || props.eventType.eventName,
    host: props.profile.name || "Nameless",
    location: location,
    t,
  };

  const giphyAppData = getEventTypeAppData(eventType, "giphy");
  const giphyImage = giphyAppData?.thankYouPage;

  const eventName = getEventName(eventNameObject, true);
  const needsConfirmation = eventType.requiresConfirmation && reschedule != true;
  const isCancelled = status === "CANCELLED" || status === "REJECTED";
  const telemetry = useTelemetry();
  useEffect(() => {
    if (top !== window) {
      //page_view will be collected automatically by _middleware.ts
      telemetry.event(telemetryEventTypes.embedView, collectPageParameters("/booking"));
    }
  }, [telemetry]);

  useEffect(() => {
    const users = eventType.users;
    if (!sdkActionManager) return;
    // TODO: We should probably make it consistent with Webhook payload. Some data is not available here, as and when requirement comes we can add
    sdkActionManager.fire("bookingSuccessful", {
      eventType,
      date: date.toString(),
      duration: calculatedDuration,
      organizer: {
        name: users[0].name || "Nameless",
        email: users[0].email || "Email-less",
        timeZone: users[0].timeZone,
      },
      confirmed: !needsConfirmation,
      // TODO: Add payment details
    });
    setDate(date.tz(localStorage.getItem("timeOption.preferredTimeZone") || dayjs.tz.guess()));
    setIs24h(!!getIs24hClockFromLocalStorage());
    // eslint-disable-next-line react-hooks/exhaustive-deps
  }, [eventType, needsConfirmation]);

  useEffect(() => {
    setCalculatedDuration(
      dayjs(props.bookingInfo.endTime).diff(dayjs(props.bookingInfo.startTime), "minutes")
    );
  }, []);

  function eventLink(): string {
    const optional: { location?: string } = {};
    if (location) {
      optional["location"] = location;
    }

    const event = createEvent({
      start: [
        date.toDate().getUTCFullYear(),
        (date.toDate().getUTCMonth() as number) + 1,
        date.toDate().getUTCDate(),
        date.toDate().getUTCHours(),
        date.toDate().getUTCMinutes(),
      ],
      startInputType: "utc",
      title: eventName,
      description: props.eventType.description ? props.eventType.description : undefined,
      /** formatted to required type of description ^ */
      duration: {
        minutes: calculatedDuration,
      },
      ...optional,
    });

    if (event.error) {
      throw event.error;
    }

    return encodeURIComponent(event.value ? event.value : false);
  }

  function getTitle(): string {
    const titleSuffix = props.recurringBookings ? "_recurring" : "";
    if (isCancelled) {
      return "";
    }
    if (needsConfirmation) {
      if (props.profile.name !== null) {
        return t("user_needs_to_confirm_or_reject_booking" + titleSuffix, {
          user: props.profile.name,
        });
      }
      return t("needs_to_be_confirmed_or_rejected" + titleSuffix);
    }
    return t("emailed_you_and_attendees" + titleSuffix);
  }
  const userIsOwner = !!(session?.user?.id && eventType.owner?.id === session.user.id);
  useTheme(isSuccessBookingPage ? props.profile.theme : "light");
  const title = t(
    `booking_${needsConfirmation ? "submitted" : "confirmed"}${props.recurringBookings ? "_recurring" : ""}`
  );
  const customInputs = bookingInfo?.customInputs;

  const locationToDisplay = getSuccessPageLocationMessage(location, t);

  const hasSMSAttendeeAction =
    eventType.workflows.find((workflowEventType) =>
      workflowEventType.workflow.steps.find((step) => step.action === WorkflowActions.SMS_ATTENDEE)
    ) !== undefined;

  return (
    <div className={isEmbed ? "" : "h-screen"} data-testid="success-page">
      <div className="flex items-center justify-center p-4">
        <img
          src="https://mento-space.nyc3.digitaloceanspaces.com/logo.svg"
          alt="logo"
          width="100"
          height="40"
        />
      </div>

      {!isEmbed && (
        <EventReservationSchema
          reservationId={bookingInfo.uid}
          eventName={eventName}
          startTime={bookingInfo.startTime}
          endTime={bookingInfo.endTime}
          organizer={bookingInfo.user}
          attendees={bookingInfo.attendees}
          location={locationToDisplay}
          description={bookingInfo.description}
          status={status}
        />
      )}
      {userIsOwner && !isEmbed && (
        <div className="mt-2 ml-4 -mb-4">
          <Link
            href={allRemainingBookings ? "/bookings/recurring" : "/bookings/upcoming"}
            className="mt-2 inline-flex px-1 py-2 text-sm text-gray-500 hover:bg-gray-100 hover:text-gray-800 dark:hover:bg-transparent dark:hover:text-white">
<<<<<<< HEAD
            <Icon.FiChevronLeft className="h-5 w-5" /> {t("back_to_bookings")}
=======
            <FiChevronLeft className="h-5 w-5" /> {t("back_to_bookings")}
>>>>>>> 2d50d09c
          </Link>
        </div>
      )}
      <HeadSeo title={title} description={title} />
      <BookingPageTagManager eventType={eventType} />
      <CustomBranding lightVal={props.profile.brandColor} darkVal={props.profile.darkBrandColor} />
      <main className={classNames(shouldAlignCentrally ? "mx-auto" : "", isEmbed ? "" : "max-w-3xl")}>
        <div className={classNames("overflow-y-auto", isEmbed ? "" : "z-50 ")}>
          {isSuccessBookingPage && !isCancellationMode && eventType.successRedirectUrl ? (
            <RedirectionToast url={eventType.successRedirectUrl} />
          ) : null}{" "}
          <div
            className={classNames(
              shouldAlignCentrally ? "text-center" : "",
              "flex items-end justify-center px-4 pt-4 pb-20  sm:block sm:p-0"
            )}>
            <div
              className={classNames("my-4 transition-opacity sm:my-0", isEmbed ? "" : " inset-0")}
              aria-hidden="true">
              <div
                className={classNames(
                  "main inline-block transform overflow-hidden rounded-lg border sm:my-8 sm:max-w-xl",
                  isBackgroundTransparent ? "" : "dark:bg-darkgray-100 dark:border-darkgray-200 bg-white",
                  "px-8 pt-5 pb-4 text-left align-bottom transition-all sm:w-full sm:py-8 sm:align-middle"
                )}
                role="dialog"
                aria-modal="true"
                aria-labelledby="modal-headline">
                <div
                  className={classNames(
                    "mx-auto flex items-center justify-center",
                    !giphyImage && !isCancelled && !needsConfirmation
                      ? "h-12 w-12 rounded-full bg-green-100"
                      : "",
                    !giphyImage && !isCancelled && needsConfirmation
                      ? "h-12 w-12 rounded-full bg-gray-100"
                      : "",
                    isCancelled ? "h-12 w-12 rounded-full bg-red-100" : ""
                  )}>
                  {giphyImage && !needsConfirmation && (
                    // eslint-disable-next-line @next/next/no-img-element
                    <img src={giphyImage} alt="Gif from Giphy" />
                  )}
                  {!giphyImage && !needsConfirmation && !isCancelled && (
                    <FiCheck className="h-5 w-5 text-green-600" />
                  )}
                  {needsConfirmation && !isCancelled && <FiCalendar className="h-5 w-5 text-gray-900" />}
                  {isCancelled && <FiX className="h-5 w-5 text-red-600" />}
                </div>
                <div className="mt-6 mb-8 text-center last:mb-0">
                  <h3
                    className="text-2xl font-semibold leading-6 text-gray-900 dark:text-white"
                    data-testid={isCancelled ? "cancelled-headline" : ""}
                    id="modal-headline">
                    {needsConfirmation && !isCancelled
                      ? props.recurringBookings
                        ? t("submitted_recurring")
                        : t("submitted")
                      : isCancelled
                      ? t("event_cancelled")
                      : props.recurringBookings
                      ? t("meeting_is_scheduled_recurring")
                      : t("meeting_is_scheduled")}
                  </h3>
                  <div className="mt-3">
                    <p className="text-gray-600 dark:text-gray-300">{getTitle()}</p>
                  </div>
<<<<<<< HEAD
                  <div className="border-bookinglightest text-bookingdark dark:border-darkgray-300 mt-8 grid grid-cols-3 border-t pt-8 text-left dark:text-gray-300">
=======

                  <div className="border-bookinglightest text-bookingdark dark:border-darkgray-200 mt-8 grid grid-cols-3 border-t pt-8 text-left dark:text-gray-300">
>>>>>>> 2d50d09c
                    {(isCancelled || reschedule) && cancellationReason && (
                      <>
                        <div className="font-medium">
                          {isCancelled ? t("reason") : t("reschedule_reason_success_page")}
                        </div>
                        <div className="col-span-2 mb-6 last:mb-0">{cancellationReason}</div>
                      </>
                    )}
                    <div className="font-medium">{t("what")}</div>
                    <div className="col-span-2 mb-6 last:mb-0">{eventName}</div>
                    <div className="font-medium">{t("when")}</div>
                    <div className="col-span-2 mb-6 last:mb-0">
                      {reschedule && !!formerTime && (
                        <p className="line-through">
                          <RecurringBookings
                            eventType={props.eventType}
                            duration={calculatedDuration}
                            recurringBookings={props.recurringBookings}
                            allRemainingBookings={allRemainingBookings}
                            date={dayjs(formerTime)}
                            is24h={is24h}
                            isCancelled={isCancelled}
                          />
                        </p>
                      )}
                      <RecurringBookings
                        eventType={props.eventType}
                        duration={calculatedDuration}
                        recurringBookings={props.recurringBookings}
                        allRemainingBookings={allRemainingBookings}
                        date={date}
                        is24h={is24h}
                        isCancelled={isCancelled}
                      />
                    </div>
                    {(bookingInfo?.user || bookingInfo?.attendees) && (
                      <>
                        <div className="font-medium">{t("who")}</div>
                        <div className="col-span-2 last:mb-0">
                          <>
                            {bookingInfo?.user && (
                              <div className="mb-3">
                                <p>{bookingInfo.user.name}</p>
                                <p className="text-bookinglight">{bookingInfo.user.email}</p>
                              </div>
                            )}
                            {bookingInfo?.attendees.map((attendee) => (
                              <div key={attendee.name} className="mb-3 last:mb-0">
                                {attendee.name && <p>{attendee.name}</p>}
                                <p className="text-bookinglight">{attendee.email}</p>
                              </div>
                            ))}
                          </>
                        </div>
                      </>
                    )}
                    {locationToDisplay && (
                      <>
                        <div className="mt-3 font-medium">{t("where")}</div>
                        <div className="col-span-2 mt-3">
                          {locationToDisplay.startsWith("http") ? (
                            <a title="Meeting Link" href={locationToDisplay}>
                              {locationToDisplay}
                            </a>
                          ) : (
                            locationToDisplay
                          )}
                        </div>
                      </>
                    )}
                    {bookingInfo?.description && (
                      <>
                        <div className="mt-9 font-medium">{t("additional_notes")}</div>
                        <div className="col-span-2 mb-2 mt-9">
                          <p className="break-words">{bookingInfo.description}</p>
                        </div>
                      </>
                    )}
                    {customInputs &&
                      Object.keys(customInputs).map((key) => {
                        // This breaks if you have two label that are the same.
                        // TODO: Fix this in another PR
                        const customInput = customInputs[key as keyof typeof customInputs];
                        const eventTypeCustomFound = eventType.customInputs?.find((ci) => ci.label === key);
                        return (
                          <>
                            {eventTypeCustomFound?.type === "RADIO" && (
                              <>
                                <div className="col-span-3 mt-8 border-t pt-8 pr-3 font-medium">
                                  {eventTypeCustomFound.label}
                                </div>
                                <div className="col-span-3 mt-1 mb-2">
                                  {eventTypeCustomFound.options &&
                                    eventTypeCustomFound.options.map((option) => {
                                      const selected = option.label == customInput;
                                      return (
                                        <div
                                          key={option.label}
                                          className={classNames(
                                            "flex space-x-1",
                                            !selected && "text-gray-500"
                                          )}>
                                          <p>{option.label}</p>
                                          <span>{option.label === customInput && "✅"}</span>
                                        </div>
                                      );
                                    })}
                                </div>
                              </>
                            )}
                            {eventTypeCustomFound?.type !== "RADIO" && customInput !== "" && (
                              <>
                                <div className="col-span-3 mt-8 border-t pt-8 pr-3 font-medium">{key}</div>
                                <div className="col-span-3 mt-2 mb-2">
                                  {typeof customInput === "boolean" ? (
                                    <p>{customInput ? "true" : "false"}</p>
                                  ) : (
                                    <p>{customInput}</p>
                                  )}
                                </div>
                              </>
                            )}
                          </>
                        );
                      })}
                    {bookingInfo?.smsReminderNumber && hasSMSAttendeeAction && (
                      <>
                        <div className="mt-9 font-medium">{t("number_sms_notifications")}</div>
                        <div className="col-span-2 mb-2 mt-9">
                          <p>{bookingInfo.smsReminderNumber}</p>
                        </div>
                      </>
                    )}
                  </div>
                </div>
                {(!needsConfirmation || !userIsOwner) &&
                  !isCancelled &&
                  (!isCancellationMode ? (
                    <>
                      <hr className="border-bookinglightest dark:border-darkgray-300 mb-8" />
                      <div className="text-center last:pb-0">
                        <span className="text-gray-900 ltr:mr-2 rtl:ml-2 dark:text-gray-50">
                          {t("need_to_make_a_change")}
                        </span>

                        {!props.recurringBookings && (
                          <span className="text-bookinglight inline text-gray-700">
                            <span className="underline">
                              <Link href={`/reschedule/${bookingInfo?.uid}`} legacyBehavior>
                                {t("reschedule")}
                              </Link>
                            </span>
                            <span className="mx-2">{t("or_lowercase")}</span>
                          </span>
                        )}

                        <button
                          data-testid="cancel"
                          className={classNames(
                            "text-bookinglight text-gray-700 underline",
                            props.recurringBookings && "ltr:mr-2 rtl:ml-2"
                          )}
                          onClick={() => setIsCancellationMode(true)}>
                          {t("cancel")}
                        </button>
                      </div>
                    </>
                  ) : (
                    <>
                      <hr className="border-bookinglightest dark:border-darkgray-200" />
                      <CancelBooking
                        booking={{ uid: bookingInfo?.uid, title: bookingInfo?.title, id: bookingInfo?.id }}
                        profile={{ name: props.profile.name, slug: props.profile.slug }}
                        recurringEvent={eventType.recurringEvent}
                        team={eventType?.team?.name}
                        setIsCancellationMode={setIsCancellationMode}
                        theme={isSuccessBookingPage ? props.profile.theme : "light"}
                        allRemainingBookings={allRemainingBookings}
                      />
                    </>
                  ))}
                {userIsOwner &&
                  !needsConfirmation &&
                  !isCancellationMode &&
                  !isCancelled &&
                  calculatedDuration && (
                    <>
                      <hr className="border-bookinglightest dark:border-darkgray-300 mt-8" />
                      <div className="text-bookingdark align-center flex flex-row justify-center pt-8">
                        <span className="flex self-center font-medium text-gray-700 ltr:mr-2 rtl:ml-2 dark:text-gray-50">
                          {t("add_to_calendar")}
                        </span>
                        <div className="justify-left mt-1 flex text-left sm:mt-0">
                          <Link
                            href={
                              `https://calendar.google.com/calendar/r/eventedit?dates=${date
                                .utc()
                                .format("YYYYMMDDTHHmmss[Z]")}/${date
                                .add(calculatedDuration, "minute")
                                .utc()
                                .format("YYYYMMDDTHHmmss[Z]")}&text=${eventName}&details=${
                                props.eventType.description
                              }` +
                              (typeof location === "string"
                                ? "&location=" + encodeURIComponent(location)
                                : "") +
                              (props.eventType.recurringEvent
                                ? "&recur=" +
                                  encodeURIComponent(new RRule(props.eventType.recurringEvent).toString())
                                : "")
                            }
<<<<<<< HEAD
                            className="h-10 w-10 rounded-sm border border-neutral-200 px-3 py-2 ltr:mr-2 rtl:ml-2 dark:border-neutral-700 dark:text-white">
=======
                            className="h-10 w-10 rounded-sm border border-gray-200 px-3 py-2 ltr:mr-2 rtl:ml-2 dark:border-gray-700 dark:text-white">
>>>>>>> 2d50d09c
                            <svg
                              className="-mt-1.5 inline-block h-4 w-4"
                              fill="currentColor"
                              xmlns="http://www.w3.org/2000/svg"
                              viewBox="0 0 24 24">
                              <title>Google</title>
                              <path d="M12.48 10.92v3.28h7.84c-.24 1.84-.853 3.187-1.787 4.133-1.147 1.147-2.933 2.4-6.053 2.4-4.827 0-8.6-3.893-8.6-8.72s3.773-8.72 8.6-8.72c2.6 0 4.507 1.027 5.907 2.347l2.307-2.307C18.747 1.44 16.133 0 12.48 0 5.867 0 .307 5.387.307 12s5.56 12 12.173 12c3.573 0 6.267-1.173 8.373-3.36 2.16-2.16 2.84-5.213 2.84-7.667 0-.76-.053-1.467-.173-2.053H12.48z" />
                            </svg>
                          </Link>
                          <Link
                            href={
                              encodeURI(
                                "https://outlook.live.com/calendar/0/deeplink/compose?body=" +
                                  props.eventType.description +
                                  "&enddt=" +
                                  date.add(calculatedDuration, "minute").utc().format() +
                                  "&path=%2Fcalendar%2Faction%2Fcompose&rru=addevent&startdt=" +
                                  date.utc().format() +
                                  "&subject=" +
                                  eventName
                              ) + (location ? "&location=" + location : "")
                            }
<<<<<<< HEAD
                            className="mx-2 h-10 w-10 rounded-sm border border-neutral-200 px-3 py-2 dark:border-neutral-700 dark:text-white"
=======
                            className="mx-2 h-10 w-10 rounded-sm border border-gray-200 px-3 py-2 dark:border-gray-700 dark:text-white"
>>>>>>> 2d50d09c
                            target="_blank">
                            <svg
                              className="mr-1 -mt-1.5 inline-block h-4 w-4"
                              fill="currentColor"
                              xmlns="http://www.w3.org/2000/svg"
                              viewBox="0 0 24 24">
                              <title>Microsoft Outlook</title>
                              <path d="M7.88 12.04q0 .45-.11.87-.1.41-.33.74-.22.33-.58.52-.37.2-.87.2t-.85-.2q-.35-.21-.57-.55-.22-.33-.33-.75-.1-.42-.1-.86t.1-.87q.1-.43.34-.76.22-.34.59-.54.36-.2.87-.2t.86.2q.35.21.57.55.22.34.31.77.1.43.1.88zM24 12v9.38q0 .46-.33.8-.33.32-.8.32H7.13q-.46 0-.8-.33-.32-.33-.32-.8V18H1q-.41 0-.7-.3-.3-.29-.3-.7V7q0-.41.3-.7Q.58 6 1 6h6.5V2.55q0-.44.3-.75.3-.3.75-.3h12.9q.44 0 .75.3.3.3.3.75V10.85l1.24.72h.01q.1.07.18.18.07.12.07.25zm-6-8.25v3h3v-3zm0 4.5v3h3v-3zm0 4.5v1.83l3.05-1.83zm-5.25-9v3h3.75v-3zm0 4.5v3h3.75v-3zm0 4.5v2.03l2.41 1.5 1.34-.8v-2.73zM9 3.75V6h2l.13.01.12.04v-2.3zM5.98 15.98q.9 0 1.6-.3.7-.32 1.19-.86.48-.55.73-1.28.25-.74.25-1.61 0-.83-.25-1.55-.24-.71-.71-1.24t-1.15-.83q-.68-.3-1.55-.3-.92 0-1.64.3-.71.3-1.2.85-.5.54-.75 1.3-.25.74-.25 1.63 0 .85.26 1.56.26.72.74 1.23.48.52 1.17.81.69.3 1.56.3zM7.5 21h12.39L12 16.08V17q0 .41-.3.7-.29.3-.7.3H7.5zm15-.13v-7.24l-5.9 3.54Z" />
                            </svg>
                          </Link>
                          <Link
                            href={
                              encodeURI(
                                "https://outlook.office.com/calendar/0/deeplink/compose?body=" +
                                  props.eventType.description +
                                  "&enddt=" +
                                  date.add(calculatedDuration, "minute").utc().format() +
                                  "&path=%2Fcalendar%2Faction%2Fcompose&rru=addevent&startdt=" +
                                  date.utc().format() +
                                  "&subject=" +
                                  eventName
                              ) + (location ? "&location=" + location : "")
                            }
<<<<<<< HEAD
                            className="mx-2 h-10 w-10 rounded-sm border border-neutral-200 px-3 py-2 dark:border-neutral-700 dark:text-white"
=======
                            className="mx-2 h-10 w-10 rounded-sm border border-gray-200 px-3 py-2 dark:border-gray-700 dark:text-white"
>>>>>>> 2d50d09c
                            target="_blank">
                            <svg
                              className="mr-1 -mt-1.5 inline-block h-4 w-4"
                              fill="currentColor"
                              xmlns="http://www.w3.org/2000/svg"
                              viewBox="0 0 24 24">
                              <title>Microsoft Office</title>
                              <path d="M21.53 4.306v15.363q0 .807-.472 1.433-.472.627-1.253.85l-6.888 1.974q-.136.037-.29.055-.156.019-.293.019-.396 0-.72-.105-.321-.106-.656-.292l-4.505-2.544q-.248-.137-.391-.366-.143-.23-.143-.515 0-.434.304-.738.304-.305.739-.305h5.831V4.964l-4.38 1.563q-.533.187-.856.658-.322.472-.322 1.03v8.078q0 .496-.248.912-.25.416-.683.651l-2.072 1.13q-.286.148-.571.148-.497 0-.844-.347-.348-.347-.348-.844V6.563q0-.62.33-1.19.328-.571.874-.881L11.07.285q.248-.136.534-.21.285-.075.57-.075.211 0 .38.031.166.031.364.093l6.888 1.899q.384.11.7.329.317.217.547.52.23.305.353.67.125.367.125.764zm-1.588 15.363V4.306q0-.273-.16-.478-.163-.204-.423-.28l-3.388-.93q-.397-.111-.794-.23-.397-.117-.794-.216v19.68l4.976-1.427q.26-.074.422-.28.161-.204.161-.477z" />
                            </svg>
                          </Link>
                          <Link
                            href={"data:text/calendar," + eventLink()}
<<<<<<< HEAD
                            className="mx-2 h-10 w-10 rounded-sm border border-neutral-200 px-3 py-2 dark:border-neutral-700 dark:text-white"
=======
                            className="mx-2 h-10 w-10 rounded-sm border border-gray-200 px-3 py-2 dark:border-gray-700 dark:text-white"
>>>>>>> 2d50d09c
                            download={props.eventType.title + ".ics"}>
                            <svg
                              version="1.1"
                              fill="currentColor"
                              xmlns="http://www.w3.org/2000/svg"
                              viewBox="0 0 1000 1000"
                              className="mr-1 -mt-1.5 inline-block h-4 w-4">
                              <title>{t("other")}</title>
                              <path d="M971.3,154.9c0-34.7-28.2-62.9-62.9-62.9H611.7c-1.3,0-2.6,0.1-3.9,0.2V10L28.7,87.3v823.4L607.8,990v-84.6c1.3,0.1,2.6,0.2,3.9,0.2h296.7c34.7,0,62.9-28.2,62.9-62.9V154.9z M607.8,636.1h44.6v-50.6h-44.6v-21.9h44.6v-50.6h-44.6v-92h277.9v230.2c0,3.8-3.1,7-7,7H607.8V636.1z M117.9,644.7l-50.6-2.4V397.5l50.6-2.2V644.7z M288.6,607.3c17.6,0.6,37.3-2.8,49.1-7.2l9.1,48c-11,5.1-35.6,9.9-66.9,8.3c-85.4-4.3-127.5-60.7-127.5-132.6c0-86.2,57.8-136.7,133.2-140.1c30.3-1.3,53.7,4,64.3,9.2l-12.2,48.9c-12.1-4.9-28.8-9.2-49.5-8.6c-45.3,1.2-79.5,30.1-79.5,87.4C208.8,572.2,237.8,605.7,288.6,607.3z M455.5,665.2c-32.4-1.6-63.7-11.3-79.1-20.5l12.6-50.7c16.8,9.1,42.9,18.5,70.4,19.4c30.1,1,46.3-10.7,46.3-29.3c0-17.8-14-28.1-48.8-40.6c-46.9-16.4-76.8-41.7-76.8-81.5c0-46.6,39.3-84.1,106.8-87.1c33.3-1.5,58.3,4.2,76.5,11.2l-15.4,53.3c-12.1-5.3-33.5-12.8-62.3-12c-28.3,0.8-41.9,13.6-41.9,28.1c0,17.8,16.1,25.5,53.6,39c52.9,18.5,78.4,45.3,78.4,86.4C575.6,629.7,536.2,669.2,455.5,665.2z M935.3,842.7c0,14.9-12.1,27-27,27H611.7c-1.3,0-2.6-0.2-3.9-0.4V686.2h270.9c19.2,0,34.9-15.6,34.9-34.9V398.4c0-19.2-15.6-34.9-34.9-34.9h-47.1v-32.3H808v32.3h-44.8v-32.3h-22.7v32.3h-43.3v-32.3h-22.7v32.3H628v-32.3h-20.2v-203c1.31.2,2.6-0.4,3.9-0.4h296.7c14.9,0,27,12.1,27,27L935.3,842.7L935.3,842.7z" />
                            </svg>
                          </Link>
                        </div>
                      </div>
                    </>
                  )}
                {session === null && !(userIsOwner || props.hideBranding) && (
                  <>
                    <hr className="border-bookinglightest dark:border-darkgray-300 mt-8" />
                    <div className="border-bookinglightest text-booking-lighter dark:border-darkgray-300 pt-8 text-center text-xs dark:text-white">
                      <a href="https://cal.com/signup">
                        {t("create_booking_link_with_calcom", { appName: APP_NAME })}
                      </a>

                      <form
                        onSubmit={(e) => {
                          e.preventDefault();
                          const target = e.target as typeof e.target & {
                            email: { value: string };
                          };
                          router.push(`https://cal.com/signup?email=${target.email.value}`);
                        }}
                        className="mt-4 flex">
                        <EmailInput
                          name="email"
                          id="email"
                          defaultValue={email || ""}
                          className="mr- focus:border-brand border-bookinglightest dark:border-darkgray-300 mt-0 block w-full rounded-none rounded-l-md border-gray-300 shadow-sm focus:ring-black dark:bg-black dark:text-white sm:text-sm"
                          placeholder="rick.astley@cal.com"
                        />
                        <Button
                          size="lg"
                          type="submit"
                          className="min-w-max rounded-none rounded-r-md"
                          color="primary">
                          {t("try_for_free")}
                        </Button>
                      </form>
                    </div>
                  </>
                )}
              </div>
            </div>
          </div>
        </div>
      </main>
    </div>
  );
}

Success.isThemeSupported = true;

type RecurringBookingsProps = {
  eventType: SuccessProps["eventType"];
  recurringBookings: SuccessProps["recurringBookings"];
  date: dayjs.Dayjs;
  duration: number | undefined;
  is24h: boolean;
  allRemainingBookings: boolean;
  isCancelled: boolean;
};

export function RecurringBookings({
  eventType,
  recurringBookings,
  duration,
  date,
  allRemainingBookings,
  is24h,
  isCancelled,
}: RecurringBookingsProps) {
  const [moreEventsVisible, setMoreEventsVisible] = useState(false);
  const { t } = useLocale();

  const recurringBookingsSorted = recurringBookings
    ? recurringBookings.sort((a: ConfigType, b: ConfigType) => (dayjs(a).isAfter(dayjs(b)) ? 1 : -1))
    : null;

  if (!duration) return null;

  if (recurringBookingsSorted && allRemainingBookings) {
    return (
      <>
        {eventType.recurringEvent?.count && (
          <span className="font-medium">
            {getEveryFreqFor({
              t,
              recurringEvent: eventType.recurringEvent,
              recurringCount: recurringBookings?.length ?? undefined,
            })}
          </span>
        )}
        {eventType.recurringEvent?.count &&
          recurringBookingsSorted.slice(0, 4).map((dateStr: string, idx: number) => (
            <div key={idx} className={classNames("mb-2", isCancelled ? "line-through" : "")}>
              {dayjs.tz(dateStr, timeZone()).format("dddd, DD MMMM YYYY")}
              <br />
              {formatTime(dateStr, is24h ? 24 : 12, timeZone().toLowerCase())} -{" "}
              {formatTime(dayjs(dateStr).add(duration, "m"), is24h ? 24 : 12, timeZone().toLowerCase())}{" "}
              <span className="text-bookinglight">({timeZone()})</span>
            </div>
          ))}
        {recurringBookingsSorted.length > 4 && (
          <Collapsible open={moreEventsVisible} onOpenChange={() => setMoreEventsVisible(!moreEventsVisible)}>
            <CollapsibleTrigger
              type="button"
              className={classNames("flex w-full", moreEventsVisible ? "hidden" : "")}>
              + {t("plus_more", { count: recurringBookingsSorted.length - 4 })}
            </CollapsibleTrigger>
            <CollapsibleContent>
              {eventType.recurringEvent?.count &&
                recurringBookingsSorted.slice(4).map((dateStr: string, idx: number) => (
                  <div key={idx} className={classNames("mb-2", isCancelled ? "line-through" : "")}>
                    {dayjs.tz(dateStr, timeZone()).format("dddd, DD MMMM YYYY")}
                    <br />
                    {formatTime(dateStr, is24h ? 24 : 12, timeZone().toLowerCase())} -{" "}
                    {formatTime(dayjs(dateStr).add(duration, "m"), is24h ? 24 : 12, timeZone().toLowerCase())}{" "}
                    <span className="text-bookinglight">({timeZone()})</span>
                  </div>
                ))}
            </CollapsibleContent>
          </Collapsible>
        )}
      </>
    );
  }

  return (
    <div className={classNames(isCancelled ? "line-through" : "")}>
      {dayjs.tz(date, timeZone()).format("dddd, DD MMMM YYYY")}
      <br />
      {formatTime(date, is24h ? 24 : 12, timeZone().toLowerCase())} -{" "}
      {formatTime(dayjs(date).add(duration, "m"), is24h ? 24 : 12, timeZone().toLowerCase())}{" "}
      <span className="text-bookinglight">({timeZone()})</span>
    </div>
  );
}

const getEventTypesFromDB = async (id: number) => {
  const userSelect = {
    id: true,
    name: true,
    username: true,
    hideBranding: true,
    theme: true,
    brandColor: true,
    darkBrandColor: true,
    email: true,
    timeZone: true,
  };
  const eventType = await prisma.eventType.findUnique({
    where: {
      id,
    },
    select: {
      id: true,
      title: true,
      description: true,
      length: true,
      eventName: true,
      recurringEvent: true,
      requiresConfirmation: true,
      userId: true,
      successRedirectUrl: true,
      customInputs: true,
      locations: true,
      price: true,
      currency: true,
      owner: {
        select: userSelect,
      },
      users: {
        select: userSelect,
      },
      hosts: {
        select: {
          user: {
            select: userSelect,
          },
        },
      },
      team: {
        select: {
          slug: true,
          name: true,
          hideBranding: true,
        },
      },
      workflows: {
        select: {
          workflow: {
            select: {
              steps: true,
            },
          },
        },
      },
      metadata: true,
      seatsPerTimeSlot: true,
      seatsShowAttendees: true,
      periodStartDate: true,
      periodEndDate: true,
    },
  });

  if (!eventType) {
    return eventType;
  }

  const metadata = EventTypeMetaDataSchema.parse(eventType.metadata);

  return {
    isDynamic: false,
    ...eventType,
    metadata,
  };
};

const schema = z.object({
  uid: z.string(),
  email: z.string().optional(),
  eventTypeSlug: z.string().optional(),
  cancel: stringToBoolean,
});

const handleSeatsEventTypeOnBooking = (
  eventType: {
    seatsPerTimeSlot?: number | null;
    seatsShowAttendees: boolean | null;
    [x: string | number | symbol]: unknown;
  },
  bookingInfo: Partial<
    Prisma.BookingGetPayload<{ include: { attendees: { select: { name: true; email: true } } } }>
  >,
  email: string
) => {
  if (eventType?.seatsPerTimeSlot !== null) {
    // @TODO: right now bookings with seats doesn't save every description that its entered by every user
    delete bookingInfo.description;
  } else {
    return;
  }
  if (!eventType.seatsShowAttendees) {
    const attendee = bookingInfo?.attendees?.find((a) => {
      return a.email === email;
    });

    bookingInfo["attendees"] = attendee ? [attendee] : [];
  }
  return bookingInfo;
};

export async function getServerSideProps(context: GetServerSidePropsContext) {
  const ssr = await ssrInit(context);
  const parsedQuery = schema.safeParse(context.query);
  if (!parsedQuery.success) return { notFound: true };
  const { uid, email, eventTypeSlug, cancel } = parsedQuery.data;

  const bookingInfo = await prisma.booking.findFirst({
    where: {
      uid,
    },
    select: {
      title: true,
      id: true,
      uid: true,
      description: true,
      customInputs: true,
      smsReminderNumber: true,
      recurringEventId: true,
      startTime: true,
      endTime: true,
      location: true,
      status: true,
      cancellationReason: true,
      user: {
        select: {
          id: true,
          name: true,
          email: true,
          username: true,
        },
      },
      attendees: {
        select: {
          name: true,
          email: true,
        },
      },
      eventTypeId: true,
      eventType: {
        select: {
          eventName: true,
          slug: true,
        },
      },
    },
  });

  if (!bookingInfo) {
    return {
      notFound: true,
    };
  }

  // @NOTE: had to do this because Server side cant return [Object objects]
  // probably fixable with json.stringify -> json.parse
  bookingInfo["startTime"] = (bookingInfo?.startTime as Date)?.toISOString() as unknown as Date;
  bookingInfo["endTime"] = (bookingInfo?.endTime as Date)?.toISOString() as unknown as Date;

  const eventTypeRaw = !bookingInfo.eventTypeId
    ? getDefaultEvent(eventTypeSlug || "")
    : await getEventTypesFromDB(bookingInfo.eventTypeId);
  if (!eventTypeRaw) {
    return {
      notFound: true,
    };
  }

  eventTypeRaw.users = !!eventTypeRaw.hosts?.length
    ? eventTypeRaw.hosts.map((host) => host.user)
    : eventTypeRaw.users;

  if (!eventTypeRaw.users.length) {
    if (!eventTypeRaw.owner)
      return {
        notFound: true,
      };
    eventTypeRaw.users.push({
      ...eventTypeRaw.owner,
    });
  }

  const eventType = {
    ...eventTypeRaw,
    periodStartDate: eventTypeRaw.periodStartDate?.toString() ?? null,
    periodEndDate: eventTypeRaw.periodEndDate?.toString() ?? null,
    metadata: EventTypeMetaDataSchema.parse(eventTypeRaw.metadata),
    recurringEvent: parseRecurringEvent(eventTypeRaw.recurringEvent),
    customInputs: customInputSchema.array().parse(eventTypeRaw.customInputs),
  };

<<<<<<< HEAD
  if (eventType.metadata?.disableSuccessPage && eventType.successRedirectUrl) {
=======
  if (eventType.metadata?.disableSuccessPage && eventType.successRedirectUrl && !cancel) {
>>>>>>> 2d50d09c
    return {
      redirect: {
        destination: eventType.successRedirectUrl,
        permanent: false,
      },
    };
  }

  const profile = {
    name: eventType.team?.name || eventType.users[0]?.name || null,
    email: eventType.team ? null : eventType.users[0].email || null,
    theme: (!eventType.team?.name && eventType.users[0]?.theme) || null,
    brandColor: eventType.team ? null : eventType.users[0].brandColor || null,
    darkBrandColor: eventType.team ? null : eventType.users[0].darkBrandColor || null,
    slug: eventType.team?.slug || eventType.users[0]?.username || null,
  };

  if (bookingInfo !== null && email && eventType.seatsPerTimeSlot) {
    handleSeatsEventTypeOnBooking(eventType, bookingInfo, email);
  }

  let recurringBookings = null;
  if (bookingInfo.recurringEventId) {
    // We need to get the dates for the bookings to be able to show them in the UI
    recurringBookings = await prisma.booking.findMany({
      where: {
        recurringEventId: bookingInfo.recurringEventId,
      },
      select: {
        startTime: true,
      },
    });
  }

  return {
    props: {
      hideBranding: eventType.team ? eventType.team.hideBranding : eventType.users[0].hideBranding,
      profile,
      eventType,
      recurringBookings: recurringBookings ? recurringBookings.map((obj) => obj.startTime.toString()) : null,
      trpcState: ssr.dehydrate(),
      dynamicEventName: bookingInfo?.eventType?.eventName || "",
      bookingInfo,
    },
  };
}<|MERGE_RESOLUTION|>--- conflicted
+++ resolved
@@ -35,12 +35,8 @@
 import prisma from "@calcom/prisma";
 import { Prisma } from "@calcom/prisma/client";
 import { customInputSchema, EventTypeMetaDataSchema } from "@calcom/prisma/zod-utils";
-<<<<<<< HEAD
-import { Button, EmailInput, Icon, HeadSeo } from "@calcom/ui";
-=======
 import { Button, EmailInput, HeadSeo } from "@calcom/ui";
 import { FiX, FiChevronLeft, FiCheck, FiCalendar } from "@calcom/ui/components/icon";
->>>>>>> 2d50d09c
 
 import { timeZone } from "@lib/clock";
 import { inferSSRProps } from "@lib/types/inferSSRProps";
@@ -370,11 +366,7 @@
           <Link
             href={allRemainingBookings ? "/bookings/recurring" : "/bookings/upcoming"}
             className="mt-2 inline-flex px-1 py-2 text-sm text-gray-500 hover:bg-gray-100 hover:text-gray-800 dark:hover:bg-transparent dark:hover:text-white">
-<<<<<<< HEAD
-            <Icon.FiChevronLeft className="h-5 w-5" /> {t("back_to_bookings")}
-=======
             <FiChevronLeft className="h-5 w-5" /> {t("back_to_bookings")}
->>>>>>> 2d50d09c
           </Link>
         </div>
       )}
@@ -442,12 +434,8 @@
                   <div className="mt-3">
                     <p className="text-gray-600 dark:text-gray-300">{getTitle()}</p>
                   </div>
-<<<<<<< HEAD
-                  <div className="border-bookinglightest text-bookingdark dark:border-darkgray-300 mt-8 grid grid-cols-3 border-t pt-8 text-left dark:text-gray-300">
-=======
 
                   <div className="border-bookinglightest text-bookingdark dark:border-darkgray-200 mt-8 grid grid-cols-3 border-t pt-8 text-left dark:text-gray-300">
->>>>>>> 2d50d09c
                     {(isCancelled || reschedule) && cancellationReason && (
                       <>
                         <div className="font-medium">
@@ -659,11 +647,7 @@
                                   encodeURIComponent(new RRule(props.eventType.recurringEvent).toString())
                                 : "")
                             }
-<<<<<<< HEAD
-                            className="h-10 w-10 rounded-sm border border-neutral-200 px-3 py-2 ltr:mr-2 rtl:ml-2 dark:border-neutral-700 dark:text-white">
-=======
                             className="h-10 w-10 rounded-sm border border-gray-200 px-3 py-2 ltr:mr-2 rtl:ml-2 dark:border-gray-700 dark:text-white">
->>>>>>> 2d50d09c
                             <svg
                               className="-mt-1.5 inline-block h-4 w-4"
                               fill="currentColor"
@@ -686,11 +670,7 @@
                                   eventName
                               ) + (location ? "&location=" + location : "")
                             }
-<<<<<<< HEAD
-                            className="mx-2 h-10 w-10 rounded-sm border border-neutral-200 px-3 py-2 dark:border-neutral-700 dark:text-white"
-=======
                             className="mx-2 h-10 w-10 rounded-sm border border-gray-200 px-3 py-2 dark:border-gray-700 dark:text-white"
->>>>>>> 2d50d09c
                             target="_blank">
                             <svg
                               className="mr-1 -mt-1.5 inline-block h-4 w-4"
@@ -714,11 +694,7 @@
                                   eventName
                               ) + (location ? "&location=" + location : "")
                             }
-<<<<<<< HEAD
-                            className="mx-2 h-10 w-10 rounded-sm border border-neutral-200 px-3 py-2 dark:border-neutral-700 dark:text-white"
-=======
                             className="mx-2 h-10 w-10 rounded-sm border border-gray-200 px-3 py-2 dark:border-gray-700 dark:text-white"
->>>>>>> 2d50d09c
                             target="_blank">
                             <svg
                               className="mr-1 -mt-1.5 inline-block h-4 w-4"
@@ -731,11 +707,7 @@
                           </Link>
                           <Link
                             href={"data:text/calendar," + eventLink()}
-<<<<<<< HEAD
-                            className="mx-2 h-10 w-10 rounded-sm border border-neutral-200 px-3 py-2 dark:border-neutral-700 dark:text-white"
-=======
                             className="mx-2 h-10 w-10 rounded-sm border border-gray-200 px-3 py-2 dark:border-gray-700 dark:text-white"
->>>>>>> 2d50d09c
                             download={props.eventType.title + ".ics"}>
                             <svg
                               version="1.1"
@@ -1087,11 +1059,7 @@
     customInputs: customInputSchema.array().parse(eventTypeRaw.customInputs),
   };
 
-<<<<<<< HEAD
-  if (eventType.metadata?.disableSuccessPage && eventType.successRedirectUrl) {
-=======
   if (eventType.metadata?.disableSuccessPage && eventType.successRedirectUrl && !cancel) {
->>>>>>> 2d50d09c
     return {
       redirect: {
         destination: eventType.successRedirectUrl,
