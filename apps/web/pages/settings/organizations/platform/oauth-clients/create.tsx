<<<<<<< HEAD
import { useRouter } from "next/navigation";
=======
>>>>>>> ae64d7ba
import React from "react";

import { getLayout } from "@calcom/features/settings/layouts/SettingsLayout";
import { useCompatSearchParams } from "@calcom/lib/hooks/useCompatSearchParams";

import PageWrapper from "@components/PageWrapper";
import { OAuthClientForm } from "@components/settings/organizations/platform/oauth-clients/OAuthClientForm";

export const CreateOAuthClient = () => {
  const searchParams = useCompatSearchParams();
  const clientId = searchParams?.get("clientId") || "";
  return (
    <div>
      <OAuthClientForm clientId={clientId} />
    </div>
  );
};

CreateOAuthClient.getLayout = getLayout;
CreateOAuthClient.PageWrapper = PageWrapper;

export default CreateOAuthClient;<|MERGE_RESOLUTION|>--- conflicted
+++ resolved
@@ -1,7 +1,3 @@
-<<<<<<< HEAD
-import { useRouter } from "next/navigation";
-=======
->>>>>>> ae64d7ba
 import React from "react";
 
 import { getLayout } from "@calcom/features/settings/layouts/SettingsLayout";
