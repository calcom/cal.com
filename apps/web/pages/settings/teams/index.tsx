import { PlusIcon, UserGroupIcon } from "@heroicons/react/solid";
import classNames from "classnames";
import { useSession } from "next-auth/react";
import { Trans } from "next-i18next";
import { useState } from "react";

import { Alert } from "@calcom/ui/Alert";
import Button from "@calcom/ui/Button";

import { useLocale } from "@lib/hooks/useLocale";
import useMeQuery from "@lib/hooks/useMeQuery";
import { trpc } from "@lib/trpc";

import EmptyScreen from "@components/EmptyScreen";
import Loader from "@components/Loader";
import SettingsShell from "@components/SettingsShell";
<<<<<<< HEAD
import { useMeQuery } from "@components/Shell";
=======
import Shell from "@components/Shell";
>>>>>>> 26e46ff0
import TeamCreateModal from "@components/team/TeamCreateModal";
import TeamList from "@components/team/TeamList";

function Teams() {
  const { t } = useLocale();
  const { status } = useSession();
  const loading = status === "loading";
  const [showCreateTeamModal, setShowCreateTeamModal] = useState(false);
  const [errorMessage, setErrorMessage] = useState("");

  const me = useMeQuery();

  const { data, isLoading } = trpc.useQuery(["viewer.teams.list"], {
    onError: (e) => {
      setErrorMessage(e.message);
    },
  });

  if (loading) return <Loader />;

  const teams = data?.filter((m) => m.accepted) || [];
  const invites = data?.filter((m) => !m.accepted) || [];
  const isFreePlan = me.data?.plan === "FREE";

  return (
    <SettingsShell heading={t("teams")} subtitle={t("create_manage_teams_collaborative")}>
      <>
        {!!errorMessage && <Alert severity="error" title={errorMessage} />}
        {isFreePlan && (
          <Alert
            severity="warning"
            title={<>{t("plan_upgrade_teams")}</>}
            message={
              <Trans i18nKey="plan_upgrade_instructions">
                You can
                <a href="/api/upgrade" className="underline">
                  upgrade here
                </a>
                .
              </Trans>
            }
            className="my-4"
          />
        )}
        {showCreateTeamModal && (
          <TeamCreateModal isOpen={showCreateTeamModal} onClose={() => setShowCreateTeamModal(false)} />
        )}
        <div className={classNames("my-4 flex justify-end", isFreePlan && "opacity-50")}>
          <Button
            disabled={isFreePlan}
            type="button"
            className="btn btn-white"
            onClick={() => setShowCreateTeamModal(true)}>
            <PlusIcon className="inline-block h-3.5 w-3.5 text-gray-700 group-hover:text-black ltr:mr-2 rtl:ml-2" />
            {t("new_team")}
          </Button>
        </div>

        {invites.length > 0 && (
          <div className="mb-4">
            <h1 className="mb-2 text-lg font-medium">{t("open_invitations")}</h1>
            <TeamList teams={invites}></TeamList>
          </div>
        )}
        {!isLoading && !teams.length && (
          <EmptyScreen
            Icon={UserGroupIcon}
            headline={t("no_teams")}
            description={t("no_teams_description")}
          />
        )}
        {teams.length > 0 && <TeamList teams={teams}></TeamList>}
      </>
    </SettingsShell>
  );
}

Teams.requiresLicense = false;

export default Teams;<|MERGE_RESOLUTION|>--- conflicted
+++ resolved
@@ -4,21 +4,16 @@
 import { Trans } from "next-i18next";
 import { useState } from "react";
 
+import { useLocale } from "@calcom/lib/hooks/useLocale";
 import { Alert } from "@calcom/ui/Alert";
 import Button from "@calcom/ui/Button";
 
-import { useLocale } from "@lib/hooks/useLocale";
 import useMeQuery from "@lib/hooks/useMeQuery";
 import { trpc } from "@lib/trpc";
 
 import EmptyScreen from "@components/EmptyScreen";
 import Loader from "@components/Loader";
 import SettingsShell from "@components/SettingsShell";
-<<<<<<< HEAD
-import { useMeQuery } from "@components/Shell";
-=======
-import Shell from "@components/Shell";
->>>>>>> 26e46ff0
 import TeamCreateModal from "@components/team/TeamCreateModal";
 import TeamList from "@components/team/TeamList";
 
