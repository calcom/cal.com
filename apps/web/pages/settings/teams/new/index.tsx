import { GetServerSidePropsContext } from "next";
import Head from "next/head";

import { CreateANewTeamForm } from "@calcom/features/ee/teams/components";
<<<<<<< HEAD
import { useLocale } from "@calcom/lib/hooks/useLocale";
import { getLayout } from "@calcom/ui/v2/core/layouts/WizardLayout";
=======
import { getWizardLayout as getLayout } from "@calcom/ui";
>>>>>>> 22a030af

import { ssrInit } from "@server/lib/ssr";

const CreateNewTeamPage = () => {
  const { t } = useLocale();
  return (
    <>
      <Head>
        <title>{t("create_new_team")}</title>
        <meta name="description" content={t("create_new_team_description")} />
      </Head>
      <CreateANewTeamForm />
    </>
  );
};

CreateNewTeamPage.getLayout = getLayout;

export const getServerSideProps = async (context: GetServerSidePropsContext) => {
  const ssr = await ssrInit(context);

  return {
    props: {
      trpcState: ssr.dehydrate(),
    },
  };
};

export default CreateNewTeamPage;<|MERGE_RESOLUTION|>--- conflicted
+++ resolved
@@ -2,12 +2,8 @@
 import Head from "next/head";
 
 import { CreateANewTeamForm } from "@calcom/features/ee/teams/components";
-<<<<<<< HEAD
 import { useLocale } from "@calcom/lib/hooks/useLocale";
-import { getLayout } from "@calcom/ui/v2/core/layouts/WizardLayout";
-=======
 import { getWizardLayout as getLayout } from "@calcom/ui";
->>>>>>> 22a030af
 
 import { ssrInit } from "@server/lib/ssr";
 
