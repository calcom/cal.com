--- conflicted
+++ resolved
@@ -5,16 +5,9 @@
 import { useLocale } from "@calcom/lib/hooks/useLocale";
 import Button from "@calcom/ui/Button";
 
-<<<<<<< HEAD
-import SettingsShell from "@components/SettingsShell";
-import { useMeQuery } from "@components/Shell";
-=======
-import { useLocale } from "@lib/hooks/useLocale";
 import useMeQuery from "@lib/hooks/useMeQuery";
 
 import SettingsShell from "@components/SettingsShell";
-import Shell from "@components/Shell";
->>>>>>> 26e46ff0
 
 type CardProps = { title: string; description: string; className?: string; children: ReactNode };
 const Card = ({ title, description, className = "", children }: CardProps): JSX.Element => (
