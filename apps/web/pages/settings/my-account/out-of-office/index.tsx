import { Trans } from "next-i18next";
import { useSearchParams } from "next/navigation";
import { useEffect, useState } from "react";
import { Controller, useForm, useFormState } from "react-hook-form";

import dayjs from "@calcom/dayjs";
import { getLayout } from "@calcom/features/settings/layouts/SettingsLayout";
import { useHasTeamPlan } from "@calcom/lib/hooks/useHasPaidPlan";
import { useLocale } from "@calcom/lib/hooks/useLocale";
import { trpc } from "@calcom/trpc/react";
import useMeQuery from "@calcom/trpc/react/hooks/useMeQuery";
import {
  Button,
  DateRangePicker,
  Dialog,
  DialogContent,
  DialogFooter,
  DialogHeader,
  EmptyScreen,
  Icon,
  Meta,
  Select,
  showToast,
  SkeletonText,
  Switch,
  TableBody,
  TableCell,
  TableNew,
  TableRow,
  TextArea,
  UpgradeTeamsBadge,
  Tooltip,
} from "@calcom/ui";

import PageWrapper from "@components/PageWrapper";

export type BookingRedirectForm = {
  dateRange: { startDate: Date; endDate: Date };
  offset: number;
  toTeamUserId: number | null;
  reasonId: number;
  notes?: string;
  uuid?: string | null;
};

const CreateOrEditOutOfOfficeEntryModal = ({
  openModal,
  closeModal,
  currentlyEditingOutOfOfficeEntry,
}: {
  openModal: boolean;
  closeModal: () => void;
  currentlyEditingOutOfOfficeEntry: BookingRedirectForm | null;
}) => {
  const { t } = useLocale();
  const utils = trpc.useUtils();

<<<<<<< HEAD
=======
  const [selectedReason, setSelectedReason] = useState<{ label: string; value: number } | null>(null);
  const [profileRedirect, setProfileRedirect] = useState(false);
  const [selectedMember, setSelectedMember] = useState<{ label: string; value: number | null } | null>(null);

  const [dateRange] = useState<{ startDate: Date; endDate: Date }>({
    startDate: dayjs().utc().startOf("d").toDate(),
    endDate: dayjs().utc().add(1, "d").endOf("d").toDate(),
  });

  const { hasTeamPlan } = useHasTeamPlan();
>>>>>>> a6d2e46b
  const { data: listMembers } = trpc.viewer.teams.listMembers.useQuery({});
  const me = useMeQuery();
  const memberListOptions: {
    value: number;
    label: string;
  }[] =
    listMembers
      ?.filter((member) => me?.data?.id !== member.id)
      .map((member) => ({
        value: member.id,
        label: member.name || "",
      })) || [];

  type Option = { value: number; label: string };

  const { data: outOfOfficeReasonList } = trpc.viewer.outOfOfficeReasonList.useQuery();

  const reasonList = (outOfOfficeReasonList || []).map((reason) => ({
    label: `${reason.emoji} ${reason.userId === null ? t(reason.reason) : reason.reason}`,
    value: reason.id,
  }));

  const [profileRedirect, setProfileRedirect] = useState(!!currentlyEditingOutOfOfficeEntry?.toTeamUserId);

  const { hasTeamPlan } = useHasTeamPlan();

  const { handleSubmit, setValue, control, register, reset } = useForm<BookingRedirectForm>({
    defaultValues: currentlyEditingOutOfOfficeEntry
      ? currentlyEditingOutOfOfficeEntry
      : {
          dateRange: {
            startDate: dayjs().startOf("d").toDate(),
            endDate: dayjs().add(1, "d").endOf("d").toDate(),
          },
          offset: dayjs().utcOffset(),
          toTeamUserId: null,
          reasonId: 1,
        },
  });

  const resetForm = () => {
    reset();
    setProfileRedirect(false);
  };

  const createOrEditOutOfOfficeEntry = trpc.viewer.outOfOfficeCreateOrUpdate.useMutation({
    onSuccess: () => {
      showToast(
        currentlyEditingOutOfOfficeEntry
          ? t("success_edited_entry_out_of_office")
          : t("success_entry_created"),
        "success"
      );
      utils.viewer.outOfOfficeEntriesList.invalidate();
      resetForm();
      closeModal();
    },
    onError: (error) => {
      showToast(t(error.message), "error");
    },
  });

  return (
    <Dialog open={openModal}>
      <DialogContent
        onOpenAutoFocus={(event) => {
          event.preventDefault();
        }}>
        <form
          id="create-or-edit-ooo-form"
          className="h-full"
          onSubmit={handleSubmit((data) => {
            createOrEditOutOfOfficeEntry.mutate(data);
          })}>
          <div className="px-1">
            <DialogHeader
              title={
                currentlyEditingOutOfOfficeEntry ? t("edit_an_out_of_office") : t("create_an_out_of_office")
              }
            />
            <div>
              <p className="text-emphasis mb-1 block text-sm font-medium capitalize">{t("dates")}</p>
              <div>
                <Controller
                  name="dateRange"
                  control={control}
                  render={({ field: { onChange, value } }) => (
                    <DateRangePicker
                      dates={{ startDate: value.startDate, endDate: value.endDate }}
                      onDatesChange={(values) => {
                        onChange(values);
                      }}
                    />
                  )}
                />
              </div>
            </div>

            {/* Reason Select */}
            <div className="mt-4 w-full">
              <div className="">
                <p className="text-emphasis block text-sm font-medium">{t("reason")}</p>
                <Controller
                  control={control}
                  name="reasonId"
                  render={({ field: { onChange, value } }) => (
                    <Select<Option>
                      className="mb-0 mt-1 text-white"
                      name="reason"
                      data-testid="reason_select"
                      value={reasonList.find((reason) => reason.value === value)}
                      placeholder={t("ooo_select_reason")}
                      options={reasonList}
                      onChange={(selectedOption) => {
                        if (selectedOption?.value) {
                          onChange(selectedOption.value);
                        }
                      }}
                    />
                  )}
                />
              </div>
            </div>

            {/* Notes input */}
            <div className="mt-4">
              <p className="text-emphasis block text-sm font-medium">{t("notes")}</p>
              <TextArea
                data-testid="notes_input"
                className="border-subtle mt-1 h-10 w-full rounded-lg border px-2"
                placeholder={t("additional_notes")}
                {...register("notes")}
                onChange={(e) => {
                  setValue("notes", e?.target.value);
                }}
              />
            </div>

            <div className="bg-muted my-4 rounded-xl p-5">
              <div className="flex flex-row">
                <Switch
                  disabled={!hasTeamPlan}
                  data-testid="profile-redirect-switch"
                  checked={profileRedirect}
                  id="profile-redirect-switch"
                  onCheckedChange={(state) => {
                    setProfileRedirect(state);
                    if (state === false) {
                      setValue("toTeamUserId", null);
                    }
                  }}
                  label={hasTeamPlan ? t("redirect_team_enabled") : t("redirect_team_disabled")}
                />
                {!hasTeamPlan && (
                  <div className="mx-2" data-testid="upgrade-team-badge">
                    <UpgradeTeamsBadge />
                  </div>
                )}
              </div>

              {profileRedirect && (
                <div className="mt-4">
                  <div className="h-16">
                    <p className="text-emphasis block text-sm font-medium">{t("team_member")}</p>
                    <Controller
                      control={control}
                      name="toTeamUserId"
                      render={({ field: { onChange, value } }) => (
                        <Select<Option>
                          name="toTeamUsername"
                          data-testid="team_username_select"
                          value={memberListOptions.find((member) => member.value === value)}
                          placeholder={t("select_team_member")}
                          isSearchable
                          options={memberListOptions}
                          onChange={(selectedOption) => {
                            if (selectedOption?.value) {
                              onChange(selectedOption.value);
                            }
                          }}
                        />
                      )}
                    />
                  </div>
                </div>
              )}
            </div>
          </div>
        </form>
        <DialogFooter showDivider noSticky>
          <div className="flex">
            <Button
              color="minimal"
              type="button"
              onClick={() => {
                resetForm();
                closeModal();
              }}
              className="mr-1">
              {t("cancel")}
            </Button>
            <Button
              form="create-or-edit-ooo-form"
              color="primary"
              type="submit"
              disabled={createOrEditOutOfOfficeEntry.isPending}
              data-testid="create-or-edit-entry-ooo-redirect">
              {currentlyEditingOutOfOfficeEntry ? t("save") : t("create")}
            </Button>
          </div>
        </DialogFooter>
      </DialogContent>
    </Dialog>
  );
};

const OutOfOfficeEntriesList = ({
  editOutOfOfficeEntry,
}: {
  editOutOfOfficeEntry: (entry: BookingRedirectForm) => void;
}) => {
  const { t } = useLocale();
  const utils = trpc.useUtils();
  const { data, isPending } = trpc.viewer.outOfOfficeEntriesList.useQuery();
  const deleteOutOfOfficeEntryMutation = trpc.viewer.outOfOfficeEntryDelete.useMutation({
    onSuccess: () => {
      showToast(t("success_deleted_entry_out_of_office"), "success");
      utils.viewer.outOfOfficeEntriesList.invalidate();
      useFormState;
    },
    onError: () => {
      showToast(`An error ocurred`, "error");
    },
  });
  if (data === null || data?.length === 0 || (data === undefined && !isPending))
    return (
      <EmptyScreen
        className="mt-6"
        headline={t("ooo_empty_title")}
        description={t("ooo_empty_description")}
        customIcon={
          <div className="mt-4 h-[102px]">
            <div className="flex h-full flex-col items-center justify-center p-2 md:mt-0 md:p-0">
              <div className="relative">
                <div className="dark:bg-darkgray-50 absolute -left-3 -top-3 -z-20 h-[70px] w-[70px] -rotate-[24deg] rounded-3xl border-2 border-[#e5e7eb] p-8 opacity-40 dark:opacity-80">
                  <div className="w-12" />
                </div>
                <div className="dark:bg-darkgray-50 absolute -top-3 left-3 -z-10 h-[70px] w-[70px] rotate-[24deg] rounded-3xl border-2 border-[#e5e7eb] p-8 opacity-60 dark:opacity-90">
                  <div className="w-12" />
                </div>
                <div className="dark:bg-darkgray-50 relative z-0 flex h-[70px] w-[70px] items-center justify-center rounded-3xl border-2 border-[#e5e7eb] bg-white">
                  <Icon name="clock" size={28} />
                  <div className="dark:bg-darkgray-50 absolute right-4 top-5 h-[12px] w-[12px] rotate-[56deg] bg-white text-lg font-bold" />
                  <span className="absolute right-4 top-3 font-sans text-sm font-extrabold">z</span>
                </div>
              </div>
            </div>
          </div>
        }
      />
    );
  return (
    <div className="border-subtle mt-6 rounded-lg border">
      <TableNew className="border-0">
        <TableBody>
          {data?.map((item) => (
            <TableRow key={item.id} data-testid={`table-redirect-${item.toUser?.username || "n-a"}`}>
              <TableCell className="flex flex-row justify-between p-4">
                <div className="flex flex-row items-center">
                  <div className="flex h-10 w-10 items-center justify-center rounded-full bg-gray-50">
                    {item?.reason?.emoji || "🏝️"}
                  </div>

                  <div className="ml-2 flex flex-col">
                    <p className="px-2 font-bold">
                      {dayjs.utc(item.start).format("ll")} - {dayjs.utc(item.end).format("ll")}
                    </p>
                    <p className="px-2">
                      {item.toUser?.username ? (
                        <Trans
                          i18nKey="ooo_forwarding_to"
                          values={{
                            username: item.toUser?.username,
                          }}
                          components={{
                            span: <span className="text-subtle font-bold" />,
                          }}
                        />
                      ) : (
                        <>{t("ooo_not_forwarding")}</>
                      )}
                    </p>
                    {item.notes && (
                      <p className="px-2">
                        <span className="text-subtle">{t("notes")}: </span>
                        <span data-testid={`ooo-entry-note-${item.toUser?.username || "n-a"}`}>
                          {item.notes}
                        </span>
                      </p>
                    )}
                  </div>
                </div>

                <div className="flex flex-row items-center gap-x-2">
                  <Tooltip content={t("edit") as string}>
                    <Button
                      className="self-center rounded-lg border"
                      type="button"
                      color="minimal"
                      variant="icon"
                      StartIcon="pencil"
                      onClick={() => {
                        const outOfOfficeEntryData: BookingRedirectForm = {
                          uuid: item.uuid,
                          dateRange: {
                            startDate: dayjs(item.start).startOf("d").toDate(),
                            endDate: dayjs(item.end).subtract(1, "d").toDate(),
                          },
                          offset: dayjs().utcOffset(),
                          toTeamUserId: item.toUserId,
                          reasonId: item.reason?.id ?? 1,
                          notes: item.notes ?? undefined,
                        };
                        editOutOfOfficeEntry(outOfOfficeEntryData);
                      }}
                      data-testid={`ooo-edit-${item.toUser?.username || "n-a"}`}
                    />
                  </Tooltip>
                  <Tooltip content={t("delete") as string}>
                    <Button
                      className="self-center rounded-lg border"
                      type="button"
                      color="minimal"
                      variant="icon"
                      disabled={deleteOutOfOfficeEntryMutation.isPending}
                      StartIcon="trash-2"
                      onClick={() => {
                        deleteOutOfOfficeEntryMutation.mutate({ outOfOfficeUid: item.uuid });
                      }}
                    />
                  </Tooltip>
                </div>
              </TableCell>
            </TableRow>
          ))}
          {isPending && (
            <>
              {new Array(2).fill(0).map((_, index) => (
                <TableRow key={index}>
                  <TableCell>
                    <SkeletonText className="h-12 w-full" />
                  </TableCell>
                </TableRow>
              ))}
            </>
          )}

          {!isPending && (data === undefined || data.length === 0) && (
            <TableRow>
              <TableCell colSpan={6} className="text-center">
                <p className="text-subtle text-sm">{t("no_redirects_found")}</p>
              </TableCell>
            </TableRow>
          )}
        </TableBody>
      </TableNew>
    </div>
  );
};

const OutOfOfficePage = () => {
  const { t } = useLocale();

  const params = useSearchParams();
  const openModalOnStart = !!params?.get("om");
  useEffect(() => {
    if (openModalOnStart) {
      setOpenModal(true);
    }
  }, [openModalOnStart]);

  const [openModal, setOpenModal] = useState(false);
<<<<<<< HEAD
  const [currentlyEditingOutOfOfficeEntry, setCurrentlyEditingOutOfOfficeEntry] =
    useState<BookingRedirectForm | null>(null);

  const editOutOfOfficeEntry = (entry: BookingRedirectForm) => {
    setCurrentlyEditingOutOfOfficeEntry(entry);
    setOpenModal(true);
  };

=======

  const { isPending } = trpc.viewer.outOfOfficeReasonList.useQuery();
>>>>>>> a6d2e46b
  return (
    <>
      <Meta
        title={t("out_of_office")}
        description={t("out_of_office_description")}
        borderInShellHeader={false}
        CTA={
          isPending ? (
            <SkeletonText className="h-8 w-20" />
          ) : (
            <Button
              color="primary"
              className="flex w-20 items-center justify-between px-4"
              onClick={() => setOpenModal(true)}
              data-testid="add_entry_ooo">
              <Icon name="plus" size={16} /> {t("add")}
            </Button>
          )
        }
      />
      {openModal && (
        <CreateOrEditOutOfOfficeEntryModal
          openModal={openModal}
          closeModal={() => {
            setOpenModal(false);
            setCurrentlyEditingOutOfOfficeEntry(null);
          }}
          currentlyEditingOutOfOfficeEntry={currentlyEditingOutOfOfficeEntry}
        />
      )}
      <OutOfOfficeEntriesList editOutOfOfficeEntry={editOutOfOfficeEntry} />
    </>
  );
};

OutOfOfficePage.getLayout = getLayout;
OutOfOfficePage.PageWrapper = PageWrapper;

export default OutOfOfficePage;<|MERGE_RESOLUTION|>--- conflicted
+++ resolved
@@ -55,19 +55,6 @@
   const { t } = useLocale();
   const utils = trpc.useUtils();
 
-<<<<<<< HEAD
-=======
-  const [selectedReason, setSelectedReason] = useState<{ label: string; value: number } | null>(null);
-  const [profileRedirect, setProfileRedirect] = useState(false);
-  const [selectedMember, setSelectedMember] = useState<{ label: string; value: number | null } | null>(null);
-
-  const [dateRange] = useState<{ startDate: Date; endDate: Date }>({
-    startDate: dayjs().utc().startOf("d").toDate(),
-    endDate: dayjs().utc().add(1, "d").endOf("d").toDate(),
-  });
-
-  const { hasTeamPlan } = useHasTeamPlan();
->>>>>>> a6d2e46b
   const { data: listMembers } = trpc.viewer.teams.listMembers.useQuery({});
   const me = useMeQuery();
   const memberListOptions: {
@@ -99,8 +86,8 @@
       ? currentlyEditingOutOfOfficeEntry
       : {
           dateRange: {
-            startDate: dayjs().startOf("d").toDate(),
-            endDate: dayjs().add(1, "d").endOf("d").toDate(),
+            startDate: dayjs().utc().startOf("d").toDate(),
+            endDate: dayjs().utc().add(1, "d").endOf("d").toDate(),
           },
           offset: dayjs().utcOffset(),
           toTeamUserId: null,
@@ -450,7 +437,6 @@
   }, [openModalOnStart]);
 
   const [openModal, setOpenModal] = useState(false);
-<<<<<<< HEAD
   const [currentlyEditingOutOfOfficeEntry, setCurrentlyEditingOutOfOfficeEntry] =
     useState<BookingRedirectForm | null>(null);
 
@@ -459,10 +445,7 @@
     setOpenModal(true);
   };
 
-=======
-
   const { isPending } = trpc.viewer.outOfOfficeReasonList.useQuery();
->>>>>>> a6d2e46b
   return (
     <>
       <Meta
