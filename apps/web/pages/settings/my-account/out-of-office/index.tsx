--- conflicted
+++ resolved
@@ -1,11 +1,4 @@
-<<<<<<< HEAD
-import { Clock, Plus, Trash2 } from "lucide-react";
-import { Trans } from "next-i18next";
-import { useSearchParams } from "next/navigation";
-import React, { useEffect, useState } from "react";
-=======
 import React, { useState } from "react";
->>>>>>> b50318fb
 import { Controller, useForm, useFormState } from "react-hook-form";
 
 import dayjs from "@calcom/dayjs";
@@ -22,17 +15,6 @@
   showToast,
   SkeletonText,
   Switch,
-<<<<<<< HEAD
-  DateRangePicker,
-  Dialog,
-  DialogHeader,
-  DialogContent,
-  DialogFooter,
-  TextArea,
-  EmptyScreen,
-} from "@calcom/ui";
-import { TableNew, TableBody, TableCell, TableRow } from "@calcom/ui";
-=======
   TableBody,
   TableCell,
   TableHead,
@@ -41,7 +23,6 @@
   TableRow,
   UpgradeTeamsBadge,
 } from "@calcom/ui";
->>>>>>> b50318fb
 
 import PageWrapper from "@components/PageWrapper";
 
