import { Trash2 } from "lucide-react";
import React, { useState } from "react";
import { Controller, useForm, useFormState } from "react-hook-form";

import dayjs from "@calcom/dayjs";
import SectionBottomActions from "@calcom/features/settings/SectionBottomActions";
import { getLayout } from "@calcom/features/settings/layouts/SettingsLayout";
import { ShellMain } from "@calcom/features/shell/Shell";
import { useHasTeamPlan } from "@calcom/lib/hooks/useHasPaidPlan";
import { useLocale } from "@calcom/lib/hooks/useLocale";
import { trpc } from "@calcom/trpc/react";
import useMeQuery from "@calcom/trpc/react/hooks/useMeQuery";
import {
  Button,
  Meta,
  showToast,
  Select,
  SkeletonText,
  UpgradeTeamsBadge,
  Switch,
  DateRangePicker,
  Label,
} from "@calcom/ui";
import { TableNew, TableBody, TableCell, TableHead, TableHeader, TableRow } from "@calcom/ui";

import PageWrapper from "@components/PageWrapper";

export type BookingRedirectForm = {
  dateRange: { startDate: Date; endDate: Date };
  offset: number;
  toTeamUserId: number | null;
};

const OutOfOfficeSection = () => {
  const { t } = useLocale();
  const utils = trpc.useContext();

  const [profileRedirect, setProfileRedirect] = useState(false);
  const [selectedMember, setSelectedMember] = useState<{ label: string; value: number | null } | null>(null);

  const [dateRange] = useState<{ startDate: Date; endDate: Date }>({
    startDate: dayjs().startOf("d").toDate(),
    endDate: dayjs().add(1, "d").endOf("d").toDate(),
  });

  const { handleSubmit, setValue, getValues, control } = useForm<BookingRedirectForm>({
    defaultValues: {
      dateRange: {
        startDate: dateRange.startDate,
        endDate: dateRange.endDate,
      },
      toTeamUserId: null,
    },
  });

  const createOutOfOfficeEntry = trpc.viewer.outOfOfficeCreate.useMutation({
    onSuccess: () => {
      showToast(t("success_entry_created"), "success");
      utils.viewer.outOfOfficeEntriesList.invalidate();
      setProfileRedirect(false);
    },
    onError: (error) => {
      showToast(t(error.message), "error");
    },
  });

  const { hasTeamPlan } = useHasTeamPlan();
  const { data: listMembers } = trpc.viewer.teams.listMembers.useQuery({});
  const me = useMeQuery();
  const memberListOptions: {
    value: number | null;
    label: string;
  }[] =
    listMembers
      ?.filter((member) => me?.data?.id !== member.id)
      .map((member) => ({
        value: member.id || null,
        label: member.name || "",
      })) || [];

  return (
    <>
      <form
        onSubmit={handleSubmit((data) => {
          createOutOfOfficeEntry.mutate(data);
          setValue("toTeamUserId", null);
          setSelectedMember(null);
        })}>
        <div className="border-subtle flex flex-col border border-b-0 border-t-0 p-6 px-6 py-8 text-sm">
          {/* Add startDate and end date inputs */}
          {/* Add toggle to enable/disable redirect */}
          <div className="flex flex-row">
            <Switch
              disabled={!hasTeamPlan}
              data-testid="profile-redirect-switch"
              checked={profileRedirect}
              id="profile-redirect-switch"
              onCheckedChange={(state) => {
                setProfileRedirect(state);
              }}
              label={hasTeamPlan ? t("redirect_team_enabled") : t("redirect_team_disabled")}
            />
            {!hasTeamPlan && (
              <div className="mx-2" data-testid="upgrade-team-badge">
                <UpgradeTeamsBadge />
              </div>
            )}
          </div>
<<<<<<< HEAD
          <div className="mt-5 md:flex">
            {profileRedirect && (
              <div className="mb-2 md:mb-0 md:mr-2 md:max-w-[190px] md:flex-grow">
                <Label>{t("team_member")}</Label>
                <Select
                  className="w-full max-w-[360px]"
=======
          <div className="mt-4 grid grid-rows-2 gap-2 md:grid-cols-2">
            {profileRedirect && (
              <div className="">
                <p className="text-emphasis block text-sm font-medium">{t("team_member")}</p>
                <Select
                  className="mt-1 h-4 text-white"
>>>>>>> 6e11e3f7
                  name="toTeamUsername"
                  data-testid="team_username_select"
                  value={selectedMember}
                  placeholder={t("select_team_member")}
                  isSearchable
                  options={memberListOptions}
                  onChange={(selectedOption) => {
                    if (selectedOption?.value) {
                      setSelectedMember(selectedOption);
                      setValue("toTeamUserId", selectedOption?.value);
                    }
                  }}
                />
              </div>
            )}
<<<<<<< HEAD
            <div className="md:flex-row">
              <Label>{t("time_range")}</Label>
              <Controller
                name="dateRange"
                control={control}
                defaultValue={dateRange}
                render={() => (
                  <DateRangePicker
                    startDate={getValues("dateRange").startDate}
                    endDate={getValues("dateRange").endDate}
                    onDatesChange={({ startDate, endDate }) => {
                      setValue("offset", dayjs().utcOffset());
                      setValue("dateRange", {
                        startDate,
                        endDate,
                      });
                    }}
                  />
                )}
              />
=======
            <div className="">
              <p className="text-emphasis mb-1 block text-sm font-medium">{t("time_range")}</p>
              <div>
                <Controller
                  name="dateRange"
                  control={control}
                  defaultValue={dateRange}
                  render={() => (
                    <DateRangePicker
                      startDate={getValues("dateRange").startDate}
                      endDate={getValues("dateRange").endDate}
                      onDatesChange={({ startDate, endDate }) => {
                        setValue("dateRange", {
                          startDate,
                          endDate,
                        });
                      }}
                    />
                  )}
                />
              </div>
>>>>>>> 6e11e3f7
            </div>
          </div>
        </div>
        <SectionBottomActions className="mb-6" align="end">
          <Button
            color="primary"
            type="submit"
            disabled={createOutOfOfficeEntry.isLoading}
            data-testid="create-entry-ooo-redirect">
            {t("create_entry")}
          </Button>
        </SectionBottomActions>
      </form>
    </>
  );
};

const OutOfOfficeEntriesList = () => {
  const { t } = useLocale();
  const utils = trpc.useContext();
  const { data, isLoading } = trpc.viewer.outOfOfficeEntriesList.useQuery();
  const deleteOutOfOfficeEntryMutation = trpc.viewer.outOfOfficeEntryDelete.useMutation({
    onSuccess: () => {
      showToast(t("success_deleted_entry_out_of_office"), "success");
      utils.viewer.outOfOfficeEntriesList.invalidate();
      useFormState;
    },
    onError: () => {
      showToast(`An error ocurred`, "error");
    },
  });
  if (data === null || data?.length === 0 || data === undefined) return null;
  return (
    <div className="border-subtle mt-6 rounded-lg border">
      <TableNew className="border-0">
        <TableHeader className="md:z-1">
          <TableRow>
            <TableHead className="rounded-tl-lg font-normal capitalize">{t("time_range")}</TableHead>
            <TableHead className="font-normal">{t("redirect_to")}</TableHead>

            <TableHead className="rounded-tr-lg font-normal">{t("action")}</TableHead>
          </TableRow>
        </TableHeader>
        <TableBody>
          {data?.map((item) => (
            <TableRow key={item.id} data-testid={`table-redirect-${item.toUser?.username || "n-a"}`}>
              <TableCell>
                <p className="px-2">
                  {dayjs.utc(item.start).format("ll")} - {dayjs.utc(item.end).format("ll")}
                </p>
              </TableCell>
              <TableCell>
                <p className="px-2">{item.toUser?.username || "N/A"}</p>
              </TableCell>
              <TableCell className="px-4">
                <Button
                  type="button"
                  color="minimal"
                  variant="icon"
                  disabled={deleteOutOfOfficeEntryMutation.isLoading}
                  StartIcon={Trash2}
                  onClick={() => {
                    deleteOutOfOfficeEntryMutation.mutate({ outOfOfficeUid: item.uuid });
                  }}
                />
              </TableCell>
            </TableRow>
          ))}
          {isLoading && (
            <TableRow>
              {new Array(6).fill(0).map((_, index) => (
                <TableCell key={index}>
                  <SkeletonText className="h-8 w-full" />
                </TableCell>
              ))}
            </TableRow>
          )}

          {!isLoading && (data === undefined || data.length === 0) && (
            <TableRow>
              <TableCell colSpan={6} className="text-center">
                <p className="text-subtle text-sm">{t("no_redirects_found")}</p>
              </TableCell>
            </TableRow>
          )}
        </TableBody>
      </TableNew>
    </div>
  );
};

const OutOfOfficePage = () => {
  const { t } = useLocale();

  return (
    <>
      <Meta title={t("out_of_office")} description={t("out_of_office_description")} borderInShellHeader />
      <ShellMain>
        <OutOfOfficeSection />
        <OutOfOfficeEntriesList />
      </ShellMain>
    </>
  );
};

OutOfOfficePage.getLayout = getLayout;
OutOfOfficePage.PageWrapper = PageWrapper;

export default OutOfOfficePage;<|MERGE_RESOLUTION|>--- conflicted
+++ resolved
@@ -19,7 +19,6 @@
   UpgradeTeamsBadge,
   Switch,
   DateRangePicker,
-  Label,
 } from "@calcom/ui";
 import { TableNew, TableBody, TableCell, TableHead, TableHeader, TableRow } from "@calcom/ui";
 
@@ -106,21 +105,12 @@
               </div>
             )}
           </div>
-<<<<<<< HEAD
-          <div className="mt-5 md:flex">
-            {profileRedirect && (
-              <div className="mb-2 md:mb-0 md:mr-2 md:max-w-[190px] md:flex-grow">
-                <Label>{t("team_member")}</Label>
-                <Select
-                  className="w-full max-w-[360px]"
-=======
           <div className="mt-4 grid grid-rows-2 gap-2 md:grid-cols-2">
             {profileRedirect && (
               <div className="">
                 <p className="text-emphasis block text-sm font-medium">{t("team_member")}</p>
                 <Select
                   className="mt-1 h-4 text-white"
->>>>>>> 6e11e3f7
                   name="toTeamUsername"
                   data-testid="team_username_select"
                   value={selectedMember}
@@ -136,28 +126,6 @@
                 />
               </div>
             )}
-<<<<<<< HEAD
-            <div className="md:flex-row">
-              <Label>{t("time_range")}</Label>
-              <Controller
-                name="dateRange"
-                control={control}
-                defaultValue={dateRange}
-                render={() => (
-                  <DateRangePicker
-                    startDate={getValues("dateRange").startDate}
-                    endDate={getValues("dateRange").endDate}
-                    onDatesChange={({ startDate, endDate }) => {
-                      setValue("offset", dayjs().utcOffset());
-                      setValue("dateRange", {
-                        startDate,
-                        endDate,
-                      });
-                    }}
-                  />
-                )}
-              />
-=======
             <div className="">
               <p className="text-emphasis mb-1 block text-sm font-medium">{t("time_range")}</p>
               <div>
@@ -179,7 +147,6 @@
                   )}
                 />
               </div>
->>>>>>> 6e11e3f7
             </div>
           </div>
         </div>
