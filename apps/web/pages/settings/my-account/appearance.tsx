import { GetServerSidePropsContext } from "next";
import { useSession } from "next-auth/react";
import { Controller, useForm } from "react-hook-form";

import { getLayout } from "@calcom/features/settings/layouts/SettingsLayout";
import { APP_NAME } from "@calcom/lib/constants";
import { useHasTeamPlan } from "@calcom/lib/hooks/useHasTeamPlan";
import { useLocale } from "@calcom/lib/hooks/useLocale";
import { trpc } from "@calcom/trpc/react";
import {
  Button,
  ColorPicker,
  Form,
  Meta,
  showToast,
  SkeletonButton,
  SkeletonContainer,
  SkeletonText,
  Switch,
  UpgradeTeamsBadge,
} from "@calcom/ui";

import { ssrInit } from "@server/lib/ssr";

const SkeletonLoader = ({ title, description }: { title: string; description: string }) => {
  return (
    <SkeletonContainer>
      <Meta title={title} description={description} />
      <div className="mt-6 mb-8 space-y-6 divide-y">
        <div className="flex items-center">
          <SkeletonButton className="mr-6 h-32 w-48 rounded-md p-5" />
          <SkeletonButton className="mr-6 h-32 w-48 rounded-md p-5" />
          <SkeletonButton className="mr-6 h-32 w-48 rounded-md p-5" />
        </div>
        <div className="flex justify-between">
          <SkeletonText className="h-8 w-1/3" />
          <SkeletonText className="h-8 w-1/3" />
        </div>

        <SkeletonText className="h-8 w-full" />

        <SkeletonButton className="mr-6 h-8 w-20 rounded-md p-5" />
      </div>
    </SkeletonContainer>
  );
};

const AppearanceView = () => {
  const { t } = useLocale();
  const session = useSession();
  const utils = trpc.useContext();
  const { data: user, isLoading } = trpc.viewer.me.useQuery();

  const { isLoading: isTeamPlanStatusLoading, hasTeamPlan } = useHasTeamPlan();

  const formMethods = useForm({
    defaultValues: {
      theme: user?.theme,
      brandColor: user?.brandColor || "#292929",
      darkBrandColor: user?.darkBrandColor || "#fafafa",
      hideBranding: user?.hideBranding,
    },
  });

  const {
    formState: { isSubmitting, isDirty },
  } = formMethods;

  const mutation = trpc.viewer.updateProfile.useMutation({
    onSuccess: async () => {
      await utils.viewer.me.invalidate();
      showToast(t("settings_updated_successfully"), "success");
    },
    onError: () => {
      showToast(t("error_updating_settings"), "error");
    },
  });

  if (isLoading || isTeamPlanStatusLoading)
    return <SkeletonLoader title={t("appearance")} description={t("appearance_description")} />;

  if (!user) return null;

  const isDisabled = isSubmitting || !isDirty;

  return (
    <Form
      form={formMethods}
      handleSubmit={(values) => {
        mutation.mutate({
          ...values,
          // Radio values don't support null as values, therefore we convert an empty string
          // back to null here.
          theme: values.theme || null,
        });
      }}>
      <Meta title={t("appearance")} description={t("appearance_description")} />
      <div className="mb-6 flex items-center text-sm">
        <div>
          <p className="font-semibold">{t("theme")}</p>
          <p className="text-gray-600">{t("theme_applies_note")}</p>
        </div>
      </div>
      <div className="flex flex-col justify-between sm:flex-row">
        <ThemeLabel
          variant="system"
          value={null}
          label={t("theme_system")}
          defaultChecked={user.theme === null}
          register={formMethods.register}
        />
        <ThemeLabel
          variant="light"
          value="light"
          label={t("theme_light")}
          defaultChecked={user.theme === "light"}
          register={formMethods.register}
        />
        <ThemeLabel
          variant="dark"
          value="dark"
          label={t("theme_dark")}
          defaultChecked={user.theme === "dark"}
          register={formMethods.register}
        />
      </div>

      <hr className="my-8 border border-gray-200" />
      <div className="mb-6 flex items-center text-sm">
        <div>
          <p className="font-semibold">{t("custom_brand_colors")}</p>
          <p className="mt-0.5 leading-5 text-gray-600">{t("customize_your_brand_colors")}</p>
        </div>
      </div>

      <div className="block justify-between sm:flex">
        <Controller
          name="brandColor"
          control={formMethods.control}
          defaultValue={user.brandColor}
          render={() => (
            <div>
              <p className="mb-2 block text-sm font-medium text-gray-900">{t("light_brand_color")}</p>
              <ColorPicker
                defaultValue={user.brandColor}
                onChange={(value) => formMethods.setValue("brandColor", value, { shouldDirty: true })}
              />
            </div>
          )}
        />
        <Controller
          name="darkBrandColor"
          control={formMethods.control}
          defaultValue={user.darkBrandColor}
          render={() => (
            <div className="mt-6 sm:mt-0">
              <p className="mb-2 block text-sm font-medium text-gray-900">{t("dark_brand_color")}</p>
              <ColorPicker
                defaultValue={user.darkBrandColor}
                onChange={(value) => formMethods.setValue("darkBrandColor", value, { shouldDirty: true })}
              />
            </div>
          )}
        />
      </div>
      {/* TODO future PR to preview brandColors */}
      {/* <Button
        color="secondary"
        EndIcon={FiExternalLink}
        className="mt-6"
        onClick={() => window.open(`${WEBAPP_URL}/${user.username}/${user.eventTypes[0].title}`, "_blank")}>
        Preview
      </Button> */}
      <hr className="my-8 border border-gray-200" />
      <Controller
        name="hideBranding"
        control={formMethods.control}
        defaultValue={user.hideBranding}
        render={({ field: { value } }) => (
          <>
            <div className="flex w-full text-sm">
              <div className="mr-1 flex-grow">
                <div className="flex items-center">
                  <p className="font-semibold ltr:mr-2 rtl:ml-2">
                    {t("disable_cal_branding", { appName: APP_NAME })}
                  </p>
<<<<<<< HEAD
                  <Badge variant="gray">{t("pro")}</Badge>
=======
                  <UpgradeTeamsBadge />
>>>>>>> 2d50d09c
                </div>
                <p className="mt-0.5  text-gray-600">{t("removes_cal_branding", { appName: APP_NAME })}</p>
              </div>
              <div className="flex-none">
                <Switch
                  id="hideBranding"
                  disabled={!hasTeamPlan}
                  onCheckedChange={(checked) =>
                    formMethods.setValue("hideBranding", checked, { shouldDirty: true })
                  }
                  checked={hasTeamPlan ? value : false}
                />
              </div>
            </div>
          </>
        )}
      />
      <Button
        disabled={isDisabled}
        type="submit"
        loading={mutation.isLoading}
        color="primary"
        className="mt-8">
        {t("update")}
      </Button>
    </Form>
  );
};

AppearanceView.getLayout = getLayout;

export const getServerSideProps = async (context: GetServerSidePropsContext) => {
  const ssr = await ssrInit(context);

  return {
    props: {
      trpcState: ssr.dehydrate(),
    },
  };
};

export default AppearanceView;
interface ThemeLabelProps {
  variant: "light" | "dark" | "system";
  value?: "light" | "dark" | null;
  label: string;
  defaultChecked?: boolean;
  register: any;
}

const ThemeLabel = ({ variant, label, value, defaultChecked, register }: ThemeLabelProps) => {
  return (
    <label
      className="relative mb-4 flex-1 cursor-pointer text-center last:mb-0 last:mr-0 sm:mr-4 sm:mb-0"
      htmlFor={`theme-${variant}`}>
      <input
        className="peer absolute top-8 left-8"
        type="radio"
        value={value}
        id={`theme-${variant}`}
        defaultChecked={defaultChecked}
        {...register("theme")}
      />
      <div className="relative z-10 rounded-lg ring-black transition-all peer-checked:ring-2">
        <img
          aria-hidden="true"
          className="cover w-full rounded-lg"
          src={`/theme-${variant}.svg`}
          alt={`theme ${variant}`}
        />
      </div>
      <p className="mt-2 text-sm font-medium text-gray-600 peer-checked:text-gray-900">{label}</p>
    </label>
  );
};<|MERGE_RESOLUTION|>--- conflicted
+++ resolved
@@ -184,11 +184,7 @@
                   <p className="font-semibold ltr:mr-2 rtl:ml-2">
                     {t("disable_cal_branding", { appName: APP_NAME })}
                   </p>
-<<<<<<< HEAD
-                  <Badge variant="gray">{t("pro")}</Badge>
-=======
                   <UpgradeTeamsBadge />
->>>>>>> 2d50d09c
                 </div>
                 <p className="mt-0.5  text-gray-600">{t("removes_cal_branding", { appName: APP_NAME })}</p>
               </div>
