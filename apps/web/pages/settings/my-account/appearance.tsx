--- conflicted
+++ resolved
@@ -139,27 +139,15 @@
         <ThemeLabel
           variant="light"
           value="light"
-<<<<<<< HEAD
-          label={t("theme_light")}
-          page="booking"
-          defaultChecked={user?.theme === "light"}
-=======
           label={t("light")}
           defaultChecked={user.theme === "light"}
->>>>>>> fefb297c
           register={formMethods.register}
         />
         <ThemeLabel
           variant="dark"
           value="dark"
-<<<<<<< HEAD
-          label={t("theme_dark")}
-          page="booking"
-          defaultChecked={user?.theme === "dark"}
-=======
           label={t("dark")}
           defaultChecked={user.theme === "dark"}
->>>>>>> fefb297c
           register={formMethods.register}
         />
       </div>
