"use client";

import { getLayout } from "@calcom/features/settings/layouts/SettingsLayout";

import PageWrapper from "@components/PageWrapper";

<<<<<<< HEAD
import AppearanceViewWrapper from "~/settings/my-account/appearance-view";
=======
const SkeletonLoader = ({ title, description }: { title: string; description: string }) => {
  return (
    <SkeletonContainer>
      <Meta title={title} description={description} borderInShellHeader={false} />
      <div className="border-subtle mt-6 flex items-center rounded-t-xl border p-6 text-sm">
        <SkeletonText className="h-8 w-1/3" />
      </div>
      <div className="border-subtle space-y-6 border-x px-4 py-6 sm:px-6">
        <div className="[&>*]:bg-emphasis flex w-full items-center justify-center gap-x-2 [&>*]:animate-pulse">
          <div className="h-32 flex-1 rounded-md p-5" />
          <div className="h-32 flex-1 rounded-md p-5" />
          <div className="h-32 flex-1 rounded-md p-5" />
        </div>
        <div className="flex justify-between">
          <SkeletonText className="h-8 w-1/3" />
          <SkeletonText className="h-8 w-1/3" />
        </div>

        <SkeletonText className="h-8 w-full" />
      </div>
      <div className="rounded-b-lg">
        <SectionBottomActions align="end">
          <SkeletonButton className="mr-6 h-8 w-20 rounded-md p-5" />
        </SectionBottomActions>
      </div>
    </SkeletonContainer>
  );
};

const useBrandColors = (
  currentTheme: string | null,
  {
    brandColor,
    darkBrandColor,
  }: {
    brandColor?: string | null;
    darkBrandColor?: string | null;
  }
): void => {
  const brandTheme = useGetBrandingColours({
    lightVal: brandColor,
    darkVal: darkBrandColor,
  });
  const selectedTheme = currentTheme ? brandTheme[currentTheme as "light" | "dark"] : {};
  useCalcomTheme({
    root: selectedTheme,
  });
};

const AppearanceView = ({
  user,
  hasPaidPlan,
}: {
  user: RouterOutputs["viewer"]["me"];
  hasPaidPlan: boolean;
}) => {
  const { t } = useLocale();
  const utils = trpc.useUtils();
  const session = useSession();
  const isApartOfOrganization = session.data?.user.org?.id;
  const [darkModeError, setDarkModeError] = useState(false);
  const [lightModeError, setLightModeError] = useState(false);
  const [isCustomBrandColorChecked, setIsCustomBranColorChecked] = useState(
    user?.brandColor !== DEFAULT_LIGHT_BRAND_COLOR || user?.darkBrandColor !== DEFAULT_DARK_BRAND_COLOR
  );
  const [hideBrandingValue, setHideBrandingValue] = useState(user?.hideBranding ?? false);
  useTheme(user?.appTheme);
  useBrandColors(user?.appTheme ?? null, {
    brandColor: user?.brandColor,
    darkBrandColor: user?.darkBrandColor,
  });

  const userAppThemeFormMethods = useForm({
    defaultValues: {
      appTheme: user.appTheme,
    },
  });

  const {
    formState: { isSubmitting: isUserAppThemeSubmitting, isDirty: isUserAppThemeDirty },
    reset: resetUserAppThemeReset,
  } = userAppThemeFormMethods;

  const userThemeFormMethods = useForm({
    defaultValues: {
      theme: user.theme,
    },
  });

  const {
    formState: { isSubmitting: isUserThemeSubmitting, isDirty: isUserThemeDirty },
    reset: resetUserThemeReset,
  } = userThemeFormMethods;

  const bookerLayoutFormMethods = useForm({
    defaultValues: {
      metadata: user.metadata as z.infer<typeof userMetadata>,
    },
  });

  const {
    formState: { isSubmitting: isBookerLayoutFormSubmitting, isDirty: isBookerLayoutFormDirty },
    reset: resetBookerLayoutThemeReset,
  } = bookerLayoutFormMethods;

  const DEFAULT_BRAND_COLOURS = {
    light: user.brandColor ?? DEFAULT_LIGHT_BRAND_COLOR,
    dark: user.darkBrandColor ?? DEFAULT_DARK_BRAND_COLOR,
  };

  const brandColorsFormMethods = useForm({
    defaultValues: {
      brandColor: DEFAULT_BRAND_COLOURS.light,
      darkBrandColor: DEFAULT_BRAND_COLOURS.dark,
    },
  });

  const {
    formState: { isSubmitting: isBrandColorsFormSubmitting, isDirty: isBrandColorsFormDirty },
    reset: resetBrandColorsThemeReset,
  } = brandColorsFormMethods;

  const selectedTheme = userThemeFormMethods.watch("theme");
  const selectedThemeIsDark =
    selectedTheme === "dark" ||
    (selectedTheme === "" &&
      typeof document !== "undefined" &&
      document.documentElement.classList.contains("dark"));

  const mutation = trpc.viewer.updateProfile.useMutation({
    onSuccess: async (data) => {
      await utils.viewer.me.invalidate();
      showToast(t("settings_updated_successfully"), "success");
      resetBrandColorsThemeReset({ brandColor: data.brandColor, darkBrandColor: data.darkBrandColor });
      resetBookerLayoutThemeReset({ metadata: data.metadata });
      resetUserThemeReset({ theme: data.theme });
      resetUserAppThemeReset({ appTheme: data.appTheme });
    },
    onError: (error) => {
      if (error.message) {
        showToast(error.message, "error");
      } else {
        showToast(t("error_updating_settings"), "error");
      }
    },
    onSettled: async () => {
      await utils.viewer.me.invalidate();
    },
  });

  return (
    <div>
      <Meta title={t("appearance")} description={t("appearance_description")} borderInShellHeader={false} />
      <div className="border-subtle mt-6 flex items-center rounded-t-lg border p-6 text-sm">
        <div>
          <p className="text-default text-base font-semibold">{t("app_theme")}</p>
          <p className="text-default">{t("app_theme_applies_note")}</p>
        </div>
      </div>
      <Form
        form={userAppThemeFormMethods}
        handleSubmit={(values) => {
          mutation.mutate({
            appTheme: values.appTheme === "" ? null : values.appTheme,
          });
        }}>
        <div className="border-subtle flex flex-col justify-between border-x px-6 py-8 sm:flex-row">
          <ThemeLabel
            variant="system"
            value={undefined}
            label={t("theme_system")}
            defaultChecked={user.appTheme === null}
            register={userAppThemeFormMethods.register}
            fieldName="appTheme"
          />
          <ThemeLabel
            variant="light"
            value="light"
            label={t("light")}
            defaultChecked={user.appTheme === "light"}
            register={userAppThemeFormMethods.register}
            fieldName="appTheme"
          />
          <ThemeLabel
            variant="dark"
            value="dark"
            label={t("dark")}
            defaultChecked={user.appTheme === "dark"}
            register={userAppThemeFormMethods.register}
            fieldName="appTheme"
          />
        </div>
        <SectionBottomActions className="mb-6" align="end">
          <Button
            disabled={isUserAppThemeSubmitting || !isUserAppThemeDirty}
            type="submit"
            data-testid="update-app-theme-btn"
            color="primary">
            {t("update")}
          </Button>
        </SectionBottomActions>
      </Form>

      {isApartOfOrganization ? null : (
        <>
          <div className="border-subtle mt-6 flex items-center rounded-t-lg border p-6 text-sm">
            <div>
              <p className="text-default text-base font-semibold">{t("theme")}</p>
              <p className="text-default">{t("theme_applies_note")}</p>
            </div>
          </div>
          <Form
            form={userThemeFormMethods}
            handleSubmit={(values) => {
              mutation.mutate({
                // Radio values don't support null as values, therefore we convert an empty string
                // back to null here.
                theme: values.theme === "" ? null : values.theme,
              });
            }}>
            <div className="border-subtle flex flex-col justify-between border-x px-6 py-8 sm:flex-row">
              <ThemeLabel
                variant="system"
                value={undefined}
                label={t("theme_system")}
                defaultChecked={user.theme === null}
                register={userThemeFormMethods.register}
              />
              <ThemeLabel
                variant="light"
                value="light"
                label={t("light")}
                defaultChecked={user.theme === "light"}
                register={userThemeFormMethods.register}
              />
              <ThemeLabel
                variant="dark"
                value="dark"
                label={t("dark")}
                defaultChecked={user.theme === "dark"}
                register={userThemeFormMethods.register}
              />
            </div>
            <SectionBottomActions className="mb-6" align="end">
              <Button
                loading={mutation.isPending}
                disabled={isUserThemeSubmitting || !isUserThemeDirty}
                type="submit"
                data-testid="update-theme-btn"
                color="primary">
                {t("update")}
              </Button>
            </SectionBottomActions>
          </Form>

          <Form
            form={bookerLayoutFormMethods}
            handleSubmit={(values) => {
              const layoutError = validateBookerLayouts(values?.metadata?.defaultBookerLayouts || null);
              if (layoutError) {
                showToast(t(layoutError), "error");
                return;
              } else {
                mutation.mutate(values);
              }
            }}>
            <BookerLayoutSelector
              isDark={selectedThemeIsDark}
              name="metadata.defaultBookerLayouts"
              title={t("bookerlayout_user_settings_title")}
              description={t("bookerlayout_user_settings_description")}
              isDisabled={isBookerLayoutFormSubmitting || !isBookerLayoutFormDirty}
              isLoading={mutation.isPending}
            />
          </Form>

          <Form
            form={brandColorsFormMethods}
            handleSubmit={(values) => {
              mutation.mutate(values);
            }}>
            <div className="mt-6">
              <SettingsToggle
                toggleSwitchAtTheEnd={true}
                title={t("custom_brand_colors")}
                description={t("customize_your_brand_colors")}
                checked={isCustomBrandColorChecked}
                onCheckedChange={(checked) => {
                  setIsCustomBranColorChecked(checked);
                  if (!checked) {
                    mutation.mutate({
                      brandColor: DEFAULT_LIGHT_BRAND_COLOR,
                      darkBrandColor: DEFAULT_DARK_BRAND_COLOR,
                    });
                  }
                }}
                childrenClassName="lg:ml-0">
                <div className="border-subtle flex flex-col gap-6 border-x p-6">
                  <Controller
                    name="brandColor"
                    control={brandColorsFormMethods.control}
                    defaultValue={DEFAULT_BRAND_COLOURS.light}
                    render={() => (
                      <div>
                        <p className="text-default mb-2 block text-sm font-medium">
                          {t("light_brand_color")}
                        </p>
                        <ColorPicker
                          defaultValue={DEFAULT_BRAND_COLOURS.light}
                          resetDefaultValue={DEFAULT_LIGHT_BRAND_COLOR}
                          onChange={(value) => {
                            if (checkWCAGContrastColor("#ffffff", value)) {
                              setLightModeError(false);
                            } else {
                              setLightModeError(true);
                            }
                            brandColorsFormMethods.setValue("brandColor", value, { shouldDirty: true });
                          }}
                        />
                        {lightModeError ? (
                          <div className="mt-4">
                            <Alert severity="warning" message={t("light_theme_contrast_error")} />
                          </div>
                        ) : null}
                      </div>
                    )}
                  />

                  <Controller
                    name="darkBrandColor"
                    control={brandColorsFormMethods.control}
                    defaultValue={DEFAULT_BRAND_COLOURS.dark}
                    render={() => (
                      <div className="mt-6 sm:mt-0">
                        <p className="text-default mb-2 block text-sm font-medium">{t("dark_brand_color")}</p>
                        <ColorPicker
                          defaultValue={DEFAULT_BRAND_COLOURS.dark}
                          resetDefaultValue={DEFAULT_DARK_BRAND_COLOR}
                          onChange={(value) => {
                            if (checkWCAGContrastColor("#101010", value)) {
                              setDarkModeError(false);
                            } else {
                              setDarkModeError(true);
                            }
                            brandColorsFormMethods.setValue("darkBrandColor", value, { shouldDirty: true });
                          }}
                        />
                        {darkModeError ? (
                          <div className="mt-4">
                            <Alert severity="warning" message={t("dark_theme_contrast_error")} />
                          </div>
                        ) : null}
                      </div>
                    )}
                  />
                </div>
                <SectionBottomActions align="end">
                  <Button
                    loading={mutation.isPending}
                    disabled={isBrandColorsFormSubmitting || !isBrandColorsFormDirty}
                    color="primary"
                    type="submit">
                    {t("update")}
                  </Button>
                </SectionBottomActions>
              </SettingsToggle>
            </div>
          </Form>

          {/* TODO future PR to preview brandColors */}
          {/* <Button
        color="secondary"
        EndIcon="external-link"
        className="mt-6"
        onClick={() => window.open(`${WEBAPP_URL}/${user.username}/${user.eventTypes[0].title}`, "_blank")}>
        Preview
      </Button> */}

          <SettingsToggle
            toggleSwitchAtTheEnd={true}
            title={t("disable_cal_branding", { appName: APP_NAME })}
            disabled={!hasPaidPlan || mutation?.isPending}
            description={t("removes_cal_branding", { appName: APP_NAME })}
            checked={hasPaidPlan ? hideBrandingValue : false}
            Badge={<UpgradeTeamsBadge />}
            onCheckedChange={(checked) => {
              setHideBrandingValue(checked);
              mutation.mutate({ hideBranding: checked });
            }}
            switchContainerClassName="mt-6"
          />
        </>
      )}
    </div>
  );
};

const AppearanceViewWrapper = () => {
  const { data: user, isPending } = trpc.viewer.me.useQuery();
  const { isPending: isTeamPlanStatusLoading, hasPaidPlan } = useHasPaidPlan();

  const { t } = useLocale();

  if (isPending || isTeamPlanStatusLoading || !user)
    return <SkeletonLoader title={t("appearance")} description={t("appearance_description")} />;
>>>>>>> ef1b5067

const Page = new Proxy<{
  (): JSX.Element;
  PageWrapper?: typeof PageWrapper;
  getLayout?: typeof getLayout;
}>(AppearanceViewWrapper, {});

Page.getLayout = getLayout;
Page.PageWrapper = PageWrapper;

export default Page;<|MERGE_RESOLUTION|>--- conflicted
+++ resolved
@@ -1,418 +1,8 @@
-"use client";
-
 import { getLayout } from "@calcom/features/settings/layouts/SettingsLayout";
 
 import PageWrapper from "@components/PageWrapper";
 
-<<<<<<< HEAD
 import AppearanceViewWrapper from "~/settings/my-account/appearance-view";
-=======
-const SkeletonLoader = ({ title, description }: { title: string; description: string }) => {
-  return (
-    <SkeletonContainer>
-      <Meta title={title} description={description} borderInShellHeader={false} />
-      <div className="border-subtle mt-6 flex items-center rounded-t-xl border p-6 text-sm">
-        <SkeletonText className="h-8 w-1/3" />
-      </div>
-      <div className="border-subtle space-y-6 border-x px-4 py-6 sm:px-6">
-        <div className="[&>*]:bg-emphasis flex w-full items-center justify-center gap-x-2 [&>*]:animate-pulse">
-          <div className="h-32 flex-1 rounded-md p-5" />
-          <div className="h-32 flex-1 rounded-md p-5" />
-          <div className="h-32 flex-1 rounded-md p-5" />
-        </div>
-        <div className="flex justify-between">
-          <SkeletonText className="h-8 w-1/3" />
-          <SkeletonText className="h-8 w-1/3" />
-        </div>
-
-        <SkeletonText className="h-8 w-full" />
-      </div>
-      <div className="rounded-b-lg">
-        <SectionBottomActions align="end">
-          <SkeletonButton className="mr-6 h-8 w-20 rounded-md p-5" />
-        </SectionBottomActions>
-      </div>
-    </SkeletonContainer>
-  );
-};
-
-const useBrandColors = (
-  currentTheme: string | null,
-  {
-    brandColor,
-    darkBrandColor,
-  }: {
-    brandColor?: string | null;
-    darkBrandColor?: string | null;
-  }
-): void => {
-  const brandTheme = useGetBrandingColours({
-    lightVal: brandColor,
-    darkVal: darkBrandColor,
-  });
-  const selectedTheme = currentTheme ? brandTheme[currentTheme as "light" | "dark"] : {};
-  useCalcomTheme({
-    root: selectedTheme,
-  });
-};
-
-const AppearanceView = ({
-  user,
-  hasPaidPlan,
-}: {
-  user: RouterOutputs["viewer"]["me"];
-  hasPaidPlan: boolean;
-}) => {
-  const { t } = useLocale();
-  const utils = trpc.useUtils();
-  const session = useSession();
-  const isApartOfOrganization = session.data?.user.org?.id;
-  const [darkModeError, setDarkModeError] = useState(false);
-  const [lightModeError, setLightModeError] = useState(false);
-  const [isCustomBrandColorChecked, setIsCustomBranColorChecked] = useState(
-    user?.brandColor !== DEFAULT_LIGHT_BRAND_COLOR || user?.darkBrandColor !== DEFAULT_DARK_BRAND_COLOR
-  );
-  const [hideBrandingValue, setHideBrandingValue] = useState(user?.hideBranding ?? false);
-  useTheme(user?.appTheme);
-  useBrandColors(user?.appTheme ?? null, {
-    brandColor: user?.brandColor,
-    darkBrandColor: user?.darkBrandColor,
-  });
-
-  const userAppThemeFormMethods = useForm({
-    defaultValues: {
-      appTheme: user.appTheme,
-    },
-  });
-
-  const {
-    formState: { isSubmitting: isUserAppThemeSubmitting, isDirty: isUserAppThemeDirty },
-    reset: resetUserAppThemeReset,
-  } = userAppThemeFormMethods;
-
-  const userThemeFormMethods = useForm({
-    defaultValues: {
-      theme: user.theme,
-    },
-  });
-
-  const {
-    formState: { isSubmitting: isUserThemeSubmitting, isDirty: isUserThemeDirty },
-    reset: resetUserThemeReset,
-  } = userThemeFormMethods;
-
-  const bookerLayoutFormMethods = useForm({
-    defaultValues: {
-      metadata: user.metadata as z.infer<typeof userMetadata>,
-    },
-  });
-
-  const {
-    formState: { isSubmitting: isBookerLayoutFormSubmitting, isDirty: isBookerLayoutFormDirty },
-    reset: resetBookerLayoutThemeReset,
-  } = bookerLayoutFormMethods;
-
-  const DEFAULT_BRAND_COLOURS = {
-    light: user.brandColor ?? DEFAULT_LIGHT_BRAND_COLOR,
-    dark: user.darkBrandColor ?? DEFAULT_DARK_BRAND_COLOR,
-  };
-
-  const brandColorsFormMethods = useForm({
-    defaultValues: {
-      brandColor: DEFAULT_BRAND_COLOURS.light,
-      darkBrandColor: DEFAULT_BRAND_COLOURS.dark,
-    },
-  });
-
-  const {
-    formState: { isSubmitting: isBrandColorsFormSubmitting, isDirty: isBrandColorsFormDirty },
-    reset: resetBrandColorsThemeReset,
-  } = brandColorsFormMethods;
-
-  const selectedTheme = userThemeFormMethods.watch("theme");
-  const selectedThemeIsDark =
-    selectedTheme === "dark" ||
-    (selectedTheme === "" &&
-      typeof document !== "undefined" &&
-      document.documentElement.classList.contains("dark"));
-
-  const mutation = trpc.viewer.updateProfile.useMutation({
-    onSuccess: async (data) => {
-      await utils.viewer.me.invalidate();
-      showToast(t("settings_updated_successfully"), "success");
-      resetBrandColorsThemeReset({ brandColor: data.brandColor, darkBrandColor: data.darkBrandColor });
-      resetBookerLayoutThemeReset({ metadata: data.metadata });
-      resetUserThemeReset({ theme: data.theme });
-      resetUserAppThemeReset({ appTheme: data.appTheme });
-    },
-    onError: (error) => {
-      if (error.message) {
-        showToast(error.message, "error");
-      } else {
-        showToast(t("error_updating_settings"), "error");
-      }
-    },
-    onSettled: async () => {
-      await utils.viewer.me.invalidate();
-    },
-  });
-
-  return (
-    <div>
-      <Meta title={t("appearance")} description={t("appearance_description")} borderInShellHeader={false} />
-      <div className="border-subtle mt-6 flex items-center rounded-t-lg border p-6 text-sm">
-        <div>
-          <p className="text-default text-base font-semibold">{t("app_theme")}</p>
-          <p className="text-default">{t("app_theme_applies_note")}</p>
-        </div>
-      </div>
-      <Form
-        form={userAppThemeFormMethods}
-        handleSubmit={(values) => {
-          mutation.mutate({
-            appTheme: values.appTheme === "" ? null : values.appTheme,
-          });
-        }}>
-        <div className="border-subtle flex flex-col justify-between border-x px-6 py-8 sm:flex-row">
-          <ThemeLabel
-            variant="system"
-            value={undefined}
-            label={t("theme_system")}
-            defaultChecked={user.appTheme === null}
-            register={userAppThemeFormMethods.register}
-            fieldName="appTheme"
-          />
-          <ThemeLabel
-            variant="light"
-            value="light"
-            label={t("light")}
-            defaultChecked={user.appTheme === "light"}
-            register={userAppThemeFormMethods.register}
-            fieldName="appTheme"
-          />
-          <ThemeLabel
-            variant="dark"
-            value="dark"
-            label={t("dark")}
-            defaultChecked={user.appTheme === "dark"}
-            register={userAppThemeFormMethods.register}
-            fieldName="appTheme"
-          />
-        </div>
-        <SectionBottomActions className="mb-6" align="end">
-          <Button
-            disabled={isUserAppThemeSubmitting || !isUserAppThemeDirty}
-            type="submit"
-            data-testid="update-app-theme-btn"
-            color="primary">
-            {t("update")}
-          </Button>
-        </SectionBottomActions>
-      </Form>
-
-      {isApartOfOrganization ? null : (
-        <>
-          <div className="border-subtle mt-6 flex items-center rounded-t-lg border p-6 text-sm">
-            <div>
-              <p className="text-default text-base font-semibold">{t("theme")}</p>
-              <p className="text-default">{t("theme_applies_note")}</p>
-            </div>
-          </div>
-          <Form
-            form={userThemeFormMethods}
-            handleSubmit={(values) => {
-              mutation.mutate({
-                // Radio values don't support null as values, therefore we convert an empty string
-                // back to null here.
-                theme: values.theme === "" ? null : values.theme,
-              });
-            }}>
-            <div className="border-subtle flex flex-col justify-between border-x px-6 py-8 sm:flex-row">
-              <ThemeLabel
-                variant="system"
-                value={undefined}
-                label={t("theme_system")}
-                defaultChecked={user.theme === null}
-                register={userThemeFormMethods.register}
-              />
-              <ThemeLabel
-                variant="light"
-                value="light"
-                label={t("light")}
-                defaultChecked={user.theme === "light"}
-                register={userThemeFormMethods.register}
-              />
-              <ThemeLabel
-                variant="dark"
-                value="dark"
-                label={t("dark")}
-                defaultChecked={user.theme === "dark"}
-                register={userThemeFormMethods.register}
-              />
-            </div>
-            <SectionBottomActions className="mb-6" align="end">
-              <Button
-                loading={mutation.isPending}
-                disabled={isUserThemeSubmitting || !isUserThemeDirty}
-                type="submit"
-                data-testid="update-theme-btn"
-                color="primary">
-                {t("update")}
-              </Button>
-            </SectionBottomActions>
-          </Form>
-
-          <Form
-            form={bookerLayoutFormMethods}
-            handleSubmit={(values) => {
-              const layoutError = validateBookerLayouts(values?.metadata?.defaultBookerLayouts || null);
-              if (layoutError) {
-                showToast(t(layoutError), "error");
-                return;
-              } else {
-                mutation.mutate(values);
-              }
-            }}>
-            <BookerLayoutSelector
-              isDark={selectedThemeIsDark}
-              name="metadata.defaultBookerLayouts"
-              title={t("bookerlayout_user_settings_title")}
-              description={t("bookerlayout_user_settings_description")}
-              isDisabled={isBookerLayoutFormSubmitting || !isBookerLayoutFormDirty}
-              isLoading={mutation.isPending}
-            />
-          </Form>
-
-          <Form
-            form={brandColorsFormMethods}
-            handleSubmit={(values) => {
-              mutation.mutate(values);
-            }}>
-            <div className="mt-6">
-              <SettingsToggle
-                toggleSwitchAtTheEnd={true}
-                title={t("custom_brand_colors")}
-                description={t("customize_your_brand_colors")}
-                checked={isCustomBrandColorChecked}
-                onCheckedChange={(checked) => {
-                  setIsCustomBranColorChecked(checked);
-                  if (!checked) {
-                    mutation.mutate({
-                      brandColor: DEFAULT_LIGHT_BRAND_COLOR,
-                      darkBrandColor: DEFAULT_DARK_BRAND_COLOR,
-                    });
-                  }
-                }}
-                childrenClassName="lg:ml-0">
-                <div className="border-subtle flex flex-col gap-6 border-x p-6">
-                  <Controller
-                    name="brandColor"
-                    control={brandColorsFormMethods.control}
-                    defaultValue={DEFAULT_BRAND_COLOURS.light}
-                    render={() => (
-                      <div>
-                        <p className="text-default mb-2 block text-sm font-medium">
-                          {t("light_brand_color")}
-                        </p>
-                        <ColorPicker
-                          defaultValue={DEFAULT_BRAND_COLOURS.light}
-                          resetDefaultValue={DEFAULT_LIGHT_BRAND_COLOR}
-                          onChange={(value) => {
-                            if (checkWCAGContrastColor("#ffffff", value)) {
-                              setLightModeError(false);
-                            } else {
-                              setLightModeError(true);
-                            }
-                            brandColorsFormMethods.setValue("brandColor", value, { shouldDirty: true });
-                          }}
-                        />
-                        {lightModeError ? (
-                          <div className="mt-4">
-                            <Alert severity="warning" message={t("light_theme_contrast_error")} />
-                          </div>
-                        ) : null}
-                      </div>
-                    )}
-                  />
-
-                  <Controller
-                    name="darkBrandColor"
-                    control={brandColorsFormMethods.control}
-                    defaultValue={DEFAULT_BRAND_COLOURS.dark}
-                    render={() => (
-                      <div className="mt-6 sm:mt-0">
-                        <p className="text-default mb-2 block text-sm font-medium">{t("dark_brand_color")}</p>
-                        <ColorPicker
-                          defaultValue={DEFAULT_BRAND_COLOURS.dark}
-                          resetDefaultValue={DEFAULT_DARK_BRAND_COLOR}
-                          onChange={(value) => {
-                            if (checkWCAGContrastColor("#101010", value)) {
-                              setDarkModeError(false);
-                            } else {
-                              setDarkModeError(true);
-                            }
-                            brandColorsFormMethods.setValue("darkBrandColor", value, { shouldDirty: true });
-                          }}
-                        />
-                        {darkModeError ? (
-                          <div className="mt-4">
-                            <Alert severity="warning" message={t("dark_theme_contrast_error")} />
-                          </div>
-                        ) : null}
-                      </div>
-                    )}
-                  />
-                </div>
-                <SectionBottomActions align="end">
-                  <Button
-                    loading={mutation.isPending}
-                    disabled={isBrandColorsFormSubmitting || !isBrandColorsFormDirty}
-                    color="primary"
-                    type="submit">
-                    {t("update")}
-                  </Button>
-                </SectionBottomActions>
-              </SettingsToggle>
-            </div>
-          </Form>
-
-          {/* TODO future PR to preview brandColors */}
-          {/* <Button
-        color="secondary"
-        EndIcon="external-link"
-        className="mt-6"
-        onClick={() => window.open(`${WEBAPP_URL}/${user.username}/${user.eventTypes[0].title}`, "_blank")}>
-        Preview
-      </Button> */}
-
-          <SettingsToggle
-            toggleSwitchAtTheEnd={true}
-            title={t("disable_cal_branding", { appName: APP_NAME })}
-            disabled={!hasPaidPlan || mutation?.isPending}
-            description={t("removes_cal_branding", { appName: APP_NAME })}
-            checked={hasPaidPlan ? hideBrandingValue : false}
-            Badge={<UpgradeTeamsBadge />}
-            onCheckedChange={(checked) => {
-              setHideBrandingValue(checked);
-              mutation.mutate({ hideBranding: checked });
-            }}
-            switchContainerClassName="mt-6"
-          />
-        </>
-      )}
-    </div>
-  );
-};
-
-const AppearanceViewWrapper = () => {
-  const { data: user, isPending } = trpc.viewer.me.useQuery();
-  const { isPending: isTeamPlanStatusLoading, hasPaidPlan } = useHasPaidPlan();
-
-  const { t } = useLocale();
-
-  if (isPending || isTeamPlanStatusLoading || !user)
-    return <SkeletonLoader title={t("appearance")} description={t("appearance_description")} />;
->>>>>>> ef1b5067
 
 const Page = new Proxy<{
   (): JSX.Element;
