import { useRouter } from "next/router";
import { useMemo } from "react";
import { Controller, useForm } from "react-hook-form";

import { useLocale } from "@calcom/lib/hooks/useLocale";
import { RouterOutputs, trpc } from "@calcom/trpc/react";
<<<<<<< HEAD
import { Button } from "@calcom/ui/components/button";
import { Form, Label } from "@calcom/ui/components/form";
import { Select } from "@calcom/ui/components/form";
import Meta from "@calcom/ui/v2/core/Meta";
import TimezoneSelect from "@calcom/ui/v2/core/TimezoneSelect";
import { getLayout } from "@calcom/ui/v2/core/layouts/SettingsLayout";
import showToast from "@calcom/ui/v2/core/notifications";
import { SkeletonContainer, SkeletonText, SkeletonButton } from "@calcom/ui/v2/core/skeleton";
=======
import {
  Button,
  Form,
  getSettingsLayout as getLayout,
  Label,
  Meta,
  Select,
  showToast,
  SkeletonButton,
  SkeletonContainer,
  SkeletonText,
  TimezoneSelect,
} from "@calcom/ui";
>>>>>>> 22a030af

import { withQuery } from "@lib/QueryCell";
import { nameOfDay } from "@lib/core/i18n/weekday";

const SkeletonLoader = () => {
  return (
    <SkeletonContainer>
      <div className="mt-6 mb-8 space-y-6 divide-y">
        <SkeletonText className="h-8 w-full" />
        <SkeletonText className="h-8 w-full" />
        <SkeletonText className="h-8 w-full" />
        <SkeletonText className="h-8 w-full" />

        <SkeletonButton className="mr-6 h-8 w-20 rounded-md p-5" />
      </div>
    </SkeletonContainer>
  );
};

interface GeneralViewProps {
  localeProp: string;
  user: RouterOutputs["viewer"]["me"];
}

const WithQuery = withQuery(trpc.viewer.public.i18n, undefined, { trpc: { context: { skipBatch: true } } });

const GeneralQueryView = () => {
  const { t } = useLocale();

  const { data: user, isLoading } = trpc.viewer.me.useQuery();
  if (isLoading) return <SkeletonLoader />;
  if (!user) {
    throw new Error(t("something_went_wrong"));
  }
  return (
    <WithQuery
      success={({ data }) => <GeneralView user={user} localeProp={data.locale} />}
      customLoader={<SkeletonLoader />}
    />
  );
};

const GeneralView = ({ localeProp, user }: GeneralViewProps) => {
  const router = useRouter();
  const utils = trpc.useContext();
  const { t } = useLocale();

  const mutation = trpc.viewer.updateProfile.useMutation({
    onSuccess: () => {
      showToast(t("settings_updated_successfully"), "success");
    },
    onError: () => {
      showToast(t("error_updating_settings"), "error");
    },
    onSettled: async () => {
      await utils.viewer.public.i18n.invalidate();
    },
  });

  const localeOptions = useMemo(() => {
    return (router.locales || []).map((locale) => ({
      value: locale,
      label: new Intl.DisplayNames(locale, { type: "language" }).of(locale) || "",
    }));
  }, [router.locales]);

  const timeFormatOptions = [
    { value: 12, label: t("12_hour") },
    { value: 24, label: t("24_hour") },
  ];

  const weekStartOptions = [
    { value: "Sunday", label: nameOfDay(localeProp, 0) },
    { value: "Monday", label: nameOfDay(localeProp, 1) },
    { value: "Tuesday", label: nameOfDay(localeProp, 2) },
    { value: "Wednesday", label: nameOfDay(localeProp, 3) },
    { value: "Thursday", label: nameOfDay(localeProp, 4) },
    { value: "Friday", label: nameOfDay(localeProp, 5) },
    { value: "Saturday", label: nameOfDay(localeProp, 6) },
  ];

  const formMethods = useForm({
    defaultValues: {
      locale: {
        value: localeProp || "",
        label: localeOptions.find((option) => option.value === localeProp)?.label || "",
      },
      timeZone: user.timeZone || "",
      timeFormat: {
        value: user.timeFormat || 12,
        label: timeFormatOptions.find((option) => option.value === user.timeFormat)?.label || 12,
      },
      weekStart: {
        value: user.weekStart,
        label: nameOfDay(localeProp, user.weekStart === "Sunday" ? 0 : 1),
      },
    },
  });

  return (
    <Form
      form={formMethods}
      handleSubmit={(values) => {
        mutation.mutate({
          ...values,
          locale: values.locale.value,
          timeFormat: values.timeFormat.value,
          weekStart: values.weekStart.value,
        });
      }}>
      <Meta title="General" description="Manage settings for your language and timezone" />
      <Controller
        name="locale"
        render={({ field: { value, onChange } }) => (
          <>
            <Label className="text-gray-900">
              <>{t("language")}</>
            </Label>
            <Select<{ label: string; value: string }>
              className="capitalize"
              options={localeOptions}
              value={value}
              onChange={onChange}
            />
          </>
        )}
      />
      <Controller
        name="timeZone"
        control={formMethods.control}
        render={({ field: { value } }) => (
          <>
            <Label className="mt-8 text-gray-900">
              <>{t("timezone")}</>
            </Label>
            <TimezoneSelect
              id="timezone"
              value={value}
              onChange={(event) => {
                if (event) formMethods.setValue("timeZone", event.value);
              }}
            />
          </>
        )}
      />
      <Controller
        name="timeFormat"
        control={formMethods.control}
        render={({ field: { value } }) => (
          <>
            <Label className="mt-8 text-gray-900">
              <>{t("time_format")}</>
            </Label>
            <Select
              value={value}
              options={timeFormatOptions}
              onChange={(event) => {
                if (event) formMethods.setValue("timeFormat", { ...event });
              }}
            />
          </>
        )}
      />
      <div className="text-gray mt-2 flex items-center text-sm text-gray-700">
        {t("timeformat_profile_hint")}
      </div>
      <Controller
        name="weekStart"
        control={formMethods.control}
        render={({ field: { value } }) => (
          <>
            <Label className="mt-8 text-gray-900">
              <>{t("start_of_week")}</>
            </Label>
            <Select
              value={value}
              options={weekStartOptions}
              onChange={(event) => {
                if (event) formMethods.setValue("weekStart", { ...event });
              }}
            />
          </>
        )}
      />
      <Button color="primary" type="submit" className="mt-8">
        <>{t("update")}</>
      </Button>
    </Form>
  );
};

GeneralQueryView.getLayout = getLayout;

export default GeneralQueryView;<|MERGE_RESOLUTION|>--- conflicted
+++ resolved
@@ -4,16 +4,6 @@
 
 import { useLocale } from "@calcom/lib/hooks/useLocale";
 import { RouterOutputs, trpc } from "@calcom/trpc/react";
-<<<<<<< HEAD
-import { Button } from "@calcom/ui/components/button";
-import { Form, Label } from "@calcom/ui/components/form";
-import { Select } from "@calcom/ui/components/form";
-import Meta from "@calcom/ui/v2/core/Meta";
-import TimezoneSelect from "@calcom/ui/v2/core/TimezoneSelect";
-import { getLayout } from "@calcom/ui/v2/core/layouts/SettingsLayout";
-import showToast from "@calcom/ui/v2/core/notifications";
-import { SkeletonContainer, SkeletonText, SkeletonButton } from "@calcom/ui/v2/core/skeleton";
-=======
 import {
   Button,
   Form,
@@ -27,7 +17,6 @@
   SkeletonText,
   TimezoneSelect,
 } from "@calcom/ui";
->>>>>>> 22a030af
 
 import { withQuery } from "@lib/QueryCell";
 import { nameOfDay } from "@lib/core/i18n/weekday";
