--- conflicted
+++ resolved
@@ -107,12 +107,7 @@
         value: user.weekStart,
         label: nameOfDay(localeProp, user.weekStart === "Sunday" ? 0 : 1),
       },
-<<<<<<< HEAD
-=======
-      allowDynamicBooking: user.allowDynamicBooking ?? true,
-      allowSEOIndexing: user.allowSEOIndexing ?? true,
       receiveMonthlyDigestEmail: user.receiveMonthlyDigestEmail ?? true,
->>>>>>> a5c05bc5
     },
   });
   const {
@@ -233,8 +228,7 @@
         }}
         switchContainerClassName="border-subtle mt-6 rounded-xl border py-6 px-4 sm:px-6"
       />
-
-<<<<<<< HEAD
+              
       <SettingsToggle
         toggleSwitchAtTheEnd={true}
         title={t("seo_indexing")}
@@ -246,52 +240,20 @@
         }}
         switchContainerClassName="border-subtle mt-6 rounded-xl border py-6 px-4 sm:px-6"
       />
+        
+      <SettingsToggle
+        toggleSwitchAtTheEnd={true}
+        title={t("monthly_digest_email")}
+        description={t("monthly_digest_email_for_teams")}
+        checked={formMethods.getValues("receiveMonthlyDigestEmail")}
+        onCheckedChange={(checked) => {
+            formMethods.setValue("receiveMonthlyDigestEmail", checked, { shouldDirty: true });
+        }}
+        switchContainerClassName="border-subtle mt-6 rounded-xl border py-6 px-4 sm:px-6"
+      />
     </div>
-=======
-      <div className="mt-8">
-        <Controller
-          name="allowSEOIndexing"
-          control={formMethods.control}
-          render={() => (
-            <SettingsToggle
-              title={t("seo_indexing")}
-              description={t("allow_seo_indexing")}
-              checked={formMethods.getValues("allowSEOIndexing")}
-              onCheckedChange={(checked) => {
-                formMethods.setValue("allowSEOIndexing", checked, { shouldDirty: true });
-              }}
-            />
-          )}
-        />
-      </div>
-
-      <div className="mt-8">
-        <Controller
-          name="receiveMonthlyDigestEmail"
-          control={formMethods.control}
-          render={() => (
-            <SettingsToggle
-              title={t("monthly_digest_email")}
-              description={t("monthly_digest_email_for_teams")}
-              checked={formMethods.getValues("receiveMonthlyDigestEmail")}
-              onCheckedChange={(checked) => {
-                formMethods.setValue("receiveMonthlyDigestEmail", checked, { shouldDirty: true });
-              }}
-            />
-          )}
-        />
-      </div>
-
-      <Button
-        loading={mutation.isLoading}
-        disabled={isDisabled}
-        color="primary"
-        type="submit"
-        className="mt-8">
-        <>{t("update")}</>
-      </Button>
+              
     </Form>
->>>>>>> a5c05bc5
   );
 };
 
