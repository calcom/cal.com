--- conflicted
+++ resolved
@@ -652,7 +652,6 @@
           <TextField label={t("full_name")} {...formMethods.register("name")} />
         </div>
         <div className="mt-6">
-<<<<<<< HEAD
           <Label>{t("email")}</Label>
           {secondaryEmailFields.map((field, index) => (
             <CustomEmailTextField
@@ -680,17 +679,9 @@
             StartIcon={Plus}
             className="mt-2"
             onClick={() => handleAddSecondaryEmail()}
-            data-testId="add-secondary-email">
+            data-testid="add-secondary-email">
             {t("add_email")}
           </Button>
-=======
-          <TextField
-            label={t("email")}
-            hint={t("change_email_hint")}
-            data-testid="profile-form-email"
-            {...formMethods.register("email")}
-          />
->>>>>>> 2d750480
         </div>
         <div className="mt-6">
           <Label>{t("about")}</Label>
