--- conflicted
+++ resolved
@@ -204,45 +204,21 @@
           } else {
             mutation.mutate(values);
           }
-<<<<<<< HEAD
-        }}>
-        <Meta title="Profile" description="Manage settings for your cal profile" />
-        <div className="mt-0">
-          <UsernameAvailability
-            currentUsername={currentUsername}
-            setCurrentUsername={setCurrentUsername}
-            inputUsernameValue={inputUsernameValue}
-            usernameRef={usernameRef}
-            setInputUsernameValue={setInputUsernameValue}
-            onSuccessMutation={onSuccessfulUsernameUpdate}
-            onErrorMutation={onErrorInUsernameUpdate}
-            user={user}
-          />
-        </div>
-        {/*<div className="mt-8">*/}
-        {/*  <TextField label={t("full_name")} {...formMethods.register("name")} />*/}
-        {/*</div>*/}
-        {/*<div className="mt-8">*/}
-        {/*  <TextField label={t("email")} hint={t("change_email_hint")} {...formMethods.register("email")} />*/}
-        {/*</div>*/}
-        {/*<div className="mt-8">*/}
-        {/*  <TextField label={t("about")} hint={t("bio_hint")} {...formMethods.register("bio")} />*/}
-        {/*</div>*/}
-=======
         }}
         extraField={
-          <div className="mt-8">
-            <UsernameAvailabilityField
-              user={user}
-              onSuccessMutation={async () => {
-                showToast(t("settings_updated_successfully"), "success");
-                await utils.viewer.me.invalidate();
-              }}
-              onErrorMutation={() => {
-                showToast(t("error_updating_settings"), "error");
-              }}
-            />
-          </div>
+          <div />
+          // <div className="mt-8">
+          //   <UsernameAvailabilityField
+          //     user={user}
+          //     onSuccessMutation={async () => {
+          //       showToast(t("settings_updated_successfully"), "success");
+          //       await utils.viewer.me.invalidate();
+          //     }}
+          //     onErrorMutation={() => {
+          //       showToast(t("error_updating_settings"), "error");
+          //     }}
+          //   />
+          // </div>
         }
       />
 
@@ -278,7 +254,6 @@
                 ref={passwordRef}
               />
             )}
->>>>>>> 546f0c38
 
             {user?.twoFactorEnabled && isCALIdentityProviver && (
               <Form handleSubmit={onConfirm} className="pb-4" form={form}>
@@ -385,9 +360,13 @@
       <div className="mt-8">
         <TextField label={t("full_name")} {...formMethods.register("name")} />
       </div>
-      <div className="mt-8">
-        <TextField label={t("email")} hint={t("change_email_hint")} {...formMethods.register("email")} />
-      </div>
+      {/*<div className="mt-8">*/}
+      {/*  <TextField*/}
+      {/*    label={t("email")}*/}
+      {/*    hint={t("change_email_hint")}*/}
+      {/*    {...formMethods.register("email")}*/}
+      {/*  />*/}
+      {/*</div>*/}
       <div className="mt-8">
         <TextField label={t("about")} hint={t("bio_hint")} {...formMethods.register("bio")} />
       </div>
