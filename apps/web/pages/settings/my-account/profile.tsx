import { IdentityProvider } from "@prisma/client";
import crypto from "crypto";
import { signOut } from "next-auth/react";
import { useRef, useState, BaseSyntheticEvent, useEffect } from "react";
import { Controller, useForm } from "react-hook-form";

import { ErrorCode } from "@calcom/lib/auth";
import { useLocale } from "@calcom/lib/hooks/useLocale";
import { TRPCClientErrorLike } from "@calcom/trpc/client";
import { trpc } from "@calcom/trpc/react";
import { AppRouter } from "@calcom/trpc/server/routers/_app";
import { Icon } from "@calcom/ui";
import { Alert } from "@calcom/ui/Alert";
import { Avatar } from "@calcom/ui/components/avatar";
import { Button } from "@calcom/ui/components/button";
<<<<<<< HEAD
=======
import { Form, Label, TextField, PasswordField } from "@calcom/ui/components/form";
>>>>>>> 22dad1ae
import { Dialog, DialogContent, DialogTrigger } from "@calcom/ui/v2/core/Dialog";
import ImageUploader from "@calcom/ui/v2/core/ImageUploader";
import Meta from "@calcom/ui/v2/core/Meta";
import { getLayout } from "@calcom/ui/v2/core/layouts/SettingsLayout";
import showToast from "@calcom/ui/v2/core/notifications";
import { SkeletonContainer, SkeletonText, SkeletonButton, SkeletonAvatar } from "@calcom/ui/v2/core/skeleton";

import TwoFactor from "@components/auth/TwoFactor";
import { UsernameAvailability } from "@components/ui/UsernameAvailability";

const SkeletonLoader = () => {
  return (
    <SkeletonContainer>
      <div className="mt-6 mb-8 space-y-6 divide-y">
        <div className="flex items-center">
          <SkeletonAvatar className=" h-12 w-12 px-4" />
          <SkeletonButton className=" h-6 w-32 rounded-md p-5" />
        </div>
        <SkeletonText className="h-8 w-full" />
        <SkeletonText className="h-8 w-full" />
        <SkeletonText className="h-8 w-full" />

        <SkeletonButton className="mr-6 h-8 w-20 rounded-md p-5" />
      </div>
    </SkeletonContainer>
  );
};

interface DeleteAccountValues {
  totpCode: string;
}

const ProfileView = () => {
  const { t } = useLocale();
  const utils = trpc.useContext();
  const usernameRef = useRef<HTMLInputElement>(null);

  const { data: user, isLoading } = trpc.useQuery(["viewer.me"]);
  const mutation = trpc.useMutation("viewer.updateProfile", {
    onSuccess: () => {
      showToast(t("settings_updated_successfully"), "success");
    },
    onError: () => {
      showToast(t("error_updating_settings"), "error");
    },
  });

  const [confirmPasswordOpen, setConfirmPasswordOpen] = useState(false);
  const [confirmPasswordErrorMessage, setConfirmPasswordDeleteErrorMessage] = useState("");
  const [deleteAccountOpen, setDeleteAccountOpen] = useState(false);
  const [hasDeleteErrors, setHasDeleteErrors] = useState(false);
  const [deleteErrorMessage, setDeleteErrorMessage] = useState("");
  const [currentUsername, setCurrentUsername] = useState<string | undefined>(user?.username || undefined);
  const [inputUsernameValue, setInputUsernameValue] = useState(currentUsername);
  useEffect(() => {
    if (user?.username) setCurrentUsername(user?.username);
  }, [user?.username]);
  const form = useForm<DeleteAccountValues>();

  const emailMd5 = crypto
    .createHash("md5")
    .update(user?.email || "example@example.com")
    .digest("hex");

  const onDeleteMeSuccessMutation = async () => {
    await utils.invalidateQueries(["viewer.me"]);
    showToast(t("Your account was deleted"), "success");

    setHasDeleteErrors(false); // dismiss any open errors
    if (process.env.NEXT_PUBLIC_WEBAPP_URL === "https://app.cal.com") {
      signOut({ callbackUrl: "/auth/logout?survey=true" });
    } else {
      signOut({ callbackUrl: "/auth/logout" });
    }
  };

  const confirmPasswordMutation = trpc.useMutation("viewer.auth.verifyPassword", {
    onSuccess() {
      mutation.mutate(formMethods.getValues());
      setConfirmPasswordOpen(false);
    },
    onError() {
      setConfirmPasswordDeleteErrorMessage(t("incorrect_password"));
    },
  });

  const onDeleteMeErrorMutation = (error: TRPCClientErrorLike<AppRouter>) => {
    setHasDeleteErrors(true);
    setDeleteErrorMessage(errorMessages[error.message]);
  };
  const deleteMeMutation = trpc.useMutation("viewer.deleteMe", {
    onSuccess: onDeleteMeSuccessMutation,
    onError: onDeleteMeErrorMutation,
    async onSettled() {
      await utils.invalidateQueries(["viewer.me"]);
    },
  });
  const deleteMeWithoutPasswordMutation = trpc.useMutation("viewer.deleteMeWithoutPassword", {
    onSuccess: onDeleteMeSuccessMutation,
    onError: onDeleteMeErrorMutation,
    async onSettled() {
      await utils.invalidateQueries(["viewer.me"]);
    },
  });

  const isCALIdentityProviver = user?.identityProvider === IdentityProvider.CAL;

  const onConfirmPassword = (e: Event | React.MouseEvent<HTMLElement, MouseEvent>) => {
    e.preventDefault();

    const password = passwordRef.current.value;
    confirmPasswordMutation.mutate({ passwordInput: password });
  };

  const onConfirmButton = (e: Event | React.MouseEvent<HTMLElement, MouseEvent>) => {
    e.preventDefault();
    if (isCALIdentityProviver) {
      const totpCode = form.getValues("totpCode");
      const password = passwordRef.current.value;
      deleteMeMutation.mutate({ password, totpCode });
    } else {
      deleteMeWithoutPasswordMutation.mutate();
    }
  };
  const onConfirm = ({ totpCode }: DeleteAccountValues, e: BaseSyntheticEvent | undefined) => {
    e?.preventDefault();
    if (isCALIdentityProviver) {
      const password = passwordRef.current.value;
      deleteMeMutation.mutate({ password, totpCode });
    } else {
      deleteMeWithoutPasswordMutation.mutate();
    }
  };

  const formMethods = useForm<{
    avatar?: string;
    username?: string;
    name?: string;
    email?: string;
    bio?: string;
  }>();

  const { reset } = formMethods;
  const formInitializedRef = useRef(false);
  useEffect(() => {
    // The purpose of reset is to set the initial value obtained from tRPC.
    // `user` would change for many reasons (e.g. when viewer.me automatically fetches on window re-focus(a react query feature))
    if (user && !formInitializedRef.current) {
      formInitializedRef.current = true;
      reset({
        avatar: user?.avatar || "",
        username: user?.username || "",
        name: user?.name || "",
        email: user?.email || "",
        bio: user?.bio || "",
      });
    }
  }, [reset, user]);

  // eslint-disable-next-line @typescript-eslint/no-non-null-assertion
  const passwordRef = useRef<HTMLInputElement>(null!);

  const errorMessages: { [key: string]: string } = {
    [ErrorCode.SecondFactorRequired]: t("2fa_enabled_instructions"),
    [ErrorCode.IncorrectPassword]: `${t("incorrect_password")} ${t("please_try_again")}`,
    [ErrorCode.UserNotFound]: t("no_account_exists"),
    [ErrorCode.IncorrectTwoFactorCode]: `${t("incorrect_2fa_code")} ${t("please_try_again")}`,
    [ErrorCode.InternalServerError]: `${t("something_went_wrong")} ${t("please_try_again_and_contact_us")}`,
    [ErrorCode.ThirdPartyIdentityProviderEnabled]: t("account_created_with_identity_provider"),
  };
  const onSuccessfulUsernameUpdate = async () => {
    showToast(t("settings_updated_successfully"), "success");
    await utils.invalidateQueries(["viewer.me"]);
  };

  const onErrorInUsernameUpdate = () => {
    showToast(t("error_updating_settings"), "error");
  };

  if (isLoading || !user) return <SkeletonLoader />;

  return (
    <>
      <Form
        form={formMethods}
        handleSubmit={(values) => {
          if (values.email !== user?.email && isCALIdentityProviver) {
            setConfirmPasswordOpen(true);
          } else {
            mutation.mutate(values);
          }
        }}>
        <Meta title="Profile" description="Manage settings for your cal profile" />
        <div className="flex items-center">
          <Controller
            control={formMethods.control}
            name="avatar"
            render={({ field: { value } }) => (
              <>
                <Avatar alt="" imageSrc={value} gravatarFallbackMd5={emailMd5} size="lg" />
                <div className="ml-4">
                  <ImageUploader
                    target="avatar"
                    id="avatar-upload"
                    buttonMsg={t("change_avatar")}
                    handleAvatarChange={(newAvatar) => {
                      formMethods.setValue("avatar", newAvatar);
                    }}
                    imageSrc={value}
                  />
                </div>
              </>
            )}
          />
        </div>
        <div className="mt-8">
          <UsernameAvailability
            currentUsername={currentUsername}
            setCurrentUsername={setCurrentUsername}
            inputUsernameValue={inputUsernameValue}
            usernameRef={usernameRef}
            setInputUsernameValue={setInputUsernameValue}
            onSuccessMutation={onSuccessfulUsernameUpdate}
            onErrorMutation={onErrorInUsernameUpdate}
            user={user}
          />
        </div>
        <div className="mt-8">
          <TextField label={t("full_name")} {...formMethods.register("name")} />
        </div>
        <div className="mt-8">
          <TextField label={t("email")} hint={t("change_email_hint")} {...formMethods.register("email")} />
        </div>
        <div className="mt-8">
          <TextField label={t("about")} hint={t("bio_hint")} {...formMethods.register("bio")} />
        </div>

        <Button color="primary" className="mt-8" type="submit" loading={mutation.isLoading}>
          {t("update")}
        </Button>

        <hr className="my-6  border-neutral-200" />

        <Label>{t("danger_zone")}</Label>
        {/* Delete account Dialog */}
        <Dialog open={deleteAccountOpen} onOpenChange={setDeleteAccountOpen}>
          <DialogTrigger asChild>
            <Button
              data-testid="delete-account"
              color="destructive"
              className="mt-1 border-2"
              StartIcon={Icon.FiTrash2}>
              {t("delete_account")}
            </Button>
          </DialogTrigger>
          <DialogContent
            title={t("delete_account_modal_title")}
            description={t("confirm_delete_account_modal")}
            type="creation"
            actionText={t("delete_my_account")}
            actionProps={{
              // @ts-expect-error data attributes aren't typed
              "data-testid": "delete-account-confirm",
            }}
            Icon={Icon.FiAlertTriangle}
            actionOnClick={(e) => e && onConfirmButton(e)}>
            <>
              <p className="mb-7">{t("delete_account_confirmation_message")}</p>
              {isCALIdentityProviver && (
                <PasswordField
                  data-testid="password"
                  name="password"
                  id="password"
                  type="password"
                  autoComplete="current-password"
                  required
                  label="Password"
                  ref={passwordRef}
                />
              )}

              {user?.twoFactorEnabled && isCALIdentityProviver && (
                <Form handleSubmit={onConfirm} className="pb-4" form={form}>
                  <TwoFactor center={false} />
                </Form>
              )}

              {hasDeleteErrors && <Alert severity="error" title={deleteErrorMessage} />}
            </>
          </DialogContent>
        </Dialog>
      </Form>

      {/* If changing email, confirm password */}
      <Dialog open={confirmPasswordOpen} onOpenChange={setConfirmPasswordOpen}>
        <DialogContent
          title={t("confirm_password")}
          description={t("confirm_password_change_email")}
          type="creation"
          actionText={t("confirm")}
          Icon={Icon.FiAlertTriangle}
          actionOnClick={(e) => e && onConfirmPassword(e)}>
          <>
            <PasswordField
              data-testid="password"
              name="password"
              id="password"
              type="password"
              autoComplete="current-password"
              required
              label="Password"
              ref={passwordRef}
            />

            {confirmPasswordErrorMessage && <Alert severity="error" title={confirmPasswordErrorMessage} />}
          </>
        </DialogContent>
      </Dialog>
    </>
  );
};

ProfileView.getLayout = getLayout;

export default ProfileView;<|MERGE_RESOLUTION|>--- conflicted
+++ resolved
@@ -13,10 +13,7 @@
 import { Alert } from "@calcom/ui/Alert";
 import { Avatar } from "@calcom/ui/components/avatar";
 import { Button } from "@calcom/ui/components/button";
-<<<<<<< HEAD
-=======
 import { Form, Label, TextField, PasswordField } from "@calcom/ui/components/form";
->>>>>>> 22dad1ae
 import { Dialog, DialogContent, DialogTrigger } from "@calcom/ui/v2/core/Dialog";
 import ImageUploader from "@calcom/ui/v2/core/ImageUploader";
 import Meta from "@calcom/ui/v2/core/Meta";
