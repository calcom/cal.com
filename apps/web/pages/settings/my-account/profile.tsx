--- conflicted
+++ resolved
@@ -9,12 +9,8 @@
 import OrganizationMemberAvatar from "@calcom/features/ee/organizations/components/OrganizationMemberAvatar";
 import SectionBottomActions from "@calcom/features/settings/SectionBottomActions";
 import { getLayout } from "@calcom/features/settings/layouts/SettingsLayout";
-import checkIfItFallbackImage from "@calcom/lib/checkIfItFallbackImage";
 import { APP_NAME, FULL_NAME_LENGTH_MAX_LIMIT } from "@calcom/lib/constants";
-<<<<<<< HEAD
 import { getUserAvatarUrl } from "@calcom/lib/getAvatarUrl";
-=======
->>>>>>> f687056d
 import { useLocale } from "@calcom/lib/hooks/useLocale";
 import { md } from "@calcom/lib/markdownIt";
 import turndown from "@calcom/lib/turndownService";
@@ -88,22 +84,8 @@
   const { update } = useSession();
   const { data: user, isLoading } = trpc.viewer.me.useQuery();
 
-<<<<<<< HEAD
   const { data: avatarData } = trpc.viewer.avatar.useQuery(undefined, {
     enabled: !isLoading && !user?.avatarUrl,
-=======
-  const [fetchedImgSrc, setFetchedImgSrc] = useState<string>("");
-
-  const { data: user, isLoading } = trpc.viewer.me.useQuery(undefined, {
-    onSuccess: async (userData) => {
-      try {
-        const res = await fetch(userData.avatar);
-        if (res.url) setFetchedImgSrc(res.url);
-      } catch (err) {
-        setFetchedImgSrc("");
-      }
-    },
->>>>>>> f687056d
   });
 
   const updateProfileMutation = trpc.viewer.updateProfile.useMutation({
@@ -237,11 +219,7 @@
 
   const defaultValues = {
     username: user.username || "",
-<<<<<<< HEAD
     avatar: getUserAvatarUrl(user),
-=======
-    avatar: fetchedImgSrc || "",
->>>>>>> f687056d
     name: user.name || "",
     email: user.email || "",
     bio: user.bio || "",
@@ -258,10 +236,7 @@
         key={JSON.stringify(defaultValues)}
         defaultValues={defaultValues}
         isLoading={updateProfileMutation.isLoading}
-<<<<<<< HEAD
         isFallbackImg={!user.avatarUrl && !avatarData.avatar}
-=======
->>>>>>> f687056d
         user={user}
         userOrganization={user.organization}
         onSubmit={(values) => {
@@ -406,10 +381,7 @@
   onSubmit,
   extraField,
   isLoading = false,
-<<<<<<< HEAD
   isFallbackImg,
-=======
->>>>>>> f687056d
   user,
   userOrganization,
 }: {
@@ -417,10 +389,7 @@
   onSubmit: (values: FormValues) => void;
   extraField?: React.ReactNode;
   isLoading: boolean;
-<<<<<<< HEAD
   isFallbackImg: boolean;
-=======
->>>>>>> f687056d
   user: RouterOutputs["viewer"]["me"];
   userOrganization: RouterOutputs["viewer"]["me"]["organization"];
 }) => {
@@ -459,11 +428,7 @@
             control={formMethods.control}
             name="avatar"
             render={({ field: { value } }) => {
-<<<<<<< HEAD
               const showRemoveAvatarButton = value === null ? false : !isFallbackImg;
-=======
-              const showRemoveAvatarButton = !checkIfItFallbackImage(value);
->>>>>>> f687056d
               const organization =
                 userOrganization && userOrganization.id
                   ? {
