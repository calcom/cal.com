import { IdentityProvider } from "@prisma/client";
import crypto from "crypto";
import MarkdownIt from "markdown-it";
import { GetServerSidePropsContext } from "next";
import { signOut } from "next-auth/react";
import { BaseSyntheticEvent, useRef, useState } from "react";
import { Controller, useForm } from "react-hook-form";

import { getLayout } from "@calcom/features/settings/layouts/SettingsLayout";
import { ErrorCode } from "@calcom/lib/auth";
import { APP_NAME } from "@calcom/lib/constants";
import { useLocale } from "@calcom/lib/hooks/useLocale";
import turndownService from "@calcom/lib/turndownService";
import { TRPCClientErrorLike } from "@calcom/trpc/client";
import { trpc } from "@calcom/trpc/react";
import { AppRouter } from "@calcom/trpc/server/routers/_app";
import {
  Alert,
  Avatar,
  Button,
  Dialog,
  DialogClose,
  DialogContent,
  DialogFooter,
  DialogTrigger,
  Form,
<<<<<<< HEAD
  Icon,
=======
>>>>>>> 2d50d09c
  ImageUploader,
  Label,
  Meta,
  PasswordField,
  showToast,
  SkeletonAvatar,
  SkeletonButton,
  SkeletonContainer,
  SkeletonText,
  TextField,
  Editor,
} from "@calcom/ui";
import { FiAlertTriangle, FiTrash2 } from "@calcom/ui/components/icon";

import TwoFactor from "@components/auth/TwoFactor";
import { UsernameAvailabilityField } from "@components/ui/UsernameAvailability";

import { ssrInit } from "@server/lib/ssr";

const md = new MarkdownIt("default", { html: true, breaks: true });

const SkeletonLoader = ({ title, description }: { title: string; description: string }) => {
  return (
    <SkeletonContainer>
      <Meta title={title} description={description} />
      <div className="mt-6 mb-8 space-y-6 divide-y">
        <div className="flex items-center">
          <SkeletonAvatar className="h-12 w-12 px-4" />
          <SkeletonButton className="h-6 w-32 rounded-md p-5" />
        </div>
        <SkeletonText className="h-8 w-full" />
        <SkeletonText className="h-8 w-full" />
        <SkeletonText className="h-8 w-full" />

        <SkeletonButton className="mr-6 h-8 w-20 rounded-md p-5" />
      </div>
    </SkeletonContainer>
  );
};

interface DeleteAccountValues {
  totpCode: string;
}

type FormValues = {
  username: string;
  avatar: string;
  name: string;
  email: string;
  bio: string;
};

const ProfileView = () => {
  const { t } = useLocale();
  const utils = trpc.useContext();
  const { data: user, isLoading } = trpc.viewer.me.useQuery();
  const { data: avatar, isLoading: isLoadingAvatar } = trpc.viewer.avatar.useQuery();
  const mutation = trpc.viewer.updateProfile.useMutation({
    onSuccess: () => {
      showToast(t("settings_updated_successfully"), "success");
      utils.viewer.me.invalidate();
      utils.viewer.avatar.invalidate();
      setTempFormValues(null);
    },
    onError: () => {
      showToast(t("error_updating_settings"), "error");
    },
  });

  const [confirmPasswordOpen, setConfirmPasswordOpen] = useState(false);
  const [tempFormValues, setTempFormValues] = useState<FormValues | null>(null);
  const [confirmPasswordErrorMessage, setConfirmPasswordDeleteErrorMessage] = useState("");

  const [deleteAccountOpen, setDeleteAccountOpen] = useState(false);
  const [hasDeleteErrors, setHasDeleteErrors] = useState(false);
  const [deleteErrorMessage, setDeleteErrorMessage] = useState("");
  const form = useForm<DeleteAccountValues>();

  const onDeleteMeSuccessMutation = async () => {
    await utils.viewer.me.invalidate();
    showToast(t("Your account was deleted"), "success");

    setHasDeleteErrors(false); // dismiss any open errors
    if (process.env.NEXT_PUBLIC_WEBAPP_URL === "https://app.cal.com") {
      signOut({ callbackUrl: "/auth/logout?survey=true" });
    } else {
      signOut({ callbackUrl: "/auth/logout" });
    }
  };

  const confirmPasswordMutation = trpc.viewer.auth.verifyPassword.useMutation({
    onSuccess() {
      if (tempFormValues) mutation.mutate(tempFormValues);
      setConfirmPasswordOpen(false);
    },
    onError() {
      setConfirmPasswordDeleteErrorMessage(t("incorrect_password"));
    },
  });

  const onDeleteMeErrorMutation = (error: TRPCClientErrorLike<AppRouter>) => {
    setHasDeleteErrors(true);
    setDeleteErrorMessage(errorMessages[error.message]);
  };
  const deleteMeMutation = trpc.viewer.deleteMe.useMutation({
    onSuccess: onDeleteMeSuccessMutation,
    onError: onDeleteMeErrorMutation,
    async onSettled() {
      await utils.viewer.me.invalidate();
    },
  });
  const deleteMeWithoutPasswordMutation = trpc.viewer.deleteMeWithoutPassword.useMutation({
    onSuccess: onDeleteMeSuccessMutation,
    onError: onDeleteMeErrorMutation,
    async onSettled() {
      await utils.viewer.me.invalidate();
    },
  });

  const isCALIdentityProviver = user?.identityProvider === IdentityProvider.CAL;

  const onConfirmPassword = (e: Event | React.MouseEvent<HTMLElement, MouseEvent>) => {
    e.preventDefault();

    const password = passwordRef.current.value;
    confirmPasswordMutation.mutate({ passwordInput: password });
  };

  const onConfirmButton = (e: Event | React.MouseEvent<HTMLElement, MouseEvent>) => {
    e.preventDefault();
    if (isCALIdentityProviver) {
      const totpCode = form.getValues("totpCode");
      const password = passwordRef.current.value;
      deleteMeMutation.mutate({ password, totpCode });
    } else {
      deleteMeWithoutPasswordMutation.mutate();
    }
  };

  const onConfirm = ({ totpCode }: DeleteAccountValues, e: BaseSyntheticEvent | undefined) => {
    e?.preventDefault();
    if (isCALIdentityProviver) {
      const password = passwordRef.current.value;
      deleteMeMutation.mutate({ password, totpCode });
    } else {
      deleteMeWithoutPasswordMutation.mutate();
    }
  };

  // eslint-disable-next-line @typescript-eslint/no-non-null-assertion
  const passwordRef = useRef<HTMLInputElement>(null!);

  const errorMessages: { [key: string]: string } = {
    [ErrorCode.SecondFactorRequired]: t("2fa_enabled_instructions"),
    [ErrorCode.IncorrectPassword]: `${t("incorrect_password")} ${t("please_try_again")}`,
    [ErrorCode.UserNotFound]: t("no_account_exists"),
    [ErrorCode.IncorrectTwoFactorCode]: `${t("incorrect_2fa_code")} ${t("please_try_again")}`,
    [ErrorCode.InternalServerError]: `${t("something_went_wrong")} ${t("please_try_again_and_contact_us")}`,
    [ErrorCode.ThirdPartyIdentityProviderEnabled]: t("account_created_with_identity_provider"),
  };

  if (isLoading || !user || isLoadingAvatar || !avatar)
    return (
      <SkeletonLoader title={t("profile")} description={t("profile_description", { appName: APP_NAME })} />
    );

  const defaultValues = {
    username: user.username || "",
    avatar: avatar.avatar || "",
    name: user.name || "",
    email: user.email || "",
    bio: user.bio || "",
  };

  return (
    <>
      <Meta title={t("profile")} description={t("profile_description", { appName: APP_NAME })} />
      <ProfileForm
        key={JSON.stringify(defaultValues)}
        defaultValues={defaultValues}
        onSubmit={(values) => {
          if (values.email !== user.email && isCALIdentityProviver) {
            setTempFormValues(values);
            setConfirmPasswordOpen(true);
          } else {
            mutation.mutate(values);
          }
        }}
        extraField={
          <div />
          // <div className="mt-8">
          //   <UsernameAvailabilityField
          //     user={user}
          //     onSuccessMutation={async () => {
          //       showToast(t("settings_updated_successfully"), "success");
          //       await utils.viewer.me.invalidate();
          //     }}
          //     onErrorMutation={() => {
          //       showToast(t("error_updating_settings"), "error");
          //     }}
          //   />
          // </div>
        }
      />

      <hr className="my-6 border-gray-200" />

      <Label>{t("danger_zone")}</Label>
      {/* Delete account Dialog */}
      <Dialog open={deleteAccountOpen} onOpenChange={setDeleteAccountOpen}>
        <DialogTrigger asChild>
          <Button data-testid="delete-account" color="destructive" className="mt-1" StartIcon={FiTrash2}>
            {t("delete_account")}
          </Button>
        </DialogTrigger>
        <DialogContent
          title={t("delete_account_modal_title")}
          description={t("confirm_delete_account_modal", { appName: APP_NAME })}
          type="creation"
          Icon={FiAlertTriangle}>
          <>
            <p className="mb-7">{t("delete_account_confirmation_message", { appName: APP_NAME })}</p>
            {isCALIdentityProviver && (
              <PasswordField
                data-testid="password"
                name="password"
                id="password"
                autoComplete="current-password"
                required
                label="Password"
                ref={passwordRef}
              />
            )}

            {user?.twoFactorEnabled && isCALIdentityProviver && (
              <Form handleSubmit={onConfirm} className="pb-4" form={form}>
                <TwoFactor center={false} />
              </Form>
            )}

            {hasDeleteErrors && <Alert severity="error" title={deleteErrorMessage} />}
            <DialogFooter>
              <Button
                color="primary"
                data-testid="delete-account-confirm"
                onClick={(e) => onConfirmButton(e)}>
                {t("delete_my_account")}
              </Button>
              <DialogClose />
            </DialogFooter>
          </>
        </DialogContent>
      </Dialog>

      {/* If changing email, confirm password */}
      <Dialog open={confirmPasswordOpen} onOpenChange={setConfirmPasswordOpen}>
        <DialogContent
          title={t("confirm_password")}
          description={t("confirm_password_change_email")}
          type="creation"
          Icon={FiAlertTriangle}>
          <>
            <PasswordField
              data-testid="password"
              name="password"
              id="password"
              autoComplete="current-password"
              required
              label="Password"
              ref={passwordRef}
            />

            {confirmPasswordErrorMessage && <Alert severity="error" title={confirmPasswordErrorMessage} />}
            <DialogFooter>
              <Button color="primary" onClick={(e) => onConfirmPassword(e)}>
                {t("confirm")}
              </Button>
              <DialogClose />
            </DialogFooter>
          </>
        </DialogContent>
      </Dialog>
    </>
  );
};

const ProfileForm = ({
  defaultValues,
  onSubmit,
  extraField,
}: {
  defaultValues: FormValues;
  onSubmit: (values: FormValues) => void;
  extraField?: React.ReactNode;
}) => {
  const { t } = useLocale();
  const emailMd5 = crypto
    .createHash("md5")
    .update(defaultValues.email || "example@example.com")
    .digest("hex");

  const formMethods = useForm<FormValues>({
    defaultValues,
  });

  const {
    formState: { isSubmitting, isDirty },
  } = formMethods;

  const isDisabled = isSubmitting || !isDirty;

  return (
    <Form form={formMethods} handleSubmit={onSubmit}>
      <div className="flex items-center">
        <Controller
          control={formMethods.control}
          name="avatar"
          render={({ field: { value } }) => (
            <>
              <Avatar alt="" imageSrc={value} gravatarFallbackMd5={emailMd5} size="lg" />
              <div className="ltr:ml-4 rtl:mr-4">
                <ImageUploader
                  target="avatar"
                  id="avatar-upload"
                  buttonMsg={t("change_avatar")}
                  handleAvatarChange={(newAvatar) => {
                    formMethods.setValue("avatar", newAvatar, { shouldDirty: true });
                  }}
                  imageSrc={value || undefined}
                />
              </div>
            </>
          )}
        />
      </div>
      {extraField}
      <div className="mt-8">
        <TextField label={t("full_name")} {...formMethods.register("name")} />
      </div>
      {/*<div className="mt-8">*/}
      {/*  <TextField*/}
      {/*    label={t("email")}*/}
      {/*    hint={t("change_email_hint")}*/}
      {/*    {...formMethods.register("email")}*/}
      {/*  />*/}
      {/*</div>*/}
      <div className="mt-8">
        <Label>{t("about")}</Label>
        <Editor
          getText={() => md.render(formMethods.getValues("bio") || "")}
          setText={(value: string) => {
            formMethods.setValue("bio", turndownService.turndown(value), { shouldDirty: true });
          }}
          excludedToolbarItems={["blockType"]}
        />
      </div>
      <Button disabled={isDisabled} color="primary" className="mt-8" type="submit">
        {t("update")}
      </Button>
    </Form>
  );
};

ProfileView.getLayout = getLayout;

export const getServerSideProps = async (context: GetServerSidePropsContext) => {
  const ssr = await ssrInit(context);

  return {
    props: {
      trpcState: ssr.dehydrate(),
    },
  };
};

export default ProfileView;<|MERGE_RESOLUTION|>--- conflicted
+++ resolved
@@ -24,10 +24,6 @@
   DialogFooter,
   DialogTrigger,
   Form,
-<<<<<<< HEAD
-  Icon,
-=======
->>>>>>> 2d50d09c
   ImageUploader,
   Label,
   Meta,
