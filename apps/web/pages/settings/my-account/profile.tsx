import { IdentityProvider } from "@prisma/client";
import crypto from "crypto";
import { GetServerSidePropsContext } from "next";
import { signOut } from "next-auth/react";
import { BaseSyntheticEvent, useEffect, useRef, useState } from "react";
import { Controller, useForm } from "react-hook-form";

import { ErrorCode } from "@calcom/lib/auth";
import { APP_NAME } from "@calcom/lib/constants";
import { useLocale } from "@calcom/lib/hooks/useLocale";
import { TRPCClientErrorLike } from "@calcom/trpc/client";
import { trpc } from "@calcom/trpc/react";
import { AppRouter } from "@calcom/trpc/server/routers/_app";
import {
  Alert,
  Avatar,
  Button,
  Dialog,
  DialogClose,
  DialogContent,
  DialogFooter,
  DialogTrigger,
  Form,
  getSettingsLayout as getLayout,
  Icon,
  ImageUploader,
  Label,
  Meta,
  PasswordField,
  showToast,
  SkeletonAvatar,
  SkeletonButton,
  SkeletonContainer,
  SkeletonText,
  TextField,
} from "@calcom/ui";

import TwoFactor from "@components/auth/TwoFactor";
import { UsernameAvailability } from "@components/ui/UsernameAvailability";

import { ssrInit } from "@server/lib/ssr";

const SkeletonLoader = ({ title, description }: { title: string; description: string }) => {
  return (
    <SkeletonContainer>
      <Meta title={title} description={description} />
      <div className="mt-6 mb-8 space-y-6 divide-y">
        <div className="flex items-center">
          <SkeletonAvatar className=" h-12 w-12 px-4" />
          <SkeletonButton className=" h-6 w-32 rounded-md p-5" />
        </div>
        <SkeletonText className="h-8 w-full" />
        <SkeletonText className="h-8 w-full" />
        <SkeletonText className="h-8 w-full" />

        <SkeletonButton className="mr-6 h-8 w-20 rounded-md p-5" />
      </div>
    </SkeletonContainer>
  );
};

interface DeleteAccountValues {
  totpCode: string;
}

const ProfileView = () => {
  const { t } = useLocale();
  const utils = trpc.useContext();

  const { data: user, isLoading } = trpc.viewer.me.useQuery();
  const mutation = trpc.viewer.updateProfile.useMutation({
    onSuccess: () => {
      showToast(t("settings_updated_successfully"), "success");
    },
    onError: () => {
      showToast(t("error_updating_settings"), "error");
    },
  });

  const [confirmPasswordOpen, setConfirmPasswordOpen] = useState(false);
  const [confirmPasswordErrorMessage, setConfirmPasswordDeleteErrorMessage] = useState("");
  const [deleteAccountOpen, setDeleteAccountOpen] = useState(false);
  const [hasDeleteErrors, setHasDeleteErrors] = useState(false);
  const [deleteErrorMessage, setDeleteErrorMessage] = useState("");

  const form = useForm<DeleteAccountValues>();

  const emailMd5 = crypto
    .createHash("md5")
    .update(user?.email || "example@example.com")
    .digest("hex");

  const onDeleteMeSuccessMutation = async () => {
    await utils.viewer.me.invalidate();
    showToast(t("Your account was deleted"), "success");

    setHasDeleteErrors(false); // dismiss any open errors
    if (process.env.NEXT_PUBLIC_WEBAPP_URL === "https://app.cal.com") {
      signOut({ callbackUrl: "/auth/logout?survey=true" });
    } else {
      signOut({ callbackUrl: "/auth/logout" });
    }
  };

  const confirmPasswordMutation = trpc.viewer.auth.verifyPassword.useMutation({
    onSuccess() {
      mutation.mutate(formMethods.getValues());
      setConfirmPasswordOpen(false);
    },
    onError() {
      setConfirmPasswordDeleteErrorMessage(t("incorrect_password"));
    },
  });

  const onDeleteMeErrorMutation = (error: TRPCClientErrorLike<AppRouter>) => {
    setHasDeleteErrors(true);
    setDeleteErrorMessage(errorMessages[error.message]);
  };
  const deleteMeMutation = trpc.viewer.deleteMe.useMutation({
    onSuccess: onDeleteMeSuccessMutation,
    onError: onDeleteMeErrorMutation,
    async onSettled() {
      await utils.viewer.me.invalidate();
    },
  });
  const deleteMeWithoutPasswordMutation = trpc.viewer.deleteMeWithoutPassword.useMutation({
    onSuccess: onDeleteMeSuccessMutation,
    onError: onDeleteMeErrorMutation,
    async onSettled() {
      await utils.viewer.me.invalidate();
    },
  });

  const isCALIdentityProviver = user?.identityProvider === IdentityProvider.CAL;

  const onConfirmPassword = (e: Event | React.MouseEvent<HTMLElement, MouseEvent>) => {
    e.preventDefault();

    const password = passwordRef.current.value;
    confirmPasswordMutation.mutate({ passwordInput: password });
  };

  const onConfirmButton = (e: Event | React.MouseEvent<HTMLElement, MouseEvent>) => {
    e.preventDefault();
    if (isCALIdentityProviver) {
      const totpCode = form.getValues("totpCode");
      const password = passwordRef.current.value;
      deleteMeMutation.mutate({ password, totpCode });
    } else {
      deleteMeWithoutPasswordMutation.mutate();
    }
  };
  const onConfirm = ({ totpCode }: DeleteAccountValues, e: BaseSyntheticEvent | undefined) => {
    e?.preventDefault();
    if (isCALIdentityProviver) {
      const password = passwordRef.current.value;
      deleteMeMutation.mutate({ password, totpCode });
    } else {
      deleteMeWithoutPasswordMutation.mutate();
    }
  };

  const formMethods = useForm({
    defaultValues: {
      username: "",
      avatar: "",
      name: "",
      email: "",
      bio: "",
    },
  });

  const {
    reset,
    formState: { isSubmitting, isDirty },
  } = formMethods;

  useEffect(() => {
    if (user) {
      reset(
        {
          avatar: user?.avatar || "",
          username: user?.username || "",
          name: user?.name || "",
          email: user?.email || "",
          bio: user?.bio || "",
        },
        {
          keepDirtyValues: true,
        }
      );
    }
  }, [reset, user]);

  // eslint-disable-next-line @typescript-eslint/no-non-null-assertion
  const passwordRef = useRef<HTMLInputElement>(null!);

  const errorMessages: { [key: string]: string } = {
    [ErrorCode.SecondFactorRequired]: t("2fa_enabled_instructions"),
    [ErrorCode.IncorrectPassword]: `${t("incorrect_password")} ${t("please_try_again")}`,
    [ErrorCode.UserNotFound]: t("no_account_exists"),
    [ErrorCode.IncorrectTwoFactorCode]: `${t("incorrect_2fa_code")} ${t("please_try_again")}`,
    [ErrorCode.InternalServerError]: `${t("something_went_wrong")} ${t("please_try_again_and_contact_us")}`,
    [ErrorCode.ThirdPartyIdentityProviderEnabled]: t("account_created_with_identity_provider"),
  };
  const onSuccessfulUsernameUpdate = async () => {
    showToast(t("settings_updated_successfully"), "success");
    await utils.viewer.me.invalidate();
  };

  const onErrorInUsernameUpdate = () => {
    showToast(t("error_updating_settings"), "error");
  };

  if (isLoading || !user)
    return <SkeletonLoader title={t("profile")} description={t("profile_description")} />;

  const isDisabled = isSubmitting || !isDirty;

  return (
    <>
      <Meta title={t("profile")} description={t("profile_description")} />
      <Form
        form={formMethods}
        handleSubmit={(values) => {
          if (values.email !== user?.email && isCALIdentityProviver) {
            setConfirmPasswordOpen(true);
          } else {
            mutation.mutate(values);
          }
        }}>
<<<<<<< HEAD
=======
        <Meta title="Profile" description={t("profile_description", { appName: APP_NAME })} />
>>>>>>> 056406bd
        <div className="flex items-center">
          <Controller
            control={formMethods.control}
            name="avatar"
            render={({ field: { value } }) => (
              <>
                <Avatar alt="" imageSrc={value} gravatarFallbackMd5={emailMd5} size="lg" />
                <div className="ml-4">
                  <ImageUploader
                    target="avatar"
                    id="avatar-upload"
                    buttonMsg={t("change_avatar")}
                    handleAvatarChange={(newAvatar) => {
                      formMethods.setValue("avatar", newAvatar, { shouldDirty: true });
                    }}
                    imageSrc={value}
                  />
                </div>
              </>
            )}
          />
        </div>
        <div className="mt-8">
          <Controller
            control={formMethods.control}
            name="username"
            render={({ field: { ref, onChange, value } }) => {
              return (
                <UsernameAvailability
                  currentUsername={user?.username || ""}
                  inputUsernameValue={value}
                  usernameRef={ref}
                  setInputUsernameValue={onChange}
                  onSuccessMutation={onSuccessfulUsernameUpdate}
                  onErrorMutation={onErrorInUsernameUpdate}
                  user={user}
                />
              );
            }}
          />
        </div>
        <div className="mt-8">
          <TextField label={t("full_name")} {...formMethods.register("name")} />
        </div>
        <div className="mt-8">
          <TextField label={t("email")} hint={t("change_email_hint")} {...formMethods.register("email")} />
        </div>
        <div className="mt-8">
          <TextField label={t("about")} hint={t("bio_hint")} {...formMethods.register("bio")} />
        </div>

        <Button
          disabled={isDisabled}
          color="primary"
          className="mt-8"
          type="submit"
          loading={mutation.isLoading}>
          {t("update")}
        </Button>

        <hr className="my-6  border-neutral-200" />

        <Label>{t("danger_zone")}</Label>
        {/* Delete account Dialog */}
        <Dialog open={deleteAccountOpen} onOpenChange={setDeleteAccountOpen}>
          <DialogTrigger asChild>
            <Button
              data-testid="delete-account"
              color="destructive"
              className="mt-1 border-2"
              StartIcon={Icon.FiTrash2}>
              {t("delete_account")}
            </Button>
          </DialogTrigger>
          <DialogContent
            title={t("delete_account_modal_title")}
            description={t("confirm_delete_account_modal", { appName: APP_NAME })}
            type="creation"
            Icon={Icon.FiAlertTriangle}>
            <>
              <p className="mb-7">{t("delete_account_confirmation_message", { appName: APP_NAME })}</p>
              {isCALIdentityProviver && (
                <PasswordField
                  data-testid="password"
                  name="password"
                  id="password"
                  autoComplete="current-password"
                  required
                  label="Password"
                  ref={passwordRef}
                />
              )}

              {user?.twoFactorEnabled && isCALIdentityProviver && (
                <Form handleSubmit={onConfirm} className="pb-4" form={form}>
                  <TwoFactor center={false} />
                </Form>
              )}

              {hasDeleteErrors && <Alert severity="error" title={deleteErrorMessage} />}
              <DialogFooter>
                <Button
                  color="primary"
                  data-testid="delete-account-confirm"
                  onClick={(e) => onConfirmButton(e)}>
                  {t("delete_my_account")}
                </Button>
                <DialogClose />
              </DialogFooter>
            </>
          </DialogContent>
        </Dialog>
      </Form>

      {/* If changing email, confirm password */}
      <Dialog open={confirmPasswordOpen} onOpenChange={setConfirmPasswordOpen}>
        <DialogContent
          title={t("confirm_password")}
          description={t("confirm_password_change_email")}
          type="creation"
          Icon={Icon.FiAlertTriangle}>
          <>
            <PasswordField
              data-testid="password"
              name="password"
              id="password"
              autoComplete="current-password"
              required
              label="Password"
              ref={passwordRef}
            />

            {confirmPasswordErrorMessage && <Alert severity="error" title={confirmPasswordErrorMessage} />}
            <DialogFooter>
              <Button color="primary" onClick={(e) => onConfirmPassword(e)}>
                {t("confirm")}
              </Button>
              <DialogClose />
            </DialogFooter>
          </>
        </DialogContent>
      </Dialog>
    </>
  );
};

ProfileView.getLayout = getLayout;

export const getServerSideProps = async (context: GetServerSidePropsContext) => {
  const ssr = await ssrInit(context);

  return {
    props: {
      trpcState: ssr.dehydrate(),
    },
  };
};

export default ProfileView;<|MERGE_RESOLUTION|>--- conflicted
+++ resolved
@@ -229,10 +229,6 @@
             mutation.mutate(values);
           }
         }}>
-<<<<<<< HEAD
-=======
-        <Meta title="Profile" description={t("profile_description", { appName: APP_NAME })} />
->>>>>>> 056406bd
         <div className="flex items-center">
           <Controller
             control={formMethods.control}
