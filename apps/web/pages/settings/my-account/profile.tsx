--- conflicted
+++ resolved
@@ -3,13 +3,11 @@
 import { zodResolver } from "@hookform/resolvers/zod";
 // eslint-disable-next-line no-restricted-imports
 import { get, pick } from "lodash";
-import { signOut, useSession } from "next-auth/react";
-import type { BaseSyntheticEvent } from "react";
+import { useSession } from "next-auth/react";
 import React, { useRef, useState } from "react";
 import { Controller, useFieldArray, useForm } from "react-hook-form";
 import { z } from "zod";
 
-import { ErrorCode } from "@calcom/features/auth/lib/ErrorCode";
 import SectionBottomActions from "@calcom/features/settings/SectionBottomActions";
 import { getLayout } from "@calcom/features/settings/layouts/SettingsLayout";
 import { APP_NAME, FULL_NAME_LENGTH_MAX_LIMIT } from "@calcom/lib/constants";
@@ -18,10 +16,8 @@
 import { md } from "@calcom/lib/markdownIt";
 import turndown from "@calcom/lib/turndownService";
 import { IdentityProvider } from "@calcom/prisma/enums";
-import type { TRPCClientErrorLike } from "@calcom/trpc/client";
 import type { RouterOutputs } from "@calcom/trpc/react";
 import { trpc } from "@calcom/trpc/react";
-import type { AppRouter } from "@calcom/trpc/server/routers/_app";
 import {
   Alert,
   Button,
@@ -43,19 +39,11 @@
   TextField,
   UserAvatar,
 } from "@calcom/ui";
-<<<<<<< HEAD
-import { UserAvatar } from "@calcom/ui";
-import { AlertTriangle } from "@calcom/ui/components/icon";
 
 import PageWrapper from "@components/PageWrapper";
-=======
-
-import PageWrapper from "@components/PageWrapper";
-import TwoFactor from "@components/auth/TwoFactor";
 import CustomEmailTextField from "@components/settings/CustomEmailTextField";
 import SecondaryEmailConfirmModal from "@components/settings/SecondaryEmailConfirmModal";
 import SecondaryEmailModal from "@components/settings/SecondaryEmailModal";
->>>>>>> 51428087
 import { UsernameAvailabilityField } from "@components/ui/UsernameAvailability";
 
 const SkeletonLoader = ({ title, description }: { title: string; description: string }) => {
@@ -76,10 +64,6 @@
     </SkeletonContainer>
   );
 };
-
-interface DeleteAccountValues {
-  totpCode: string;
-}
 
 type Email = {
   id: number;
@@ -153,23 +137,6 @@
   const [secondaryEmailAddErrorMessage, setSecondaryEmailAddErrorMessage] = useState("");
   const [newlyAddedSecondaryEmail, setNewlyAddedSecondaryEmail] = useState<undefined | string>(undefined);
 
-  const [deleteAccountOpen, setDeleteAccountOpen] = useState(false);
-  const [hasDeleteErrors, setHasDeleteErrors] = useState(false);
-  const [deleteErrorMessage, setDeleteErrorMessage] = useState("");
-  const form = useForm<DeleteAccountValues>();
-
-  const onDeleteMeSuccessMutation = async () => {
-    await utils.viewer.me.invalidate();
-    showToast(t("Your account was deleted"), "success");
-
-    setHasDeleteErrors(false); // dismiss any open errors
-    if (process.env.NEXT_PUBLIC_WEBAPP_URL === "https://app.cal.com") {
-      signOut({ callbackUrl: "/auth/logout?survey=true" });
-    } else {
-      signOut({ callbackUrl: "/auth/logout" });
-    }
-  };
-
   const confirmPasswordMutation = trpc.viewer.auth.verifyPassword.useMutation({
     onSuccess() {
       if (tempFormValues) updateProfileMutation.mutate(tempFormValues);
@@ -180,25 +147,6 @@
     },
   });
 
-  const onDeleteMeErrorMutation = (error: TRPCClientErrorLike<AppRouter>) => {
-    setHasDeleteErrors(true);
-    setDeleteErrorMessage(errorMessages[error.message]);
-  };
-  const deleteMeMutation = trpc.viewer.deleteMe.useMutation({
-    onSuccess: onDeleteMeSuccessMutation,
-    onError: onDeleteMeErrorMutation,
-    async onSettled() {
-      await utils.viewer.me.invalidate();
-    },
-  });
-  const deleteMeWithoutPasswordMutation = trpc.viewer.deleteMeWithoutPassword.useMutation({
-    onSuccess: onDeleteMeSuccessMutation,
-    onError: onDeleteMeErrorMutation,
-    async onSettled() {
-      await utils.viewer.me.invalidate();
-    },
-  });
-
   const isCALIdentityProvider = user?.identityProvider === IdentityProvider.CAL;
 
   const onConfirmPassword = (e: Event | React.MouseEvent<HTMLElement, MouseEvent>) => {
@@ -208,38 +156,8 @@
     confirmPasswordMutation.mutate({ passwordInput: password });
   };
 
-  const onConfirmButton = (e: Event | React.MouseEvent<HTMLElement, MouseEvent>) => {
-    e.preventDefault();
-    if (isCALIdentityProvider) {
-      const totpCode = form.getValues("totpCode");
-      const password = passwordRef.current.value;
-      deleteMeMutation.mutate({ password, totpCode });
-    } else {
-      deleteMeWithoutPasswordMutation.mutate();
-    }
-  };
-
-  const onConfirm = ({ totpCode }: DeleteAccountValues, e: BaseSyntheticEvent | undefined) => {
-    e?.preventDefault();
-    if (isCALIdentityProvider) {
-      const password = passwordRef.current.value;
-      deleteMeMutation.mutate({ password, totpCode });
-    } else {
-      deleteMeWithoutPasswordMutation.mutate();
-    }
-  };
-
   // eslint-disable-next-line @typescript-eslint/no-non-null-assertion
   const passwordRef = useRef<HTMLInputElement>(null!);
-
-  const errorMessages: { [key: string]: string } = {
-    [ErrorCode.SecondFactorRequired]: t("2fa_enabled_instructions"),
-    [ErrorCode.IncorrectPassword]: `${t("incorrect_password")} ${t("please_try_again")}`,
-    [ErrorCode.UserNotFound]: t("no_account_exists"),
-    [ErrorCode.IncorrectTwoFactorCode]: `${t("incorrect_2fa_code")} ${t("please_try_again")}`,
-    [ErrorCode.InternalServerError]: `${t("something_went_wrong")} ${t("please_try_again_and_contact_us")}`,
-    [ErrorCode.ThirdPartyIdentityProviderEnabled]: t("account_created_with_identity_provider"),
-  };
 
   if (isPending || !user) {
     return (
@@ -322,63 +240,6 @@
         isCALIdentityProvider={isCALIdentityProvider}
       />
 
-<<<<<<< HEAD
-=======
-      <div className="border-subtle mt-6 rounded-lg rounded-b-none border border-b-0 p-6">
-        <Label className="mb-0 text-base font-semibold text-red-700">{t("danger_zone")}</Label>
-        <p className="text-subtle text-sm">{t("account_deletion_cannot_be_undone")}</p>
-      </div>
-      {/* Delete account Dialog */}
-      <Dialog open={deleteAccountOpen} onOpenChange={setDeleteAccountOpen}>
-        <SectionBottomActions align="end">
-          <DialogTrigger asChild>
-            <Button data-testid="delete-account" color="destructive" className="mt-1" StartIcon="trash-2">
-              {t("delete_account")}
-            </Button>
-          </DialogTrigger>
-        </SectionBottomActions>
-        <DialogContent
-          title={t("delete_account_modal_title")}
-          description={t("confirm_delete_account_modal", { appName: APP_NAME })}
-          type="creation"
-          Icon="triangle-alert">
-          <>
-            <div className="mb-10">
-              <p className="text-default mb-4">{t("delete_account_confirmation_message")}</p>
-              {isCALIdentityProvider && (
-                <PasswordField
-                  data-testid="password"
-                  name="password"
-                  id="password"
-                  autoComplete="current-password"
-                  required
-                  label="Password"
-                  ref={passwordRef}
-                />
-              )}
-
-              {user?.twoFactorEnabled && isCALIdentityProvider && (
-                <Form handleSubmit={onConfirm} className="pb-4" form={form}>
-                  <TwoFactor center={false} />
-                </Form>
-              )}
-
-              {hasDeleteErrors && <Alert severity="error" title={deleteErrorMessage} />}
-            </div>
-            <DialogFooter showDivider>
-              <DialogClose />
-              <Button
-                color="primary"
-                data-testid="delete-account-confirm"
-                onClick={(e) => onConfirmButton(e)}>
-                {t("delete_my_account")}
-              </Button>
-            </DialogFooter>
-          </>
-        </DialogContent>
-      </Dialog>
-
->>>>>>> 51428087
       {/* If changing email, confirm password */}
       <Dialog open={confirmPasswordOpen} onOpenChange={setConfirmPasswordOpen}>
         <DialogContent
@@ -507,9 +368,7 @@
   handleAccountDisconnect,
   extraField,
   isPending = false,
-  isFallbackImg,
   user,
-  userOrganization,
   isCALIdentityProvider,
 }: {
   defaultValues: FormValues;
@@ -669,7 +528,12 @@
               key={field.itemId}
               formMethods={formMethods}
               formMethodFieldName={`secondaryEmails.${index}.email` as keyof FormValues}
-              errorMessage={get(formMethods.formState.errors, `secondaryEmails.${index}.email.message`)}
+              errorMessage={
+                get(
+                  formMethods.formState.errors,
+                  `secondaryEmails.${index}.email.message`
+                ) as unknown as string
+              }
               emailVerified={Boolean(field.emailVerified)}
               emailPrimary={field.emailPrimary}
               dataTestId={`profile-form-email-${index}`}
