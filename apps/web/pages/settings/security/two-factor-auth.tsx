import { GetServerSidePropsContext } from "next";
import { useState } from "react";

import { useLocale } from "@calcom/lib/hooks/useLocale";
import { trpc } from "@calcom/trpc/react";
<<<<<<< HEAD
import { Badge } from "@calcom/ui/components/badge";
import { SkeletonButton, SkeletonContainer, SkeletonText } from "@calcom/ui/v2";
import Meta from "@calcom/ui/v2/core/Meta";
import Switch from "@calcom/ui/v2/core/Switch";
import { getLayout } from "@calcom/ui/v2/core/layouts/SettingsLayout";
=======
import { Badge, getSettingsLayout as getLayout, Loader, Meta, Switch } from "@calcom/ui";
>>>>>>> 22a030af

import DisableTwoFactorModal from "@components/settings/DisableTwoFactorModal";
import EnableTwoFactorModal from "@components/settings/EnableTwoFactorModal";

import { ssrInit } from "@server/lib/ssr";

const SkeletonLoader = ({ title, description }: { title: string; description: string }) => {
  return (
    <SkeletonContainer>
      <Meta title={title} description={description} />
      <div className="mt-6 mb-8 space-y-6 divide-y">
        <div className="flex items-center">
          <SkeletonButton className="mr-6 h-8 w-20 rounded-md p-5" />
          <SkeletonText className="h-8 w-full" />
        </div>
      </div>
    </SkeletonContainer>
  );
};

const TwoFactorAuthView = () => {
  const utils = trpc.useContext();

  const { t } = useLocale();
  const { data: user, isLoading } = trpc.viewer.me.useQuery();

  const [enableModalOpen, setEnableModalOpen] = useState(false);
  const [disableModalOpen, setDisableModalOpen] = useState(false);

  if (isLoading) return <SkeletonLoader title={t("2fa")} description={t("2fa_description")} />;

  return (
    <>
      <Meta title={t("2fa")} description={t("2fa_description")} />
      <div className="mt-6 flex items-start space-x-4">
        <Switch
          checked={user?.twoFactorEnabled}
          onCheckedChange={() =>
            user?.twoFactorEnabled ? setDisableModalOpen(true) : setEnableModalOpen(true)
          }
        />
        <div>
          <div className="flex">
            <p className="font-semibold">{t("two_factor_auth")}</p>
            <Badge className="ml-2 text-xs" variant={user?.twoFactorEnabled ? "success" : "gray"}>
              {user?.twoFactorEnabled ? t("enabled") : t("disabled")}
            </Badge>
          </div>
          <p className="text-sm text-gray-600">{t("add_an_extra_layer_of_security")}</p>
        </div>
      </div>

      <EnableTwoFactorModal
        open={enableModalOpen}
        onOpenChange={() => setEnableModalOpen(!enableModalOpen)}
        onEnable={() => {
          setEnableModalOpen(false);
          utils.viewer.me.invalidate();
        }}
        onCancel={() => {
          setEnableModalOpen(false);
        }}
      />

      <DisableTwoFactorModal
        open={disableModalOpen}
        onOpenChange={() => setDisableModalOpen(!disableModalOpen)}
        onDisable={() => {
          setDisableModalOpen(false);
          utils.viewer.me.invalidate();
        }}
        onCancel={() => {
          setDisableModalOpen(false);
        }}
      />
    </>
  );
};

TwoFactorAuthView.getLayout = getLayout;

export const getServerSideProps = async (context: GetServerSidePropsContext) => {
  const ssr = await ssrInit(context);

  return {
    props: {
      trpcState: ssr.dehydrate(),
    },
  };
};

export default TwoFactorAuthView;<|MERGE_RESOLUTION|>--- conflicted
+++ resolved
@@ -3,15 +3,15 @@
 
 import { useLocale } from "@calcom/lib/hooks/useLocale";
 import { trpc } from "@calcom/trpc/react";
-<<<<<<< HEAD
-import { Badge } from "@calcom/ui/components/badge";
-import { SkeletonButton, SkeletonContainer, SkeletonText } from "@calcom/ui/v2";
-import Meta from "@calcom/ui/v2/core/Meta";
-import Switch from "@calcom/ui/v2/core/Switch";
-import { getLayout } from "@calcom/ui/v2/core/layouts/SettingsLayout";
-=======
-import { Badge, getSettingsLayout as getLayout, Loader, Meta, Switch } from "@calcom/ui";
->>>>>>> 22a030af
+import {
+  Badge,
+  getSettingsLayout as getLayout,
+  Meta,
+  Switch,
+  SkeletonButton,
+  SkeletonContainer,
+  SkeletonText,
+} from "@calcom/ui";
 
 import DisableTwoFactorModal from "@components/settings/DisableTwoFactorModal";
 import EnableTwoFactorModal from "@components/settings/EnableTwoFactorModal";
