--- conflicted
+++ resolved
@@ -3,13 +3,8 @@
 import { useLocale } from "@calcom/lib/hooks/useLocale";
 import { trpc } from "@calcom/trpc/react";
 import { Button } from "@calcom/ui/components";
-<<<<<<< HEAD
-import { Label, showToast } from "@calcom/ui/v2";
-import { Switch, Skeleton, Form } from "@calcom/ui/v2/core";
-=======
 import { Label, Form } from "@calcom/ui/components/form";
 import { Switch, Skeleton, showToast } from "@calcom/ui/v2/core";
->>>>>>> 22dad1ae
 import Meta from "@calcom/ui/v2/core/Meta";
 import { getLayout } from "@calcom/ui/v2/core/layouts/SettingsLayout";
 
