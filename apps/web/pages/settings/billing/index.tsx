import { GetServerSidePropsContext } from "next";
import { useRouter } from "next/router";
import { useState } from "react";
import { HelpScout, useChat } from "react-live-chat-loader";

import { getLayout } from "@calcom/features/settings/layouts/SettingsLayout";
import { classNames } from "@calcom/lib";
import { WEBAPP_URL } from "@calcom/lib/constants";
import { useLocale } from "@calcom/lib/hooks/useLocale";
import { trpc } from "@calcom/trpc/react";
<<<<<<< HEAD
import { Button, Icon, Meta } from "@calcom/ui";
=======
import { Button, Meta } from "@calcom/ui";
import { FiExternalLink } from "@calcom/ui/components/icon";
>>>>>>> 2d50d09c

import { ssrInit } from "@server/lib/ssr";

interface CtaRowProps {
  title: string;
  description: string;
  children: React.ReactNode;
  className?: string;
}

const CtaRow = ({ title, description, className, children }: CtaRowProps) => {
  return (
    <>
      <section className={classNames("flex flex-col sm:flex-row", className)}>
        <div>
          <h2 className="font-medium">{title}</h2>
          <p>{description}</p>
        </div>
        <div className="flex-shrink-0 pt-3 sm:ml-auto sm:pt-0 sm:pl-3">{children}</div>
      </section>
      <hr className="border-gray-200" />
    </>
  );
};

const BillingView = () => {
  const { t } = useLocale();
  const { data: user } = trpc.viewer.me.useQuery();
  const [, loadChat] = useChat();
  const [showChat, setShowChat] = useState(false);
  const router = useRouter();
  const returnTo = router.asPath;
  const billingHref = `/api/integrations/stripepayment/portal?returnTo=${WEBAPP_URL}${returnTo}`;

  const onContactSupportClick = () => {
    setShowChat(true);
    loadChat({ open: true });
  };

  return (
    <>
      <Meta title={t("billing")} description={t("manage_billing_description")} />
      <div className="space-y-6 text-sm sm:space-y-8">
        <CtaRow
          title={t("billing_manage_details_title")}
          description={t("billing_manage_details_description")}>
          <Button color="primary" href={billingHref} target="_blank" EndIcon={FiExternalLink}>
            {t("billing_portal")}
          </Button>
        </CtaRow>

        <CtaRow title={t("billing_help_title")} description={t("billing_help_description")}>
          <Button color="secondary" onClick={onContactSupportClick}>
            {t("contact_support")}
          </Button>
        </CtaRow>
        {showChat && <HelpScout color="#292929" icon="message" horizontalPosition="right" zIndex="1" />}
      </div>
    </>
  );
};

BillingView.getLayout = getLayout;

export const getServerSideProps = async (context: GetServerSidePropsContext) => {
  const ssr = await ssrInit(context);

  return {
    props: {
      trpcState: ssr.dehydrate(),
    },
  };
};

export default BillingView;<|MERGE_RESOLUTION|>--- conflicted
+++ resolved
@@ -8,12 +8,8 @@
 import { WEBAPP_URL } from "@calcom/lib/constants";
 import { useLocale } from "@calcom/lib/hooks/useLocale";
 import { trpc } from "@calcom/trpc/react";
-<<<<<<< HEAD
-import { Button, Icon, Meta } from "@calcom/ui";
-=======
 import { Button, Meta } from "@calcom/ui";
 import { FiExternalLink } from "@calcom/ui/components/icon";
->>>>>>> 2d50d09c
 
 import { ssrInit } from "@server/lib/ssr";
 
