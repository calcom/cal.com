--- conflicted
+++ resolved
@@ -7,12 +7,9 @@
 import { classNames } from "@calcom/lib";
 import { WEBAPP_URL } from "@calcom/lib/constants";
 import { useLocale } from "@calcom/lib/hooks/useLocale";
-<<<<<<< HEAD
 import { Button, getSettingsLayout as getLayout, Icon, Meta } from "@calcom/ui";
-=======
+
 import { trpc } from "@calcom/trpc/react";
-import { Button, Icon, Meta } from "@calcom/ui";
->>>>>>> 47fe7910
 
 import { ssrInit } from "@server/lib/ssr";
 
