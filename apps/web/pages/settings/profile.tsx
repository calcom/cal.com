--- conflicted
+++ resolved
@@ -28,15 +28,11 @@
 import Select from "react-select";
 import TimezoneSelect, { ITimezone } from "react-timezone-select";
 
-<<<<<<< HEAD
 import { checkPremiumUsername, ResponseUsernameApi } from "@calcom/ee/lib/core/checkPremiumUsername";
-=======
 import showToast from "@calcom/lib/notification";
 import { Alert } from "@calcom/ui/Alert";
 import Button from "@calcom/ui/Button";
 import { Dialog, DialogClose, DialogContent, DialogTrigger } from "@calcom/ui/Dialog";
-import { TextField } from "@calcom/ui/form/fields";
->>>>>>> c558c880
 
 import { QueryCell } from "@lib/QueryCell";
 import { asStringOrNull, asStringOrUndefined } from "@lib/asStringOrNull";
@@ -53,11 +49,7 @@
 import Shell from "@components/Shell";
 import { Tooltip } from "@components/Tooltip";
 import ConfirmationDialogContent from "@components/dialog/ConfirmationDialogContent";
-<<<<<<< HEAD
 import { Form, Input, Label, TextField } from "@components/form/fields";
-import { Alert } from "@components/ui/Alert";
-=======
->>>>>>> c558c880
 import Avatar from "@components/ui/Avatar";
 import Badge from "@components/ui/Badge";
 import ColorPicker from "@components/ui/colorpicker";
