import { getFeatureFlagMap } from "@calcom/features/flags/server/utils";
import {
  AverageEventDurationChart,
  BookingKPICards,
  BookingStatusLineChart,
  LeastBookedTeamMembersTable,
  MostBookedTeamMembersTable,
  PopularEventsTable,
} from "@calcom/features/insights/components";
import { FiltersProvider } from "@calcom/features/insights/context/FiltersProvider";
import { Filters } from "@calcom/features/insights/filters";
import Shell from "@calcom/features/shell/Shell";
import { UpgradeTip } from "@calcom/features/tips";
import { WEBAPP_URL } from "@calcom/lib/constants";
import { useLocale } from "@calcom/lib/hooks/useLocale";
import { trpc } from "@calcom/trpc";
import { Button, ButtonGroup } from "@calcom/ui";
import { FiRefreshCcw, FiUserPlus, FiUsers } from "@calcom/ui/components/icon";

const Heading = () => {
  const { t } = useLocale();

  return (
<<<<<<< HEAD
    <div className="min-w-52">
      <h3 className="font-cal max-w-28 sm:max-w-72 md:max-w-80 text-emphasis hidden truncate text-xl font-semibold tracking-wide md:block xl:max-w-full">
        {t("analytics_for_organisation", {
          organisationName: selectedTeamName,
        })}
=======
    <div className="min-w-52 hidden md:block">
      <h3 className="font-cal max-w-28 sm:max-w-72 md:max-w-80 truncate text-xl font-semibold tracking-wide text-black xl:max-w-full">
        {t("analytics_for_organisation")}
>>>>>>> e7f917ba
      </h3>
      <p className="text-default hidden text-sm md:block">{t("subtitle_analytics")}</p>
    </div>
  );
};

export default function InsightsPage() {
  const { t } = useLocale();
  const { data: user } = trpc.viewer.me.useQuery();
  const features = [
    {
      icon: <FiUsers className="h-5 w-5" />,
      title: t("view_bookings_across"),
      description: t("view_bookings_across_description"),
    },
    {
      icon: <FiRefreshCcw className="h-5 w-5" />,
      title: t("identify_booking_trends"),
      description: t("identify_booking_trends_description"),
    },
    {
      icon: <FiUserPlus className="h-5 w-5" />,
      title: t("spot_popular_event_types"),
      description: t("spot_popular_event_types_description"),
    },
  ];

  return (
    <div>
      <Shell>
        <UpgradeTip
          title={t("make_informed_decisions")}
          description={t("make_informed_decisions_description")}
          features={features}
          background="/tips/insights.jpg"
          buttons={
            <div className="space-y-2 rtl:space-x-reverse sm:space-x-2">
              <ButtonGroup>
                <Button color="primary" href={`${WEBAPP_URL}/settings/teams/new`}>
                  {t("create_team")}
                </Button>
                <Button color="secondary" href="https://go.cal.com/insights" target="_blank">
                  {t("learn_more")}
                </Button>
              </ButtonGroup>
            </div>
          }>
          {!user ? (
            <></>
          ) : (
            <FiltersProvider>
              <div className="mb-8 mt-0 ml-auto flex w-full flex-wrap justify-between md:-mt-8">
                <Heading />
                <Filters />
              </div>
              <div className="mb-4 space-y-6">
                <BookingKPICards />

                <BookingStatusLineChart />

                <div className="grid grid-cols-1 gap-5 md:grid-cols-2">
                  <PopularEventsTable />

                  <AverageEventDurationChart />
                </div>
                <div className="grid grid-cols-1 gap-5 md:grid-cols-2">
                  <MostBookedTeamMembersTable />
                  <LeastBookedTeamMembersTable />
                </div>
<<<<<<< HEAD
                <small className="text-default block text-center">
                  {t("looking_for_more_analytics")}
=======
                <small className="block text-center text-gray-600">
                  {t("looking_for_more_insights")}
>>>>>>> e7f917ba
                  <a
                    className="text-blue-500 hover:underline"
                    href="mailto:updates@cal.com?subject=Feature%20Request%3A%20More%20Analytics&body=Hey%20Cal.com%20Team%2C%20I%20love%20the%20analytics%20page%20but%20I%20am%20looking%20for%20...">
                    {" "}
                    {t("contact_support")}
                  </a>
                </small>
              </div>
            </FiltersProvider>
          )}
        </UpgradeTip>
      </Shell>
    </div>
  );
}

// If feature flag is disabled, return not found on getServerSideProps
export const getServerSideProps = async () => {
  const prisma = await import("@calcom/prisma").then((mod) => mod.default);
  const flags = await getFeatureFlagMap(prisma);

  if (flags.insights === false) {
    return {
      notFound: true,
    };
  }

  return {
    props: {},
  };
};<|MERGE_RESOLUTION|>--- conflicted
+++ resolved
@@ -21,17 +21,9 @@
   const { t } = useLocale();
 
   return (
-<<<<<<< HEAD
-    <div className="min-w-52">
-      <h3 className="font-cal max-w-28 sm:max-w-72 md:max-w-80 text-emphasis hidden truncate text-xl font-semibold tracking-wide md:block xl:max-w-full">
-        {t("analytics_for_organisation", {
-          organisationName: selectedTeamName,
-        })}
-=======
     <div className="min-w-52 hidden md:block">
-      <h3 className="font-cal max-w-28 sm:max-w-72 md:max-w-80 truncate text-xl font-semibold tracking-wide text-black xl:max-w-full">
+      <h3 className="font-cal max-w-28 sm:max-w-72 md:max-w-80 text-emphasis truncate text-xl font-semibold tracking-wide xl:max-w-full">
         {t("analytics_for_organisation")}
->>>>>>> e7f917ba
       </h3>
       <p className="text-default hidden text-sm md:block">{t("subtitle_analytics")}</p>
     </div>
@@ -101,13 +93,8 @@
                   <MostBookedTeamMembersTable />
                   <LeastBookedTeamMembersTable />
                 </div>
-<<<<<<< HEAD
                 <small className="text-default block text-center">
                   {t("looking_for_more_analytics")}
-=======
-                <small className="block text-center text-gray-600">
-                  {t("looking_for_more_insights")}
->>>>>>> e7f917ba
                   <a
                     className="text-blue-500 hover:underline"
                     href="mailto:updates@cal.com?subject=Feature%20Request%3A%20More%20Analytics&body=Hey%20Cal.com%20Team%2C%20I%20love%20the%20analytics%20page%20but%20I%20am%20looking%20for%20...">
