import {
  AverageEventDurationChart,
  BookingKPICards,
  BookingStatusLineChart,
  LeastBookedTeamMembersTable,
  MostBookedTeamMembersTable,
  PopularEventsTable,
} from "@calcom/features/insights/components";
import { FiltersProvider } from "@calcom/features/insights/context/FiltersProvider";
import { useFilterContext } from "@calcom/features/insights/context/provider";
import { Filters } from "@calcom/features/insights/filters";
import Shell from "@calcom/features/shell/Shell";
import { UpgradeTip } from "@calcom/features/tips";
import { WEBAPP_URL } from "@calcom/lib/constants";
import { useLocale } from "@calcom/lib/hooks/useLocale";
import { trpc } from "@calcom/trpc";
import { Button, ButtonGroup } from "@calcom/ui";
import { FiRefreshCcw, FiUserPlus, FiUsers } from "@calcom/ui/components/icon";

const Heading = () => {
  const { t } = useLocale();
  const {
    filter: { selectedTeamName },
  } = useFilterContext();
  return (
    <div className="min-w-52">
<<<<<<< HEAD
      <p className="font-cal text-lg font-semibold">
=======
      <h3 className="font-cal max-w-28 sm:max-w-72 md:max-w-80 hidden truncate text-xl font-semibold tracking-wide text-black md:block xl:max-w-full">
>>>>>>> c5b44054
        {t("analytics_for_organisation", {
          organisationName: selectedTeamName,
        })}
      </h3>
      <p className="hidden text-sm text-gray-500 md:block">{t("subtitle_analytics")}</p>
    </div>
  );
};

export default function InsightsPage() {
  const { t } = useLocale();
  const { data: user } = trpc.viewer.me.useQuery();
  const features = [
    {
      icon: <FiUsers className="h-5 w-5" />,
      title: t("view_bookings_across"),
      description: t("view_bookings_across_description"),
    },
    {
      icon: <FiRefreshCcw className="h-5 w-5" />,
      title: t("identify_booking_trends"),
      description: t("identify_booking_trends_description"),
    },
    {
      icon: <FiUserPlus className="h-5 w-5" />,
      title: t("spot_popular_event_types"),
      description: t("spot_popular_event_types_description"),
    },
  ];

  return (
    <div>
      <Shell>
        <UpgradeTip
          title={t("make_informed_decisions")}
          description={t("make_informed_decisions_description")}
          features={features}
          background="/banners/insights.jpg"
          buttons={
            <div className="space-y-2 rtl:space-x-reverse sm:space-x-2">
              <ButtonGroup>
                <Button color="primary" href={`${WEBAPP_URL}/settings/teams/new`}>
                  {t("create_team")}
                </Button>
                <Button color="secondary" href="https://go.cal.com/insights" target="_blank">
                  {t("learn_more")}
                </Button>
              </ButtonGroup>
            </div>
          }>
          {!user ? (
            <></>
          ) : (
            <FiltersProvider>
              <div className="mb-4 mt-0 ml-auto flex w-full flex-wrap justify-between md:-mt-8">
                <Heading />
                <Filters />
              </div>
              <div className="mb-4 space-y-6">
                <BookingKPICards />

                <BookingStatusLineChart />

                <div className="grid grid-cols-1 gap-5 md:grid-cols-2">
                  <PopularEventsTable />

                  <AverageEventDurationChart />
                </div>
                <div className="grid grid-cols-1 gap-5 md:grid-cols-2">
                  <MostBookedTeamMembersTable />
                  <LeastBookedTeamMembersTable />
                </div>
                <small className="block text-center text-gray-600">
                  {t("looking_for_more_analytics")}
                  <a
                    className="text-blue-500 hover:underline"
                    href="mailto:updates@cal.com?subject=Feature%20Request%3A%20More%20Analytics&body=Hey%20Cal.com%20Team%2C%20I%20love%20the%20analytics%20page%20but%20I%20am%20looking%20for%20...">
                    {" "}
                    {t("contact_support")}
                  </a>
                </small>
              </div>
            </FiltersProvider>
          )}
        </UpgradeTip>
      </Shell>
    </div>
  );
}<|MERGE_RESOLUTION|>--- conflicted
+++ resolved
@@ -24,11 +24,7 @@
   } = useFilterContext();
   return (
     <div className="min-w-52">
-<<<<<<< HEAD
-      <p className="font-cal text-lg font-semibold">
-=======
       <h3 className="font-cal max-w-28 sm:max-w-72 md:max-w-80 hidden truncate text-xl font-semibold tracking-wide text-black md:block xl:max-w-full">
->>>>>>> c5b44054
         {t("analytics_for_organisation", {
           organisationName: selectedTeamName,
         })}
