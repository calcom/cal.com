import { getFeatureFlagMap } from "@calcom/features/flags/server/utils";
import {
  AverageEventDurationChart,
  BookingKPICards,
  BookingStatusLineChart,
  LeastBookedTeamMembersTable,
  MostBookedTeamMembersTable,
  PopularEventsTable,
} from "@calcom/features/insights/components";
import { FiltersProvider } from "@calcom/features/insights/context/FiltersProvider";
import { Filters } from "@calcom/features/insights/filters";
import Shell from "@calcom/features/shell/Shell";
import { UpgradeTip } from "@calcom/features/tips";
import { WEBAPP_URL } from "@calcom/lib/constants";
import { useLocale } from "@calcom/lib/hooks/useLocale";
import { trpc } from "@calcom/trpc";
import { Button, ButtonGroup } from "@calcom/ui";
import { RefreshCcw, UserPlus, Users } from "@calcom/ui/components/icon";

import PageWrapper from "@components/PageWrapper";

const Heading = () => {
  const { t } = useLocale();

  return (
    <div className="min-w-52 hidden md:block">
      <h3 className="font-cal max-w-28 sm:max-w-72 md:max-w-80 text-emphasis truncate text-xl font-semibold tracking-wide xl:max-w-full">
        {t("insights")}
      </h3>
      <p className="text-default mt-2 hidden text-sm md:block">{t("insights_subtitle")}</p>
    </div>
  );
};

export default function InsightsPage() {
  const { t } = useLocale();
  const { data: user } = trpc.viewer.me.useQuery();

  const features = [
    {
      icon: <Users className="h-5 w-5" />,
      title: t("view_bookings_across"),
      description: t("view_bookings_across_description"),
    },
    {
      icon: <RefreshCcw className="h-5 w-5" />,
      title: t("identify_booking_trends"),
      description: t("identify_booking_trends_description"),
    },
    {
      icon: <UserPlus className="h-5 w-5" />,
      title: t("spot_popular_event_types"),
      description: t("spot_popular_event_types_description"),
    },
  ];

  return (
    <div>
      <Shell hideHeadingOnMobile>
        <UpgradeTip
          title={t("make_informed_decisions")}
          description={t("make_informed_decisions_description")}
          features={features}
          background="/tips/insights"
          buttons={
            <div className="space-y-2 rtl:space-x-reverse sm:space-x-2">
              <ButtonGroup>
                <Button color="primary" href={`${WEBAPP_URL}/settings/teams/new`}>
                  {t("create_team")}
                </Button>
                <Button color="minimal" href="https://go.cal.com/insights" target="_blank">
                  {t("learn_more")}
                </Button>
              </ButtonGroup>
            </div>
          }>
          {!user ? (
            <></>
          ) : (
            <FiltersProvider>
<<<<<<< HEAD
              <div className="mt-0 ml-auto">
=======
              <div className="mb-8 ml-auto mt-0 flex w-full flex-wrap justify-between md:-mt-8">
>>>>>>> 5059723a
                <Heading />
              </div>

              <Filters />

              <div className="mb-4 space-y-6">
                <BookingKPICards />

                <BookingStatusLineChart />

                <div className="grid grid-cols-1 gap-5 md:grid-cols-2">
                  <PopularEventsTable />

                  <AverageEventDurationChart />
                </div>
                <div className="grid grid-cols-1 gap-5 md:grid-cols-2">
                  <MostBookedTeamMembersTable />
                  <LeastBookedTeamMembersTable />
                </div>
                <small className="text-default block text-center">
                  {t("looking_for_more_insights")}{" "}
                  <a
                    className="text-blue-500 hover:underline"
                    href="mailto:updates@cal.com?subject=Feature%20Request%3A%20More%20Analytics&body=Hey%20Cal.com%20Team%2C%20I%20love%20the%20analytics%20page%20but%20I%20am%20looking%20for%20...">
                    {" "}
                    {t("contact_support")}
                  </a>
                </small>
              </div>
            </FiltersProvider>
          )}
        </UpgradeTip>
      </Shell>
    </div>
  );
}

InsightsPage.PageWrapper = PageWrapper;

// If feature flag is disabled, return not found on getServerSideProps
export const getServerSideProps = async () => {
  const prisma = await import("@calcom/prisma").then((mod) => mod.default);
  const flags = await getFeatureFlagMap(prisma);

  if (flags.insights === false) {
    return {
      notFound: true,
    };
  }

  return {
    props: {},
  };
};<|MERGE_RESOLUTION|>--- conflicted
+++ resolved
@@ -78,11 +78,7 @@
             <></>
           ) : (
             <FiltersProvider>
-<<<<<<< HEAD
-              <div className="mt-0 ml-auto">
-=======
               <div className="mb-8 ml-auto mt-0 flex w-full flex-wrap justify-between md:-mt-8">
->>>>>>> 5059723a
                 <Heading />
               </div>
 
