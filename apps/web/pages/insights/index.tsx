<<<<<<< HEAD
import type { Color } from "@tremor/react";
import { useRouter } from "next/router";
=======
>>>>>>> b215e64d
import { useState } from "react";
import { z } from "zod";

import dayjs from "@calcom/dayjs";
import {
  AverageEventDurationChart,
  BookingKPICards,
  BookingStatusLineChart,
  LeastBookedTeamMembersTable,
  MostBookedTeamMembersTable,
  PopularEventsTable,
} from "@calcom/features/insights/components";
import type { FilterContextType } from "@calcom/features/insights/context/provider";
import { FilterProvider } from "@calcom/features/insights/context/provider";
import { Filters } from "@calcom/features/insights/filters";
import Shell from "@calcom/features/shell/Shell";
import { UpgradeTip } from "@calcom/features/tips";
import { WEBAPP_URL } from "@calcom/lib/constants";
import { useLocale } from "@calcom/lib/hooks/useLocale";
import { trpc } from "@calcom/trpc";
import { Button, ButtonGroup } from "@calcom/ui";
import { FiRefreshCcw, FiUserPlus, FiUsers } from "@calcom/ui/components/icon";

export default function InsightsPage() {
  const { t } = useLocale();
  const { data: user } = trpc.viewer.me.useQuery();
  const features = [
    {
      icon: <FiUsers className="h-5 w-5 text-red-500" />,
      title: t("view_bookings_across"),
      description: t("view_bookings_across_description"),
    },
    {
      icon: <FiRefreshCcw className="h-5 w-5 text-blue-500" />,
      title: t("identify_booking_trends"),
      description: t("identify_booking_trends_description"),
    },
    {
      icon: <FiUserPlus className="h-5 w-5 text-green-500" />,
      title: t("spot_popular_event_types"),
      description: t("spot_popular_event_types_description"),
    },
  ];

  // useRouter to get initial values from query params
  const router = useRouter();
  const { startTime, endTime, teamId, userId, eventTypeId, filter } = router.query;
  const querySchema = z.object({
    startTime: z.string().optional(),
    endTime: z.string().optional(),
    teamId: z.coerce.number().optional(),
    userId: z.coerce.number().optional(),
    eventTypeId: z.coerce.number().optional(),
    filter: z.enum(["event-type", "user"]).optional(),
  });

  let startTimeParsed, endTimeParsed, teamIdParsed, userIdParsed, eventTypeIdParsed, filterParsed;

  const safe = querySchema.safeParse({
    startTime,
    endTime,
    teamId,
    userId,
    eventTypeId,
    filter,
  });

  if (!safe.success) {
    console.error("Failed to parse query params");
  } else {
    startTimeParsed = safe.data.startTime;
    endTimeParsed = safe.data.endTime;
    teamIdParsed = safe.data.teamId;
    userIdParsed = safe.data.userId;
    eventTypeIdParsed = safe.data.eventTypeId;
    filterParsed = safe.data.filter;
  }

  const [dateRange, setDateRange] = useState<FilterContextType["filter"]["dateRange"]>([
    startTimeParsed ? dayjs(startTimeParsed) : dayjs().subtract(1, "month"),
    endTimeParsed ? dayjs(endTimeParsed) : dayjs(),
    "t",
  ]);

  const [selectedTimeView, setSelectedTimeView] =
    useState<FilterContextType["filter"]["selectedTimeView"]>("week");
  const [selectedUserId, setSelectedUserId] = useState<FilterContextType["filter"]["selectedUserId"]>(
    userIdParsed || null
  );
  const [selectedTeamId, setSelectedTeamId] = useState<FilterContextType["filter"]["selectedTeamId"]>(
    teamIdParsed || null
  );
  const [selectedEventTypeId, setSelectedEventTypeId] = useState<
    FilterContextType["filter"]["selectedEventTypeId"]
  >(eventTypeIdParsed || null);
  const [selectedFilter, setSelectedFilter] = useState<FilterContextType["filter"]["selectedFilter"]>(
    filterParsed && filterParsed.length > 0 ? [filterParsed] : null
  );
  const [selectedTeamName, setSelectedTeamName] =
    useState<FilterContextType["filter"]["selectedTeamName"]>(null);

  return (
    <div>
      <Shell>
        <UpgradeTip
          title={t("make_informed_decisions")}
          description={t("make_informed_decisions_description")}
          features={features}
          background="/banners/insights.jpg"
          buttons={
            <div className="space-y-2 rtl:space-x-reverse sm:space-x-2">
              <ButtonGroup>
                <Button color="primary" href={`${WEBAPP_URL}/settings/teams/new`}>
                  {t("create_team")}
                </Button>
                <Button color="secondary" href="https://go.cal.com/insights" target="_blank">
                  {t("learn_more")}
                </Button>
              </ButtonGroup>
            </div>
          }>
          {!user ? (
            <></>
          ) : (
            <FilterProvider
              value={{
                filter: {
                  dateRange,
                  selectedTimeView,
                  selectedUserId,
                  selectedTeamId,
                  selectedTeamName,
                  selectedEventTypeId,
                  selectedFilter,
                },
                setSelectedFilter: (filter) => {
                  setSelectedFilter(filter);
                  router.push({
                    query: {
                      ...router.query,
                      filter,
                    },
                  });
                },
                setDateRange: (dateRange) => {
                  setDateRange(dateRange);
                  router.push({
                    query: {
                      ...router.query,
                      startTime: dateRange[0].toISOString(),
                      endTime: dateRange[1].toISOString(),
                    },
                  });
                },
                setSelectedTimeView: (selectedTimeView) => setSelectedTimeView(selectedTimeView),
                setSelectedUserId: (selectedUserId) => {
                  setSelectedUserId(selectedUserId);
                  router.push({
                    query: {
                      ...router.query,
                      userId: selectedUserId,
                    },
                  });
                },
                setSelectedTeamId: (selectedTeamId) => {
                  setSelectedTeamId(selectedTeamId);
                  router.push({
                    query: {
                      ...router.query,
                      teamId: selectedTeamId,
                    },
                  });
                },
                setSelectedTeamName: (selectedTeamName) => setSelectedTeamName(selectedTeamName),
                setSelectedEventTypeId: (selectedEventTypeId) => {
                  setSelectedEventTypeId(selectedEventTypeId);
                  router.push({
                    query: {
                      ...router.query,
                      eventTypeId: selectedEventTypeId,
                    },
                  });
                },
              }}>
              <div className="mb-4 ml-auto flex w-full flex-wrap justify-between lg:flex-nowrap">
                <div className="min-w-52">
                  <p className="text-lg font-semibold">
                    {t("analytics_for_organisation", { organisationName: selectedTeamName })}
                  </p>
                  <p>{t("subtitle_analytics")}</p>
                </div>
                <Filters />
              </div>
              <div className="mb-4 space-y-6">
                <BookingKPICards />

                <BookingStatusLineChart />

                <div className="grid grid-cols-1 gap-5 md:grid-cols-2">
                  <PopularEventsTable />

                  <AverageEventDurationChart />
                </div>
                <div className="grid grid-cols-1 gap-5 md:grid-cols-2">
                  <MostBookedTeamMembersTable />
                  <LeastBookedTeamMembersTable />
                </div>
                <small className="block text-center text-gray-600">
                  {t("looking_for_more_analytics")}
                  <a
                    className="text-blue-500 hover:underline"
                    href="mailto:updates@cal.com?subject=Feature%20Request%3A%20More%20Analytics&body=Hey%20Cal.com%20Team%2C%20I%20love%20the%20analytics%20page%20but%20I%20am%20looking%20for%20...">
                    {" "}
                    {t("contact_support")}
                  </a>
                </small>
              </div>
            </FilterProvider>
          )}
        </UpgradeTip>
      </Shell>
    </div>
  );
}<|MERGE_RESOLUTION|>--- conflicted
+++ resolved
@@ -1,8 +1,4 @@
-<<<<<<< HEAD
-import type { Color } from "@tremor/react";
 import { useRouter } from "next/router";
-=======
->>>>>>> b215e64d
 import { useState } from "react";
 import { z } from "zod";
 
@@ -31,17 +27,17 @@
   const { data: user } = trpc.viewer.me.useQuery();
   const features = [
     {
-      icon: <FiUsers className="h-5 w-5 text-red-500" />,
+      icon: <FiUsers className="h-5 w-5" />,
       title: t("view_bookings_across"),
       description: t("view_bookings_across_description"),
     },
     {
-      icon: <FiRefreshCcw className="h-5 w-5 text-blue-500" />,
+      icon: <FiRefreshCcw className="h-5 w-5" />,
       title: t("identify_booking_trends"),
       description: t("identify_booking_trends_description"),
     },
     {
-      icon: <FiUserPlus className="h-5 w-5 text-green-500" />,
+      icon: <FiUserPlus className="h-5 w-5" />,
       title: t("spot_popular_event_types"),
       description: t("spot_popular_event_types_description"),
     },
