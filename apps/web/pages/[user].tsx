--- conflicted
+++ resolved
@@ -180,35 +180,13 @@
                   className="dark:bg-darkgray-100 dark:hover:bg-darkgray-200 dark:border-darkgray-300 group relative border-b border-gray-200 bg-white first:rounded-t-md last:rounded-b-md last:border-b-0 hover:bg-gray-50">
                   <FiArrowRight className="absolute right-4 top-4 h-4 w-4 text-black opacity-0 transition-opacity group-hover:opacity-100 dark:text-white" />
                   {/* Don't prefetch till the time we drop the amount of javascript in [user][type] page which is impacting score for [user] page */}
-<<<<<<< HEAD
-                  <Link
-                    prefetch={false}
-                    href={{
-                      pathname: newBookerEnabled
-                        ? `/${user.username}/new-booker/${type.slug}`
-                        : `/${user.username}/${type.slug}`,
-                      query,
-                    }}
-                    onClick={async () => {
-                      sdkActionManager?.fire("eventTypeSelected", {
-                        eventType: type,
-                      });
-                    }}
-                    className="block w-full p-5"
-                    data-testid="event-type-link">
-                    <div className="flex flex-wrap items-center">
-                      <h2 className="dark:text-darkgray-700 pr-2 text-sm font-semibold text-gray-700">
-                        {type.title}
-                      </h2>
-                    </div>
-                    <EventTypeDescription eventType={type} />
-                  </Link>
-=======
                   <div className="block w-full p-5">
                     <Link
                       prefetch={false}
                       href={{
-                        pathname: `/${user.username}/${type.slug}`,
+                        pathname: newBookerEnabled
+                          ? `/${user.username}/new-booker/${type.slug}`
+                          : `/${user.username}/${type.slug}`,
                         query,
                       }}
                       passHref
@@ -226,7 +204,6 @@
                       <EventTypeDescription eventType={type} />
                     </Link>
                   </div>
->>>>>>> f027f018
                 </div>
               ))
             )}
