--- conflicted
+++ resolved
@@ -24,11 +24,7 @@
 } from "@calcom/lib/defaultEvents";
 import { useLocale } from "@calcom/lib/hooks/useLocale";
 import useTheme from "@calcom/lib/hooks/useTheme";
-<<<<<<< HEAD
 import { markdownToSafeHTML } from "@calcom/lib/markdownToSafeHTML";
-=======
-import { md } from "@calcom/lib/markdownIt";
->>>>>>> aa30ff7d
 import { collectPageParameters, telemetryEventTypes, useTelemetry } from "@calcom/lib/telemetry";
 import prisma from "@calcom/prisma";
 import { baseEventTypeSelect } from "@calcom/prisma/selects";
@@ -347,10 +343,7 @@
   const eventTypes = eventTypesRaw.map((eventType) => ({
     ...eventType,
     metadata: EventTypeMetaDataSchema.parse(eventType.metadata || {}),
-<<<<<<< HEAD
     descriptionAsSafeHTML: markdownToSafeHTML(eventType.description),
-=======
->>>>>>> aa30ff7d
   }));
 
   const isSingleUser = users.length === 1;
@@ -360,11 +353,8 @@
       })
     : [];
 
-<<<<<<< HEAD
   const safeBio = markdownToSafeHTML(user.bio) || "";
 
-=======
->>>>>>> aa30ff7d
   return {
     props: {
       users,
