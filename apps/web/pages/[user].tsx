--- conflicted
+++ resolved
@@ -10,17 +10,13 @@
 import { Toaster } from "react-hot-toast";
 import { JSONObject } from "superjson/dist/types";
 
-<<<<<<< HEAD
-import { sdkActionManager, useEmbedNonStylesConfig, useEmbedStyles, useIsEmbed } from "@calcom/embed-core";
-import CustomBranding from "@calcom/lib/CustomBranding";
-=======
 import {
   sdkActionManager,
   useEmbedNonStylesConfig,
   useEmbedStyles,
   useIsEmbed,
 } from "@calcom/embed-core/embed-iframe";
->>>>>>> 5c3d399c
+import CustomBranding from "@calcom/lib/CustomBranding";
 import defaultEvents, {
   getDynamicEventDescription,
   getGroupName,
@@ -28,7 +24,7 @@
   getUsernameSlugLink,
 } from "@calcom/lib/defaultEvents";
 import { useLocale } from "@calcom/lib/hooks/useLocale";
-import { baseEventTypeSelect } from "@calcom/prisma/selects";
+import { baseEventTypeSelect } from "@calcom/prisma/selects/event-types";
 
 import { useExposePlanGlobally } from "@lib/hooks/useExposePlanGlobally";
 import useTheme from "@lib/hooks/useTheme";
