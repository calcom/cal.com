import { UserPlan } from "@prisma/client";
import classNames from "classnames";
import { GetServerSidePropsContext } from "next";
import dynamic from "next/dynamic";
import Link from "next/link";
import { useRouter } from "next/router";
import { useEffect } from "react";
import { Toaster } from "react-hot-toast";

import {
  sdkActionManager,
  useEmbedNonStylesConfig,
  useEmbedStyles,
  useIsEmbed,
} from "@calcom/embed-core/embed-iframe";
import CustomBranding from "@calcom/lib/CustomBranding";
import defaultEvents, {
  getDynamicEventDescription,
  getGroupName,
  getUsernameList,
  getUsernameSlugLink,
} from "@calcom/lib/defaultEvents";
import { useLocale } from "@calcom/lib/hooks/useLocale";
import useTheme from "@calcom/lib/hooks/useTheme";
import { collectPageParameters, telemetryEventTypes, useTelemetry } from "@calcom/lib/telemetry";
import prisma from "@calcom/prisma";
import { baseEventTypeSelect } from "@calcom/prisma/selects";
import { EventTypeMetaDataSchema } from "@calcom/prisma/zod-utils";
import { BadgeCheckIcon, Icon } from "@calcom/ui/Icon";

import { useExposePlanGlobally } from "@lib/hooks/useExposePlanGlobally";
import { inferSSRProps } from "@lib/types/inferSSRProps";
import { EmbedProps } from "@lib/withEmbedSsr";

import AvatarGroup from "@components/ui/AvatarGroup";
import { AvatarSSR } from "@components/ui/AvatarSSR";

import { ssrInit } from "@server/lib/ssr";

const EventTypeDescription = dynamic(() => import("@calcom/ui/v2/modules/event-types/EventTypeDescription"));
const HeadSeo = dynamic(() => import("@components/seo/head-seo"));
export default function User(props: inferSSRProps<typeof getServerSideProps> & EmbedProps) {
  const { users, profile, eventTypes, isDynamicGroup, dynamicNames, dynamicUsernames, isSingleUser } = props;
  const [user] = users; //To be used when we only have a single user, not dynamic group
  useTheme(user.theme);
  const { t } = useLocale();
  const router = useRouter();

  const groupEventTypes = props.users.some((user) => !user.allowDynamicBooking) ? (
    <div className="space-y-6" data-testid="event-types">
      <div className="overflow-hidden rounded-sm border dark:border-gray-900">
        <div className="p-8 text-center text-gray-400 dark:text-white">
          <h2 className="font-cal mb-2 text-3xl text-gray-600 dark:text-white">{" " + t("unavailable")}</h2>
          <p className="mx-auto max-w-md">{t("user_dynamic_booking_disabled") as string}</p>
        </div>
      </div>
    </div>
  ) : (
    <ul>
      {eventTypes.map((type, index) => (
        <li
          key={index}
          className="dark:bg-darkgray-100 dark:border-darkgray-200 group relative rounded-sm border border-neutral-200 bg-white dark:hover:border-neutral-600">
          <Icon.FiArrowRight className="absolute right-3 top-3 h-4 w-4 text-black opacity-0 transition-opacity group-hover:opacity-100 dark:text-white" />
          <Link href={getUsernameSlugLink({ users: props.users, slug: type.slug })}>
            <a className="flex justify-between px-6 py-4" data-testid="event-type-link">
              <div className="flex-shrink">
                <p className="dark:text-darkgray-700 text-sm font-semibold text-neutral-900">{type.title}</p>
                <EventTypeDescription className="text-sm" eventType={type} />
              </div>
              <div className="mt-1 self-center">
                <AvatarGroup
                  border="border-2 border-white"
                  truncateAfter={4}
                  className="flex flex-shrink-0"
                  size={10}
                  items={props.users.map((user) => ({
                    alt: user.name || "",
                    image: user.avatar || "",
                  }))}
                />
              </div>
            </a>
          </Link>
        </li>
      ))}
    </ul>
  );

  const isEmbed = useIsEmbed(props.isEmbed);
  const eventTypeListItemEmbedStyles = useEmbedStyles("eventTypeListItem");
  const shouldAlignCentrallyInEmbed = useEmbedNonStylesConfig("align") !== "left";
  const shouldAlignCentrally = !isEmbed || shouldAlignCentrallyInEmbed;
  const query = { ...router.query };
  delete query.user; // So it doesn't display in the Link (and make tests fail)
  useExposePlanGlobally("PRO");
  const nameOrUsername = user.name || user.username || "";
  const telemetry = useTelemetry();

  useEffect(() => {
    if (top !== window) {
      //page_view will be collected automatically by _middleware.ts
      telemetry.event(telemetryEventTypes.embedView, collectPageParameters("/[user]"));
    }
  }, [telemetry, router.asPath]);

  return (
    <>
      <HeadSeo
        title={isDynamicGroup ? dynamicNames.join(", ") : nameOrUsername}
        description={
          isDynamicGroup ? `Book events with ${dynamicUsernames.join(", ")}` : (user.bio as string) || ""
        }
        name={isDynamicGroup ? dynamicNames.join(", ") : nameOrUsername}
        username={isDynamicGroup ? dynamicUsernames.join(", ") : (user.username as string) || ""}
        // avatar={user.avatar || undefined}
      />
      <CustomBranding lightVal={profile.brandColor} darkVal={profile.darkBrandColor} />

      <div
        className={classNames(
          shouldAlignCentrally ? "mx-auto" : "",
          isEmbed ? "max-w-3xl" : "",
          "dark:bg-darkgray-50"
        )}>
        <main
          className={classNames(
            shouldAlignCentrally ? "mx-auto" : "",
            isEmbed
              ? " border-bookinglightest  dark:bg-darkgray-50 rounded-md border bg-white sm:dark:border-gray-600"
              : "",
            "max-w-3xl py-24 px-4"
          )}>
          {isSingleUser && ( // When we deal with a single user, not dynamic group
            <div className="mb-8 text-center">
              <AvatarSSR user={user} className="mx-auto mb-4 h-24 w-24" alt={nameOrUsername} />
              <h1 className="font-cal mb-1 text-3xl text-neutral-900 dark:text-white">
                {nameOrUsername}
                {user.verified && (
                  <BadgeCheckIcon className="mx-1 -mt-1 inline h-6 w-6 text-blue-500 dark:text-white" />
                )}
              </h1>
              <p className="dark:text-darkgray-600 text-s text-neutral-500">{user.bio}</p>
            </div>
          )}
          <div
            className="rounded-md border border-neutral-200 dark:border-neutral-700 dark:hover:border-neutral-600"
            data-testid="event-types">
            {user.away ? (
              <div className="overflow-hidden rounded-sm border dark:border-gray-900">
                <div className="p-8 text-center text-gray-400 dark:text-white">
                  <h2 className="font-cal mb-2 text-3xl text-gray-600 dark:text-white">
                    😴{" " + t("user_away")}
                  </h2>
                  <p className="mx-auto max-w-md">{t("user_away_description") as string}</p>
                </div>
              </div>
            ) : isDynamicGroup ? ( //When we deal with dynamic group (users > 1)
              groupEventTypes
            ) : (
              eventTypes.map((type) => (
                <div
                  key={type.id}
                  style={{ display: "flex", ...eventTypeListItemEmbedStyles }}
                  className="dark:bg-darkgray-100 group relative border-b border-neutral-200 bg-white  first:rounded-t-md last:rounded-b-md last:border-b-0 hover:bg-gray-50 dark:border-neutral-700 dark:hover:border-neutral-600">
                  <Icon.FiArrowRight className="absolute right-4 top-4 h-4 w-4 text-black opacity-0 transition-opacity group-hover:opacity-100 dark:text-white" />
                  {/* Don't prefetch till the time we drop the amount of javascript in [user][type] page which is impacting score for [user] page */}
                  <Link
                    prefetch={false}
                    href={{
                      pathname: `/${user.username}/${type.slug}`,
                      query,
                    }}>
                    <a
                      onClick={async () => {
                        sdkActionManager?.fire("eventTypeSelected", {
                          eventType: type,
                        });
                      }}
                      className="block w-full p-5"
                      data-testid="event-type-link">
                      <div className="flex flex-wrap items-center">
                        <h2 className="dark:text-darkgray-700 pr-2 text-sm font-semibold text-gray-700">
                          {type.title}
                        </h2>
                      </div>
                      <EventTypeDescription eventType={type} />
                    </a>
                  </Link>
                </div>
              ))
            )}
          </div>
          {eventTypes.length === 0 && (
            <div className="overflow-hidden rounded-sm border dark:border-gray-900">
              <div className="p-8 text-center text-gray-400 dark:text-white">
                <h2 className="font-cal mb-2 text-3xl text-gray-600 dark:text-white">
                  {t("uh_oh") as string}
                </h2>
                <p className="mx-auto max-w-md">{t("no_event_types_have_been_setup") as string}</p>
              </div>
            </div>
          )}
        </main>
        <Toaster position="bottom-right" />
      </div>
    </>
  );
}
User.isThemeSupported = true;

const getEventTypesWithHiddenFromDB = async (userId: number) => {
<<<<<<< HEAD
  return await prisma.eventType.findMany({
    where: {
      AND: [
=======
  return (
    await prisma.eventType.findMany({
      where: {
        AND: [
          {
            teamId: null,
          },
          {
            OR: [
              {
                userId,
              },
              {
                users: {
                  some: {
                    id: userId,
                  },
                },
              },
            ],
          },
        ],
      },
      orderBy: [
>>>>>>> 2e169801
        {
          position: "desc",
        },
        {
          id: "asc",
        },
      ],
      select: {
        ...baseEventTypeSelect,
        metadata: true,
      },
    })
  ).map((eventType) => ({
    ...eventType,
    metadata: EventTypeMetaDataSchema.parse(eventType.metadata),
  }));
};

export const getServerSideProps = async (context: GetServerSidePropsContext) => {
  const ssr = await ssrInit(context);
  const crypto = await import("crypto");

  const usernameList = getUsernameList(context.query.user as string);
  const dataFetchStart = Date.now();
  const users = await prisma.user.findMany({
    where: {
      username: {
        in: usernameList,
      },
    },
    select: {
      id: true,
      username: true,
      email: true,
      name: true,
      bio: true,
      brandColor: true,
      darkBrandColor: true,
      avatar: true,
      theme: true,
      plan: true,
      away: true,
      verified: true,
      allowDynamicBooking: true,
    },
  });

  if (!users.length) {
    return {
      notFound: true,
    } as {
      notFound: true;
    };
  }
  const isDynamicGroup = users.length > 1;

  const dynamicNames = isDynamicGroup
    ? users.map((user) => {
        return user.name || "";
      })
    : [];
  const [user] = users; //to be used when dealing with single user, not dynamic group

  const profile = isDynamicGroup
    ? {
        name: getGroupName(dynamicNames),
        image: null,
        theme: null,
        weekStart: "Sunday",
        brandColor: "",
        darkBrandColor: "",
        allowDynamicBooking: !users.some((user) => {
          return !user.allowDynamicBooking;
        }),
      }
    : {
        name: user.name || user.username,
        image: user.avatar,
        theme: user.theme,
        brandColor: user.brandColor,
        darkBrandColor: user.darkBrandColor,
      };

  const eventTypesWithHidden = isDynamicGroup ? [] : await getEventTypesWithHiddenFromDB(user.id);
  const dataFetchEnd = Date.now();
  if (context.query.log === "1") {
    context.res.setHeader("X-Data-Fetch-Time", `${dataFetchEnd - dataFetchStart}ms`);
  }
  const eventTypesRaw = eventTypesWithHidden.filter((evt) => !evt.hidden);

  const eventTypes = eventTypesRaw.map((eventType) => ({
    ...eventType,
    metadata: EventTypeMetaDataSchema.parse(eventType.metadata || {}),
  }));

  const isSingleUser = users.length === 1;
  const dynamicUsernames = isDynamicGroup
    ? users.map((user) => {
        return user.username || "";
      })
    : [];

  return {
    props: {
      users,
      profile,
      user: {
        emailMd5: crypto.createHash("md5").update(user.email).digest("hex"),
      },
      eventTypes: isDynamicGroup
        ? defaultEvents.map((event) => {
            event.description = getDynamicEventDescription(dynamicUsernames, event.slug);
            return event;
          })
        : eventTypes,
      trpcState: ssr.dehydrate(),
      isDynamicGroup,
      dynamicNames,
      dynamicUsernames,
      isSingleUser,
    },
  };
};<|MERGE_RESOLUTION|>--- conflicted
+++ resolved
@@ -210,11 +210,6 @@
 User.isThemeSupported = true;
 
 const getEventTypesWithHiddenFromDB = async (userId: number) => {
-<<<<<<< HEAD
-  return await prisma.eventType.findMany({
-    where: {
-      AND: [
-=======
   return (
     await prisma.eventType.findMany({
       where: {
@@ -239,7 +234,6 @@
         ],
       },
       orderBy: [
->>>>>>> 2e169801
         {
           position: "desc",
         },
