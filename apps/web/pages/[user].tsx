--- conflicted
+++ resolved
@@ -69,13 +69,8 @@
         {eventTypes.map((type, index) => (
           <li
             key={index}
-<<<<<<< HEAD
             className="hover:border-brand group relative rounded-sm border border-neutral-200 bg-white dark:border-neutral-700 dark:bg-gray-800 dark:hover:border-neutral-600">
-            <Icon.ArrowRight className="absolute right-3 top-3 h-4 w-4 text-black opacity-0 transition-opacity group-hover:opacity-100 dark:text-white" />
-=======
-            className="hover:border-brand group relative rounded-sm border border-neutral-200 bg-white hover:bg-gray-50 dark:border-neutral-700 dark:bg-gray-800 dark:hover:border-neutral-600">
             <Icon.FiArrowRight className="absolute right-3 top-3 h-4 w-4 text-black opacity-0 transition-opacity group-hover:opacity-100 dark:text-white" />
->>>>>>> 37309e84
             <Link href={getUsernameSlugLink({ users: props.users, slug: type.slug })}>
               <a className="flex justify-between px-6 py-4" data-testid="event-type-link">
                 <div className="flex-shrink">
@@ -169,13 +164,8 @@
                 <div
                   key={type.id}
                   style={{ display: "flex", ...eventTypeListItemEmbedStyles }}
-<<<<<<< HEAD
                   className="hover:border-brand group relative rounded border border-neutral-200 bg-white hover:bg-white dark:border-neutral-700 dark:bg-gray-800 dark:hover:border-neutral-600">
-                  <Icon.ArrowRight className="absolute right-4 top-4 h-4 w-4 text-black opacity-0 transition-opacity group-hover:opacity-100 dark:text-white" />
-=======
-                  className="hover:border-brand group relative rounded-sm border border-neutral-200 bg-white hover:bg-gray-50 dark:border-neutral-700 dark:bg-gray-800 dark:hover:border-neutral-600">
-                  <Icon.FiArrowRight className="absolute right-3 top-3 h-4 w-4 text-black opacity-0 transition-opacity group-hover:opacity-100 dark:text-white" />
->>>>>>> 37309e84
+                  <Icon.FiArrowRight className="absolute right-4 top-4 h-4 w-4 text-black opacity-0 transition-opacity group-hover:opacity-100 dark:text-white" />
                   {/* Don't prefetch till the time we drop the amount of javascript in [user][type] page which is impacting score for [user] page */}
                   <Link
                     prefetch={false}
