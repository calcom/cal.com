import type { DehydratedState } from "@tanstack/react-query";
import classNames from "classnames";
import type { GetServerSideProps, InferGetServerSidePropsType } from "next";
import Link from "next/link";
import { Toaster } from "react-hot-toast";
import type { z } from "zod";

import {
  sdkActionManager,
  useEmbedNonStylesConfig,
  useEmbedStyles,
  useIsEmbed,
} from "@calcom/embed-core/embed-iframe";
import OrganizationAvatar from "@calcom/features/ee/organizations/components/OrganizationAvatar";
import { getSlugOrRequestedSlug } from "@calcom/features/ee/organizations/lib/orgDomains";
import { orgDomainConfig } from "@calcom/features/ee/organizations/lib/orgDomains";
import { EventTypeDescriptionLazy as EventTypeDescription } from "@calcom/features/eventtypes/components";
import EmptyPage from "@calcom/features/eventtypes/components/EmptyPage";
import { getUsernameList } from "@calcom/lib/defaultEvents";
import { useLocale } from "@calcom/lib/hooks/useLocale";
import { useRouterQuery } from "@calcom/lib/hooks/useRouterQuery";
import useTheme from "@calcom/lib/hooks/useTheme";
import { markdownToSafeHTML } from "@calcom/lib/markdownToSafeHTML";
import { stripMarkdown } from "@calcom/lib/stripMarkdown";
import prisma from "@calcom/prisma";
import type { EventType, User } from "@calcom/prisma/client";
import { baseEventTypeSelect } from "@calcom/prisma/selects";
import { EventTypeMetaDataSchema } from "@calcom/prisma/zod-utils";
import { HeadSeo, UnpublishedEntity } from "@calcom/ui";
import { Verified, ArrowRight } from "@calcom/ui/components/icon";

import type { EmbedProps } from "@lib/withEmbedSsr";

import PageWrapper from "@components/PageWrapper";

import { ssrInit } from "@server/lib/ssr";

export function UserPage(props: InferGetServerSidePropsType<typeof getServerSideProps>) {
  const { users, profile, eventTypes, markdownStrippedBio, entity } = props;

  const [user] = users; //To be used when we only have a single user, not dynamic group
  useTheme(profile.theme);
  const { t } = useLocale();

  const isBioEmpty = !user.bio || !user.bio.replace("<p><br></p>", "").length;

  const isEmbed = useIsEmbed(props.isEmbed);
  const eventTypeListItemEmbedStyles = useEmbedStyles("eventTypeListItem");
  const shouldAlignCentrallyInEmbed = useEmbedNonStylesConfig("align") !== "left";
  const shouldAlignCentrally = !isEmbed || shouldAlignCentrallyInEmbed;
  const {
    // So it doesn't display in the Link (and make tests fail)
    user: _user,
    orgSlug: _orgSlug,
    ...query
  } = useRouterQuery();

  /*
   const telemetry = useTelemetry();
   useEffect(() => {
    if (top !== window) {
      //page_view will be collected automatically by _middleware.ts
      telemetry.event(telemetryEventTypes.embedView, collectPageParameters("/[user]"));
    }
  }, [telemetry, router.asPath]); */

  if (entity?.isUnpublished) {
    return (
      <div className="flex h-full min-h-[100dvh] items-center justify-center">
        <UnpublishedEntity {...entity} />
      </div>
    );
  }

  const isEventListEmpty = eventTypes.length === 0;
  return (
    <>
      <HeadSeo
        title={profile.name}
        description={markdownStrippedBio}
        meeting={{
          title: markdownStrippedBio,
          profile: { name: `${profile.name}`, image: null },
          users: [{ username: `${user.username}`, name: `${user.name}` }],
        }}
        nextSeoProps={{
          noindex: !profile.allowSEOIndexing,
          nofollow: !profile.allowSEOIndexing,
        }}
      />

      <div className={classNames(shouldAlignCentrally ? "mx-auto" : "", isEmbed ? "max-w-3xl" : "")}>
        <main
          className={classNames(
            shouldAlignCentrally ? "mx-auto" : "",
            isEmbed ? "border-booker border-booker-width  bg-default rounded-md border" : "",
            "max-w-3xl px-4 py-24"
          )}>
          <div className="mb-8 text-center">
<<<<<<< HEAD
            <OrganizationAvatar
              imageSrc={profile.image}
              size="xl"
              alt={profile.name}
              organizationSlug={profile.organizationSlug}
            />
            <h1 className="font-cal text-emphasis mb-1 text-3xl">
=======
            <Avatar imageSrc={profile.image} size="xl" alt={profile.name} />
            <h1 className="font-cal text-emphasis mb-1 text-3xl" data-testid="name-title">
>>>>>>> 1896efa3
              {profile.name}
              {user.verified && (
                <Verified className=" mx-1 -mt-1 inline h-6 w-6 fill-blue-500 text-white dark:text-black" />
              )}
            </h1>
            {!isBioEmpty && (
              <>
                <div
                  className="  text-subtle break-words text-sm [&_a]:text-blue-500 [&_a]:underline [&_a]:hover:text-blue-600"
                  dangerouslySetInnerHTML={{ __html: props.safeBio }}
                />
              </>
            )}
          </div>

          <div
            className={classNames("rounded-md ", !isEventListEmpty && "border-subtle border")}
            data-testid="event-types">
            {user.away ? (
              <div className="overflow-hidden rounded-sm border ">
                <div className="text-muted  p-8 text-center">
                  <h2 className="font-cal text-default mb-2 text-3xl">😴{" " + t("user_away")}</h2>
                  <p className="mx-auto max-w-md">{t("user_away_description") as string}</p>
                </div>
              </div>
            ) : (
              eventTypes.map((type) => (
                <div
                  key={type.id}
                  style={{ display: "flex", ...eventTypeListItemEmbedStyles }}
                  className="bg-default border-subtle dark:bg-muted dark:hover:bg-emphasis hover:bg-muted group relative border-b first:rounded-t-md last:rounded-b-md last:border-b-0">
                  <ArrowRight className="text-emphasis  absolute right-4 top-4 h-4 w-4 opacity-0 transition-opacity group-hover:opacity-100" />
                  {/* Don't prefetch till the time we drop the amount of javascript in [user][type] page which is impacting score for [user] page */}
                  <div className="block w-full p-5">
                    <Link
                      prefetch={false}
                      href={{
                        pathname: `/${user.username}/${type.slug}`,
                        query,
                      }}
                      passHref
                      onClick={async () => {
                        sdkActionManager?.fire("eventTypeSelected", {
                          eventType: type,
                        });
                      }}
                      data-testid="event-type-link">
                      <div className="flex flex-wrap items-center">
                        <h2 className=" text-default pr-2 text-sm font-semibold">{type.title}</h2>
                      </div>
                      <EventTypeDescription eventType={type} isPublic={true} />
                    </Link>
                  </div>
                </div>
              ))
            )}
          </div>

          {isEventListEmpty && <EmptyPage name={profile.name || "User"} />}
        </main>
        <Toaster position="bottom-right" />
      </div>
    </>
  );
}

UserPage.isBookingPage = true;
UserPage.PageWrapper = PageWrapper;

const getEventTypesWithHiddenFromDB = async (userId: number) => {
  return (
    await prisma.eventType.findMany({
      where: {
        AND: [
          {
            teamId: null,
          },
          {
            OR: [
              {
                userId,
              },
              {
                users: {
                  some: {
                    id: userId,
                  },
                },
              },
            ],
          },
        ],
      },
      orderBy: [
        {
          position: "desc",
        },
        {
          id: "asc",
        },
      ],
      select: {
        ...baseEventTypeSelect,
        metadata: true,
      },
    })
  ).map((eventType) => ({
    ...eventType,
    metadata: EventTypeMetaDataSchema.parse(eventType.metadata),
  }));
};

export type UserPageProps = {
  trpcState: DehydratedState;
  profile: {
    name: string;
    image: string;
    theme: string | null;
    brandColor: string;
    darkBrandColor: string;
    organizationSlug: string | null;
    allowSEOIndexing: boolean;
  };
  users: Pick<User, "away" | "name" | "username" | "bio" | "verified">[];
  themeBasis: string | null;
  markdownStrippedBio: string;
  safeBio: string;
  entity: {
    isUnpublished?: boolean;
    orgSlug?: string | null;
    name?: string | null;
  };
  eventTypes: ({
    descriptionAsSafeHTML: string;
    metadata: z.infer<typeof EventTypeMetaDataSchema>;
  } & Pick<
    EventType,
    | "id"
    | "title"
    | "slug"
    | "length"
    | "hidden"
    | "requiresConfirmation"
    | "requiresBookerEmailVerification"
    | "price"
    | "currency"
    | "recurringEvent"
  >)[];
} & EmbedProps;

export const getServerSideProps: GetServerSideProps<UserPageProps> = async (context) => {
  const ssr = await ssrInit(context);
  const { currentOrgDomain, isValidOrgDomain } = orgDomainConfig(
    context.req.headers.host ?? "",
    context.params?.orgSlug
  );
  const usernameList = getUsernameList(context.query.user as string);
  const dataFetchStart = Date.now();
  const usersWithoutAvatar = await prisma.user.findMany({
    where: {
      username: {
        in: usernameList,
      },
      organization: isValidOrgDomain && currentOrgDomain ? getSlugOrRequestedSlug(currentOrgDomain) : null,
    },
    select: {
      id: true,
      username: true,
      email: true,
      name: true,
      bio: true,
      brandColor: true,
      darkBrandColor: true,
      organizationId: true,
      organization: {
        select: {
          slug: true,
          name: true,
        },
      },
      theme: true,
      away: true,
      verified: true,
      allowDynamicBooking: true,
      allowSEOIndexing: true,
    },
  });

  const isDynamicGroup = usersWithoutAvatar.length > 1;
  if (isDynamicGroup) {
    return {
      redirect: {
        permanent: false,
        destination: `/${usernameList.join("+")}/dynamic`,
      },
    } as {
      redirect: {
        permanent: false;
        destination: string;
      };
    };
  }

  const users = usersWithoutAvatar.map((user) => ({
    ...user,
    avatar: `/${user.username}/avatar.png`,
  }));

  if (!users.length || (!isValidOrgDomain && !users.some((user) => user.organizationId === null))) {
    return {
      notFound: true,
    } as {
      notFound: true;
    };
  }

  const [user] = users; //to be used when dealing with single user, not dynamic group

  const profile = {
    name: user.name || user.username || "",
    image: user.avatar,
    theme: user.theme,
    brandColor: user.brandColor,
    darkBrandColor: user.darkBrandColor,
    organizationSlug: user.organization?.slug ?? null,
    allowSEOIndexing: user.allowSEOIndexing ?? true,
  };

  const eventTypesWithHidden = await getEventTypesWithHiddenFromDB(user.id);
  const dataFetchEnd = Date.now();
  if (context.query.log === "1") {
    context.res.setHeader("X-Data-Fetch-Time", `${dataFetchEnd - dataFetchStart}ms`);
  }
  const eventTypesRaw = eventTypesWithHidden.filter((evt) => !evt.hidden);

  const eventTypes = eventTypesRaw.map((eventType) => ({
    ...eventType,
    metadata: EventTypeMetaDataSchema.parse(eventType.metadata || {}),
    descriptionAsSafeHTML: markdownToSafeHTML(eventType.description),
  }));

  const safeBio = markdownToSafeHTML(user.bio) || "";

  const markdownStrippedBio = stripMarkdown(user?.bio || "");
  const org = usersWithoutAvatar[0].organization;

  return {
    props: {
      users: users.map((user) => ({
        name: user.name,
        username: user.username,
        bio: user.bio,
        away: user.away,
        verified: user.verified,
      })),
      entity: {
        isUnpublished: org?.slug === null,
        orgSlug: currentOrgDomain,
        name: org?.name ?? null,
      },
      eventTypes,
      safeBio,
      profile,
      // Dynamic group has no theme preference right now. It uses system theme.
      themeBasis: user.username,
      trpcState: ssr.dehydrate(),
      markdownStrippedBio,
    },
  };
};

export default UserPage;<|MERGE_RESOLUTION|>--- conflicted
+++ resolved
@@ -97,18 +97,13 @@
             "max-w-3xl px-4 py-24"
           )}>
           <div className="mb-8 text-center">
-<<<<<<< HEAD
             <OrganizationAvatar
               imageSrc={profile.image}
               size="xl"
               alt={profile.name}
               organizationSlug={profile.organizationSlug}
             />
-            <h1 className="font-cal text-emphasis mb-1 text-3xl">
-=======
-            <Avatar imageSrc={profile.image} size="xl" alt={profile.name} />
             <h1 className="font-cal text-emphasis mb-1 text-3xl" data-testid="name-title">
->>>>>>> 1896efa3
               {profile.name}
               {user.verified && (
                 <Verified className=" mx-1 -mt-1 inline h-6 w-6 fill-blue-500 text-white dark:text-black" />
