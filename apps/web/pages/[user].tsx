--- conflicted
+++ resolved
@@ -130,13 +130,8 @@
               {!isBioEmpty && (
                 <>
                   <div
-<<<<<<< HEAD
                     className="  text-subtle text-sm [&_a]:text-blue-500 [&_a]:underline [&_a]:hover:text-blue-600"
                     dangerouslySetInnerHTML={{ __html: md.render(user.bio || "") }}
-=======
-                    className=" dark:text-darkgray-600 text-sm text-gray-500 [&_a]:text-blue-500 [&_a]:underline [&_a]:hover:text-blue-600"
-                    dangerouslySetInnerHTML={{ __html: props.safeBio }}
->>>>>>> 63f51abd
                   />
                 </>
               )}
