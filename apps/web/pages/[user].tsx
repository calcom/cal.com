--- conflicted
+++ resolved
@@ -256,11 +256,7 @@
 export const getServerSideProps = async (context: GetServerSidePropsContext) => {
   const ssr = await ssrInit(context);
   const crypto = await import("crypto");
-<<<<<<< HEAD
-  const { isValidOrgDomain } = orgDomainConfig(context.req.headers.host ?? "");
-=======
   const { currentOrgDomain, isValidOrgDomain } = orgDomainConfig(context.req.headers.host ?? "");
->>>>>>> eadca3b2
 
   const usernameList = getUsernameList(context.query.user as string);
   const dataFetchStart = Date.now();
