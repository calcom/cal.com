--- conflicted
+++ resolved
@@ -21,13 +21,8 @@
 import prisma from "@calcom/prisma";
 import { baseEventTypeSelect } from "@calcom/prisma/selects";
 import { EventTypeMetaDataSchema } from "@calcom/prisma/zod-utils";
-<<<<<<< HEAD
-import { Avatar, AvatarGroup, HeadSeo } from "@calcom/ui";
+import { Avatar, HeadSeo } from "@calcom/ui";
 import { ArrowRight, Verified } from "@calcom/ui/components/icon";
-=======
-import { Avatar, HeadSeo } from "@calcom/ui";
-import { Verified, ArrowRight } from "@calcom/ui/components/icon";
->>>>>>> 06dcaaef
 
 import type { inferSSRProps } from "@lib/types/inferSSRProps";
 import type { EmbedProps } from "@lib/withEmbedSsr";
