--- conflicted
+++ resolved
@@ -27,23 +27,16 @@
 import prisma from "@calcom/prisma";
 import { baseEventTypeSelect } from "@calcom/prisma/selects";
 import { EventTypeMetaDataSchema } from "@calcom/prisma/zod-utils";
-<<<<<<< HEAD
-import { Icon, HeadSeo } from "@calcom/ui";
-=======
 import { HeadSeo, AvatarGroup, Avatar } from "@calcom/ui";
 import { BadgeCheckIcon, FiArrowRight } from "@calcom/ui/components/icon";
->>>>>>> 2d50d09c
 
 import { inferSSRProps } from "@lib/types/inferSSRProps";
 import { EmbedProps } from "@lib/withEmbedSsr";
 
 import { ssrInit } from "@server/lib/ssr";
 
-<<<<<<< HEAD
-=======
 const md = new MarkdownIt("default", { html: true, breaks: true, linkify: true });
 
->>>>>>> 2d50d09c
 export default function User(props: inferSSRProps<typeof getServerSideProps> & EmbedProps) {
   const { users, profile, eventTypes, isDynamicGroup, dynamicNames, dynamicUsernames, isSingleUser } = props;
   const [user] = users; //To be used when we only have a single user, not dynamic group
@@ -67,37 +60,21 @@
       {eventTypes.map((type, index) => (
         <li
           key={index}
-<<<<<<< HEAD
-          className="dark:bg-darkgray-100 group relative border-b border-neutral-200 bg-white  first:rounded-t-md last:rounded-b-md last:border-b-0 hover:bg-gray-50 dark:border-neutral-700 dark:hover:border-neutral-600">
-          <Icon.FiArrowRight className="absolute right-3 top-3 h-4 w-4 text-black opacity-0 transition-opacity group-hover:opacity-100 dark:text-white" />
-=======
           className="dark:bg-darkgray-100 group relative border-b border-gray-200 bg-white first:rounded-t-md last:rounded-b-md last:border-b-0 hover:bg-gray-50 dark:border-gray-700 dark:hover:border-gray-600">
           <FiArrowRight className="absolute right-3 top-3 h-4 w-4 text-black opacity-0 transition-opacity group-hover:opacity-100 dark:text-white" />
->>>>>>> 2d50d09c
           <Link
             href={getUsernameSlugLink({ users: props.users, slug: type.slug })}
             className="flex justify-between px-6 py-4"
             data-testid="event-type-link">
             <div className="flex-shrink">
-<<<<<<< HEAD
-              <p className="dark:text-darkgray-700 text-sm font-semibold text-neutral-900">{type.title}</p>
-=======
               <p className="dark:text-darkgray-700 text-sm font-semibold text-gray-900">{type.title}</p>
->>>>>>> 2d50d09c
               <EventTypeDescription className="text-sm" eventType={type} />
             </div>
             <div className="mt-1 self-center">
               <AvatarGroup
-<<<<<<< HEAD
-                border="border-2 border-white dark:border-darkgray-100"
-                truncateAfter={4}
-                className="flex flex-shrink-0"
-                size={10}
-=======
                 truncateAfter={4}
                 className="flex flex-shrink-0"
                 size="sm"
->>>>>>> 2d50d09c
                 items={props.users.map((user) => ({
                   alt: user.name || "",
                   image: user.avatar || "",
@@ -168,7 +145,7 @@
               <h1 className="font-cal mb-1 text-3xl text-gray-900 dark:text-white">
                 {nameOrUsername}
                 {user.verified && (
-                  <Icon.BadgeCheckIcon className="mx-1 -mt-1 inline h-6 w-6 text-blue-500 dark:text-white" />
+                  <BadgeCheckIcon className="mx-1 -mt-1 inline h-6 w-6 text-blue-500 dark:text-white" />
                 )}
               </h1>
               {!isBioEmpty && (
