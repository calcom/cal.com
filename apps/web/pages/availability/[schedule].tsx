<<<<<<< HEAD
=======
import type { GetServerSidePropsContext } from "next";
import { useRouter } from "next/router";
>>>>>>> 295748ad
import { Controller, useFieldArray, useForm } from "react-hook-form";
import { z } from "zod";

import { DateOverrideInputDialog, DateOverrideList } from "@calcom/features/schedules";
import Schedule from "@calcom/features/schedules/components/Schedule";
import Shell from "@calcom/features/shell/Shell";
import { availabilityAsString } from "@calcom/lib/availability";
import { yyyymmdd } from "@calcom/lib/date-fns";
import { useLocale } from "@calcom/lib/hooks/useLocale";
import { useTypedQuery } from "@calcom/lib/hooks/useTypedQuery";
import { trpc } from "@calcom/trpc/react";
import useMeQuery from "@calcom/trpc/react/hooks/useMeQuery";
import type { Schedule as ScheduleType, TimeRange, WorkingHours } from "@calcom/types/schedule";
import {
  Button,
  Form,
  Label,
  showToast,
  Skeleton,
  SkeletonText,
  Switch,
  TimezoneSelect,
  Tooltip,
  Dialog,
  DialogTrigger,
  ConfirmationDialogContent,
  VerticalDivider,
} from "@calcom/ui";
import { FiInfo, FiPlus, FiTrash } from "@calcom/ui/components/icon";

import { HttpError } from "@lib/core/http/error";

import { SelectSkeletonLoader } from "@components/availability/SkeletonLoader";
import EditableHeading from "@components/ui/EditableHeading";

const querySchema = z.object({
  schedule: z.coerce.number().positive().optional(),
});

type AvailabilityFormValues = {
  name: string;
  schedule: ScheduleType;
  dateOverrides: { ranges: TimeRange[] }[];
  timeZone: string;
  isDefault: boolean;
};

const DateOverride = ({ workingHours }: { workingHours: WorkingHours[] }) => {
  const { remove, append, update, fields } = useFieldArray<AvailabilityFormValues, "dateOverrides">({
    name: "dateOverrides",
  });
  const { t } = useLocale();
  return (
    <div className="p-6">
      <h3 className="font-medium leading-6 text-gray-900">
        {t("date_overrides")}{" "}
        <Tooltip content={t("date_overrides_info")}>
          <span className="inline-block">
            <FiInfo />
          </span>
        </Tooltip>
      </h3>
      <p className="mb-4 text-sm text-gray-500">{t("date_overrides_subtitle")}</p>
      <div className="space-y-2">
        <DateOverrideList
          excludedDates={fields.map((field) => yyyymmdd(field.ranges[0].start))}
          remove={remove}
          update={update}
          items={fields}
          workingHours={workingHours}
        />
        <DateOverrideInputDialog
          workingHours={workingHours}
          excludedDates={fields.map((field) => yyyymmdd(field.ranges[0].start))}
          onChange={(ranges) => append({ ranges })}
          Trigger={
            <Button color="secondary" StartIcon={FiPlus} data-testid="add-override">
              Add an override
            </Button>
          }
        />
      </div>
    </div>
  );
};

export default function Availability() {
  const { t, i18n } = useLocale();
  const router = useRouter();
  const utils = trpc.useContext();
  const me = useMeQuery();
  const {
    data: { schedule: scheduleId },
  } = useTypedQuery(querySchema);

  const { timeFormat } = me.data || { timeFormat: null };
  const { data: schedule, isLoading } = trpc.viewer.availability.schedule.get.useQuery(
    { scheduleId },
    {
      enabled: !!scheduleId,
    }
  );

  const form = useForm<AvailabilityFormValues>({
    values: schedule && {
      ...schedule,
      schedule: schedule?.availability || [],
    },
  });
  const updateMutation = trpc.viewer.availability.schedule.update.useMutation({
    onSuccess: async ({ prevDefaultId, currentDefaultId, ...data }) => {
      if (prevDefaultId && currentDefaultId) {
        // check weather the default schedule has been changed by comparing  previous default schedule id and current default schedule id.
        if (prevDefaultId !== currentDefaultId) {
          // if not equal, invalidate previous default schedule id and refetch previous default schedule id.
          utils.viewer.availability.schedule.get.invalidate({ scheduleId: prevDefaultId });
          utils.viewer.availability.schedule.get.refetch({ scheduleId: prevDefaultId });
        }
      }
      utils.viewer.availability.schedule.get.invalidate({ scheduleId: data.schedule.id });
      utils.viewer.availability.list.invalidate();
      showToast(
        t("availability_updated_successfully", {
          scheduleName: data.schedule.name,
        }),
        "success"
      );
    },
    onError: (err) => {
      if (err instanceof HttpError) {
        const message = `${err.statusCode}: ${err.message}`;
        showToast(message, "error");
      }
    },
  });

  const deleteMutation = trpc.viewer.availability.schedule.delete.useMutation({
    onError: (err) => {
      if (err instanceof HttpError) {
        const message = `${err.statusCode}: ${err.message}`;
        showToast(message, "error");
      }
    },
    onSettled: () => {
      utils.viewer.availability.list.invalidate();
    },
    onSuccess: () => {
      showToast(t("schedule_deleted_successfully"), "success");
      router.push("/availability");
    },
  });

  return (
    <Shell
      backPath="/availability"
      title={schedule?.name ? schedule.name + " | " + t("availability") : t("availability")}
      heading={
        <Controller
          control={form.control}
          name="name"
          render={({ field }) => (
            <EditableHeading isReady={!isLoading} {...field} data-testid="availablity-title" />
          )}
        />
      }
      subtitle={
        schedule ? (
          schedule.schedule
            .filter((availability) => !!availability.days.length)
            .map((availability) => (
              <span key={availability.id}>
                {availabilityAsString(availability, { locale: i18n.language, hour12: timeFormat === 12 })}
                <br />
              </span>
            ))
        ) : (
          <SkeletonText className="h-4 w-48" />
        )
      }
      CTA={
        <div className="flex items-center justify-end">
          <div className="flex items-center rounded-md px-2 sm:hover:bg-gray-100">
            <Skeleton
              as={Label}
              htmlFor="hiddenSwitch"
              className="mt-2 hidden cursor-pointer self-center pr-2 sm:inline">
              {t("set_to_default")}
            </Skeleton>
            <Switch
              id="hiddenSwitch"
              disabled={isLoading || schedule?.isDefault}
              checked={form.watch("isDefault")}
              onCheckedChange={(e) => {
                form.setValue("isDefault", e);
              }}
            />
          </div>

          <VerticalDivider />
          <Dialog>
            <DialogTrigger asChild>
              <Button StartIcon={FiTrash} variant="icon" color="destructive" aria-label={t("delete")} />
            </DialogTrigger>
            <ConfirmationDialogContent
              isLoading={deleteMutation.isLoading}
              variety="danger"
              title={t("delete_schedule")}
              confirmBtnText={t("delete")}
              loadingText={t("delete")}
              onConfirm={() => {
                deleteMutation.mutate({ scheduleId: schedule });
              }}>
              {t("delete_schedule_description")}
            </ConfirmationDialogContent>
          </Dialog>

          <VerticalDivider />

          <div className="border-l-2 border-gray-300" />
          <Button className="ml-4 lg:ml-0" type="submit" form="availability-form">
            {t("save")}
          </Button>
        </div>
      }>
      <div className="w-full">
        <Form
          form={form}
          id="availability-form"
          handleSubmit={async ({ dateOverrides, ...values }) => {
            scheduleId &&
              updateMutation.mutate({
                scheduleId,
                dateOverrides: dateOverrides.flatMap((override) => override.ranges),
                ...values,
              });
          }}
          className="flex flex-col sm:mx-0 xl:flex-row xl:space-x-6">
          <div className="flex-1 flex-row xl:mr-0">
            <div className="mb-6 rounded-md border">
              <div>
                {typeof me.data?.weekStart === "string" && (
                  <Schedule
                    control={form.control}
                    name="schedule"
                    weekStart={
                      ["Sunday", "Monday", "Tuesday", "Wednesday", "Thursday", "Friday", "Saturday"].indexOf(
                        me.data?.weekStart
                      ) as 0 | 1 | 2 | 3 | 4 | 5 | 6
                    }
                  />
                )}
              </div>
            </div>
            <div className="my-6 rounded-md border">
              {schedule?.workingHours && <DateOverride workingHours={schedule.workingHours} />}
            </div>
          </div>
          <div className="min-w-40 col-span-3 space-y-2 lg:col-span-1">
            <div className="xl:max-w-80 w-full pr-4 sm:ml-0 sm:mr-36 sm:p-0">
              <div>
                <label htmlFor="timeZone" className="block text-sm font-medium text-gray-700">
                  {t("timezone")}
                </label>
                <Controller
                  name="timeZone"
                  render={({ field: { onChange, value } }) =>
                    value ? (
                      <TimezoneSelect
                        value={value}
                        className="focus:border-brand mt-1 block w-72 rounded-md border-gray-300 text-sm"
                        onChange={(timezone) => onChange(timezone.value)}
                      />
                    ) : (
                      <SelectSkeletonLoader className="w-72" />
                    )
                  }
                />
              </div>
              <hr className="my-6 mr-8" />
              <div className="hidden rounded-md md:block">
                <h3 className="text-sm font-medium text-gray-900">{t("something_doesnt_look_right")}</h3>
                <div className="mt-3 flex">
                  <Button href="/availability/troubleshoot" color="secondary">
                    {t("launch_troubleshooter")}
                  </Button>
                </div>
              </div>
            </div>
          </div>
        </Form>
      </div>
    </Shell>
  );
}<|MERGE_RESOLUTION|>--- conflicted
+++ resolved
@@ -1,8 +1,4 @@
-<<<<<<< HEAD
-=======
-import type { GetServerSidePropsContext } from "next";
 import { useRouter } from "next/router";
->>>>>>> 295748ad
 import { Controller, useFieldArray, useForm } from "react-hook-form";
 import { z } from "zod";
 
@@ -213,7 +209,7 @@
               confirmBtnText={t("delete")}
               loadingText={t("delete")}
               onConfirm={() => {
-                deleteMutation.mutate({ scheduleId: schedule });
+                scheduleId && deleteMutation.mutate({ scheduleId });
               }}>
               {t("delete_schedule_description")}
             </ConfirmationDialogContent>
