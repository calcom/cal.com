import { GetStaticPaths, GetStaticProps } from "next";
import { useRouter } from "next/router";
import { useState } from "react";
import { Controller, useForm } from "react-hook-form";
import { z } from "zod";

import { DEFAULT_SCHEDULE, availabilityAsString } from "@calcom/lib/availability";
import { useLocale } from "@calcom/lib/hooks/useLocale";
import showToast from "@calcom/lib/notification";
import { stringOrNumber } from "@calcom/prisma/zod-utils";
import { inferQueryOutput, trpc } from "@calcom/trpc/react";
import { BadgeCheckIcon } from "@calcom/ui/Icon";
<<<<<<< HEAD
=======
import Shell from "@calcom/ui/Shell";
import Switch from "@calcom/ui/Switch";
import TimezoneSelect from "@calcom/ui/form/TimezoneSelect";
>>>>>>> 9346ae64
import { Form } from "@calcom/ui/form/fields";
import Button from "@calcom/ui/v2/Button";
import Switch from "@calcom/ui/v2/Switch";

import { QueryCell } from "@lib/QueryCell";
import { HttpError } from "@lib/core/http/error";

import Schedule from "@components/availability/Schedule";
import EditableHeading from "@components/ui/EditableHeading";

export function AvailabilityForm(props: inferQueryOutput<"viewer.availability.schedule">) {
  const { t } = useLocale();
  const router = useRouter();
  const utils = trpc.useContext();

  const form = useForm({
    defaultValues: {
      schedule: props.availability || DEFAULT_SCHEDULE,
      isDefault: !!props.isDefault,
      timeZone: props.timeZone,
    },
  });

  const updateMutation = trpc.useMutation("viewer.availability.schedule.update", {
    onSuccess: async ({ schedule }) => {
      await utils.invalidateQueries(["viewer.availability.schedule"]);
      await router.push("/availability");
      showToast(
        t("availability_updated_successfully", {
          scheduleName: schedule.name,
        }),
        "success"
      );
    },
    onError: (err) => {
      if (err instanceof HttpError) {
        const message = `${err.statusCode}: ${err.message}`;
        showToast(message, "error");
      }
    },
  });

  return (
    <Form
      form={form}
      handleSubmit={async (values) => {
        updateMutation.mutate({
          scheduleId: parseInt(router.query.schedule as string, 10),
          name: props.schedule.name,
          ...values,
        });
      }}
      className="-mx-5 flex flex-col sm:mx-0 xl:flex-row">
      <div className="flex-1">
        <div className="divide-y rounded-md border border-gray-200 bg-white px-4 py-5  sm:p-6">
          <h3 className="mb-5 text-base font-medium leading-6 text-gray-900">{t("change_start_end")}</h3>
          <Schedule name="schedule" />
        </div>
        <div className="space-x-2 pt-4 text-right sm:pt-2">
          <Button color="secondary" href="/availability" tabIndex={-1}>
            {t("cancel")}
          </Button>
          <Button>{t("save")}</Button>
        </div>
      </div>
      <div className="min-w-40 col-span-3 ml-2 space-y-2 lg:col-span-1">
        {props.isDefault ? (
          <span className="flex items-center">
            <BadgeCheckIcon className="mr-1 h-4 w-4" /> {t("default")}
          </span>
        ) : (
          <Controller
            name="isDefault"
            render={({ field: { onChange, value } }) => (
              <Switch label={t("set_to_default")} onCheckedChange={onChange} checked={value} />
            )}
          />
        )}
        <div className="xl:max-w-80 w-full">
          <div>
            <label htmlFor="timeZone" className="block text-sm font-medium text-gray-700">
              {t("timezone")}
            </label>
            <div className="mt-1">
              <Controller
                name="timeZone"
                render={({ field: { onChange, value } }) => (
                  <TimezoneSelect
                    value={value}
                    className="focus:border-brand mt-1 block w-full rounded-md border-gray-300 text-sm"
                    onChange={(timezone) => onChange(timezone.value)}
                  />
                )}
              />
            </div>
          </div>
          <div className="mt-2 rounded-sm border border-gray-200 px-4 py-5 sm:p-6 ">
            <h3 className="text-base font-medium leading-6 text-gray-900">
              {t("something_doesnt_look_right")}
            </h3>
            <div className="mt-2 max-w-xl text-sm text-gray-500">
              <p>{t("troubleshoot_availability")}</p>
            </div>
            <div className="mt-5">
              <Button href="/availability/troubleshoot" color="secondary">
                {t("launch_troubleshooter")}
              </Button>
            </div>
          </div>
        </div>
      </div>
    </Form>
  );
}

const querySchema = z.object({
  schedule: stringOrNumber,
});

export default function Availability() {
  const router = useRouter();
  const { i18n } = useLocale();
  const { schedule: scheduleId } = router.isReady ? querySchema.parse(router.query) : { schedule: -1 };
  const query = trpc.useQuery(["viewer.availability.schedule", { scheduleId }], { enabled: router.isReady });
  const [name, setName] = useState<string>();
  return (
    <div>
      <QueryCell
        query={query}
        success={({ data }) => {
          return (
            <Shell
              heading={<EditableHeading title={name || data.schedule.name} onChange={setName} />}
              subtitle={data.schedule.availability.map((availability) => (
                <span key={availability.id}>
                  {availabilityAsString(availability, i18n.language)}
                  <br />
                </span>
              ))}>
              <AvailabilityForm
                {...{ ...data, schedule: { ...data.schedule, name: name || data.schedule.name } }}
              />
            </Shell>
          );
        }}
      />
    </div>
  );
}

export const getStaticProps: GetStaticProps = (ctx) => {
  const params = querySchema.safeParse(ctx.params);

  if (!params.success) return { notFound: true };

  return {
    props: {
      schedule: params.data.schedule,
    },
    revalidate: 10, // seconds
  };
};

export const getStaticPaths: GetStaticPaths = () => {
  return {
    paths: [],
    fallback: "blocking",
  };
};<|MERGE_RESOLUTION|>--- conflicted
+++ resolved
@@ -10,15 +10,11 @@
 import { stringOrNumber } from "@calcom/prisma/zod-utils";
 import { inferQueryOutput, trpc } from "@calcom/trpc/react";
 import { BadgeCheckIcon } from "@calcom/ui/Icon";
-<<<<<<< HEAD
-=======
 import Shell from "@calcom/ui/Shell";
-import Switch from "@calcom/ui/Switch";
 import TimezoneSelect from "@calcom/ui/form/TimezoneSelect";
->>>>>>> 9346ae64
-import { Form } from "@calcom/ui/form/fields";
 import Button from "@calcom/ui/v2/Button";
 import Switch from "@calcom/ui/v2/Switch";
+import { Form } from "@calcom/ui/v2/form/fields";
 
 import { QueryCell } from "@lib/QueryCell";
 import { HttpError } from "@lib/core/http/error";
