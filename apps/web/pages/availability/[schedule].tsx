--- conflicted
+++ resolved
@@ -1,8 +1,4 @@
-<<<<<<< HEAD
-=======
-import { BadgeCheckIcon } from "@heroicons/react/solid";
 import { GetStaticPaths, GetStaticProps } from "next";
->>>>>>> a1fcdcae
 import { useRouter } from "next/router";
 import { useState } from "react";
 import { Controller, useForm } from "react-hook-form";
