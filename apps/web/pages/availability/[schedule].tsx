--- conflicted
+++ resolved
@@ -186,16 +186,8 @@
             });
           }}
           className="flex flex-col pb-16 sm:mx-0 xl:flex-row xl:space-x-6">
-<<<<<<< HEAD
-          <div className="flex-1 divide-y divide-neutral-200 rounded-md border">
-            <div className=" py-5 sm:p-6">
-              <h3 className="mb-2 px-5 text-base font-medium leading-6 text-gray-900 sm:pl-0">
-                {t("change_start_end")}
-              </h3>
-=======
           <div className="flex-1 divide-y divide-gray-200 rounded-md border">
             <div className=" py-5 sm:p-6">
->>>>>>> 2d50d09c
               {typeof me.data?.weekStart === "string" && (
                 <Schedule
                   control={control}
