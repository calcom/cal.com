--- conflicted
+++ resolved
@@ -4,22 +4,15 @@
 import { Controller, useForm } from "react-hook-form";
 import { z } from "zod";
 
-<<<<<<< HEAD
 import { QueryCell } from "@calcom/lib/Querycell";
 import { DEFAULT_SCHEDULE, availabilityAsString } from "@calcom/lib/availability";
-=======
-import { availabilityAsString, DEFAULT_SCHEDULE } from "@calcom/lib/availability";
->>>>>>> 7537ea5b
 import { useLocale } from "@calcom/lib/hooks/useLocale";
 import showToast from "@calcom/lib/notification";
 import { stringOrNumber } from "@calcom/prisma/zod-utils";
 import { inferQueryOutput, trpc } from "@calcom/trpc/react";
 import Button from "@calcom/ui/Button";
-<<<<<<< HEAD
+import { BadgeCheckIcon } from "@calcom/ui/Icon";
 import Shell from "@calcom/ui/Shell";
-=======
-import { BadgeCheckIcon } from "@calcom/ui/Icon";
->>>>>>> 7537ea5b
 import Switch from "@calcom/ui/Switch";
 import TimezoneSelect from "@calcom/ui/form/TimezoneSelect";
 import { Form } from "@calcom/ui/form/fields";
