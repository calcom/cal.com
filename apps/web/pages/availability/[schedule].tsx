--- conflicted
+++ resolved
@@ -57,26 +57,18 @@
     }
   }, [data, isLoading, reset]);
 
-<<<<<<< HEAD
   const updateMutation = trpc.viewer.availability.schedule.update.useMutation({
-    onSuccess: async ({ schedule }) => {
-      await utils.viewer.availability.schedule.invalidate();
-      await utils.viewer.availability.schedule.get.refetch();
-      await router.push("/availability");
-=======
-  const updateMutation = trpc.useMutation("viewer.availability.schedule.update", {
     onSuccess: async ({ prevDefaultId, currentDefaultId, ...data }) => {
       if (prevDefaultId && currentDefaultId) {
         // check weather the default schedule has been changed by comparing  previous default schedule id and current default schedule id.
         if (prevDefaultId !== currentDefaultId) {
           // if not equal, invalidate previous default schedule id and refetch previous default schedule id.
-          utils.invalidateQueries(["viewer.availability.schedule", { scheduleId: prevDefaultId }]);
-          utils.refetchQueries(["viewer.availability.schedule", { scheduleId: prevDefaultId }]);
+          utils.viewer.availability.schedule.get.invalidate({ scheduleId: prevDefaultId });
+          utils.viewer.availability.schedule.get.refetch({ scheduleId: prevDefaultId });
         }
       }
-      utils.setQueryData(["viewer.availability.schedule", { scheduleId: data.schedule.id }], data);
-      utils.invalidateQueries(["viewer.availability.list"]);
->>>>>>> eb14c1b7
+      utils.viewer.availability.schedule.get.setData(data, { scheduleId: data.schedule.id });
+      utils.viewer.availability.list.invalidate();
       showToast(
         t("availability_updated_successfully", {
           scheduleName: data.schedule.name,
