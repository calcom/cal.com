import { useRouter } from "next/navigation";
import { useMemo, useState } from "react";
import { Controller, useFieldArray, useForm, useWatch } from "react-hook-form";

import dayjs from "@calcom/dayjs";
import { DateOverrideInputDialog, DateOverrideList } from "@calcom/features/schedules";
import Schedule from "@calcom/features/schedules/components/Schedule";
import Shell from "@calcom/features/shell/Shell";
import { classNames } from "@calcom/lib";
import { availabilityAsString } from "@calcom/lib/availability";
import { withErrorFromUnknown } from "@calcom/lib/getClientErrorFromUnknown";
import { useCompatSearchParams } from "@calcom/lib/hooks/useCompatSearchParams";
import { useLocale } from "@calcom/lib/hooks/useLocale";
import { HttpError } from "@calcom/lib/http-error";
import { trpc } from "@calcom/trpc/react";
import useMeQuery from "@calcom/trpc/react/hooks/useMeQuery";
import type {
  Schedule as ScheduleType,
  TimeRange,
  WorkingHours,
  TravelSchedule,
} from "@calcom/types/schedule";
import {
  Button,
  ConfirmationDialogContent,
  Dialog,
  DialogTrigger,
  Form,
  Label,
  showToast,
  Skeleton,
  SkeletonText,
  Switch,
  TimezoneSelect,
  Tooltip,
  VerticalDivider,
} from "@calcom/ui";
import { ArrowLeft, Info, MoreVertical, Plus, Trash } from "@calcom/ui/components/icon";

import PageWrapper from "@components/PageWrapper";
import { SelectSkeletonLoader } from "@components/availability/SkeletonLoader";
import EditableHeading from "@components/ui/EditableHeading";

export type AvailabilityFormValues = {
  name: string;
  schedule: ScheduleType;
  dateOverrides: { ranges: TimeRange[] }[];
  timeZone: string;
  isDefault: boolean;
};

<<<<<<< HEAD
type DateOverrideProps = {
  workingHours: WorkingHours[];
  travelSchedules?: TravelSchedule[];
  isDefaultSchedule: boolean;
};

const DateOverride = ({ workingHours, travelSchedules, isDefaultSchedule }: DateOverrideProps) => {
  const { remove, append, replace, fields } = useFieldArray<AvailabilityFormValues, "dateOverrides">({
=======
const useExcludedDates = () => {
  const watchValues = useWatch<AvailabilityFormValues>({ name: "dateOverrides" }) as {
    ranges: TimeRange[];
  }[];
  return useMemo(() => {
    return watchValues?.map((field) => dayjs(field.ranges[0].start).utc().format("YYYY-MM-DD"));
  }, [watchValues]);
};

const useSettings = () => {
  const { data } = useMeQuery();
  return {
    hour12: data?.timeFormat === 12,
    timeZone: data?.timeZone,
  };
};

const DateOverride = ({ workingHours }: { workingHours: WorkingHours[] }) => {
  const { hour12 } = useSettings();
  const { append, replace, fields } = useFieldArray<AvailabilityFormValues, "dateOverrides">({
>>>>>>> af6899d1
    name: "dateOverrides",
  });
  const excludedDates = useExcludedDates();
  const { t } = useLocale();
  return (
    <div className="p-6">
      <h3 className="text-emphasis font-medium leading-6">
        {t("date_overrides")}{" "}
        <Tooltip content={t("date_overrides_info")}>
          <span className="inline-block align-middle">
            <Info className="h-4 w-4" />
          </span>
        </Tooltip>
      </h3>
      <p className="text-subtle mb-4 text-sm">{t("date_overrides_subtitle")}</p>
      <div className="space-y-2">
        <DateOverrideList
          hour12={hour12}
          replace={replace}
          fields={fields}
          excludedDates={excludedDates}
          workingHours={workingHours}
          travelSchedules={travelSchedules}
          isDefaultSchedule={isDefaultSchedule}
        />
        <DateOverrideInputDialog
          workingHours={workingHours}
          excludedDates={excludedDates}
          onChange={(ranges) => ranges.forEach((range) => append({ ranges: [range] }))}
          Trigger={
            <Button color="secondary" StartIcon={Plus} data-testid="add-override">
              {t("add_an_override")}
            </Button>
          }
        />
      </div>
    </div>
  );
};

const DeleteDialogButton = ({
  disabled,
  scheduleId,
  buttonClassName,
  onDeleteConfirmed,
}: {
  disabled?: boolean;
  onDeleteConfirmed?: () => void;
  buttonClassName: string;
  scheduleId: number;
}) => {
  const { t } = useLocale();
  const router = useRouter();
  const utils = trpc.useUtils();
  const { isPending, mutate } = trpc.viewer.availability.schedule.delete.useMutation({
    onError: withErrorFromUnknown((err) => {
      showToast(err.message, "error");
    }),
    onSettled: () => {
      utils.viewer.availability.list.invalidate();
    },
    onSuccess: () => {
      showToast(t("schedule_deleted_successfully"), "success");
      router.push("/availability");
    },
  });

  return (
    <Dialog>
      <DialogTrigger asChild>
        <Button
          StartIcon={Trash}
          variant="icon"
          color="destructive"
          aria-label={t("delete")}
          className={buttonClassName}
          disabled={disabled}
          tooltip={disabled ? t("requires_at_least_one_schedule") : t("delete")}
        />
      </DialogTrigger>
      <ConfirmationDialogContent
        isPending={isPending}
        variety="danger"
        title={t("delete_schedule")}
        confirmBtnText={t("delete")}
        loadingText={t("delete")}
        onConfirm={() => {
          scheduleId && mutate({ scheduleId });
          onDeleteConfirmed?.();
        }}>
        {t("delete_schedule_description")}
      </ConfirmationDialogContent>
    </Dialog>
  );
};

// Simplify logic by assuming this will never be opened on a large screen
const SmallScreenSideBar = ({ open, children }: { open: boolean; children: JSX.Element }) => {
  return (
    <div
      className={classNames(
        open
          ? "fadeIn fixed inset-0 z-50 bg-neutral-800 bg-opacity-70 transition-opacity dark:bg-opacity-70 sm:hidden"
          : ""
      )}>
      <div
        className={classNames(
          "bg-default fixed right-0 z-20 flex h-screen w-80 flex-col space-y-2 overflow-x-hidden rounded-md px-2 pb-3 transition-transform",
          open ? "translate-x-0 opacity-100" : "translate-x-full opacity-0"
        )}>
        {open ? children : null}
      </div>
    </div>
  );
};
export default function Availability() {
  const searchParams = useCompatSearchParams();
  const { t, i18n } = useLocale();
  const utils = trpc.useUtils();
  const me = useMeQuery();
  const scheduleId = searchParams?.get("schedule") ? Number(searchParams.get("schedule")) : -1;
  const fromEventType = searchParams?.get("fromEventType");
  const { timeFormat } = me.data || { timeFormat: null };
  const [openSidebar, setOpenSidebar] = useState(false);
  const { data: schedule, isPending } = trpc.viewer.availability.schedule.get.useQuery(
    { scheduleId },
    {
      enabled: !!scheduleId,
    }
  );

  const isDefaultSchedule = me.data?.defaultScheduleId === scheduleId;

  const form = useForm<AvailabilityFormValues>({
    values: schedule && {
      ...schedule,
      schedule: schedule?.availability || [],
    },
  });
  const updateMutation = trpc.viewer.availability.schedule.update.useMutation({
    onSuccess: async ({ prevDefaultId, currentDefaultId, ...data }) => {
      if (prevDefaultId && currentDefaultId) {
        // check weather the default schedule has been changed by comparing  previous default schedule id and current default schedule id.
        if (prevDefaultId !== currentDefaultId) {
          // if not equal, invalidate previous default schedule id and refetch previous default schedule id.
          utils.viewer.availability.schedule.get.invalidate({ scheduleId: prevDefaultId });
          utils.viewer.availability.schedule.get.refetch({ scheduleId: prevDefaultId });
        }
      }
      utils.viewer.availability.schedule.get.invalidate({ scheduleId: data.schedule.id });
      utils.viewer.availability.list.invalidate();
      showToast(
        t("availability_updated_successfully", {
          scheduleName: data.schedule.name,
        }),
        "success"
      );
    },
    onError: (err) => {
      if (err instanceof HttpError) {
        const message = `${err.statusCode}: ${err.message}`;
        showToast(message, "error");
      }
    },
  });

  return (
    <Shell
      backPath={fromEventType ? true : "/availability"}
      title={schedule?.name ? `${schedule.name} | ${t("availability")}` : t("availability")}
      heading={
        <Controller
          control={form.control}
          name="name"
          render={({ field }) => (
            <EditableHeading isReady={!isPending} {...field} data-testid="availablity-title" />
          )}
        />
      }
      subtitle={
        schedule ? (
          schedule.schedule
            .filter((availability) => !!availability.days.length)
            .map((availability) => (
              <span key={availability.id}>
                {availabilityAsString(availability, { locale: i18n.language, hour12: timeFormat === 12 })}
                <br />
              </span>
            ))
        ) : (
          <SkeletonText className="h-4 w-48" />
        )
      }
      CTA={
        <div className="flex items-center justify-end">
          <div className="sm:hover:bg-muted hidden items-center rounded-md px-2 sm:flex">
            {!openSidebar ? (
              <>
                <Skeleton
                  as={Label}
                  htmlFor="hiddenSwitch"
                  className="mt-2 cursor-pointer self-center pe-2"
                  loadingClassName="me-4">
                  {t("set_to_default")}
                </Skeleton>
                <Controller
                  control={form.control}
                  name="isDefault"
                  render={({ field: { value, onChange } }) => (
                    <Switch
                      id="hiddenSwitch"
                      disabled={isPending || schedule?.isDefault}
                      checked={value}
                      onCheckedChange={onChange}
                    />
                  )}
                />
              </>
            ) : null}
          </div>

          <VerticalDivider className="hidden sm:inline" />
          <DeleteDialogButton
            buttonClassName="hidden sm:inline"
            scheduleId={scheduleId}
            disabled={schedule?.isLastSchedule}
          />
          <VerticalDivider className="hidden sm:inline" />

          <SmallScreenSideBar open={openSidebar}>
            <>
              <div className="flex flex-row items-center pt-5">
                <Button
                  StartIcon={ArrowLeft}
                  color="minimal"
                  onClick={() => {
                    setOpenSidebar(false);
                  }}
                />
                <p className="-ml-2">{t("availability_settings")}</p>
                <DeleteDialogButton
                  buttonClassName="ml-16 inline"
                  scheduleId={scheduleId}
                  disabled={schedule?.isLastSchedule}
                  onDeleteConfirmed={() => {
                    setOpenSidebar(false);
                  }}
                />
              </div>
              <div className="flex flex-col px-2 py-2">
                <Skeleton as={Label}>{t("name")}</Skeleton>
                <Controller
                  control={form.control}
                  name="name"
                  render={({ field }) => (
                    <input
                      className="hover:border-emphasis dark:focus:border-emphasis border-default bg-default placeholder:text-muted text-emphasis focus:ring-brand-default disabled:bg-subtle disabled:hover:border-subtle focus:border-subtle mb-2 block h-9 w-full rounded-md border px-3 py-2 text-sm leading-4 focus:outline-none focus:ring-2 disabled:cursor-not-allowed"
                      {...field}
                    />
                  )}
                />
              </div>

              <div className="flex h-9 flex-row-reverse items-center justify-end gap-3 px-2">
                <Skeleton
                  as={Label}
                  htmlFor="hiddenSwitch"
                  className="mt-2 cursor-pointer self-center pr-2 sm:inline">
                  {t("set_to_default")}
                </Skeleton>
                <Controller
                  control={form.control}
                  name="isDefault"
                  render={({ field: { value, onChange } }) => (
                    <Switch
                      id="hiddenSwitch"
                      disabled={isPending || value}
                      checked={value}
                      onCheckedChange={onChange}
                    />
                  )}
                />
              </div>

              <div className="min-w-40 col-span-3 space-y-2 px-2 py-4 lg:col-span-1">
                <div className="xl:max-w-80 w-full pr-4 sm:ml-0 sm:mr-36 sm:p-0">
                  <div>
                    <Skeleton
                      as={Label}
                      htmlFor="timeZone-sm-viewport"
                      className="mb-0 inline-block leading-none">
                      {t("timezone")}
                    </Skeleton>
                    <Controller
                      control={form.control}
                      name="timeZone"
                      render={({ field: { onChange, value } }) =>
                        value ? (
                          <TimezoneSelect
                            inputId="timeZone-sm-viewport"
                            value={value}
                            className="focus:border-brand-default border-default mt-1 block w-72 rounded-md text-sm"
                            onChange={(timezone) => onChange(timezone.value)}
                          />
                        ) : (
                          <SelectSkeletonLoader className="mt-1 w-72" />
                        )
                      }
                    />
                  </div>
                  <hr className="border-subtle my-7" />
                  <div className="rounded-md md:block">
                    <Skeleton as="h3" className="mb-0 inline-block text-sm font-medium">
                      {t("something_doesnt_look_right")}
                    </Skeleton>
                    <div className="mt-3 flex">
                      <Skeleton as={Button} href="/availability/troubleshoot" color="secondary">
                        {t("launch_troubleshooter")}
                      </Skeleton>
                    </div>
                  </div>
                </div>
              </div>
            </>
          </SmallScreenSideBar>

          <div className="border-default border-l-2" />
          <Button
            className="ml-4 lg:ml-0"
            type="submit"
            form="availability-form"
            loading={updateMutation.isPending}>
            {t("save")}
          </Button>
          <Button
            className="ml-3 sm:hidden"
            StartIcon={MoreVertical}
            variant="icon"
            color="secondary"
            onClick={() => setOpenSidebar(true)}
          />
        </div>
      }>
      <div className="mt-4 w-full md:mt-0">
        <Form
          form={form}
          id="availability-form"
          handleSubmit={async ({ dateOverrides, ...values }) => {
            scheduleId &&
              updateMutation.mutate({
                scheduleId,
                dateOverrides: dateOverrides.flatMap((override) => override.ranges),
                ...values,
              });
          }}
          className="flex flex-col sm:mx-0 xl:flex-row xl:space-x-6">
          <div className="flex-1 flex-row xl:mr-0">
            <div className="border-subtle mb-6 rounded-md border">
              <div>
                {typeof me.data?.weekStart === "string" && (
                  <Schedule
                    control={form.control}
                    name="schedule"
                    weekStart={
                      ["Sunday", "Monday", "Tuesday", "Wednesday", "Thursday", "Friday", "Saturday"].indexOf(
                        me.data?.weekStart
                      ) as 0 | 1 | 2 | 3 | 4 | 5 | 6
                    }
                  />
                )}
              </div>
            </div>
            <div className="border-subtle my-6 rounded-md border">
              {schedule?.workingHours && (
                <DateOverride
                  workingHours={schedule.workingHours}
                  travelSchedules={me.data?.travelSchedules}
                  isDefaultSchedule={isDefaultSchedule}
                />
              )}
            </div>
          </div>
          <div className="min-w-40 col-span-3 hidden space-y-2 md:block lg:col-span-1">
            <div className="xl:max-w-80 w-full pr-4 sm:ml-0 sm:mr-36 sm:p-0">
              <div>
                <Skeleton
                  as={Label}
                  htmlFor="timeZone-lg-viewport"
                  className="mb-0 inline-block leading-none">
                  {t("timezone")}
                </Skeleton>
                <Controller
                  name="timeZone"
                  render={({ field: { onChange, value } }) =>
                    value ? (
                      <TimezoneSelect
                        inputId="timeZone-lg-viewport"
                        value={value}
                        className="focus:border-brand-default border-default mt-1 block w-72 rounded-md text-sm"
                        onChange={(timezone) => onChange(timezone.value)}
                      />
                    ) : (
                      <SelectSkeletonLoader className="mt-1 w-72" />
                    )
                  }
                />
              </div>
              <hr className="border-subtle my-6 mr-8" />
              <div className="rounded-md">
                <Skeleton as="h3" className="mb-0 inline-block text-sm font-medium">
                  {t("something_doesnt_look_right")}
                </Skeleton>
                <div className="mt-3 flex">
                  <Skeleton as={Button} href="/availability/troubleshoot" color="secondary">
                    {t("launch_troubleshooter")}
                  </Skeleton>
                </div>
              </div>
            </div>
          </div>
        </Form>
      </div>
    </Shell>
  );
}

Availability.PageWrapper = PageWrapper;<|MERGE_RESOLUTION|>--- conflicted
+++ resolved
@@ -49,16 +49,6 @@
   isDefault: boolean;
 };
 
-<<<<<<< HEAD
-type DateOverrideProps = {
-  workingHours: WorkingHours[];
-  travelSchedules?: TravelSchedule[];
-  isDefaultSchedule: boolean;
-};
-
-const DateOverride = ({ workingHours, travelSchedules, isDefaultSchedule }: DateOverrideProps) => {
-  const { remove, append, replace, fields } = useFieldArray<AvailabilityFormValues, "dateOverrides">({
-=======
 const useExcludedDates = () => {
   const watchValues = useWatch<AvailabilityFormValues>({ name: "dateOverrides" }) as {
     ranges: TimeRange[];
@@ -76,10 +66,15 @@
   };
 };
 
-const DateOverride = ({ workingHours }: { workingHours: WorkingHours[] }) => {
+type DateOverrideProps = {
+  workingHours: WorkingHours[];
+  travelSchedules?: TravelSchedule[];
+  isDefaultSchedule: boolean;
+};
+
+const DateOverride = ({ workingHours, travelSchedules, isDefaultSchedule }: DateOverrideProps) => {
   const { hour12 } = useSettings();
   const { append, replace, fields } = useFieldArray<AvailabilityFormValues, "dateOverrides">({
->>>>>>> af6899d1
     name: "dateOverrides",
   });
   const excludedDates = useExcludedDates();
