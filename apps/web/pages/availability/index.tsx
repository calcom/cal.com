import { useAutoAnimate } from "@formkit/auto-animate/react";
import { GetServerSidePropsContext } from "next";

import { NewScheduleButton, ScheduleListItem } from "@calcom/features/schedules";
import Shell from "@calcom/features/shell/Shell";
import { useLocale } from "@calcom/lib/hooks/useLocale";
import { RouterOutputs, trpc } from "@calcom/trpc/react";
<<<<<<< HEAD
import { EmptyScreen, Icon, showToast } from "@calcom/ui";
=======
import { EmptyScreen, showToast } from "@calcom/ui";
import { FiClock } from "@calcom/ui/components/icon";
>>>>>>> 2d50d09c

import { withQuery } from "@lib/QueryCell";
import { HttpError } from "@lib/core/http/error";

import SkeletonLoader from "@components/availability/SkeletonLoader";

import { ssrInit } from "@server/lib/ssr";

export function AvailabilityList({ schedules }: RouterOutputs["viewer"]["availability"]["list"]) {
  const { t } = useLocale();
  const utils = trpc.useContext();

  const meQuery = trpc.viewer.me.useQuery();

  const deleteMutation = trpc.viewer.availability.schedule.delete.useMutation({
    onMutate: async ({ scheduleId }) => {
      await utils.viewer.availability.list.cancel();
      const previousValue = utils.viewer.availability.list.getData();
      if (previousValue) {
        const filteredValue = previousValue.schedules.filter(({ id }) => id !== scheduleId);
        utils.viewer.availability.list.setData(undefined, { ...previousValue, schedules: filteredValue });
      }

      return { previousValue };
    },

    onError: (err, variables, context) => {
      if (context?.previousValue) {
        utils.viewer.availability.list.setData(undefined, context.previousValue);
      }
      if (err instanceof HttpError) {
        const message = `${err.statusCode}: ${err.message}`;
        showToast(message, "error");
      }
    },
    onSettled: () => {
      utils.viewer.availability.list.invalidate();
    },
    onSuccess: () => {
      showToast(t("schedule_deleted_successfully"), "success");
    },
  });

  const updateMutation = trpc.viewer.availability.schedule.update.useMutation({
    onSuccess: async ({ schedule }) => {
      await utils.viewer.availability.list.invalidate();
      showToast(
        t("availability_updated_successfully", {
          scheduleName: schedule.name,
        }),
        "success"
      );
    },
    onError: (err) => {
      if (err instanceof HttpError) {
        const message = `${err.statusCode}: ${err.message}`;
        showToast(message, "error");
      }
    },
  });

  // Adds smooth delete button - item fades and old item slides into place

  const [animationParentRef] = useAutoAnimate<HTMLUListElement>();

  return (
    <>
      {schedules.length === 0 ? (
        <div className="flex justify-center">
          <EmptyScreen
            Icon={FiClock}
            headline={t("new_schedule_heading")}
            description={t("new_schedule_description")}
            buttonRaw={<NewScheduleButton />}
          />
        </div>
      ) : (
        <div className="mb-16 overflow-hidden rounded-md border border-gray-200 bg-white">
          <ul className="divide-y divide-gray-200" data-testid="schedules" ref={animationParentRef}>
            {schedules.map((schedule) => (
              <ScheduleListItem
                displayOptions={{
                  hour12: meQuery.data?.timeFormat ? meQuery.data.timeFormat === 12 : undefined,
                  timeZone: meQuery.data?.timeZone,
                }}
                key={schedule.id}
                schedule={schedule}
                updateDefault={updateMutation.mutate}
                deleteFunction={deleteMutation.mutate}
              />
            ))}
          </ul>
        </div>
      )}
    </>
  );
}

const WithQuery = withQuery(trpc.viewer.availability.list);

export default function AvailabilityPage() {
  const { t } = useLocale();
  return (
    <div>
      <Shell heading={t("availability")} subtitle={t("configure_availability")} CTA={<NewScheduleButton />}>
        <WithQuery success={({ data }) => <AvailabilityList {...data} />} customLoader={<SkeletonLoader />} />
      </Shell>
    </div>
  );
}

export const getServerSideProps = async (context: GetServerSidePropsContext) => {
  const ssr = await ssrInit(context);

  return {
    props: {
      trpcState: ssr.dehydrate(),
    },
  };
};<|MERGE_RESOLUTION|>--- conflicted
+++ resolved
@@ -5,12 +5,8 @@
 import Shell from "@calcom/features/shell/Shell";
 import { useLocale } from "@calcom/lib/hooks/useLocale";
 import { RouterOutputs, trpc } from "@calcom/trpc/react";
-<<<<<<< HEAD
-import { EmptyScreen, Icon, showToast } from "@calcom/ui";
-=======
 import { EmptyScreen, showToast } from "@calcom/ui";
 import { FiClock } from "@calcom/ui/components/icon";
->>>>>>> 2d50d09c
 
 import { withQuery } from "@lib/QueryCell";
 import { HttpError } from "@lib/core/http/error";
