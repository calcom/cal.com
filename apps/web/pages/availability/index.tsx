--- conflicted
+++ resolved
@@ -1,18 +1,10 @@
-<<<<<<< HEAD
-import { ClockIcon } from "@heroicons/react/outline";
-
 import { withQuery } from "@calcom/lib/Querycell";
-=======
->>>>>>> 7537ea5b
 import { useLocale } from "@calcom/lib/hooks/useLocale";
 import showToast from "@calcom/lib/notification";
 import { inferQueryOutput, trpc } from "@calcom/trpc/react";
 import EmptyScreen from "@calcom/ui/EmptyScreen";
-<<<<<<< HEAD
+import { Icon } from "@calcom/ui/Icon";
 import Shell from "@calcom/ui/Shell";
-=======
-import { Icon } from "@calcom/ui/Icon";
->>>>>>> 7537ea5b
 
 import { HttpError } from "@lib/core/http/error";
 
