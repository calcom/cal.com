--- conflicted
+++ resolved
@@ -1,12 +1,8 @@
 import { useLocale } from "@calcom/lib/hooks/useLocale";
 import showToast from "@calcom/lib/notification";
 import { inferQueryOutput, trpc } from "@calcom/trpc/react";
-<<<<<<< HEAD
+import { Icon } from "@calcom/ui/Icon";
 import EmptyScreen from "@calcom/ui/v2/EmptyScreen";
-=======
-import EmptyScreen from "@calcom/ui/EmptyScreen";
-import { Icon } from "@calcom/ui/Icon";
->>>>>>> b9645b4d
 
 import { withQuery } from "@lib/QueryCell";
 import { HttpError } from "@lib/core/http/error";
@@ -34,22 +30,14 @@
   return (
     <>
       {schedules.length === 0 ? (
-<<<<<<< HEAD
         <div className="flex justify-center">
           <EmptyScreen
-            Icon={ClockIcon}
+            Icon={Icon.Clock}
             headline={t("new_schedule_heading")}
             description={t("new_schedule_description")}
             buttonRaw={<NewScheduleButton />}
           />
         </div>
-=======
-        <EmptyScreen
-          Icon={Icon.Clock}
-          headline={t("new_schedule_heading")}
-          description={t("new_schedule_description")}
-        />
->>>>>>> b9645b4d
       ) : (
         <div className="-mx-4 mb-16 overflow-hidden rounded-md border border-gray-200 bg-white sm:mx-0">
           <ul className="divide-y divide-neutral-200" data-testid="schedules">
