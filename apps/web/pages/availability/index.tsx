import { useAutoAnimate } from "@formkit/auto-animate/react";
<<<<<<< HEAD
=======
import type { GetServerSidePropsContext } from "next";
>>>>>>> 99cd6fe7

import { NewScheduleButton, ScheduleListItem } from "@calcom/features/schedules";
import Shell from "@calcom/features/shell/Shell";
import { useLocale } from "@calcom/lib/hooks/useLocale";
import type { RouterOutputs } from "@calcom/trpc/react";
import { trpc } from "@calcom/trpc/react";
import { EmptyScreen, showToast } from "@calcom/ui";
import { FiClock } from "@calcom/ui/components/icon";

import { withQuery } from "@lib/QueryCell";
import { HttpError } from "@lib/core/http/error";

import SkeletonLoader from "@components/availability/SkeletonLoader";

export function AvailabilityList({ schedules }: RouterOutputs["viewer"]["availability"]["list"]) {
  const { t } = useLocale();
  const utils = trpc.useContext();

  const meQuery = trpc.viewer.me.useQuery();

  const deleteMutation = trpc.viewer.availability.schedule.delete.useMutation({
    onMutate: async ({ scheduleId }) => {
      await utils.viewer.availability.list.cancel();
      const previousValue = utils.viewer.availability.list.getData();
      if (previousValue) {
        const filteredValue = previousValue.schedules.filter(({ id }) => id !== scheduleId);
        utils.viewer.availability.list.setData(undefined, { ...previousValue, schedules: filteredValue });
      }

      return { previousValue };
    },

    onError: (err, variables, context) => {
      if (context?.previousValue) {
        utils.viewer.availability.list.setData(undefined, context.previousValue);
      }
      if (err instanceof HttpError) {
        const message = `${err.statusCode}: ${err.message}`;
        showToast(message, "error");
      }
    },
    onSettled: () => {
      utils.viewer.availability.list.invalidate();
    },
    onSuccess: () => {
      showToast(t("schedule_deleted_successfully"), "success");
    },
  });

  const updateMutation = trpc.viewer.availability.schedule.update.useMutation({
    onSuccess: async ({ schedule }) => {
      await utils.viewer.availability.list.invalidate();
      showToast(
        t("availability_updated_successfully", {
          scheduleName: schedule.name,
        }),
        "success"
      );
    },
    onError: (err) => {
      if (err instanceof HttpError) {
        const message = `${err.statusCode}: ${err.message}`;
        showToast(message, "error");
      }
    },
  });

  // Adds smooth delete button - item fades and old item slides into place

  const [animationParentRef] = useAutoAnimate<HTMLUListElement>();

  return (
    <>
      {schedules.length === 0 ? (
        <div className="flex justify-center">
          <EmptyScreen
            Icon={FiClock}
            headline={t("new_schedule_heading")}
            description={t("new_schedule_description")}
            buttonRaw={<NewScheduleButton />}
          />
        </div>
      ) : (
        <div className="mb-16 overflow-hidden rounded-md border border-gray-200 bg-white">
          <ul className="divide-y divide-gray-200" data-testid="schedules" ref={animationParentRef}>
            {schedules.map((schedule) => (
              <ScheduleListItem
                displayOptions={{
                  hour12: meQuery.data?.timeFormat ? meQuery.data.timeFormat === 12 : undefined,
                  timeZone: meQuery.data?.timeZone,
                }}
                key={schedule.id}
                schedule={schedule}
                updateDefault={updateMutation.mutate}
                deleteFunction={deleteMutation.mutate}
              />
            ))}
          </ul>
        </div>
      )}
    </>
  );
}

const WithQuery = withQuery(trpc.viewer.availability.list);

export default function AvailabilityPage() {
  const { t } = useLocale();
  return (
    <div>
      <Shell heading={t("availability")} subtitle={t("configure_availability")} CTA={<NewScheduleButton />}>
        <WithQuery success={({ data }) => <AvailabilityList {...data} />} customLoader={<SkeletonLoader />} />
      </Shell>
    </div>
  );
}<|MERGE_RESOLUTION|>--- conflicted
+++ resolved
@@ -1,8 +1,4 @@
 import { useAutoAnimate } from "@formkit/auto-animate/react";
-<<<<<<< HEAD
-=======
-import type { GetServerSidePropsContext } from "next";
->>>>>>> 99cd6fe7
 
 import { NewScheduleButton, ScheduleListItem } from "@calcom/features/schedules";
 import Shell from "@calcom/features/shell/Shell";
