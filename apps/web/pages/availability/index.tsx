--- conflicted
+++ resolved
@@ -2,39 +2,19 @@
 import { DotsHorizontalIcon, TrashIcon } from "@heroicons/react/solid";
 import { Availability } from "@prisma/client";
 import Link from "next/link";
-import React from "react";
 
 import { availabilityAsString } from "@calcom/lib/availability";
+import { useLocale } from "@calcom/lib/hooks/useLocale";
+import showToast from "@calcom/lib/notification";
 import { Button } from "@calcom/ui";
-
-import showToast from "@calcom/lib/notification";
-import { Alert } from "@calcom/ui/Alert";
-import Button from "@calcom/ui/Button";
-import { Form } from "@calcom/ui/form/fields";
+import Dropdown, { DropdownMenuContent, DropdownMenuItem, DropdownMenuTrigger } from "@calcom/ui/Dropdown";
 
 import { QueryCell } from "@lib/QueryCell";
 import { HttpError } from "@lib/core/http/error";
-import { useLocale } from "@lib/hooks/useLocale";
 import { inferQueryOutput, trpc } from "@lib/trpc";
 
 import Shell from "@components/Shell";
-<<<<<<< HEAD
 import { NewScheduleButton } from "@components/availability/NewScheduleButton";
-import Dropdown, {
-  DropdownMenuContent,
-  DropdownMenuItem,
-  DropdownMenuTrigger,
-} from "@components/ui/Dropdown";
-=======
-import Schedule from "@components/ui/form/Schedule";
-
-dayjs.extend(utc);
-dayjs.extend(timezone);
-
-type FormValues = {
-  schedule: ScheduleType;
-};
->>>>>>> 558897fe
 
 const CreateFirstScheduleView = () => {
   const { t } = useLocale();
