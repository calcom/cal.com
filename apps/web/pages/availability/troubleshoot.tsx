<<<<<<< HEAD
import { IBusySlot } from "pages/v2/availability/troubleshoot";
=======
/**
 * @deprecated modifications to this file should be v2 only
 * Use `/apps/web/pages/v2/availability/troubleshoot.tsx` instead
 */
>>>>>>> 46e46bc1
import { useState } from "react";

import dayjs from "@calcom/dayjs";
import { useLocale } from "@calcom/lib/hooks/useLocale";
import { inferQueryOutput, trpc } from "@calcom/trpc/react";
import Shell from "@calcom/ui/Shell";

import { QueryCell } from "@lib/QueryCell";

import Loader from "@components/Loader";

type User = inferQueryOutput<"viewer.me">;

/**
 * @deprecated modifications to this file should be v2 only
 * Use `/apps/web/pages/v2/availability/troubleshoot.tsx` instead
 */
const AvailabilityView = ({ user }: { user: User }) => {
  const { t } = useLocale();
  const [selectedDate, setSelectedDate] = useState(dayjs());

  const { data, isLoading } = trpc.useQuery(
    [
      "viewer.availability.user",
      {
        username: user.username!,
        dateFrom: selectedDate.startOf("day").utc().format(),
        dateTo: selectedDate.endOf("day").utc().format(),
        withSource: true,
      },
    ],
    {
      enabled: !!user.username,
    }
  );

  return (
    <div className="max-w-xl overflow-hidden rounded-sm bg-white shadow">
      <div className="px-4 py-5 sm:p-6">
        {t("overview_of_day")}{" "}
        <input
          type="date"
          className="inline h-8 border-none p-0"
          defaultValue={selectedDate.format("YYYY-MM-DD")}
          onChange={(e) => {
            if (e.target.value) setSelectedDate(dayjs(e.target.value));
          }}
        />
        <small className="block text-neutral-400">{t("hover_over_bold_times_tip")}</small>
        <div className="mt-4 space-y-4">
          <div className="bg-brand dark:bg-darkmodebrand overflow-hidden rounded-sm">
            <div className="text-brandcontrast dark:text-darkmodebrandcontrast px-4 py-2 sm:px-6">
              {t("your_day_starts_at")} {convertMinsToHrsMins(user.startTime)}
            </div>
          </div>
          {isLoading ? (
            <Loader />
          ) : data && data.busy.length > 0 ? (
            data.busy
              .sort((a: IBusySlot, b: IBusySlot) => (a.start > b.start ? -1 : 1))
              .map((slot: IBusySlot) => (
                <div
                  key={`${slot.start}-${slot.title ?? "untitled"}`}
                  className="overflow-hidden rounded-sm bg-neutral-100">
                  <div className="px-4 py-5 text-black sm:p-6">
                    {t("calendar_shows_busy_between")}{" "}
                    <span className="font-medium text-neutral-800" title={slot.start}>
                      {dayjs(slot.start).format("HH:mm")}
                    </span>{" "}
                    {t("and")}{" "}
                    <span className="font-medium text-neutral-800" title={slot.end}>
                      {dayjs(slot.end).format("HH:mm")}
                    </span>{" "}
                    {t("on")} {dayjs(slot.start).format("D")}{" "}
                    {t(dayjs(slot.start).format("MMMM").toLowerCase())} {dayjs(slot.start).format("YYYY")}
                    {slot.title && ` - (${slot.title})`}
                    {slot.source && <small>{` - (source: ${slot.source})`}</small>}
                  </div>
                </div>
              ))
          ) : (
            <div className="overflow-hidden rounded-sm bg-neutral-100">
              <div className="px-4 py-5 text-black sm:p-6">{t("calendar_no_busy_slots")}</div>
            </div>
          )}

          <div className="bg-brand dark:bg-darkmodebrand overflow-hidden rounded-sm">
            <div className="text-brandcontrast dark:text-darkmodebrandcontrast px-4 py-2 sm:px-6">
              {t("your_day_ends_at")} {convertMinsToHrsMins(user.endTime)}
            </div>
          </div>
        </div>
      </div>
    </div>
  );
};

export default function Troubleshoot() {
  const query = trpc.useQuery(["viewer.me"]);
  const { t } = useLocale();
  return (
    <div>
      <Shell heading={t("troubleshoot")} subtitle={t("troubleshoot_description")}>
        <QueryCell query={query} success={({ data }) => <AvailabilityView user={data} />} />
      </Shell>
    </div>
  );
}

function convertMinsToHrsMins(mins: number) {
  const h = Math.floor(mins / 60);
  const m = mins % 60;
  const hs = h < 10 ? "0" + h : h;
  const ms = m < 10 ? "0" + m : m;
  return `${hs}:${ms}`;
}<|MERGE_RESOLUTION|>--- conflicted
+++ resolved
@@ -1,11 +1,8 @@
-<<<<<<< HEAD
-import { IBusySlot } from "pages/v2/availability/troubleshoot";
-=======
 /**
  * @deprecated modifications to this file should be v2 only
  * Use `/apps/web/pages/v2/availability/troubleshoot.tsx` instead
  */
->>>>>>> 46e46bc1
+import type { IBusySlot } from "pages/v2/availability/troubleshoot";
 import { useState } from "react";
 
 import dayjs from "@calcom/dayjs";
