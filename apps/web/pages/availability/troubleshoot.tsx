--- conflicted
+++ resolved
@@ -13,40 +13,6 @@
 
 const AvailabilityView = ({ user }: { user: User }) => {
   const { t } = useLocale();
-<<<<<<< HEAD
-  const [loading, setLoading] = useState(true);
-  const [availability, setAvailability] = useState<Record<"start" | "end" | "source", string>[]>([]);
-  const [selectedDate, setSelectedDate] = useState(dayjs());
-
-  function convertMinsToHrsMins(mins: number) {
-    const h = Math.floor(mins / 60);
-    const m = mins % 60;
-    const hs = h < 10 ? "0" + h : h;
-    const ms = m < 10 ? "0" + m : m;
-    return `${hs}:${ms}`;
-  }
-
-  useEffect(() => {
-    const fetchAvailability = (date: Dayjs) => {
-      const dateFrom = date.startOf("day").utc().format();
-      const dateTo = date.endOf("day").utc().format();
-      setLoading(true);
-
-      fetch(`/api/availability/${user.username}?dateFrom=${dateFrom}&dateTo=${dateTo}`)
-        .then((res) => res.json())
-        .then((availableIntervals) => {
-          setAvailability(availableIntervals.busy);
-        })
-        .catch((e) => {
-          console.error(e);
-        })
-        .finally(() => {
-          setLoading(false);
-        });
-    };
-    fetchAvailability(selectedDate);
-  }, [user.username, selectedDate]);
-=======
   const [selectedDate, setSelectedDate] = useState(dayjs());
 
   const { data, isLoading } = trpc.useQuery(
@@ -62,7 +28,6 @@
       enabled: !!user.username,
     }
   );
->>>>>>> 4e73c4f7
 
   return (
     <div className="max-w-xl overflow-hidden rounded-sm bg-white shadow">
