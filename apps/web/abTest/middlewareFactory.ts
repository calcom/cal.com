--- conflicted
+++ resolved
@@ -22,11 +22,6 @@
   ["/auth/oauth2/:path*", process.env.APP_ROUTER_AUTH_OAUTH2_ENABLED === "1"] as const,
   ["/bookings/:status", process.env.APP_ROUTER_BOOKINGS_STATUS_ENABLED === "1"] as const,
   ["/booking/:path*", process.env.APP_ROUTER_BOOKING_ENABLED === "1"] as const,
-<<<<<<< HEAD
-  ["/teams", process.env.APP_ROUTER_TEAMS_ENABLED === "1"] as const,
-=======
-  ["/team", process.env.APP_ROUTER_TEAM_ENABLED === "1"] as const,
->>>>>>> 0a7a0e36
 ].map(([pathname, enabled]) => [
   new URLPattern({
     pathname,
