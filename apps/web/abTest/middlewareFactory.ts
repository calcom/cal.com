--- conflicted
+++ resolved
@@ -11,11 +11,8 @@
   ["/apps/:slug/setup", process.env.APP_ROUTER_APPS_SLUG_SETUP_ENABLED === "1"] as const,
   ["/apps/categories", process.env.APP_ROUTER_APPS_CATEGORIES_ENABLED === "1"] as const,
   ["/apps/categories/:category", process.env.APP_ROUTER_APPS_CATEGORIES_CATEGORY_ENABLED === "1"] as const,
-<<<<<<< HEAD
+  ["/bookings/:status", process.env.APP_ROUTER_BOOKINGS_STATUS_ENABLED === "1"] as const,
   ["/video/:path*", process.env.APP_ROUTER_VIDEO_ENABLED === "1"] as const,
-=======
-  ["/bookings/:status", process.env.APP_ROUTER_BOOKINGS_STATUS_ENABLED === "1"] as const,
->>>>>>> 4b3ad579
 ].map(([pathname, enabled]) => [
   new URLPattern({
     pathname,
