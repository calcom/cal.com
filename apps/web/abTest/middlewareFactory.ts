--- conflicted
+++ resolved
@@ -4,34 +4,14 @@
 
 import { FUTURE_ROUTES_ENABLED_COOKIE_NAME, FUTURE_ROUTES_OVERRIDE_COOKIE_NAME } from "@calcom/lib/constants";
 
-const ROUTES: [URLPattern, boolean][] = [
-<<<<<<< HEAD
-  ["/event-types", process.env.APP_ROUTER_EVENT_TYPES_ENABLED === "1"] as const,
-  ["/apps/installed/:category", process.env.APP_ROUTER_APPS_INSTALLED_CATEGORY_ENABLED === "1"] as const,
-  ["/apps/:slug", process.env.APP_ROUTER_APPS_SLUG_ENABLED === "1"] as const,
-  ["/apps/:slug/setup", process.env.APP_ROUTER_APPS_SLUG_SETUP_ENABLED === "1"] as const,
-  ["/apps/categories", process.env.APP_ROUTER_APPS_CATEGORIES_ENABLED === "1"] as const,
-  ["/apps/categories/:category", process.env.APP_ROUTER_APPS_CATEGORIES_CATEGORY_ENABLED === "1"] as const,
-  ["/getting-started/:step", process.env.APP_ROUTER_GETTING_STARTED_STEP_ENABLED === "1"] as const,
-  ["/bookings/:status", process.env.APP_ROUTER_BOOKINGS_STATUS_ENABLED === "1"] as const,
-  ["/booking/:path*", process.env.APP_ROUTER_BOOKING_ENABLED === "1"] as const,
-=======
-  ["/auth/forgot-password/:path*", process.env.APP_ROUTER_AUTH_FORGOT_PASSWORD_ENABLED === "1"] as const,
-  ["/auth/login", process.env.APP_ROUTER_AUTH_LOGIN_ENABLED === "1"] as const,
-  ["/auth/logout", process.env.APP_ROUTER_AUTH_LOGOUT_ENABLED === "1"] as const,
-  ["/auth/new", process.env.APP_ROUTER_AUTH_NEW_ENABLED === "1"] as const,
-  ["/auth/saml-idp", process.env.APP_ROUTER_AUTH_SAML_ENABLED === "1"] as const,
-  ["/auth/error", process.env.APP_ROUTER_AUTH_ERROR_ENABLED === "1"] as const,
-  ["/auth/platform/:path*", process.env.APP_ROUTER_AUTH_PLATFORM_ENABLED === "1"] as const,
-  ["/auth/oauth2/:path*", process.env.APP_ROUTER_AUTH_OAUTH2_ENABLED === "1"] as const,
->>>>>>> 0f47528b
-  ["/team", process.env.APP_ROUTER_TEAM_ENABLED === "1"] as const,
-].map(([pathname, enabled]) => [
-  new URLPattern({
-    pathname,
-  }),
-  enabled,
-]);
+const ROUTES: [URLPattern, boolean][] = [["/team", process.env.APP_ROUTER_TEAM_ENABLED === "1"] as const].map(
+  ([pathname, enabled]) => [
+    new URLPattern({
+      pathname,
+    }),
+    enabled,
+  ]
+);
 
 export const abTestMiddlewareFactory =
   (next: (req: NextRequest) => Promise<NextResponse<unknown>>): NextMiddleware =>
