--- conflicted
+++ resolved
@@ -59,14 +59,9 @@
     await page.locator("[data-testid=event-slug]").first().fill("somethingrandom");
     const submitPromise = page.waitForResponse("/api/trpc/eventTypes/update?batch=1");
     await page.locator("[data-testid=update-eventtype]").click();
-<<<<<<< HEAD
-    await page.getByTestId("toast-success").waitFor();
-    // await page.waitForLoadState("networkidle");
-=======
     const response = await submitPromise;
     expect(response.status()).toBe(200);
-    await page.waitForLoadState("networkidle");
->>>>>>> 21e23f32
+    // await page.waitForLoadState("networkidle");
     await page.locator(".primary-navigation >> text=Advanced").click();
     const $url2 = await page.locator('//*[@data-testid="generated-hash-url"]').inputValue();
     expect($url2.includes("somethingrandom")).toBeTruthy();
