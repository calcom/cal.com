import { expect } from "@playwright/test";

import { test } from "./lib/fixtures";

test.describe.configure({ mode: "parallel" });

test.describe("App Store - Authed", () => {
  test("Browse apple-calendar and try to install", async ({ page, users }) => {
    const pro = await users.create();
    await pro.login();
    await page.goto("/apps/categories/calendar");
<<<<<<< HEAD
    await page.click(
      '[data-testid="app-store-app-card-apple-calendar"] [data-testid="app-store-app-card-details"]'
    );
    await page.waitForSelector("[data-testid=install-app-button]");
=======
    await page.click('[data-testid="app-store-app-card-apple-calendar"]');
>>>>>>> 26e07bc2
    await page.click('[data-testid="install-app-button"]');
    await expect(page.locator(`text=Connect to Apple Server`)).toBeVisible();
    await pro.delete();
  });
});

test.describe("App Store - Unauthed", () => {
  test("Browse apple-calendar and try to install", async ({ page }) => {
    await page.goto("/apps/categories/calendar");
<<<<<<< HEAD
    await page.click(
      '[data-testid="app-store-app-card-apple-calendar"] [data-testid="app-store-app-card-details"]'
    );
    await page.waitForSelector("[data-testid=install-app-button]");
=======
    await page.click('[data-testid="app-store-app-card-apple-calendar"]');
>>>>>>> 26e07bc2
    await page.click('[data-testid="install-app-button"]');
    await expect(page.locator(`[data-testid="login-form"]`)).toBeVisible();
  });
});<|MERGE_RESOLUTION|>--- conflicted
+++ resolved
@@ -9,14 +9,7 @@
     const pro = await users.create();
     await pro.login();
     await page.goto("/apps/categories/calendar");
-<<<<<<< HEAD
-    await page.click(
-      '[data-testid="app-store-app-card-apple-calendar"] [data-testid="app-store-app-card-details"]'
-    );
-    await page.waitForSelector("[data-testid=install-app-button]");
-=======
     await page.click('[data-testid="app-store-app-card-apple-calendar"]');
->>>>>>> 26e07bc2
     await page.click('[data-testid="install-app-button"]');
     await expect(page.locator(`text=Connect to Apple Server`)).toBeVisible();
     await pro.delete();
@@ -26,14 +19,7 @@
 test.describe("App Store - Unauthed", () => {
   test("Browse apple-calendar and try to install", async ({ page }) => {
     await page.goto("/apps/categories/calendar");
-<<<<<<< HEAD
-    await page.click(
-      '[data-testid="app-store-app-card-apple-calendar"] [data-testid="app-store-app-card-details"]'
-    );
-    await page.waitForSelector("[data-testid=install-app-button]");
-=======
     await page.click('[data-testid="app-store-app-card-apple-calendar"]');
->>>>>>> 26e07bc2
     await page.click('[data-testid="install-app-button"]');
     await expect(page.locator(`[data-testid="login-form"]`)).toBeVisible();
   });
