import { test } from "../../lib/fixtures";

export type TApp = {
  slug: string;
  type: string;
  organizerInputPlaceholder?: string;
  label: string;
};

const APP: TApp = {
  slug: "around",
  type: "integrations:around_video",
  organizerInputPlaceholder: "https://www.around.co/rick",
  label: "Around Video",
};

test.describe.configure({ mode: "parallel" });
test.afterEach(({ users }) => users.deleteAll());

test.describe("check non-oAuth link-based conferencing apps", () => {
  test(`check conferencing app: ${APP.slug} by skipping the configure step`, async ({
    appsPage,
    page,
    users,
  }) => {
    const user = await users.create();
    await user.apiLogin();
    await appsPage.installConferencingAppSkipConfigure(APP.slug);
    await appsPage.verifyConferencingApp(APP);
  });
});

test.describe("check non-oAuth link-based conferencing apps using the new flow", () => {
<<<<<<< HEAD
  ALL_APPS_ARRAY.forEach((app) => {
    test(`can add ${app.slug} app and book with it`, async ({ appsPage, page, users }) => {
      const user = await users.create();
      await user.apiLogin();
      const eventTypes = await user.getUserEventsAsOwner();
      const filteredEventTypes = eventTypes.filter((eventType) => !eventType.requiresConfirmation);
      const eventTypeIds = filteredEventTypes.map((item) => item.id).filter((item, index) => index < 2);
      await appsPage.installConferencingAppNewFlow(app, eventTypeIds);
      await appsPage.verifyConferencingAppNew(app, eventTypeIds);
    });
=======
  test(`can add ${APP.slug} app and book with it`, async ({ appsPage, page, users }) => {
    const user = await users.create();
    await user.apiLogin();
    const eventTypes = await user.getUserEventsAsOwner();
    const eventTypeIds = eventTypes.map((item) => item.id).filter((item, index) => index < 1);
    await appsPage.installConferencingAppNewFlow(APP, eventTypeIds);
    await appsPage.verifyConferencingAppNew(APP, eventTypeIds);
>>>>>>> 622b2795
  });
});<|MERGE_RESOLUTION|>--- conflicted
+++ resolved
@@ -31,25 +31,13 @@
 });
 
 test.describe("check non-oAuth link-based conferencing apps using the new flow", () => {
-<<<<<<< HEAD
-  ALL_APPS_ARRAY.forEach((app) => {
-    test(`can add ${app.slug} app and book with it`, async ({ appsPage, page, users }) => {
-      const user = await users.create();
-      await user.apiLogin();
-      const eventTypes = await user.getUserEventsAsOwner();
-      const filteredEventTypes = eventTypes.filter((eventType) => !eventType.requiresConfirmation);
-      const eventTypeIds = filteredEventTypes.map((item) => item.id).filter((item, index) => index < 2);
-      await appsPage.installConferencingAppNewFlow(app, eventTypeIds);
-      await appsPage.verifyConferencingAppNew(app, eventTypeIds);
-    });
-=======
   test(`can add ${APP.slug} app and book with it`, async ({ appsPage, page, users }) => {
     const user = await users.create();
     await user.apiLogin();
     const eventTypes = await user.getUserEventsAsOwner();
-    const eventTypeIds = eventTypes.map((item) => item.id).filter((item, index) => index < 1);
+    const filteredEventTypes = eventTypes.filter((eventType) => !eventType.requiresConfirmation);
+    const eventTypeIds = filteredEventTypes.map((item) => item.id).filter((item, index) => index < 1);
     await appsPage.installConferencingAppNewFlow(APP, eventTypeIds);
     await appsPage.verifyConferencingAppNew(APP, eventTypeIds);
->>>>>>> 622b2795
   });
 });