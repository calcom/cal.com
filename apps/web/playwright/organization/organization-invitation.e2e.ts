import type { Browser, Page } from "@playwright/test";
import { expect } from "@playwright/test";

import prisma from "@calcom/prisma";
import { MembershipRole } from "@calcom/prisma/enums";
import { SchedulingType } from "@calcom/prisma/enums";

import { test } from "../lib/fixtures";
import { moveUserToOrg } from "../lib/orgMigration";
import { bookTeamEvent, doOnOrgDomain, expectPageToBeNotFound, getInviteLink } from "../lib/testUtils";
import { expectInvitationEmailToBeReceived } from "./expects";

test.describe.configure({ mode: "parallel" });

test.afterEach(async ({ users, orgs }) => {
  await users.deleteAll();
  await orgs.deleteAll();
});

test.describe("Organization", () => {
  test.describe("Email not matching orgAutoAcceptEmail", () => {
    test("nonexisting user invited to an organization", async ({ browser, page, users, emails }) => {
      const orgOwner = await users.create(undefined, { hasTeam: true, isOrg: true });
      const { team: org } = await orgOwner.getOrgMembership();
      await orgOwner.apiLogin();
      await page.goto(`/settings/organizations/${org.slug}/members`);

      await test.step("By email", async () => {
        const invitedUserEmail = users.trackEmail({ username: "rick", domain: "domain.com" });
        // '-domain' because the email doesn't match orgAutoAcceptEmail
        const usernameDerivedFromEmail = `${invitedUserEmail.split("@")[0]}-domain`;

        await inviteAnEmail(page, invitedUserEmail);
        const inviteLink = await expectInvitationEmailToBeReceived(
          page,
          emails,
          invitedUserEmail,
          `${org.name}'s admin invited you to join the organization ${org.name} on Cal.com`,
          "signup?token"
        );

        await expectUserToBeAMemberOfOrganization({
          page,
          orgSlug: org.slug,
          username: usernameDerivedFromEmail,
          role: "member",
          isMemberShipAccepted: false,
          email: invitedUserEmail,
        });

        assertInviteLink(inviteLink);
        await signupFromEmailInviteLink({
          browser,
          inviteLink,
          expectedEmail: invitedUserEmail,
          expectedUsername: usernameDerivedFromEmail,
        });

        const dbUser = await prisma.user.findUnique({ where: { email: invitedUserEmail } });
        expect(dbUser?.username).toBe(usernameDerivedFromEmail);

        await expectUserToBeAMemberOfOrganization({
          page,
          orgSlug: org.slug,
          username: usernameDerivedFromEmail,
          role: "member",
          isMemberShipAccepted: true,
          email: invitedUserEmail,
        });
      });

      await test.step("By invite link", async () => {
        const inviteLink = await copyInviteLink(page);
        const email = users.trackEmail({ username: "rick", domain: "domain.com" });
        // '-domain' because the email doesn't match orgAutoAcceptEmail
        const usernameDerivedFromEmail = `${email.split("@")[0]}-domain`;
        await signupFromInviteLink({ browser, inviteLink, email });
        const dbUser = await prisma.user.findUnique({ where: { email } });
        expect(dbUser?.username).toBe(usernameDerivedFromEmail);
        await expectUserToBeAMemberOfOrganization({
          page,
          orgSlug: org.slug,
          username: usernameDerivedFromEmail,
          role: "member",
          isMemberShipAccepted: true,
          email,
        });
      });
    });

    // This test is already covered by booking.e2e.ts where existing user is invited and his booking links are tested.
    // We can re-test here when we want to test some more scenarios.
<<<<<<< HEAD

=======
     
>>>>>>> 14e845ea
    test("existing user invited to an organization", () => {});

    test("nonexisting user invited to a Team inside organization", async ({
      browser,
      page,
      users,
      emails,
    }) => {
      const orgOwner = await users.create(undefined, { hasTeam: true, isOrg: true, hasSubteam: true });
      await orgOwner.apiLogin();
      const { team } = await orgOwner.getFirstTeamMembership();
      const { team: org } = await orgOwner.getOrgMembership();

      await test.step("By email", async () => {
        await page.goto(`/settings/teams/${team.id}/settings`);
        const invitedUserEmail = users.trackEmail({ username: "rick", domain: "domain.com" });
        // '-domain' because the email doesn't match orgAutoAcceptEmail
        const usernameDerivedFromEmail = `${invitedUserEmail.split("@")[0]}-domain`;
        await inviteAnEmail(page, invitedUserEmail, true);
        await expectUserToBeAMemberOfTeam({
          page,
          teamId: team.id,
          username: usernameDerivedFromEmail,
          role: "member",
          isMemberShipAccepted: false,
          email: invitedUserEmail,
        });

        await expectUserToBeAMemberOfOrganization({
          page,
          orgSlug: org.slug,
          username: usernameDerivedFromEmail,
          role: "member",
          isMemberShipAccepted: false,
          email: invitedUserEmail,
        });

        const inviteLink = await expectInvitationEmailToBeReceived(
          page,
          emails,
          invitedUserEmail,
          `${team.name}'s admin invited you to join the team ${team.name} of organization ${org.name} on Cal.com`,
          "signup?token"
        );

        assertInviteLink(inviteLink);

        await signupFromEmailInviteLink({
          browser,
          inviteLink,
          expectedEmail: invitedUserEmail,
          expectedUsername: usernameDerivedFromEmail,
        });

        const dbUser = await prisma.user.findUnique({ where: { email: invitedUserEmail } });
        expect(dbUser?.username).toBe(usernameDerivedFromEmail);

        await expectUserToBeAMemberOfTeam({
          page,
          teamId: team.id,
          username: usernameDerivedFromEmail,
          role: "member",
          isMemberShipAccepted: true,
          email: invitedUserEmail,
        });

        await expectUserToBeAMemberOfOrganization({
          page,
          orgSlug: org.slug,
          username: usernameDerivedFromEmail,
          role: "member",
          isMemberShipAccepted: true,
          email: invitedUserEmail,
        });
      });

      await test.step("By invite link", async () => {
        await page.goto(`/settings/teams/${team.id}/settings`);
        const inviteLink = await copyInviteLink(page, true);
        const email = users.trackEmail({ username: "rick", domain: "domain.com" });
        // '-domain' because the email doesn't match orgAutoAcceptEmail
        const usernameDerivedFromEmail = `${email.split("@")[0]}-domain`;
        await signupFromInviteLink({ browser, inviteLink, email });

        const dbUser = await prisma.user.findUnique({ where: { email } });
        expect(dbUser?.username).toBe(usernameDerivedFromEmail);
        await expectUserToBeAMemberOfTeam({
          teamId: team.id,
          page,
          username: usernameDerivedFromEmail,
          role: "member",
          isMemberShipAccepted: true,
          email: email,
        });

        await expectUserToBeAMemberOfOrganization({
          page,
          orgSlug: org.slug,
          username: usernameDerivedFromEmail,
          role: "member",
          isMemberShipAccepted: true,
          email: email,
        });
      });
    });
  });

  test.describe("Email matching orgAutoAcceptEmail and a Verified Organization with DNS Setup Done", () => {
    test("nonexisting user is invited to Org", async ({ browser, page, users, emails }) => {
      const orgOwner = await users.create(undefined, {
        hasTeam: true,
        isOrg: true,
        isOrgVerified: true,
        isDnsSetup: true,
      });
      const { team: org } = await orgOwner.getOrgMembership();
      await orgOwner.apiLogin();
      await page.goto(`/settings/organizations/${org.slug}/members`);

      await test.step("By email", async () => {
        const invitedUserEmail = users.trackEmail({ username: "rick", domain: "example.com" });
        const usernameDerivedFromEmail = invitedUserEmail.split("@")[0];
        await inviteAnEmail(page, invitedUserEmail);
        const inviteLink = await expectInvitationEmailToBeReceived(
          page,
          emails,
          invitedUserEmail,
          `${org.name}'s admin invited you to join the organization ${org.name} on Cal.com`,
          "signup?token"
        );

        await expectUserToBeAMemberOfOrganization({
          page,
          orgSlug: org.slug,
          username: usernameDerivedFromEmail,
          role: "member",
          isMemberShipAccepted: true,
          email: invitedUserEmail,
        });

        assertInviteLink(inviteLink);
        await signupFromEmailInviteLink({
          browser,
          inviteLink,
          expectedEmail: invitedUserEmail,
          expectedUsername: usernameDerivedFromEmail,
        });

        const dbUser = await prisma.user.findUnique({ where: { email: invitedUserEmail } });
        expect(dbUser?.username).toBe(usernameDerivedFromEmail);

        await expectUserToBeAMemberOfOrganization({
          page,
          orgSlug: org.slug,
          username: usernameDerivedFromEmail,
          role: "member",
          isMemberShipAccepted: true,
          email: invitedUserEmail,
        });
      });

      await test.step("By invite link", async () => {
        const inviteLink = await copyInviteLink(page);
        const email = users.trackEmail({ username: "rick", domain: "example.com" });
        const usernameDerivedFromEmail = email.split("@")[0];
        await signupFromInviteLink({ browser, inviteLink, email });

        const dbUser = await prisma.user.findUnique({ where: { email } });
        expect(dbUser?.username).toBe(usernameDerivedFromEmail);
        await expectUserToBeAMemberOfOrganization({
          page,
          orgSlug: org.slug,
          username: usernameDerivedFromEmail,
          role: "member",
          isMemberShipAccepted: true,
          email,
        });
      });
    });

    // Such a user has user.username changed directly in addition to having the new username in the profile.username
    test("existing user migrated to an organization", async ({ users, page, emails }) => {
      const orgOwner = await users.create(undefined, {
        hasTeam: true,
        isOrg: true,
        isOrgVerified: true,
        isDnsSetup: true,
      });
      const { team: org } = await orgOwner.getOrgMembership();
      await orgOwner.apiLogin();
      const { existingUser } = await test.step("Invite an existing user to an organization", async () => {
        const existingUser = await users.create({
          username: "john",
          emailDomain: org.organizationSettings?.orgAutoAcceptEmail ?? "",
          name: "John Outside Organization",
        });

        await moveUserToOrg({
          user: existingUser,
          targetOrg: {
            username: `${existingUser.username}-org`,
            id: org.id,
            membership: {
              role: MembershipRole.MEMBER,
              accepted: true,
            },
          },
          shouldMoveTeams: false,
        });
        return { existingUser };
      });

      await test.step("Signing up with the previous username of the migrated user - shouldn't be allowed", async () => {
        await orgOwner.logout();
        await page.goto("/");
        await page.waitForLoadState();
        await page.goto("/signup");
        await expect(page.locator("text=Create your account")).toBeVisible();
        await expect(page.locator('[data-testid="continue-with-email-button"]')).toBeVisible();
        await page.locator('[data-testid="continue-with-email-button"]').click();
        await expect(page.locator('[data-testid="signup-submit-button"]')).toBeVisible();

<<<<<<< HEAD
=======
         
>>>>>>> 14e845ea
        await page.locator('input[name="username"]').fill(existingUser.username!);
        await page
          .locator('input[name="email"]')
          .fill(`${existingUser.username}-differnet-email@example.com`);
        await page.locator('input[name="password"]').fill("Password99!");
        await expect(page.locator('button[type="submit"]')).toBeDisabled();
      });
    });

    test("nonexisting user is invited to a team inside organization", async ({
      browser,
      page,
      users,
      emails,
    }) => {
      const orgOwner = await users.create(undefined, {
        hasTeam: true,
        isOrg: true,
        hasSubteam: true,
        isOrgVerified: true,
        isDnsSetup: true,
      });
      const { team: org } = await orgOwner.getOrgMembership();
      const { team } = await orgOwner.getFirstTeamMembership();

      await orgOwner.apiLogin();

      await test.step("By email", async () => {
        await page.goto(`/settings/teams/${team.id}/settings`);
        const invitedUserEmail = users.trackEmail({ username: "rick", domain: "example.com" });
        const usernameDerivedFromEmail = invitedUserEmail.split("@")[0];
        await inviteAnEmail(page, invitedUserEmail, true);
        await expectUserToBeAMemberOfTeam({
          page,
          teamId: team.id,
          username: usernameDerivedFromEmail,
          role: "member",
          isMemberShipAccepted: true,
          email: invitedUserEmail,
        });

        await expectUserToBeAMemberOfOrganization({
          page,
          orgSlug: org.slug,
          username: usernameDerivedFromEmail,
          role: "member",
          isMemberShipAccepted: true,
          email: invitedUserEmail,
        });
        const inviteLink = await expectInvitationEmailToBeReceived(
          page,
          emails,
          invitedUserEmail,
          `${team.name}'s admin invited you to join the team ${team.name} of organization ${org.name} on Cal.com`,
          "signup?token"
        );

        assertInviteLink(inviteLink);

        await signupFromEmailInviteLink({
          browser,
          inviteLink,
          expectedEmail: invitedUserEmail,
          expectedUsername: usernameDerivedFromEmail,
        });

        const dbUser = await prisma.user.findUnique({ where: { email: invitedUserEmail } });
        expect(dbUser?.username).toBe(usernameDerivedFromEmail);

        await expectUserToBeAMemberOfTeam({
          page,
          teamId: team.id,
          username: usernameDerivedFromEmail,
          role: "member",
          isMemberShipAccepted: true,
          email: invitedUserEmail,
        });

        await expectUserToBeAMemberOfOrganization({
          page,
          orgSlug: org.slug,
          username: usernameDerivedFromEmail,
          role: "member",
          isMemberShipAccepted: true,
          email: invitedUserEmail,
        });
      });

      await test.step("By invite link", async () => {
        await page.goto(`/settings/teams/${team.id}/settings`);

        const inviteLink = await copyInviteLink(page, true);
        const email = users.trackEmail({ username: "rick", domain: "example.com" });
        // '-domain' because the email doesn't match orgAutoAcceptEmail
        const usernameDerivedFromEmail = `${email.split("@")[0]}`;

        await signupFromInviteLink({ browser, inviteLink, email });

        const dbUser = await prisma.user.findUnique({ where: { email } });
        expect(dbUser?.username).toBe(usernameDerivedFromEmail);
        await expectUserToBeAMemberOfTeam({
          teamId: team.id,
          page,
          username: usernameDerivedFromEmail,
          role: "member",
          isMemberShipAccepted: true,
          email: email,
        });
        await expectUserToBeAMemberOfOrganization({
          page,
          orgSlug: org.slug,
          username: usernameDerivedFromEmail,
          role: "member",
          isMemberShipAccepted: true,
          email: email,
        });
      });
    });

    test("can book an event with auto accepted invitee (not completed on-boarding) added as fixed host.", async ({
      page,
      users,
    }) => {
      const orgOwner = await users.create(undefined, {
        hasTeam: true,
        isOrg: true,
        hasSubteam: true,
        isOrgVerified: true,
        isDnsSetup: true,
        orgRequestedSlug: "example",
        schedulingType: SchedulingType.ROUND_ROBIN,
      });
      const { team: org } = await orgOwner.getOrgMembership();
      const { team } = await orgOwner.getFirstTeamMembership();

      await orgOwner.apiLogin();
      await page.goto(`/settings/teams/${team.id}/settings`);
      const invitedUserEmail = users.trackEmail({ username: "rick", domain: "example.com" });
      await inviteAnEmail(page, invitedUserEmail, true);

      //add invitee as fixed host to team event
      const teamEvent = await orgOwner.getFirstTeamEvent(team.id);
      await page.goto(`/event-types/${teamEvent.id}?tabName=team`);
      await page.locator('[data-testid="fixed-hosts-switch"]').click();
      await page.locator('[data-testid="fixed-hosts-select"]').click();
      await page.locator(`text="${invitedUserEmail}"`).click();
      await page.locator('[data-testid="update-eventtype"]').click();
      await page.waitForResponse("/api/trpc/eventTypesHeavy/update?batch=1");

      await expectPageToBeNotFound({ page, url: `/team/${team.slug}/${teamEvent.slug}` });
      await doOnOrgDomain(
        {
          orgSlug: org.slug,
          page,
        },
        async ({ page, goToUrlWithErrorHandling }) => {
          const result = await goToUrlWithErrorHandling(`/team/${team.slug}/${teamEvent.slug}`);
          await bookTeamEvent({ page, team, event: teamEvent });
          await expect(page.getByText(invitedUserEmail, { exact: true })).toBeVisible();
          return { url: result.url };
        }
      );
    });
  });
});

async function signupFromInviteLink({
  browser,
  inviteLink,
  email,
}: {
  browser: Browser;
  inviteLink: string;
  email: string;
}) {
  const context = await browser.newContext();
  const inviteLinkPage = await context.newPage();
  await inviteLinkPage.goto(inviteLink);
  await expect(inviteLinkPage.locator("text=Create your account")).toBeVisible();

  // Check required fields
  const button = inviteLinkPage.locator("button[type=submit][disabled]");
  await expect(button).toBeVisible(); // email + 3 password hints

  await inviteLinkPage.locator("input[name=email]").fill(email);
  await inviteLinkPage.locator("input[name=password]").fill(`P4ssw0rd!`);
  await inviteLinkPage.locator("button[type=submit]").click();
  await inviteLinkPage.waitForURL("/getting-started");
  return { email };
}

export async function signupFromEmailInviteLink({
  browser,
  inviteLink,
  expectedUsername,
  expectedEmail,
}: {
  browser: Browser;
  inviteLink: string;
  expectedUsername?: string;
  expectedEmail?: string;
}) {
  // Follow invite link in new window
  const context = await browser.newContext();
  const signupPage = await context.newPage();

  signupPage.goto(inviteLink);
  await expect(signupPage.locator("text=Create your account")).toBeVisible();
  await expect(signupPage.locator(`[data-testid="signup-usernamefield"]`)).toBeDisabled();
  // await for value. initial value is ""
  if (expectedUsername) {
    await expect(signupPage.locator(`[data-testid="signup-usernamefield"]`)).toHaveValue(expectedUsername);
  }

  await expect(signupPage.locator(`[data-testid="signup-emailfield"]`)).toBeDisabled();
  if (expectedEmail) {
    await expect(signupPage.locator(`[data-testid="signup-emailfield"]`)).toHaveValue(expectedEmail);
  }

  // Check required fields
  await signupPage.locator("input[name=password]").fill(`P4ssw0rd!`);
  await signupPage.locator("button[type=submit]").click();
  await signupPage.waitForURL("/getting-started?from=signup");
  await context.close();
  await signupPage.close();
}

async function inviteAnEmail(page: Page, invitedUserEmail: string, teamPage?: boolean) {
  if (teamPage) {
    const url = page.url();
    const teamIdMatch = url.match(/\/settings\/teams\/(\d+)/);
    if (teamIdMatch && teamIdMatch[1]) {
      await page.goto(`/settings/teams/${teamIdMatch[1]}/members`);
      await page.waitForLoadState("domcontentloaded");
      await page.waitForTimeout(500); // Add a small delay to ensure UI is fully loaded
    }
    await page.getByTestId("new-member-button").click();
  } else {
    await page.getByTestId("new-organization-member-button").click();
  }
  await page.locator('input[name="inviteUser"]').fill(invitedUserEmail);
  const submitPromise = page.waitForResponse("/api/trpc/teams/inviteMember?batch=1");
  await page.getByTestId("invite-new-member-button").click();
  const response = await submitPromise;
  expect(response.status()).toBe(200);
}

async function expectUserToBeAMemberOfOrganization({
  page,
  orgSlug,
  username,
  email,
  role,
  isMemberShipAccepted,
}: {
  page: Page;
  orgSlug: string | null;
  username: string;
  role: string;
  isMemberShipAccepted: boolean;
  email: string;
}) {
  // Check newly invited member is not pending anymore
  await page.goto(`/settings/organizations/${orgSlug}/members`);
  await expect(page.locator(`[data-testid="member-${username}-username"]`)).toHaveText(username);
  await expect(page.locator(`[data-testid="member-${username}-email"]`)).toHaveText(email);
  expect((await page.locator(`[data-testid="member-${username}-role"]`).textContent())?.toLowerCase()).toBe(
    role.toLowerCase()
  );
  if (isMemberShipAccepted) {
    await expect(page.locator(`[data-testid2="member-${username}-pending"]`)).toBeHidden();
  } else {
    await expect(page.locator(`[data-testid2="member-${username}-pending"]`)).toBeVisible();
  }
}

async function expectUserToBeAMemberOfTeam({
  page,
  teamId,
  email,
  role,
  username,
  isMemberShipAccepted,
}: {
  page: Page;
  username: string;
  role: string;
  teamId: number;
  isMemberShipAccepted: boolean;
  email: string;
}) {
  // Check newly invited member is not pending anymore
  await page.goto(`/settings/teams/${teamId}/members`);
  await page.waitForLoadState("domcontentloaded");
  await page.waitForTimeout(1000); // Add a small delay to ensure UI is fully loaded
  expect(
    (
      await page
        .locator(
          `[data-testid="member-${username}"] [data-testid="${
            isMemberShipAccepted ? "member-email" : `email-${email.replace("@", "")}-pending`
          }"]`
        )
        .textContent()
    )?.toLowerCase()
  ).toBe(email.toLowerCase());
  if (isMemberShipAccepted) {
    await expect(page.locator(`[data-testid="email-${email.replace("@", "")}-pending"]`)).toBeHidden();
  } else {
    await expect(page.locator(`[data-testid="email-${email.replace("@", "")}-pending"]`)).toBeVisible();
  }
}

function assertInviteLink(inviteLink: string | null | undefined): asserts inviteLink is string {
  if (!inviteLink) throw new Error("Invite link not found");
}

async function copyInviteLink(page: Page, teamPage?: boolean) {
  if (teamPage) {
    const url = page.url();
    const teamIdMatch = url.match(/\/settings\/teams\/(\d+)/);
    if (teamIdMatch && teamIdMatch[1]) {
      await page.goto(`/settings/teams/${teamIdMatch[1]}/members`);
      await page.waitForLoadState("domcontentloaded");
      await page.waitForTimeout(500); // Add a small delay to ensure UI is fully loaded
    }
    await page.getByTestId("new-member-button").click();
  } else {
    await page.getByTestId("new-organization-member-button").click();
  }
  const inviteLink = await getInviteLink(page);
  return inviteLink;
}<|MERGE_RESOLUTION|>--- conflicted
+++ resolved
@@ -90,11 +90,6 @@
 
     // This test is already covered by booking.e2e.ts where existing user is invited and his booking links are tested.
     // We can re-test here when we want to test some more scenarios.
-<<<<<<< HEAD
-
-=======
-     
->>>>>>> 14e845ea
     test("existing user invited to an organization", () => {});
 
     test("nonexisting user invited to a Team inside organization", async ({
@@ -317,10 +312,6 @@
         await page.locator('[data-testid="continue-with-email-button"]').click();
         await expect(page.locator('[data-testid="signup-submit-button"]')).toBeVisible();
 
-<<<<<<< HEAD
-=======
-         
->>>>>>> 14e845ea
         await page.locator('input[name="username"]').fill(existingUser.username!);
         await page
           .locator('input[name="email"]')
