import type { Page } from "@playwright/test";
import { expect } from "@playwright/test";
import { JSDOM } from "jsdom";
import { uuid } from "short-uuid";

import { getOrgUsernameFromEmail } from "@calcom/features/auth/signup/utils/getOrgUsernameFromEmail";
import { WEBAPP_URL } from "@calcom/lib/constants";
import { MembershipRole, SchedulingType } from "@calcom/prisma/enums";

import { test } from "../lib/fixtures";
import {
  bookTeamEvent,
  bookTimeSlot,
  doOnOrgDomain,
<<<<<<< HEAD
=======
  expectPageToBeNotFound,
>>>>>>> 00ee1ef4
  selectFirstAvailableTimeSlotNextMonth,
  submitAndWaitForResponse,
  testName,
} from "../lib/testUtils";
import { expectExistingUserToBeInvitedToOrganization } from "../team/expects";
import { gotoPathAndExpectRedirectToOrgDomain } from "./lib/gotoPathAndExpectRedirectToOrgDomain";
import { acceptTeamOrOrgInvite, inviteExistingUserToOrganization } from "./lib/inviteUser";

function getOrgOrigin(orgSlug: string | null) {
  if (!orgSlug) {
    throw new Error("orgSlug is required");
  }

  let orgOrigin = WEBAPP_URL.replace("://app", `://${orgSlug}`);
  orgOrigin = orgOrigin.includes(orgSlug) ? orgOrigin : WEBAPP_URL.replace("://", `://${orgSlug}.`);
  return orgOrigin;
}

test.describe.configure({ mode: "parallel" });

test.describe("Bookings", () => {
  test.afterEach(async ({ orgs, users, page }) => {
    await users.deleteAll();
    await orgs.deleteAll();
  });

  test.describe("Team Event", () => {
    test("Can create a booking for Collective EventType", async ({ page, users, orgs }) => {
      const org = await orgs.create({
        name: "TestOrg",
      });
      const teamMatesObj = [
        { name: "teammate-1" },
        { name: "teammate-2" },
        { name: "teammate-3" },
        { name: "teammate-4" },
      ];

      const owner = await users.create(
        {
          username: "pro-user",
          name: "pro-user",
          organizationId: org.id,
          roleInOrganization: MembershipRole.MEMBER,
        },
        {
          hasTeam: true,
          teammates: teamMatesObj,
          schedulingType: SchedulingType.COLLECTIVE,
        }
      );
      const { team } = await owner.getFirstTeamMembership();
      const teamEvent = await owner.getFirstTeamEvent(team.id);

      await expectPageToBeNotFound({ page, url: `/team/${team.slug}/${teamEvent.slug}` });
      await doOnOrgDomain(
        {
          orgSlug: org.slug,
          page,
        },
        async () => {
          await bookTeamEvent({ page, team, event: teamEvent });
          // All the teammates should be in the booking
          for (const teammate of teamMatesObj.concat([{ name: owner.name || "" }])) {
            await expect(page.getByText(teammate.name, { exact: true })).toBeVisible();
          }
        }
      );

      // TODO: Assert whether the user received an email
    });

    test("Can create a booking for Collective EventType with only phone number", async ({
      page,
      users,
      orgs,
    }) => {
      const org = await orgs.create({
        name: "TestOrg",
      });
      const teamMatesObj = [
        { name: "teammate-1" },
        { name: "teammate-2" },
        { name: "teammate-3" },
        { name: "teammate-4" },
      ];

      const owner = await users.create(
        {
          username: "pro-user",
          name: "pro-user",
          organizationId: org.id,
          roleInOrganization: MembershipRole.MEMBER,
        },
        {
          hasTeam: true,
          teammates: teamMatesObj,
          schedulingType: SchedulingType.COLLECTIVE,
        }
      );
      const { team } = await owner.getFirstTeamMembership();
      const teamEvent = await owner.getFirstTeamEvent(team.id);
      await owner.apiLogin();

      await markPhoneNumberAsRequiredAndEmailAsOptional(page, teamEvent.id);

      await expectPageToBeNotFound({ page, url: `/team/${team.slug}/${teamEvent.slug}` });
      await doOnOrgDomain(
        {
          orgSlug: org.slug,
          page,
        },
        async () => {
          await bookTeamEvent({
            page,
            team,
            event: teamEvent,
            opts: { attendeePhoneNumber: "+918888888888" },
          });
          // All the teammates should be in the booking
          for (const teammate of teamMatesObj.concat([{ name: owner.name || "" }])) {
            await expect(page.getByText(teammate.name, { exact: true })).toBeVisible();
          }
        }
      );

      // TODO: Assert whether the user received an email
    });

    test("Can create a booking for Round Robin EventType", async ({ page, users, orgs }) => {
      const org = await orgs.create({
        name: "TestOrg",
      });
      const teamMatesObj = [
        { name: "teammate-1" },
        { name: "teammate-2" },
        { name: "teammate-3" },
        { name: "teammate-4" },
      ];
      const owner = await users.create(
        {
          username: "pro-user",
          name: "pro-user",
          organizationId: org.id,
          roleInOrganization: MembershipRole.MEMBER,
        },
        {
          hasTeam: true,
          teammates: teamMatesObj,
          schedulingType: SchedulingType.ROUND_ROBIN,
        }
      );

      const { team } = await owner.getFirstTeamMembership();
      const teamEvent = await owner.getFirstTeamEvent(team.id);
      const eventHostsObj = [...teamMatesObj, { name: "pro-user" }];

      await expectPageToBeNotFound({ page, url: `/team/${team.slug}/${teamEvent.slug}` });

      await doOnOrgDomain(
        {
          orgSlug: org.slug,
          page,
        },
        async () => {
          await bookTeamEvent({ page, team, event: teamEvent, teamMatesObj: eventHostsObj });

          // Since all the users have the same leastRecentlyBooked value
          // Anyone of the teammates could be the Host of the booking.
          const chosenUser = await page.getByTestId("booking-host-name").textContent();
          expect(chosenUser).not.toBeNull();
          // eslint-disable-next-line @typescript-eslint/no-non-null-assertion
          expect(teamMatesObj.concat([{ name: owner.name! }]).some(({ name }) => name === chosenUser)).toBe(
            true
          );
        }
      );
      // TODO: Assert whether the user received an email
    });

    test("Can create a booking for Round Robin EventType with both phone number and email required", async ({
      page,
      users,
      orgs,
    }) => {
      const org = await orgs.create({
        name: "TestOrg",
      });
      const teamMatesObj = [
        { name: "teammate-1" },
        { name: "teammate-2" },
        { name: "teammate-3" },
        { name: "teammate-4" },
      ];
      const owner = await users.create(
        {
          username: "pro-user",
          name: "pro-user",
          organizationId: org.id,
          roleInOrganization: MembershipRole.MEMBER,
        },
        {
          hasTeam: true,
          teammates: teamMatesObj,
          schedulingType: SchedulingType.ROUND_ROBIN,
        }
      );

      const { team } = await owner.getFirstTeamMembership();
      const teamEvent = await owner.getFirstTeamEvent(team.id);
      const eventHostsObj = [...teamMatesObj, { name: "pro-user" }];
      await owner.apiLogin();

      await markPhoneNumberAsRequiredField(page, teamEvent.id);

      await expectPageToBeNotFound({ page, url: `/team/${team.slug}/${teamEvent.slug}` });

      await doOnOrgDomain(
        {
          orgSlug: org.slug,
          page,
        },
        async () => {
          await bookTeamEvent({
            page,
            team,
            event: teamEvent,
            teamMatesObj: eventHostsObj,
            opts: { attendeePhoneNumber: "+918888888888" },
          });

          // Since all the users have the same leastRecentlyBooked value
          // Anyone of the teammates could be the Host of the booking.
          const chosenUser = await page.getByTestId("booking-host-name").textContent();
          expect(chosenUser).not.toBeNull();
          // eslint-disable-next-line @typescript-eslint/no-non-null-assertion
          expect(teamMatesObj.concat([{ name: owner.name! }]).some(({ name }) => name === chosenUser)).toBe(
            true
          );
        }
      );
      // TODO: Assert whether the user received an email
    });

    test("Can access booking page with event slug and team page in lowercase/uppercase/mixedcase", async ({
      page,
      orgs,
      users,
    }) => {
      const org = await orgs.create({
        name: "TestOrg",
      });
      const teamMatesObj = [
        { name: "teammate-1" },
        { name: "teammate-2" },
        { name: "teammate-3" },
        { name: "teammate-4" },
      ];

      const owner = await users.create(
        {
          username: "pro-user",
          name: "pro-user",
          organizationId: org.id,
          roleInOrganization: MembershipRole.MEMBER,
        },
        {
          hasTeam: true,
          teammates: teamMatesObj,
          schedulingType: SchedulingType.COLLECTIVE,
        }
      );
      const { team } = await owner.getFirstTeamMembership();
      const { slug: teamEventSlug } = await owner.getFirstTeamEvent(team.id);

      const teamSlugUpperCase = team.slug?.toUpperCase();
      const teamEventSlugUpperCase = teamEventSlug.toUpperCase();

      // This is the most closest to the actual user flow as org1.cal.com maps to /org/orgSlug
      await page.goto(`/org/${org.slug}/${teamSlugUpperCase}/${teamEventSlugUpperCase}`);
      await page.waitForSelector("[data-testid=day]");
    });
  });

  test.describe("User Event", () => {
    test("Can create a booking", async ({ page, users, orgs }) => {
      const org = await orgs.create({
        name: "TestOrg",
      });

      const user = await users.create({
        username: "pro-user",
        name: "pro-user",
        organizationId: org.id,
        roleInOrganization: MembershipRole.MEMBER,
      });

      const event = await user.getFirstEventAsOwner();
      await expectPageToBeNotFound({ page, url: `/${user.username}/${event.slug}` });

      await doOnOrgDomain(
        {
          orgSlug: org.slug,
          page,
        },
        async () => {
          await bookUserEvent({ page, user, event });
        }
      );
    });

    test.describe("User Event with same slug as another user's", () => {
      test("booking is created for first user when first user is booked", async ({ page, users, orgs }) => {
        const org = await orgs.create({
          name: "TestOrg",
        });

        const user1 = await users.create({
          username: "user1",
          name: "User 1",
          organizationId: org.id,
          roleInOrganization: MembershipRole.MEMBER,
        });

        const user2 = await users.create({
          username: "user2",
          name: "User2",
          organizationId: org.id,
          roleInOrganization: MembershipRole.MEMBER,
        });

        const user1Event = await user1.getFirstEventAsOwner();

        await doOnOrgDomain(
          {
            orgSlug: org.slug,
            page,
          },
          async () => {
            await bookUserEvent({ page, user: user1, event: user1Event });
          }
        );
      });
      test("booking is created for second user when second user is booked", async ({ page, users, orgs }) => {
        const org = await orgs.create({
          name: "TestOrg",
        });

        const user1 = await users.create({
          username: "user1",
          name: "User 1",
          organizationId: org.id,
          roleInOrganization: MembershipRole.MEMBER,
        });

        const user2 = await users.create({
          username: "user2",
          name: "User2",
          organizationId: org.id,
          roleInOrganization: MembershipRole.MEMBER,
        });

        const user2Event = await user2.getFirstEventAsOwner();

        await doOnOrgDomain(
          {
            orgSlug: org.slug,
            page,
          },
          async () => {
            await bookUserEvent({ page, user: user2, event: user2Event });
          }
        );
      });
    });

    test("check SSR and OG", async ({ page, users, orgs }) => {
      const name = "Test User";
      const org = await orgs.create({
        name: "TestOrg",
      });

      const user = await users.create({
        name,
        organizationId: org.id,
        roleInOrganization: MembershipRole.MEMBER,
      });

      const firstEventType = await user.getFirstEventAsOwner();
      const calLink = `/${user.username}/${firstEventType.slug}`;
      await doOnOrgDomain(
        {
          orgSlug: org.slug,
          page,
        },
        async () => {
          const [response] = await Promise.all([
            // This promise resolves to the main resource response
            page.waitForResponse(
              (response) => response.url().includes(`${calLink}`) && response.status() === 200
            ),

            // Trigger the page navigation
            page.goto(`${calLink}`),
          ]);
          const ssrResponse = await response.text();
          const document = new JSDOM(ssrResponse).window.document;
          const orgOrigin = getOrgOrigin(org.slug);
          const titleText = document.querySelector("title")?.textContent;
          const ogImage = document.querySelector('meta[property="og:image"]')?.getAttribute("content");
          const ogUrl = document.querySelector('meta[property="og:url"]')?.getAttribute("content");
          const canonicalLink = document.querySelector('link[rel="canonical"]')?.getAttribute("href");
          expect(titleText).toContain(name);
          expect(ogUrl).toEqual(`${orgOrigin}${calLink}`);
          expect(canonicalLink).toEqual(`${orgOrigin}${calLink}`);
          // Verify that there is correct URL that would generate the awesome OG image
          expect(ogImage).toContain(
            "/_next/image?w=1200&q=100&url=%2Fapi%2Fsocial%2Fog%2Fimage%3Ftype%3Dmeeting%26title%3D"
          );
          // Verify Organizer Name in the URL
          expect(ogImage).toContain("meetingProfileName%3DTest%2BUser");
        }
      );
    });
  });

  test.describe("Scenario with same username in and outside organization", () => {
    test("Can create a booking for user with same username in and outside organization", async ({
      page,
      users,
      orgs,
    }) => {
      const org = await orgs.create({
        name: "TestOrg",
      });

      const username = "john";
      const userInsideOrganization = await users.create({
        username,
        useExactUsername: true,
        email: `john-inside-${uuid()}@example.com`,
        name: "John Inside Organization",
        organizationId: org.id,
        roleInOrganization: MembershipRole.MEMBER,
        eventTypes: [
          {
            title: "John Inside Org's Meeting",
            slug: "john-inside-org-meeting",
            length: 15,
          },
        ],
      });

      const userOutsideOrganization = await users.create({
        username,
        name: "John Outside Organization",
        email: `john-outside-${uuid()}@example.com`,
        useExactUsername: true,
        eventTypes: [
          {
            title: "John Outside Org's Meeting",
            slug: "john-outside-org-meeting",
            length: 15,
          },
        ],
      });

      const eventForUserInsideOrganization = await userInsideOrganization.getFirstEventAsOwner();
      const eventForUserOutsideOrganization = await userOutsideOrganization.getFirstEventAsOwner();

      // John Inside Org's meeting can't be accessed on userOutsideOrganization's namespace
      await expectPageToBeNotFound({
        page,
        url: `/${userOutsideOrganization.username}/john-inside-org-meeting`,
      });

      await bookUserEvent({ page, user: userOutsideOrganization, event: eventForUserOutsideOrganization });

      await doOnOrgDomain(
        {
          orgSlug: org.slug,
          page,
        },
        async () => {
          // John Outside Org's meeting can't be accessed on userInsideOrganization's namespaces
          await expectPageToBeNotFound({
            page,
            url: `/${userInsideOrganization.username}/john-outside-org-meeting`,
          });
          await bookUserEvent({ page, user: userInsideOrganization, event: eventForUserInsideOrganization });
        }
      );
    });
  });

  test.describe("Inviting an existing user and then", () => {
    test("create a booking on new link", async ({ page, browser, users, orgs, emails }) => {
      const org = await orgs.create({
        name: "TestOrg",
      });

      const owner = await users.create({
        username: "owner",
        name: "owner",
        organizationId: org.id,
        roleInOrganization: MembershipRole.OWNER,
      });

      const userOutsideOrganization = await users.create({
        username: "john",
        name: "John Outside Organization",
      });

      await owner.apiLogin();

      const { invitedUserEmail } = await inviteExistingUserToOrganization({
        page,
        organizationId: org.id,
        organizationSlug: org.slug,
        user: userOutsideOrganization,
        usersFixture: users,
      });

      const inviteLink = await expectExistingUserToBeInvitedToOrganization(page, emails, invitedUserEmail);
      if (!inviteLink) {
        throw new Error("Invite link not found");
      }
      const usernameInOrg = getOrgUsernameFromEmail(
        invitedUserEmail,
        org.organizationSettings?.orgAutoAcceptEmail ?? null
      );

      const usernameOutsideOrg = userOutsideOrganization.username;
      // Before invite is accepted the booking page isn't available
      await expectPageToBeNotFound({ page, url: `/${usernameInOrg}` });
      const [newContext, newPage] = await userOutsideOrganization.apiLoginOnNewBrowser(browser);
      await acceptTeamOrOrgInvite(newPage);
      await newContext.close();
      await test.step("Book through new link", async () => {
        await doOnOrgDomain(
          {
            orgSlug: org.slug,
            page,
          },
          async () => {
            await bookUserEvent({
              page,
              user: {
                username: usernameInOrg,
                name: userOutsideOrganization.name,
              },
              event: await userOutsideOrganization.getFirstEventAsOwner(),
            });
          }
        );
      });

      await test.step("Booking through old link redirects to new link on org domain", async () => {
        const event = await userOutsideOrganization.getFirstEventAsOwner();
        await gotoPathAndExpectRedirectToOrgDomain({
          page,
          org,
          path: `/${usernameOutsideOrg}/${event.slug}`,
          expectedPath: `/${usernameInOrg}/${event.slug}`,
        });
        // As the redirection correctly happens, the booking would work too which we have verified in previous step. But we can't test that with org domain as that domain doesn't exist.
      });
    });
  });
});

async function bookUserEvent({
  page,
  user,
  event,
}: {
  page: Page;
  user: {
    username: string | null;
    name: string | null;
  };
  event: { slug: string; title: string };
}) {
  await page.goto(`/${user.username}/${event.slug}`);

  await selectFirstAvailableTimeSlotNextMonth(page);
  await bookTimeSlot(page);
  await expect(page.getByTestId("success-page")).toBeVisible();

  // The title of the booking
  const BookingTitle = `${event.title} between ${user.name} and ${testName}`;
  await expect(page.getByTestId("booking-title")).toHaveText(BookingTitle);
  // The booker should be in the attendee list
  await expect(page.getByTestId(`attendee-name-${testName}`)).toHaveText(testName);
}

<<<<<<< HEAD
async function bookTeamEvent({
  page,
  team,
  event,
  teamMatesObj,
}: {
  page: Page;
  team: {
    slug: string | null;
    name: string | null;
  };
  event: { slug: string; title: string; schedulingType: SchedulingType | null };
  teamMatesObj?: { name: string }[];
}) {
  // Note that even though the default way to access a team booking in an organization is to not use /team in the URL, but it isn't testable with playwright as the rewrite is taken care of by Next.js config which can't handle on the fly org slug's handling
  // So, we are using /team in the URL to access the team booking
  // There are separate tests to verify that the next.config.js rewrites are working
  // Also there are additional checkly tests that verify absolute e2e flow. They are in __checks__/organization.spec.ts
  await page.goto(`/team/${team.slug}/${event.slug}`);

  await selectFirstAvailableTimeSlotNextMonth(page);
  await bookTimeSlot(page);
  await expect(page.getByTestId("success-page")).toBeVisible();

  // The title of the booking
  if (event.schedulingType === SchedulingType.ROUND_ROBIN) {
    const bookingTitle = await page.getByTestId("booking-title").textContent();

    expect(
      teamMatesObj?.some((teamMate) => {
        const BookingTitle = `${event.title} between ${teamMate.name} and ${testName}`;
        return BookingTitle === bookingTitle;
      })
    ).toBe(true);
  } else {
    const BookingTitle = `${event.title} between ${team.name} and ${testName}`;
    await expect(page.getByTestId("booking-title")).toHaveText(BookingTitle);
  }
  // The booker should be in the attendee list
  await expect(page.getByTestId(`attendee-name-${testName}`)).toHaveText(testName);
}

async function expectPageToBeNotFound({ page, url }: { page: Page; url: string }) {
  await page.goto(`${url}`);
  await expect(page.getByTestId(`404-page`)).toBeVisible();
}
=======
const markPhoneNumberAsRequiredAndEmailAsOptional = async (page: Page, eventId: number) => {
  // Make phone as required
  await markPhoneNumberAsRequiredField(page, eventId);

  // Make email as not required
  await page.locator('[data-testid="field-email"] [data-testid="edit-field-action"]').click();
  const emailRequiredFiled = await page.locator('[data-testid="field-required"]');
  await emailRequiredFiled.locator("> :nth-child(2)").click();
  await page.getByTestId("field-add-save").click();
  await submitAndWaitForResponse(page, "/api/trpc/eventTypes/update?batch=1", {
    action: () => page.locator("[data-testid=update-eventtype]").click(),
  });
};

const markPhoneNumberAsRequiredField = async (page: Page, eventId: number) => {
  await page.goto(`/event-types/${eventId}?tabName=advanced`);

  await page.locator('[data-testid="field-attendeePhoneNumber"] [data-testid="toggle-field"]').click();
  await page.locator('[data-testid="field-attendeePhoneNumber"] [data-testid="edit-field-action"]').click();
  const phoneRequiredFiled = await page.locator('[data-testid="field-required"]');
  await phoneRequiredFiled.locator("> :nth-child(1)").click();
  await page.getByTestId("field-add-save").click();
  await submitAndWaitForResponse(page, "/api/trpc/eventTypes/update?batch=1", {
    action: () => page.locator("[data-testid=update-eventtype]").click(),
  });
};
>>>>>>> 00ee1ef4
<|MERGE_RESOLUTION|>--- conflicted
+++ resolved
@@ -12,10 +12,7 @@
   bookTeamEvent,
   bookTimeSlot,
   doOnOrgDomain,
-<<<<<<< HEAD
-=======
   expectPageToBeNotFound,
->>>>>>> 00ee1ef4
   selectFirstAvailableTimeSlotNextMonth,
   submitAndWaitForResponse,
   testName,
@@ -612,54 +609,6 @@
   await expect(page.getByTestId(`attendee-name-${testName}`)).toHaveText(testName);
 }
 
-<<<<<<< HEAD
-async function bookTeamEvent({
-  page,
-  team,
-  event,
-  teamMatesObj,
-}: {
-  page: Page;
-  team: {
-    slug: string | null;
-    name: string | null;
-  };
-  event: { slug: string; title: string; schedulingType: SchedulingType | null };
-  teamMatesObj?: { name: string }[];
-}) {
-  // Note that even though the default way to access a team booking in an organization is to not use /team in the URL, but it isn't testable with playwright as the rewrite is taken care of by Next.js config which can't handle on the fly org slug's handling
-  // So, we are using /team in the URL to access the team booking
-  // There are separate tests to verify that the next.config.js rewrites are working
-  // Also there are additional checkly tests that verify absolute e2e flow. They are in __checks__/organization.spec.ts
-  await page.goto(`/team/${team.slug}/${event.slug}`);
-
-  await selectFirstAvailableTimeSlotNextMonth(page);
-  await bookTimeSlot(page);
-  await expect(page.getByTestId("success-page")).toBeVisible();
-
-  // The title of the booking
-  if (event.schedulingType === SchedulingType.ROUND_ROBIN) {
-    const bookingTitle = await page.getByTestId("booking-title").textContent();
-
-    expect(
-      teamMatesObj?.some((teamMate) => {
-        const BookingTitle = `${event.title} between ${teamMate.name} and ${testName}`;
-        return BookingTitle === bookingTitle;
-      })
-    ).toBe(true);
-  } else {
-    const BookingTitle = `${event.title} between ${team.name} and ${testName}`;
-    await expect(page.getByTestId("booking-title")).toHaveText(BookingTitle);
-  }
-  // The booker should be in the attendee list
-  await expect(page.getByTestId(`attendee-name-${testName}`)).toHaveText(testName);
-}
-
-async function expectPageToBeNotFound({ page, url }: { page: Page; url: string }) {
-  await page.goto(`${url}`);
-  await expect(page.getByTestId(`404-page`)).toBeVisible();
-}
-=======
 const markPhoneNumberAsRequiredAndEmailAsOptional = async (page: Page, eventId: number) => {
   // Make phone as required
   await markPhoneNumberAsRequiredField(page, eventId);
@@ -685,5 +634,4 @@
   await submitAndWaitForResponse(page, "/api/trpc/eventTypes/update?batch=1", {
     action: () => page.locator("[data-testid=update-eventtype]").click(),
   });
-};
->>>>>>> 00ee1ef4
+};