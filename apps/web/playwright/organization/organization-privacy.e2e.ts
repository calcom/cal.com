--- conflicted
+++ resolved
@@ -53,19 +53,11 @@
 
     await expect(tableLocator).toBeVisible();
 
-<<<<<<< HEAD
-    await memberInOrg.apiLogin();
-    await page.goto(`/settings/organizations/${org.slug}/members`);
-    await page.waitForLoadState("domcontentloaded");
-    const userDataTable = page.getByTestId("user-list-data-table").first();
-    const membersPrivacyWarning = page.getByTestId("members-privacy-warning").first();
-=======
     const [secondContext, secondPage] = await memberInOrg.apiLoginOnNewBrowser(browser);
     await secondPage.goto(`/settings/organizations/${org.slug}/members`);
     await secondPage.waitForLoadState("domcontentloaded");
     const userDataTable = secondPage.getByTestId("user-list-data-table").first();
-    const membersPrivacyWarning = secondPage.getByTestId("members-privacy-warning");
->>>>>>> 07108c41
+    const membersPrivacyWarning = secondPage.getByTestId("members-privacy-warning").first();
     await expect(userDataTable).toBeHidden();
     await expect(membersPrivacyWarning).toBeVisible();
     await secondContext.close();
