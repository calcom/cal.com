--- conflicted
+++ resolved
@@ -1,11 +1,8 @@
 import { expect, type Page } from "@playwright/test";
 
 import dayjs from "@calcom/dayjs";
-<<<<<<< HEAD
 import { WEBAPP_URL } from "@calcom/lib/constants";
-=======
 import type { MembershipRole } from "@calcom/prisma/enums";
->>>>>>> 01322431
 
 import { localize } from "../lib/testUtils";
 import type { createUsersFixture } from "./users";
@@ -404,7 +401,6 @@
       await scheduleSuccessfullyPage.waitFor({ state: "visible" });
       await expect(scheduleSuccessfullyPage).toBeVisible();
     },
-<<<<<<< HEAD
     createBookingWebhook: async (webhookReceiver: { url: string }, eventTitle: string) => {
       const events = [
         "Booking Canceled",
@@ -442,8 +438,7 @@
       await page.getByTestId("horizontal-tab-unconfirmed").click();
       await page.getByTestId("booking-item").first().getByText("Reject").click();
       await page.getByTestId("rejection-confirm").click();
-=======
-
+    },
     checkBufferTime: async () => {
       const minutes = (await localize("en"))("minutes");
       const fieldPlaceholder = page.getByPlaceholder("0");
@@ -536,7 +531,6 @@
 
     checkTimeSlotsCount: async (eventTypePage: Page, count: number) => {
       await expect(eventTypePage.getByTestId("time")).toHaveCount(count);
->>>>>>> 01322431
     },
   };
 }