--- conflicted
+++ resolved
@@ -94,16 +94,7 @@
     toggleOfferSeats: async () => {
       await expect(page.getByTestId("offer-seats-toggle-title").locator("svg")).toBeVisible();
 
-<<<<<<< HEAD
-    cancelBooking: async (eventTypePage: Page) => {
-      await eventTypePage.getByTestId("cancel").click();
-      await eventTypePage.getByTestId("cancel_reason").fill("Test cancel");
-      await eventTypePage.getByTestId("confirm_cancel").click();
-      await expect(eventTypePage.getByTestId("cancelled-headline")).toBeVisible();
-    },
-=======
       await page.getByTestId("offer-seats-toggle").click();
->>>>>>> 51428087
 
       const seatSwitchField = page.getByTestId("seats-per-time-slot");
       await seatSwitchField.fill("3");
