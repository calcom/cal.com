--- conflicted
+++ resolved
@@ -207,16 +207,12 @@
     goToEventType: async (eventType: string) => {
       await page.getByRole("link", { name: eventType }).click();
     },
-<<<<<<< HEAD
     goToPage: async (pageName: string, page: Page) => {
       await page.getByRole("link", { name: pageName }).click();
     },
     backToBookings: async (page: Page) => {
       await page.getByTestId("back-to-bookings").click();
     },
-=======
-
->>>>>>> 6643d3c2
     goToTab: async (tabName: string) => {
       await page.getByTestId(`vertical-tab-${tabName}`).click();
     },
