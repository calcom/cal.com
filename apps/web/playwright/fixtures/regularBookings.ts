import { expect, type Page } from "@playwright/test";

import type { createUsersFixture } from "./users";

const reschedulePlaceholderText = "Let others know why you need to reschedule";
export const scheduleSuccessfullyText = "This meeting is scheduled";

const EMAIL = "test@test.com";
const EMAIL2 = "test2@test.com";
const PHONE = "+55 (32) 983289947";

type BookingOptions = {
  hasPlaceholder?: boolean;
  isReschedule?: boolean;
  isRequired?: boolean;
<<<<<<< HEAD
  isAllRequired?: boolean;
=======
  isMultiSelect?: boolean;
>>>>>>> b724d367
};

interface QuestionActions {
  [key: string]: () => Promise<void>;
}

type customLocators = {
  shouldChangeSelectLocator: boolean;
  shouldUseLastRadioGroupLocator: boolean;
  shouldUseFirstRadioGroupLocator: boolean;
  shouldChangeMultiSelectLocator: boolean;
};

type fillAndConfirmBookingParams = {
  eventTypePage: Page;
  placeholderText: string;
  question: string;
  fillText: string;
  secondQuestion: string;
  options: BookingOptions;
};

type UserFixture = ReturnType<typeof createUsersFixture>;

const fillQuestion = async (eventTypePage: Page, questionType: string, customLocators: customLocators) => {
  const questionActions: QuestionActions = {
    phone: async () => {
      await eventTypePage.locator('input[name="phone-test"]').clear();
      await eventTypePage.locator('input[name="phone-test"]').fill(PHONE);
    },
    multiemail: async () => {
      await eventTypePage.getByRole("button", { name: `${questionType} test` }).click();
      await eventTypePage.getByPlaceholder(`${questionType} test`).fill(EMAIL);
      await eventTypePage.getByTestId("add-another-guest").last().click();
      await eventTypePage.getByPlaceholder(`${questionType} test`).last().fill(EMAIL2);
    },
    checkbox: async () => {
      if (customLocators.shouldUseLastRadioGroupLocator || customLocators.shouldChangeMultiSelectLocator) {
        await eventTypePage.getByLabel("Option 1").last().click();
        await eventTypePage.getByLabel("Option 2").last().click();
      } else if (customLocators.shouldUseFirstRadioGroupLocator) {
        await eventTypePage.getByLabel("Option 1").first().click();
        await eventTypePage.getByLabel("Option 2").first().click();
      } else {
        await eventTypePage.getByLabel("Option 1").click();
        await eventTypePage.getByLabel("Option 2").click();
      }
    },
    multiselect: async () => {
      if (customLocators.shouldChangeMultiSelectLocator) {
        await eventTypePage.locator("form svg").nth(1).click();
        await eventTypePage.getByTestId("select-option-Option 1").click();
      } else {
        await eventTypePage.locator("form svg").last().click();
        await eventTypePage.getByTestId("select-option-Option 1").click();
      }
    },
    boolean: async () => {
      await eventTypePage.getByLabel(`${questionType} test`).check();
    },
    radio: async () => {
      await eventTypePage.locator('[id="radio-test\\.option\\.0\\.radio"]').click();
    },
    select: async () => {
      if (customLocators.shouldChangeSelectLocator) {
        await eventTypePage.locator("form svg").nth(1).click();
        await eventTypePage.getByTestId("select-option-Option 1").click();
      } else {
        await eventTypePage.locator("form svg").last().click();
        await eventTypePage.getByTestId("select-option-Option 1").click();
      }
    },
    number: async () => {
      await eventTypePage.getByPlaceholder(`${questionType} test`).click();
      await eventTypePage.getByPlaceholder(`${questionType} test`).fill("123");
    },
    address: async () => {
      await eventTypePage.getByPlaceholder(`${questionType} test`).click();
      await eventTypePage.getByPlaceholder(`${questionType} test`).fill("address test");
    },
    textarea: async () => {
      await eventTypePage.getByPlaceholder(`${questionType} test`).click();
      await eventTypePage.getByPlaceholder(`${questionType} test`).fill("textarea test");
    },
    text: async () => {
      await eventTypePage.getByPlaceholder(`${questionType} test`).click();
      await eventTypePage.getByPlaceholder(`${questionType} test`).fill("text test");
    },
  };

  if (questionActions[questionType]) {
    await questionActions[questionType]();
  }
};

export async function loginUser(users: UserFixture) {
  const pro = await users.create({ name: "testuser" });
  await pro.apiLogin();
}

export function createBookingPageFixture(page: Page) {
  return {
    goToEventType: async (eventType: string) => {
      await page.getByRole("link", { name: eventType }).click();
    },
    goToTab: async (tabName: string) => {
      await page.getByTestId(`vertical-tab-${tabName}`).click();
    },
    addQuestion: async (
      questionType: string,
      identifier: string,
      label: string,
      isRequired: boolean,
      placeholder?: string
    ) => {
      await page.getByTestId("add-field").click();
      await page.locator("#test-field-type > .bg-default > div > div:nth-child(2)").first().click();
      await page.getByTestId(`select-option-${questionType}`).click();
      await page.getByLabel("Identifier").dblclick();
      await page.getByLabel("Identifier").fill(identifier);
      await page.getByLabel("Label").click();
      await page.getByLabel("Label").fill(label);
      if (placeholder) {
        await page.getByLabel("Placeholder").click();
        await page.getByLabel("Placeholder").fill(placeholder);
      }
      if (!isRequired) {
        await page.getByRole("radio", { name: "No" }).click();
      }
      await page.getByTestId("field-add-save").click();
    },
    updateEventType: async () => {
      await page.getByTestId("update-eventtype").click();
    },
    previewEventType: async () => {
      const eventtypePromise = page.waitForEvent("popup");
      await page.getByTestId("preview-button").click();
      return eventtypePromise;
    },
    selectTimeSlot: async (eventTypePage: Page) => {
      while (await eventTypePage.getByRole("button", { name: "View next" }).isVisible()) {
        await eventTypePage.getByRole("button", { name: "View next" }).click();
      }
      await eventTypePage.getByTestId("time").first().click();
    },
    clickReschedule: async () => {
      await page.getByText("Reschedule").click();
    },
    navigateToAvailableTimeSlot: async () => {
      while (await page.getByRole("button", { name: "View next" }).isVisible()) {
        await page.getByRole("button", { name: "View next" }).click();
      }
    },
    selectFirstAvailableTime: async () => {
      await page.getByTestId("time").first().click();
    },
    fillRescheduleReasonAndConfirm: async () => {
      await page.getByPlaceholder(reschedulePlaceholderText).click();
      await page.getByPlaceholder(reschedulePlaceholderText).fill("Test reschedule");
      await page.getByTestId("confirm-reschedule-button").click();
    },

    cancelBookingWithReason: async (page: Page) => {
      await page.getByTestId("cancel").click();
      await page.getByTestId("cancel_reason").fill("Test cancel");
      await page.getByTestId("confirm_cancel").click();
    },
    assertBookingCanceled: async (page: Page) => {
      await expect(page.getByTestId("cancelled-headline")).toBeVisible();
    },

    rescheduleBooking: async (eventTypePage: Page) => {
      await eventTypePage.getByText("Reschedule").click();
      while (await eventTypePage.getByRole("button", { name: "View next" }).isVisible()) {
        await eventTypePage.getByRole("button", { name: "View next" }).click();
      }
      await eventTypePage.getByTestId("time").first().click();
      await eventTypePage.getByPlaceholder(reschedulePlaceholderText).click();
      await eventTypePage.getByPlaceholder(reschedulePlaceholderText).fill("Test reschedule");
      await eventTypePage.getByTestId("confirm-reschedule-button").click();
    },

    assertBookingRescheduled: async (page: Page) => {
      await expect(page.getByText(scheduleSuccessfullyText)).toBeVisible();
    },

    cancelBooking: async (eventTypePage: Page) => {
      await eventTypePage.getByTestId("cancel").click();
      await eventTypePage.getByTestId("cancel_reason").fill("Test cancel");
      await eventTypePage.getByTestId("confirm_cancel").click();
      await expect(eventTypePage.getByTestId("cancelled-headline")).toBeVisible();
    },

    fillAndConfirmBooking: async ({
      eventTypePage,
      placeholderText,
      question,
      fillText,
      secondQuestion,
      options,
    }: fillAndConfirmBookingParams) => {
      const confirmButton = options.isReschedule ? "confirm-reschedule-button" : "confirm-book-button";

      await expect(eventTypePage.getByText(`${secondQuestion} test`).first()).toBeVisible();
      await eventTypePage.getByPlaceholder(placeholderText).fill(fillText);

      // Change the selector for specifics cases related to select question
      const shouldChangeSelectLocator = (question: string, secondQuestion: string): boolean =>
        question === "select" && ["multiemail", "multiselect"].includes(secondQuestion);

      const shouldUseLastRadioGroupLocator = (question: string, secondQuestion: string): boolean =>
        question === "radio" && secondQuestion === "checkbox";

      const shouldUseFirstRadioGroupLocator = (question: string, secondQuestion: string): boolean =>
        question === "checkbox" && secondQuestion === "radio";

      const shouldChangeMultiSelectLocator = (question: string, secondQuestion: string): boolean =>
        question === "multiselect" &&
        ["address", "checkbox", "multiemail", "select"].includes(secondQuestion);

      const customLocators = {
        shouldChangeSelectLocator: shouldChangeSelectLocator(question, secondQuestion),
        shouldUseLastRadioGroupLocator: shouldUseLastRadioGroupLocator(question, secondQuestion),
        shouldUseFirstRadioGroupLocator: shouldUseFirstRadioGroupLocator(question, secondQuestion),
        shouldChangeMultiSelectLocator: shouldChangeMultiSelectLocator(question, secondQuestion),
      };

      // Fill the first question
      await fillQuestion(eventTypePage, question, customLocators);

      // Fill the second question if is required
      options.isRequired && (await fillQuestion(eventTypePage, secondQuestion, customLocators));

      await eventTypePage.getByTestId(confirmButton).click();
      const scheduleSuccessfullyPage = eventTypePage.getByText(scheduleSuccessfullyText);
      await scheduleSuccessfullyPage.waitFor({ state: "visible" });
      await expect(scheduleSuccessfullyPage).toBeVisible();
    },
    checkField: async (question: string) => {
      await expect(page.getByTestId(`field-${question}-test`)).toBeVisible();
    },
    fillAllQuestions: async (eventTypePage: Page, questions: string[], options: BookingOptions) => {
      const confirmButton = options.isReschedule ? "confirm-reschedule-button" : "confirm-book-button";

      if (options.isAllRequired) {
        for (const question of questions) {
          switch (question) {
            case "email":
              await eventTypePage.getByPlaceholder("Email").click();
              await eventTypePage.getByPlaceholder("Email").fill(EMAIL);
              break;
            case "phone":
              await eventTypePage.getByPlaceholder("Phone test").click();
              await eventTypePage.getByPlaceholder("Phone test").fill(PHONE);
              break;
            case "address":
              await eventTypePage.getByPlaceholder("Address test").click();
              await eventTypePage.getByPlaceholder("Address test").fill("123 Main St, City, Country");
              break;
            case "textarea":
              await eventTypePage.getByPlaceholder("Textarea test").click();
              await eventTypePage
                .getByPlaceholder("Textarea test")
                .fill("This is a sample text for textarea.");
              break;
            case "select":
              await eventTypePage.locator("form svg").last().click();
              await eventTypePage.getByTestId("select-option-Option 1").click();
              break;
            case "multiselect":
              await eventTypePage.locator("form svg").nth(4).click();
              await eventTypePage.getByTestId("select-option-Option 1").click();
              break;
            case "number":
              await eventTypePage.getByLabel("number test").click();
              await eventTypePage.getByLabel("number test").fill("123");
              break;
            case "radio":
              await eventTypePage.getByRole("radiogroup").getByText("Option 1").check();
              break;
            case "text":
              await eventTypePage.getByPlaceholder("Text test").click();
              await eventTypePage.getByPlaceholder("Text test").fill("Sample text");
              break;
            case "checkbox":
              await eventTypePage.getByLabel("Option 1").first().check();
              await eventTypePage.getByLabel("Option 2").first().check();
              break;
            case "boolean":
              await eventTypePage.getByLabel(`${question} test`).check();
              break;
            case "multiemail":
              await eventTypePage.getByRole("button", { name: "multiemail test" }).click();
              await eventTypePage.getByPlaceholder("multiemail test").fill(EMAIL);
              break;
          }
        }
      }

      await eventTypePage.getByTestId(confirmButton).click();
      const scheduleSuccessfullyPage = eventTypePage.getByText(scheduleSuccessfullyText);
      await scheduleSuccessfullyPage.waitFor({ state: "visible" });
      await expect(scheduleSuccessfullyPage).toBeVisible();
    },
  };
}<|MERGE_RESOLUTION|>--- conflicted
+++ resolved
@@ -13,11 +13,8 @@
   hasPlaceholder?: boolean;
   isReschedule?: boolean;
   isRequired?: boolean;
-<<<<<<< HEAD
   isAllRequired?: boolean;
-=======
   isMultiSelect?: boolean;
->>>>>>> b724d367
 };
 
 interface QuestionActions {
