--- conflicted
+++ resolved
@@ -336,15 +336,10 @@
       await eventTypePage.getByTestId("confirm_cancel").click();
       await expect(eventTypePage.getByTestId("cancelled-headline")).toBeVisible();
     },
-<<<<<<< HEAD
-
-=======
->>>>>>> 08c0cae0
     confirmBooking: async (eventTypePage: Page) => {
-      const confirmButton = "confirm-book-button";
-      const toast = page.getByTestId("toast-success");
-      await eventTypePage.getByTestId(confirmButton).click();
-      expect(toast).toBeTruthy();
+      await eventTypePage.getByTestId("confirm-book-button").click();
+      await eventTypePage.waitForURL("booking/**");
+      await expect(eventTypePage.getByText(scheduleSuccessfullyText)).toBeVisible();
     },
 
     fillAndConfirmBooking: async ({
