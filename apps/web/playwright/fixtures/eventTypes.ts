import { expect, type Page } from "@playwright/test";

<<<<<<< HEAD
import { gotoAndWaitForIdle, localize } from "../lib/testUtils";
=======
import { localize } from "../lib/localize";
>>>>>>> 9cf76cbb

export function createEventTypeFixture(page: Page) {
  return {
    goToEventType: async (eventType: string) => {
      await page.getByRole("link", { name: eventType }).click();
    },
    goToTab: async (tabName: string) => {
      await page.getByTestId(`vertical-tab-${tabName}`).click();
    },
    goToEventTypesPage: async () => {
      await gotoAndWaitForIdle(page, "/event-types");
    },
    checkAvailabilityTab: async () => {
      const editAvailability = (await localize("en"))("edit_availability");

      // Verify if the icon is rendered
      await expect(page.locator("span").filter({ hasText: "Europe/London" }).locator("svg")).toBeVisible();
      await expect(page.getByText("Europe/London")).toBeVisible();
      await page.getByRole("link", { name: editAvailability }).click();
    },
    goToAvailabilityPage: async () => {
      const workingHours = (await localize("en"))("default_schedule_name");

      await gotoAndWaitForIdle(page, "/availability");
      await page
        .getByTestId("schedules")
        .locator("div")
        .filter({
          hasText: workingHours,
        })
        .first()
        .click();
    },
  };
}<|MERGE_RESOLUTION|>--- conflicted
+++ resolved
@@ -1,10 +1,7 @@
 import { expect, type Page } from "@playwright/test";
 
-<<<<<<< HEAD
-import { gotoAndWaitForIdle, localize } from "../lib/testUtils";
-=======
+import { gotoAndWaitForIdle} from "../lib/testUtils";
 import { localize } from "../lib/localize";
->>>>>>> 9cf76cbb
 
 export function createEventTypeFixture(page: Page) {
   return {
