--- conflicted
+++ resolved
@@ -1002,17 +1002,10 @@
    * We picked /settings/my-account/profile due to it being one of
    * our lighest protected pages and doesnt do anything other than load the user profile
    */
-<<<<<<< HEAD
-  await page.goto("/settings/my-account/profile");
-
-  // Wait for the session to be fully established
-  await page.waitForSelector('[data-testid="profile-submit-button"]');
-=======
   await page.goto(navigateToUrl || "/settings/my-account/profile");
 
   // Wait for the session to be fully established
   await page.waitForLoadState();
->>>>>>> 6c069a4a
 
   return response;
 }
