--- conflicted
+++ resolved
@@ -396,7 +396,6 @@
       await prisma.user.delete({ where: { id } });
       store.users = store.users.filter((b) => b.id !== id);
     },
-<<<<<<< HEAD
     deleteByEmail: async (email: string) => {
       // Use deleteMany instead of delete to avoid the findUniqueOrThrow error that happens before the delete
       await prisma.user.deleteMany({
@@ -405,7 +404,7 @@
         },
       });
       store.users = store.users.filter((b) => b.email !== email);
-=======
+    },
     set: async (email: string) => {
       const user = await prisma.user.findUniqueOrThrow({
         where: { email },
@@ -414,7 +413,6 @@
       const userFixture = createUserFixture(user, store.page);
       store.users.push(userFixture);
       return userFixture;
->>>>>>> de479bb2
     },
   };
 };
