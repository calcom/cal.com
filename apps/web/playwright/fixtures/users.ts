import type { Page, WorkerInfo } from "@playwright/test";
import type Prisma from "@prisma/client";
import type { Team } from "@prisma/client";
import { Prisma as PrismaType } from "@prisma/client";
import { hashSync as hash } from "bcryptjs";
import { uuid } from "short-uuid";
import { v4 } from "uuid";

import stripe from "@calcom/features/ee/payments/server/stripe";
import { DEFAULT_SCHEDULE, getAvailabilityFromSchedule } from "@calcom/lib/availability";
import { WEBAPP_URL } from "@calcom/lib/constants";
import { ProfileRepository } from "@calcom/lib/server/repository/profile";
import { prisma } from "@calcom/prisma";
import { MembershipRole, SchedulingType, TimeUnit, WorkflowTriggerEvents } from "@calcom/prisma/enums";
import { teamMetadataSchema } from "@calcom/prisma/zod-utils";
import type { Schedule } from "@calcom/types/schedule";

import { selectFirstAvailableTimeSlotNextMonth, teamEventSlug, teamEventTitle } from "../lib/testUtils";
import type { createEmailsFixture } from "./emails";
import { TimeZoneEnum } from "./types";

// Don't import hashPassword from app as that ends up importing next-auth and initializing it before NEXTAUTH_URL can be updated during tests.
export function hashPassword(password: string) {
  const hashedPassword = hash(password, 12);
  return hashedPassword;
}

type UserFixture = ReturnType<typeof createUserFixture>;

const userIncludes = PrismaType.validator<PrismaType.UserInclude>()({
  eventTypes: true,
  workflows: true,
  credentials: true,
  routingForms: true,
});

const userWithEventTypes = PrismaType.validator<PrismaType.UserArgs>()({
  include: userIncludes,
});

const seededForm = {
  id: "948ae412-d995-4865-875a-48302588de03",
  name: "Seeded Form - Pro",
};

type UserWithIncludes = PrismaType.UserGetPayload<typeof userWithEventTypes>;

const createTeamWorkflow = async (user: { id: number }, team: { id: number }) => {
  return await prisma.workflow.create({
    data: {
      name: "Team Workflow",
      trigger: WorkflowTriggerEvents.BEFORE_EVENT,
      time: 24,
      timeUnit: TimeUnit.HOUR,
      userId: user.id,
      teamId: team.id,
    },
  });
};

const createTeamEventType = async (
  user: { id: number },
  team: { id: number },
  scenario?: {
    schedulingType?: SchedulingType;
    teamEventTitle?: string;
    teamEventSlug?: string;
    teamEventLength?: number;
  }
) => {
  return await prisma.eventType.create({
    data: {
      team: {
        connect: {
          id: team.id,
        },
      },
      users: {
        connect: {
          id: user.id,
        },
      },
      owner: {
        connect: {
          id: user.id,
        },
      },
      hosts: {
        create: {
          userId: user.id,
          isFixed: scenario?.schedulingType === SchedulingType.COLLECTIVE ? true : false,
        },
      },
      schedulingType: scenario?.schedulingType ?? SchedulingType.COLLECTIVE,
      title: scenario?.teamEventTitle ?? `${teamEventTitle}-team-id-${team.id}`,
      slug: scenario?.teamEventSlug ?? `${teamEventSlug}-team-id-${team.id}`,
      length: scenario?.teamEventLength ?? 30,
    },
  });
};

const createTeamAndAddUser = async (
  {
    user,
    isUnpublished,
    isOrg,
    isOrgVerified,
    hasSubteam,
    organizationId,
  }: {
    user: { id: number; email: string; username: string | null; role?: MembershipRole };
    isUnpublished?: boolean;
    isOrg?: boolean;
    isOrgVerified?: boolean;
    hasSubteam?: true;
    organizationId?: number | null;
  },
  workerInfo: WorkerInfo
) => {
  const slug = `${isOrg ? "org" : "team"}-${workerInfo.workerIndex}-${Date.now()}`;
  const data: PrismaType.TeamCreateInput = {
    name: `user-id-${user.id}'s ${isOrg ? "Org" : "Team"}`,
  };
  data.metadata = {
    ...(isUnpublished ? { requestedSlug: slug } : {}),
    ...(isOrg
      ? {
          isOrganization: true,
          isOrganizationVerified: !!isOrgVerified,
          orgAutoAcceptEmail: user.email.split("@")[1],
          isOrganizationConfigured: false,
        }
      : {}),
  };
  data.slug = !isUnpublished ? slug : undefined;
  if (isOrg && hasSubteam) {
    const team = await createTeamAndAddUser({ user }, workerInfo);
    await createTeamEventType(user, team);
    await createTeamWorkflow(user, team);
    data.children = { connect: [{ id: team.id }] };
  }
  data.orgProfiles = isOrg
    ? {
        create: [
          {
            uid: ProfileRepository.generateProfileUid(),
            username: user.username ?? user.email.split("@")[0],
            user: {
              connect: {
                id: user.id,
              },
            },
          },
        ],
      }
    : undefined;
  data.parent = organizationId ? { connect: { id: organizationId } } : undefined;
  const team = await prisma.team.create({
    data,
  });

  const { role = MembershipRole.OWNER, id: userId } = user;
  await prisma.membership.create({
    data: {
      teamId: team.id,
      userId,
      role: role,
      accepted: true,
    },
  });

  return team;
};

// creates a user fixture instance and stores the collection
export const createUsersFixture = (
  page: Page,
  emails: ReturnType<typeof createEmailsFixture>,
  workerInfo: WorkerInfo
) => {
  const store = { users: [], trackedEmails: [], page, teams: [] } as {
    users: UserFixture[];
    trackedEmails: { email: string }[];
    page: typeof page;
    teams: Team[];
  };
  return {
    buildForSignup: (opts?: Pick<CustomUserOpts, "email" | "username" | "useExactUsername" | "password">) => {
      const uname =
        opts?.useExactUsername && opts?.username
          ? opts.username
          : `${opts?.username || "user"}-${workerInfo.workerIndex}-${Date.now()}`;
      return {
        username: uname,
        email: opts?.email ?? `${uname}@example.com`,
        password: opts?.password ?? uname,
      };
    },
    create: async (
      opts?:
        | (CustomUserOpts & {
            organizationId?: number | null;
          })
        | null,
      scenario: {
        seedRoutingForms?: boolean;
        hasTeam?: true;
        teamRole?: MembershipRole;
        teammates?: CustomUserOpts[];
        schedulingType?: SchedulingType;
        teamEventTitle?: string;
        teamEventSlug?: string;
        teamEventLength?: number;
        isOrg?: boolean;
        isOrgVerified?: boolean;
        hasSubteam?: true;
        isUnpublished?: true;
      } = {}
    ) => {
      const _user = await prisma.user.create({
        data: createUser(workerInfo, opts),
        include: {
          profiles: true,
        },
      });

      let defaultEventTypes: SupportedTestEventTypes[] = [
        { title: "30 min", slug: "30-min", length: 30 },
        { title: "Paid", slug: "paid", length: 30, price: 1000 },
        { title: "Opt in", slug: "opt-in", requiresConfirmation: true, length: 30 },
        { title: "Seated", slug: "seated", seatsPerTimeSlot: 2, length: 30 },
      ];

      if (opts?.eventTypes) defaultEventTypes = defaultEventTypes.concat(opts.eventTypes);
      for (const eventTypeData of defaultEventTypes) {
        eventTypeData.owner = { connect: { id: _user.id } };
        eventTypeData.users = { connect: { id: _user.id } };
        await prisma.eventType.create({
          data: eventTypeData,
        });
      }

      const workflows: SupportedTestWorkflows[] = [
        { name: "Default Workflow", trigger: "NEW_EVENT" },
        { name: "Test Workflow", trigger: "EVENT_CANCELLED" },
        ...(opts?.workflows || []),
      ];
      for (const workflowData of workflows) {
        workflowData.user = { connect: { id: _user.id } };
        await prisma.workflow.create({
          data: workflowData,
        });
      }

      if (scenario.seedRoutingForms) {
        await prisma.app_RoutingForms_Form.create({
          data: {
            routes: [
              {
                id: "8a898988-89ab-4cde-b012-31823f708642",
                action: { type: "eventTypeRedirectUrl", value: "pro/30min" },
                queryValue: {
                  id: "8a898988-89ab-4cde-b012-31823f708642",
                  type: "group",
                  children1: {
                    "8988bbb8-0123-4456-b89a-b1823f70c5ff": {
                      type: "rule",
                      properties: {
                        field: "c4296635-9f12-47b1-8153-c3a854649182",
                        value: ["event-routing"],
                        operator: "equal",
                        valueSrc: ["value"],
                        valueType: ["text"],
                      },
                    },
                  },
                },
              },
              {
                id: "aa8aaba9-cdef-4012-b456-71823f70f7ef",
                action: { type: "customPageMessage", value: "Custom Page Result" },
                queryValue: {
                  id: "aa8aaba9-cdef-4012-b456-71823f70f7ef",
                  type: "group",
                  children1: {
                    "b99b8a89-89ab-4cde-b012-31823f718ff5": {
                      type: "rule",
                      properties: {
                        field: "c4296635-9f12-47b1-8153-c3a854649182",
                        value: ["custom-page"],
                        operator: "equal",
                        valueSrc: ["value"],
                        valueType: ["text"],
                      },
                    },
                  },
                },
              },
              {
                id: "a8ba9aab-4567-489a-bcde-f1823f71b4ad",
                action: { type: "externalRedirectUrl", value: "https://google.com" },
                queryValue: {
                  id: "a8ba9aab-4567-489a-bcde-f1823f71b4ad",
                  type: "group",
                  children1: {
                    "998b9b9a-0123-4456-b89a-b1823f7232b9": {
                      type: "rule",
                      properties: {
                        field: "c4296635-9f12-47b1-8153-c3a854649182",
                        value: ["external-redirect"],
                        operator: "equal",
                        valueSrc: ["value"],
                        valueType: ["text"],
                      },
                    },
                  },
                },
              },
              {
                id: "aa8ba8b9-0123-4456-b89a-b182623406d8",
                action: { type: "customPageMessage", value: "Multiselect chosen" },
                queryValue: {
                  id: "aa8ba8b9-0123-4456-b89a-b182623406d8",
                  type: "group",
                  children1: {
                    "b98a8abb-cdef-4012-b456-718262343d27": {
                      type: "rule",
                      properties: {
                        field: "d4292635-9f12-17b1-9153-c3a854649182",
                        value: [["Option-2"]],
                        operator: "multiselect_equals",
                        valueSrc: ["value"],
                        valueType: ["multiselect"],
                      },
                    },
                  },
                },
              },
              {
                id: "898899aa-4567-489a-bcde-f1823f708646",
                action: { type: "customPageMessage", value: "Fallback Message" },
                isFallback: true,
                queryValue: { id: "898899aa-4567-489a-bcde-f1823f708646", type: "group" },
              },
            ],
            fields: [
              {
                id: "c4296635-9f12-47b1-8153-c3a854649182",
                type: "text",
                label: "Test field",
                required: true,
              },
              {
                id: "d4292635-9f12-17b1-9153-c3a854649182",
                type: "multiselect",
                label: "Multi Select",
                identifier: "multi",
                selectText: "Option-1\nOption-2",
                required: false,
              },
            ],
            user: {
              connect: {
                id: _user.id,
              },
            },
            name: seededForm.name,
          },
        });
      }
      const user = await prisma.user.findUniqueOrThrow({
        where: { id: _user.id },
        include: userIncludes,
      });
      if (scenario.hasTeam) {
        const team = await createTeamAndAddUser(
          {
            user: {
              id: user.id,
              email: user.email,
              username: user.username,
              role: scenario.teamRole || "OWNER",
            },
            isUnpublished: scenario.isUnpublished,
            isOrg: scenario.isOrg,
            isOrgVerified: scenario.isOrgVerified,
            hasSubteam: scenario.hasSubteam,
            organizationId: opts?.organizationId,
          },
          workerInfo
        );
        store.teams.push(team);
        const teamEvent = await createTeamEventType(user, team, scenario);
        if (scenario.teammates) {
          // Create Teammate users
          const teamMates = [];
          for (const teammateObj of scenario.teammates) {
            const teamUser = await prisma.user.create({
              data: createUser(workerInfo, teammateObj),
            });

            // Add teammates to the team
            await prisma.membership.create({
              data: {
                teamId: team.id,
                userId: teamUser.id,
                role: MembershipRole.MEMBER,
                accepted: true,
              },
            });

            // Add teammate to the host list of team event
            await prisma.host.create({
              data: {
                userId: teamUser.id,
                eventTypeId: teamEvent.id,
                isFixed: scenario.schedulingType === SchedulingType.COLLECTIVE ? true : false,
              },
            });

            const teammateFixture = createUserFixture(
              await prisma.user.findUniqueOrThrow({
                where: { id: teamUser.id },
                include: userIncludes,
              }),
              store.page
            );
            teamMates.push(teamUser);
            store.users.push(teammateFixture);
          }
          // Add Teammates to OrgUsers
          if (scenario.isOrg) {
            const orgProfilesCreate = teamMates
              .map((teamUser) => ({
                user: {
                  connect: {
                    id: teamUser.id,
                  },
                },
                uid: v4(),
                username: teamUser.username || teamUser.email.split("@")[0],
              }))
              .concat([
                {
                  user: { connect: { id: user.id } },
                  uid: v4(),
                  username: user.username || user.email.split("@")[0],
                },
              ]);

            const existingProfiles = await prisma.profile.findMany({
              where: {
                userId: _user.id,
              },
            });

            await prisma.team.update({
              where: {
                id: team.id,
              },
              data: {
                orgProfiles: _user.profiles.length
                  ? {
                      connect: _user.profiles.map((profile) => ({ id: profile.id })),
                    }
                  : {
                      create: orgProfilesCreate.filter(
                        (profile) => !existingProfiles.map((p) => p.userId).includes(profile.user.connect.id)
                      ),
                    },
              },
            });
          }
        }
      }
      const userFixture = createUserFixture(user, store.page);
      store.users.push(userFixture);
      return userFixture;
    },
    /**
     * Use this method to get an email that can be automatically cleaned up from all the places in DB
     */
    trackEmail: ({ username, domain }: { username: string; domain: string }) => {
      const email = `${username}-${uuid().substring(0, 8)}@${domain}`;
      store.trackedEmails.push({
        email,
      });
      return email;
    },
    get: () => store.users,
    logout: async () => {
      await page.goto("/auth/logout");
    },
    deleteAll: async () => {
      const ids = store.users.map((u) => u.id);
      if (emails) {
        const emailMessageIds: string[] = [];
        for (const user of store.trackedEmails.concat(store.users.map((u) => ({ email: u.email })))) {
          const emailMessages = await emails.search(user.email);
          if (emailMessages && emailMessages.count > 0) {
            emailMessages.items.forEach((item) => {
              emailMessageIds.push(item.ID);
            });
          }
        }
        for (const id of emailMessageIds) {
          await emails.deleteMessage(id);
        }
      }

      await prisma.user.deleteMany({ where: { id: { in: ids } } });
      // Delete all users that were tracked by email(if they were created)
      await prisma.user.deleteMany({ where: { email: { in: store.trackedEmails.map((e) => e.email) } } });
      await prisma.team.deleteMany({ where: { id: { in: store.teams.map((org) => org.id) } } });
      store.users = [];
      store.teams = [];
      store.trackedEmails = [];
    },
    delete: async (id: number) => {
      await prisma.user.delete({ where: { id } });
      store.users = store.users.filter((b) => b.id !== id);
    },
    deleteByEmail: async (email: string) => {
      // Use deleteMany instead of delete to avoid the findUniqueOrThrow error that happens before the delete
      await prisma.user.deleteMany({
        where: {
          email,
        },
      });
      store.users = store.users.filter((b) => b.email !== email);
    },
    set: async (email: string) => {
      const user = await prisma.user.findUniqueOrThrow({
        where: { email },
        include: userIncludes,
      });
      const userFixture = createUserFixture(user, store.page);
      store.users.push(userFixture);
      return userFixture;
    },
  };
};

type JSONValue = string | number | boolean | { [x: string]: JSONValue } | Array<JSONValue>;

// creates the single user fixture
const createUserFixture = (user: UserWithIncludes, page: Page) => {
  const store = { user, page };

  // self is a reflective method that return the Prisma object that references this fixture.
  const self = async () =>
    // eslint-disable-next-line @typescript-eslint/no-non-null-assertion
    (await prisma.user.findUnique({
      where: { id: store.user.id },
      include: { eventTypes: true },
    }))!;
  return {
    id: user.id,
    name: user.name,
    username: user.username,
    email: user.email,
    eventTypes: user.eventTypes,
    routingForms: user.routingForms,
    self,
    apiLogin: async (password?: string) =>
      apiLogin({ ...(await self()), password: password || user.username }, store.page),
    /**
     * @deprecated use apiLogin instead
     */
    login: async () => login({ ...(await self()), password: user.username }, store.page),
    logout: async () => {
      await page.goto("/auth/logout");
    },
    getFirstTeamMembership: async () => {
      const memberships = await prisma.membership.findMany({
        where: { userId: user.id },
        include: { team: true },
      });

      const membership = memberships
        .map((membership) => {
          return {
            ...membership,
            team: {
              ...membership.team,
              metadata: teamMetadataSchema.parse(membership.team.metadata),
            },
          };
        })
        .find((membership) => !membership.team?.metadata?.isOrganization);
      if (!membership) {
        throw new Error("No team found for user");
      }
      return membership;
    },
    getOrgMembership: async () => {
      return prisma.membership.findFirstOrThrow({
        where: {
          userId: user.id,
          team: {
            metadata: {
              path: ["isOrganization"],
              equals: true,
            },
          },
        },
        include: { team: { include: { children: true } } },
      });
    },
    getFirstEventAsOwner: async () =>
      prisma.eventType.findFirstOrThrow({
        where: {
          userId: user.id,
        },
      }),
    getFirstTeamEvent: async (teamId: number) => {
      return prisma.eventType.findFirstOrThrow({
        where: {
          teamId,
        },
      });
    },
    getPaymentCredential: async () => getPaymentCredential(store.page),
    setupEventWithPrice: async (eventType: Pick<Prisma.EventType, "id">, slug: string) =>
      setupEventWithPrice(eventType, slug, store.page),
    bookAndPayEvent: async (eventType: Pick<Prisma.EventType, "slug">) =>
      bookAndPayEvent(user, eventType, store.page),
    makePaymentUsingStripe: async () => makePaymentUsingStripe(store.page),
    // ths is for developemnt only aimed to inject debugging messages in the metadata field of the user
    debug: async (message: string | Record<string, JSONValue>) => {
      await prisma.user.update({
        where: { id: store.user.id },
        data: { metadata: { debug: message } },
      });
    },
    delete: async () => await prisma.user.delete({ where: { id: store.user.id } }),
    confirmPendingPayment: async () => confirmPendingPayment(store.page),
  };
};

type SupportedTestEventTypes = PrismaType.EventTypeCreateInput & {
  _bookings?: PrismaType.BookingCreateInput[];
};

type SupportedTestWorkflows = PrismaType.WorkflowCreateInput;

type CustomUserOptsKeys =
  | "username"
  | "password"
  | "completedOnboarding"
  | "locale"
  | "name"
  | "email"
<<<<<<< HEAD
=======
  | "organizationId"
  | "twoFactorEnabled"
  | "disableImpersonation"
>>>>>>> 00a2a3d8
  | "role";
type CustomUserOpts = Partial<Pick<Prisma.User, CustomUserOptsKeys>> & {
  timeZone?: TimeZoneEnum;
  eventTypes?: SupportedTestEventTypes[];
  workflows?: SupportedTestWorkflows[];
  // ignores adding the worker-index after username
  useExactUsername?: boolean;
  roleInOrganization?: MembershipRole;
  schedule?: Schedule;
};

// creates the actual user in the db.
const createUser = (
  workerInfo: WorkerInfo,
  opts?:
    | (CustomUserOpts & {
        organizationId?: number | null;
      })
    | null
): PrismaType.UserUncheckedCreateInput => {
  // build a unique name for our user
  const uname =
    opts?.useExactUsername && opts?.username
      ? opts.username
      : `${opts?.username || "user"}-${workerInfo.workerIndex}-${Date.now()}`;

  return {
    username: uname,
    name: opts?.name,
    email: opts?.email ?? `${uname}@example.com`,
    password: hashPassword(uname),
    emailVerified: new Date(),
    completedOnboarding: opts?.completedOnboarding ?? true,
    timeZone: opts?.timeZone ?? TimeZoneEnum.UK,
    locale: opts?.locale ?? "en",
    role: opts?.role ?? "USER",
    twoFactorEnabled: opts?.twoFactorEnabled ?? false,
    disableImpersonation: opts?.disableImpersonation ?? false,
    ...getOrganizationRelatedProps({ organizationId: opts?.organizationId, role: opts?.roleInOrganization }),
    schedules:
      opts?.completedOnboarding ?? true
        ? {
            create: {
              name: "Working Hours",
              timeZone: opts?.timeZone ?? TimeZoneEnum.UK,
              availability: {
                createMany: {
                  data: getAvailabilityFromSchedule(opts?.schedule ?? DEFAULT_SCHEDULE),
                },
              },
            },
          }
        : undefined,
  };

  function getOrganizationRelatedProps({
    organizationId,
    role,
  }: {
    organizationId: number | null | undefined;
    role: MembershipRole | undefined;
  }) {
    if (!organizationId) {
      return null;
    }
    if (!role) {
      throw new Error("Missing role for user in organization");
    }
    return {
      profiles: organizationId
        ? {
            create: {
              uid: ProfileRepository.generateProfileUid(),
              username: uname,
              organization: {
                connect: {
                  id: organizationId,
                },
              },
            },
          }
        : undefined,
      ...(organizationId
        ? {
            teams: {
              // Create membership
              create: [
                {
                  team: {
                    connect: {
                      id: organizationId,
                    },
                  },
                  accepted: true,
                  role: MembershipRole.ADMIN,
                },
              ],
            },
          }
        : null),
    };
  }
};

async function confirmPendingPayment(page: Page) {
  await page.waitForURL(new RegExp("/booking/*"));

  const url = page.url();

  const params = new URLSearchParams(url.split("?")[1]);

  const id = params.get("payment_intent");

  if (!id) throw new Error(`Payment intent not found in url ${url}`);

  const payload = JSON.stringify(
    { type: "payment_intent.succeeded", data: { object: { id } }, account: "e2e_test" },
    null,
    2
  );

  const signature = stripe.webhooks.generateTestHeaderString({
    payload,
    secret: process.env.STRIPE_WEBHOOK_SECRET as string,
  });

  const response = await page.request.post("/api/integrations/stripepayment/webhook", {
    data: payload,
    headers: { "stripe-signature": signature },
  });

  if (response.status() !== 200) throw new Error(`Failed to confirm payment. Response: ${response.text()}`);
}

// login using a replay of an E2E routine.
export async function login(
  user: Pick<Prisma.User, "username"> & Partial<Pick<Prisma.User, "password" | "email">>,
  page: Page
) {
  // get locators
  const loginLocator = page.locator("[data-testid=login-form]");
  const emailLocator = loginLocator.locator("#email");
  const passwordLocator = loginLocator.locator("#password");
  const signInLocator = loginLocator.locator('[type="submit"]');

  //login
  await page.goto("/");
  await emailLocator.fill(user.email ?? `${user.username}@example.com`);
  // eslint-disable-next-line @typescript-eslint/no-non-null-assertion
  await passwordLocator.fill(user.password ?? user.username!);
  await signInLocator.click();

  // waiting for specific login request to resolve
  await page.waitForResponse(/\/api\/auth\/callback\/credentials/);
}

export async function apiLogin(
  user: Pick<Prisma.User, "username"> & Partial<Pick<Prisma.User, "password" | "email">>,
  page: Page
) {
  const csrfToken = await page
    .context()
    .request.get("/api/auth/csrf")
    .then((response) => response.json())
    .then((json) => json.csrfToken);
  const data = {
    email: user.email ?? `${user.username}@example.com`,
    password: user.password ?? user.username,
    callbackURL: WEBAPP_URL,
    redirect: "false",
    json: "true",
    csrfToken,
  };
  return page.context().request.post("/api/auth/callback/credentials", {
    data,
  });
}

export async function setupEventWithPrice(eventType: Pick<Prisma.EventType, "id">, slug: string, page: Page) {
  await page.goto(`/event-types/${eventType?.id}?tabName=apps`);
  await page.locator(`[data-testid='${slug}-app-switch']`).first().click();
  await page.getByPlaceholder("Price").fill("100");
  await page.getByTestId("update-eventtype").click();
}

export async function bookAndPayEvent(
  user: Pick<Prisma.User, "username">,
  eventType: Pick<Prisma.EventType, "slug">,
  page: Page
) {
  // booking process with stripe integration
  await page.goto(`${user.username}/${eventType?.slug}`);
  await selectFirstAvailableTimeSlotNextMonth(page);
  // --- fill form
  await page.fill('[name="name"]', "Stripe Stripeson");
  await page.fill('[name="email"]', "test@example.com");

  await Promise.all([page.waitForURL("/payment/*"), page.press('[name="email"]', "Enter")]);

  await makePaymentUsingStripe(page);
}

export async function makePaymentUsingStripe(page: Page) {
  const stripeElement = await page.locator(".StripeElement").first();
  const stripeFrame = stripeElement.frameLocator("iframe").first();
  await stripeFrame.locator('[name="number"]').fill("4242 4242 4242 4242");
  const now = new Date();
  await stripeFrame.locator('[name="expiry"]').fill(`${now.getMonth() + 1} / ${now.getFullYear() + 1}`);
  await stripeFrame.locator('[name="cvc"]').fill("111");
  const postcalCodeIsVisible = await stripeFrame.locator('[name="postalCode"]').isVisible();
  if (postcalCodeIsVisible) {
    await stripeFrame.locator('[name="postalCode"]').fill("111111");
  }
  await page.click('button:has-text("Pay now")');
}

export async function getPaymentCredential(page: Page) {
  await page.goto("/apps/stripe");

  /** We start the Stripe flow */
  await Promise.all([
    page.waitForURL("https://connect.stripe.com/oauth/v2/authorize?*"),
    page.click('[data-testid="install-app-button"]'),
  ]);

  await Promise.all([
    page.waitForURL("/apps/installed/payment?hl=stripe"),
    /** We skip filling Stripe forms (testing mode only) */
    page.click('[id="skip-account-app"]'),
  ]);
}<|MERGE_RESOLUTION|>--- conflicted
+++ resolved
@@ -651,12 +651,9 @@
   | "locale"
   | "name"
   | "email"
-<<<<<<< HEAD
-=======
   | "organizationId"
   | "twoFactorEnabled"
   | "disableImpersonation"
->>>>>>> 00a2a3d8
   | "role";
 type CustomUserOpts = Partial<Pick<Prisma.User, CustomUserOptsKeys>> & {
   timeZone?: TimeZoneEnum;
