import type { Page, WorkerInfo } from "@playwright/test";
import type Prisma from "@prisma/client";
import { Prisma as PrismaType, UserPlan } from "@prisma/client";
import { hash } from "bcryptjs";

<<<<<<< HEAD
=======
import { hashPassword } from "@calcom/lib/auth";
import { DEFAULT_SCHEDULE, getAvailabilityFromSchedule } from "@calcom/lib/availability";
>>>>>>> b00402f4
import { prisma } from "@calcom/prisma";

import { TimeZoneEnum } from "./types";

// Don't import hashPassword from app as that ends up importing next-auth and initializing it before NEXTAUTH_URL can be updated during tests.
export async function hashPassword(password: string) {
  const hashedPassword = await hash(password, 12);
  return hashedPassword;
}

type UserFixture = ReturnType<typeof createUserFixture>;

const userIncludes = PrismaType.validator<PrismaType.UserInclude>()({
  eventTypes: true,
  credentials: true,
});

const userWithEventTypes = PrismaType.validator<PrismaType.UserArgs>()({
  include: userIncludes,
});

type UserWithIncludes = PrismaType.UserGetPayload<typeof userWithEventTypes>;

// creates a user fixture instance and stores the collection
export const createUsersFixture = (page: Page, workerInfo: WorkerInfo) => {
  const store = { users: [], page } as { users: UserFixture[]; page: typeof page };
  return {
    create: async (opts?: CustomUserOpts) => {
      const _user = await prisma.user.create({
        data: await createUser(workerInfo, opts),
      });
      await prisma.eventType.create({
        data: {
          users: {
            connect: {
              id: _user.id,
            },
          },
          title: "Paid",
          slug: "paid",
          length: 30,
          price: 1000,
        },
      });
      await prisma.eventType.create({
        data: {
          users: {
            connect: {
              id: _user.id,
            },
          },
          title: "Opt in",
          slug: "opt-in",
          requiresConfirmation: true,
          length: 30,
        },
      });
      const user = await prisma.user.findUnique({
        rejectOnNotFound: true,
        where: { id: _user.id },
        include: userIncludes,
      });
      const userFixture = createUserFixture(user, store.page!);
      store.users.push(userFixture);
      return userFixture;
    },
    get: () => store.users,
    logout: async () => {
      await page.goto(`${process.env.PLAYWRIGHT_TEST_BASE_URL}/auth/logout`);
    },
    deleteAll: async () => {
      const ids = store.users.map((u) => u.id);
      await prisma.user.deleteMany({ where: { id: { in: ids } } });
      store.users = [];
    },
    delete: async (id: number) => {
      await prisma.user.delete({ where: { id } });
      store.users = store.users.filter((b) => b.id !== id);
    },
  };
};

type JSONValue = string | number | boolean | { [x: string]: JSONValue } | Array<JSONValue>;

// creates the single user fixture
const createUserFixture = (user: UserWithIncludes, page: Page) => {
  const store = { user, page };

  // self is a reflective method that return the Prisma object that references this fixture.
  const self = async () =>
    (await prisma.user.findUnique({ where: { id: store.user.id }, include: { eventTypes: true } }))!;
  return {
    id: user.id,
    username: user.username,
    eventTypes: user.eventTypes!,
    self,
    login: async () => login({ ...(await self()), password: user.username }, store.page),
    getPaymentCredential: async () => getPaymentCredential(store.page),
    // ths is for developemnt only aimed to inject debugging messages in the metadata field of the user
    debug: async (message: string | Record<string, JSONValue>) => {
      await prisma.user.update({ where: { id: store.user.id }, data: { metadata: { debug: message } } });
    },
    delete: async () => (await prisma.user.delete({ where: { id: store.user.id } }))!,
  };
};

type CustomUserOptsKeys = "username" | "password" | "plan" | "completedOnboarding" | "locale";
type CustomUserOpts = Partial<Pick<Prisma.User, CustomUserOptsKeys>> & { timeZone?: TimeZoneEnum };

// creates the actual user in the db.
const createUser = async (
  workerInfo: WorkerInfo,
  opts?: CustomUserOpts
): Promise<PrismaType.UserCreateInput> => {
  // build a unique name for our user
  const uname = `${opts?.username ?? opts?.plan?.toLocaleLowerCase() ?? UserPlan.PRO.toLowerCase()}-${
    workerInfo.workerIndex
  }-${Date.now()}`;
  return {
    username: uname,
    name: (opts?.username ?? opts?.plan ?? UserPlan.PRO).toUpperCase(),
    plan: opts?.plan ?? UserPlan.PRO,
    email: `${uname}@example.com`,
    password: await hashPassword(uname),
    emailVerified: new Date(),
    completedOnboarding: opts?.completedOnboarding ?? true,
    timeZone: opts?.timeZone ?? TimeZoneEnum.UK,
    locale: opts?.locale ?? "en",
    schedules:
      opts?.completedOnboarding ?? true
        ? {
            create: {
              name: "Working Hours",
              availability: {
                createMany: {
                  data: getAvailabilityFromSchedule(DEFAULT_SCHEDULE),
                },
              },
            },
          }
        : undefined,
    eventTypes: {
      create: {
        title: "30 min",
        slug: "30-min",
        length: 30,
      },
    },
  };
};

// login using a replay of an E2E routine.
export async function login(
  user: Pick<Prisma.User, "username"> & Partial<Pick<Prisma.User, "password" | "email">>,
  page: Page
) {
  // get locators
  const loginLocator = page.locator("[data-testid=login-form]");
  const emailLocator = loginLocator.locator("#email");
  const passwordLocator = loginLocator.locator("#password");
  const signInLocator = loginLocator.locator('[type="submit"]');

  //login
  // eslint-disable-next-line @typescript-eslint/no-non-null-assertion
  await page.goto(process.env.PLAYWRIGHT_TEST_BASE_URL!);
  await emailLocator.fill(user.email ?? `${user.username}@example.com`);
  // eslint-disable-next-line @typescript-eslint/no-non-null-assertion
  await passwordLocator.fill(user.password ?? user.username!);
  await signInLocator.click();

  // 2 seconds of delay to give the session enough time for a clean load
  // eslint-disable-next-line playwright/no-wait-for-timeout
  await page.waitForTimeout(2000);
}

export async function getPaymentCredential(page: Page) {
  await page.goto("/apps/stripe");

  /** We start the Stripe flow */
  await Promise.all([
    page.waitForNavigation({ url: "https://connect.stripe.com/oauth/v2/authorize?*" }),
    page.click('[data-testid="install-app-button"]'),
  ]);

  await Promise.all([
    page.waitForNavigation({ url: "/apps/installed" }),
    /** We skip filling Stripe forms (testing mode only) */
    page.click('[id="skip-account-app"]'),
  ]);
}<|MERGE_RESOLUTION|>--- conflicted
+++ resolved
@@ -3,11 +3,8 @@
 import { Prisma as PrismaType, UserPlan } from "@prisma/client";
 import { hash } from "bcryptjs";
 
-<<<<<<< HEAD
-=======
 import { hashPassword } from "@calcom/lib/auth";
 import { DEFAULT_SCHEDULE, getAvailabilityFromSchedule } from "@calcom/lib/availability";
->>>>>>> b00402f4
 import { prisma } from "@calcom/prisma";
 
 import { TimeZoneEnum } from "./types";
