import type { Page, WorkerInfo } from "@playwright/test";
import type Prisma from "@prisma/client";
import { Prisma as PrismaType } from "@prisma/client";
import { hashSync as hash } from "bcryptjs";

import dayjs from "@calcom/dayjs";
import { DEFAULT_SCHEDULE, getAvailabilityFromSchedule } from "@calcom/lib/availability";
import { prisma } from "@calcom/prisma";
import { MembershipRole } from "@calcom/prisma/enums";

import type { TimeZoneEnum } from "./types";

// Don't import hashPassword from app as that ends up importing next-auth and initializing it before NEXTAUTH_URL can be updated during tests.
export function hashPassword(password: string) {
  const hashedPassword = hash(password, 12);
  return hashedPassword;
}

type UserFixture = ReturnType<typeof createUserFixture>;

const userIncludes = PrismaType.validator<PrismaType.UserInclude>()({
  eventTypes: true,
  credentials: true,
  routingForms: true,
});

const userWithEventTypes = PrismaType.validator<PrismaType.UserArgs>()({
  include: userIncludes,
});

const seededForm = {
  id: "948ae412-d995-4865-875a-48302588de03",
  name: "Seeded Form - Pro",
};

type UserWithIncludes = PrismaType.UserGetPayload<typeof userWithEventTypes>;

const createTeamAndAddUser = async (
  { user }: { user: { id: number; role?: MembershipRole } },
  workerInfo: WorkerInfo
) => {
  const team = await prisma.team.create({
    data: {
      name: "",
      slug: `team-${workerInfo.workerIndex}-${Date.now()}`,
    },
  });

  const { role = MembershipRole.OWNER, id: userId } = user;
  await prisma.membership.create({
    data: {
      teamId: team.id,
      userId,
      role: role,
      accepted: true,
    },
  });
  return team;
};

// creates a user fixture instance and stores the collection
export const createUsersFixture = (page: Page, workerInfo: WorkerInfo) => {
  const store = { users: [], page } as { users: UserFixture[]; page: typeof page };
  return {
    create: async (
      opts?: CustomUserOpts | null,
      scenario: {
        seedRoutingForms?: boolean;
        hasTeam?: true;
      } = {}
    ) => {
      const _user = await prisma.user.create({
        data: createUser(workerInfo, opts),
      });

      let defaultEventTypes: SupportedTestEventTypes[] = [
        { title: "30 min", slug: "30-min", length: 30 },
        { title: "Paid", slug: "paid", length: 30, price: 1000 },
        { title: "Opt in", slug: "opt-in", requiresConfirmation: true, length: 30 },
      ];

      if (opts?.eventTypes) defaultEventTypes = defaultEventTypes.concat(opts.eventTypes);
      for (const eventTypeData of defaultEventTypes) {
        eventTypeData.owner = { connect: { id: _user.id } };
        eventTypeData.users = { connect: { id: _user.id } };
        await prisma.eventType.create({
          data: eventTypeData,
        });
      }

      if (scenario.seedRoutingForms) {
        await prisma.app_RoutingForms_Form.create({
          data: {
            routes: [
              {
                id: "8a898988-89ab-4cde-b012-31823f708642",
                action: { type: "eventTypeRedirectUrl", value: "pro/30min" },
                queryValue: {
                  id: "8a898988-89ab-4cde-b012-31823f708642",
                  type: "group",
                  children1: {
                    "8988bbb8-0123-4456-b89a-b1823f70c5ff": {
                      type: "rule",
                      properties: {
                        field: "c4296635-9f12-47b1-8153-c3a854649182",
                        value: ["event-routing"],
                        operator: "equal",
                        valueSrc: ["value"],
                        valueType: ["text"],
                      },
                    },
                  },
                },
              },
              {
                id: "aa8aaba9-cdef-4012-b456-71823f70f7ef",
                action: { type: "customPageMessage", value: "Custom Page Result" },
                queryValue: {
                  id: "aa8aaba9-cdef-4012-b456-71823f70f7ef",
                  type: "group",
                  children1: {
                    "b99b8a89-89ab-4cde-b012-31823f718ff5": {
                      type: "rule",
                      properties: {
                        field: "c4296635-9f12-47b1-8153-c3a854649182",
                        value: ["custom-page"],
                        operator: "equal",
                        valueSrc: ["value"],
                        valueType: ["text"],
                      },
                    },
                  },
                },
              },
              {
                id: "a8ba9aab-4567-489a-bcde-f1823f71b4ad",
                action: { type: "externalRedirectUrl", value: "https://google.com" },
                queryValue: {
                  id: "a8ba9aab-4567-489a-bcde-f1823f71b4ad",
                  type: "group",
                  children1: {
                    "998b9b9a-0123-4456-b89a-b1823f7232b9": {
                      type: "rule",
                      properties: {
                        field: "c4296635-9f12-47b1-8153-c3a854649182",
                        value: ["external-redirect"],
                        operator: "equal",
                        valueSrc: ["value"],
                        valueType: ["text"],
                      },
                    },
                  },
                },
              },
              {
                id: "aa8ba8b9-0123-4456-b89a-b182623406d8",
                action: { type: "customPageMessage", value: "Multiselect chosen" },
                queryValue: {
                  id: "aa8ba8b9-0123-4456-b89a-b182623406d8",
                  type: "group",
                  children1: {
                    "b98a8abb-cdef-4012-b456-718262343d27": {
                      type: "rule",
                      properties: {
                        field: "d4292635-9f12-17b1-9153-c3a854649182",
                        value: [["Option-2"]],
                        operator: "multiselect_equals",
                        valueSrc: ["value"],
                        valueType: ["multiselect"],
                      },
                    },
                  },
                },
              },
              {
                id: "898899aa-4567-489a-bcde-f1823f708646",
                action: { type: "customPageMessage", value: "Fallback Message" },
                isFallback: true,
                queryValue: { id: "898899aa-4567-489a-bcde-f1823f708646", type: "group" },
              },
            ],
            fields: [
              {
                id: "c4296635-9f12-47b1-8153-c3a854649182",
                type: "text",
                label: "Test field",
                required: true,
              },
              {
                id: "d4292635-9f12-17b1-9153-c3a854649182",
                type: "multiselect",
                label: "Multi Select",
                identifier: "multi",
                selectText: "Option-1\nOption-2",
                required: false,
              },
            ],
            user: {
              connect: {
                id: _user.id,
              },
            },
            name: seededForm.name,
          },
        });
      }
      const user = await prisma.user.findUniqueOrThrow({
        where: { id: _user.id },
        include: userIncludes,
      });
      if (scenario.hasTeam) {
        const team = await createTeamAndAddUser({ user: { id: user.id, role: "OWNER" } }, workerInfo);
        await prisma.eventType.create({
          data: {
            team: {
              connect: {
                id: team.id,
              },
            },
            users: {
              connect: {
                id: _user.id,
              },
            },
            owner: {
              connect: {
                id: _user.id,
              },
            },
            title: "Team Event - 30min",
            slug: "team-event-30min",
            length: 30,
          },
        });
      }
      const userFixture = createUserFixture(user, store.page);
      store.users.push(userFixture);
      return userFixture;
    },
    get: () => store.users,
    logout: async () => {
      await page.goto("/auth/logout");
    },
    deleteAll: async () => {
      const ids = store.users.map((u) => u.id);
      await prisma.user.deleteMany({ where: { id: { in: ids } } });
      store.users = [];
    },
    delete: async (id: number) => {
      await prisma.user.delete({ where: { id } });
      store.users = store.users.filter((b) => b.id !== id);
    },
  };
};

type JSONValue = string | number | boolean | { [x: string]: JSONValue } | Array<JSONValue>;

// creates the single user fixture
const createUserFixture = (user: UserWithIncludes, page: Page) => {
  const store = { user, page };

  // self is a reflective method that return the Prisma object that references this fixture.
  const self = async () =>
<<<<<<< HEAD
    (await prisma.user.findUnique({
      where: { id: store.user.id },
      include: { eventTypes: true },
    }))!;
=======
    // eslint-disable-next-line @typescript-eslint/no-non-null-assertion
    (await prisma.user.findUnique({ where: { id: store.user.id }, include: { eventTypes: true } }))!;
>>>>>>> f31165b4
  return {
    id: user.id,
    username: user.username,
    eventTypes: user.eventTypes,
    routingForms: user.routingForms,
    self,
    apiLogin: async () => apiLogin({ ...(await self()), password: user.username }, store.page),
    login: async () => login({ ...(await self()), password: user.username }, store.page),
    logout: async () => {
      await page.goto("/auth/logout");
    },
    getPaymentCredential: async () => getPaymentCredential(store.page),
    // ths is for developemnt only aimed to inject debugging messages in the metadata field of the user
    debug: async (message: string | Record<string, JSONValue>) => {
      await prisma.user.update({
        where: { id: store.user.id },
        data: { metadata: { debug: message } },
      });
    },
    delete: async () => await prisma.user.delete({ where: { id: store.user.id } }),
  };
};

type SupportedTestEventTypes = PrismaType.EventTypeCreateInput & {
  _bookings?: PrismaType.BookingCreateInput[];
};
type CustomUserOptsKeys = "username" | "password" | "completedOnboarding" | "locale" | "name";
type CustomUserOpts = Partial<Pick<Prisma.User, CustomUserOptsKeys>> & {
  timeZone?: TimeZoneEnum;
  eventTypes?: SupportedTestEventTypes[];
};

// creates the actual user in the db.
const createUser = (workerInfo: WorkerInfo, opts?: CustomUserOpts | null): PrismaType.UserCreateInput => {
  // build a unique name for our user
  const uname = `${opts?.username || "user"}-${workerInfo.workerIndex}-${Date.now()}`;
  return {
    username: uname,
    name: opts?.name,
    email: `${uname}@example.com`,
    password: hashPassword(uname),
    emailVerified: new Date(),
    completedOnboarding: opts?.completedOnboarding ?? true,
    timeZone: opts?.timeZone ?? dayjs.tz.guess(),
    locale: opts?.locale ?? "en",
    schedules:
      opts?.completedOnboarding ?? true
        ? {
            create: {
              name: "Working Hours",
              availability: {
                createMany: {
                  data: getAvailabilityFromSchedule(DEFAULT_SCHEDULE),
                },
              },
            },
          }
        : undefined,
  };
};

// login using a replay of an E2E routine.
export async function login(
  user: Pick<Prisma.User, "username"> & Partial<Pick<Prisma.User, "password" | "email">>,
  page: Page
) {
  // get locators
  const loginLocator = page.locator("[data-testid=login-form]");
  const emailLocator = loginLocator.locator("#email");
  const passwordLocator = loginLocator.locator("#password");
  const signInLocator = loginLocator.locator('[type="submit"]');

  //login
  await page.goto("/");
  await emailLocator.fill(user.email ?? `${user.username}@example.com`);
  // eslint-disable-next-line @typescript-eslint/no-non-null-assertion
  await passwordLocator.fill(user.password ?? user.username!);
  await signInLocator.click();

  // Moving away from waiting 2 seconds, as it is not a reliable way to expect session to be started
  await page.waitForLoadState("networkidle");
}

export async function apiLogin(
  user: Pick<Prisma.User, "username"> & Partial<Pick<Prisma.User, "password" | "email">>,
  page: Page
) {
  const csrfToken = await page
    .context()
    .request.get("/api/auth/csrf")
    .then((response) => response.json())
    .then((json) => json.csrfToken);
  const data = {
    email: user.email ?? `${user.username}@example.com`,
    password: user.password ?? user.username!,
    callbackURL: "http://localhost:3000/",
    redirect: "false",
    json: "true",
    csrfToken,
  };
  return page.context().request.post("/api/auth/callback/credentials", {
    data,
  });
}

export async function getPaymentCredential(page: Page) {
  await page.goto("/apps/stripe");

  /** We start the Stripe flow */
  await Promise.all([
    page.waitForURL("https://connect.stripe.com/oauth/v2/authorize?*"),
    page.click('[data-testid="install-app-button"]'),
  ]);

  await Promise.all([
    page.waitForURL("/apps/installed/payment?hl=stripe"),
    /** We skip filling Stripe forms (testing mode only) */
    page.click('[id="skip-account-app"]'),
  ]);
}<|MERGE_RESOLUTION|>--- conflicted
+++ resolved
@@ -261,15 +261,11 @@
 
   // self is a reflective method that return the Prisma object that references this fixture.
   const self = async () =>
-<<<<<<< HEAD
+    // eslint-disable-next-line @typescript-eslint/no-non-null-assertion
     (await prisma.user.findUnique({
       where: { id: store.user.id },
       include: { eventTypes: true },
     }))!;
-=======
-    // eslint-disable-next-line @typescript-eslint/no-non-null-assertion
-    (await prisma.user.findUnique({ where: { id: store.user.id }, include: { eventTypes: true } }))!;
->>>>>>> f31165b4
   return {
     id: user.id,
     username: user.username,
