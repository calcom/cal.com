--- conflicted
+++ resolved
@@ -1043,19 +1043,9 @@
   const passwordLocator = loginLocator.locator("#password");
   const signInLocator = loginLocator.locator('[type="submit"]');
 
-<<<<<<< HEAD
-  // Check if current URL already has a login form with callbackUrl
-  const currentUrl = page.url();
-  const isLoginFormVisible = await loginLocator.isVisible();
-  if (!currentUrl.includes("callbackUrl") && !isLoginFormVisible) {
-    await page.goto("/");
-    await page.waitForSelector("text=Welcome back");
-  }
-=======
   //login
   await page.goto("/");
   await page.waitForSelector("text=Welcome back");
->>>>>>> 2a786b46
 
   await emailLocator.fill(user.email ?? `${user.username}@example.com`);
   // eslint-disable-next-line @typescript-eslint/no-non-null-assertion
