import { expect, type Page } from "@playwright/test";

import type { TApp } from "../apps/conferencing/conferencingApps.e2e";
import {
<<<<<<< HEAD
  gotoBookingPage,
  gotoFirstEventType,
  bookTimeSlot,
  selectFirstAvailableTimeSlotNextMonth,
  saveEventType,
=======
  bookTimeSlot,
  gotoBookingPage,
  gotoFirstEventType,
  saveEventType,
  selectFirstAvailableTimeSlotNextMonth,
>>>>>>> 5f8d090d
} from "../lib/testUtils";

export function createAppsFixture(page: Page) {
  return {
    goToAppsCategory: async (category: string) => {
      await page.getByTestId(`app-store-category-${category}`).nth(1).click();
      await page.goto("apps/categories/analytics");
    },
    installAnalyticsAppSkipConfigure: async (app: string) => {
      await page.getByTestId(`app-store-app-card-${app}`).click();
      await page.getByTestId("install-app-button").click();
      await page.click('[data-testid="install-app-button-personal"]');
      await page.waitForURL(`apps/installation/event-types?slug=${app}`);
      await page.click('[data-testid="set-up-later"]');
    },
    installAnalyticsApp: async (app: string, eventTypeIds: number[]) => {
      await page.getByTestId(`app-store-app-card-${app}`).click();
      (await page.waitForSelector('[data-testid="install-app-button"]')).click();

      await page.click('[data-testid="install-app-button-personal"]');
      await page.waitForURL(`apps/installation/event-types?slug=${app}`);
<<<<<<< HEAD

      for (const id of eventTypeIds) {
        await page.click(`[data-testid="select-event-type-${id}"]`);
      }

      await page.click(`[data-testid="save-event-types"]`);

      // adding random-tracking-id to gtm-tracking-id-input because this field is required and the test fails without it
      if (app === "gtm") {
        await page.waitForLoadState("domcontentloaded");
        for (let index = 0; index < eventTypeIds.length; index++) {
          await page.getByTestId("gtm-tracking-id-input").nth(index).fill("random-tracking-id");
        }
      }
      await page.click(`[data-testid="configure-step-save"]`);
      await page.waitForURL("/event-types");
    },

    installConferencingAppSkipConfigure: async (app: string) => {
      await page.getByTestId(`app-store-app-card-${app}`).click();
      await page.getByTestId("install-app-button").click();
      await page.waitForURL(`apps/installation/event-types?slug=${app}`);
      await page.click('[data-testid="set-up-later"]');
    },
    verifyConferencingApp: async (app: TApp, index: number) => {
      await page.goto("/event-types");
      await gotoFirstEventType(page);
      if (index == 0) {
        await page.getByTestId("location-select").last().click();
      } else {
        await page.locator("[data-testid=add-location]").click();
      }
      await page.getByTestId(`location-select-item-${app.type}`).click();
      if (app.organizerInputPlaceholder) {
        await page.getByTestId(`${app.type}-location-input`).fill(app.organizerInputPlaceholder);
      }
      await page.locator("[data-testid=display-location]").last().check();
      await saveEventType(page);
      await page.waitForLoadState("networkidle");
      await gotoBookingPage(page);
      await selectFirstAvailableTimeSlotNextMonth(page);

      if (index > 0) {
        if (app.label) {
          await page.getByLabel(app.label).click();
        } else if (app.organizerInputPlaceholder) {
          await page.getByLabel(app.organizerInputPlaceholder).click();
        }
      }
=======

      for (const id of eventTypeIds) {
        await page.click(`[data-testid="select-event-type-${id}"]`);
      }

      await page.click(`[data-testid="save-event-types"]`);

      // adding random-tracking-id to gtm-tracking-id-input because this field is required and the test fails without it
      if (app === "gtm") {
        await page.waitForLoadState("domcontentloaded");
        for (let index = 0; index < eventTypeIds.length; index++) {
          await page.getByTestId("gtm-tracking-id-input").nth(index).fill("random-tracking-id");
        }
      }
      await page.click(`[data-testid="configure-step-save"]`);
      await page.waitForURL("/event-types");
    },

    installConferencingAppSkipConfigure: async (app: string) => {
      await page.getByTestId(`app-store-app-card-${app}`).click();
      await page.getByTestId("install-app-button").click();
      await page.waitForURL(`apps/installation/event-types?slug=${app}`);
      await page.click('[data-testid="set-up-later"]');
    },
    verifyConferencingApp: async (app: TApp) => {
      await page.goto("/event-types");
      await gotoFirstEventType(page);
      await page.getByTestId("location-select").last().click();
      await page.getByTestId(`location-select-item-${app.type}`).click();
      if (app.organizerInputPlaceholder) {
        await page.getByTestId(`${app.type}-location-input`).fill(app.organizerInputPlaceholder);
      }
      await page.locator("[data-testid=display-location]").last().check();
      await saveEventType(page);
      await page.waitForLoadState("networkidle");
      await gotoBookingPage(page);
      await selectFirstAvailableTimeSlotNextMonth(page);
>>>>>>> 5f8d090d
      await bookTimeSlot(page);
      await page.waitForLoadState("networkidle");

      await expect(page.locator("[data-testid=success-page]")).toBeVisible();
      await expect(page.locator("[data-testid=where] ")).toContainText(app.label);
    },

    installConferencingAppNewFlow: async (app: TApp, eventTypeIds: number[]) => {
      await page.goto("apps/categories/conferencing");
      await page.getByTestId(`app-store-app-card-${app.slug}`).click();
      await page.getByTestId("install-app-button").click();
      await page.waitForURL(`apps/installation/event-types?slug=${app.slug}`);

      for (const id of eventTypeIds) {
        await page.click(`[data-testid="select-event-type-${id}"]`);
      }
      await page.click(`[data-testid="save-event-types"]`);
<<<<<<< HEAD
      for (let eindex = 0; eindex < eventTypeIds.length; eindex++) {
        if (app.organizerInputPlaceholder) {
          await page
            .getByTestId(`${app.type}-location-input`)
            .nth(eindex)
            .fill(app.organizerInputPlaceholder);
        }
=======

      for (let eindex = 0; eindex < eventTypeIds.length; eindex++) {
        if (!app.organizerInputPlaceholder) continue;
        await page.getByTestId(`${app.type}-location-input`).nth(eindex).fill(app.organizerInputPlaceholder);
>>>>>>> 5f8d090d
      }
      await page.click(`[data-testid="configure-step-save"]`);
      await page.waitForURL("/event-types");
    },

    verifyConferencingAppNew: async (app: TApp, eventTypeIds: number[]) => {
      for (const id of eventTypeIds) {
        await page.goto(`/event-types/${id}`);
        await page.waitForLoadState("networkidle");
        await gotoBookingPage(page);
        await selectFirstAvailableTimeSlotNextMonth(page);
        await bookTimeSlot(page, { name: `Test Testson`, email: `test@example.com` });
        await page.waitForLoadState("networkidle");
        await expect(page.locator("[data-testid=success-page]")).toBeVisible();
        await expect(page.locator("[data-testid=where] ")).toContainText(app.label);
      }
    },
    goBackToAppsPage: async () => {
      await page.getByTestId("add-apps").click();
    },
    goToEventType: async (eventType: string) => {
      await page.getByRole("link", { name: eventType }).click();
    },
    goToAppsTab: async () => {
      await page.getByTestId("vertical-tab-apps").click();
    },
    activeApp: async (app: string) => {
      await page.locator(`[data-testid='${app}-app-switch']`).click();
    },
    verifyAppsInfo: async (activeApps: number) => {
      await expect(page.locator(`text=1 apps, ${activeApps} active`)).toBeVisible();
    },
    verifyAppsInfoNew: async (app: string, eventTypeId: number) => {
      await page.goto(`event-types/${eventTypeId}?tabName=apps`);
      await page.waitForLoadState("domcontentloaded");
      await expect(page.locator(`[data-testid='${app}-app-switch'][data-state="checked"]`)).toBeVisible();
    },
  };
}<|MERGE_RESOLUTION|>--- conflicted
+++ resolved
@@ -2,19 +2,11 @@
 
 import type { TApp } from "../apps/conferencing/conferencingApps.e2e";
 import {
-<<<<<<< HEAD
-  gotoBookingPage,
-  gotoFirstEventType,
-  bookTimeSlot,
-  selectFirstAvailableTimeSlotNextMonth,
-  saveEventType,
-=======
   bookTimeSlot,
   gotoBookingPage,
   gotoFirstEventType,
   saveEventType,
   selectFirstAvailableTimeSlotNextMonth,
->>>>>>> 5f8d090d
 } from "../lib/testUtils";
 
 export function createAppsFixture(page: Page) {
@@ -36,57 +28,6 @@
 
       await page.click('[data-testid="install-app-button-personal"]');
       await page.waitForURL(`apps/installation/event-types?slug=${app}`);
-<<<<<<< HEAD
-
-      for (const id of eventTypeIds) {
-        await page.click(`[data-testid="select-event-type-${id}"]`);
-      }
-
-      await page.click(`[data-testid="save-event-types"]`);
-
-      // adding random-tracking-id to gtm-tracking-id-input because this field is required and the test fails without it
-      if (app === "gtm") {
-        await page.waitForLoadState("domcontentloaded");
-        for (let index = 0; index < eventTypeIds.length; index++) {
-          await page.getByTestId("gtm-tracking-id-input").nth(index).fill("random-tracking-id");
-        }
-      }
-      await page.click(`[data-testid="configure-step-save"]`);
-      await page.waitForURL("/event-types");
-    },
-
-    installConferencingAppSkipConfigure: async (app: string) => {
-      await page.getByTestId(`app-store-app-card-${app}`).click();
-      await page.getByTestId("install-app-button").click();
-      await page.waitForURL(`apps/installation/event-types?slug=${app}`);
-      await page.click('[data-testid="set-up-later"]');
-    },
-    verifyConferencingApp: async (app: TApp, index: number) => {
-      await page.goto("/event-types");
-      await gotoFirstEventType(page);
-      if (index == 0) {
-        await page.getByTestId("location-select").last().click();
-      } else {
-        await page.locator("[data-testid=add-location]").click();
-      }
-      await page.getByTestId(`location-select-item-${app.type}`).click();
-      if (app.organizerInputPlaceholder) {
-        await page.getByTestId(`${app.type}-location-input`).fill(app.organizerInputPlaceholder);
-      }
-      await page.locator("[data-testid=display-location]").last().check();
-      await saveEventType(page);
-      await page.waitForLoadState("networkidle");
-      await gotoBookingPage(page);
-      await selectFirstAvailableTimeSlotNextMonth(page);
-
-      if (index > 0) {
-        if (app.label) {
-          await page.getByLabel(app.label).click();
-        } else if (app.organizerInputPlaceholder) {
-          await page.getByLabel(app.organizerInputPlaceholder).click();
-        }
-      }
-=======
 
       for (const id of eventTypeIds) {
         await page.click(`[data-testid="select-event-type-${id}"]`);
@@ -124,7 +65,6 @@
       await page.waitForLoadState("networkidle");
       await gotoBookingPage(page);
       await selectFirstAvailableTimeSlotNextMonth(page);
->>>>>>> 5f8d090d
       await bookTimeSlot(page);
       await page.waitForLoadState("networkidle");
 
@@ -142,20 +82,10 @@
         await page.click(`[data-testid="select-event-type-${id}"]`);
       }
       await page.click(`[data-testid="save-event-types"]`);
-<<<<<<< HEAD
-      for (let eindex = 0; eindex < eventTypeIds.length; eindex++) {
-        if (app.organizerInputPlaceholder) {
-          await page
-            .getByTestId(`${app.type}-location-input`)
-            .nth(eindex)
-            .fill(app.organizerInputPlaceholder);
-        }
-=======
 
       for (let eindex = 0; eindex < eventTypeIds.length; eindex++) {
         if (!app.organizerInputPlaceholder) continue;
         await page.getByTestId(`${app.type}-location-input`).nth(eindex).fill(app.organizerInputPlaceholder);
->>>>>>> 5f8d090d
       }
       await page.click(`[data-testid="configure-step-save"]`);
       await page.waitForURL("/event-types");
