--- conflicted
+++ resolved
@@ -18,11 +18,8 @@
     installAnalyticsAppSkipConfigure: async (app: string) => {
       await page.getByTestId(`app-store-app-card-${app}`).click();
       await page.getByTestId("install-app-button").click();
-<<<<<<< HEAD
-=======
       await page.waitForURL(`apps/installation/accounts?slug=${app}`);
       await page.reload();
->>>>>>> 00ee1ef4
       await page.click('[data-testid="install-app-button-personal"]');
       await page.waitForURL(`apps/installation/event-types?slug=${app}`);
       await page.click('[data-testid="set-up-later"]');
@@ -54,11 +51,7 @@
     },
 
     installConferencingAppSkipConfigure: async (app: string) => {
-<<<<<<< HEAD
-      await page.getByTestId(`app-store-app-card-${app}`).click();
-=======
       await page.goto(`apps/${app}`);
->>>>>>> 00ee1ef4
       await page.getByTestId("install-app-button").click();
       await page.waitForURL(`apps/installation/event-types?slug=${app}`);
       await page.click('[data-testid="set-up-later"]');
@@ -73,29 +66,16 @@
       }
       await page.locator("[data-testid=display-location]").last().check();
       await saveEventType(page);
-<<<<<<< HEAD
-      await page.waitForLoadState("networkidle");
       await gotoBookingPage(page);
       await selectFirstAvailableTimeSlotNextMonth(page);
       await bookTimeSlot(page);
-      await page.waitForLoadState("networkidle");
-=======
-      await gotoBookingPage(page);
-      await selectFirstAvailableTimeSlotNextMonth(page);
-      await bookTimeSlot(page);
->>>>>>> 00ee1ef4
 
       await expect(page.locator("[data-testid=success-page]")).toBeVisible();
       await expect(page.locator("[data-testid=where] ")).toContainText(app.label);
     },
 
     installConferencingAppNewFlow: async (app: TApp, eventTypeIds: number[]) => {
-<<<<<<< HEAD
-      await page.goto("apps/categories/conferencing");
-      await page.getByTestId(`app-store-app-card-${app.slug}`).click();
-=======
       await page.goto(`apps/${app.slug}`);
->>>>>>> 00ee1ef4
       await page.getByTestId("install-app-button").click();
       await page.waitForURL(`apps/installation/event-types?slug=${app.slug}`);
 
@@ -115,17 +95,9 @@
     verifyConferencingAppNew: async (app: TApp, eventTypeIds: number[]) => {
       for (const id of eventTypeIds) {
         await page.goto(`/event-types/${id}`);
-<<<<<<< HEAD
-        await page.waitForLoadState("networkidle");
         await gotoBookingPage(page);
         await selectFirstAvailableTimeSlotNextMonth(page);
         await bookTimeSlot(page, { name: `Test Testson`, email: `test@example.com` });
-        await page.waitForLoadState("networkidle");
-=======
-        await gotoBookingPage(page);
-        await selectFirstAvailableTimeSlotNextMonth(page);
-        await bookTimeSlot(page, { name: `Test Testson`, email: `test@example.com` });
->>>>>>> 00ee1ef4
         await expect(page.locator("[data-testid=success-page]")).toBeVisible();
         await expect(page.locator("[data-testid=where] ")).toContainText(app.label);
       }
