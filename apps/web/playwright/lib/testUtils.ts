--- conflicted
+++ resolved
@@ -190,7 +190,6 @@
   await new Promise((resolve) => setTimeout(resolve, 1000));
 }
 
-<<<<<<< HEAD
 // this method is not used anywhere else
 // but I'm keeping it here in case we need in the future
 async function createUserWithSeatedEvent(users: Fixtures["users"]) {
@@ -230,13 +229,13 @@
     },
   });
   return { user, eventType, booking };
-=======
 export async function installAppleCalendar(page: Page) {
   await page.goto("/apps/categories/calendar");
   await page.click('[data-testid="app-store-app-card-apple-calendar"]');
   await page.waitForURL("/apps/apple-calendar");
   await page.click('[data-testid="install-app-button"]');
 }
+
 export async function getEmailsReceivedByUser({
   emails,
   userEmail,
@@ -272,5 +271,4 @@
 
   expect(organizerFirstEmail.subject).toBe(emailSubject);
   expect(bookerFirstEmail.subject).toBe(emailSubject);
->>>>>>> b946f89f
 }