--- conflicted
+++ resolved
@@ -106,19 +106,9 @@
   await page.locator('[data-testid="day"][data-disabled="false"]').nth(1).waitFor();
   await page.locator('[data-testid="day"][data-disabled="false"]').nth(1).click();
 
-<<<<<<< HEAD
   await page.waitForLoadState("networkidle");
   await page.locator('[data-testid="time"]').nth(0).waitFor();
   await page.locator('[data-testid="time"]').nth(0).click();
-=======
-  await page.locator('[data-testid="time"]').nth(1).waitFor();
-  await page.locator('[data-testid="time"]').nth(1).click();
-
-  if (await page.locator('[data-testid="time"]').count()) {
-    // Due to some reason, sometimes the timeslots get re-rendered after clicking the timeslot from Playwright and we have to click again
-    await page.locator('[data-testid="time"]').nth(1).click();
-  }
->>>>>>> 092a373f
 }
 
 async function bookEventOnThisPage(page: Page) {
