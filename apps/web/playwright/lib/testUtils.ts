--- conflicted
+++ resolved
@@ -10,7 +10,7 @@
 import { totp } from "otplib";
 
 import type { Prisma } from "@calcom/prisma/client";
-import { BookingStatus, SchedulingType } from "@calcom/prisma/enums";
+import { BookingStatus } from "@calcom/prisma/enums";
 import type { IntervalLimit } from "@calcom/types/Calendar";
 
 import type { createEmailsFixture } from "../fixtures/emails";
@@ -370,70 +370,4 @@
 
 // When App directory is there, this is the 404 page text. We should work on fixing the 404 page as it changed due to app directory.
 export const NotFoundPageTextAppDir = "This page does not exist.";
-<<<<<<< HEAD
-// export const NotFoundPageText = "ERROR 404";
-
-export type Team = {
-  id: number;
-  slug: string | null;
-  name: string;
-};
-
-export type EventType = {
-  id: number;
-  title: string;
-  slug: string;
-  schedulingType: SchedulingType | null;
-};
-export type User = {
-  id: number;
-  name: string | null;
-  username: string | null;
-};
-
-export async function bookTeamEvent(page: Page, team: Team, eventType: EventType, teamMatesName?: string[]) {
-  await page.goto(`/team/${team.slug}/${eventType.slug}/`);
-  await bookEventOnThisPage(page);
-
-  if (eventType.schedulingType === SchedulingType.ROUND_ROBIN) {
-    const bookingTitle = await page.getByTestId("booking-title").textContent();
-    expect(
-      teamMatesName?.some((username) => {
-        const BookingTitle = `${eventType.title} between ${username} and ${testName}`;
-        return BookingTitle === bookingTitle;
-      })
-    ).toBe(true);
-  } else {
-    const bookingTitle = `${eventType.title} between ${team.name} and ${testName}`;
-    await assertBookingIsCorrect(page, bookingTitle);
-  }
-}
-export async function bookUserEvent(page: Page, user: User, eventType: EventType) {
-  await page.goto(`/${user.username}/${eventType.slug}/`);
-  await bookEventOnThisPage(page);
-  const bookingTitle = `${eventType.title} between ${user.name} and ${testName}`;
-  await assertBookingIsCorrect(page, bookingTitle);
-}
-
-export async function assertBookingIsCorrect(page: Page, bookingTitle: string) {
-  await expect(page.locator("[data-testid=booking-title]")).toHaveText(bookingTitle);
-  // The booker should be in the attendee list
-  await expect(page.locator(`[data-testid="attendee-name-${testName}"]`)).toHaveText(testName);
-}
-
-export const assertBookingVisibleFor = async (
-  user: { apiLogin: () => Promise<APIResponse> },
-  pageFixture: Fixtures["page"],
-  eventType: EventType,
-  shouldBeVisible: boolean
-) => {
-  await user.apiLogin();
-  await pageFixture.goto(`/bookings/upcoming`);
-  const upcomingBookingList = pageFixture.locator('[data-testid="booking-item"]');
-  shouldBeVisible
-    ? await expect(upcomingBookingList.locator(`text=${eventType.title}`)).toBeVisible()
-    : await expect(upcomingBookingList.locator(`text=${eventType.title}`)).toBeHidden();
-};
-=======
-// export const NotFoundPageText = "ERROR 404";
->>>>>>> 38e62786
+// export const NotFoundPageText = "ERROR 404";