--- conflicted
+++ resolved
@@ -479,9 +479,6 @@
 }
 
 export async function saveEventType(page: Page) {
-<<<<<<< HEAD
-  await page.locator("[data-testid=update-eventtype]").click();
-=======
   await submitAndWaitForResponse(page, "/api/trpc/eventTypes/update?batch=1", {
     action: () => page.locator("[data-testid=update-eventtype]").click(),
   });
@@ -571,5 +568,4 @@
 export async function expectPageToBeNotFound({ page, url }: { page: Page; url: string }) {
   await page.goto(`${url}`);
   await expect(page.getByTestId(`404-page`)).toBeVisible();
->>>>>>> 00ee1ef4
 }