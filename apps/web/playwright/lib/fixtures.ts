import type { Page } from "@playwright/test";
import { test as base } from "@playwright/test";

import prisma from "@calcom/prisma";

import type { ExpectedUrlDetails } from "../../../../playwright.config";
import { createBookingsFixture } from "../fixtures/bookings";
import { createEmailsFixture } from "../fixtures/emails";
import { createEmbedsFixture } from "../fixtures/embeds";
import { createEventTypeFixture } from "../fixtures/eventTypes";
import { createFeatureFixture } from "../fixtures/features";
import { createOrgsFixture } from "../fixtures/orgs";
import { createPaymentsFixture } from "../fixtures/payments";
import { createBookingPageFixture } from "../fixtures/regularBookings";
import { createRoutingFormsFixture } from "../fixtures/routingForms";
import { createServersFixture } from "../fixtures/servers";
import { createUsersFixture } from "../fixtures/users";
import { createWorkflowPageFixture } from "../fixtures/workflows";

export interface Fixtures {
  page: Page;
  orgs: ReturnType<typeof createOrgsFixture>;
  users: ReturnType<typeof createUsersFixture>;
  bookings: ReturnType<typeof createBookingsFixture>;
  payments: ReturnType<typeof createPaymentsFixture>;
  embeds: ReturnType<typeof createEmbedsFixture>;
  servers: ReturnType<typeof createServersFixture>;
  prisma: typeof prisma;
  emails: ReturnType<typeof createEmailsFixture>;
  routingForms: ReturnType<typeof createRoutingFormsFixture>;
  bookingPage: ReturnType<typeof createBookingPageFixture>;
  clipboard: ReturnType<typeof createClipboardFixture>;
  workflowPage: ReturnType<typeof createWorkflowPageFixture>;
  features: ReturnType<typeof createFeatureFixture>;
  eventTypePage: ReturnType<typeof createEventTypeFixture>;
}

declare global {
  // eslint-disable-next-line @typescript-eslint/no-namespace
  namespace PlaywrightTest {
    //FIXME: how to restrict it to Frame only
    interface Matchers<R> {
      toBeEmbedCalLink(
        calNamespace: string,
        // eslint-disable-next-line
        getActionFiredDetails: (a: { calNamespace: string; actionType: string }) => Promise<any>,
        expectedUrlDetails?: ExpectedUrlDetails,
        isPrendered?: boolean
      ): Promise<R>;
    }
  }
}

/**
 *  @see https://playwright.dev/docs/test-fixtures
 */
export const test = base.extend<Fixtures>({
  orgs: async ({ page }, use) => {
    const orgsFixture = createOrgsFixture(page);
    await use(orgsFixture);
  },
  users: async ({ page, context, emails }, use, workerInfo) => {
    const usersFixture = createUsersFixture(page, emails, workerInfo);
    await use(usersFixture);
  },
  bookings: async ({ page }, use) => {
    const bookingsFixture = createBookingsFixture(page);
    await use(bookingsFixture);
  },
  payments: async ({ page }, use) => {
    const payemntsFixture = createPaymentsFixture(page);
    await use(payemntsFixture);
  },
  embeds: async ({ page }, use) => {
    const embedsFixture = createEmbedsFixture(page);
    await use(embedsFixture);
  },
  servers: async ({}, use) => {
    const servers = createServersFixture();
    await use(servers);
  },
  prisma: async ({}, use) => {
    await use(prisma);
  },
  routingForms: async ({}, use) => {
    await use(createRoutingFormsFixture());
  },
  emails: async ({}, use) => {
    await use(createEmailsFixture());
  },
  bookingPage: async ({ page }, use) => {
    const bookingPage = createBookingPageFixture(page);
    await use(bookingPage);
  },
  features: async ({ page }, use) => {
    const features = createFeatureFixture(page);
    await features.init();
    await use(features);
  },
<<<<<<< HEAD
  workflowPage: async ({ page }, use) => {
    const workflowPage = createWorkflowPageFixture(page);
    await use(workflowPage);
=======
  eventTypePage: async ({ page }, use) => {
    const eventTypePage = createEventTypeFixture(page);
    await use(eventTypePage);
>>>>>>> ba944b47
  },
});<|MERGE_RESOLUTION|>--- conflicted
+++ resolved
@@ -97,14 +97,12 @@
     await features.init();
     await use(features);
   },
-<<<<<<< HEAD
   workflowPage: async ({ page }, use) => {
     const workflowPage = createWorkflowPageFixture(page);
     await use(workflowPage);
-=======
+  },
   eventTypePage: async ({ page }, use) => {
     const eventTypePage = createEventTypeFixture(page);
     await use(eventTypePage);
->>>>>>> ba944b47
   },
 });