import { expect } from "@playwright/test";
import type { Page } from "@playwright/test";
import type { createUsersFixture } from "playwright/fixtures/users";

import { WEBAPP_URL } from "@calcom/lib/constants";

import { test } from "./lib/fixtures";

test.describe.configure({ mode: "parallel" });

test.afterEach(async ({ users }) => {
  await users.deleteAll();
});

test.describe("Teams", () => {
  test("Profile page is loaded for users in Organization", async ({ page, users }) => {
    const teamMatesObj = [{ name: "teammate-1" }, { name: "teammate-2" }];
    const owner = await users.create(undefined, {
      hasTeam: true,
      isOrg: true,
      hasSubteam: true,
      teammates: teamMatesObj,
    });
    await owner.apiLogin();
    await page.goto("/settings/my-account/profile");

    // check if user avatar is loaded
    await page.getByTestId("profile-upload-avatar").isVisible();
  });
});

test.describe("Update Profile", () => {
  test("Cannot update a users email when existing user has same email (verification enabled)", async ({
    page,
    users,
    prisma,
    features,
  }) => {
    const emailVerificationEnabled = features.get("email-verification");
    // eslint-disable-next-line playwright/no-conditional-in-test, playwright/no-skipped-test
    if (!emailVerificationEnabled?.enabled) test.skip();

    const user = await users.create({
      name: "update-profile-user",
    });

    const [emailInfo, emailDomain] = user.email.split("@");
    const email = `${emailInfo}-updated@${emailDomain}`;

    await user.apiLogin();
    await page.goto("/settings/my-account/profile");

    const emailInput = page.getByTestId("profile-form-email-0");

    await emailInput.fill(email);

    await page.getByTestId("profile-submit-button").click();

    await page.getByTestId("password").fill(user?.username ?? "Nameless User");

    await page.getByTestId("profile-update-email-submit-button").click();

    const toastLocator = await page.waitForSelector('[data-testId="toast-success"]');

    const textContent = await toastLocator.textContent();

    expect(textContent).toContain(email);

    // Instead of dealing with emails in e2e lets just get the token and navigate to it
    const verificationToken = await prisma.verificationToken.findFirst({
      where: {
        identifier: user.email,
      },
    });

    const params = new URLSearchParams({
      // eslint-disable-next-line @typescript-eslint/no-non-null-assertion
      token: verificationToken!.token,
    });

    await users.create({
      email,
    });

    const verifyUrl = `${WEBAPP_URL}/auth/verify-email-change?${params.toString()}`;

    await page.goto(verifyUrl);

    const errorLocator = await page.waitForSelector('[data-testId="toast-error"]');

    expect(errorLocator).toBeDefined();

    await page.goto("/settings/my-account/profile");
    const emailInputUpdated = page.getByTestId("profile-form-email-0");
    expect(await emailInputUpdated.inputValue()).toEqual(user.email);
  });

  test("Can update a users email (verification enabled)", async ({ page, users, prisma, features }) => {
    const emailVerificationEnabled = features.get("email-verification");
    // eslint-disable-next-line playwright/no-conditional-in-test, playwright/no-skipped-test
    if (!emailVerificationEnabled?.enabled) test.skip();

    const user = await users.create({
      name: "update-profile-user",
    });

    const [emailInfo, emailDomain] = user.email.split("@");
    const email = `${emailInfo}-updated@${emailDomain}`;

    await user.apiLogin();
    await page.goto("/settings/my-account/profile");

    const emailInput = page.getByTestId("profile-form-email-0");

    await emailInput.fill(email);

    await page.getByTestId("profile-submit-button").click();

    await page.getByTestId("password").fill(user?.username ?? "Nameless User");

    await page.getByTestId("profile-update-email-submit-button").click();

    const toastLocator = await page.waitForSelector('[data-testId="toast-success"]');

    const textContent = await toastLocator.textContent();

    expect(textContent).toContain(email);

    // Instead of dealing with emails in e2e lets just get the token and navigate to it
    const verificationToken = await prisma.verificationToken.findFirst({
      where: {
        identifier: user.email,
      },
    });

    const params = new URLSearchParams({
      // eslint-disable-next-line @typescript-eslint/no-non-null-assertion
      token: verificationToken!.token,
    });

    const verifyUrl = `${WEBAPP_URL}/auth/verify-email-change?${params.toString()}`;

    await page.goto(verifyUrl);

    const successLocator = await page.waitForSelector('[data-testId="toast-success"]');

    expect(await successLocator.textContent()).toContain(email);

    // After email verification is successfull. user is sent to /event-types
    await page.waitForURL("/event-types");

    await page.goto("/settings/my-account/profile");
<<<<<<< HEAD
    const emailInputUpdated = page.getByTestId("profile-form-email-0");
=======
    const emailInputUpdated = await page.getByTestId("profile-form-email");
>>>>>>> 0a795f53
    expect(await emailInputUpdated.inputValue()).toEqual(email);
  });
  test("Can update a users email (verification disabled)", async ({ page, users, prisma, features }) => {
    const emailVerificationEnabled = features.get("email-verification");
    // eslint-disable-next-line playwright/no-conditional-in-test, playwright/no-skipped-test
    if (emailVerificationEnabled?.enabled) test.skip();

    const user = await users.create({
      name: "update-profile-user",
    });

    const [emailInfo, emailDomain] = user.email.split("@");
    const email = `${emailInfo}-updated@${emailDomain}`;

    await user.apiLogin();
    await page.goto("/settings/my-account/profile");

    const emailInput = page.getByTestId("profile-form-email-0");

    await emailInput.fill(email);

    await page.getByTestId("profile-submit-button").click();

    await page.getByTestId("password").fill(user?.username ?? "Nameless User");

    await page.getByTestId("profile-update-email-submit-button").click();

    const toastLocator = await page.waitForSelector('[data-testId="toast-success"]');

    expect(await toastLocator.isVisible()).toBe(true);

    const emailInputUpdated = page.getByTestId("profile-form-email-0");

    expect(await emailInputUpdated.inputValue()).toEqual(email);
  });
  test("Can add a new email as a secondary email", async ({ page, users, prisma, features }) => {
    const user = await users.create({
      name: "update-profile-user",
    });

    const [emailInfo, emailDomain] = user.email.split("@");
    const email = `${emailInfo}@${emailDomain}`;

    await user.apiLogin();
    await page.goto("/settings/my-account/profile");

    await page.getByTestId("add-secondary-email").click();

    const secondaryEmailAddDialog = await page.waitForSelector('[data-testId="secondary-email-add-dialog"]');
    expect(await secondaryEmailAddDialog.isVisible()).toBe(true);

    const secondaryEmail = `${emailInfo}-secondary-email@${emailDomain}`;
    const secondaryEmailInput = page.getByTestId("secondary-email-input");
    await secondaryEmailInput.fill(secondaryEmail);

    await page.getByTestId("add-secondary-email-button").click();

    const secondaryEmailConfirmDialog = await page.waitForSelector(
      '[data-testId="secondary-email-confirm-dialog"]'
    );
    expect(await secondaryEmailConfirmDialog.isVisible()).toBe(true);

    const textContent = await secondaryEmailConfirmDialog.textContent();
    expect(textContent).toContain(secondaryEmail);

    await page.getByTestId("secondary-email-confirm-done-button").click();
    expect(await secondaryEmailConfirmDialog.isVisible()).toBe(false);

    const primaryEmail = page.getByTestId("profile-form-email-0");
    expect(await primaryEmail.inputValue()).toEqual(user.email);

    const newlyAddedSecondaryEmail = page.getByTestId("profile-form-email-1");
    expect(await newlyAddedSecondaryEmail.inputValue()).toEqual(secondaryEmail);
  });
  const createSecondaryEmail = async ({
    page,
    users,
  }: {
    page: Page;
    users: ReturnType<typeof createUsersFixture>;
  }) => {
    const user = await users.create({
      name: "update-profile-user",
    });

    const [emailInfo, emailDomain] = user.email.split("@");
    const email = `${emailInfo}@${emailDomain}`;

    await user.apiLogin();
    await page.goto("/settings/my-account/profile");

    await page.getByTestId("add-secondary-email").click();

    const secondaryEmail = `${emailInfo}-secondary-email@${emailDomain}`;
    const secondaryEmailInput = page.getByTestId("secondary-email-input");
    await secondaryEmailInput.fill(secondaryEmail);

    await page.getByTestId("add-secondary-email-button").click();

    await page.getByTestId("secondary-email-confirm-done-button").click();

    return { user, email, secondaryEmail };
  };
  test("Newly added secondary email should show as Unverified", async ({ page, users, prisma, features }) => {
    await createSecondaryEmail({ page, users });

    expect(await page.getByTestId("profile-form-email-0-primary-badge").isVisible()).toEqual(true);
    expect(await page.getByTestId("profile-form-email-0-unverified-badge").isVisible()).toEqual(false);

    expect(await page.getByTestId("profile-form-email-1-primary-badge").isVisible()).toEqual(false);
    expect(await page.getByTestId("profile-form-email-1-unverified-badge").isVisible()).toEqual(true);
  });
  test("Can verify the newly added secondary email", async ({ page, users, prisma, features }) => {
    const { secondaryEmail } = await createSecondaryEmail({ page, users });

    expect(await page.getByTestId("profile-form-email-1-primary-badge").isVisible()).toEqual(false);
    expect(await page.getByTestId("profile-form-email-1-unverified-badge").isVisible()).toEqual(true);
    // Instead of dealing with emails in e2e lets just get the token and navigate to it
    const verificationToken = await prisma.verificationToken.findFirst({
      where: {
        identifier: secondaryEmail,
      },
    });

    const params = new URLSearchParams({
      // eslint-disable-next-line @typescript-eslint/no-non-null-assertion
      token: verificationToken!.token,
    });

    const verifyUrl = `${WEBAPP_URL}/api/auth/verify-secondary-email?${params.toString()}`;

    await page.goto(verifyUrl);

    expect(await page.getByTestId("profile-form-email-1-primary-badge").isVisible()).toEqual(false);
    expect(await page.getByTestId("profile-form-email-1-unverified-badge").isVisible()).toEqual(false);
  });
  test("Can delete the newly added secondary email", async ({ page, users, prisma, features }) => {
    await createSecondaryEmail({ page, users });

    await page.getByTestId("secondary-email-action-group-button").nth(1).click();
    await page.getByTestId("secondary-email-delete-button").click();

    expect(await page.getByTestId("profile-form-email-1").isVisible()).toEqual(false);
  });
  test("Can make the newly added secondary email as the primary email and login", async ({
    page,
    users,
    prisma,
    features,
  }) => {
    const { secondaryEmail } = await createSecondaryEmail({ page, users });

    // Instead of dealing with emails in e2e lets just get the token and navigate to it
    const verificationToken = await prisma.verificationToken.findFirst({
      where: {
        identifier: secondaryEmail,
      },
    });

    const params = new URLSearchParams({
      // eslint-disable-next-line @typescript-eslint/no-non-null-assertion
      token: verificationToken!.token,
    });

    const verifyUrl = `${WEBAPP_URL}/api/auth/verify-secondary-email?${params.toString()}`;

    await page.goto(verifyUrl);
    await page.getByTestId("secondary-email-action-group-button").nth(1).click();
    await page.getByTestId("secondary-email-make-primary-button").click();

    expect(await page.getByTestId("profile-form-email-1-primary-badge").isVisible()).toEqual(true);
    expect(await page.getByTestId("profile-form-email-1-unverified-badge").isVisible()).toEqual(false);
  });
});<|MERGE_RESOLUTION|>--- conflicted
+++ resolved
@@ -150,11 +150,7 @@
     await page.waitForURL("/event-types");
 
     await page.goto("/settings/my-account/profile");
-<<<<<<< HEAD
-    const emailInputUpdated = page.getByTestId("profile-form-email-0");
-=======
-    const emailInputUpdated = await page.getByTestId("profile-form-email");
->>>>>>> 0a795f53
+    const emailInputUpdated = await page.getByTestId("profile-form-email-0");
     expect(await emailInputUpdated.inputValue()).toEqual(email);
   });
   test("Can update a users email (verification disabled)", async ({ page, users, prisma, features }) => {
