import { expect } from "@playwright/test";

import { WEBAPP_URL } from "@calcom/lib/constants";

import { test } from "./lib/fixtures";

test.describe.configure({ mode: "parallel" });

test.afterEach(async ({ users }) => {
  await users.deleteAll();
});

test.describe("Teams", () => {
  test("Profile page is loaded for users in Organization", async ({ page, users }) => {
    const teamMatesObj = [{ name: "teammate-1" }, { name: "teammate-2" }];
    const owner = await users.create(undefined, {
      hasTeam: true,
      isOrg: true,
      hasSubteam: true,
      teammates: teamMatesObj,
    });
    await owner.apiLogin();
    await page.goto("/settings/my-account/profile");

    // check if user avatar is loaded
    await page.getByTestId("profile-upload-avatar").isVisible();
  });
});

test.describe("Update Profile", () => {
  test("Cannot update a users email when existing user has same email (verification enabled)", async ({
    page,
    users,
    prisma,
    features,
  }) => {
    const emailVerificationEnabled = features.get("email-verification");
    // eslint-disable-next-line playwright/no-conditional-in-test, playwright/no-skipped-test
    if (!emailVerificationEnabled?.enabled) test.skip();

    const user = await users.create({
      name: "update-profile-user",
    });

    const [emailInfo, emailDomain] = user.email.split("@");
    const email = `${emailInfo}-updated@${emailDomain}`;

    await user.apiLogin();
    await page.goto("/settings/my-account/profile");

    const emailInput = page.getByTestId("profile-form-email");

    await emailInput.fill(email);

    await page.getByTestId("profile-submit-button").click();

    await page.getByTestId("password").fill(user?.username ?? "Nameless User");

    await page.getByTestId("profile-update-email-submit-button").click();

    const toastLocator = await page.getByTestId("toast-success");

    const textContent = await toastLocator.textContent();

    expect(textContent).toContain(email);

    // Instead of dealing with emails in e2e lets just get the token and navigate to it
    const verificationToken = await prisma.verificationToken.findFirst({
      where: {
        identifier: user.email,
      },
    });

    const params = new URLSearchParams({
      // eslint-disable-next-line @typescript-eslint/no-non-null-assertion
      token: verificationToken!.token,
    });

    await users.create({
      email,
    });

    const verifyUrl = `${WEBAPP_URL}/auth/verify-email-change?${params.toString()}`;

    await page.goto(verifyUrl);

    const errorLocator = await page.getByTestId("toast-error");

    expect(errorLocator).toBeDefined();

    await page.goto("/settings/my-account/profile");
    const emailInputUpdated = page.getByTestId("profile-form-email");
    expect(await emailInputUpdated.inputValue()).toEqual(user.email);
  });

  test("Can update a users email (verification enabled)", async ({ page, users, prisma, features }) => {
    const emailVerificationEnabled = features.get("email-verification");
    // eslint-disable-next-line playwright/no-conditional-in-test, playwright/no-skipped-test
    if (!emailVerificationEnabled?.enabled) test.skip();

    const user = await users.create({
      name: "update-profile-user",
    });

    const [emailInfo, emailDomain] = user.email.split("@");
    const email = `${emailInfo}-updated@${emailDomain}`;

    await user.apiLogin();
    await page.goto("/settings/my-account/profile");

    const emailInput = page.getByTestId("profile-form-email");

    await emailInput.fill(email);

    await page.getByTestId("profile-submit-button").click();

    await page.getByTestId("password").fill(user?.username ?? "Nameless User");

    await page.getByTestId("profile-update-email-submit-button").click();

    expect(await page.getByTestId("toast-success").textContent()).toContain(email);

    // Instead of dealing with emails in e2e lets just get the token and navigate to it
    const verificationToken = await prisma.verificationToken.findFirst({
      where: {
        identifier: user.email,
      },
    });

    const params = new URLSearchParams({
      // eslint-disable-next-line @typescript-eslint/no-non-null-assertion
      token: verificationToken!.token,
    });

    const verifyUrl = `${WEBAPP_URL}/auth/verify-email-change?${params.toString()}`;

    await page.goto(verifyUrl);

    expect(await page.getByTestId("toast-success").textContent()).toContain(email);

    // After email verification is successfull. user is sent to /event-types
    await page.waitForURL("/event-types");

<<<<<<< HEAD
    expect(await successLocator.textContent()).toContain(email);

    // After email verification is successfull. user is sent to /event-types
    await page.waitForURL("/event-types");

=======
>>>>>>> ab631c19
    await page.goto("/settings/my-account/profile");
    const emailInputUpdated = await page.getByTestId("profile-form-email");
    expect(await emailInputUpdated.inputValue()).toEqual(email);
  });
  test("Can update a users email (verification disabled)", async ({ page, users, prisma, features }) => {
    const emailVerificationEnabled = features.get("email-verification");
    // eslint-disable-next-line playwright/no-conditional-in-test, playwright/no-skipped-test
    if (emailVerificationEnabled?.enabled) test.skip();

    const user = await users.create({
      name: "update-profile-user",
    });

    const [emailInfo, emailDomain] = user.email.split("@");
    const email = `${emailInfo}-updated@${emailDomain}`;

    await user.apiLogin();
    await page.goto("/settings/my-account/profile");

    const emailInput = page.getByTestId("profile-form-email");

    await emailInput.fill(email);

    await page.getByTestId("profile-submit-button").click();

    await page.getByTestId("password").fill(user?.username ?? "Nameless User");

    await page.getByTestId("profile-update-email-submit-button").click();

    expect(await page.getByTestId("toast-success").isVisible()).toBe(true);

    const emailInputUpdated = page.getByTestId("profile-form-email");

    expect(await emailInputUpdated.inputValue()).toEqual(email);
  });
});<|MERGE_RESOLUTION|>--- conflicted
+++ resolved
@@ -141,14 +141,6 @@
     // After email verification is successfull. user is sent to /event-types
     await page.waitForURL("/event-types");
 
-<<<<<<< HEAD
-    expect(await successLocator.textContent()).toContain(email);
-
-    // After email verification is successfull. user is sent to /event-types
-    await page.waitForURL("/event-types");
-
-=======
->>>>>>> ab631c19
     await page.goto("/settings/my-account/profile");
     const emailInputUpdated = await page.getByTestId("profile-form-email");
     expect(await emailInputUpdated.inputValue()).toEqual(email);
