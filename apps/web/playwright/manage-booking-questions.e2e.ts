import type { Locator, Page, PlaywrightTestArgs } from "@playwright/test";
import { expect } from "@playwright/test";
import type { createUsersFixture } from "playwright/fixtures/users";
import { uuid } from "short-uuid";

import { fieldTypesConfigMap } from "@calcom/features/form-builder/fieldTypes";
import { md } from "@calcom/lib/markdownIt";
import prisma from "@calcom/prisma";
import { WebhookTriggerEvents } from "@calcom/prisma/enums";
import type { CalendarEvent } from "@calcom/types/Calendar";

import { test } from "./lib/fixtures";
import {
  createHttpServer,
  createNewEventType,
  selectFirstAvailableTimeSlotNextMonth,
  submitAndWaitForResponse,
} from "./lib/testUtils";

function getLabelLocator(field: Locator) {
  // There are 2 labels right now. Will be one in future. The second one is hidden
  return field.locator("label").first();
}

async function getLabelText(field: Locator) {
  return await getLabelLocator(field).locator("span").first().innerText();
}

test.describe.configure({ mode: "parallel" });
test.describe("Manage Booking Questions", () => {
  test.afterEach(async ({ users }) => {
    await users.deleteAll();
  });

  test.describe("For User EventType", () => {
    test("Do a booking with a Address type question and verify a few thing in b/w", async ({
      page,
      users,
      context,
    }, testInfo) => {
      // Considering there are many steps in it, it would need more than default test timeout
      test.setTimeout(testInfo.timeout * 3);
      const user = await createAndLoginUserWithEventTypes({ users, page });

      const webhookReceiver = await addWebhook(user);

      await test.step("Go to EventType Page ", async () => {
        const $eventTypes = page.locator("[data-testid=event-types] > li a");
        const firstEventTypeElement = $eventTypes.first();

        await firstEventTypeElement.click();
      });

      await runTestStepsCommonForTeamAndUserEventType(page, context, webhookReceiver);
    });

    test("Do a booking with Checkbox type question and verify a few thing in b/w", async ({
      page,
      users,
      context,
    }, testInfo) => {
      // Considering there are many steps in it, it would need more than default test timeout
      test.setTimeout(testInfo.timeout * 2);
      const user = await createAndLoginUserWithEventTypes({ users, page });

      // const webhookReceiver = await addWebhook(user);

      await test.step("Go to EventType Advanced Page ", async () => {
        const $eventTypes = page.locator("[data-testid=event-types] > li a");
        const firstEventTypeElement = $eventTypes.first();

        await firstEventTypeElement.click();
        await page.getByTestId("vertical-tab-event_advanced_tab_title").click();
      });

      await test.step("Add Question and see that it's shown on Booking Page at appropriate position", async () => {
        await addQuestionAndSave({
          page,
          question: {
            name: "agree-to-terms",
            type: "Checkbox",
            label: "Agree to [terms](https://example.com/terms)",
            required: true,
          },
        });

        await doOnFreshPreview(page, context, async (page) => {
          await expectSystemFieldsToBeThereOnBookingPage({ page });
          const userFieldLocator = page.locator('[data-fob-field-name="agree-to-terms"]');

          await expect(userFieldLocator.locator('[name="agree-to-terms"]')).toBeVisible();
          expect(await getLabelText(userFieldLocator)).toBe("Agree to terms");
          // Verify that markdown is working
          expect(await getLabelLocator(userFieldLocator).locator("a").getAttribute("href")).toBe(
            "https://example.com/terms"
          );
          await expect(userFieldLocator.locator("input")).toBeVisible();
        });
      });
    });

    test("Split 'Full name' into 'First name' and 'Last name'", async ({
      page,
      users,
      context,
    }, testInfo) => {
      // Considering there are many steps in it, it would need more than default test timeout
      test.setTimeout(testInfo.timeout * 3);
      const user = await createAndLoginUserWithEventTypes({ page, users });
      const webhookReceiver = await addWebhook(user);
      await test.step("Go to first EventType Page ", async () => {
        const $eventTypes = page.locator("[data-testid=event-types] > li a");
        const firstEventTypeElement = $eventTypes.first();

        await firstEventTypeElement.click();
      });

      await test.step("Open the 'Name' field dialog", async () => {
        await page.getByTestId("vertical-tab-event_advanced_tab_title").click();
        await page.locator('[data-testid="field-name"] [data-testid="edit-field-action"]').click();
      });

      await test.step("Toggle on the variant toggle and save Event Type", async () => {
        await page.click('[data-testid="variant-toggle"]');
        await page.click("[data-testid=field-add-save]");
        await saveEventType(page);
      });

      await test.step("Book a time slot with firstName and lastName provided separately", async () => {
        await doOnFreshPreview(page, context, async (page) => {
          await expectSystemFieldsToBeThereOnBookingPage({ page, isFirstAndLastNameVariant: true });
          await bookTimeSlot({
            page,
            name: { firstName: "John", lastName: "Doe" },
            email: "booker@example.com",
          });
          await expect(page.locator("[data-testid=success-page]")).toBeVisible();
          await expect(page.locator('[data-testid="attendee-name-John Doe"]').first()).toHaveText("John Doe");
          await expectWebhookToBeCalled(webhookReceiver, {
            triggerEvent: WebhookTriggerEvents.BOOKING_CREATED,
            payload: {
              attendees: [
                {
                  // It would have full Name only
                  name: "John Doe",
                  email: "booker@example.com",
                },
              ],
              responses: {
                name: {
                  label: "your_name",
                  value: {
                    firstName: "John",
                    lastName: "Doe",
                  },
                },
                email: {
                  label: "email_address",
                  value: "booker@example.com",
                },
              },
            },
          });
        });
      });

      await test.step("Verify that we can prefill name and other fields correctly", async () => {
        await doOnFreshPreview(page, context, async (page) => {
          const url = page.url();
          const prefillUrl = new URL(url);
          prefillUrl.searchParams.append("name", "John Johny Janardan");
          prefillUrl.searchParams.append("email", "john@example.com");
          prefillUrl.searchParams.append("guests", "guest1@example.com");
          prefillUrl.searchParams.append("guests", "guest2@example.com");
          await page.goto(prefillUrl.toString());
          await bookTimeSlot({ page, skipSubmission: true });
          await expectSystemFieldsToBeThereOnBookingPage({
            page,
            isFirstAndLastNameVariant: true,
            values: {
              name: {
                firstName: "John",
                lastName: "Johny Janardan",
              },
              email: "john@example.com",
              guests: ["guest1@example.com", "guest2@example.com"],
            },
          });
        });
      });

      await test.step("Verify that we can prefill name field with no lastname", async () => {
        const searchParams = new URLSearchParams();
        searchParams.append("name", "FirstName");
        await doOnFreshPreviewWithSearchParams(searchParams, page, context, async (page) => {
          await selectFirstAvailableTimeSlotNextMonth(page);
          await expectSystemFieldsToBeThereOnBookingPage({
            page,
            isFirstAndLastNameVariant: true,
            values: {
              name: {
                firstName: "FirstName",
                lastName: "",
              },
            },
          });
        });
      });

      await test.step("Verify that we can prefill name field with firstName,lastName query params", async () => {
        const searchParams = new URLSearchParams();
        searchParams.append("firstName", "John");
        searchParams.append("lastName", "Doe");
        await doOnFreshPreviewWithSearchParams(searchParams, page, context, async (page) => {
          await selectFirstAvailableTimeSlotNextMonth(page);
          await expectSystemFieldsToBeThereOnBookingPage({
            page,
            isFirstAndLastNameVariant: true,
            values: {
              name: {
                firstName: "John",
                lastName: "Doe",
              },
            },
          });
        });
      });
    });
  });

  test.describe("For Team EventType", () => {
    // eslint-disable-next-line playwright/no-skipped-test
    test("Do a booking with a user added question and verify a few thing in b/w", async ({
      page,
      users,
      context,
    }, testInfo) => {
      // Considering there are many steps in it, it would need more than default test timeout
      test.setTimeout(testInfo.timeout * 3);
      const user = await createAndLoginUserWithEventTypes({ users, page });
      const team = await prisma.team.findFirst({
        where: {
          members: {
            some: {
              userId: user.id,
            },
          },
        },
        select: {
          id: true,
          name: true,
        },
      });

      const teamId = team?.id;
      const webhookReceiver = await addWebhook(undefined, teamId);

      await test.step("Go to First Team Event", async () => {
        const locator = page.getByTestId(`horizontal-tab-${team?.name}`);
        await locator.click();
<<<<<<< HEAD
        await expect(locator).toHaveAttribute("aria-current", "page");
        await expect(locator).toHaveClass(/bg-emphasis/);
=======
>>>>>>> f0d2a1a0
        const $eventTypes = page.locator("[data-testid=event-types]").locator("li a");
        const firstEventTypeElement = $eventTypes.first();

        await firstEventTypeElement.click();
      });

      await runTestStepsCommonForTeamAndUserEventType(page, context, webhookReceiver);
    });
  });
});

async function runTestStepsCommonForTeamAndUserEventType(
  page: Page,
  context: PlaywrightTestArgs["context"],
  webhookReceiver: Awaited<ReturnType<typeof addWebhook>>
) {
  await page.click('[href$="tabName=advanced"]');

  await test.step("Check that all the system questions are shown in the list", async () => {
    await page.locator("[data-testid=field-name]").isVisible();
    await page.locator("[data-testid=field-email]").isVisible();
    await page.locator("[data-testid=field-notes]").isVisible();
    await page.locator("[data-testid=field-guests]").isVisible();
    await page.locator("[data-testid=field-rescheduleReason]").isVisible();
    // It is conditional
    // await page.locator("data-testid=field-location").isVisible();
  });

  await test.step("Add Question and see that it's shown on Booking Page at appropriate position", async () => {
    await addQuestionAndSave({
      page,
      question: {
        name: "how-are-you",
        type: "Address",
        label: "How are you?",
        placeholder: "I'm fine, thanks",
        required: true,
      },
    });

    await doOnFreshPreview(page, context, async (page) => {
      await expectSystemFieldsToBeThereOnBookingPage({ page });
      const userFieldLocator = page.locator('[data-fob-field-name="how-are-you"]');

      await expect(userFieldLocator.locator('[name="how-are-you"]')).toBeVisible();
      expect(await getLabelText(userFieldLocator)).toBe("How are you?");
      await expect(userFieldLocator.locator("input")).toBeVisible();
    });
  });

  await test.step("Hide Question and see that it's not shown on Booking Page", async () => {
    await toggleQuestionAndSave({
      name: "how-are-you",
      page,
    });
    await doOnFreshPreview(page, context, async (page) => {
      const formBuilderFieldLocator = page.locator('[data-fob-field-name="how-are-you"]');
      await expect(formBuilderFieldLocator).toBeHidden();
    });
  });

  await test.step("Show Question Again", async () => {
    await toggleQuestionAndSave({
      name: "how-are-you",
      page,
    });
  });

  await test.step('Try to book without providing "How are you?" response', async () => {
    await doOnFreshPreview(page, context, async (page) => {
      await bookTimeSlot({ page, name: "Booker", email: "booker@example.com" });
      await expectErrorToBeThereFor({ page, name: "how-are-you" });
    });
  });

  await test.step("Make rescheduleReason required - It won't be required for a fresh booking", async () => {
    await toggleQuestionRequireStatusAndSave({
      required: true,
      name: "rescheduleReason",
      page,
    });
  });

  const previewTabPage =
    await test.step("Do a booking and notice that we can book without giving a value for rescheduleReason", async () => {
      return await doOnFreshPreview(
        page,
        context,
        async (page) => {
          const formBuilderFieldLocator = page.locator('[data-fob-field-name="how-are-you"]');
          await expect(formBuilderFieldLocator).toBeVisible();
          expect(
            await formBuilderFieldLocator.locator('[name="how-are-you"]').getAttribute("placeholder")
          ).toBe("I'm fine, thanks");
          expect(await getLabelText(formBuilderFieldLocator)).toBe("How are you?");
          await formBuilderFieldLocator.locator('[name="how-are-you"]').fill("I am great!");
          await bookTimeSlot({ page, name: "Booker", email: "booker@example.com" });
          await expect(page.locator("[data-testid=success-page]")).toBeVisible();

          expect(
            await page.locator('[data-testid="field-response"][data-fob-field="how-are-you"]').innerText()
          ).toBe("I am great!");

          await webhookReceiver.waitForRequestCount(1);

          const [request] = webhookReceiver.requestList;

          // @ts-expect-error body is unknown
          const payload = request.body.payload;

          expect(payload.responses).toMatchObject({
            email: {
              label: "email_address",
              value: "booker@example.com",
            },
            "how-are-you": {
              label: "How are you?",
              value: "I am great!",
            },
            name: {
              label: "your_name",
              value: "Booker",
            },
          });

          expect(payload.attendees[0]).toMatchObject({
            name: "Booker",
            email: "booker@example.com",
          });

          expect(payload.userFieldsResponses).toMatchObject({
            "how-are-you": {
              label: "How are you?",
              value: "I am great!",
            },
          });
        },
        true
      );
    });

  await test.step("Do a reschedule and notice that we can't book without giving a value for rescheduleReason", async () => {
    const page = previewTabPage;
    await rescheduleFromTheLinkOnPage({ page });
    await expectErrorToBeThereFor({ page, name: "rescheduleReason" });
  });
}

async function expectSystemFieldsToBeThereOnBookingPage({
  page,
  isFirstAndLastNameVariant,
  values,
}: {
  page: Page;
  isFirstAndLastNameVariant?: boolean;
  values?: Partial<{
    name: {
      firstName?: string;
      lastName?: string;
      fullName?: string;
    };
    email: string;
    notes: string;
    guests: string[];
  }>;
}) {
  const nameLocator = page.locator('[data-fob-field-name="name"]');
  const emailLocator = page.locator('[data-fob-field-name="email"]');
  // Location isn't rendered unless explicitly set which isn't the case here
  // const locationLocator = allFieldsLocator.nth(2);
  const additionalNotes = page.locator('[data-fob-field-name="notes"]');
  const guestsLocator = page.locator('[data-fob-field-name="guests"]');

  if (isFirstAndLastNameVariant) {
    if (values?.name) {
      await expect(nameLocator.locator('[name="firstName"]')).toHaveValue(values?.name?.firstName || "");
      await expect(nameLocator.locator('[name="lastName"]')).toHaveValue(values?.name?.lastName || "");
      expect(await nameLocator.locator(".testid-firstName > label").innerText()).toContain("*");
    } else {
      await expect(nameLocator.locator('[name="firstName"]')).toBeVisible();
      await expect(nameLocator.locator('[name="lastName"]')).toBeVisible();
    }
  } else {
    if (values?.name) {
      await expect(nameLocator.locator('[name="name"]')).toHaveValue(values?.name?.fullName || "");
    }
    await expect(nameLocator.locator('[name="name"]')).toBeVisible();
    expect(await nameLocator.locator("label").innerText()).toContain("*");
  }

  if (values?.email) {
    await expect(emailLocator.locator('[name="email"]')).toHaveValue(values?.email || "");
  } else {
    await expect(emailLocator.locator('[name="email"]')).toBeVisible();
  }

  if (values?.notes) {
    await expect(additionalNotes.locator('[name="notes"]')).toHaveValue(values?.notes);
  } else {
    await expect(additionalNotes.locator('[name="notes"]')).toBeVisible();
  }

  if (values?.guests) {
    const allGuestsLocators = guestsLocator.locator('[type="email"]');
    for (let i = 0; i < values.guests.length; i++) {
      await expect(allGuestsLocators.nth(i)).toHaveValue(values.guests[i] || "");
    }
    await expect(guestsLocator.locator("[data-testid='add-another-guest']")).toBeVisible();
  } else {
    await expect(guestsLocator.locator("[data-testid='add-guests']")).toBeVisible();
  }
}

//TODO: Add one question for each type and see they are rendering labels and only once and are showing appropriate native component
// Verify webhook is sent with the correct data, DB is correct (including metadata)

//TODO: Verify that prefill works
async function bookTimeSlot({
  page,
  name,
  email,
  skipSubmission = false,
}: {
  page: Page;
  name?: string | { firstName: string; lastName?: string };
  email?: string;
  skipSubmission?: boolean;
}) {
  if (name) {
    if (typeof name === "string") {
      await page.fill('[name="name"]', name);
    } else {
      await page.fill('[name="firstName"]', name.firstName);
      if (name.lastName) {
        await page.fill('[name="lastName"]', name.lastName);
      }
    }
  }
  if (email) {
    await page.fill('[name="email"]', email);
  }
  if (!skipSubmission) {
    await page.press('[name="email"]', "Enter");
  }
}

/**
 * 'option' starts from 1
 */
async function selectOption({
  page,
  selector,
  optionText,
}: {
  page: Page;
  selector: { selector: string; nth: number };
  optionText: string;
}) {
  const locatorForSelect = page.locator(selector.selector).nth(selector.nth);
  await locatorForSelect.click();
  await locatorForSelect.locator(`text="${optionText}"`).click();
}

async function addQuestionAndSave({
  page,
  question,
}: {
  page: Page;
  question: {
    name?: string;
    type?: string;
    label?: string;
    placeholder?: string;
    required?: boolean;
  };
}) {
  await page.click('[data-testid="add-field"]');

  if (question.type !== undefined) {
    await selectOption({
      page,
      selector: {
        selector: "[id=test-field-type]",
        nth: 0,
      },
      optionText: question.type,
    });
  }

  if (question.name !== undefined) {
    await page.fill('[name="name"]', question.name);
  }

  if (question.label !== undefined) {
    if (question.type === "Checkbox") {
      const editorInput = page.locator('[data-testid="editor-input"]');
      await editorInput.fill(md.render(question.label));
    } else {
      await page.fill('[name="label"]', question.label);
    }
  }

  if (question.placeholder !== undefined) {
    await page.fill('[name="placeholder"]', question.placeholder);
  }

  if (question.required !== undefined) {
    // await page.fill('[name="name"]', question.required);
  }

  await page.click('[data-testid="field-add-save"]');
  await saveEventType(page);
}

async function expectErrorToBeThereFor({ page, name }: { page: Page; name: string }) {
  await expect(page.locator(`[data-testid=error-message-${name}]`)).toHaveCount(1);
  // TODO: We should either verify the error message or error code in the test so we know that the correct error is shown
  // Checking for the error message isn't well maintainable as translation can change and we might want to verify in non english language as well.
}

/**
 * Opens a fresh preview window and runs the callback on it giving it the preview tab's `page`
 */
async function doOnFreshPreview(
  page: Page,
  context: PlaywrightTestArgs["context"],
  callback: (page: Page) => Promise<void>,
  persistTab = false
) {
  const previewTabPage = await openBookingFormInPreviewTab(context, page);
  await callback(previewTabPage);
  if (!persistTab) {
    await previewTabPage.close();
  }
  return previewTabPage;
}

async function doOnFreshPreviewWithSearchParams(
  searchParams: URLSearchParams,
  page: Page,
  context: PlaywrightTestArgs["context"],
  callback: (page: Page) => Promise<void>,
  persistTab = false
) {
  const previewUrl = (await page.locator('[data-testid="preview-button"]').getAttribute("href")) || "";
  const previewUrlObj = new URL(previewUrl);
  searchParams.forEach((value, key) => {
    previewUrlObj.searchParams.append(key, value);
  });
  const previewTabPage = await context.newPage();
  await previewTabPage.goto(previewUrlObj.toString());
  await callback(previewTabPage);
  if (!persistTab) {
    await previewTabPage.close();
  }
  return previewTabPage;
}

async function toggleQuestionAndSave({ name, page }: { name: string; page: Page }) {
  await page.locator(`[data-testid="field-${name}"]`).locator('[data-testid="toggle-field"]').click();
  await saveEventType(page);
}

async function toggleQuestionRequireStatusAndSave({
  required,
  name,
  page,
}: {
  required: boolean;
  name: string;
  page: Page;
}) {
  await page.locator(`[data-testid="field-${name}"]`).locator('[data-testid="edit-field-action"]').click();
  await page
    .locator('[data-testid="edit-field-dialog"]')
    .locator('[data-testid="field-required"] button')
    .locator(`text=${required ? "Yes" : "No"}`)
    .click();
  await page.locator('[data-testid="field-add-save"]').click();
  await saveEventType(page);
}

async function createAndLoginUserWithEventTypes({
  users,
  page,
}: {
  users: ReturnType<typeof createUsersFixture>;
  page: Page;
}) {
  const user = await users.create(null, {
    hasTeam: true,
  });
  await user.apiLogin();
  await page.goto("/event-types");
  // We wait until loading is finished
  await page.waitForSelector('[data-testid="event-types"]');
  return user;
}

async function rescheduleFromTheLinkOnPage({ page }: { page: Page }) {
  await page.locator('[data-testid="reschedule-link"]').click();
  await page.waitForLoadState();
  await selectFirstAvailableTimeSlotNextMonth(page);
  await page.locator('[data-testid="confirm-reschedule-button"]').click();
}

async function openBookingFormInPreviewTab(context: PlaywrightTestArgs["context"], page: Page) {
  const previewTabPromise = context.waitForEvent("page");
  await page.locator('[data-testid="preview-button"]').click();
  const previewTabPage = await previewTabPromise;
  await previewTabPage.waitForLoadState();
  await selectFirstAvailableTimeSlotNextMonth(previewTabPage);
  return previewTabPage;
}

async function saveEventType(page: Page) {
  await submitAndWaitForResponse(page, "/api/trpc/eventTypes/update?batch=1", {
    action: () => page.locator("[data-testid=update-eventtype]").click(),
  });
}

async function addWebhook(
  user?: Awaited<ReturnType<typeof createAndLoginUserWithEventTypes>>,
  teamId?: number | null
) {
  const webhookReceiver = createHttpServer();

  const data: {
    id: string;
    subscriberUrl: string;
    eventTriggers: WebhookTriggerEvents[];
    userId?: number;
    teamId?: number;
  } = {
    id: uuid(),
    subscriberUrl: webhookReceiver.url,
    eventTriggers: [
      WebhookTriggerEvents.BOOKING_CREATED,
      WebhookTriggerEvents.BOOKING_CANCELLED,
      WebhookTriggerEvents.BOOKING_RESCHEDULED,
    ],
  };

  if (teamId) {
    data.teamId = teamId;
  } else if (user) {
    data.userId = user.id;
  }

  await prisma.webhook.create({ data });

  return webhookReceiver;
}

async function expectWebhookToBeCalled(
  webhookReceiver: Awaited<ReturnType<typeof addWebhook>>,
  expectedBody: {
    triggerEvent: WebhookTriggerEvents;
    payload: Omit<Partial<CalendarEvent>, "attendees"> & {
      attendees: Partial<CalendarEvent["attendees"][number]>[];
    };
  }
) {
  await webhookReceiver.waitForRequestCount(1);
  const [request] = webhookReceiver.requestList;

  const body = request.body;

  expect(body).toMatchObject(expectedBody);
}

test.describe("Text area min and max characters text", () => {
  test("Create a new event", async ({ page, users }) => {
    const eventTitle = `Min Max Characters Test`;
    const fieldType = fieldTypesConfigMap["textarea"];
    const MAX_LENGTH = fieldType?.supportsLengthCheck?.maxLength;

    // We create a new event type
    const user = await users.create();
    await user.apiLogin();

    await page.goto("/event-types");

    // We wait until loading is finished
    await page.waitForSelector('[data-testid="event-types"]');
    await createNewEventType(page, { eventTitle });
    await page.waitForSelector('[data-testid="event-title"]');
    await page.getByTestId("vertical-tab-event_advanced_tab_title").click();
    const insertQuestion = async (questionName: string) => {
      const element = page.locator('[data-testid="add-field"]');
      await element.click();
      const locatorForSelect = page.locator("[id=test-field-type]").nth(0);
      await locatorForSelect.click();
      await locatorForSelect.locator(`text="Long Text"`).click();

      await page.fill('[name="name"]', questionName);
      await page.fill('[name="label"]', questionName);
      await page.fill('[name="placeholder"]', questionName);
    };

    const saveQuestion = async () => {
      await page.click('[data-testid="field-add-save"]');
    };
    const cancelQuestion = async () => {
      await page.click('[data-testid="dialog-rejection"]');
    };
    const minLengthSelector = '[name="minLength"]';
    const maxLengthSelector = '[name="maxLength"]';
    const minInput = await page.locator(minLengthSelector);
    const maxInput = await page.locator(maxLengthSelector);
    let questionName;
    await test.step("Add a new field with no min and max characters", async () => {
      // Add a new field with no min and max characters
      questionName = "Text area without min & max";
      await insertQuestion(questionName);
      await saveQuestion();
    });

    await test.step("Add a new field with min characters only", async () => {
      // Add a new field with min characters only
      questionName = "Text area with min = 5";
      await insertQuestion(questionName);
      await page.fill(minLengthSelector, "5");
      await saveQuestion();
    });
    await test.step("Add a new field with max characters only", async () => {
      // Add a new field with max characters only
      questionName = "Text area with max = 10";
      await insertQuestion(questionName);
      await page.fill(maxLengthSelector, "10");
      await saveQuestion();
    });

    await test.step("Add a new field with min and max characters where min < max", async () => {
      // Add a new field with min and max characters where min < max
      questionName = "Text area with min = 5 & max = 10";
      await insertQuestion(questionName);
      await page.fill(minLengthSelector, "5");
      await page.fill(maxLengthSelector, "10");
      await saveQuestion();
    });

    await test.step("Add a new field with min and max characters where min > max", async () => {
      // Add a new field with min and max characters where min > max
      questionName = "Text area with min = 10 & max = 5";
      await insertQuestion(questionName);
      await page.fill(minLengthSelector, "10");
      await page.fill(maxLengthSelector, "5");
      await saveQuestion();
    });

    await test.step("Try with different inputs and check for validation", async () => {
      // Expect the native <input> element to show an error message

      let validationMessage = await minInput?.evaluate((input: any) => input?.validationMessage as string);
      // FIXME: This error message will be localized depending on the browser locale.
      expect(validationMessage?.toString()).toBe("Value must be less than or equal to 5.");

      await page.fill(minLengthSelector, "0");
      await page.fill(maxLengthSelector, "100000");
      await saveQuestion();
      // Expect the native <input> element to show an error message

      validationMessage = await maxInput?.evaluate((input: any) => input?.validationMessage as string);

      expect(validationMessage?.toString()).toBe(
        `Value must be less than or equal to ${MAX_LENGTH || 1000}.`
      );
      await cancelQuestion();
      // Save the event type
      await page.locator("[data-testid=update-eventtype]").click();

      // Get the url of data-testid="preview-button"
      const previewButton = await page.locator('[data-testid="preview-button"]');
      const previewButtonHref = (await previewButton.getAttribute("href")) ?? "";
      await page.goto(previewButtonHref);

      // wait until the button with data-testid="time" is visible
      await page.locator('[data-testid="time"]').isVisible();

      await page.getByTestId("incrementMonth").click();

      // Get first button with data-testid="time"
      const timeButton = page.locator('[data-testid="time"]').first();
      await timeButton.click();

      await page.locator('text="Additional notes"');
      // Form fields:
      const textAreaWithoutMinMax = page.locator('[name="Text-area-without-min---max"]');
      const textAreaWithMin5 = page.locator('[name="Text-area-with-min---5"]');
      const textAreaWithMax10 = page.locator('[name="Text-area-with-max---10"]');
      const textAreaWithMin5Max10 = page.locator('[name="Text-area-with-min---5---max---10"]');

      // Get button with data-testid="confirm-book-button"
      const submitForm = async () => await page.locator('[data-testid="confirm-book-button"]').click();
      await page.fill('[name="name"]', "Booker");
      await page.fill('[name="email"]', "booker@example.com");
      await textAreaWithoutMinMax.fill("1234567890");
      await textAreaWithMin5.fill("1234");
      await textAreaWithMax10.fill("12345678901");
      await textAreaWithMin5Max10.fill("1234");
      await submitForm();
      // Expect the text: Min. 5 characters to be visible
      await expect(page.locator(`text=Min. 5 characters required`)).toBeVisible();

      // update the text area with min 5 to have 5 characters
      await textAreaWithMin5.fill("12345");
      await submitForm();

      // Expect the text: Min. 5 characters to still be visible because textAreaWithMin5Max10 has less than 5 characters
      await expect(page.locator(`text=Min. 5 characters required`)).toBeVisible();

      // Expect the text: Max. 10 characters to be visible and have value 1234567890
      expect(await textAreaWithMax10.inputValue()).toBe("1234567890");
      await submitForm();

      // update the text area with min 5 and max 10 to have 6 characters
      await textAreaWithMin5Max10.fill("123456");
      await submitForm();

      // Expect the text: Max. 5 characters to be hidden
      await expect(page.locator(`text=Min. 5 characters required`)).toBeHidden();

      await expect(page.locator('text="This meeting is scheduled"')).toBeVisible();
    });
  });
});<|MERGE_RESOLUTION|>--- conflicted
+++ resolved
@@ -258,11 +258,7 @@
       await test.step("Go to First Team Event", async () => {
         const locator = page.getByTestId(`horizontal-tab-${team?.name}`);
         await locator.click();
-<<<<<<< HEAD
         await expect(locator).toHaveAttribute("aria-current", "page");
-        await expect(locator).toHaveClass(/bg-emphasis/);
-=======
->>>>>>> f0d2a1a0
         const $eventTypes = page.locator("[data-testid=event-types]").locator("li a");
         const firstEventTypeElement = $eventTypes.first();
 
