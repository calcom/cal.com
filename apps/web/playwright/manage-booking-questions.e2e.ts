import type { Locator, Page, PlaywrightTestArgs } from "@playwright/test";
import { expect } from "@playwright/test";
import type { createUsersFixture } from "playwright/fixtures/users";
import { uuid } from "short-uuid";

import prisma from "@calcom/prisma";
import { WebhookTriggerEvents } from "@calcom/prisma/enums";
import type { CalendarEvent } from "@calcom/types/Calendar";

import { test } from "./lib/fixtures";
import { createHttpServer, waitFor, selectFirstAvailableTimeSlotNextMonth } from "./lib/testUtils";

async function getLabelText(field: Locator) {
  return await field.locator("label").first().locator("span").first().innerText();
}

test.describe.configure({ mode: "parallel" });
test.describe("Manage Booking Questions", () => {
  test.afterEach(async ({ users }) => {
    await users.deleteAll();
  });

  test.describe("For User EventType", () => {
    test("Do a booking with a user added question and verify a few thing in b/w", async ({
      page,
      users,
      context,
    }, testInfo) => {
      // Considering there are many steps in it, it would need more than default test timeout
      test.setTimeout(testInfo.timeout * 3);
      const user = await createAndLoginUserWithEventTypes({ users, page });

      const webhookReceiver = await addWebhook(user);

      await test.step("Go to EventType Page ", async () => {
        const $eventTypes = page.locator("[data-testid=event-types] > li a");
        const firstEventTypeElement = $eventTypes.first();

        await firstEventTypeElement.click();
      });

      await runTestStepsCommonForTeamAndUserEventType(page, context, webhookReceiver);
    });

    test("Split 'Full name' into 'First name' and 'Last name'", async ({
      page,
      users,
      context,
    }, testInfo) => {
      // Considering there are many steps in it, it would need more than default test timeout
      test.setTimeout(testInfo.timeout * 3);
      const user = await createAndLoginUserWithEventTypes({ users });
      const webhookReceiver = await addWebhook(user);
      await test.step("Go to first EventType Page ", async () => {
        const $eventTypes = page.locator("[data-testid=event-types] > li a");
        const firstEventTypeElement = $eventTypes.first();

        await firstEventTypeElement.click();
      });

      await test.step("Open the 'Name' field dialog", async () => {
        await page.click('[href$="tabName=advanced"]');
        await page.locator('[data-testid="field-name"] [data-testid="edit-field-action"]').click();
      });

      await test.step("Toggle on the variant toggle and save Event Type", async () => {
        await page.click('[data-testid="variant-toggle"]');
        await page.click("[data-testid=field-add-save]");
        await saveEventType(page);
      });

      await test.step("Book a time slot with firstName and lastName provided separately", async () => {
        await doOnFreshPreview(page, context, bookerVariant, async (page) => {
          await expectSystemFieldsToBeThereOnBookingPage({ page, isFirstAndLastNameVariant: true });
          await bookTimeSlot({
            page,
            name: { firstName: "John", lastName: "Doe" },
            email: "booker@example.com",
          });
          await expect(page.locator("[data-testid=success-page]")).toBeVisible();
          expect(await page.locator('[data-testid="attendee-name-John Doe"]').nth(0).textContent()).toBe(
            "John Doe"
          );
          await expectWebhookToBeCalled(webhookReceiver, {
            triggerEvent: WebhookTriggerEvents.BOOKING_CREATED,
            payload: {
              attendees: [
                {
                  // It would have full Name only
                  name: "John Doe",
                  email: "booker@example.com",
                },
              ],
              responses: {
                name: {
                  label: "your_name",
                  value: {
                    firstName: "John",
                    lastName: "Doe",
                  },
                },
                email: {
                  label: "email_address",
                  value: "booker@example.com",
                },
              },
            },
          });
        });
      });

      await test.step("Verify that we can prefill name and other fields correctly", async () => {
        await doOnFreshPreview(page, context, bookerVariant, async (page) => {
          const url = page.url();
          const prefillUrl = new URL(url);
          prefillUrl.searchParams.append("name", "John Johny Janardan");
          prefillUrl.searchParams.append("email", "john@example.com");
          prefillUrl.searchParams.append("guests", "guest1@example.com");
          prefillUrl.searchParams.append("guests", "guest2@example.com");
          prefillUrl.searchParams.append("notes", "This is an additional note");
          await page.goto(prefillUrl.toString());
          await bookTimeSlot({ page, skipSubmission: true });
          await expectSystemFieldsToBeThereOnBookingPage({
            page,
            isFirstAndLastNameVariant: true,
            values: {
              name: {
                firstName: "John",
                lastName: "Johny Janardan",
              },
              email: "john@example.com",
              guests: ["guest1@example.com", "guest2@example.com"],
              notes: "This is an additional note",
            },
          });
        });
      });
    });
  });

  test.describe("For Team EventType", () => {
    test("Do a booking with a user added question and verify a few thing in b/w", async ({
      page,
      users,
      context,
    }, testInfo) => {
      // Considering there are many steps in it, it would need more than default test timeout
      test.setTimeout(testInfo.timeout * 3);
      const user = await createAndLoginUserWithEventTypes({ users, page });
      const team = await prisma.team.findFirst({
        where: {
          members: {
            some: {
              userId: user.id,
            },
          },
        },
        select: {
          id: true,
        },
      });

      const teamId = team?.id;
      const webhookReceiver = await addWebhook(undefined, teamId);

      await test.step("Go to First Team Event", async () => {
        const $eventTypes = page.locator("[data-testid=event-types]").nth(1).locator("li a");
        const firstEventTypeElement = $eventTypes.first();

        await firstEventTypeElement.click();
      });

      await runTestStepsCommonForTeamAndUserEventType(page, context, webhookReceiver);
    });
  });
});

async function runTestStepsCommonForTeamAndUserEventType(
  page: Page,
  context: PlaywrightTestArgs["context"],
  webhookReceiver: {
    port: number;
    close: () => import("http").Server;
    // eslint-disable-next-line @typescript-eslint/no-explicit-any
    requestList: (import("http").IncomingMessage & { body?: any })[];
    url: string;
  }
) {
  await page.click('[href$="tabName=advanced"]');

  await test.step("Check that all the system questions are shown in the list", async () => {
    await page.locator("[data-testid=field-name]").isVisible();
    await page.locator("[data-testid=field-email]").isVisible();
    await page.locator("[data-testid=field-notes]").isVisible();
    await page.locator("[data-testid=field-guests]").isVisible();
    await page.locator("[data-testid=field-rescheduleReason]").isVisible();
    // It is conditional
    // await page.locator("data-testid=field-location").isVisible();
  });

  await test.step("Add Question and see that it's shown on Booking Page at appropriate position", async () => {
    await addQuestionAndSave({
      page,
      question: {
        name: "how_are_you",
        type: "Address",
        label: "How are you?",
        placeholder: "I'm fine, thanks",
        required: true,
      },
    });

<<<<<<< HEAD
    await doOnFreshPreview(page, context, bookerVariant, async (page) => {
      const allFieldsLocator = await expectSystemFieldsToBeThereOnBookingPage({ page });
=======
    await doOnFreshPreview(page, context, async (page) => {
      const allFieldsLocator = await expectSystemFieldsToBeThere(page);
>>>>>>> db021cc6
      const userFieldLocator = allFieldsLocator.nth(5);

      await expect(userFieldLocator.locator('[name="how_are_you"]')).toBeVisible();
      // There are 2 labels right now. Will be one in future. The second one is hidden
      expect(await getLabelText(userFieldLocator)).toBe("How are you?");
      await expect(userFieldLocator.locator("input")).toBeVisible();
    });
  });

  await test.step("Hide Question and see that it's not shown on Booking Page", async () => {
    await toggleQuestionAndSave({
      name: "how_are_you",
      page,
    });
    await doOnFreshPreview(page, context, async (page) => {
      const formBuilderFieldLocator = page.locator('[data-fob-field-name="how_are_you"]');
      await expect(formBuilderFieldLocator).toBeHidden();
    });
  });

  await test.step("Show Question Again", async () => {
    await toggleQuestionAndSave({
      name: "how_are_you",
      page,
    });
  });

  await test.step('Try to book without providing "How are you?" response', async () => {
    await doOnFreshPreview(page, context, async (page) => {
      await bookTimeSlot({ page, name: "Booker", email: "booker@example.com" });
      await expectErrorToBeThereFor({ page, name: "how_are_you" });
    });
  });

  await test.step("Make rescheduleReason required - It won't be required for a fresh booking", async () => {
    await toggleQuestionRequireStatusAndSave({
      required: true,
      name: "rescheduleReason",
      page,
    });
  });

  const previewTabPage =
    await test.step("Do a booking and notice that we can book without giving a value for rescheduleReason", async () => {
      return await doOnFreshPreview(
        page,
        context,
        async (page) => {
          const formBuilderFieldLocator = page.locator('[data-fob-field-name="how_are_you"]');
          await expect(formBuilderFieldLocator).toBeVisible();
          expect(
            await formBuilderFieldLocator.locator('[name="how_are_you"]').getAttribute("placeholder")
          ).toBe("I'm fine, thanks");
          expect(await getLabelText(formBuilderFieldLocator)).toBe("How are you?");
          await formBuilderFieldLocator.locator('[name="how_are_you"]').fill("I am great!");
          await bookTimeSlot({ page, name: "Booker", email: "booker@example.com" });
          await expect(page.locator("[data-testid=success-page]")).toBeVisible();

          expect(
            await page.locator('[data-testid="field-response"][data-fob-field="how_are_you"]').innerText()
          ).toBe("I am great!");

          await waitFor(() => {
            expect(webhookReceiver.requestList.length).toBe(1);
          });

          const [request] = webhookReceiver.requestList;

          const payload = request.body.payload;

          expect(payload.responses).toMatchObject({
            email: {
              label: "email_address",
              value: "booker@example.com",
            },
            how_are_you: {
              label: "How are you?",
              value: "I am great!",
            },
            name: {
              label: "your_name",
              value: "Booker",
            },
          });

          expect(payload.location).toBe("integrations:daily");

          expect(payload.attendees[0]).toMatchObject({
            name: "Booker",
            email: "booker@example.com",
          });

          expect(payload.userFieldsResponses).toMatchObject({
            how_are_you: {
              label: "How are you?",
              value: "I am great!",
            },
          });
        },
        true
      );
    });

  await test.step("Do a reschedule and notice that we can't book without giving a value for rescheduleReason", async () => {
    const page = previewTabPage;
    await rescheduleFromTheLinkOnPage({ page });
    // eslint-disable-next-line playwright/no-page-pause
    await page.pause();
    await expectErrorToBeThereFor({ page, name: "rescheduleReason" });
  });
}

async function expectSystemFieldsToBeThereOnBookingPage({
  page,
  isFirstAndLastNameVariant,
  values,
}: {
  page: Page;
  isFirstAndLastNameVariant?: boolean;
  values?: Partial<{
    name: {
      firstName?: string;
      lastName?: string;
      fullName?: string;
    };
    email: string;
    notes: string;
    guests: string[];
  }>;
}) {
  const allFieldsLocator = page.locator("[data-fob-field-name]:not(.hidden)");
  const nameLocator = allFieldsLocator.nth(0);
  const emailLocator = allFieldsLocator.nth(1);
  // Location isn't rendered unless explicitly set which isn't the case here
  // const locationLocator = allFieldsLocator.nth(2);
  const additionalNotes = allFieldsLocator.nth(3);
  const guestsLocator = allFieldsLocator.nth(4);

  if (isFirstAndLastNameVariant) {
    if (values?.name) {
      await expect(nameLocator.locator('[name="firstName"]')).toHaveValue(values?.name?.firstName || "");
      await expect(nameLocator.locator('[name="lastName"]')).toHaveValue(values?.name?.lastName || "");
      expect(await nameLocator.locator(".testid-firstName > label").innerText()).toContain("*");
    } else {
      await expect(nameLocator.locator('[name="firstName"]')).toBeVisible();
      await expect(nameLocator.locator('[name="lastName"]')).toBeVisible();
    }
  } else {
    if (values?.name) {
      await expect(nameLocator.locator('[name="name"]')).toHaveValue(values?.name?.fullName || "");
    }
    await expect(nameLocator.locator('[name="name"]')).toBeVisible();
    expect(await nameLocator.locator("label").innerText()).toContain("*");
  }

  if (values?.email) {
    await expect(emailLocator.locator('[name="email"]')).toHaveValue(values?.email || "");
  } else {
    await expect(emailLocator.locator('[name="email"]')).toBeVisible();
  }

  if (values?.notes) {
    await expect(additionalNotes.locator('[name="notes"]')).toHaveValue(values?.notes);
  } else {
    await expect(additionalNotes.locator('[name="notes"]')).toBeVisible();
  }

  if (values?.guests) {
    const allGuestsLocators = guestsLocator.locator('[type="email"]');
    for (let i = 0; i < values.guests.length; i++) {
      await expect(allGuestsLocators.nth(i)).toHaveValue(values.guests[i] || "");
    }
    await expect(guestsLocator.locator("[data-testid='add-another-guest']")).toBeVisible();
  } else {
    await expect(guestsLocator.locator("[data-testid='add-guests']")).toBeVisible();
  }
  return allFieldsLocator;
}

//TODO: Add one question for each type and see they are rendering labels and only once and are showing appropriate native component
// Verify webhook is sent with the correct data, DB is correct (including metadata)

//TODO: Verify that prefill works
async function bookTimeSlot({
  page,
  name,
  email,
  skipSubmission = false,
}: {
  page: Page;
  name?: string | { firstName: string; lastName?: string };
  email?: string;
  skipSubmission?: boolean;
}) {
  if (name) {
    if (typeof name === "string") {
      await page.fill('[name="name"]', name);
    } else {
      await page.fill('[name="firstName"]', name.firstName);
      if (name.lastName) {
        await page.fill('[name="lastName"]', name.lastName);
      }
    }
  }
  if (email) {
    await page.fill('[name="email"]', email);
  }
  if (!skipSubmission) {
    await page.press('[name="email"]', "Enter");
  }
}

/**
 * 'option' starts from 1
 */
async function selectOption({
  page,
  selector,
  optionText,
}: {
  page: Page;
  selector: { selector: string; nth: number };
  optionText: string;
}) {
  const locatorForSelect = page.locator(selector.selector).nth(selector.nth);
  await locatorForSelect.click();
  await locatorForSelect.locator(`text="${optionText}"`).click();
}

async function addQuestionAndSave({
  page,
  question,
}: {
  page: Page;
  question: {
    name?: string;
    type?: string;
    label?: string;
    placeholder?: string;
    required?: boolean;
  };
}) {
  await page.click('[data-testid="add-field"]');

  if (question.type !== undefined) {
    await selectOption({
      page,
      selector: {
        selector: "[id=test-field-type]",
        nth: 0,
      },
      optionText: question.type,
    });
  }

  if (question.name !== undefined) {
    await page.fill('[name="name"]', question.name);
  }

  if (question.label !== undefined) {
    await page.fill('[name="label"]', question.label);
  }

  if (question.placeholder !== undefined) {
    await page.fill('[name="placeholder"]', question.placeholder);
  }

  if (question.required !== undefined) {
    // await page.fill('[name="name"]', question.required);
  }

  await page.click('[data-testid="field-add-save"]');
  await saveEventType(page);
}

async function expectErrorToBeThereFor({ page, name }: { page: Page; name: string }) {
  await expect(page.locator(`[data-testid=error-message-${name}]`)).toHaveCount(1);
  // TODO: We should either verify the error message or error code in the test so we know that the correct error is shown
  // Checking for the error message isn't well maintainable as translation can change and we might want to verify in non english language as well.
}

/**
 * Opens a fresh preview window and runs the callback on it giving it the preview tab's `page`
 */
async function doOnFreshPreview(
  page: Page,
  context: PlaywrightTestArgs["context"],
  callback: (page: Page) => Promise<void>,
  persistTab = false
) {
  const previewTabPage = await openBookingFormInPreviewTab(context, page);
  await callback(previewTabPage);
  if (!persistTab) {
    await previewTabPage.close();
  }
  return previewTabPage;
}

async function toggleQuestionAndSave({ name, page }: { name: string; page: Page }) {
  await page.locator(`[data-testid="field-${name}"]`).locator('[data-testid="toggle-field"]').click();
  await saveEventType(page);
}

async function toggleQuestionRequireStatusAndSave({
  required,
  name,
  page,
}: {
  required: boolean;
  name: string;
  page: Page;
}) {
  await page.locator(`[data-testid="field-${name}"]`).locator('[data-testid="edit-field-action"]').click();
  await page
    .locator('[data-testid="edit-field-dialog"]')
    .locator('[data-testid="field-required"] button')
    .locator(`text=${required ? "Yes" : "No"}`)
    .click();
  await page.locator('[data-testid="field-add-save"]').click();
  await saveEventType(page);
}

async function createAndLoginUserWithEventTypes({
  users,
  page,
}: {
  users: ReturnType<typeof createUsersFixture>;
  page: Page;
}) {
  const user = await users.create(null, {
    hasTeam: true,
  });
  await user.apiLogin();
  await page.goto("/event-types");
  // We wait until loading is finished
  await page.waitForSelector('[data-testid="event-types"]');
  return user;
}

async function rescheduleFromTheLinkOnPage({ page }: { page: Page }) {
  await page.locator('[data-testid="reschedule-link"]').click();
  await page.waitForLoadState();
  await selectFirstAvailableTimeSlotNextMonth(page);
  await page.click('[data-testid="confirm-reschedule-button"]');
}

async function openBookingFormInPreviewTab(context: PlaywrightTestArgs["context"], page: Page) {
  const previewTabPromise = context.waitForEvent("page");
  await page.locator('[data-testid="preview-button"]').click();
  const previewTabPage = await previewTabPromise;
  await previewTabPage.waitForLoadState();
  await selectFirstAvailableTimeSlotNextMonth(previewTabPage);
  return previewTabPage;
}

async function saveEventType(page: Page) {
  await page.locator("[data-testid=update-eventtype]").click();
}

async function addWebhook(
  user?: Awaited<ReturnType<typeof createAndLoginUserWithEventTypes>>,
  teamId?: number | null
) {
  const webhookReceiver = createHttpServer();

  const data: {
    id: string;
    subscriberUrl: string;
    eventTriggers: WebhookTriggerEvents[];
    userId?: number;
    teamId?: number;
  } = {
    id: uuid(),
    subscriberUrl: webhookReceiver.url,
    eventTriggers: [
      WebhookTriggerEvents.BOOKING_CREATED,
      WebhookTriggerEvents.BOOKING_CANCELLED,
      WebhookTriggerEvents.BOOKING_RESCHEDULED,
    ],
  };

  if (teamId) {
    data.teamId = teamId;
  } else if (user) {
    data.userId = user.id;
  }

  await prisma.webhook.create({ data });

  return webhookReceiver;
}

async function expectWebhookToBeCalled(
  webhookReceiver: Awaited<ReturnType<typeof addWebhook>>,
  expectedBody: {
    triggerEvent: WebhookTriggerEvents;
    payload: Omit<Partial<CalendarEvent>, "attendees"> & {
      attendees: Partial<CalendarEvent["attendees"][number]>[];
    };
  }
) {
  await waitFor(() => {
    expect(webhookReceiver.requestList.length).toBe(1);
  });
  const [request] = webhookReceiver.requestList;

  const body = request.body;

  expect(body).toMatchObject(expectedBody);
}<|MERGE_RESOLUTION|>--- conflicted
+++ resolved
@@ -49,7 +49,7 @@
     }, testInfo) => {
       // Considering there are many steps in it, it would need more than default test timeout
       test.setTimeout(testInfo.timeout * 3);
-      const user = await createAndLoginUserWithEventTypes({ users });
+      const user = await createAndLoginUserWithEventTypes({ page, users });
       const webhookReceiver = await addWebhook(user);
       await test.step("Go to first EventType Page ", async () => {
         const $eventTypes = page.locator("[data-testid=event-types] > li a");
@@ -70,7 +70,7 @@
       });
 
       await test.step("Book a time slot with firstName and lastName provided separately", async () => {
-        await doOnFreshPreview(page, context, bookerVariant, async (page) => {
+        await doOnFreshPreview(page, context, async (page) => {
           await expectSystemFieldsToBeThereOnBookingPage({ page, isFirstAndLastNameVariant: true });
           await bookTimeSlot({
             page,
@@ -110,7 +110,7 @@
       });
 
       await test.step("Verify that we can prefill name and other fields correctly", async () => {
-        await doOnFreshPreview(page, context, bookerVariant, async (page) => {
+        await doOnFreshPreview(page, context, async (page) => {
           const url = page.url();
           const prefillUrl = new URL(url);
           prefillUrl.searchParams.append("name", "John Johny Janardan");
@@ -210,13 +210,8 @@
       },
     });
 
-<<<<<<< HEAD
-    await doOnFreshPreview(page, context, bookerVariant, async (page) => {
-      const allFieldsLocator = await expectSystemFieldsToBeThereOnBookingPage({ page });
-=======
     await doOnFreshPreview(page, context, async (page) => {
-      const allFieldsLocator = await expectSystemFieldsToBeThere(page);
->>>>>>> db021cc6
+      const allFieldsLocator = await expectSystemFieldsToBeThereOnBookingPage(page);
       const userFieldLocator = allFieldsLocator.nth(5);
 
       await expect(userFieldLocator.locator('[name="how_are_you"]')).toBeVisible();
