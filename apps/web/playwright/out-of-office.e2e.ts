import type { Page } from "@playwright/test";
import { expect } from "@playwright/test";
import type { Page } from "@playwright/test";
import { v4 as uuidv4 } from "uuid";

import dayjs from "@calcom/dayjs";
import { randomString } from "@calcom/lib/random";
import prisma from "@calcom/prisma";

import { test } from "./lib/fixtures";
import { submitAndWaitForResponse } from "./lib/testUtils";

test.describe.configure({ mode: "parallel" });
test.afterEach(async ({ users }) => {
  await users.deleteAll();
});

test.describe("Out of office", () => {
  test("User can create out of office entry", async ({ page, users }) => {
    const user = await users.create({ name: "userOne" });

    await user.apiLogin();

    await page.goto("/settings/my-account/out-of-office");

    await page.getByTestId("add_entry_ooo").click();
    await page.getByTestId("reason_select").click();

    await page.getByTestId("select-option-4").click();

    await page.getByTestId("notes_input").click();
    await page.getByTestId("notes_input").fill("Demo notes");

    // send request
    await submitAndWaitForResponse(page);
  });

  test("User can configure booking redirect", async ({ page, users }) => {
    const user = await users.create({ name: "userOne" });
    const userTo = await users.create({ name: "userTwo" });

    const team = await prisma.team.create({
      data: {
        name: "test-insights",
        slug: `test-insights-${Date.now()}-${randomString(5)}}`,
      },
    });

    // create memberships
    await prisma.membership.createMany({
      data: [
        {
          userId: user.id,
          teamId: team.id,
          accepted: true,
          role: "ADMIN",
        },
        {
          userId: userTo.id,
          teamId: team.id,
          accepted: true,
          role: "ADMIN",
        },
      ],
    });

    await user.apiLogin();

    await page.goto(`/settings/my-account/out-of-office`);

    await page.getByTestId("add_entry_ooo").click();
    await page.getByTestId("reason_select").click();

    await page.getByTestId("select-option-4").click();

    await page.getByTestId("notes_input").click();
    await page.getByTestId("notes_input").fill("Demo notes");

    await page.getByTestId("profile-redirect-switch").click();

    await page.getByTestId("team_username_select").click();

    await page.locator("#react-select-3-input").fill("user");
    await page.locator("#react-select-3-input").press("Enter");

    // send request
<<<<<<< HEAD
    await saveAndWaitForResponse(page);

    // expect table-redirect-toUserId to be visible
    await expect(page.locator(`data-testid=table-redirect-${userTo.username}`)).toBeVisible();
=======
    await submitAndWaitForResponse(page);
>>>>>>> 21e23f32
  });

  test("User can edit out of office entry", async ({ page, users }) => {
    const user = await users.create({ name: "userOne" });
    const userTo = await users.create({ name: "userTwo" });
    const userToSecond = await users.create({ name: "userThree" });

    const team = await prisma.team.create({
      data: {
        name: "test-insights",
        slug: `test-insights-${Date.now()}-${randomString(5)}}`,
      },
    });

    // create memberships
    await prisma.membership.createMany({
      data: [
        {
          userId: user.id,
          teamId: team.id,
          accepted: true,
          role: "ADMIN",
        },
        {
          userId: userTo.id,
          teamId: team.id,
          accepted: true,
          role: "ADMIN",
        },
        {
          userId: userToSecond.id,
          teamId: team.id,
          accepted: true,
          role: "ADMIN",
        },
      ],
    });

    // Skip creating the ooo entry through front-end as we can assume that it has already been tested above.
    const uuid = uuidv4();
    await prisma.outOfOfficeEntry.create({
      data: {
        start: dayjs().startOf("day").toDate(),
        end: dayjs().startOf("day").add(1, "w").toDate(),
        uuid,
        user: { connect: { id: user.id } },
        toUser: { connect: { id: userTo.id } },
        createdAt: new Date(),
        reason: {
          connect: {
            id: 1,
          },
        },
      },
    });

    await user.apiLogin();

    await page.goto(`/settings/my-account/out-of-office`);

    // expect table-redirect-toUserId to be visible
    await expect(page.locator(`data-testid=table-redirect-${userTo.username}`)).toBeVisible();

    // Open the edit modal and change redirect user and note.
    await page.getByTestId(`ooo-edit-${userTo.username}`).click();

    await page.getByTestId("notes_input").click();
    await page.getByTestId("notes_input").fill("Changed notes");

    await page.getByTestId("team_username_select").click();

    await page.locator("#react-select-3-input").fill("userThree");
    await page.locator("#react-select-3-input").press("Enter");

    // send request
<<<<<<< HEAD
    await saveAndWaitForResponse(page);

    // expect entry with new username exist.
    await expect(page.locator(`data-testid=table-redirect-${userToSecond.username}`)).toBeVisible();

    // expect new note to be present.
    await expect(page.locator(`data-testid=ooo-entry-note-${userToSecond.username}`)).toBeVisible();
    await expect(page.locator(`data-testid=ooo-entry-note-${userToSecond.username}`)).toContainText(
      "Changed notes"
    );
=======
    await submitAndWaitForResponse(page);
>>>>>>> 21e23f32
  });

  test("Profile redirection", async ({ page, users }) => {
    const user = await users.create({ name: "userOne" });
    const userTo = await users.create({ name: "userTwo" });
    const uuid = uuidv4();
    await prisma.outOfOfficeEntry.create({
      data: {
        start: dayjs().startOf("day").toDate(),
        end: dayjs().startOf("day").add(1, "w").toDate(),
        uuid,
        user: { connect: { id: user.id } },
        toUser: { connect: { id: userTo.id } },
        createdAt: new Date(),
        reason: {
          connect: {
            id: 1,
          },
        },
      },
    });

    await page.goto(`/${user.username}`);

    const eventTypeLink = page.locator('[data-testid="event-type-link"]').first();
    await eventTypeLink.click();

    await expect(page.getByTestId("away-emoji")).toBeTruthy();
  });
});
<<<<<<< HEAD

async function saveAndWaitForResponse(page: Page) {
  await submitAndWaitForResponse(page, "/api/trpc/viewer/outOfOfficeCreateOrUpdate?batch=1", {
    action: () => page.getByTestId("create-or-edit-entry-ooo-redirect").click(),
  });
=======
async function submitAndWaitForResponse(page: Page) {
  const submitPromise = page.waitForResponse("/api/trpc/viewer/outOfOfficeCreateOrUpdate?batch=1");
  await page.getByTestId("create-or-edit-entry-ooo-redirect").click();
  const response = await submitPromise;
  expect(response.status()).toBe(200);
>>>>>>> 21e23f32
}<|MERGE_RESOLUTION|>--- conflicted
+++ resolved
@@ -1,6 +1,5 @@
 import type { Page } from "@playwright/test";
 import { expect } from "@playwright/test";
-import type { Page } from "@playwright/test";
 import { v4 as uuidv4 } from "uuid";
 
 import dayjs from "@calcom/dayjs";
@@ -30,9 +29,9 @@
 
     await page.getByTestId("notes_input").click();
     await page.getByTestId("notes_input").fill("Demo notes");
-
-    // send request
-    await submitAndWaitForResponse(page);
+    await page.getByTestId("create-or-edit-entry-ooo-redirect").click();
+
+    await expect(page.locator(`data-testid=table-redirect-n-a`)).toBeVisible();
   });
 
   test("User can configure booking redirect", async ({ page, users }) => {
@@ -84,14 +83,10 @@
     await page.locator("#react-select-3-input").press("Enter");
 
     // send request
-<<<<<<< HEAD
     await saveAndWaitForResponse(page);
 
     // expect table-redirect-toUserId to be visible
     await expect(page.locator(`data-testid=table-redirect-${userTo.username}`)).toBeVisible();
-=======
-    await submitAndWaitForResponse(page);
->>>>>>> 21e23f32
   });
 
   test("User can edit out of office entry", async ({ page, users }) => {
@@ -167,7 +162,6 @@
     await page.locator("#react-select-3-input").press("Enter");
 
     // send request
-<<<<<<< HEAD
     await saveAndWaitForResponse(page);
 
     // expect entry with new username exist.
@@ -178,9 +172,6 @@
     await expect(page.locator(`data-testid=ooo-entry-note-${userToSecond.username}`)).toContainText(
       "Changed notes"
     );
-=======
-    await submitAndWaitForResponse(page);
->>>>>>> 21e23f32
   });
 
   test("Profile redirection", async ({ page, users }) => {
@@ -211,17 +202,9 @@
     await expect(page.getByTestId("away-emoji")).toBeTruthy();
   });
 });
-<<<<<<< HEAD
 
 async function saveAndWaitForResponse(page: Page) {
   await submitAndWaitForResponse(page, "/api/trpc/viewer/outOfOfficeCreateOrUpdate?batch=1", {
     action: () => page.getByTestId("create-or-edit-entry-ooo-redirect").click(),
   });
-=======
-async function submitAndWaitForResponse(page: Page) {
-  const submitPromise = page.waitForResponse("/api/trpc/viewer/outOfOfficeCreateOrUpdate?batch=1");
-  await page.getByTestId("create-or-edit-entry-ooo-redirect").click();
-  const response = await submitPromise;
-  expect(response.status()).toBe(200);
->>>>>>> 21e23f32
 }