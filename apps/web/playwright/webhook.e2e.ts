--- conflicted
+++ resolved
@@ -542,15 +542,9 @@
  * We need to do something agnostic to the payment provider here, so we can test it with Stripe, Paypal or other providers
  */
 test.describe("BOOKING_PAID", async () => {
-<<<<<<< HEAD
-  todo("should send a booking paid event when the payment is confirmed by Stripe");
-
-  todo("should not send a booking paid event when the payment is not confirmed by Stripe");
-=======
   todo("should send a booking paid event when the payment is confirmed by provider");
 
   todo("should not send a booking paid event when the payment is not confirmed by provider");
->>>>>>> beecb464
 });
 
 test.describe("FORM_SUBMITTED", async () => {
