import { expect } from "@playwright/test";
import { v4 as uuidv4 } from "uuid";

import dayjs from "@calcom/dayjs";
import prisma from "@calcom/prisma";
import { BookingStatus } from "@calcom/prisma/client";

import { test } from "./lib/fixtures";
import {
  bookOptinEvent,
  bookTimeSlot,
  confirmReschedule,
  createUserWithSeatedEventAndAttendees,
  gotoRoutingLink,
  selectFirstAvailableTimeSlotNextMonth,
  submitAndWaitForResponse,
} from "./lib/testUtils";

// remove dynamic properties that differs depending on where you run the tests
const dynamic = "[redacted/dynamic]";

test.afterEach(async ({ users }) => {
  // This also delete forms on cascade
  await users.deleteAll();
});

test.describe("BOOKING_CREATED", async () => {
  test("add webhook & test that creating an event triggers a webhook call", async ({
    page,
    users,
    webhooks,
  }, _testInfo) => {
    const user = await users.create();
    const [eventType] = user.eventTypes;
    await user.apiLogin();
    const webhookReceiver = await webhooks.createReceiver();

    // --- Book the first available day next month in the pro user's "30min"-event
    await page.goto(`/${user.username}/${eventType.slug}`);
    await selectFirstAvailableTimeSlotNextMonth(page);
    await bookTimeSlot(page);

    await webhookReceiver.waitForRequestCount(1);

    const [request] = webhookReceiver.requestList;
    // eslint-disable-next-line @typescript-eslint/no-explicit-any
    const body: any = request.body;

    body.createdAt = dynamic;
    body.payload.startTime = dynamic;
    body.payload.endTime = dynamic;
    body.payload.location = dynamic;
    for (const attendee of body.payload.attendees) {
      attendee.timeZone = dynamic;
      attendee.language = dynamic;
    }
    body.payload.organizer.id = dynamic;
    body.payload.organizer.email = dynamic;
    body.payload.organizer.timeZone = dynamic;
    body.payload.organizer.language = dynamic;
    body.payload.uid = dynamic;
    body.payload.bookingId = dynamic;
    body.payload.additionalInformation = dynamic;
    body.payload.requiresConfirmation = dynamic;
    body.payload.eventTypeId = dynamic;
    body.payload.videoCallData = dynamic;
    body.payload.appsStatus = dynamic;
    body.payload.metadata.videoCallUrl = dynamic;
    expect(body).toMatchObject({
      triggerEvent: "BOOKING_CREATED",
      createdAt: "[redacted/dynamic]",
      payload: {
        type: "30-min",
        title: "30 min between Nameless and Test Testson",
        description: "",
        additionalNotes: "",
        customInputs: {},
        startTime: "[redacted/dynamic]",
        endTime: "[redacted/dynamic]",
        organizer: {
          id: "[redacted/dynamic]",
          name: "Nameless",
          email: "[redacted/dynamic]",
          timeZone: "[redacted/dynamic]",
          language: "[redacted/dynamic]",
        },
        responses: {
          email: {
            value: "test@example.com",
            label: "email_address",
          },
          name: {
            value: "Test Testson",
            label: "your_name",
          },
        },
        userFieldsResponses: {},
        attendees: [
          {
            email: "test@example.com",
            name: "Test Testson",
            timeZone: "[redacted/dynamic]",
            language: "[redacted/dynamic]",
          },
        ],
        location: "[redacted/dynamic]",
        destinationCalendar: null,
        hideCalendarNotes: false,
        requiresConfirmation: "[redacted/dynamic]",
        eventTypeId: "[redacted/dynamic]",
        seatsShowAttendees: true,
        seatsPerTimeSlot: null,
        uid: "[redacted/dynamic]",
        eventTitle: "30 min",
        eventDescription: null,
        price: 0,
        currency: "usd",
        length: 30,
        bookingId: "[redacted/dynamic]",
        metadata: { videoCallUrl: "[redacted/dynamic]" },
        status: "ACCEPTED",
        additionalInformation: "[redacted/dynamic]",
      },
    });

    webhookReceiver.close();
  });
});

test.describe("BOOKING_REJECTED", async () => {
  test("can book an event that requires confirmation and then that booking can be rejected by organizer", async ({
    page,
    users,
    webhooks,
  }) => {
    // --- create a user
    const user = await users.create();

    // --- visit user page
    await page.goto(`/${user.username}`);

    // --- book the user's event
    await bookOptinEvent(page);

    // --- login as that user
    await user.apiLogin();
    const webhookReceiver = await webhooks.createReceiver();
    await page.goto("/bookings/unconfirmed");
    await page.click('[data-testid="reject"]');

    await submitAndWaitForResponse(page, "/api/trpc/bookings/confirm?batch=1", {
      action: () => page.click('[data-testid="rejection-confirm"]'),
    });

    await webhookReceiver.waitForRequestCount(1);

    const [request] = webhookReceiver.requestList;
    // eslint-disable-next-line @typescript-eslint/no-explicit-any
    const body = request.body as any;

    body.createdAt = dynamic;
    body.payload.startTime = dynamic;
    body.payload.endTime = dynamic;
    body.payload.location = dynamic;
    for (const attendee of body.payload.attendees) {
      attendee.timeZone = dynamic;
      attendee.language = dynamic;
    }
    body.payload.organizer.id = dynamic;
    body.payload.organizer.email = dynamic;
    body.payload.organizer.timeZone = dynamic;
    body.payload.organizer.language = dynamic;
    body.payload.uid = dynamic;
    body.payload.bookingId = dynamic;
    body.payload.additionalInformation = dynamic;
    body.payload.requiresConfirmation = dynamic;
    body.payload.eventTypeId = dynamic;
    body.payload.videoCallData = dynamic;
    body.payload.appsStatus = dynamic;
    // body.payload.metadata.videoCallUrl = dynamic;

    expect(body).toMatchObject({
      triggerEvent: "BOOKING_REJECTED",
      createdAt: "[redacted/dynamic]",
      payload: {
        type: "opt-in",
        title: "Opt in between Nameless and Test Testson",
        customInputs: {},
        startTime: "[redacted/dynamic]",
        endTime: "[redacted/dynamic]",
        organizer: {
          id: "[redacted/dynamic]",
          name: "Unnamed",
          email: "[redacted/dynamic]",
          timeZone: "[redacted/dynamic]",
          language: "[redacted/dynamic]",
        },
        responses: {
          email: {
            value: "test@example.com",
            label: "email",
          },
          name: {
            value: "Test Testson",
            label: "name",
          },
        },
        userFieldsResponses: {},
        attendees: [
          {
            email: "test@example.com",
            name: "Test Testson",
            timeZone: "[redacted/dynamic]",
            language: "[redacted/dynamic]",
          },
        ],
        location: "[redacted/dynamic]",
        destinationCalendar: [],
        // hideCalendarNotes: false,
        requiresConfirmation: "[redacted/dynamic]",
        eventTypeId: "[redacted/dynamic]",
        uid: "[redacted/dynamic]",
        eventTitle: "Opt in",
        eventDescription: null,
        price: 0,
        currency: "usd",
        length: 30,
        bookingId: "[redacted/dynamic]",
        // metadata: { videoCallUrl: "[redacted/dynamic]" },
        status: "REJECTED",
        additionalInformation: "[redacted/dynamic]",
      },
    });

    webhookReceiver.close();
  });
});

test.describe("BOOKING_REQUESTED", async () => {
  test("can book an event that requires confirmation and get a booking requested event", async ({
    page,
    users,
    webhooks,
  }) => {
    // --- create a user
    const user = await users.create();

    // --- login as that user
    await user.apiLogin();
    const webhookReceiver = await webhooks.createReceiver();

    // --- visit user page
    await page.goto(`/${user.username}`);

    // --- book the user's opt in
    await bookOptinEvent(page);

    // --- check that webhook was called

    await webhookReceiver.waitForRequestCount(1);

    const [request] = webhookReceiver.requestList;
    // eslint-disable-next-line @typescript-eslint/no-explicit-any
    const body = request.body as any;

    body.createdAt = dynamic;
    body.payload.startTime = dynamic;
    body.payload.endTime = dynamic;
    body.payload.location = dynamic;
    for (const attendee of body.payload.attendees) {
      attendee.timeZone = dynamic;
      attendee.language = dynamic;
    }
    body.payload.organizer.id = dynamic;
    body.payload.organizer.email = dynamic;
    body.payload.organizer.timeZone = dynamic;
    body.payload.organizer.language = dynamic;
    body.payload.uid = dynamic;
    body.payload.bookingId = dynamic;
    body.payload.additionalInformation = dynamic;
    body.payload.requiresConfirmation = dynamic;
    body.payload.eventTypeId = dynamic;
    body.payload.videoCallData = dynamic;
    body.payload.appsStatus = dynamic;
    body.payload.metadata.videoCallUrl = dynamic;

    expect(body).toMatchObject({
      triggerEvent: "BOOKING_REQUESTED",
      createdAt: "[redacted/dynamic]",
      payload: {
        type: "opt-in",
        title: "Opt in between Nameless and Test Testson",
        customInputs: {},
        startTime: "[redacted/dynamic]",
        endTime: "[redacted/dynamic]",
        organizer: {
          id: "[redacted/dynamic]",
          name: "Nameless",
          email: "[redacted/dynamic]",
          timeZone: "[redacted/dynamic]",
          language: "[redacted/dynamic]",
        },
        responses: {
          email: {
            value: "test@example.com",
            label: "email_address",
          },
          name: {
            value: "Test Testson",
            label: "your_name",
          },
        },
        userFieldsResponses: {},
        attendees: [
          {
            email: "test@example.com",
            name: "Test Testson",
            timeZone: "[redacted/dynamic]",
            language: "[redacted/dynamic]",
          },
        ],
        location: "[redacted/dynamic]",
        destinationCalendar: null,
        requiresConfirmation: "[redacted/dynamic]",
        eventTypeId: "[redacted/dynamic]",
        uid: "[redacted/dynamic]",
        eventTitle: "Opt in",
        eventDescription: null,
        price: 0,
        currency: "usd",
        length: 30,
        bookingId: "[redacted/dynamic]",
        status: "PENDING",
        additionalInformation: "[redacted/dynamic]",
        metadata: { videoCallUrl: "[redacted/dynamic]" },
      },
    });

    webhookReceiver.close();
  });
});

test.describe("BOOKING_RESCHEDULED", async () => {
  test("can reschedule a booking and get a booking rescheduled event", async ({
    page,
    users,
    bookings,
    webhooks,
  }) => {
    const user = await users.create();
    const [eventType] = user.eventTypes;

    await user.apiLogin();

    const webhookReceiver = await webhooks.createReceiver();

    const booking = await bookings.create(user.id, user.username, eventType.id, {
      status: BookingStatus.ACCEPTED,
    });

    await page.goto(`/${user.username}/${eventType.slug}?rescheduleUid=${booking.uid}`);

    await selectFirstAvailableTimeSlotNextMonth(page);

    await confirmReschedule(page);

    await expect(page.getByTestId("success-page")).toBeVisible();

    // eslint-disable-next-line @typescript-eslint/no-non-null-assertion
    const newBooking = await prisma.booking.findFirst({ where: { fromReschedule: booking?.uid } })!;
    expect(newBooking).not.toBeNull();

    // --- check that webhook was called
    await webhookReceiver.waitForRequestCount(1);

    const [request] = webhookReceiver.requestList;

    expect(request.body).toMatchObject({
      triggerEvent: "BOOKING_RESCHEDULED",
      payload: {
        uid: newBooking?.uid,
      },
    });
  });

  test("when rescheduling to a booking that already exists, should send a booking rescheduled event with the existant booking uid", async ({
    page,
    users,
    bookings,
    webhooks,
  }) => {
    const { user, eventType, booking } = await createUserWithSeatedEventAndAttendees({ users, bookings }, [
      { name: "John First", email: "first+seats@cal.com", timeZone: "Europe/Berlin" },
      { name: "Jane Second", email: "second+seats@cal.com", timeZone: "Europe/Berlin" },
    ]);

    await prisma.eventType.update({
      where: { id: eventType.id },
      data: { requiresConfirmation: false },
    });

    await user.apiLogin();

    const webhookReceiver = await webhooks.createReceiver();

    const bookingAttendees = await prisma.attendee.findMany({
      where: { bookingId: booking.id },
      select: {
        id: true,
        email: true,
      },
    });

    const bookingSeats = bookingAttendees.map((attendee) => ({
      bookingId: booking.id,
      attendeeId: attendee.id,
      referenceUid: uuidv4(),
    }));

    await prisma.bookingSeat.createMany({
      data: bookingSeats,
    });

    const references = await prisma.bookingSeat.findMany({
      where: { bookingId: booking.id },
      include: { attendee: true },
    });

    await page.goto(`/reschedule/${references[0].referenceUid}`);

    await selectFirstAvailableTimeSlotNextMonth(page);

    await confirmReschedule(page);

    await expect(page.getByTestId("success-page")).toBeVisible();

    const newBooking = await prisma.booking.findFirst({
      where: {
        attendees: {
          some: {
            email: bookingAttendees[0].email,
          },
        },
      },
    });

    // --- ensuring that new booking was created
    expect(newBooking).not.toBeNull();

    // --- check that webhook was called
    await webhookReceiver.waitForRequestCount(1);

    const [firstRequest] = webhookReceiver.requestList;

    expect(firstRequest?.body).toMatchObject({
      triggerEvent: "BOOKING_RESCHEDULED",
      payload: {
        uid: newBooking?.uid,
      },
    });

    await page.goto(`/reschedule/${references[1].referenceUid}`);

    await selectFirstAvailableTimeSlotNextMonth(page);

    await confirmReschedule(page);

    await expect(page).toHaveURL(/.*booking/);

    await webhookReceiver.waitForRequestCount(2);

    const [_, secondRequest] = webhookReceiver.requestList;

    expect(secondRequest?.body).toMatchObject({
      triggerEvent: "BOOKING_RESCHEDULED",
      payload: {
        // in the current implementation, it is the same as the first booking
        uid: newBooking?.uid,
      },
    });
  });
});

test.describe("MEETING_ENDED, MEETING_STARTED", async () => {
  test("should create/remove scheduledWebhookTriggers for existing bookings", async ({
    page,
    users,
    bookings,
  }, _testInfo) => {
    const user = await users.create();
    await user.apiLogin();
    const tomorrow = dayjs().add(1, "day");
    const [eventType] = user.eventTypes;
    bookings.create(user.id, user.name, eventType.id);
    bookings.create(user.id, user.name, eventType.id, { startTime: dayjs().add(2, "day").toDate() });

    //create a new webhook with meeting ended trigger here
    await page.goto("/settings/developer/webhooks");
    // --- add webhook
    await page.click('[data-testid="new_webhook"]');

    await page.fill('[name="subscriberUrl"]', "https://www.example.com");

    await Promise.all([
      page.click("[type=submit]"),
      page.waitForURL((url) => url.pathname.endsWith("/settings/developer/webhooks")),
    ]);

    const scheduledTriggers = await prisma.webhookScheduledTriggers.findMany({
      where: {
        webhook: {
          userId: user.id,
        },
      },
      select: {
        payload: true,
        webhook: {
          select: {
            userId: true,
            id: true,
            subscriberUrl: true,
          },
        },
        startAfter: true,
      },
    });

    const existingUserBookings = await prisma.booking.findMany({
      where: {
        userId: user.id,
        startTime: {
          gt: new Date(),
        },
      },
    });

    const meetingStartedTriggers = scheduledTriggers.filter((trigger) =>
      trigger.payload.includes("MEETING_STARTED")
    );
    const meetingEndedTriggers = scheduledTriggers.filter((trigger) =>
      trigger.payload.includes("MEETING_ENDED")
    );

    expect(meetingStartedTriggers.length).toBe(existingUserBookings.length);
    expect(meetingEndedTriggers.length).toBe(existingUserBookings.length);

    expect(meetingStartedTriggers.map((trigger) => trigger.startAfter)).toEqual(
      expect.arrayContaining(existingUserBookings.map((booking) => booking.startTime))
    );
    expect(meetingEndedTriggers.map((trigger) => trigger.startAfter)).toEqual(
      expect.arrayContaining(existingUserBookings.map((booking) => booking.endTime))
    );

    page.reload();

    // edit webhook and remove trigger meeting ended trigger
    await page.click('[data-testid="webhook-edit-button"]');
    await page.getByRole("button", { name: "Remove Meeting Ended" }).click();

    await Promise.all([
      page.click("[type=submit]"),
      page.waitForURL((url) => url.pathname.endsWith("/settings/developer/webhooks")),
    ]);

    const scheduledTriggersAfterRemovingTrigger = await prisma.webhookScheduledTriggers.findMany({
      where: {
        webhook: {
          userId: user.id,
        },
      },
    });

    const newMeetingStartedTriggers = scheduledTriggersAfterRemovingTrigger.filter((trigger) =>
      trigger.payload.includes("MEETING_STARTED")
    );
    const newMeetingEndedTriggers = scheduledTriggersAfterRemovingTrigger.filter((trigger) =>
      trigger.payload.includes("MEETING_ENDED")
    );

    expect(newMeetingStartedTriggers.length).toBe(existingUserBookings.length);
    expect(newMeetingEndedTriggers.length).toBe(0);

    // disable webhook
<<<<<<< HEAD
    await submitAndWaitForResponse(page, "/api/trpc/webhook/edit?batch=1", {
      action: () => page.getByTestId("webhook-switch").click(),
    });
    // Enable webhook
    await submitAndWaitForResponse(page, "/api/trpc/webhook/edit?batch=1", {
      action: () => page.getByTestId("webhook-switch").click(),
    });

    const scheduledTriggersAfterDisabling = await prisma.webhookScheduledTriggers.findMany({
      where: {
        webhook: {
          userId: user.id,
        },
      },
      select: {
        payload: true,
        webhook: {
          select: {
            userId: true,
          },
        },
        startAfter: true,
      },
    });

    expect(scheduledTriggersAfterDisabling.length).toBe(0);
=======
    const submitPromise = page.waitForResponse("/api/trpc/webhook/edit?batch=1");
    await page.getByTestId("webhook-switch").click();
    const response = await submitPromise;
    expect(response.status()).toBe(200);
>>>>>>> 021e5f38
  });
});

test.describe("FORM_SUBMITTED", async () => {
  test("on submitting user form, triggers user webhook", async ({ page, users, routingForms, webhooks }) => {
    const user = await users.create();

    await user.apiLogin();
    const webhookReceiver = await webhooks.createReceiver();

    const form = await routingForms.create({
      name: "Test Form",
      userId: user.id,
      teamId: null,
      fields: [
        {
          type: "text",
          label: "Name",
          identifier: "name",
          required: true,
        },
      ],
    });

    await gotoRoutingLink({ page, formId: form.id });
    const fieldName = "name";
    await page.fill(`[data-testid="form-field-${fieldName}"]`, "John Doe");
    page.click('button[type="submit"]');

    await webhookReceiver.waitForRequestCount(1);

    const [request] = webhookReceiver.requestList;
    // eslint-disable-next-line @typescript-eslint/no-explicit-any
    const body = request.body as any;
    body.createdAt = dynamic;
    expect(body).toEqual({
      triggerEvent: "FORM_SUBMITTED",
      createdAt: dynamic,
      payload: {
        formId: form.id,
        formName: form.name,
        teamId: null,
        responses: {
          name: {
            value: "John Doe",
            response: "John Doe",
          },
        },
      },
      name: "John Doe",
    });

    webhookReceiver.close();
  });

  test("on submitting team form, triggers team webhook", async ({ page, users, routingForms, webhooks }) => {
    const user = await users.create(null, {
      hasTeam: true,
    });
    await user.apiLogin();
    const { webhookReceiver, teamId } = await webhooks.createTeamReceiver();
    const form = await routingForms.create({
      name: "Test Form",
      userId: user.id,
      teamId: teamId,
      fields: [
        {
          type: "text",
          label: "Name",
          identifier: "name",
          required: true,
        },
        {
          type: "multiselect",
          label: "Multi Select",
          identifier: "multi",
          required: true,
          options: [
            {
              label: "Option-1",
              id: "1",
            },
            {
              label: "Option-2",
              id: "2",
            },
          ],
        },
      ],
    });

    await gotoRoutingLink({ page, formId: form.id });
    const textFieldIdentifier = "name";
    const multiSelectFieldIdentifier = "multi";
    await page.fill(`[data-testid="form-field-${textFieldIdentifier}"]`, "John Doe");
    await page.click(`[data-testid="form-field-${multiSelectFieldIdentifier}"]`); // Open dropdown
    await page.click("text=Option-2"); // Select option
    page.click('button[type="submit"]');

    await webhookReceiver.waitForRequestCount(1);

    const [request] = webhookReceiver.requestList;
    // eslint-disable-next-line @typescript-eslint/no-explicit-any
    const body = request.body as any;
    body.createdAt = dynamic;
    expect(body).toEqual({
      triggerEvent: "FORM_SUBMITTED",
      createdAt: dynamic,
      payload: {
        formId: form.id,
        formName: form.name,
        teamId,
        responses: {
          name: {
            value: "John Doe",
            response: "John Doe",
          },
          multi: {
            value: ["Option-2"],
            response: [
              {
                id: "2",
                label: "Option-2",
              },
            ],
          },
        },
      },
      /* Legacy fields Start */
      name: "John Doe",
      multi: ["Option-2"],
      /* Legacy fields End */
    });

    webhookReceiver.close();
  });
});

test.describe("OOO_CREATED", async () => {
  test("on creating an OOO, triggers OOO webhook", async ({ page, users, webhooks }) => {
    const user = await users.create();
    await user.apiLogin();
    const webhookReceiver = await webhooks.createReceiver();

    await page.goto("/settings/my-account/out-of-office");

    await page.getByTestId("add_entry_ooo").click();
    await page.getByTestId("reason_select").click();

    await page.getByTestId("select-option-4").click();

    await page.getByTestId("notes_input").click();
    await page.getByTestId("notes_input").fill("Demo notes");
    await page.getByTestId("create-or-edit-entry-ooo-redirect").click();

    await expect(page.locator(`data-testid=table-redirect-n-a`)).toBeVisible();

    await webhookReceiver.waitForRequestCount(1);

    const [request] = webhookReceiver.requestList;
    // eslint-disable-next-line @typescript-eslint/no-explicit-any
    const body = request.body as any;
    body.createdAt = dynamic;
    body.payload.oooEntry.createdAt = dynamic;
    body.payload.oooEntry.updatedAt = dynamic;
    body.payload.oooEntry.end = dynamic;
    body.payload.oooEntry.id = dynamic;
    body.payload.oooEntry.start = dynamic;
    body.payload.oooEntry.updatedAt = dynamic;
    body.payload.oooEntry.user.id = dynamic;
    body.payload.oooEntry.user.email = dynamic;
    body.payload.oooEntry.user.username = dynamic;
    body.payload.oooEntry.uuid = dynamic;
    expect(body).toEqual({
      createdAt: "[redacted/dynamic]",
      payload: {
        oooEntry: {
          createdAt: "[redacted/dynamic]",
          end: "[redacted/dynamic]",
          id: "[redacted/dynamic]",
          notes: "Demo notes",
          reason: {
            emoji: "🤒",
            reason: "ooo_reasons_sick_leave",
          },
          reasonId: 4,
          start: "[redacted/dynamic]",
          toUser: null,
          updatedAt: "[redacted/dynamic]",
          user: {
            id: "[redacted/dynamic]",
            email: "[redacted/dynamic]",
            name: null,
            timeZone: "Europe/London",
            username: "[redacted/dynamic]",
          },
          uuid: "[redacted/dynamic]",
        },
      },
      triggerEvent: "OOO_CREATED",
    });

    webhookReceiver.close();
  });

  test("on creating an OOO inside a team, triggers OOO webhook", async ({ page, users, webhooks }) => {
    const user = await users.create(null, {
      hasTeam: true,
    });
    await user.apiLogin();
    const { webhookReceiver, teamId } = await webhooks.createTeamReceiver();

    await page.goto("/settings/my-account/out-of-office");

    await page.getByTestId("add_entry_ooo").click();
    await page.getByTestId("reason_select").click();

    await page.getByTestId("select-option-4").click();

    await page.getByTestId("notes_input").click();
    await page.getByTestId("notes_input").fill("Demo notes");
    await page.getByTestId("create-or-edit-entry-ooo-redirect").click();

    await expect(page.locator(`data-testid=table-redirect-n-a`)).toBeVisible();

    await webhookReceiver.waitForRequestCount(1);

    const [request] = webhookReceiver.requestList;
    // eslint-disable-next-line @typescript-eslint/no-explicit-any
    const body = request.body as any;
    body.createdAt = dynamic;
    body.payload.oooEntry.createdAt = dynamic;
    body.payload.oooEntry.updatedAt = dynamic;
    body.payload.oooEntry.end = dynamic;
    body.payload.oooEntry.id = dynamic;
    body.payload.oooEntry.start = dynamic;
    body.payload.oooEntry.updatedAt = dynamic;
    body.payload.oooEntry.user.id = dynamic;
    body.payload.oooEntry.user.email = dynamic;
    body.payload.oooEntry.user.username = dynamic;
    body.payload.oooEntry.uuid = dynamic;
    expect(body).toEqual({
      triggerEvent: "OOO_CREATED",
      createdAt: "[redacted/dynamic]",
      payload: {
        oooEntry: {
          createdAt: "[redacted/dynamic]",
          end: "[redacted/dynamic]",
          id: "[redacted/dynamic]",
          notes: "Demo notes",
          reason: {
            emoji: "🤒",
            reason: "ooo_reasons_sick_leave",
          },
          reasonId: 4,
          start: "[redacted/dynamic]",
          toUser: null,
          updatedAt: "[redacted/dynamic]",
          user: {
            id: "[redacted/dynamic]",
            email: "[redacted/dynamic]",
            name: null,
            timeZone: "Europe/London",
            username: "[redacted/dynamic]",
          },
          uuid: "[redacted/dynamic]",
        },
      },
    });

    webhookReceiver.close();
  });
});<|MERGE_RESOLUTION|>--- conflicted
+++ resolved
@@ -581,7 +581,6 @@
     expect(newMeetingEndedTriggers.length).toBe(0);
 
     // disable webhook
-<<<<<<< HEAD
     await submitAndWaitForResponse(page, "/api/trpc/webhook/edit?batch=1", {
       action: () => page.getByTestId("webhook-switch").click(),
     });
@@ -608,12 +607,6 @@
     });
 
     expect(scheduledTriggersAfterDisabling.length).toBe(0);
-=======
-    const submitPromise = page.waitForResponse("/api/trpc/webhook/edit?batch=1");
-    await page.getByTestId("webhook-switch").click();
-    const response = await submitPromise;
-    expect(response.status()).toBe(200);
->>>>>>> 021e5f38
   });
 });
 
