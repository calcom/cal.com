import { expect } from "@playwright/test";

import { test } from "./lib/fixtures";
import {
  bookOptinEvent,
  createHttpServer,
  selectFirstAvailableTimeSlotNextMonth,
  waitFor,
} from "./lib/testUtils";

test.afterEach(({ users }) => users.deleteAll());

test.describe("BOOKING_CREATED", async () => {
  test("add webhook & test that creating an event triggers a webhook call", async ({
    page,
    users,
  }, testInfo) => {
    const webhookReceiver = createHttpServer();
    const user = await users.create();
    const [eventType] = user.eventTypes;
    await user.login();
    await page.goto(`/settings/developer/webhooks`);

    // --- add webhook
    await page.click('[data-testid="new_webhook"]');

    await page.fill('[name="subscriberUrl"]', webhookReceiver.url);

    await page.fill('[name="secret"]', "secret");

    await Promise.all([
      page.click("[type=submit]"),
      page.waitForURL((url) => url.pathname.endsWith("/settings/developer/webhooks")),
    ]);

    // page contains the url
    expect(page.locator(`text='${webhookReceiver.url}'`)).toBeDefined();

    // --- Book the first available day next month in the pro user's "30min"-event
    await page.goto(`/${user.username}/${eventType.slug}`);
    await selectFirstAvailableTimeSlotNextMonth(page);

    // --- fill form
    await page.fill('[name="name"]', "Test Testson");
    await page.fill('[name="email"]', "test@example.com");
    await page.press('[name="email"]', "Enter");

    // --- check that webhook was called
    await waitFor(() => {
      expect(webhookReceiver.requestList.length).toBe(1);
    });

<<<<<<< HEAD
  const [request] = webhookReceiver.requestList;
  // eslint-disable-next-line @typescript-eslint/no-explicit-any
  const body: any = request.body;

  // remove dynamic properties that differs depending on where you run the tests
  const dynamic = "[redacted/dynamic]";
  body.createdAt = dynamic;
  body.payload.startTime = dynamic;
  body.payload.endTime = dynamic;
  body.payload.location = dynamic;
  for (const attendee of body.payload.attendees) {
    attendee.timeZone = dynamic;
    attendee.language = dynamic;
  }
  body.payload.organizer.id = dynamic;
  body.payload.organizer.email = dynamic;
  body.payload.organizer.timeZone = dynamic;
  body.payload.organizer.language = dynamic;
  body.payload.uid = dynamic;
  body.payload.bookingId = dynamic;
  body.payload.additionalInformation = dynamic;
  body.payload.requiresConfirmation = dynamic;
  body.payload.eventTypeId = dynamic;
  body.payload.videoCallData = dynamic;
  body.payload.appsStatus = dynamic;
  body.payload.metadata.videoCallUrl = dynamic;

  expect(body).toMatchObject({
    triggerEvent: "BOOKING_CREATED",
    createdAt: "[redacted/dynamic]",
    payload: {
      type: "30 min",
      title: "30 min between Nameless and Test Testson",
      description: "",
      additionalNotes: "",
      customInputs: {},
      startTime: "[redacted/dynamic]",
      endTime: "[redacted/dynamic]",
      organizer: {
        id: "[redacted/dynamic]",
        name: "Nameless",
        email: "[redacted/dynamic]",
        timeZone: "[redacted/dynamic]",
        language: "[redacted/dynamic]",
      },
      responses: {
        email: {
          value: "test@example.com",
          label: "email_address",
=======
    const [request] = webhookReceiver.requestList;
    const body = request.body as any;

    // remove dynamic properties that differs depending on where you run the tests
    const dynamic = "[redacted/dynamic]";
    body.createdAt = dynamic;
    body.payload.startTime = dynamic;
    body.payload.endTime = dynamic;
    body.payload.location = dynamic;
    for (const attendee of body.payload.attendees) {
      attendee.timeZone = dynamic;
      attendee.language = dynamic;
    }
    body.payload.organizer.id = dynamic;
    body.payload.organizer.email = dynamic;
    body.payload.organizer.timeZone = dynamic;
    body.payload.organizer.language = dynamic;
    body.payload.uid = dynamic;
    body.payload.bookingId = dynamic;
    body.payload.additionalInformation = dynamic;
    body.payload.requiresConfirmation = dynamic;
    body.payload.eventTypeId = dynamic;
    body.payload.videoCallData = dynamic;
    body.payload.appsStatus = dynamic;
    body.payload.metadata.videoCallUrl = dynamic;

    expect(body).toMatchObject({
      triggerEvent: "BOOKING_CREATED",
      createdAt: "[redacted/dynamic]",
      payload: {
        type: "30 min",
        title: "30 min between Nameless and Test Testson",
        description: "",
        additionalNotes: "",
        customInputs: {},
        startTime: "[redacted/dynamic]",
        endTime: "[redacted/dynamic]",
        organizer: {
          id: "[redacted/dynamic]",
          name: "Nameless",
          email: "[redacted/dynamic]",
          timeZone: "[redacted/dynamic]",
          language: "[redacted/dynamic]",
>>>>>>> b7cecfbb
        },
        responses: {
          email: {
            value: "test@example.com",
            label: "email_address",
          },
          name: {
            value: "Test Testson",
            label: "your_name",
          },
        },
        userFieldsResponses: {},
        attendees: [
          {
            email: "test@example.com",
            name: "Test Testson",
            timeZone: "[redacted/dynamic]",
            language: "[redacted/dynamic]",
          },
        ],
        location: "[redacted/dynamic]",
        destinationCalendar: null,
        hideCalendarNotes: false,
        requiresConfirmation: "[redacted/dynamic]",
        eventTypeId: "[redacted/dynamic]",
        seatsShowAttendees: true,
        seatsPerTimeSlot: null,
        uid: "[redacted/dynamic]",
        eventTitle: "30 min",
        eventDescription: null,
        price: 0,
        currency: "usd",
        length: 30,
        bookingId: "[redacted/dynamic]",
        metadata: { videoCallUrl: "[redacted/dynamic]" },
        status: "ACCEPTED",
        additionalInformation: "[redacted/dynamic]",
      },
    });

    webhookReceiver.close();
  });
});

test.describe("BOOKING_REJECTED", async () => {
  test("can book an event that requires confirmation and then that booking can be rejected by organizer", async ({
    page,
    users,
  }) => {
    const webhookReceiver = createHttpServer();
    // --- create a user
    const user = await users.create();

    // --- visit user page
    await page.goto(`/${user.username}`);

    // --- book the user's event
    await bookOptinEvent(page);

    // --- login as that user
    await user.login();

    await page.goto(`/settings/developer/webhooks`);

    // --- add webhook
    await page.click('[data-testid="new_webhook"]');

    await page.fill('[name="subscriberUrl"]', webhookReceiver.url);

    await page.fill('[name="secret"]', "secret");

    await Promise.all([
      page.click("[type=submit]"),
      page.waitForURL((url) => url.pathname.endsWith("/settings/developer/webhooks")),
    ]);

    // page contains the url
    expect(page.locator(`text='${webhookReceiver.url}'`)).toBeDefined();

    await page.goto("/bookings/unconfirmed");
    await page.click('[data-testid="reject"]');
    await page.click('[data-testid="rejection-confirm"]');
    await page.waitForResponse((response) => response.url().includes("/api/trpc/bookings/confirm"));

    // --- check that webhook was called
    await waitFor(() => {
      expect(webhookReceiver.requestList.length).toBe(1);
    });
    const [request] = webhookReceiver.requestList;
    const body = request.body as any;

    // remove dynamic properties that differs depending on where you run the tests
    const dynamic = "[redacted/dynamic]";
    body.createdAt = dynamic;
    body.payload.startTime = dynamic;
    body.payload.endTime = dynamic;
    body.payload.location = dynamic;
    for (const attendee of body.payload.attendees) {
      attendee.timeZone = dynamic;
      attendee.language = dynamic;
    }
    body.payload.organizer.id = dynamic;
    body.payload.organizer.email = dynamic;
    body.payload.organizer.timeZone = dynamic;
    body.payload.organizer.language = dynamic;
    body.payload.uid = dynamic;
    body.payload.bookingId = dynamic;
    body.payload.additionalInformation = dynamic;
    body.payload.requiresConfirmation = dynamic;
    body.payload.eventTypeId = dynamic;
    body.payload.videoCallData = dynamic;
    body.payload.appsStatus = dynamic;
    // body.payload.metadata.videoCallUrl = dynamic;

    expect(body).toMatchObject({
      triggerEvent: "BOOKING_REJECTED",
      createdAt: "[redacted/dynamic]",
      payload: {
        type: "Opt in",
        title: "Opt in between Nameless and Test Testson",
        customInputs: {},
        startTime: "[redacted/dynamic]",
        endTime: "[redacted/dynamic]",
        organizer: {
          id: "[redacted/dynamic]",
          name: "Unnamed",
          email: "[redacted/dynamic]",
          timeZone: "[redacted/dynamic]",
          language: "[redacted/dynamic]",
        },
        responses: {
          email: {
            value: "test@example.com",
            label: "email",
          },
          name: {
            value: "Test Testson",
            label: "name",
          },
        },
        userFieldsResponses: {},
        attendees: [
          {
            email: "test@example.com",
            name: "Test Testson",
            timeZone: "[redacted/dynamic]",
            language: "[redacted/dynamic]",
          },
        ],
        location: "[redacted/dynamic]",
        destinationCalendar: null,
        // hideCalendarNotes: false,
        requiresConfirmation: "[redacted/dynamic]",
        eventTypeId: "[redacted/dynamic]",
        uid: "[redacted/dynamic]",
        eventTitle: "Opt in",
        eventDescription: null,
        price: 0,
        currency: "usd",
        length: 30,
        bookingId: "[redacted/dynamic]",
        // metadata: { videoCallUrl: "[redacted/dynamic]" },
        status: "REJECTED",
        additionalInformation: "[redacted/dynamic]",
      },
    });

    webhookReceiver.close();
  });
});

test.describe("BOOKING_REQUESTED", async () => {
  test("can book an event that requires confirmation and get a booking requested event", async ({
    page,
    users,
  }) => {
    const webhookReceiver = createHttpServer();
    // --- create a user
    const user = await users.create();

    // --- login as that user
    await user.login();

    await page.goto(`/settings/developer/webhooks`);

    // --- add webhook
    await page.click('[data-testid="new_webhook"]');

    await page.fill('[name="subscriberUrl"]', webhookReceiver.url);

    await page.fill('[name="secret"]', "secret");

    await Promise.all([
      page.click("[type=submit]"),
      page.waitForURL((url) => url.pathname.endsWith("/settings/developer/webhooks")),
    ]);

    // page contains the url
    expect(page.locator(`text='${webhookReceiver.url}'`)).toBeDefined();

    // --- visit user page
    await page.goto(`/${user.username}`);

    // --- book the user's opt in
    await bookOptinEvent(page);

    // --- check that webhook was called

    await waitFor(() => {
      expect(webhookReceiver.requestList.length).toBe(1);
    });
    const [request] = webhookReceiver.requestList;
    const body = request.body as any;

    // remove dynamic properties that differs depending on where you run the tests
    const dynamic = "[redacted/dynamic]";
    body.createdAt = dynamic;
    body.payload.startTime = dynamic;
    body.payload.endTime = dynamic;
    body.payload.location = dynamic;
    for (const attendee of body.payload.attendees) {
      attendee.timeZone = dynamic;
      attendee.language = dynamic;
    }
    body.payload.organizer.id = dynamic;
    body.payload.organizer.email = dynamic;
    body.payload.organizer.timeZone = dynamic;
    body.payload.organizer.language = dynamic;
    body.payload.uid = dynamic;
    body.payload.bookingId = dynamic;
    body.payload.additionalInformation = dynamic;
    body.payload.requiresConfirmation = dynamic;
    body.payload.eventTypeId = dynamic;
    body.payload.videoCallData = dynamic;
    body.payload.appsStatus = dynamic;
    body.payload.metadata.videoCallUrl = dynamic;

    expect(body).toMatchObject({
      triggerEvent: "BOOKING_REQUESTED",
      createdAt: "[redacted/dynamic]",
      payload: {
        type: "Opt in",
        title: "Opt in between Nameless and Test Testson",
        customInputs: {},
        startTime: "[redacted/dynamic]",
        endTime: "[redacted/dynamic]",
        organizer: {
          id: "[redacted/dynamic]",
          name: "Nameless",
          email: "[redacted/dynamic]",
          timeZone: "[redacted/dynamic]",
          language: "[redacted/dynamic]",
        },
        responses: {
          email: {
            value: "test@example.com",
            label: "email_address",
          },
          name: {
            value: "Test Testson",
            label: "your_name",
          },
        },
        userFieldsResponses: {},
        attendees: [
          {
            email: "test@example.com",
            name: "Test Testson",
            timeZone: "[redacted/dynamic]",
            language: "[redacted/dynamic]",
          },
        ],
        location: "[redacted/dynamic]",
        destinationCalendar: null,
        requiresConfirmation: "[redacted/dynamic]",
        eventTypeId: "[redacted/dynamic]",
        uid: "[redacted/dynamic]",
        eventTitle: "Opt in",
        eventDescription: null,
        price: 0,
        currency: "usd",
        length: 30,
        bookingId: "[redacted/dynamic]",
        status: "PENDING",
        additionalInformation: "[redacted/dynamic]",
        metadata: { videoCallUrl: "[redacted/dynamic]" },
      },
    });

    webhookReceiver.close();
  });
});<|MERGE_RESOLUTION|>--- conflicted
+++ resolved
@@ -14,7 +14,7 @@
   test("add webhook & test that creating an event triggers a webhook call", async ({
     page,
     users,
-  }, testInfo) => {
+  }, _testInfo) => {
     const webhookReceiver = createHttpServer();
     const user = await users.create();
     const [eventType] = user.eventTypes;
@@ -50,59 +50,9 @@
       expect(webhookReceiver.requestList.length).toBe(1);
     });
 
-<<<<<<< HEAD
-  const [request] = webhookReceiver.requestList;
-  // eslint-disable-next-line @typescript-eslint/no-explicit-any
-  const body: any = request.body;
-
-  // remove dynamic properties that differs depending on where you run the tests
-  const dynamic = "[redacted/dynamic]";
-  body.createdAt = dynamic;
-  body.payload.startTime = dynamic;
-  body.payload.endTime = dynamic;
-  body.payload.location = dynamic;
-  for (const attendee of body.payload.attendees) {
-    attendee.timeZone = dynamic;
-    attendee.language = dynamic;
-  }
-  body.payload.organizer.id = dynamic;
-  body.payload.organizer.email = dynamic;
-  body.payload.organizer.timeZone = dynamic;
-  body.payload.organizer.language = dynamic;
-  body.payload.uid = dynamic;
-  body.payload.bookingId = dynamic;
-  body.payload.additionalInformation = dynamic;
-  body.payload.requiresConfirmation = dynamic;
-  body.payload.eventTypeId = dynamic;
-  body.payload.videoCallData = dynamic;
-  body.payload.appsStatus = dynamic;
-  body.payload.metadata.videoCallUrl = dynamic;
-
-  expect(body).toMatchObject({
-    triggerEvent: "BOOKING_CREATED",
-    createdAt: "[redacted/dynamic]",
-    payload: {
-      type: "30 min",
-      title: "30 min between Nameless and Test Testson",
-      description: "",
-      additionalNotes: "",
-      customInputs: {},
-      startTime: "[redacted/dynamic]",
-      endTime: "[redacted/dynamic]",
-      organizer: {
-        id: "[redacted/dynamic]",
-        name: "Nameless",
-        email: "[redacted/dynamic]",
-        timeZone: "[redacted/dynamic]",
-        language: "[redacted/dynamic]",
-      },
-      responses: {
-        email: {
-          value: "test@example.com",
-          label: "email_address",
-=======
     const [request] = webhookReceiver.requestList;
-    const body = request.body as any;
+    // eslint-disable-next-line @typescript-eslint/no-explicit-any
+    const body: any = request.body;
 
     // remove dynamic properties that differs depending on where you run the tests
     const dynamic = "[redacted/dynamic]";
@@ -144,7 +94,6 @@
           email: "[redacted/dynamic]",
           timeZone: "[redacted/dynamic]",
           language: "[redacted/dynamic]",
->>>>>>> b7cecfbb
         },
         responses: {
           email: {
@@ -357,6 +306,7 @@
       expect(webhookReceiver.requestList.length).toBe(1);
     });
     const [request] = webhookReceiver.requestList;
+    // eslint-disable-next-line @typescript-eslint/no-explicit-any
     const body = request.body as any;
 
     // remove dynamic properties that differs depending on where you run the tests
