--- conflicted
+++ resolved
@@ -2,11 +2,6 @@
 import { expect } from "@playwright/test";
 import { v4 as uuidv4 } from "uuid";
 
-<<<<<<< HEAD
-import { DailyLocationType } from "@calcom/app-store/locations";
-import { WEBAPP_URL } from "@calcom/lib/constants";
-=======
->>>>>>> 2d750480
 import prisma from "@calcom/prisma";
 import { BookingStatus } from "@calcom/prisma/client";
 
@@ -605,25 +600,7 @@
           name: {
             value: "John Doe",
           },
-<<<<<<< HEAD
-        ],
-        uid: "[redacted/dynamic]",
-        bookingId: "[redacted/dynamic]",
-        location: DailyLocationType,
-        destinationCalendar: null,
-        seatsPerTimeSlot: null,
-        seatsShowAttendees: true,
-        eventTitle: "30 min",
-        eventDescription: null,
-        requiresConfirmation: false,
-        price: 0,
-        currency: "usd",
-        length: 30,
-        status: "ACCEPTED",
-        eventTypeId: "[redacted/dynamic]",
-=======
-        },
->>>>>>> 2d750480
+        },
       },
       name: "John Doe",
     });
