import { expect } from "@playwright/test";
import { v4 as uuidv4 } from "uuid";

import dayjs from "@calcom/dayjs";
import prisma from "@calcom/prisma";
import { BookingStatus } from "@calcom/prisma/client";

import { test } from "./lib/fixtures";
import {
  bookOptinEvent,
  bookTimeSlot,
  createUserWithSeatedEventAndAttendees,
  gotoRoutingLink,
  selectFirstAvailableTimeSlotNextMonth,
} from "./lib/testUtils";

// remove dynamic properties that differs depending on where you run the tests
const dynamic = "[redacted/dynamic]";

test.afterEach(async ({ users }) => {
  // This also delete forms on cascade
  await users.deleteAll();
});

test.describe("BOOKING_CREATED", async () => {
  test("add webhook & test that creating an event triggers a webhook call", async ({
    page,
    users,
    webhooks,
  }, _testInfo) => {
    const user = await users.create();
    const [eventType] = user.eventTypes;
    await user.apiLogin();
    const webhookReceiver = await webhooks.createReceiver();

    // --- Book the first available day next month in the pro user's "30min"-event
    await page.goto(`/${user.username}/${eventType.slug}`);
    await selectFirstAvailableTimeSlotNextMonth(page);
    await bookTimeSlot(page);

    await webhookReceiver.waitForRequestCount(1);

    const [request] = webhookReceiver.requestList;
    // eslint-disable-next-line @typescript-eslint/no-explicit-any
    const body: any = request.body;

    body.createdAt = dynamic;
    body.payload.startTime = dynamic;
    body.payload.endTime = dynamic;
    body.payload.location = dynamic;
    for (const attendee of body.payload.attendees) {
      attendee.timeZone = dynamic;
      attendee.language = dynamic;
    }
    body.payload.organizer.id = dynamic;
    body.payload.organizer.email = dynamic;
    body.payload.organizer.timeZone = dynamic;
    body.payload.organizer.language = dynamic;
    body.payload.uid = dynamic;
    body.payload.bookingId = dynamic;
    body.payload.additionalInformation = dynamic;
    body.payload.requiresConfirmation = dynamic;
    body.payload.eventTypeId = dynamic;
    body.payload.videoCallData = dynamic;
    body.payload.appsStatus = dynamic;
    body.payload.metadata.videoCallUrl = dynamic;
    expect(body).toMatchObject({
      triggerEvent: "BOOKING_CREATED",
      createdAt: "[redacted/dynamic]",
      payload: {
        type: "30-min",
        title: "30 min between Nameless and Test Testson",
        description: "",
        additionalNotes: "",
        customInputs: {},
        startTime: "[redacted/dynamic]",
        endTime: "[redacted/dynamic]",
        organizer: {
          id: "[redacted/dynamic]",
          name: "Nameless",
          email: "[redacted/dynamic]",
          timeZone: "[redacted/dynamic]",
          language: "[redacted/dynamic]",
        },
        responses: {
          email: {
            value: "test@example.com",
            label: "email_address",
          },
          name: {
            value: "Test Testson",
            label: "your_name",
          },
        },
        userFieldsResponses: {},
        attendees: [
          {
            email: "test@example.com",
            name: "Test Testson",
            timeZone: "[redacted/dynamic]",
            language: "[redacted/dynamic]",
          },
        ],
        location: "[redacted/dynamic]",
        destinationCalendar: null,
        hideCalendarNotes: false,
        requiresConfirmation: "[redacted/dynamic]",
        eventTypeId: "[redacted/dynamic]",
        seatsShowAttendees: true,
        seatsPerTimeSlot: null,
        uid: "[redacted/dynamic]",
        eventTitle: "30 min",
        eventDescription: null,
        price: 0,
        currency: "usd",
        length: 30,
        bookingId: "[redacted/dynamic]",
        metadata: { videoCallUrl: "[redacted/dynamic]" },
        status: "ACCEPTED",
        additionalInformation: "[redacted/dynamic]",
      },
    });

    webhookReceiver.close();
  });
});

test.describe("BOOKING_REJECTED", async () => {
  test("can book an event that requires confirmation and then that booking can be rejected by organizer", async ({
    page,
    users,
    webhooks,
  }) => {
    // --- create a user
    const user = await users.create();

    // --- visit user page
    await page.goto(`/${user.username}`);

    // --- book the user's event
    await bookOptinEvent(page);

    // --- login as that user
    await user.apiLogin();
    const webhookReceiver = await webhooks.createReceiver();
    await page.goto("/bookings/unconfirmed");
    await page.click('[data-testid="reject"]');
    await page.click('[data-testid="rejection-confirm"]');
    await page.waitForResponse((response) => response.url().includes("/api/trpc/bookings/confirm"));

    await webhookReceiver.waitForRequestCount(1);

    const [request] = webhookReceiver.requestList;
    // eslint-disable-next-line @typescript-eslint/no-explicit-any
    const body = request.body as any;

    body.createdAt = dynamic;
    body.payload.startTime = dynamic;
    body.payload.endTime = dynamic;
    body.payload.location = dynamic;
    for (const attendee of body.payload.attendees) {
      attendee.timeZone = dynamic;
      attendee.language = dynamic;
    }
    body.payload.organizer.id = dynamic;
    body.payload.organizer.email = dynamic;
    body.payload.organizer.timeZone = dynamic;
    body.payload.organizer.language = dynamic;
    body.payload.uid = dynamic;
    body.payload.bookingId = dynamic;
    body.payload.additionalInformation = dynamic;
    body.payload.requiresConfirmation = dynamic;
    body.payload.eventTypeId = dynamic;
    body.payload.videoCallData = dynamic;
    body.payload.appsStatus = dynamic;
    // body.payload.metadata.videoCallUrl = dynamic;

    expect(body).toMatchObject({
      triggerEvent: "BOOKING_REJECTED",
      createdAt: "[redacted/dynamic]",
      payload: {
        type: "opt-in",
        title: "Opt in between Nameless and Test Testson",
        customInputs: {},
        startTime: "[redacted/dynamic]",
        endTime: "[redacted/dynamic]",
        organizer: {
          id: "[redacted/dynamic]",
          name: "Unnamed",
          email: "[redacted/dynamic]",
          timeZone: "[redacted/dynamic]",
          language: "[redacted/dynamic]",
        },
        responses: {
          email: {
            value: "test@example.com",
            label: "email",
          },
          name: {
            value: "Test Testson",
            label: "name",
          },
        },
        userFieldsResponses: {},
        attendees: [
          {
            email: "test@example.com",
            name: "Test Testson",
            timeZone: "[redacted/dynamic]",
            language: "[redacted/dynamic]",
          },
        ],
        location: "[redacted/dynamic]",
        destinationCalendar: [],
        // hideCalendarNotes: false,
        requiresConfirmation: "[redacted/dynamic]",
        eventTypeId: "[redacted/dynamic]",
        uid: "[redacted/dynamic]",
        eventTitle: "Opt in",
        eventDescription: null,
        price: 0,
        currency: "usd",
        length: 30,
        bookingId: "[redacted/dynamic]",
        // metadata: { videoCallUrl: "[redacted/dynamic]" },
        status: "REJECTED",
        additionalInformation: "[redacted/dynamic]",
      },
    });

    webhookReceiver.close();
  });
});

test.describe("BOOKING_REQUESTED", async () => {
  test("can book an event that requires confirmation and get a booking requested event", async ({
    page,
    users,
    webhooks,
  }) => {
    // --- create a user
    const user = await users.create();

    // --- login as that user
    await user.apiLogin();
    const webhookReceiver = await webhooks.createReceiver();

    // --- visit user page
    await page.goto(`/${user.username}`);

    // --- book the user's opt in
    await bookOptinEvent(page);

    // --- check that webhook was called

    await webhookReceiver.waitForRequestCount(1);

    const [request] = webhookReceiver.requestList;
    // eslint-disable-next-line @typescript-eslint/no-explicit-any
    const body = request.body as any;

    body.createdAt = dynamic;
    body.payload.startTime = dynamic;
    body.payload.endTime = dynamic;
    body.payload.location = dynamic;
    for (const attendee of body.payload.attendees) {
      attendee.timeZone = dynamic;
      attendee.language = dynamic;
    }
    body.payload.organizer.id = dynamic;
    body.payload.organizer.email = dynamic;
    body.payload.organizer.timeZone = dynamic;
    body.payload.organizer.language = dynamic;
    body.payload.uid = dynamic;
    body.payload.bookingId = dynamic;
    body.payload.additionalInformation = dynamic;
    body.payload.requiresConfirmation = dynamic;
    body.payload.eventTypeId = dynamic;
    body.payload.videoCallData = dynamic;
    body.payload.appsStatus = dynamic;
    body.payload.metadata.videoCallUrl = dynamic;

    expect(body).toMatchObject({
      triggerEvent: "BOOKING_REQUESTED",
      createdAt: "[redacted/dynamic]",
      payload: {
        type: "opt-in",
        title: "Opt in between Nameless and Test Testson",
        customInputs: {},
        startTime: "[redacted/dynamic]",
        endTime: "[redacted/dynamic]",
        organizer: {
          id: "[redacted/dynamic]",
          name: "Nameless",
          email: "[redacted/dynamic]",
          timeZone: "[redacted/dynamic]",
          language: "[redacted/dynamic]",
        },
        responses: {
          email: {
            value: "test@example.com",
            label: "email_address",
          },
          name: {
            value: "Test Testson",
            label: "your_name",
          },
        },
        userFieldsResponses: {},
        attendees: [
          {
            email: "test@example.com",
            name: "Test Testson",
            timeZone: "[redacted/dynamic]",
            language: "[redacted/dynamic]",
          },
        ],
        location: "[redacted/dynamic]",
        destinationCalendar: null,
        requiresConfirmation: "[redacted/dynamic]",
        eventTypeId: "[redacted/dynamic]",
        uid: "[redacted/dynamic]",
        eventTitle: "Opt in",
        eventDescription: null,
        price: 0,
        currency: "usd",
        length: 30,
        bookingId: "[redacted/dynamic]",
        status: "PENDING",
        additionalInformation: "[redacted/dynamic]",
        metadata: { videoCallUrl: "[redacted/dynamic]" },
      },
    });

    webhookReceiver.close();
  });
});

test.describe("BOOKING_RESCHEDULED", async () => {
  test("can reschedule a booking and get a booking rescheduled event", async ({
    page,
    users,
    bookings,
    webhooks,
  }) => {
    const user = await users.create();
    const [eventType] = user.eventTypes;

    await user.apiLogin();

    const webhookReceiver = await webhooks.createReceiver();

    const booking = await bookings.create(user.id, user.username, eventType.id, {
      status: BookingStatus.ACCEPTED,
    });

    await page.goto(`/${user.username}/${eventType.slug}?rescheduleUid=${booking.uid}`);

    await selectFirstAvailableTimeSlotNextMonth(page);

    await page.locator('[data-testid="confirm-reschedule-button"]').click();

    await expect(page.getByTestId("success-page")).toBeVisible();

    // eslint-disable-next-line @typescript-eslint/no-non-null-assertion
    const newBooking = await prisma.booking.findFirst({ where: { fromReschedule: booking?.uid } })!;
    expect(newBooking).not.toBeNull();

    // --- check that webhook was called
    await webhookReceiver.waitForRequestCount(1);

    const [request] = webhookReceiver.requestList;

    expect(request.body).toMatchObject({
      triggerEvent: "BOOKING_RESCHEDULED",
      payload: {
        uid: newBooking?.uid,
      },
    });
  });

  test("when rescheduling to a booking that already exists, should send a booking rescheduled event with the existant booking uid", async ({
    page,
    users,
    bookings,
    webhooks,
  }) => {
    const { user, eventType, booking } = await createUserWithSeatedEventAndAttendees({ users, bookings }, [
      { name: "John First", email: "first+seats@cal.com", timeZone: "Europe/Berlin" },
      { name: "Jane Second", email: "second+seats@cal.com", timeZone: "Europe/Berlin" },
    ]);

    await prisma.eventType.update({
      where: { id: eventType.id },
      data: { requiresConfirmation: false },
    });

    await user.apiLogin();

    const webhookReceiver = await webhooks.createReceiver();

    const bookingAttendees = await prisma.attendee.findMany({
      where: { bookingId: booking.id },
      select: {
        id: true,
        email: true,
      },
    });

    const bookingSeats = bookingAttendees.map((attendee) => ({
      bookingId: booking.id,
      attendeeId: attendee.id,
      referenceUid: uuidv4(),
    }));

    await prisma.bookingSeat.createMany({
      data: bookingSeats,
    });

    const references = await prisma.bookingSeat.findMany({
      where: { bookingId: booking.id },
      include: { attendee: true },
    });

    await page.goto(`/reschedule/${references[0].referenceUid}`);

    await selectFirstAvailableTimeSlotNextMonth(page);

    await page.locator('[data-testid="confirm-reschedule-button"]').click();

    await expect(page.getByTestId("success-page")).toBeVisible();

    const newBooking = await prisma.booking.findFirst({
      where: {
        attendees: {
          some: {
            email: bookingAttendees[0].email,
          },
        },
      },
    });

    // --- ensuring that new booking was created
    expect(newBooking).not.toBeNull();

    // --- check that webhook was called
    await webhookReceiver.waitForRequestCount(1);

    const [firstRequest] = webhookReceiver.requestList;

    expect(firstRequest?.body).toMatchObject({
      triggerEvent: "BOOKING_RESCHEDULED",
      payload: {
        uid: newBooking?.uid,
      },
    });

    await page.goto(`/reschedule/${references[1].referenceUid}`);

    await selectFirstAvailableTimeSlotNextMonth(page);

    await page.locator('[data-testid="confirm-reschedule-button"]').click();

    await expect(page).toHaveURL(/.*booking/);

    await webhookReceiver.waitForRequestCount(2);

    const [_, secondRequest] = webhookReceiver.requestList;

    expect(secondRequest?.body).toMatchObject({
      triggerEvent: "BOOKING_RESCHEDULED",
      payload: {
        // in the current implementation, it is the same as the first booking
        uid: newBooking?.uid,
      },
    });
  });
});

test.describe("MEETING_ENDED, MEETING_STARTED", async () => {
  test("should create/remove scheduledWebhookTriggers for existing bookings", async ({
    page,
    users,
    bookings,
  }, _testInfo) => {
    const user = await users.create();
    await user.apiLogin();
    const tomorrow = dayjs().add(1, "day");
    const [eventType] = user.eventTypes;
    bookings.create(user.id, user.name, eventType.id);
    bookings.create(user.id, user.name, eventType.id, { startTime: dayjs().add(2, "day").toDate() });

    //create a new webhook with meeting ended trigger here
    await page.goto("/settings/developer/webhooks");
    // --- add webhook
    await page.click('[data-testid="new_webhook"]');

    await page.fill('[name="subscriberUrl"]', "https://www.example.com");

    await Promise.all([
      page.click("[type=submit]"),
      page.waitForURL((url) => url.pathname.endsWith("/settings/developer/webhooks")),
    ]);

    const scheduledTriggers = await prisma.webhookScheduledTriggers.findMany({
      where: {
        webhook: {
          userId: user.id,
        },
      },
      select: {
        payload: true,
        webhook: {
          select: {
            userId: true,
            id: true,
            subscriberUrl: true,
          },
        },
        startAfter: true,
      },
    });

    const existingUserBookings = await prisma.booking.findMany({
      where: {
        userId: user.id,
        startTime: {
          gt: new Date(),
        },
      },
    });

    const meetingStartedTriggers = scheduledTriggers.filter((trigger) =>
      trigger.payload.includes("MEETING_STARTED")
    );
    const meetingEndedTriggers = scheduledTriggers.filter((trigger) =>
      trigger.payload.includes("MEETING_ENDED")
    );

    expect(meetingStartedTriggers.length).toBe(existingUserBookings.length);
    expect(meetingEndedTriggers.length).toBe(existingUserBookings.length);

    expect(meetingStartedTriggers.map((trigger) => trigger.startAfter)).toEqual(
      expect.arrayContaining(existingUserBookings.map((booking) => booking.startTime))
    );
    expect(meetingEndedTriggers.map((trigger) => trigger.startAfter)).toEqual(
      expect.arrayContaining(existingUserBookings.map((booking) => booking.endTime))
    );

    page.reload();

    // edit webhook and remove trigger meeting ended trigger
    await page.click('[data-testid="webhook-edit-button"]');
    await page.getByRole("button", { name: "Remove Meeting Ended" }).click();

    await Promise.all([
      page.click("[type=submit]"),
      page.waitForURL((url) => url.pathname.endsWith("/settings/developer/webhooks")),
    ]);

    const scheduledTriggersAfterRemovingTrigger = await prisma.webhookScheduledTriggers.findMany({
      where: {
        webhook: {
          userId: user.id,
        },
      },
    });

    const newMeetingStartedTriggers = scheduledTriggersAfterRemovingTrigger.filter((trigger) =>
      trigger.payload.includes("MEETING_STARTED")
    );
    const newMeetingEndedTriggers = scheduledTriggersAfterRemovingTrigger.filter((trigger) =>
      trigger.payload.includes("MEETING_ENDED")
    );

    expect(newMeetingStartedTriggers.length).toBe(existingUserBookings.length);
    expect(newMeetingEndedTriggers.length).toBe(0);

    // disable webhook
<<<<<<< HEAD
    await page.click('[data-testid="webhook-switch"]');

    // await page.waitForLoadState("networkidle");
=======
    await page.getByTestId("webhook-switch").click();
    const response = await page.waitForResponse("/api/trpc/webhook/edit?batch=1");
    expect(response.status()).toBe(200);
>>>>>>> 21e23f32

    const scheduledTriggersAfterDisabling = await prisma.webhookScheduledTriggers.findMany({
      where: {
        webhook: {
          userId: user.id,
        },
      },
      select: {
        payload: true,
        webhook: {
          select: {
            userId: true,
          },
        },
        startAfter: true,
      },
    });

    expect(scheduledTriggersAfterDisabling.length).toBe(0);
  });
});

test.describe("FORM_SUBMITTED", async () => {
  test("on submitting user form, triggers user webhook", async ({ page, users, routingForms, webhooks }) => {
    const user = await users.create();

    await user.apiLogin();
    const webhookReceiver = await webhooks.createReceiver();
    // await page.waitForLoadState("networkidle");

    const form = await routingForms.create({
      name: "Test Form",
      userId: user.id,
      teamId: null,
      fields: [
        {
          type: "text",
          label: "Name",
          identifier: "name",
          required: true,
        },
      ],
    });

    // await page.waitForLoadState("networkidle");

    await gotoRoutingLink({ page, formId: form.id });
    const fieldName = "name";
    await page.fill(`[data-testid="form-field-${fieldName}"]`, "John Doe");
    page.click('button[type="submit"]');

    await webhookReceiver.waitForRequestCount(1);

    const [request] = webhookReceiver.requestList;
    // eslint-disable-next-line @typescript-eslint/no-explicit-any
    const body = request.body as any;
    body.createdAt = dynamic;
    expect(body).toEqual({
      triggerEvent: "FORM_SUBMITTED",
      createdAt: dynamic,
      payload: {
        formId: form.id,
        formName: form.name,
        teamId: null,
        responses: {
          name: {
            value: "John Doe",
            response: "John Doe",
          },
        },
      },
      name: "John Doe",
    });

    webhookReceiver.close();
  });

  test("on submitting team form, triggers team webhook", async ({ page, users, routingForms, webhooks }) => {
    const user = await users.create(null, {
      hasTeam: true,
    });
    await user.apiLogin();
    const { webhookReceiver, teamId } = await webhooks.createTeamReceiver();
    const form = await routingForms.create({
      name: "Test Form",
      userId: user.id,
      teamId: teamId,
      fields: [
        {
          type: "text",
          label: "Name",
          identifier: "name",
          required: true,
        },
        {
          type: "multiselect",
          label: "Multi Select",
          identifier: "multi",
          required: true,
          options: [
            {
              label: "Option-1",
              id: "1",
            },
            {
              label: "Option-2",
              id: "2",
            },
          ],
        },
      ],
    });

    // await page.waitForLoadState("networkidle");

    await gotoRoutingLink({ page, formId: form.id });
    const textFieldIdentifier = "name";
    const multiSelectFieldIdentifier = "multi";
    await page.fill(`[data-testid="form-field-${textFieldIdentifier}"]`, "John Doe");
    await page.click(`[data-testid="form-field-${multiSelectFieldIdentifier}"]`); // Open dropdown
    await page.click("text=Option-2"); // Select option
    page.click('button[type="submit"]');

    await webhookReceiver.waitForRequestCount(1);

    const [request] = webhookReceiver.requestList;
    // eslint-disable-next-line @typescript-eslint/no-explicit-any
    const body = request.body as any;
    body.createdAt = dynamic;
    expect(body).toEqual({
      triggerEvent: "FORM_SUBMITTED",
      createdAt: dynamic,
      payload: {
        formId: form.id,
        formName: form.name,
        teamId,
        responses: {
          name: {
            value: "John Doe",
            response: "John Doe",
          },
          multi: {
            value: ["Option-2"],
            response: [
              {
                id: "2",
                label: "Option-2",
              },
            ],
          },
        },
      },
      /* Legacy fields Start */
      name: "John Doe",
      multi: ["Option-2"],
      /* Legacy fields End */
    });

    webhookReceiver.close();
  });
});

test.describe("OOO_CREATED", async () => {
  test("on creating an OOO, triggers OOO webhook", async ({ page, users, webhooks }) => {
    const user = await users.create();
    await user.apiLogin();
    const webhookReceiver = await webhooks.createReceiver();

    await page.goto("/settings/my-account/out-of-office");

    await page.getByTestId("add_entry_ooo").click();
    await page.getByTestId("reason_select").click();

    await page.getByTestId("select-option-4").click();

    await page.getByTestId("notes_input").click();
    await page.getByTestId("notes_input").fill("Demo notes");
    await page.getByTestId("create-or-edit-entry-ooo-redirect").click();

    await expect(page.locator(`data-testid=table-redirect-n-a`)).toBeVisible();

    await webhookReceiver.waitForRequestCount(1);

    const [request] = webhookReceiver.requestList;
    // eslint-disable-next-line @typescript-eslint/no-explicit-any
    const body = request.body as any;
    body.createdAt = dynamic;
    body.payload.oooEntry.createdAt = dynamic;
    body.payload.oooEntry.updatedAt = dynamic;
    body.payload.oooEntry.end = dynamic;
    body.payload.oooEntry.id = dynamic;
    body.payload.oooEntry.start = dynamic;
    body.payload.oooEntry.updatedAt = dynamic;
    body.payload.oooEntry.user.id = dynamic;
    body.payload.oooEntry.user.email = dynamic;
    body.payload.oooEntry.user.username = dynamic;
    body.payload.oooEntry.uuid = dynamic;
    expect(body).toEqual({
      createdAt: "[redacted/dynamic]",
      payload: {
        oooEntry: {
          createdAt: "[redacted/dynamic]",
          end: "[redacted/dynamic]",
          id: "[redacted/dynamic]",
          notes: "Demo notes",
          reason: {
            emoji: "🤒",
            reason: "ooo_reasons_sick_leave",
          },
          reasonId: 4,
          start: "[redacted/dynamic]",
          toUser: null,
          updatedAt: "[redacted/dynamic]",
          user: {
            id: "[redacted/dynamic]",
            email: "[redacted/dynamic]",
            name: null,
            timeZone: "Europe/London",
            username: "[redacted/dynamic]",
          },
          uuid: "[redacted/dynamic]",
        },
      },
      triggerEvent: "OOO_CREATED",
    });

    webhookReceiver.close();
  });

  test("on creating an OOO inside a team, triggers OOO webhook", async ({ page, users, webhooks }) => {
    const user = await users.create(null, {
      hasTeam: true,
    });
    await user.apiLogin();
    const { webhookReceiver, teamId } = await webhooks.createTeamReceiver();

    await page.goto("/settings/my-account/out-of-office");

    await page.getByTestId("add_entry_ooo").click();
    await page.getByTestId("reason_select").click();

    await page.getByTestId("select-option-4").click();

    await page.getByTestId("notes_input").click();
    await page.getByTestId("notes_input").fill("Demo notes");
    await page.getByTestId("create-or-edit-entry-ooo-redirect").click();

    await expect(page.locator(`data-testid=table-redirect-n-a`)).toBeVisible();

    await webhookReceiver.waitForRequestCount(1);

    const [request] = webhookReceiver.requestList;
    // eslint-disable-next-line @typescript-eslint/no-explicit-any
    const body = request.body as any;
    body.createdAt = dynamic;
    body.payload.oooEntry.createdAt = dynamic;
    body.payload.oooEntry.updatedAt = dynamic;
    body.payload.oooEntry.end = dynamic;
    body.payload.oooEntry.id = dynamic;
    body.payload.oooEntry.start = dynamic;
    body.payload.oooEntry.updatedAt = dynamic;
    body.payload.oooEntry.user.id = dynamic;
    body.payload.oooEntry.user.email = dynamic;
    body.payload.oooEntry.user.username = dynamic;
    body.payload.oooEntry.uuid = dynamic;
    expect(body).toEqual({
      triggerEvent: "OOO_CREATED",
      createdAt: "[redacted/dynamic]",
      payload: {
        oooEntry: {
          createdAt: "[redacted/dynamic]",
          end: "[redacted/dynamic]",
          id: "[redacted/dynamic]",
          notes: "Demo notes",
          reason: {
            emoji: "🤒",
            reason: "ooo_reasons_sick_leave",
          },
          reasonId: 4,
          start: "[redacted/dynamic]",
          toUser: null,
          updatedAt: "[redacted/dynamic]",
          user: {
            id: "[redacted/dynamic]",
            email: "[redacted/dynamic]",
            name: null,
            timeZone: "Europe/London",
            username: "[redacted/dynamic]",
          },
          uuid: "[redacted/dynamic]",
        },
      },
    });

    webhookReceiver.close();
  });
});<|MERGE_RESOLUTION|>--- conflicted
+++ resolved
@@ -577,15 +577,11 @@
     expect(newMeetingEndedTriggers.length).toBe(0);
 
     // disable webhook
-<<<<<<< HEAD
     await page.click('[data-testid="webhook-switch"]');
-
-    // await page.waitForLoadState("networkidle");
-=======
     await page.getByTestId("webhook-switch").click();
     const response = await page.waitForResponse("/api/trpc/webhook/edit?batch=1");
     expect(response.status()).toBe(200);
->>>>>>> 21e23f32
+    // await page.waitForLoadState("networkidle");
 
     const scheduledTriggersAfterDisabling = await prisma.webhookScheduledTriggers.findMany({
       where: {
