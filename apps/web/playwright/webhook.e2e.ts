--- conflicted
+++ resolved
@@ -9,10 +9,7 @@
 import {
   bookOptinEvent,
   bookTimeSlot,
-<<<<<<< HEAD
-=======
   confirmReschedule,
->>>>>>> 00ee1ef4
   createUserWithSeatedEventAndAttendees,
   gotoRoutingLink,
   selectFirstAvailableTimeSlotNextMonth,
@@ -615,10 +612,6 @@
 
     await user.apiLogin();
     const webhookReceiver = await webhooks.createReceiver();
-<<<<<<< HEAD
-    await page.waitForLoadState("networkidle");
-=======
->>>>>>> 00ee1ef4
 
     const form = await routingForms.create({
       name: "Test Form",
@@ -746,8 +739,6 @@
 
     webhookReceiver.close();
   });
-<<<<<<< HEAD
-=======
 });
 
 test.describe("OOO_CREATED", async () => {
@@ -884,5 +875,4 @@
 
     webhookReceiver.close();
   });
->>>>>>> 00ee1ef4
 });