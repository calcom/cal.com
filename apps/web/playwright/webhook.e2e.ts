import type { Page } from "@playwright/test";
import { expect } from "@playwright/test";
import { v4 as uuidv4 } from "uuid";

import { WEBAPP_URL } from "@calcom/lib/constants";
import prisma from "@calcom/prisma";
import { BookingStatus } from "@calcom/prisma/client";

import { loginUser } from "./fixtures/regularBookings";
import { test } from "./lib/fixtures";
import {
  bookOptinEvent,
  createHttpServer,
  selectFirstAvailableTimeSlotNextMonth,
  gotoRoutingLink,
  createUserWithSeatedEventAndAttendees,
  bookEventOnThisPage,
} from "./lib/testUtils";

// remove dynamic properties that differs depending on where you run the tests
const dynamic = "[redacted/dynamic]";

test.afterEach(({ users }) => users.deleteAll());

async function createWebhookReceiver(page: Page) {
  const webhookReceiver = createHttpServer();

  await page.goto(`/settings/developer/webhooks`);

  // --- add webhook
  await page.click('[data-testid="new_webhook"]');

  await page.fill('[name="subscriberUrl"]', webhookReceiver.url);

  await page.fill('[name="secret"]', "secret");

  await Promise.all([
    page.click("[type=submit]"),
    page.waitForURL((url) => url.pathname.endsWith("/settings/developer/webhooks")),
  ]);

  // page contains the url
  expect(page.locator(`text='${webhookReceiver.url}'`)).toBeDefined();

  return webhookReceiver;
}

test.describe("Webhook tests", async () => {
  test.describe("BOOKING_CREATED", async () => {
    test("add webhook & test that creating an event triggers a webhook call", async ({
      page,
      users,
    }, _testInfo) => {
      const webhookReceiver = createHttpServer();
      const user = await users.create();
      const [eventType] = user.eventTypes;
      await user.apiLogin();
      await page.goto(`/settings/developer/webhooks`);

      // --- add webhook
      await page.click('[data-testid="new_webhook"]');

      await page.fill('[name="subscriberUrl"]', webhookReceiver.url);

      await page.fill('[name="secret"]', "secret");

      await Promise.all([
        page.click("[type=submit]"),
        page.waitForURL((url) => url.pathname.endsWith("/settings/developer/webhooks")),
      ]);

      // page contains the url
      expect(page.locator(`text='${webhookReceiver.url}'`)).toBeDefined();

      // --- Book the first available day next month in the pro user's "30min"-event
      await page.goto(`/${user.username}/${eventType.slug}`);
      await selectFirstAvailableTimeSlotNextMonth(page);

      // --- fill form
      await page.fill('[name="name"]', "Test Testson");
      await page.fill('[name="email"]', "test@example.com");
      await page.press('[name="email"]', "Enter");

      await webhookReceiver.waitForRequestCount(1);

      const [request] = webhookReceiver.requestList;
      // eslint-disable-next-line @typescript-eslint/no-explicit-any
      const body: any = request.body;

      body.createdAt = dynamic;
      body.payload.startTime = dynamic;
      body.payload.endTime = dynamic;
      body.payload.location = dynamic;
      for (const attendee of body.payload.attendees) {
        attendee.timeZone = dynamic;
        attendee.language = dynamic;
      }
      body.payload.organizer.id = dynamic;
      body.payload.organizer.email = dynamic;
      body.payload.organizer.timeZone = dynamic;
      body.payload.organizer.language = dynamic;
      body.payload.uid = dynamic;
      body.payload.bookingId = dynamic;
      body.payload.additionalInformation = dynamic;
      body.payload.requiresConfirmation = dynamic;
      body.payload.eventTypeId = dynamic;
      body.payload.videoCallData = dynamic;
      body.payload.appsStatus = dynamic;
      body.payload.metadata.videoCallUrl = dynamic;
      expect(body).toMatchObject({
        triggerEvent: "BOOKING_CREATED",
        createdAt: "[redacted/dynamic]",
        payload: {
          type: "30-min",
          title: "30 min between Nameless and Test Testson",
          description: "",
          additionalNotes: "",
          customInputs: {},
          startTime: "[redacted/dynamic]",
          endTime: "[redacted/dynamic]",
          organizer: {
            id: "[redacted/dynamic]",
            name: "Nameless",
            email: "[redacted/dynamic]",
            timeZone: "[redacted/dynamic]",
            language: "[redacted/dynamic]",
          },
          responses: {
            email: {
              value: "test@example.com",
              label: "email_address",
            },
            name: {
              value: "Test Testson",
              label: "your_name",
            },
          },
          userFieldsResponses: {},
          attendees: [
            {
              email: "test@example.com",
              name: "Test Testson",
              timeZone: "[redacted/dynamic]",
              language: "[redacted/dynamic]",
            },
          ],
          location: "[redacted/dynamic]",
          destinationCalendar: null,
          hideCalendarNotes: false,
          requiresConfirmation: "[redacted/dynamic]",
          eventTypeId: "[redacted/dynamic]",
          seatsShowAttendees: true,
          seatsPerTimeSlot: null,
          uid: "[redacted/dynamic]",
          eventTitle: "30 min",
          eventDescription: null,
          price: 0,
          currency: "usd",
          length: 30,
          bookingId: "[redacted/dynamic]",
          metadata: { videoCallUrl: "[redacted/dynamic]" },
          status: "ACCEPTED",
          additionalInformation: "[redacted/dynamic]",
        },
      });

      webhookReceiver.close();
    });
  });

  test.describe("BOOKING_REJECTED", async () => {
    test("can book an event that requires confirmation and then that booking can be rejected by organizer", async ({
      page,
      users,
    }) => {
      const webhookReceiver = createHttpServer();
      // --- create a user
      const user = await users.create();

      // --- visit user page
      await page.goto(`/${user.username}`);

      // --- book the user's event
      await bookOptinEvent(page);

      // --- login as that user
      await user.apiLogin();

      await page.goto(`/settings/developer/webhooks`);

      // --- add webhook
      await page.click('[data-testid="new_webhook"]');

      await page.fill('[name="subscriberUrl"]', webhookReceiver.url);

      await page.fill('[name="secret"]', "secret");

      await Promise.all([
        page.click("[type=submit]"),
        page.waitForURL((url) => url.pathname.endsWith("/settings/developer/webhooks")),
      ]);

      // page contains the url
      expect(page.locator(`text='${webhookReceiver.url}'`)).toBeDefined();

      await page.goto("/bookings/unconfirmed");
      await page.click('[data-testid="reject"]');
      await page.click('[data-testid="rejection-confirm"]');
      await page.waitForResponse((response) => response.url().includes("/api/trpc/bookings/confirm"));

      await webhookReceiver.waitForRequestCount(1);

      const [request] = webhookReceiver.requestList;
      // eslint-disable-next-line @typescript-eslint/no-explicit-any
      const body = request.body as any;

      body.createdAt = dynamic;
      body.payload.startTime = dynamic;
      body.payload.endTime = dynamic;
      body.payload.location = dynamic;
      for (const attendee of body.payload.attendees) {
        attendee.timeZone = dynamic;
        attendee.language = dynamic;
      }
      body.payload.organizer.id = dynamic;
      body.payload.organizer.email = dynamic;
      body.payload.organizer.timeZone = dynamic;
      body.payload.organizer.language = dynamic;
      body.payload.uid = dynamic;
      body.payload.bookingId = dynamic;
      body.payload.additionalInformation = dynamic;
      body.payload.requiresConfirmation = dynamic;
      body.payload.eventTypeId = dynamic;
      body.payload.videoCallData = dynamic;
      body.payload.appsStatus = dynamic;
      // body.payload.metadata.videoCallUrl = dynamic;

      expect(body).toMatchObject({
        triggerEvent: "BOOKING_REJECTED",
        createdAt: "[redacted/dynamic]",
        payload: {
          type: "opt-in",
          title: "Opt in between Nameless and Test Testson",
          customInputs: {},
          startTime: "[redacted/dynamic]",
          endTime: "[redacted/dynamic]",
          organizer: {
            id: "[redacted/dynamic]",
            name: "Unnamed",
            email: "[redacted/dynamic]",
            timeZone: "[redacted/dynamic]",
            language: "[redacted/dynamic]",
          },
          responses: {
            email: {
              value: "test@example.com",
              label: "email",
            },
            name: {
              value: "Test Testson",
              label: "name",
            },
          },
          userFieldsResponses: {},
          attendees: [
            {
              email: "test@example.com",
              name: "Test Testson",
              timeZone: "[redacted/dynamic]",
              language: "[redacted/dynamic]",
            },
          ],
          location: "[redacted/dynamic]",
          destinationCalendar: [],
          // hideCalendarNotes: false,
          requiresConfirmation: "[redacted/dynamic]",
          eventTypeId: "[redacted/dynamic]",
          uid: "[redacted/dynamic]",
          eventTitle: "Opt in",
          eventDescription: null,
          price: 0,
          currency: "usd",
          length: 30,
          bookingId: "[redacted/dynamic]",
          // metadata: { videoCallUrl: "[redacted/dynamic]" },
          status: "REJECTED",
          additionalInformation: "[redacted/dynamic]",
        },
      });

      webhookReceiver.close();
    });
  });

  test.describe("BOOKING_REQUESTED", async () => {
    test("can book an event that requires confirmation and get a booking requested event", async ({
      page,
      users,
    }) => {
      const webhookReceiver = createHttpServer();
      // --- create a user
      const user = await users.create();

      // --- login as that user
      await user.apiLogin();

      await page.goto(`/settings/developer/webhooks`);

      // --- add webhook
      await page.click('[data-testid="new_webhook"]');

      await page.fill('[name="subscriberUrl"]', webhookReceiver.url);

      await page.fill('[name="secret"]', "secret");

      await Promise.all([
        page.click("[type=submit]"),
        page.waitForURL((url) => url.pathname.endsWith("/settings/developer/webhooks")),
      ]);

      // page contains the url
      expect(page.locator(`text='${webhookReceiver.url}'`)).toBeDefined();

      // --- visit user page
      await page.goto(`/${user.username}`);

      // --- book the user's opt in
      await bookOptinEvent(page);

      // --- check that webhook was called

      await webhookReceiver.waitForRequestCount(1);

      const [request] = webhookReceiver.requestList;
      // eslint-disable-next-line @typescript-eslint/no-explicit-any
      const body = request.body as any;

      body.createdAt = dynamic;
      body.payload.startTime = dynamic;
      body.payload.endTime = dynamic;
      body.payload.location = dynamic;
      for (const attendee of body.payload.attendees) {
        attendee.timeZone = dynamic;
        attendee.language = dynamic;
      }
      body.payload.organizer.id = dynamic;
      body.payload.organizer.email = dynamic;
      body.payload.organizer.timeZone = dynamic;
      body.payload.organizer.language = dynamic;
      body.payload.uid = dynamic;
      body.payload.bookingId = dynamic;
      body.payload.additionalInformation = dynamic;
      body.payload.requiresConfirmation = dynamic;
      body.payload.eventTypeId = dynamic;
      body.payload.videoCallData = dynamic;
      body.payload.appsStatus = dynamic;
      body.payload.metadata.videoCallUrl = dynamic;

      expect(body).toMatchObject({
        triggerEvent: "BOOKING_REQUESTED",
        createdAt: "[redacted/dynamic]",
        payload: {
          type: "opt-in",
          title: "Opt in between Nameless and Test Testson",
          customInputs: {},
          startTime: "[redacted/dynamic]",
          endTime: "[redacted/dynamic]",
          organizer: {
            id: "[redacted/dynamic]",
            name: "Nameless",
            email: "[redacted/dynamic]",
            timeZone: "[redacted/dynamic]",
            language: "[redacted/dynamic]",
          },
          responses: {
            email: {
              value: "test@example.com",
              label: "email_address",
            },
            name: {
              value: "Test Testson",
              label: "your_name",
            },
          },
          userFieldsResponses: {},
          attendees: [
            {
              email: "test@example.com",
              name: "Test Testson",
              timeZone: "[redacted/dynamic]",
              language: "[redacted/dynamic]",
            },
          ],
          location: "[redacted/dynamic]",
          destinationCalendar: null,
          requiresConfirmation: "[redacted/dynamic]",
          eventTypeId: "[redacted/dynamic]",
          uid: "[redacted/dynamic]",
          eventTitle: "Opt in",
          eventDescription: null,
          price: 0,
          currency: "usd",
          length: 30,
          bookingId: "[redacted/dynamic]",
          status: "PENDING",
          additionalInformation: "[redacted/dynamic]",
          metadata: { videoCallUrl: "[redacted/dynamic]" },
        },
      });

      webhookReceiver.close();
    });
  });

  test.describe("BOOKING_RESCHEDULED", async () => {
    test("can reschedule a booking and get a booking rescheduled event", async ({
      page,
      users,
      bookings,
    }) => {
      const user = await users.create();
      const [eventType] = user.eventTypes;

      await user.apiLogin();

      const webhookReceiver = await createWebhookReceiver(page);

      const booking = await bookings.create(user.id, user.username, eventType.id, {
        status: BookingStatus.ACCEPTED,
      });

      await page.goto(`/${user.username}/${eventType.slug}?rescheduleUid=${booking.uid}`);

      await selectFirstAvailableTimeSlotNextMonth(page);

      await page.locator('[data-testid="confirm-reschedule-button"]').click();

      await expect(page).toHaveURL(/.*booking/);

      // eslint-disable-next-line @typescript-eslint/no-non-null-assertion
      const newBooking = await prisma.booking.findFirst({ where: { fromReschedule: booking?.uid } })!;
      expect(newBooking).not.toBeNull();

      // --- check that webhook was called
      await webhookReceiver.waitForRequestCount(1);

      const [request] = webhookReceiver.requestList;

      expect(request.body).toMatchObject({
        triggerEvent: "BOOKING_RESCHEDULED",
        payload: {
          uid: newBooking?.uid,
        },
      });
    });

<<<<<<< HEAD
    await user.apiLogin();

    const webhookReceiver = await createWebhookReceiver(page);

    const bookingAttendees = await prisma.attendee.findMany({
      where: { bookingId: booking.id },
      select: {
        id: true,
        email: true,
        name: true,
      },
    });

    const bookingSeats = bookingAttendees.map((attendee) => ({
      bookingId: booking.id,
      attendeeId: attendee.id,
      referenceUid: uuidv4(),
      data: {
        responses: {
          name: attendee.name,
          email: attendee.email,
        },
      },
    }));
=======
    test("when rescheduling to a booking that already exists, should send a booking rescheduled event with the existant booking uid", async ({
      page,
      users,
      bookings,
    }) => {
      const { user, eventType, booking } = await createUserWithSeatedEventAndAttendees({ users, bookings }, [
        { name: "John First", email: "first+seats@cal.com", timeZone: "Europe/Berlin" },
        { name: "Jane Second", email: "second+seats@cal.com", timeZone: "Europe/Berlin" },
      ]);

      await prisma.eventType.update({
        where: { id: eventType.id },
        data: { requiresConfirmation: false },
      });

      await user.apiLogin();

      const webhookReceiver = await createWebhookReceiver(page);

      const bookingAttendees = await prisma.attendee.findMany({
        where: { bookingId: booking.id },
        select: {
          id: true,
          email: true,
        },
      });

      const bookingSeats = bookingAttendees.map((attendee) => ({
        bookingId: booking.id,
        attendeeId: attendee.id,
        referenceUid: uuidv4(),
      }));
>>>>>>> 63feb721

      await prisma.bookingSeat.createMany({
        data: bookingSeats,
      });

      const references = await prisma.bookingSeat.findMany({
        where: { bookingId: booking.id },
        include: { attendee: true },
      });

      await page.goto(`/reschedule/${references[0].referenceUid}`);

      await selectFirstAvailableTimeSlotNextMonth(page);

      await page.locator('[data-testid="confirm-reschedule-button"]').click();

      await expect(page).toHaveURL(/.*booking/);

      const newBooking = await prisma.booking.findFirst({
        where: {
          attendees: {
            some: {
              email: bookingAttendees[0].email,
            },
          },
        },
      });

      // --- ensuring that new booking was created
      expect(newBooking).not.toBeNull();

      // --- check that webhook was called
      await webhookReceiver.waitForRequestCount(1);

      const [firstRequest] = webhookReceiver.requestList;

      expect(firstRequest?.body).toMatchObject({
        triggerEvent: "BOOKING_RESCHEDULED",
        payload: {
          uid: newBooking?.uid,
        },
      });

      await page.goto(`/reschedule/${references[1].referenceUid}`);

      await selectFirstAvailableTimeSlotNextMonth(page);

      await page.locator('[data-testid="confirm-reschedule-button"]').click();

      await expect(page).toHaveURL(/.*booking/);

      await webhookReceiver.waitForRequestCount(2);

      const [_, secondRequest] = webhookReceiver.requestList;

      expect(secondRequest?.body).toMatchObject({
        triggerEvent: "BOOKING_RESCHEDULED",
        payload: {
          // in the current implementation, it is the same as the first booking
          uid: newBooking?.uid,
        },
      });
    });
  });

  test.describe("FORM_SUBMITTED", async () => {
    test("on submitting user form, triggers user webhook", async ({ page, users, routingForms }) => {
      const webhookReceiver = createHttpServer();
      const user = await users.create(null, {
        hasTeam: true,
      });

      await user.apiLogin();

      await page.goto(`/settings/developer/webhooks/new`);

      // Add webhook
      await page.fill('[name="subscriberUrl"]', webhookReceiver.url);
      await page.fill('[name="secret"]', "secret");
      await page.click("[type=submit]");

      // Page contains the url
      expect(page.locator(`text='${webhookReceiver.url}'`)).toBeDefined();

      await page.waitForLoadState("networkidle");

      const form = await routingForms.create({
        name: "Test Form",
        userId: user.id,
        teamId: null,
        fields: [
          {
            type: "text",
            label: "Name",
            identifier: "name",
            required: true,
          },
        ],
      });

      await gotoRoutingLink({ page, formId: form.id });
      const fieldName = "name";
      await page.fill(`[data-testid="form-field-${fieldName}"]`, "John Doe");
      page.click('button[type="submit"]');

      await webhookReceiver.waitForRequestCount(1);

      const [request] = webhookReceiver.requestList;
      // eslint-disable-next-line @typescript-eslint/no-explicit-any
      const body = request.body as any;
      body.createdAt = dynamic;
      expect(body).toEqual({
        triggerEvent: "FORM_SUBMITTED",
        createdAt: dynamic,
        payload: {
          formId: form.id,
          formName: form.name,
          teamId: null,
          responses: {
            name: {
              value: "John Doe",
            },
          },
        },
        name: "John Doe",
      });

      webhookReceiver.close();
    });

    test("on submitting team form, triggers team webhook", async ({ page, users, routingForms }) => {
      const webhookReceiver = createHttpServer();
      const user = await users.create(null, {
        hasTeam: true,
      });
      await user.apiLogin();

      await page.goto(`/settings/developer/webhooks`);
      const teamId = await clickFirstTeamWebhookCta(page);

      // Add webhook
      await page.fill('[name="subscriberUrl"]', webhookReceiver.url);
      await page.fill('[name="secret"]', "secret");
      await page.click("[type=submit]");

      const form = await routingForms.create({
        name: "Test Form",
        userId: user.id,
        teamId: teamId,
        fields: [
          {
            type: "text",
            label: "Name",
            identifier: "name",
            required: true,
          },
        ],
      });

      await gotoRoutingLink({ page, formId: form.id });
      const fieldName = "name";
      await page.fill(`[data-testid="form-field-${fieldName}"]`, "John Doe");
      page.click('button[type="submit"]');

      await webhookReceiver.waitForRequestCount(1);

      const [request] = webhookReceiver.requestList;
      // eslint-disable-next-line @typescript-eslint/no-explicit-any
      const body = request.body as any;
      body.createdAt = dynamic;
      expect(body).toEqual({
        triggerEvent: "FORM_SUBMITTED",
        createdAt: dynamic,
        payload: {
          formId: form.id,
          formName: form.name,
          teamId,
          responses: {
            name: {
              value: "John Doe",
            },
          },
        },
        name: "John Doe",
      });

      webhookReceiver.close();
    });
  });

  test.describe("Add webhook on event type config", async () => {
    // eslint-disable-next-line @typescript-eslint/no-explicit-any
    const updateBody = (body: any) => {
      body.createdAt = dynamic;
      body.payload.bookingId = dynamic;
      body.payload.eventTypeId = dynamic;
      body.payload.startTime = dynamic;
      body.payload.endTime = dynamic;
      body.payload.organizer.id = dynamic;
      body.payload.organizer.email = dynamic;
      body.payload.organizer.username = dynamic;
      body.payload.organizer.timeZone = dynamic;
      body.payload.organizer.timeFormat = dynamic;
      body.payload.organizer.language.locale = dynamic;
      body.payload.responses.email.label = dynamic;
      body.payload.responses.email.value = dynamic;
      body.payload.uid = dynamic;
      body.payload.attendees = [
        {
          email: dynamic,
          firstName: "",
          language: {
            locale: dynamic,
          },
          lastName: "",
          name: "testuser",
          timeZone: dynamic,
        },
      ];
      return body;
    };
    const bodyProps = {
      createdAt: "[redacted/dynamic]",
      payload: {
        title: "30 min between testuser and Test Testson",
        type: "30-min",
        customInputs: {},
        userFieldsResponses: {},
        responses: {
          name: { label: "your_name", value: "Test Testson" },
          email: { label: "[redacted/dynamic]", value: "[redacted/dynamic]" },
          guests: { label: "additional_guests", value: [] },
        },
        startTime: "[redacted/dynamic]",
        endTime: "[redacted/dynamic]",
        organizer: {
          email: "[redacted/dynamic]",
          name: "testuser",
          timeZone: "[redacted/dynamic]",
          timeFormat: "[redacted/dynamic]",
          language: { locale: "[redacted/dynamic]" },
          id: "[redacted/dynamic]",
          username: "[redacted/dynamic]",
        },
        attendees: [
          {
            email: "[redacted/dynamic]",
            firstName: "",
            language: { locale: "[redacted/dynamic]" },
            lastName: "",
            name: "testuser",
            timeZone: "[redacted/dynamic]",
          },
        ],
        uid: "[redacted/dynamic]",
        bookingId: "[redacted/dynamic]",
        location: "",
        destinationCalendar: null,
        seatsPerTimeSlot: null,
        seatsShowAttendees: true,
        eventTitle: "30 min",
        eventDescription: null,
        requiresConfirmation: false,
        price: 0,
        currency: "usd",
        length: 30,
        status: "ACCEPTED",
        eventTypeId: "[redacted/dynamic]",
      },
    };
    test.beforeEach(async ({ users }) => {
      users.deleteAll();
      await loginUser(users);
    });
    test("Create booking", async ({ bookingPage }) => {
      const webhookReceiver = createHttpServer();
      await bookingPage.createBookingWebhook(webhookReceiver, "30 min");
      const eventTypePage = await bookingPage.previewEventType();
      await bookEventOnThisPage(eventTypePage);
      await webhookReceiver.waitForRequestCount(2);

      const [_, bookingCreatedRequest] = webhookReceiver.requestList;
      const body = updateBody(bookingCreatedRequest.body);

      expect(body).toMatchObject({ ...bodyProps, triggerEvent: "BOOKING_CREATED" });
      webhookReceiver.close();
    });

    test("Booking rescheduled", async ({ bookingPage }) => {
      const webhookReceiver = createHttpServer();
      await bookingPage.createBookingWebhook(webhookReceiver, "30 min");
      const eventTypePage = await bookingPage.previewEventType();
      await bookEventOnThisPage(eventTypePage);
      await bookingPage.rescheduleBooking(eventTypePage);

      await webhookReceiver.waitForRequestCount(3);

      const [_, bookingCreatedRequest, bookingRescheduledRequest] = webhookReceiver.requestList;

      const body = updateBody(bookingRescheduledRequest.body);

      expect(body).toMatchObject({ ...bodyProps, triggerEvent: "BOOKING_RESCHEDULED" });
      webhookReceiver.close();
    });

    test("Booking cancelled", async ({ bookingPage }) => {
      const webhookReceiver = createHttpServer();
      await bookingPage.createBookingWebhook(webhookReceiver, "30 min");
      const eventTypePage = await bookingPage.previewEventType();
      await bookEventOnThisPage(eventTypePage);
      await bookingPage.cancelBooking(eventTypePage);

      await webhookReceiver.waitForRequestCount(3);

      const [_, _bookingCreatedRequest, bookingCancelledRequest] = webhookReceiver.requestList;

      // eslint-disable-next-line @typescript-eslint/no-explicit-any
      const body = updateBody(bookingCancelledRequest.body);

      expect(body).toMatchObject({
        ...bodyProps,
        triggerEvent: "BOOKING_CANCELLED",
        payload: {
          ...bodyProps.payload,
          team: { name: "Nameless", members: [] },
          cancellationReason: "Test cancel",
          destinationCalendar: [],
          seatsShowAttendees: false,
          status: "CANCELLED",
          price: null,
          requiresConfirmation: null,
          responses: {
            ...bodyProps.payload.responses,
            name: { label: "name", value: "Test Testson" },
            guests: { label: "guests", value: [] },
          },
        },
      });
      webhookReceiver.close();
    });

    test("Booking rejected", async ({ page, users, bookingPage }) => {
      const webhookReceiver = createHttpServer();
      await bookingPage.createBookingWebhook(webhookReceiver, "Opt in");
      await page.goto(`/${users.get()[0].username}`);
      await bookOptinEvent(page);

      await bookingPage.rejectFirstBooking();
      await webhookReceiver.waitForRequestCount(3);
      const [_, _bookingCreatedRequest, bookingRejectedRequest] = webhookReceiver.requestList;

      const body = updateBody(bookingRejectedRequest.body);
      // eslint-disable-next-line @typescript-eslint/no-explicit-any
      const bodyPropsCopy: any = { ...bodyProps };

      delete bodyPropsCopy.payload.seatsPerTimeSlot;
      delete bodyPropsCopy.payload.seatsShowAttendees;

      expect(body).toMatchObject({
        ...bodyPropsCopy,
        triggerEvent: "BOOKING_REJECTED",
        payload: {
          ...bodyPropsCopy.payload,
          status: "REJECTED",
          requiresConfirmation: true,
          title: "Opt in between testuser and Test Testson",
          type: "opt-in",
          eventTitle: "Opt in",
          destinationCalendar: [],
          responses: {
            ...bodyProps.payload.responses,
            name: { label: "name", value: "Test Testson" },
            guests: { label: "guests", value: [] },
          },
        },
      });
      webhookReceiver.close();
    });

    test("Booking requested", async ({ page, users, bookingPage }) => {
      const webhookReceiver = createHttpServer();
      await bookingPage.createBookingWebhook(webhookReceiver, "Opt in");
      await page.goto(`/${users.get()[0].username}`);
      await bookOptinEvent(page);
      await webhookReceiver.waitForRequestCount(2);
      const [_, bookingRequestedRequest] = webhookReceiver.requestList;

      const body = updateBody(bookingRequestedRequest.body);

      expect(body).toMatchObject({
        ...bodyProps,
        triggerEvent: "BOOKING_REQUESTED",
        payload: {
          ...bodyProps.payload,
          title: "Opt in between testuser and Test Testson",
          bookerUrl: WEBAPP_URL,
          hideCalendarNotes: false,
          status: "PENDING",
          requiresConfirmation: true,
          type: "opt-in",
          eventTitle: "Opt in",
        },
      });
      webhookReceiver.close();
    });
  });
});

async function clickFirstTeamWebhookCta(page: Page) {
  await page.click('[data-testid="new_webhook"]');
  await page.click('[data-testid="option-team-1"]');
  await page.waitForURL((u) => u.pathname === "/settings/developer/webhooks/new");
  const url = page.url();
  const teamId = Number(new URL(url).searchParams.get("teamId")) as number;
  return teamId;
}<|MERGE_RESOLUTION|>--- conflicted
+++ resolved
@@ -454,32 +454,6 @@
       });
     });
 
-<<<<<<< HEAD
-    await user.apiLogin();
-
-    const webhookReceiver = await createWebhookReceiver(page);
-
-    const bookingAttendees = await prisma.attendee.findMany({
-      where: { bookingId: booking.id },
-      select: {
-        id: true,
-        email: true,
-        name: true,
-      },
-    });
-
-    const bookingSeats = bookingAttendees.map((attendee) => ({
-      bookingId: booking.id,
-      attendeeId: attendee.id,
-      referenceUid: uuidv4(),
-      data: {
-        responses: {
-          name: attendee.name,
-          email: attendee.email,
-        },
-      },
-    }));
-=======
     test("when rescheduling to a booking that already exists, should send a booking rescheduled event with the existant booking uid", async ({
       page,
       users,
@@ -504,6 +478,7 @@
         select: {
           id: true,
           email: true,
+          name: true,
         },
       });
 
@@ -511,8 +486,13 @@
         bookingId: booking.id,
         attendeeId: attendee.id,
         referenceUid: uuidv4(),
+        data: {
+          responses: {
+            name: attendee.name,
+            email: attendee.email,
+          },
+        },
       }));
->>>>>>> 63feb721
 
       await prisma.bookingSeat.createMany({
         data: bookingSeats,
