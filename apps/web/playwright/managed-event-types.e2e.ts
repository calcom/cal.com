import type { Locator, Page } from "@playwright/test";
import { expect } from "@playwright/test";

import { test } from "./lib/fixtures";
import {
  bookTimeSlot,
  localize,
  submitAndWaitForResponse,
  selectFirstAvailableTimeSlotNextMonth,
  setupManagedEvent,
} from "./lib/testUtils";

<<<<<<< HEAD
test.afterEach(({ users }) => users.deleteAll());
=======
test.afterEach(async ({ users }) => {
  await users.deleteAll();
});

/** Short hand to get elements by translation key */
const getByKey = async (page: Page, key: string) => page.getByText((await localize("en"))(key));
>>>>>>> 00ee1ef4

test.describe("Managed Event Types", () => {
  /** We don't use setupManagedEvent here to test the actual creation flow */
  test("Can create managed event type", async ({ page, users }) => {
    // Creating the owner user of the team
    const adminUser = await users.create(null, {
      hasTeam: true,
      teammates: [{ name: "teammate-1" }],
    });
    // Creating the member user of the team
    // First we work with owner user, logging in
    await adminUser.apiLogin();
    // Let's create a team
<<<<<<< HEAD
    await page.goto("/settings/teams/new");

    await test.step("Managed event option exists for team admin", async () => {
      // Filling team creation form wizard
      await page.locator('input[name="name"]').fill(`${adminUser.username}'s Team`);
      await page.click("[type=submit]");
      // TODO: Figure out a way to make this more reliable
      // eslint-disable-next-line playwright/no-conditional-in-test
      if (IS_TEAM_BILLING_ENABLED) await fillStripeTestCheckout(page);
      await page.waitForURL(/\/settings\/teams\/(\d+)\/onboard-members.*$/i);
      await page.getByTestId("new-member-button").click();
      await page.locator('[placeholder="email\\@example\\.com"]').fill(`${memberUser.username}@example.com`);
      await page.getByTestId("invite-new-member-button").click();
      // wait for the second member to be added to the pending-member-list.
      await page.getByTestId("pending-member-list").locator("li:nth-child(2)").waitFor();
      // and publish
      await page.locator("[data-testid=publish-button]").click();
      await expect(page).toHaveURL(/\/settings\/teams\/(\d+)\/profile$/i);
      // Going to create an event type
      await page.goto("/event-types");
      await page.getByTestId("new-event-type").click();
      await page.getByTestId("option-team-1").click();
      // Expecting we can add a managed event type as team owner
      await expect(page.locator('button[value="MANAGED"]')).toBeVisible();

      // Actually creating a managed event type to test things further
      await page.click('button[value="MANAGED"]');
      await page.fill("[name=title]", "managed");
      await page.click("[type=submit]");

      await page.waitForURL("event-types/**");
    });

    await test.step("Managed event type has unlocked fields for admin", async () => {
      await page.getByTestId("vertical-tab-event_setup_tab_title").click();
      await page.getByTestId("update-eventtype").waitFor();
      await expect(page.locator('input[name="title"]')).toBeEditable();
      await expect(page.locator('input[name="slug"]')).toBeEditable();
      await expect(page.locator('input[name="length"]')).toBeEditable();
      await adminUser.apiLogin();
    });

    await test.step("Managed event type exists for added member", async () => {
      // Now we need to accept the invitation as member and come back in as admin to
      // assign the member in the managed event type
      await memberUser.apiLogin();

      await page.goto("/teams");
      await page.locator('button[data-testid^="accept-invitation"]').click();
      await page.getByText("Member").waitFor();
=======
    // Going to create an event type
    await page.goto("/event-types");
    await page.getByTestId("new-event-type").click();
    await page.getByTestId("option-team-1").click();
    // Expecting we can add a managed event type as team owner
    await expect(page.locator('button[value="MANAGED"]')).toBeVisible();

    // Actually creating a managed event type to test things further
    await page.click('button[value="MANAGED"]');
    await page.fill("[name=title]", "managed");
    await page.click("[type=submit]");

    await page.waitForURL("event-types/**");
    expect(page.url()).toContain("?tabName=team");
  });
>>>>>>> 00ee1ef4

  /** From here we use setupManagedEvent to avoid repeating the previous flow */
  test("Has unlocked fields for admin", async ({ page, users }) => {
    const { adminUser, managedEvent } = await setupManagedEvent({ users });
    await adminUser.apiLogin();
    await page.goto(`/event-types/${managedEvent.id}?tabName=setup`);
    await page.getByTestId("update-eventtype").waitFor();
    await expect(page.locator('input[name="title"]')).toBeEditable();
    await expect(page.locator('input[name="slug"]')).toBeEditable();
    await expect(page.locator('input[name="length"]')).toBeEditable();
  });

  test("Exists for added member", async ({ page, users }) => {
    const { memberUser, teamEventTitle } = await setupManagedEvent({
      users,
    });
    await memberUser.apiLogin();
    await page.goto("/event-types");
    await expect(
      page.getByTestId("event-types").locator("div").filter({ hasText: teamEventTitle }).nth(1)
    ).toBeVisible();
  });

  test("Can use Organizer's default app as location", async ({ page, users }) => {
    const { adminUser, managedEvent } = await setupManagedEvent({ users });
    await adminUser.apiLogin();
    await page.goto(`/event-types/${managedEvent.id}?tabName=setup`);
    await page.locator("#location-select").click();
    const optionText = await getByKey(page, "organizer_default_conferencing_app");
    await expect(optionText).toBeVisible();
    await optionText.click();
    await saveAndWaitForResponse(page);

    await page.getByTestId("vertical-tab-assignment").click();
    await gotoBookingPage(page);
    await selectFirstAvailableTimeSlotNextMonth(page);
    await bookTimeSlot(page);

    await expect(page.getByTestId("success-page")).toBeVisible();
  });

  test("Has locked fields for added member", async ({ page, users }) => {
    const { memberUser } = await setupManagedEvent({
      users,
    });
    await memberUser.apiLogin();
    const managedEvent = await memberUser.getFirstEventAsOwner();
    await page.goto(`/event-types/${managedEvent.id}?tabName=setup`);
    await page.waitForURL("event-types/**");

    await expect(page.locator('input[name="title"]')).not.toBeEditable();
    await expect(page.locator('input[name="slug"]')).not.toBeEditable();
    await expect(page.locator('input[name="length"]')).not.toBeEditable();
  });

  test("Provides discrete field lock/unlock state for admin", async ({ page, users }) => {
    const { adminUser, teamEventTitle } = await setupManagedEvent({ users });
    await adminUser.apiLogin();
    const teamMembership = await adminUser.getFirstTeamMembership();

    await page.goto(`/event-types?teamId=${teamMembership.team.id}`);

    await page.getByTestId("event-types").locator(`a[title="${teamEventTitle}"]`).click();
    await page.waitForURL("event-types/**");

    // Locked by default
    const titleLockIndicator = page.getByTestId("locked-indicator-title");
    await expect(titleLockIndicator).toBeVisible();
    await expect(titleLockIndicator.locator("[data-state='checked']")).toHaveCount(1);

    // Proceed to unlock and check that it got unlocked
    titleLockIndicator.click();
    await expect(titleLockIndicator.locator("[data-state='checked']")).toHaveCount(0);
    await expect(titleLockIndicator.locator("[data-state='unchecked']")).toHaveCount(1);

    // Save changes
    await page.locator('[type="submit"]').click();
    await expect(titleLockIndicator.locator("[data-state='unchecked']")).toHaveCount(1);
  });

  test("Shows discretionally unlocked field to member", async ({ page, users }) => {
    const { memberUser, teamEventTitle } = await setupManagedEvent({
      users,
      unlockedFields: {
        title: true,
      },
    });
    await memberUser.apiLogin();
    await page.goto("/event-types");
    await page.getByTestId("event-types").locator(`a[title="${teamEventTitle}"]`).click();
    await page.waitForURL("event-types/**");

    await expect(page.locator('input[name="title"]')).toBeEditable();
  });

  test("Should only update the unlocked fields modified by Admin", async ({
    page: memberPage,
    users,
    browser,
  }) => {
    const { adminUser, memberUser, teamEventTitle, teamId } = await setupManagedEvent({
      users,
      unlockedFields: {
        title: true,
      },
    });
    await memberUser.apiLogin();
    await memberPage.goto("/event-types");
    await memberPage.getByTestId("event-types").locator(`a[title="${teamEventTitle}"]`).click();
    await memberPage.waitForURL("event-types/**");
    await expect(memberPage.locator('input[name="title"]')).toBeEditable();
    await memberPage.locator('input[name="title"]').fill(`Managed Event Title`);
    await saveAndWaitForResponse(memberPage);

    // We edit the managed event as original owner
    const [adminContext, adminPage] = await adminUser.apiLoginOnNewBrowser(browser);
    await adminPage.goto(`/event-types?teamId=${teamId}`);
    await adminPage.getByTestId("event-types").locator(`a[title="${teamEventTitle}"]`).click();
    await adminPage.waitForURL("event-types/**");
    await adminPage.locator('input[name="length"]').fill(`45`);
    await saveAndWaitForResponse(adminPage);
    await adminContext.close();

    await memberPage.goto("/event-types");
    await memberPage.getByTestId("event-types").locator('a[title="Managed Event Title"]').click();
    await memberPage.waitForURL("event-types/**");
    //match length
    expect(await memberPage.locator("[data-testid=duration]").getAttribute("value")).toBe("45");
    //ensure description didn't update
    expect(await memberPage.locator(`input[name="title"]`).getAttribute("value")).toBe(`Managed Event Title`);
    await memberPage.locator('input[name="title"]').fill(`managed`);
    // Save changes
    await saveAndWaitForResponse(memberPage);
  });

  const MANAGED_EVENT_TABS: { slug: string; locator: (page: Page) => Locator | Promise<Locator> }[] = [
    { slug: "setup", locator: (page) => getByKey(page, "translate_description_button") },
    {
      slug: "team",
      locator: (page) => getByKey(page, "automatically_add_all_team_members"),
    },
    {
      slug: "availability",
      locator: (page) => getByKey(page, "members_default_schedule_description"),
    },
    {
      slug: "limits",
      locator: (page) => getByKey(page, "before_event"),
    },
    {
      slug: "advanced",
      locator: (page) => getByKey(page, "event_name_in_calendar"),
    },
    {
      slug: "apps",
      locator: (page) => page.getByRole("heading", { name: "No apps installed" }),
    },
    {
      slug: "workflows",
      locator: (page) => page.getByTestId("empty-screen").getByRole("heading", { name: "Workflows" }),
    },
    {
      slug: "ai",
      locator: (page) => page.getByTestId("empty-screen").getByRole("heading", { name: "Cal.ai" }),
    },
  ];

  MANAGED_EVENT_TABS.forEach((tab) => {
    test(`Can render "${tab.slug}" tab`, async ({ page, users }) => {
      const { adminUser, managedEvent } = await setupManagedEvent({ users });
      // First we work with owner user, logging in
      await adminUser.apiLogin();
      await page.goto(`/event-types/${managedEvent.id}?tabName=${tab.slug}`);
      await expect(await tab.locator(page)).toBeVisible();
    });
  });
});

async function gotoBookingPage(page: Page) {
  const previewLink = await page.getByTestId("preview-button").getAttribute("href");

  await page.goto(previewLink ?? "");
}

async function saveAndWaitForResponse(page: Page) {
  await submitAndWaitForResponse(page, "/api/trpc/eventTypes/update?batch=1");
}<|MERGE_RESOLUTION|>--- conflicted
+++ resolved
@@ -10,16 +10,12 @@
   setupManagedEvent,
 } from "./lib/testUtils";
 
-<<<<<<< HEAD
-test.afterEach(({ users }) => users.deleteAll());
-=======
 test.afterEach(async ({ users }) => {
   await users.deleteAll();
 });
 
 /** Short hand to get elements by translation key */
 const getByKey = async (page: Page, key: string) => page.getByText((await localize("en"))(key));
->>>>>>> 00ee1ef4
 
 test.describe("Managed Event Types", () => {
   /** We don't use setupManagedEvent here to test the actual creation flow */
@@ -33,58 +29,6 @@
     // First we work with owner user, logging in
     await adminUser.apiLogin();
     // Let's create a team
-<<<<<<< HEAD
-    await page.goto("/settings/teams/new");
-
-    await test.step("Managed event option exists for team admin", async () => {
-      // Filling team creation form wizard
-      await page.locator('input[name="name"]').fill(`${adminUser.username}'s Team`);
-      await page.click("[type=submit]");
-      // TODO: Figure out a way to make this more reliable
-      // eslint-disable-next-line playwright/no-conditional-in-test
-      if (IS_TEAM_BILLING_ENABLED) await fillStripeTestCheckout(page);
-      await page.waitForURL(/\/settings\/teams\/(\d+)\/onboard-members.*$/i);
-      await page.getByTestId("new-member-button").click();
-      await page.locator('[placeholder="email\\@example\\.com"]').fill(`${memberUser.username}@example.com`);
-      await page.getByTestId("invite-new-member-button").click();
-      // wait for the second member to be added to the pending-member-list.
-      await page.getByTestId("pending-member-list").locator("li:nth-child(2)").waitFor();
-      // and publish
-      await page.locator("[data-testid=publish-button]").click();
-      await expect(page).toHaveURL(/\/settings\/teams\/(\d+)\/profile$/i);
-      // Going to create an event type
-      await page.goto("/event-types");
-      await page.getByTestId("new-event-type").click();
-      await page.getByTestId("option-team-1").click();
-      // Expecting we can add a managed event type as team owner
-      await expect(page.locator('button[value="MANAGED"]')).toBeVisible();
-
-      // Actually creating a managed event type to test things further
-      await page.click('button[value="MANAGED"]');
-      await page.fill("[name=title]", "managed");
-      await page.click("[type=submit]");
-
-      await page.waitForURL("event-types/**");
-    });
-
-    await test.step("Managed event type has unlocked fields for admin", async () => {
-      await page.getByTestId("vertical-tab-event_setup_tab_title").click();
-      await page.getByTestId("update-eventtype").waitFor();
-      await expect(page.locator('input[name="title"]')).toBeEditable();
-      await expect(page.locator('input[name="slug"]')).toBeEditable();
-      await expect(page.locator('input[name="length"]')).toBeEditable();
-      await adminUser.apiLogin();
-    });
-
-    await test.step("Managed event type exists for added member", async () => {
-      // Now we need to accept the invitation as member and come back in as admin to
-      // assign the member in the managed event type
-      await memberUser.apiLogin();
-
-      await page.goto("/teams");
-      await page.locator('button[data-testid^="accept-invitation"]').click();
-      await page.getByText("Member").waitFor();
-=======
     // Going to create an event type
     await page.goto("/event-types");
     await page.getByTestId("new-event-type").click();
@@ -100,7 +44,6 @@
     await page.waitForURL("event-types/**");
     expect(page.url()).toContain("?tabName=team");
   });
->>>>>>> 00ee1ef4
 
   /** From here we use setupManagedEvent to avoid repeating the previous flow */
   test("Has unlocked fields for admin", async ({ page, users }) => {
