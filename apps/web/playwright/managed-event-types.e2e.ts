import type { Locator, Page } from "@playwright/test";
import { expect } from "@playwright/test";
import { apiLogin } from "playwright/fixtures/users";

import { SchedulingType } from "@calcom/prisma/enums";

import { test, type Fixtures } from "./lib/fixtures";
import { bookTimeSlot, localize, selectFirstAvailableTimeSlotNextMonth } from "./lib/testUtils";

test.afterEach(async ({ users }) => {
  await users.deleteAll();
});

/** So we can test different areas in parallel and avoiding the creation flow each time */
async function setupManagedEvent({
  users,
  unlockedFields,
}: {
  users: Fixtures["users"];
  unlockedFields?: Record<string, boolean>;
}) {
  const teamMateName = "teammate-1";
  const teamEventTitle = "Managed";
  const adminUser = await users.create(null, {
    hasTeam: true,
    teammates: [{ name: teamMateName }],
    teamEventTitle,
    teamEventSlug: "managed",
    schedulingType: "MANAGED",
    addManagedEventToTeamMates: true,
    managedEventUnlockedFields: unlockedFields,
  });
  // eslint-disable-next-line @typescript-eslint/no-non-null-assertion
  const memberUser = users.get().find((u) => u.name === teamMateName)!;
  const { team } = await adminUser.getFirstTeamMembership();
  const managedEvent = await adminUser.getFirstTeamEvent(team.id, SchedulingType.MANAGED);
  return { adminUser, memberUser, managedEvent, teamMateName, teamEventTitle };
}

/** Short hand to get elements by translation key */
const getByKey = async (page: Page, key: string) => page.getByText((await localize("en"))(key));

test.describe("Managed Event Types", () => {
  /** We don't use setupManagedEvent here to test the actual creation flow */
  test("Can create managed event type", async ({ page, users }) => {
    // Creating the owner user of the team
    const adminUser = await users.create(null, {
      hasTeam: true,
      teammates: [{ name: "teammate-1" }],
    });
    // Creating the member user of the team
    // First we work with owner user, logging in
    await adminUser.apiLogin();
    // Let's create a team
<<<<<<< HEAD
    await page.goto("/settings/teams/new");

    await test.step("Managed event option exists for team admin", async () => {
      // Filling team creation form wizard
      await page.locator('input[name="name"]').fill(`${adminUser.username}'s Team`);
      await page.click("[type=submit]");
      // TODO: Figure out a way to make this more reliable
      // eslint-disable-next-line playwright/no-conditional-in-test
      if (IS_TEAM_BILLING_ENABLED) await fillStripeTestCheckout(page);
      await page.waitForURL(/\/settings\/teams\/(\d+)\/onboard-members.*$/i);
      await page.getByTestId("new-member-button").click();
      await page.locator('[placeholder="email\\@example\\.com"]').fill(`${memberUser.username}@example.com`);
      await page.getByTestId("invite-new-member-button").click();
      // wait for the second member to be added to the pending-member-list.
      await page.getByTestId("pending-member-list").locator("li:nth-child(2)").waitFor();
      await page.locator("[data-testid=publish-button]").click();
      await expect(page).toHaveURL(/\/settings\/teams\/(\d+)\/event-type$/i);
      // create a round-robin event type and finish
      await expect(page.locator('button[value="ROUND_ROBIN"]')).toBeVisible();
      await page.click('button[value="ROUND_ROBIN"]');
      await page.fill("[name=title]", "roundRobin");
      await page.getByTestId("finish-button").click();
      await page.waitForURL(/\/settings\/teams\/(\d+)\/profile$/i);
      // Going to create an managed event type
      await page.goto("/event-types");
      await page.getByTestId("new-event-type").click();
      await page.getByTestId("option-team-1").click();
      // Expecting we can add a managed event type as team owner
      await expect(page.locator('button[value="MANAGED"]')).toBeVisible();

      // Actually creating a managed event type to test things further
      await page.click('button[value="MANAGED"]');
      await page.fill("[name=title]", "managed");
      await page.click("[type=submit]");

      await page.waitForURL("event-types/**");
    });

    await test.step("Managed event type has unlocked fields for admin", async () => {
      await page.getByTestId("vertical-tab-event_setup_tab_title").click();
      await page.getByTestId("update-eventtype").waitFor();
      await expect(page.locator('input[name="title"]')).toBeEditable();
      await expect(page.locator('input[name="slug"]')).toBeEditable();
      await expect(page.locator('input[name="length"]')).toBeEditable();
      await adminUser.apiLogin();
    });

    await test.step("Managed event type exists for added member", async () => {
      // Now we need to accept the invitation as member and come back in as admin to
      // assign the member in the managed event type
      await memberUser.apiLogin();

      await page.goto("/teams");
      await page.locator('button[data-testid^="accept-invitation"]').click();
      await page.getByText("Member").waitFor();

      await page.goto("/auth/logout");

      // Coming back as team owner to assign member user to managed event
      await adminUser.apiLogin();
      await page.goto("/event-types");
      await page.getByTestId("event-types").locator('a[title="managed"]').click();
      await page.getByTestId("vertical-tab-assignment").click();
      await page.getByTestId("assignment-dropdown").click();

      await page.getByTestId(`select-option-${memberUser.id}`).click();
      await page.locator('[type="submit"]').click();
      await page.getByTestId("toast-success").waitFor();
    });

    await test.step("Managed event type can use Organizer's default app as location", async () => {
      await page.getByTestId("vertical-tab-event_setup_tab_title").click();

      await page.locator("#location-select").click();
      const optionText = (await localize("en"))("organizer_default_conferencing_app");
      await page.locator(`text=${optionText}`).click();
      await page.locator("[data-testid=update-eventtype]").click();
      await page.getByTestId("toast-success").waitFor();
      // await page.waitForLoadState("networkidle");
=======
    // Going to create an event type
    await page.goto("/event-types");
    await page.getByTestId("new-event-type").click();
    await page.getByTestId("option-team-1").click();
    // Expecting we can add a managed event type as team owner
    await expect(page.locator('button[value="MANAGED"]')).toBeVisible();

    // Actually creating a managed event type to test things further
    await page.click('button[value="MANAGED"]');
    await page.fill("[name=title]", "managed");
    await page.click("[type=submit]");

    await page.waitForURL("event-types/**");
    expect(page.url()).toContain("?tabName=team");
  });
>>>>>>> d2f7a427

  /** From here we use setupManagedEvent to avoid repeating the previous flow */
  test("Has unlocked fields for admin", async ({ page, users }) => {
    const { adminUser, managedEvent } = await setupManagedEvent({ users });
    await adminUser.apiLogin();
    await page.goto(`/event-types/${managedEvent.id}?tabName=setup`);
    await page.getByTestId("update-eventtype").waitFor();
    await expect(page.locator('input[name="title"]')).toBeEditable();
    await expect(page.locator('input[name="slug"]')).toBeEditable();
    await expect(page.locator('input[name="length"]')).toBeEditable();
  });

  test("Exists for added member", async ({ page, users }) => {
    const { memberUser, teamEventTitle } = await setupManagedEvent({
      users,
    });
    await memberUser.apiLogin();
    await page.goto("/event-types");
    await expect(
      page.getByTestId("event-types").locator("div").filter({ hasText: teamEventTitle }).nth(1)
    ).toBeVisible();
  });

  test("Can use Organizer's default app as location", async ({ page, users }) => {
    const { adminUser, managedEvent } = await setupManagedEvent({ users });
    await adminUser.apiLogin();
    await page.goto(`/event-types/${managedEvent.id}?tabName=setup`);
    await page.locator("#location-select").click();
    const optionText = await getByKey(page, "organizer_default_conferencing_app");
    await expect(optionText).toBeVisible();
    await optionText.click();
    await submitAndWaitForResponse(page);

    await page.getByTestId("vertical-tab-assignment").click();
    await gotoBookingPage(page);
    await selectFirstAvailableTimeSlotNextMonth(page);
    await bookTimeSlot(page);

    await expect(page.getByTestId("success-page")).toBeVisible();
  });

  test("Has locked fields for added member", async ({ page, users }) => {
    const { memberUser } = await setupManagedEvent({
      users,
    });
    await memberUser.apiLogin();
    const managedEvent = await memberUser.getFirstEventAsOwner();
    await page.goto(`/event-types/${managedEvent.id}?tabName=setup`);
    await page.waitForURL("event-types/**");

    await expect(page.locator('input[name="title"]')).not.toBeEditable();
    await expect(page.locator('input[name="slug"]')).not.toBeEditable();
    await expect(page.locator('input[name="length"]')).not.toBeEditable();
  });

  test("Provides discrete field lock/unlock state for admin", async ({ page, users }) => {
    const { adminUser, teamEventTitle } = await setupManagedEvent({ users });
    await adminUser.apiLogin();
    await page.goto("/event-types");

    await page.getByTestId("event-types").locator(`a[title="${teamEventTitle}"]`).click();
    await page.waitForURL("event-types/**");

    // Locked by default
    const titleLockIndicator = page.getByTestId("locked-indicator-title");
    await expect(titleLockIndicator).toBeVisible();
    await expect(titleLockIndicator.locator("[data-state='checked']")).toHaveCount(1);

    // Proceed to unlock and check that it got unlocked
    titleLockIndicator.click();
    await expect(titleLockIndicator.locator("[data-state='checked']")).toHaveCount(0);
    await expect(titleLockIndicator.locator("[data-state='unchecked']")).toHaveCount(1);

<<<<<<< HEAD
      // Save changes
      await page.locator('[type="submit"]').click();
      // await page.waitForLoadState("networkidle");
=======
    // Save changes
    await page.locator('[type="submit"]').click();
    await expect(titleLockIndicator.locator("[data-state='unchecked']")).toHaveCount(1);
  });
>>>>>>> d2f7a427

  test("Shows discretionally unlocked field to member", async ({ page, users }) => {
    const { memberUser, teamEventTitle } = await setupManagedEvent({
      users,
      unlockedFields: {
        title: true,
      },
    });
    await memberUser.apiLogin();
    await page.goto("/event-types");
    await page.getByTestId("event-types").locator(`a[title="${teamEventTitle}"]`).click();
    await page.waitForURL("event-types/**");

<<<<<<< HEAD
    await test.step("Managed event type shows discretionally unlocked field to member", async () => {
      await memberUser.apiLogin();
      await page.goto("/event-types");

      await page.getByTestId("event-types").locator('a[title="managed"]').click();
      await page.waitForURL("event-types/**");

      await expect(page.locator('input[name="title"]')).toBeEditable();
      // await page.waitForLoadState("networkidle");
=======
    await expect(page.locator('input[name="title"]')).toBeEditable();
  });
>>>>>>> d2f7a427

  test("Should only update the unlocked fields modified by Admin", async ({
    page: memberPage,
    users,
    browser,
  }) => {
    const { adminUser, memberUser, teamEventTitle } = await setupManagedEvent({
      users,
      unlockedFields: {
        title: true,
      },
    });
    await memberUser.apiLogin();
    await memberPage.goto("/event-types");
    await memberPage.getByTestId("event-types").locator(`a[title="${teamEventTitle}"]`).click();
    await memberPage.waitForURL("event-types/**");
    await expect(memberPage.locator('input[name="title"]')).toBeEditable();
    await memberPage.locator('input[name="title"]').fill(`Managed Event Title`);
    await submitAndWaitForResponse(memberPage);

    // We edit the managed event as original owner
    const adminContext = await browser.newContext();
    const adminPage = await adminContext.newPage();
    const adminUserSnapshot = await adminUser.self();
    await apiLogin({ ...adminUserSnapshot, password: adminUserSnapshot.username }, adminPage);
    await adminPage.goto("/event-types");
    await adminPage.getByTestId("event-types").locator(`a[title="${teamEventTitle}"]`).click();
    await adminPage.waitForURL("event-types/**");
    await adminPage.locator('input[name="length"]').fill(`45`);
    await submitAndWaitForResponse(adminPage);
    await adminContext.close();

    await memberPage.goto("/event-types");
    await memberPage.getByTestId("event-types").locator('a[title="Managed Event Title"]').click();
    await memberPage.waitForURL("event-types/**");
    //match length
    expect(await memberPage.locator("[data-testid=duration]").getAttribute("value")).toBe("45");
    //ensure description didn't update
    expect(await memberPage.locator(`input[name="title"]`).getAttribute("value")).toBe(`Managed Event Title`);
    await memberPage.locator('input[name="title"]').fill(`managed`);
    // Save changes
    await submitAndWaitForResponse(memberPage);
  });

<<<<<<< HEAD
    await test.step("Managed event type should only update the unlocked fields modified by Admin", async () => {
      await memberUser.apiLogin();
      await page.goto("/event-types");

      await page.getByTestId("event-types").locator('a[title="managed"]').click();
      await page.waitForURL("event-types/**");

      await expect(page.locator('input[name="title"]')).toBeEditable();
      await page.locator('input[name="title"]').fill(`Managed Event Title`);
      // Save changes
      await page.locator('[type="submit"]').click();
      await page.getByTestId("toast-success").waitFor();
      // await page.waitForLoadState("networkidle");

      await page.goto("/auth/logout");

      await adminUser.apiLogin();
      await page.goto("/event-types");
      await page.getByTestId("event-types").locator('a[title="managed"]').click();
      await page.waitForURL("event-types/**");

      await page.locator('input[name="length"]').fill(`45`);
      // Save changes
      await page.locator('[type="submit"]').click();
      await page.getByTestId("toast-success").waitFor();
      // await page.waitForLoadState("networkidle");

      await page.goto("/auth/logout");

      await memberUser.apiLogin();
      await page.goto("/event-types");

      await page.getByTestId("event-types").locator('a[title="Managed Event Title"]').click();
      await page.waitForURL("event-types/**");

      //match length
      expect(await page.locator("[data-testid=duration]").getAttribute("value")).toBe("45");
      //ensure description didn't update
      expect(await page.locator(`input[name="title"]`).getAttribute("value")).toBe(`Managed Event Title`);
      await page.locator('input[name="title"]').fill(`managed`);
      // Save changes
      await page.locator('[type="submit"]').click();
      await page.getByTestId("toast-success").waitFor();
=======
  const MANAGED_EVENT_TABS: { slug: string; locator: (page: Page) => Locator | Promise<Locator> }[] = [
    { slug: "setup", locator: (page) => getByKey(page, "title") },
    {
      slug: "team",
      locator: (page) => getByKey(page, "automatically_add_all_team_members"),
    },
    {
      slug: "availability",
      locator: (page) => getByKey(page, "members_default_schedule_description"),
    },
    {
      slug: "limits",
      locator: (page) => getByKey(page, "before_event"),
    },
    {
      slug: "advanced",
      locator: (page) => getByKey(page, "event_name_in_calendar"),
    },
    {
      slug: "apps",
      locator: (page) => page.getByRole("heading", { name: "No apps installed" }),
    },
    {
      slug: "workflows",
      locator: (page) => page.getByTestId("empty-screen").getByRole("heading", { name: "Workflows" }),
    },
    {
      slug: "ai",
      locator: (page) => page.getByTestId("empty-screen").getByRole("heading", { name: "Cal.ai" }),
    },
  ];

  MANAGED_EVENT_TABS.forEach((tab) => {
    test(`Can render "${tab.slug}" tab`, async ({ page, users }) => {
      const { adminUser, managedEvent } = await setupManagedEvent({ users });
      // First we work with owner user, logging in
      await adminUser.apiLogin();
      await page.goto(`/event-types/${managedEvent.id}?tabName=${tab.slug}`);
      await expect(await tab.locator(page)).toBeVisible();
>>>>>>> d2f7a427
    });
  });
});

async function gotoBookingPage(page: Page) {
  const previewLink = await page.getByTestId("preview-button").getAttribute("href");

  await page.goto(previewLink ?? "");
}

async function submitAndWaitForResponse(page: Page) {
  const submitPromise = page.waitForResponse("/api/trpc/eventTypes/update?batch=1");
  await page.locator('[type="submit"]').click();
  const response = await submitPromise;
  expect(response.status()).toBe(200);
}<|MERGE_RESOLUTION|>--- conflicted
+++ resolved
@@ -52,87 +52,6 @@
     // First we work with owner user, logging in
     await adminUser.apiLogin();
     // Let's create a team
-<<<<<<< HEAD
-    await page.goto("/settings/teams/new");
-
-    await test.step("Managed event option exists for team admin", async () => {
-      // Filling team creation form wizard
-      await page.locator('input[name="name"]').fill(`${adminUser.username}'s Team`);
-      await page.click("[type=submit]");
-      // TODO: Figure out a way to make this more reliable
-      // eslint-disable-next-line playwright/no-conditional-in-test
-      if (IS_TEAM_BILLING_ENABLED) await fillStripeTestCheckout(page);
-      await page.waitForURL(/\/settings\/teams\/(\d+)\/onboard-members.*$/i);
-      await page.getByTestId("new-member-button").click();
-      await page.locator('[placeholder="email\\@example\\.com"]').fill(`${memberUser.username}@example.com`);
-      await page.getByTestId("invite-new-member-button").click();
-      // wait for the second member to be added to the pending-member-list.
-      await page.getByTestId("pending-member-list").locator("li:nth-child(2)").waitFor();
-      await page.locator("[data-testid=publish-button]").click();
-      await expect(page).toHaveURL(/\/settings\/teams\/(\d+)\/event-type$/i);
-      // create a round-robin event type and finish
-      await expect(page.locator('button[value="ROUND_ROBIN"]')).toBeVisible();
-      await page.click('button[value="ROUND_ROBIN"]');
-      await page.fill("[name=title]", "roundRobin");
-      await page.getByTestId("finish-button").click();
-      await page.waitForURL(/\/settings\/teams\/(\d+)\/profile$/i);
-      // Going to create an managed event type
-      await page.goto("/event-types");
-      await page.getByTestId("new-event-type").click();
-      await page.getByTestId("option-team-1").click();
-      // Expecting we can add a managed event type as team owner
-      await expect(page.locator('button[value="MANAGED"]')).toBeVisible();
-
-      // Actually creating a managed event type to test things further
-      await page.click('button[value="MANAGED"]');
-      await page.fill("[name=title]", "managed");
-      await page.click("[type=submit]");
-
-      await page.waitForURL("event-types/**");
-    });
-
-    await test.step("Managed event type has unlocked fields for admin", async () => {
-      await page.getByTestId("vertical-tab-event_setup_tab_title").click();
-      await page.getByTestId("update-eventtype").waitFor();
-      await expect(page.locator('input[name="title"]')).toBeEditable();
-      await expect(page.locator('input[name="slug"]')).toBeEditable();
-      await expect(page.locator('input[name="length"]')).toBeEditable();
-      await adminUser.apiLogin();
-    });
-
-    await test.step("Managed event type exists for added member", async () => {
-      // Now we need to accept the invitation as member and come back in as admin to
-      // assign the member in the managed event type
-      await memberUser.apiLogin();
-
-      await page.goto("/teams");
-      await page.locator('button[data-testid^="accept-invitation"]').click();
-      await page.getByText("Member").waitFor();
-
-      await page.goto("/auth/logout");
-
-      // Coming back as team owner to assign member user to managed event
-      await adminUser.apiLogin();
-      await page.goto("/event-types");
-      await page.getByTestId("event-types").locator('a[title="managed"]').click();
-      await page.getByTestId("vertical-tab-assignment").click();
-      await page.getByTestId("assignment-dropdown").click();
-
-      await page.getByTestId(`select-option-${memberUser.id}`).click();
-      await page.locator('[type="submit"]').click();
-      await page.getByTestId("toast-success").waitFor();
-    });
-
-    await test.step("Managed event type can use Organizer's default app as location", async () => {
-      await page.getByTestId("vertical-tab-event_setup_tab_title").click();
-
-      await page.locator("#location-select").click();
-      const optionText = (await localize("en"))("organizer_default_conferencing_app");
-      await page.locator(`text=${optionText}`).click();
-      await page.locator("[data-testid=update-eventtype]").click();
-      await page.getByTestId("toast-success").waitFor();
-      // await page.waitForLoadState("networkidle");
-=======
     // Going to create an event type
     await page.goto("/event-types");
     await page.getByTestId("new-event-type").click();
@@ -148,7 +67,6 @@
     await page.waitForURL("event-types/**");
     expect(page.url()).toContain("?tabName=team");
   });
->>>>>>> d2f7a427
 
   /** From here we use setupManagedEvent to avoid repeating the previous flow */
   test("Has unlocked fields for admin", async ({ page, users }) => {
@@ -222,16 +140,10 @@
     await expect(titleLockIndicator.locator("[data-state='checked']")).toHaveCount(0);
     await expect(titleLockIndicator.locator("[data-state='unchecked']")).toHaveCount(1);
 
-<<<<<<< HEAD
-      // Save changes
-      await page.locator('[type="submit"]').click();
-      // await page.waitForLoadState("networkidle");
-=======
     // Save changes
     await page.locator('[type="submit"]').click();
     await expect(titleLockIndicator.locator("[data-state='unchecked']")).toHaveCount(1);
   });
->>>>>>> d2f7a427
 
   test("Shows discretionally unlocked field to member", async ({ page, users }) => {
     const { memberUser, teamEventTitle } = await setupManagedEvent({
@@ -245,20 +157,8 @@
     await page.getByTestId("event-types").locator(`a[title="${teamEventTitle}"]`).click();
     await page.waitForURL("event-types/**");
 
-<<<<<<< HEAD
-    await test.step("Managed event type shows discretionally unlocked field to member", async () => {
-      await memberUser.apiLogin();
-      await page.goto("/event-types");
-
-      await page.getByTestId("event-types").locator('a[title="managed"]').click();
-      await page.waitForURL("event-types/**");
-
-      await expect(page.locator('input[name="title"]')).toBeEditable();
-      // await page.waitForLoadState("networkidle");
-=======
     await expect(page.locator('input[name="title"]')).toBeEditable();
   });
->>>>>>> d2f7a427
 
   test("Should only update the unlocked fields modified by Admin", async ({
     page: memberPage,
@@ -303,51 +203,6 @@
     await submitAndWaitForResponse(memberPage);
   });
 
-<<<<<<< HEAD
-    await test.step("Managed event type should only update the unlocked fields modified by Admin", async () => {
-      await memberUser.apiLogin();
-      await page.goto("/event-types");
-
-      await page.getByTestId("event-types").locator('a[title="managed"]').click();
-      await page.waitForURL("event-types/**");
-
-      await expect(page.locator('input[name="title"]')).toBeEditable();
-      await page.locator('input[name="title"]').fill(`Managed Event Title`);
-      // Save changes
-      await page.locator('[type="submit"]').click();
-      await page.getByTestId("toast-success").waitFor();
-      // await page.waitForLoadState("networkidle");
-
-      await page.goto("/auth/logout");
-
-      await adminUser.apiLogin();
-      await page.goto("/event-types");
-      await page.getByTestId("event-types").locator('a[title="managed"]').click();
-      await page.waitForURL("event-types/**");
-
-      await page.locator('input[name="length"]').fill(`45`);
-      // Save changes
-      await page.locator('[type="submit"]').click();
-      await page.getByTestId("toast-success").waitFor();
-      // await page.waitForLoadState("networkidle");
-
-      await page.goto("/auth/logout");
-
-      await memberUser.apiLogin();
-      await page.goto("/event-types");
-
-      await page.getByTestId("event-types").locator('a[title="Managed Event Title"]').click();
-      await page.waitForURL("event-types/**");
-
-      //match length
-      expect(await page.locator("[data-testid=duration]").getAttribute("value")).toBe("45");
-      //ensure description didn't update
-      expect(await page.locator(`input[name="title"]`).getAttribute("value")).toBe(`Managed Event Title`);
-      await page.locator('input[name="title"]').fill(`managed`);
-      // Save changes
-      await page.locator('[type="submit"]').click();
-      await page.getByTestId("toast-success").waitFor();
-=======
   const MANAGED_EVENT_TABS: { slug: string; locator: (page: Page) => Locator | Promise<Locator> }[] = [
     { slug: "setup", locator: (page) => getByKey(page, "title") },
     {
@@ -387,7 +242,6 @@
       await adminUser.apiLogin();
       await page.goto(`/event-types/${managedEvent.id}?tabName=${tab.slug}`);
       await expect(await tab.locator(page)).toBeVisible();
->>>>>>> d2f7a427
     });
   });
 });
