--- conflicted
+++ resolved
@@ -85,14 +85,6 @@
 
       await page.getByTestId(`select-option-${memberUser.id}`).click();
       await page.locator('[type="submit"]').click();
-<<<<<<< HEAD
-      await page.waitForLoadState("networkidle");
-
-      await page.goto("/auth/logout");
-    });
-
-    await test.step("Managed event type has default locked fields for added member", async () => {
-=======
       await page.getByTestId("toast-success").waitFor();
     });
 
@@ -116,8 +108,6 @@
 
     await test.step("Managed event type has locked fields for added member", async () => {
       await adminUser.logout();
-
->>>>>>> bf2af799
       // Coming back as member user to see if there is a managed event present after assignment
       await memberUser.apiLogin();
       await page.goto("/event-types");
