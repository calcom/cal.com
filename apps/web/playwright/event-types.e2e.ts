import { expect } from "@playwright/test";

import { randomString } from "../lib/random";
import { test } from "./lib/fixtures";

test.describe.configure({ mode: "parallel" });

test.describe("Event Types tests", () => {
  test.describe("pro user", () => {
    test.beforeEach(async ({ page, users }) => {
      const proUser = await users.create();
      await proUser.login();
      await page.goto("/event-types");
      // We wait until loading is finished
      await page.waitForSelector('[data-testid="event-types"]');
    });

    test.afterEach(async ({ users }) => {
      await users.deleteAll();
    });

    test("has at least 2 events", async ({ page }) => {
      const $eventTypes = page.locator("[data-testid=event-types] > *");
      const count = await $eventTypes.count();
      expect(count).toBeGreaterThanOrEqual(2);
    });

    test("can add new event type", async ({ page }) => {
      await page.click("[data-testid=new-event-type]");
      const nonce = randomString(3);
      const eventTitle = `hello ${nonce}`;

      await page.fill("[name=title]", eventTitle);
      await page.fill("[name=length]", "10");
      await page.click("[type=submit]");

      await page.waitForNavigation({
        url(url) {
          return url.pathname !== "/event-types";
        },
      });

      await page.goto("/event-types");
      await expect(page.locator(`text='${eventTitle}'`)).toBeVisible();
    });

    test("enabling recurring event comes with default options", async ({ page }) => {
      await page.click("[data-testid=new-event-type]");
      const nonce = randomString(3);
      const eventTitle = `my recurring event ${nonce}`;

      await page.fill("[name=title]", eventTitle);
      await page.fill("[name=length]", "15");
      await page.click("[type=submit]");

      await page.waitForNavigation({
        url(url) {
          return url.pathname !== "/event-types";
        },
      });

      await page.click("[data-testid=vertical-tab-recurring]");
      await expect(page.locator("[data-testid=recurring-event-collapsible]")).not.toBeVisible();
      await page.click("[data-testid=recurring-event-check]");
      await expect(page.locator("[data-testid=recurring-event-collapsible]")).toBeVisible();

      expect(
        await page
          .locator("[data-testid=recurring-event-collapsible] input[type=number]")
          .nth(0)
          .getAttribute("value")
      ).toBe("1");
      expect(
        await page.locator("[data-testid=recurring-event-collapsible] div[class$=singleValue]").textContent()
      ).toBe("week");
      expect(
        await page
          .locator("[data-testid=recurring-event-collapsible] input[type=number]")
          .nth(1)
          .getAttribute("value")
      ).toBe("12");
    });

    test("can duplicate an existing event type", async ({ page }) => {
      const firstElement = await page.waitForSelector(
        '[data-testid="event-types"] a[href^="/event-types/"] >> nth=0'
      );
      const href = await firstElement.getAttribute("href");
      if (!href) throw new Error("No href found for event type");
      const [eventTypeId] = href.split("/").reverse();
      const firstTitle = await page.locator(`[data-testid=event-type-title-${eventTypeId}]`).innerText();
      const firstFullSlug = await page.locator(`[data-testid=event-type-slug-${eventTypeId}]`).innerText();
      const firstSlug = firstFullSlug.split("/")[2];

      await page.click(`[data-testid=event-type-options-${eventTypeId}]`);
      await page.click(`[data-testid=event-type-duplicate-${eventTypeId}]`);

      const url = page.url();
      const params = new URLSearchParams(url);

      expect(params.get("title")).toBe(firstTitle);
      expect(params.get("slug")).toBe(firstSlug);

      const formTitle = await page.inputValue("[name=title]");
      const formSlug = await page.inputValue("[name=slug]");

      expect(formTitle).toBe(firstTitle);
      expect(formSlug).toBe(firstSlug);
    });
    test("edit first event", async ({ page }) => {
      const $eventTypes = page.locator("[data-testid=event-types] > *");
      const firstEventTypeElement = $eventTypes.first();
      await firstEventTypeElement.click();
      await page.waitForNavigation({
        url: (url) => {
          return !!url.pathname.match(/\/event-types\/.+/);
        },
      });
<<<<<<< HEAD
      await page.locator("[data-testid=save-eventtype]").click();
      const toast = await page.waitForSelector("div[class*='data-testid-toast-success']");
      await expect(toast).toBeTruthy();
=======
>>>>>>> bae06e89
    });
  });

  test.describe("free user", () => {
    test.beforeEach(async ({ page, users }) => {
      const free = await users.create({ plan: "FREE" });
      await free.login();
      await page.goto("/event-types");
      // We wait until loading is finished
      await page.waitForSelector('[data-testid="event-types"]');
    });

    test("has at least 2 events where first is enabled", async ({ page }) => {
      const $eventTypes = page.locator("[data-testid=event-types] > *");
      const count = await $eventTypes.count();
      expect(count).toBeGreaterThanOrEqual(2);
    });

    test("edit first event", async ({ page }) => {
      const $eventTypes = page.locator("[data-testid=event-types] > *");
      const firstEventTypeElement = $eventTypes.first();
      await firstEventTypeElement.click();
      await page.waitForNavigation({
        url: (url) => {
          return !!url.pathname.match(/\/event-types\/.+/);
        },
      });
<<<<<<< HEAD
      await page.locator("[data-testid=save-eventtype]").click();
      const toast = await page.waitForSelector("div[class*='data-testid-toast-success']");
      await expect(toast).toBeTruthy();
=======
      await page.locator("[data-testid=update-eventtype]").click();
>>>>>>> bae06e89
    });
  });
});<|MERGE_RESOLUTION|>--- conflicted
+++ resolved
@@ -116,12 +116,9 @@
           return !!url.pathname.match(/\/event-types\/.+/);
         },
       });
-<<<<<<< HEAD
-      await page.locator("[data-testid=save-eventtype]").click();
+      await page.locator("[data-testid=update-eventtype]").click();
       const toast = await page.waitForSelector("div[class*='data-testid-toast-success']");
       await expect(toast).toBeTruthy();
-=======
->>>>>>> bae06e89
     });
   });
 
@@ -149,13 +146,9 @@
           return !!url.pathname.match(/\/event-types\/.+/);
         },
       });
-<<<<<<< HEAD
-      await page.locator("[data-testid=save-eventtype]").click();
+      await page.locator("[data-testid=update-eventtype]").click();
       const toast = await page.waitForSelector("div[class*='data-testid-toast-success']");
       await expect(toast).toBeTruthy();
-=======
-      await page.locator("[data-testid=update-eventtype]").click();
->>>>>>> bae06e89
     });
   });
 });