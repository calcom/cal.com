--- conflicted
+++ resolved
@@ -459,17 +459,13 @@
     await page.goto("/bookings/upcoming", { waitUntil: "domcontentloaded" });
     await bookingsGetResponse1;
 
-<<<<<<< HEAD
     await page.locator('[data-testid="add-filter-button"]').click();
     await page.locator('[data-testid="add-filter-item-userId"]').click();
     await page.locator('[data-testid="filter-popover-trigger-userId"]').click();
     const bookingsGetResponse2 = page.waitForResponse((response) =>
       /\/api\/trpc\/bookings\/get.*/.test(response.url())
     );
-=======
-    await addFilter(page, "userId");
-    await openFilter(page, "userId");
->>>>>>> 0e9b419a
+
     await page
       .locator(`[data-testid="select-filter-options-userId"] [role="option"]:has-text("${anotherUser}")`)
       .click();
