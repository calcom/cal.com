import { expect } from "@playwright/test";

import { BookingStatus } from "@calcom/prisma/client";

import { createTeamEventType } from "./fixtures/users";
import type { Fixtures } from "./lib/fixtures";
import { test } from "./lib/fixtures";
import { setupManagedEvent } from "./lib/testUtils";

test.afterEach(({ users }) => users.deleteAll());

test.describe("Bookings", () => {
  test.describe("Upcoming bookings", () => {
    test("show attendee bookings and organizer bookings in asc order by startDate", async ({
      page,
      users,
      bookings,
    }) => {
      const firstUser = await users.create();
      const secondUser = await users.create();

      const bookingWhereFirstUserIsOrganizerFixture = await createBooking({
        title: "Booking as organizer",
        bookingsFixture: bookings,
        // Create a booking 3 days from today
        relativeDate: 3,
        organizer: firstUser,
        organizerEventType: firstUser.eventTypes[0],
        attendees: [
          { name: "First", email: "first@cal.com", timeZone: "Europe/Berlin" },
          { name: "Second", email: "second@cal.com", timeZone: "Europe/Berlin" },
          { name: "Third", email: "third@cal.com", timeZone: "Europe/Berlin" },
        ],
      });
      const bookingWhereFirstUserIsOrganizer = await bookingWhereFirstUserIsOrganizerFixture.self();

      const bookingWhereFirstUserIsAttendeeFixture = await createBooking({
        title: "Booking as attendee",
        bookingsFixture: bookings,
        organizer: secondUser,
        // Booking created 2 days from today
        relativeDate: 2,
        organizerEventType: secondUser.eventTypes[0],
        attendees: [
          { name: "OrganizerAsBooker", email: firstUser.email, timeZone: "Europe/Berlin" },
          { name: "Second", email: "second@cal.com", timeZone: "Europe/Berlin" },
          { name: "Third", email: "third@cal.com", timeZone: "Europe/Berlin" },
        ],
      });
      const bookingWhereFirstUserIsAttendee = await bookingWhereFirstUserIsAttendeeFixture.self();

      await firstUser.apiLogin();
      await page.goto(`/bookings/upcoming`);
      const upcomingBookings = page.locator('[data-testid="upcoming-bookings"]');
      const firstUpcomingBooking = upcomingBookings.locator('[data-testid="booking-item"]').nth(0);
      const secondUpcomingBooking = upcomingBookings.locator('[data-testid="booking-item"]').nth(1);
      await expect(
        // eslint-disable-next-line @typescript-eslint/no-non-null-assertion
        firstUpcomingBooking.locator(`text=${bookingWhereFirstUserIsAttendee!.title}`)
      ).toBeVisible();
      await expect(
        // eslint-disable-next-line @typescript-eslint/no-non-null-assertion
        secondUpcomingBooking.locator(`text=${bookingWhereFirstUserIsOrganizer!.title}`)
      ).toBeVisible();
    });
  });
  test.describe("Past bookings", () => {
    test("Mark first guest as no-show", async ({ page, users, bookings, webhooks }) => {
      const firstUser = await users.create();
      const secondUser = await users.create();

      const bookingWhereFirstUserIsOrganizerFixture = await createBooking({
        title: "Booking as organizer",
        bookingsFixture: bookings,
        // Create a booking 3 days ago
        relativeDate: -3,
        organizer: firstUser,
        organizerEventType: firstUser.eventTypes[0],
        attendees: [
          { name: "First", email: "first@cal.com", timeZone: "Europe/Berlin" },
          { name: "Second", email: "second@cal.com", timeZone: "Europe/Berlin" },
          { name: "Third", email: "third@cal.com", timeZone: "Europe/Berlin" },
        ],
      });
      const bookingWhereFirstUserIsOrganizer = await bookingWhereFirstUserIsOrganizerFixture.self();
      await firstUser.apiLogin();
      const webhookReceiver = await webhooks.createReceiver();
      await page.goto(`/bookings/past`);
      const pastBookings = page.locator('[data-testid="past-bookings"]');
      const firstPastBooking = pastBookings.locator('[data-testid="booking-item"]').nth(0);
      const titleAndAttendees = firstPastBooking.locator('[data-testid="title-and-attendees"]');
      const firstGuest = firstPastBooking.locator('[data-testid="guest"]').nth(0);
      await firstGuest.click();
      await expect(page.locator('[data-testid="unmark-no-show"]')).toBeHidden();
      await expect(page.locator('[data-testid="mark-no-show"]')).toBeVisible();
      await page.locator('[data-testid="mark-no-show"]').click();
      await firstGuest.click();
      await expect(page.locator('[data-testid="unmark-no-show"]')).toBeVisible();
      await expect(page.locator('[data-testid="mark-no-show"]')).toBeHidden();
      await webhookReceiver.waitForRequestCount(1);
      const [request] = webhookReceiver.requestList;
      const body = request.body;
      // remove dynamic properties that differs depending on where you run the tests
      const dynamic = "[redacted/dynamic]";
      // @ts-expect-error we are modifying the object
      body.createdAt = dynamic;
      expect(body).toMatchObject({
        triggerEvent: "BOOKING_NO_SHOW_UPDATED",
        createdAt: "[redacted/dynamic]",
        payload: {
          message: "first@cal.com marked as no-show",
          attendees: [{ email: "first@cal.com", noShow: true }],
          bookingUid: bookingWhereFirstUserIsOrganizer?.uid,
          bookingId: bookingWhereFirstUserIsOrganizer?.id,
        },
      });
      webhookReceiver.close();
    });
    test("Mark 3rd attendee as no-show", async ({ page, users, bookings }) => {
      const firstUser = await users.create();
      const secondUser = await users.create();

      const bookingWhereFirstUserIsOrganizerFixture = await createBooking({
        title: "Booking as organizer",
        bookingsFixture: bookings,
        // Create a booking 4 days ago
        relativeDate: -4,
        organizer: firstUser,
        organizerEventType: firstUser.eventTypes[0],
        attendees: [
          { name: "First", email: "first@cal.com", timeZone: "Europe/Berlin" },
          { name: "Second", email: "second@cal.com", timeZone: "Europe/Berlin" },
          { name: "Third", email: "third@cal.com", timeZone: "Europe/Berlin" },
          { name: "Fourth", email: "fourth@cal.com", timeZone: "Europe/Berlin" },
        ],
      });
      const bookingWhereFirstUserIsOrganizer = await bookingWhereFirstUserIsOrganizerFixture.self();

      await firstUser.apiLogin();
      await page.goto(`/bookings/past`);
      const pastBookings = page.locator('[data-testid="past-bookings"]');
      const firstPastBooking = pastBookings.locator('[data-testid="booking-item"]').nth(0);
      const titleAndAttendees = firstPastBooking.locator('[data-testid="title-and-attendees"]');
      const moreGuests = firstPastBooking.locator('[data-testid="more-guests"]');
      await moreGuests.click();
      const firstGuestInMore = page.getByRole("menuitemcheckbox").nth(0);
      await expect(firstGuestInMore).toBeChecked({ checked: false });
      await firstGuestInMore.click();
      await expect(firstGuestInMore).toBeChecked({ checked: true });
      const updateNoShow = firstPastBooking.locator('[data-testid="update-no-show"]');
      await updateNoShow.click();
      await moreGuests.click();
      await expect(firstGuestInMore).toBeChecked({ checked: true });
    });
    test("Team admin/owner can mark first attendee as no-show", async ({
      page,
      users,
      bookings,
      webhooks,
    }) => {
      const { adminUser, memberUser, managedEvent } = await setupManagedEvent({ users });

      const bookingFixture = await createBooking({
        title: "Managed Event Booking",
        bookingsFixture: bookings,
        // Create a booking 3 days ago
        relativeDate: -3,
        organizer: memberUser,
        organizerEventType: managedEvent,
        attendees: [
          { name: "First Guest", email: "first@cal.com", timeZone: "Europe/Berlin" },
          { name: "Second Guest", email: "second@cal.com", timeZone: "Europe/Berlin" },
          { name: "Third Guest", email: "third@cal.com", timeZone: "Europe/Berlin" },
        ],
      });
      const booking = await bookingFixture.self();
      await adminUser.apiLogin();
      const { webhookReceiver, teamId } = await webhooks.createTeamReceiver();
      await page.goto(`/bookings/past`);
      const pastBookings = page.locator('[data-testid="past-bookings"]');
      const firstPastBooking = pastBookings.locator('[data-testid="booking-item"]').nth(0);
      const titleAndAttendees = firstPastBooking.locator('[data-testid="title-and-attendees"]');
      const firstGuest = firstPastBooking.locator('[data-testid="guest"]').nth(0);
      await firstGuest.click();
      await expect(page.locator('[data-testid="mark-no-show"]')).toBeVisible();
      await page.locator('[data-testid="mark-no-show"]').click();
      await firstGuest.click();
      await expect(page.locator('[data-testid="unmark-no-show"]')).toBeVisible();
      await expect(page.locator('[data-testid="mark-no-show"]')).toBeHidden();
      await webhookReceiver.waitForRequestCount(1);
      const [request] = webhookReceiver.requestList;
      const body = request.body;
      const dynamic = "[redacted/dynamic]";
      // @ts-expect-error we are modifying the object
      body.createdAt = dynamic;
      expect(body).toMatchObject({
        triggerEvent: "BOOKING_NO_SHOW_UPDATED",
        createdAt: "[redacted/dynamic]",
        payload: {
          message: "first@cal.com marked as no-show",
          attendees: [{ email: "first@cal.com", noShow: true }],
          bookingUid: booking?.uid,
          bookingId: booking?.id,
        },
      });

      // Close webhook receiver
      webhookReceiver.close();
    });
  });
<<<<<<< HEAD
  test("Admin bookings filtered by default", async ({ page, users, bookings }) => {
    const t = await localize("en");
    const firstUser = await users.create(
      { name: "First" },
      {
        hasTeam: true,
        teamRole: MembershipRole.ADMIN,
      }
    );
    const teamId = (await firstUser.getFirstTeamMembership()).teamId;
    const secondUser = await users.create({ name: "Second" });
    const thirdUser = await users.create({ name: "Third" });
    // Add teammates to the team
    await prisma.membership.createMany({
      data: [
        {
          teamId: teamId,
          userId: secondUser.id,
          role: MembershipRole.MEMBER,
          accepted: true,
        },
        {
          teamId: teamId,
          userId: thirdUser.id,
          role: MembershipRole.MEMBER,
          accepted: true,
        },
      ],
    });

    //Create a single booking for FirstUser(admin)
    await createBooking({
      title: "FirstUser as Organizer Meeting",
      bookingsFixture: bookings,
      relativeDate: 3,
      organizer: firstUser,
      organizerEventType: firstUser.eventTypes[0],
      attendees: [
        { name: "Second", email: secondUser.email, timeZone: "Europe/Berlin" },
        { name: "Third", email: thirdUser.email, timeZone: "Europe/Berlin" },
      ],
    });

    //Create 2 bookings for SecondUser
    const secondUserBookingFixture = await createBooking({
      title: "SecondUser as Organizer Meeting 1",
      bookingsFixture: bookings,
      organizer: secondUser,
      relativeDate: 2,
      organizerEventType: secondUser.eventTypes[0],
      attendees: [
        { name: "First", email: firstUser.email, timeZone: "Europe/Berlin" },
        { name: "Third", email: thirdUser.email, timeZone: "Europe/Berlin" },
      ],
    });
    const secondUserBooking = await secondUserBookingFixture.self();

    await createBooking({
      title: "SecondUser as Organizer Meeting 2",
      bookingsFixture: bookings,
      organizer: secondUser,
      relativeDate: 4,
      organizerEventType: secondUser.eventTypes[0],
      attendees: [
        { name: "First", email: firstUser.email, timeZone: "Europe/Berlin" },
        { name: "Third", email: thirdUser.email, timeZone: "Europe/Berlin" },
      ],
    });

    //admin login
    await firstUser.apiLogin();
    await Promise.all([
      page.waitForResponse((response) => /\/api\/trpc\/bookings\/get.*/.test(response.url())),
      page.waitForResponse((response) => /\/api\/trpc\/bookings\/get.*/.test(response.url())),
      page.goto(`/bookings/upcoming`),
      page.waitForTimeout(10000),
      page.waitForURL(`**\/upcoming?status=upcoming&userIds=${firstUser.id}`),
    ]);

    //expect only 1 booking (of admin) to be shown in list due to default filtering for admin
    const upcomingBookingsTable = page.locator('[data-testid="upcoming-bookings"]');
    const bookingListItems = upcomingBookingsTable.locator('[data-testid="booking-item"]');
    const bookingListCount = await bookingListItems.count();
    expect(bookingListCount).toBe(3);
    const firstUpcomingBooking = bookingListItems.nth(0);
    await expect(
      // eslint-disable-next-line @typescript-eslint/no-non-null-assertion
      firstUpcomingBooking.locator(`text=${secondUserBooking!.title}`)
    ).toBeVisible();
  });

  test("People filter includes bookings where filtered person is attendee", async ({
    page,
    users,
    bookings,
  }) => {
    const firstUser = await users.create(
      { name: "First" },
      {
        hasTeam: true,
        teamRole: MembershipRole.ADMIN,
      }
    );
    const teamId = (await firstUser.getFirstTeamMembership()).teamId;
    const secondUser = await users.create({ name: "Second" });
    const thirdUser = await users.create({ name: "Third" });
    // Add teammates to the team
    await prisma.membership.createMany({
      data: [
        {
          teamId: teamId,
          userId: secondUser.id,
          role: MembershipRole.MEMBER,
          accepted: true,
        },
        {
          teamId: teamId,
          userId: thirdUser.id,
          role: MembershipRole.MEMBER,
          accepted: true,
        },
      ],
    });
    const teamEvent = await createTeamEventType(
      { id: firstUser.id },
      { id: teamId },
      { teamEventSlug: "team-event-slug" }
    );

    //Create a TeamEventType booking where ThirdUser is attendee
    const thirdUserAttendeeTeamEventBookingFixture = await createBooking({
      title: "ThirdUser is Attendee for TeamEvent",
      bookingsFixture: bookings,
      relativeDate: 6,
      organizer: firstUser,
      organizerEventType: teamEvent,
      attendees: [{ name: "Third", email: thirdUser.email, timeZone: "Europe/Berlin" }],
    });
    const thirdUserAttendeeTeamEvent = await thirdUserAttendeeTeamEventBookingFixture.self();

    //Create a IndividualEventType booking where ThirdUser,SecondUser are attendees and FirstUser is organizer
    const thirdUserAttendeeIndividualBookingFixture = await createBooking({
      title: "ThirdUser is Attendee and FirstUser is Organizer",
      bookingsFixture: bookings,
      relativeDate: 3,
      organizer: firstUser,
      organizerEventType: firstUser.eventTypes[0],
      attendees: [
        { name: "Third", email: thirdUser.email, timeZone: "Europe/Berlin" },
        { name: "Second", email: secondUser.email, timeZone: "Europe/Berlin" },
      ],
    });
    const thirdUserAttendeeIndividualBooking = await thirdUserAttendeeIndividualBookingFixture.self();

    //Create a IndividualEventType booking where ThirdUser is organizer and FirstUser,SecondUser are attendees
    const thirdUserOrganizerBookingFixture = await createBooking({
      title: "ThirdUser is Organizer and FirstUser is Attendee",
      bookingsFixture: bookings,
      organizer: thirdUser,
      relativeDate: 2,
      organizerEventType: thirdUser.eventTypes[0],
      attendees: [
        { name: "First", email: firstUser.email, timeZone: "Europe/Berlin" },
        { name: "Second", email: secondUser.email, timeZone: "Europe/Berlin" },
      ],
    });
    const thirdUserOrganizerBooking = await thirdUserOrganizerBookingFixture.self();

    //Create a booking where FirstUser is organizer and SecondUser is attendee
    await createBooking({
      title: "FirstUser is Organizer and SecondUser is Attendee",
      bookingsFixture: bookings,
      organizer: firstUser,
      relativeDate: 4,
      organizerEventType: firstUser.eventTypes[0],
      attendees: [{ name: "Second", email: secondUser.email, timeZone: "Europe/Berlin" }],
    });

    //admin login
    //Select 'ThirdUser' in people filter
    await firstUser.apiLogin();
    await Promise.all([
      page.waitForResponse((response) => /\/api\/trpc\/bookings\/get.*/.test(response.url())),
      page.waitForResponse((response) => /\/api\/trpc\/bookings\/get.*/.test(response.url())),
      page.goto(`/bookings/upcoming?status=upcoming&userIds=${thirdUser.id}`),
    ]);

    //expect only 3 bookings (out of 4 total) to be shown in list.
    //where ThirdUser is either organizer or attendee
    const upcomingBookingsTable = page.locator('[data-testid="upcoming-bookings"]');
    const bookingListItems = upcomingBookingsTable.locator('[data-testid="booking-item"]');
    const bookingListCount = await bookingListItems.count();
    expect(bookingListCount).toBe(3);

    //verify with the booking titles
    const firstUpcomingBooking = bookingListItems.nth(0);
    await expect(
      // eslint-disable-next-line @typescript-eslint/no-non-null-assertion
      firstUpcomingBooking.locator(`text=${thirdUserOrganizerBooking!.title}`)
    ).toBeVisible();

    const secondUpcomingBooking = bookingListItems.nth(1);
    await expect(
      // eslint-disable-next-line @typescript-eslint/no-non-null-assertion
      secondUpcomingBooking.locator(`text=${thirdUserAttendeeIndividualBooking!.title}`)
    ).toBeVisible();

    const thirdUpcomingBooking = bookingListItems.nth(2);
    await expect(
      // eslint-disable-next-line @typescript-eslint/no-non-null-assertion
      thirdUpcomingBooking.locator(`text=${thirdUserAttendeeTeamEvent!.title}`)
    ).toBeVisible();
  });
=======
>>>>>>> 97ef32f7
});

async function createBooking({
  bookingsFixture,
  organizer,
  organizerEventType,
  attendees,
  /**
   * Relative date from today
   * -1 means yesterday
   * 0 means today
   * 1 means tomorrow
   */
  relativeDate = 0,
  durationMins = 30,
  title,
}: {
  bookingsFixture: Fixtures["bookings"];
  organizer: {
    id: number;
    username: string | null;
  };
  organizerEventType: {
    id: number;
  };
  attendees: {
    name: string;
    email: string;
    timeZone: string;
  }[];
  relativeDate?: number;
  durationMins?: number;
  title: string;
}) {
  const DAY_MS = 24 * 60 * 60 * 1000;
  const bookingDurationMs = durationMins * 60 * 1000;
  const startTime = new Date(Date.now() + relativeDate * DAY_MS);
  const endTime = new Date(Date.now() + relativeDate * DAY_MS + bookingDurationMs);
  return await bookingsFixture.create(organizer.id, organizer.username, organizerEventType.id, {
    title,
    status: BookingStatus.ACCEPTED,
    startTime,
    endTime,
    attendees: {
      createMany: {
        data: [...attendees],
      },
    },
  });
}<|MERGE_RESOLUTION|>--- conflicted
+++ resolved
@@ -208,97 +208,6 @@
       webhookReceiver.close();
     });
   });
-<<<<<<< HEAD
-  test("Admin bookings filtered by default", async ({ page, users, bookings }) => {
-    const t = await localize("en");
-    const firstUser = await users.create(
-      { name: "First" },
-      {
-        hasTeam: true,
-        teamRole: MembershipRole.ADMIN,
-      }
-    );
-    const teamId = (await firstUser.getFirstTeamMembership()).teamId;
-    const secondUser = await users.create({ name: "Second" });
-    const thirdUser = await users.create({ name: "Third" });
-    // Add teammates to the team
-    await prisma.membership.createMany({
-      data: [
-        {
-          teamId: teamId,
-          userId: secondUser.id,
-          role: MembershipRole.MEMBER,
-          accepted: true,
-        },
-        {
-          teamId: teamId,
-          userId: thirdUser.id,
-          role: MembershipRole.MEMBER,
-          accepted: true,
-        },
-      ],
-    });
-
-    //Create a single booking for FirstUser(admin)
-    await createBooking({
-      title: "FirstUser as Organizer Meeting",
-      bookingsFixture: bookings,
-      relativeDate: 3,
-      organizer: firstUser,
-      organizerEventType: firstUser.eventTypes[0],
-      attendees: [
-        { name: "Second", email: secondUser.email, timeZone: "Europe/Berlin" },
-        { name: "Third", email: thirdUser.email, timeZone: "Europe/Berlin" },
-      ],
-    });
-
-    //Create 2 bookings for SecondUser
-    const secondUserBookingFixture = await createBooking({
-      title: "SecondUser as Organizer Meeting 1",
-      bookingsFixture: bookings,
-      organizer: secondUser,
-      relativeDate: 2,
-      organizerEventType: secondUser.eventTypes[0],
-      attendees: [
-        { name: "First", email: firstUser.email, timeZone: "Europe/Berlin" },
-        { name: "Third", email: thirdUser.email, timeZone: "Europe/Berlin" },
-      ],
-    });
-    const secondUserBooking = await secondUserBookingFixture.self();
-
-    await createBooking({
-      title: "SecondUser as Organizer Meeting 2",
-      bookingsFixture: bookings,
-      organizer: secondUser,
-      relativeDate: 4,
-      organizerEventType: secondUser.eventTypes[0],
-      attendees: [
-        { name: "First", email: firstUser.email, timeZone: "Europe/Berlin" },
-        { name: "Third", email: thirdUser.email, timeZone: "Europe/Berlin" },
-      ],
-    });
-
-    //admin login
-    await firstUser.apiLogin();
-    await Promise.all([
-      page.waitForResponse((response) => /\/api\/trpc\/bookings\/get.*/.test(response.url())),
-      page.waitForResponse((response) => /\/api\/trpc\/bookings\/get.*/.test(response.url())),
-      page.goto(`/bookings/upcoming`),
-      page.waitForTimeout(10000),
-      page.waitForURL(`**\/upcoming?status=upcoming&userIds=${firstUser.id}`),
-    ]);
-
-    //expect only 1 booking (of admin) to be shown in list due to default filtering for admin
-    const upcomingBookingsTable = page.locator('[data-testid="upcoming-bookings"]');
-    const bookingListItems = upcomingBookingsTable.locator('[data-testid="booking-item"]');
-    const bookingListCount = await bookingListItems.count();
-    expect(bookingListCount).toBe(3);
-    const firstUpcomingBooking = bookingListItems.nth(0);
-    await expect(
-      // eslint-disable-next-line @typescript-eslint/no-non-null-assertion
-      firstUpcomingBooking.locator(`text=${secondUserBooking!.title}`)
-    ).toBeVisible();
-  });
 
   test("People filter includes bookings where filtered person is attendee", async ({
     page,
@@ -422,8 +331,6 @@
       thirdUpcomingBooking.locator(`text=${thirdUserAttendeeTeamEvent!.title}`)
     ).toBeVisible();
   });
-=======
->>>>>>> 97ef32f7
 });
 
 async function createBooking({
