import { expect } from "@playwright/test";
import type { Page } from "@playwright/test";

import prisma from "@calcom/prisma";
<<<<<<< HEAD
import { BookingStatus } from "@calcom/prisma/enums";
import { MembershipRole, SchedulingType } from "@calcom/prisma/enums";
=======
import { BookingStatus, MembershipRole, SchedulingType } from "@calcom/prisma/enums";
>>>>>>> d6b17b76

import { addFilter } from "./filter-helpers";
import { createTeamEventType } from "./fixtures/users";
import type { Fixtures } from "./lib/fixtures";
import { test } from "./lib/fixtures";
import { setupManagedEvent } from "./lib/testUtils";

test.afterEach(({ users }) => users.deleteAll());

test.describe("Bookings", () => {
  test.describe("Upcoming bookings", () => {
    test("show attendee bookings and organizer bookings in asc order by startDate", async ({
      page,
      users,
      bookings,
    }) => {
      const firstUser = await users.create();
      const secondUser = await users.create();

      const bookingWhereFirstUserIsOrganizerFixture = await createBooking({
        title: "Booking as organizer",
        bookingsFixture: bookings,
        // Create a booking 3 days from today
        relativeDate: 3,
        organizer: firstUser,
        organizerEventType: firstUser.eventTypes[0],
        attendees: [
          { name: "First", email: "first@cal.com", timeZone: "Europe/Berlin" },
          { name: "Second", email: "second@cal.com", timeZone: "Europe/Berlin" },
          { name: "Third", email: "third@cal.com", timeZone: "Europe/Berlin" },
        ],
      });
      const bookingWhereFirstUserIsOrganizer = await bookingWhereFirstUserIsOrganizerFixture.self();

      const bookingWhereFirstUserIsAttendeeFixture = await createBooking({
        title: "Booking as attendee",
        bookingsFixture: bookings,
        organizer: secondUser,
        // Booking created 2 days from today
        relativeDate: 2,
        organizerEventType: secondUser.eventTypes[0],
        attendees: [
          { name: "OrganizerAsBooker", email: firstUser.email, timeZone: "Europe/Berlin" },
          { name: "Second", email: "second@cal.com", timeZone: "Europe/Berlin" },
          { name: "Third", email: "third@cal.com", timeZone: "Europe/Berlin" },
        ],
      });
      const bookingWhereFirstUserIsAttendee = await bookingWhereFirstUserIsAttendeeFixture.self();

      await firstUser.apiLogin();
      await page.goto(`/bookings/upcoming`);
      const upcomingBookings = page.locator('[data-testid="upcoming-bookings"]');
      const firstUpcomingBooking = upcomingBookings.locator('[data-testid="booking-item"]').nth(0);
      const secondUpcomingBooking = upcomingBookings.locator('[data-testid="booking-item"]').nth(1);
      await expect(
        // eslint-disable-next-line @typescript-eslint/no-non-null-assertion
        firstUpcomingBooking.locator(`text=${bookingWhereFirstUserIsAttendee!.title}`)
      ).toBeVisible();
      await expect(
        // eslint-disable-next-line @typescript-eslint/no-non-null-assertion
        secondUpcomingBooking.locator(`text=${bookingWhereFirstUserIsOrganizer!.title}`)
      ).toBeVisible();
    });

    test("Cannot choose date range presets", async ({ page, users, bookings, webhooks }) => {
      const firstUser = await users.create();
      await firstUser.apiLogin();
      const bookingsGetResponse = page.waitForResponse((response) =>
        /\/api\/trpc\/bookings\/get.*/.test(response.url())
      );
      await page.goto(`/bookings/upcoming`, { waitUntil: "domcontentloaded" });
      await bookingsGetResponse;

      await addFilter(page, "dateRange");

      await expect(page.locator('[data-testid="date-range-options-c"]')).toBeHidden();
      await expect(page.locator('[data-testid="date-range-options-w"]')).toBeHidden();
      await expect(page.locator('[data-testid="date-range-options-m"]')).toBeHidden();
      await expect(page.locator('[data-testid="date-range-options-y"]')).toBeHidden();
      await expect(page.locator('[data-testid="date-range-options-t"]')).toBeHidden();
      await expect(page.locator('[data-testid="date-range-options-tdy"]')).toBeHidden();

      await expect(page.locator('[data-testid="date-range-calendar"]')).toBeVisible();
    });
  });
  test.describe("Past bookings", () => {
    test("Mark first guest as no-show", async ({ page, users, bookings, webhooks }) => {
      const firstUser = await users.create();
      const secondUser = await users.create();

      const bookingWhereFirstUserIsOrganizerFixture = await createBooking({
        title: "Booking as organizer",
        bookingsFixture: bookings,
        // Create a booking 3 days ago
        relativeDate: -3,
        organizer: firstUser,
        organizerEventType: firstUser.eventTypes[0],
        attendees: [
          { name: "First", email: "first@cal.com", timeZone: "Europe/Berlin" },
          { name: "Second", email: "second@cal.com", timeZone: "Europe/Berlin" },
          { name: "Third", email: "third@cal.com", timeZone: "Europe/Berlin" },
        ],
      });
      const bookingWhereFirstUserIsOrganizer = await bookingWhereFirstUserIsOrganizerFixture.self();
      await firstUser.apiLogin();
      const webhookReceiver = await webhooks.createReceiver();
      await page.goto(`/bookings/past`);
      const pastBookings = page.locator('[data-testid="past-bookings"]');
      const firstPastBooking = pastBookings.locator('[data-testid="booking-item"]').nth(0);
      const titleAndAttendees = firstPastBooking.locator('[data-testid="title-and-attendees"]');
      const firstGuest = firstPastBooking.locator('[data-testid="guest"]').nth(0);
      await firstGuest.click();
      await expect(page.locator('[data-testid="unmark-no-show"]')).toBeHidden();
      await expect(page.locator('[data-testid="mark-no-show"]')).toBeVisible();
      await page.locator('[data-testid="mark-no-show"]').click();
      await firstGuest.click();
      await expect(page.locator('[data-testid="unmark-no-show"]')).toBeVisible();
      await expect(page.locator('[data-testid="mark-no-show"]')).toBeHidden();
      await webhookReceiver.waitForRequestCount(1);
      const [request] = webhookReceiver.requestList;
      const body = request.body;
      // remove dynamic properties that differs depending on where you run the tests
      const dynamic = "[redacted/dynamic]";
      // @ts-expect-error we are modifying the object
      body.createdAt = dynamic;
      expect(body).toMatchObject({
        triggerEvent: "BOOKING_NO_SHOW_UPDATED",
        createdAt: "[redacted/dynamic]",
        payload: {
          message: "first@cal.com marked as no-show",
          attendees: [{ email: "first@cal.com", noShow: true }],
          bookingUid: bookingWhereFirstUserIsOrganizer?.uid,
          bookingId: bookingWhereFirstUserIsOrganizer?.id,
        },
      });
      webhookReceiver.close();
    });
    test("Mark 3rd attendee as no-show", async ({ page, users, bookings }) => {
      const firstUser = await users.create();
      const secondUser = await users.create();

      const bookingWhereFirstUserIsOrganizerFixture = await createBooking({
        title: "Booking as organizer",
        bookingsFixture: bookings,
        // Create a booking 4 days ago
        relativeDate: -4,
        organizer: firstUser,
        organizerEventType: firstUser.eventTypes[0],
        attendees: [
          { name: "First", email: "first@cal.com", timeZone: "Europe/Berlin" },
          { name: "Second", email: "second@cal.com", timeZone: "Europe/Berlin" },
          { name: "Third", email: "third@cal.com", timeZone: "Europe/Berlin" },
          { name: "Fourth", email: "fourth@cal.com", timeZone: "Europe/Berlin" },
        ],
      });
      const bookingWhereFirstUserIsOrganizer = await bookingWhereFirstUserIsOrganizerFixture.self();

      await firstUser.apiLogin();
      await page.goto(`/bookings/past`);
      const pastBookings = page.locator('[data-testid="past-bookings"]');
      const firstPastBooking = pastBookings.locator('[data-testid="booking-item"]').nth(0);
      const titleAndAttendees = firstPastBooking.locator('[data-testid="title-and-attendees"]');
      const moreGuests = firstPastBooking.locator('[data-testid="more-guests"]');
      await moreGuests.click();
      const firstGuestInMore = page.getByRole("menuitemcheckbox").nth(0);
      await expect(firstGuestInMore).toBeChecked({ checked: false });
      await firstGuestInMore.click();
      await expect(firstGuestInMore).toBeChecked({ checked: true });
      const updateNoShow = firstPastBooking.locator('[data-testid="update-no-show"]');
      await updateNoShow.click();
      await moreGuests.click();
      await expect(firstGuestInMore).toBeChecked({ checked: true });
    });
    test("Team admin/owner can mark first attendee as no-show", async ({
      page,
      users,
      bookings,
      webhooks,
    }) => {
      const { adminUser, memberUser, managedEvent } = await setupManagedEvent({ users });

      const bookingFixture = await createBooking({
        title: "Managed Event Booking",
        bookingsFixture: bookings,
        // Create a booking 3 days ago
        relativeDate: -3,
        organizer: memberUser,
        organizerEventType: managedEvent,
        attendees: [
          { name: "First Guest", email: "first@cal.com", timeZone: "Europe/Berlin" },
          { name: "Second Guest", email: "second@cal.com", timeZone: "Europe/Berlin" },
          { name: "Third Guest", email: "third@cal.com", timeZone: "Europe/Berlin" },
        ],
      });
      const booking = await bookingFixture.self();
      await adminUser.apiLogin();
      const { webhookReceiver, teamId } = await webhooks.createTeamReceiver();
      await page.goto(`/bookings/past`);
      const pastBookings = page.locator('[data-testid="past-bookings"]');
      const firstPastBooking = pastBookings.locator('[data-testid="booking-item"]').nth(0);
      const titleAndAttendees = firstPastBooking.locator('[data-testid="title-and-attendees"]');
      const firstGuest = firstPastBooking.locator('[data-testid="guest"]').nth(0);
      await firstGuest.click();
      await expect(page.locator('[data-testid="mark-no-show"]')).toBeVisible();
      await page.locator('[data-testid="mark-no-show"]').click();
      await firstGuest.click();
      await expect(page.locator('[data-testid="unmark-no-show"]')).toBeVisible();
      await expect(page.locator('[data-testid="mark-no-show"]')).toBeHidden();
      await webhookReceiver.waitForRequestCount(1);
      const [request] = webhookReceiver.requestList;
      const body = request.body;
      const dynamic = "[redacted/dynamic]";
      // @ts-expect-error we are modifying the object
      body.createdAt = dynamic;
      expect(body).toMatchObject({
        triggerEvent: "BOOKING_NO_SHOW_UPDATED",
        createdAt: "[redacted/dynamic]",
        payload: {
          message: "first@cal.com marked as no-show",
          attendees: [{ email: "first@cal.com", noShow: true }],
          bookingUid: booking?.uid,
          bookingId: booking?.id,
        },
      });

      // Close webhook receiver
      webhookReceiver.close();
    });

    test("Can choose date range presets", async ({ page, users, bookings, webhooks }) => {
      const firstUser = await users.create();
      await firstUser.apiLogin();
      const bookingsGetResponse = page.waitForResponse((response) =>
        /\/api\/trpc\/bookings\/get.*/.test(response.url())
      );
      await page.goto(`/bookings/past`);
      await bookingsGetResponse;

      await addFilter(page, "dateRange");

      await expect(page.locator('[data-testid="date-range-options-c"]')).toBeVisible();
      await expect(page.locator('[data-testid="date-range-options-w"]')).toBeVisible();
      await expect(page.locator('[data-testid="date-range-options-m"]')).toBeVisible();
      await expect(page.locator('[data-testid="date-range-options-y"]')).toBeVisible();
      await expect(page.locator('[data-testid="date-range-options-t"]')).toBeVisible();
      await expect(page.locator('[data-testid="date-range-options-tdy"]')).toBeVisible();

      await expect(page.locator('[data-testid="date-range-calendar"]')).toBeHidden();
    });
  });

  test("People filter includes bookings where filtered person is attendee", async ({
    page,
    users,
    bookings,
  }) => {
    const firstUser = await users.create(
      { name: "First" },
      {
        hasTeam: true,
        teamRole: MembershipRole.ADMIN,
      }
    );
    const teamId = (await firstUser.getFirstTeamMembership()).teamId;
    const secondUser = await users.create({ name: "Second" });
    const thirdUser = await users.create({ name: "Third" });
    // Add teammates to the team
    await prisma.membership.createMany({
      data: [
        {
          teamId: teamId,
          userId: secondUser.id,
          role: MembershipRole.MEMBER,
          accepted: true,
        },
        {
          teamId: teamId,
          userId: thirdUser.id,
          role: MembershipRole.MEMBER,
          accepted: true,
        },
      ],
    });
    const teamEvent = await createTeamEventType(
      { id: firstUser.id },
      { id: teamId },
      { teamEventSlug: "team-event-slug" }
    );

    //Create a TeamEventType booking where ThirdUser is attendee
    const thirdUserAttendeeTeamEventBookingFixture = await createBooking({
      title: "ThirdUser is Attendee for TeamEvent",
      bookingsFixture: bookings,
      relativeDate: 6,
      organizer: firstUser,
      organizerEventType: teamEvent,
      attendees: [{ name: "Third", email: thirdUser.email, timeZone: "Europe/Berlin" }],
    });
    const thirdUserAttendeeTeamEvent = await thirdUserAttendeeTeamEventBookingFixture.self();

    //Create a IndividualEventType booking where ThirdUser,SecondUser are attendees and FirstUser is organizer
    const thirdUserAttendeeIndividualBookingFixture = await createBooking({
      title: "ThirdUser is Attendee and FirstUser is Organizer",
      bookingsFixture: bookings,
      relativeDate: 3,
      organizer: firstUser,
      organizerEventType: firstUser.eventTypes[0],
      attendees: [
        { name: "Third", email: thirdUser.email, timeZone: "Europe/Berlin" },
        { name: "Second", email: secondUser.email, timeZone: "Europe/Berlin" },
      ],
    });
    const thirdUserAttendeeIndividualBooking = await thirdUserAttendeeIndividualBookingFixture.self();

    //Create a IndividualEventType booking where ThirdUser is organizer and FirstUser,SecondUser are attendees
    const thirdUserOrganizerBookingFixture = await createBooking({
      title: "ThirdUser is Organizer and FirstUser is Attendee",
      bookingsFixture: bookings,
      organizer: thirdUser,
      relativeDate: 2,
      organizerEventType: thirdUser.eventTypes[0],
      attendees: [
        { name: "First", email: firstUser.email, timeZone: "Europe/Berlin" },
        { name: "Second", email: secondUser.email, timeZone: "Europe/Berlin" },
      ],
    });
    const thirdUserOrganizerBooking = await thirdUserOrganizerBookingFixture.self();

    //Create a booking where FirstUser is organizer and SecondUser is attendee
    await createBooking({
      title: "FirstUser is Organizer and SecondUser is Attendee",
      bookingsFixture: bookings,
      organizer: firstUser,
      relativeDate: 4,
      organizerEventType: firstUser.eventTypes[0],
      attendees: [{ name: "Second", email: secondUser.email, timeZone: "Europe/Berlin" }],
    });

    //admin login
    //Select 'ThirdUser' in people filter
    await firstUser.apiLogin();
    const bookingsGetResponse = page.waitForResponse((response) =>
      /\/api\/trpc\/bookings\/get.*/.test(response.url())
    );
    await page.goto(`/bookings/upcoming`, { waitUntil: "domcontentloaded" });
    await bookingsGetResponse;

    await addFilter(page, "userId");

    const bookingsGetResponse2 = page.waitForResponse(
      (response) => response.url().includes("/api/trpc/bookings/get?batch=1") && response.status() === 200
    );
    await page
      .locator(`[data-testid="select-filter-options-userId"] [role="option"]:has-text("${thirdUser.name}")`)
      .click();
    await bookingsGetResponse2;
    // Click the ellipsis menu button to open the dropdown
    await page.locator('[data-testid="booking-actions-dropdown"]').nth(0).click();
    // Check that the cancel option is visible in the dropdown
    await expect(page.locator('[data-testid="cancel"]')).toBeVisible();

    //expect only 3 bookings (out of 4 total) to be shown in list.
    //where ThirdUser is either organizer or attendee
    const upcomingBookingsTable = page.locator('[data-testid="upcoming-bookings"]');
    const bookingListItems = upcomingBookingsTable.locator('[data-testid="booking-item"]');
    const bookingListCount = await bookingListItems.count();

    expect(bookingListCount).toBe(3);

    //verify with the booking titles
    const firstUpcomingBooking = bookingListItems.nth(0);
    await expect(
      // eslint-disable-next-line @typescript-eslint/no-non-null-assertion
      firstUpcomingBooking.locator(`text=${thirdUserOrganizerBooking!.title}`)
    ).toBeVisible();

    const secondUpcomingBooking = bookingListItems.nth(1);
    await expect(
      // eslint-disable-next-line @typescript-eslint/no-non-null-assertion
      secondUpcomingBooking.locator(`text=${thirdUserAttendeeIndividualBooking!.title}`)
    ).toBeVisible();

    const thirdUpcomingBooking = bookingListItems.nth(2);
    await expect(
      // eslint-disable-next-line @typescript-eslint/no-non-null-assertion
      thirdUpcomingBooking.locator(`text=${thirdUserAttendeeTeamEvent!.title}`)
    ).toBeVisible();
  });

  test("Does not show booking from another user from collective event type when a member is filtered", async ({
    page,
    users,
    bookings,
  }) => {
    const teamMatesObj = [
      { name: "teammate-1" },
      { name: "teammate-2" },
      { name: "teammate-3" },
      { name: "teammate-4" },
    ];
    const owner = await users.create(
      { username: "pro-user", name: "pro-user" },
      {
        hasTeam: true,
        teammates: teamMatesObj,
        schedulingType: SchedulingType.COLLECTIVE,
      }
    );

    const { team } = await owner.getFirstTeamMembership();
    const eventType = await owner.getFirstTeamEvent(team.id);
    const { id: eventTypeId, title: teamEventTitle, slug: teamEventSlug } = eventType;

    // remove myself from host of this event type
    await prisma.host.delete({
      where: {
        userId_eventTypeId: {
          userId: owner.id,
          eventTypeId,
        },
      },
    });

    // teammate-1
    const host = await prisma.membership.findFirstOrThrow({
      where: {
        teamId: team.id,
        userId: {
          not: owner.id,
        },
      },
      include: {
        user: true,
      },
    });

    await createBooking({
      bookingsFixture: bookings,
      organizer: host.user,
      organizerEventType: eventType,
      attendees: [{ name: "test user", email: "test@example.com", timeZone: "Europe/Paris" }],
      relativeDate: 0,
      title: "Booking from test user",
    });

    // teammate-2
    const anotherUser = teamMatesObj.find((m) => m.name !== host.user.name)?.name;

    await owner.apiLogin();
    const bookingsGetResponse1 = page.waitForResponse((response) =>
      /\/api\/trpc\/bookings\/get.*/.test(response.url())
    );
    await page.goto("/bookings/upcoming", { waitUntil: "domcontentloaded" });
    await bookingsGetResponse1;

    await addFilter(page, "userId");
    const bookingsGetResponse2 = page.waitForResponse((response) =>
      /\/api\/trpc\/bookings\/get.*/.test(response.url())
    );
    await page
      .locator(`[data-testid="select-filter-options-userId"] [role="option"]:has-text("${anotherUser}")`)
      .click();
    await bookingsGetResponse2;

    await expect(page.locator('[data-testid="booking-item"]')).toHaveCount(0);
  });

  test.describe("Filter Dropdown Item Search", () => {
    const filterItemsConfig = [
      { key: "eventTypeId", name: "Event Type", testId: "add-filter-item-eventTypeId" },
      { key: "teamId", name: "Team", testId: "add-filter-item-teamId" },
      { key: "attendeeName", name: "Attendees Name", testId: "add-filter-item-attendeeName" },
      { key: "attendeeEmail", name: "Attendee Email", testId: "add-filter-item-attendeeEmail" },
      { key: "dateRange", name: "Date Range", testId: "add-filter-item-dateRange" },
    ];
    const searchInputSelector = "[cmdk-input]";

    const getFilterItemLocator = (page: Page, testId: string) => page.locator(`[data-testid="${testId}"]`);

    const setup = async ({
      isAdmin,
      page,
      users,
    }: {
      isAdmin: boolean;
      page: Page;
      users: Fixtures["users"];
    }) => {
      const user = isAdmin ? await users.create(undefined, { hasTeam: true }) : await users.create();
      await user.apiLogin();
      const bookingsGetResponse = page.waitForResponse((response) =>
        /\/api\/trpc\/bookings\/get.*/.test(response.url())
      );
      await page.goto(`/bookings/upcoming`, { waitUntil: "domcontentloaded" });
      await bookingsGetResponse;
      await page.locator('[data-testid="add-filter-button"]').click();
      await expect(page.locator(searchInputSelector)).toBeVisible();
    };

    test("should show all filter items initially and after clearing search", async ({ page, users }) => {
      await setup({ isAdmin: false, page, users });
      const searchInput = page.locator(searchInputSelector);

      // Initial check: all defined filter items should be visible
      for (const item of filterItemsConfig) {
        await expect(
          getFilterItemLocator(page, item.testId),
          `Item ${item.name} should be visible initially`
        ).toBeVisible();
      }

      // Type something and then clear the search
      await searchInput.fill("Some text");
      await searchInput.clear();

      // After clearing: all defined filter items should be visible again
      for (const item of filterItemsConfig) {
        await expect(
          getFilterItemLocator(page, item.testId),
          `Item ${item.name} should be visible after clearing search`
        ).toBeVisible();
      }
    });

    test("should show admin-only filter", async ({ page, users }) => {
      await setup({ isAdmin: true, page, users });

      await expect(
        getFilterItemLocator(page, "add-filter-item-userId"),
        `Item "Member" should be visible initially`
      ).toBeVisible();
    });

    test("search should be case-insensitive", async ({ page, users }) => {
      await setup({ isAdmin: true, page, users });

      const searchInput = page.locator(searchInputSelector);

      // Search for "member" (lowercase)
      await searchInput.fill("member");
      await expect(getFilterItemLocator(page, "add-filter-item-userId")).toBeVisible();
      await expect(getFilterItemLocator(page, "add-filter-item-eventTypeId")).toBeHidden();
      await expect(getFilterItemLocator(page, "add-filter-item-teamId")).toBeHidden();
    });

    test("should individually find each filter item by its full name", async ({ page, users }) => {
      await setup({ isAdmin: false, page, users });
      const searchInput = page.locator(searchInputSelector);

      for (const targetItem of filterItemsConfig) {
        await searchInput.fill(targetItem.name);

        // Check that the target item is visible
        await expect(
          getFilterItemLocator(page, targetItem.testId),
          `Searching for "${targetItem.name}", item "${targetItem.name}" should be visible`
        ).toBeVisible();

        await searchInput.clear();
      }
    });

    test("should show no items for a non-matching search term", async ({ page, users }) => {
      await setup({ isAdmin: false, page, users });
      const searchInput = page.locator(searchInputSelector);
      const nonExistentTerm = "NonExistentFilterXYZ123";
      await searchInput.fill(nonExistentTerm);

      for (const item of filterItemsConfig) {
        await expect(
          getFilterItemLocator(page, item.testId),
          `Item ${item.name} should be hidden for non-matching term '${nonExistentTerm}'`
        ).toBeHidden();
      }
    });
  });
});

async function createBooking({
  bookingsFixture,
  organizer,
  organizerEventType,
  attendees,
  /**
   * Relative date from today
   * -1 means yesterday
   * 0 means today
   * 1 means tomorrow
   */
  relativeDate = 0,
  durationMins = 30,
  title,
}: {
  bookingsFixture: Fixtures["bookings"];
  organizer: {
    id: number;
    username: string | null;
  };
  organizerEventType: {
    id: number;
  };
  attendees: {
    name: string;
    email: string;
    timeZone: string;
  }[];
  relativeDate?: number;
  durationMins?: number;
  title: string;
}) {
  const DAY_MS = 24 * 60 * 60 * 1000;
  const bookingDurationMs = durationMins * 60 * 1000;
  const startTime = new Date(Date.now() + relativeDate * DAY_MS);
  const endTime = new Date(Date.now() + relativeDate * DAY_MS + bookingDurationMs);
  return await bookingsFixture.create(organizer.id, organizer.username, organizerEventType.id, {
    title,
    status: BookingStatus.ACCEPTED,
    startTime,
    endTime,
    attendees: {
      createMany: {
        data: [...attendees],
      },
    },
  });
}<|MERGE_RESOLUTION|>--- conflicted
+++ resolved
@@ -1,13 +1,8 @@
 import { expect } from "@playwright/test";
 import type { Page } from "@playwright/test";
 
-import prisma from "@calcom/prisma";
-<<<<<<< HEAD
-import { BookingStatus } from "@calcom/prisma/enums";
-import { MembershipRole, SchedulingType } from "@calcom/prisma/enums";
-=======
+import { prisma } from "@calcom/prisma";
 import { BookingStatus, MembershipRole, SchedulingType } from "@calcom/prisma/enums";
->>>>>>> d6b17b76
 
 import { addFilter } from "./filter-helpers";
 import { createTeamEventType } from "./fixtures/users";
