--- conflicted
+++ resolved
@@ -61,155 +61,6 @@
         secondUpcomingBooking.locator(`text=${bookingWhereFirstUserIsOrganizer!.title}`)
       ).toBeVisible();
     });
-<<<<<<< HEAD
-    test("collective eventType booking should be visible to team admin", async ({ page, users }) => {
-      const { owner1, owner2, commonUser, team1_teammate1 } = await createTeams(users);
-
-      const { team: team1 } = await owner1.getFirstTeamMembership();
-      const scenario = {
-        schedulingType: SchedulingType.COLLECTIVE,
-        teamEventTitle: `collective-team-event`,
-        teamEventSlug: slugify(`collective-team-event-${randomString(5)}`),
-      };
-
-      const eventType = await createTeamEventType(owner1, team1, scenario);
-      const { id: eventId, slug: evnetSlug } = eventType;
-
-      await prisma.host.createMany({
-        data: [
-          {
-            userId: commonUser.id,
-            eventTypeId: eventId,
-            isFixed: true,
-          },
-          {
-            userId: team1_teammate1.id,
-            eventTypeId: eventId,
-            isFixed: true,
-          },
-        ],
-      });
-
-      // to test if booking is visible to team admin/owner even if he is not part of the booking
-      await prisma.host.deleteMany({
-        where: {
-          userId: owner1.id,
-          eventTypeId: eventId,
-        },
-      });
-
-      await bookTeamEvent(page, team1, eventType);
-
-      // booking should be visible for the team host even though he is not part of the booking
-      await assertBookingVisibleFor(owner1, page, eventType, true);
-      // booking should not be visible for other team host
-      await assertBookingVisibleFor(owner2, page, eventType, false);
-      // booking should be visible for commonUser as he is part of the booking
-      await assertBookingVisibleFor(commonUser, page, eventType, true);
-      // booking should be visible for team1_teammate1 as he is part of the booking
-      await assertBookingVisibleFor(team1_teammate1, page, eventType, true);
-    });
-    test("round-robin eventType booking should be visible to team admin", async ({ page, users }) => {
-      const { owner1, owner2, commonUser, team1_teammate1 } = await createTeams(users);
-
-      const { team: team1 } = await owner1.getFirstTeamMembership();
-      const scenario = {
-        schedulingType: SchedulingType.ROUND_ROBIN,
-        teamEventTitle: `round-robin-team-event`,
-        teamEventSlug: slugify(`round-robin-team-event-${randomString(5)}`),
-      };
-
-      const eventType = await createTeamEventType(owner1, team1, scenario);
-      const { id: eventId } = eventType;
-
-      await prisma.host.createMany({
-        data: [
-          {
-            userId: commonUser.id,
-            eventTypeId: eventId,
-          },
-          {
-            userId: team1_teammate1.id,
-            eventTypeId: eventId,
-          },
-        ],
-      });
-
-      await prisma.host.deleteMany({
-        where: {
-          userId: owner1.id,
-          eventTypeId: eventId,
-        },
-      });
-
-      const hosts = await prisma.host.findMany({
-        where: {
-          eventTypeId: eventId,
-        },
-        select: {
-          user: {
-            select: {
-              name: true,
-            },
-          },
-        },
-      });
-
-      const teamMatesName = hosts.map((host) => host.user.name || "");
-
-      await bookTeamEvent(page, team1, eventType, teamMatesName);
-
-      // booking should be visible for the team host even though he is not part of the booking
-      await assertBookingVisibleFor(owner1, page, eventType, true);
-      // bookings should not be visible for other team host
-      await assertBookingVisibleFor(owner2, page, eventType, false);
-    });
-    test("managed eventType booking should be visible to team admin", async ({ page, users }) => {
-      const { owner1, owner2, commonUser, team1_teammate1 } = await createTeams(users);
-
-      const { team: team1 } = await owner1.getFirstTeamMembership();
-
-      await owner1.apiLogin();
-      await page.goto(`/event-types?dialog=new&eventPage=team%2F${team1.slug}&teamId=${team1.id}`);
-      await page.getByTestId("managed-event-type").click();
-      await page.getByTestId("event-type-quick-chat").click();
-      await page.getByTestId("event-type-quick-chat").fill("managed-event");
-      await page.getByRole("button", { name: "Continue" }).click();
-      await page.getByTestId("vertical-tab-assignment").click();
-
-      await page.getByRole("combobox", { name: "assignment-dropdown" }).fill("commonUser");
-      await page.getByRole("combobox", { name: "assignment-dropdown" }).press("Enter");
-      await page.getByRole("combobox", { name: "assignment-dropdown" }).fill("team1_teammate1");
-      await page.getByRole("combobox", { name: "assignment-dropdown" }).press("Enter");
-      await page.getByTestId("update-eventtype").click();
-
-      const eventType = await owner1.getFirstTeamEvent(team1.id);
-
-      await bookUserEvent(page, commonUser, eventType);
-
-      // booking should be visible for the team host even though he is not part of the booking
-      await assertBookingVisibleFor(owner1, page, eventType, true);
-      // booking should not be visible for other team host
-      await assertBookingVisibleFor(owner2, page, eventType, false);
-      // booking should be visible for commonUser as he is part of the booking
-      await assertBookingVisibleFor(commonUser, page, eventType, true);
-      // booking should not be visible for team1_teammate1 as we booked for commonUser
-      await assertBookingVisibleFor(team1_teammate1, page, eventType, false);
-    });
-    test("individual team members booking should not be visible to team admin", async ({ page, users }) => {
-      const { owner1, owner2, commonUser, team1_teammate1 } = await createTeams(users);
-
-      const eventType = await commonUser.getFirstEventAsOwner();
-      await bookUserEvent(page, commonUser, eventType);
-      // non-team bookings should not be visible for the team host
-      await assertBookingVisibleFor(owner1, page, eventType, false);
-      // non-team bookings should not be visible for other team host
-      await assertBookingVisibleFor(owner2, page, eventType, false);
-      // booking should be visible for commonUser as he is part of the booking
-      await assertBookingVisibleFor(commonUser, page, eventType, true);
-    });
-=======
->>>>>>> 38e62786
   });
 });
 
