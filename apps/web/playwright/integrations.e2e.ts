--- conflicted
+++ resolved
@@ -8,10 +8,7 @@
 import { prisma } from "@calcom/prisma";
 
 import { test, todo } from "./lib/fixtures";
-<<<<<<< HEAD
-=======
 import { submitAndWaitForJsonResponse } from "./lib/testUtils";
->>>>>>> 00ee1ef4
 
 declare let global: {
   E2E_EMAILS?: ({ text: string } | Record<string, unknown>)[];
