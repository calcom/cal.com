--- conflicted
+++ resolved
@@ -74,11 +74,6 @@
 
   const listItemByDurationTestId = (duration: number) => `multiple-choice-${duration}mins`;
 
-<<<<<<< HEAD
-  const listItemByDurationTestId = (duration: number) => `multiple-choice-${duration}mins`;
-
-=======
->>>>>>> 00ee1ef4
   let listItemLocator = await page.getByTestId(listItemByDurationTestId(duration));
   let activeState = await listItemLocator.getAttribute("data-active");
 
