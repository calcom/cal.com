import { expect } from "@playwright/test";

import { MembershipRole } from "@calcom/prisma/enums";

import { test } from "./lib/fixtures";
import {
  bookTimeSlot,
  confirmReschedule,
  confirmBooking,
  doOnOrgDomain,
  selectFirstAvailableTimeSlotNextMonth,
  selectSecondAvailableTimeSlotNextMonth,
} from "./lib/testUtils";

test.afterEach(({ users }) => users.deleteAll());

test("dynamic booking", async ({ page, users }) => {
  const pro = await users.create();
  await pro.apiLogin();

  const free = await users.create({ username: "free.example" });
  await page.goto(`/${pro.username}+${free.username}`);
  //fix race condition
  await page.locator('[data-testid="day"][data-disabled="false"]').nth(0).waitFor({ state: "visible" });

  await test.step("book an event first day in next month", async () => {
    await selectFirstAvailableTimeSlotNextMonth(page);

    // Fill what is this meeting about? title
    await page.locator('[name="title"]').fill("Test meeting");

    await bookTimeSlot(page);

    await expect(page.locator("[data-testid=success-page]")).toBeVisible();
  });

  await test.step("can reschedule a booking", async () => {
    // Logged in
    await page.goto("/bookings/upcoming");
    // Click the ellipsis menu button to open the dropdown
    await page.locator('[data-testid="booking-actions-dropdown"]').nth(0).click();
    // Click the reschedule option in the dropdown
    await page.locator('[data-testid="reschedule"]').click();
    await page.waitForURL((url) => {
      const bookingId = url.searchParams.get("rescheduleUid");
      return !!bookingId;
    });
    await selectSecondAvailableTimeSlotNextMonth(page);

    // No need to fill fields since they should be already filled
    await confirmReschedule(page);
    await page.waitForURL((url) => {
      return url.pathname.startsWith("/booking");
    });
    await expect(page.locator("[data-testid=success-page]")).toBeVisible();
  });

  await test.step("Can cancel the recently created booking", async () => {
    await page.goto("/bookings/upcoming");
    // Click the ellipsis menu button to open the dropdown
    await page.locator('[data-testid="booking-actions-dropdown"]').nth(0).click();
    // Click the cancel option in the dropdown
    await page.locator('[data-testid="cancel"]').click();
    await page.waitForURL((url) => {
      return url.pathname.startsWith("/booking");
    });
    await page.locator('[data-testid="cancel_reason"]').fill("Test reason");
    await page.locator('[data-testid="confirm_cancel"]').click();

    const cancelledHeadline = page.locator('[data-testid="cancelled-headline"]');
    await expect(cancelledHeadline).toBeVisible();
  });
});

test("dynamic booking info prefilled by query params", async ({ page, users }) => {
  const pro = await users.create();
  await pro.apiLogin();

  let duration = 15;
  const free = await users.create({ username: "free.example" });
  await page.goto(`/${pro.username}+${free.username}?duration=${duration}`);

  const listItemByDurationTestId = (duration: number) => `multiple-choice-${duration}mins`;

  let listItemLocator = await page.getByTestId(listItemByDurationTestId(duration));
  let activeState = await listItemLocator.getAttribute("data-active");

  expect(activeState).toEqual("true");

  duration = 30;
  await page.goto(`/${pro.username}+${free.username}?duration=${duration}`);
  listItemLocator = await page.getByTestId(listItemByDurationTestId(duration));
  activeState = await listItemLocator.getAttribute("data-active");

  expect(activeState).toEqual("true");

  // Check another badge just to ensure its not selected
  listItemLocator = await page.getByTestId(listItemByDurationTestId(15));
  activeState = await listItemLocator.getAttribute("data-active");
  expect(activeState).toEqual("false");
});

test("multiple duration selection updates event length correctly", async ({ page, users }) => {
  const user = await users.create();
  await user.apiLogin();

  await test.step("update event title to include duration placeholder", async () => {
    await page.goto("/event-types");
    await page.waitForSelector('[data-testid="event-types"]');
    await page.click(`text=Multiple duration`);
    await page.waitForSelector('[data-testid="event-title"]');
    await expect(page.getByTestId("vertical-tab-basics")).toHaveAttribute("aria-current", "page");
    await page.getByTestId("vertical-tab-event_advanced_tab_title").click();
    await page.fill('[name="eventName"]', "{Event duration} event btwn {Organiser} {Scheduler}");
    await page.locator('[data-testid="update-eventtype"]').click();
    await page.waitForResponse("/api/trpc/eventTypesHeavy/update?batch=1");
  });

  await page.goto(`/${user.username}/multiple-duration`);

  await page.locator('[data-testid="multiple-choice-30mins"]').waitFor({ state: "visible" });

  await test.step("verify default 30min duration is selected", async () => {
    const duration30 = page.getByTestId("multiple-choice-30mins");
    const activeState = await duration30.getAttribute("data-active");
    expect(activeState).toEqual("true");
  });

  await test.step("book with 90min duration and verify title", async () => {
    await page.getByTestId("multiple-choice-90mins").click();

    const duration90 = page.getByTestId("multiple-choice-90mins");
    const activeState = await duration90.getAttribute("data-active");
    expect(activeState).toEqual("true");

    await selectFirstAvailableTimeSlotNextMonth(page);

    await page.fill('[name="name"]', "Test User");
    await page.fill('[name="email"]', "test@example.com");
    await confirmBooking(page);

    await expect(page.locator("[data-testid=success-page]")).toBeVisible();

    const bookingTitle = page.locator('[data-testid="booking-title"]');
    await expect(bookingTitle).toBeVisible();
    const titleText = await bookingTitle.textContent();
    expect(titleText).toContain("90");
  });
});

// eslint-disable-next-line playwright/no-skipped-test
test.skip("it contains the right event details", async ({ page }) => {
  const response = await page.goto(`http://acme.cal.local:3000/owner1+member1`);
  expect(response?.status()).toBe(200);

  await expect(page.locator('[data-testid="event-title"]')).toHaveText("Group Meeting");
  await expect(page.locator('[data-testid="event-meta"]')).toContainText("Acme Inc");

  expect((await page.locator('[data-testid="event-meta"] [data-testid="avatar"]').all()).length).toBe(3);
});

test.describe("Organization:", () => {
  test.afterEach(({ orgs, users }) => {
    orgs.deleteAll();
    users.deleteAll();
  });
  test("Can book a time slot for an organization", async ({ page, users, orgs }) => {
    const org = await orgs.create({
      name: "TestOrg",
    });

    const user1 = await users.create({
      organizationId: org.id,
      name: "User 1",
      roleInOrganization: MembershipRole.ADMIN,
    });

    const user2 = await users.create({
      organizationId: org.id,
      name: "User 2",
      roleInOrganization: MembershipRole.ADMIN,
    });
    await doOnOrgDomain(
      {
        orgSlug: org.slug,
        page,
      },
      async () => {
        await page.goto(`/${user1.username}+${user2.username}`);
        await selectFirstAvailableTimeSlotNextMonth(page);
        await bookTimeSlot(page, {
          title: "Test meeting",
        });
        await expect(page.getByTestId("success-page")).toBeVisible();
        // All the teammates should be in the booking
<<<<<<< HEAD

        await expect(page.getByText(user1.name!, { exact: true })).toBeVisible();

=======
         
        await expect(page.getByText(user1.name!, { exact: true })).toBeVisible();
         
>>>>>>> 14e845ea
        await expect(page.getByText(user2.name!, { exact: true })).toBeVisible();
      }
    );
  });

  test("dynamic booking for usernames with special characters", async ({ page, users, orgs }) => {
    const org = await orgs.create({
      name: "TestOrg",
    });

    const user1 = await users.create({
      organizationId: org.id,
      name: "User 1",
      roleInOrganization: MembershipRole.MEMBER,
    });

    const user2 = await users.create({
      username: "ßenny-Joo", // ß is a special character
      organizationId: org.id,
      name: "User 2",
      roleInOrganization: MembershipRole.MEMBER,
    });
    await doOnOrgDomain(
      {
        orgSlug: org.slug,
        page,
      },
      async () => {
        const response = await page.goto(`/${user1.username}+${user2.username}`);
        expect(response?.status()).not.toBe(500);
      }
    );
  });
});<|MERGE_RESOLUTION|>--- conflicted
+++ resolved
@@ -193,15 +193,7 @@
         });
         await expect(page.getByTestId("success-page")).toBeVisible();
         // All the teammates should be in the booking
-<<<<<<< HEAD
-
         await expect(page.getByText(user1.name!, { exact: true })).toBeVisible();
-
-=======
-         
-        await expect(page.getByText(user1.name!, { exact: true })).toBeVisible();
-         
->>>>>>> 14e845ea
         await expect(page.getByText(user2.name!, { exact: true })).toBeVisible();
       }
     );
