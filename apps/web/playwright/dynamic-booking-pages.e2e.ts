import { expect } from "@playwright/test";

import { test } from "./lib/fixtures";
import {
  bookTimeSlot,
  selectFirstAvailableTimeSlotNextMonth,
  selectSecondAvailableTimeSlotNextMonth,
} from "./lib/testUtils";

<<<<<<< HEAD
// Due to some reason for Dynamic booking cancellation, daily video api_key is not set which causes cancellation to fail.
// This test is skipped until the issue is resolved in GH actions.
test.skip("dynamic booking", async ({ page, users }) => {
=======
test.afterEach(({ users }) => users.deleteAll());

test("dynamic booking", async ({ page, users }) => {
>>>>>>> e5e8c33c
  const pro = await users.create();
  await pro.login();

  const free = await users.create({ username: "free" });
  await page.goto(`/${pro.username}+${free.username}`);

  await test.step("book an event first day in next month", async () => {
    // Click first event type
    await page.click('[data-testid="event-type-link"]');
    await selectFirstAvailableTimeSlotNextMonth(page);
    await bookTimeSlot(page);
    await expect(page.locator("[data-testid=success-page]")).toBeVisible();
  });

  await test.step("can reschedule a booking", async () => {
    // Logged in
    await page.goto("/bookings/upcoming");
    await page.locator('[data-testid="edit_booking"]').nth(0).click();
    await page.locator('[data-testid="reschedule"]').click();
    await page.waitForNavigation({
      url: (url) => {
        const bookingId = url.searchParams.get("rescheduleUid");
        return !!bookingId;
      },
    });
    await selectSecondAvailableTimeSlotNextMonth(page);
    // --- fill form
    await page.locator('[data-testid="confirm-reschedule-button"]').click();
    await page.waitForNavigation({
      url(url) {
        return url.pathname.startsWith("/booking");
      },
    });
    await expect(page.locator("[data-testid=success-page]")).toBeVisible();
  });

  await test.step("Can cancel the recently created booking", async () => {
    await page.goto("/bookings/upcoming");
    await page.locator('[data-testid="cancel"]').first().click();
    await page.waitForNavigation({
      url: (url) => {
        return url.pathname.startsWith("/booking");
      },
    });
    await page.locator('[data-testid="cancel"]').click();

    const cancelledHeadline = await page.locator('[data-testid="cancelled-headline"]').innerText();

    expect(cancelledHeadline).toBe("This event is cancelled");
  });
});<|MERGE_RESOLUTION|>--- conflicted
+++ resolved
@@ -7,15 +7,11 @@
   selectSecondAvailableTimeSlotNextMonth,
 } from "./lib/testUtils";
 
-<<<<<<< HEAD
+test.afterEach(({ users }) => users.deleteAll());
+
 // Due to some reason for Dynamic booking cancellation, daily video api_key is not set which causes cancellation to fail.
 // This test is skipped until the issue is resolved in GH actions.
 test.skip("dynamic booking", async ({ page, users }) => {
-=======
-test.afterEach(({ users }) => users.deleteAll());
-
-test("dynamic booking", async ({ page, users }) => {
->>>>>>> e5e8c33c
   const pro = await users.create();
   await pro.login();
 
