import { expect } from "@playwright/test";

import { test } from "./lib/fixtures";

test.describe.configure({ mode: "parallel" });

test.describe("Users can impersonate", async () => {
  test.afterEach(async ({ users }) => {
    await users.deleteAll();
  });
  test("App Admin can impersonate users with impersonation enabled", async ({ page, users }) => {
    // log in trail user
    const user = await users.create({
      role: "ADMIN",
      password: "ADMINadmin2022!",
    });

    const userToImpersonate = await users.create({ disableImpersonation: false });

    await user.apiLogin();
    await page.goto("/settings/admin/impersonation");
    await expect(page.getByText("User Impersonation")).toBeVisible();
    const adminInput = page.getByTestId("admin-impersonation-input");
    // eslint-disable-next-line @typescript-eslint/ban-ts-comment
    // @ts-ignore the username does exist
    await adminInput.fill(userToImpersonate.username);
    await page.getByTestId("impersonation-submit").click();

    // // Wait for sign in to complete
    await page.waitForURL("/event-types");
    await page.goto("/settings/profile");

    const stopImpersonatingButton = page.getByTestId("stop-impersonating-button");

    const impersonatedUsernameInput = page.locator("input[name='username']");
    const impersonatedUser = await impersonatedUsernameInput.inputValue();

    await expect(stopImpersonatingButton).toBeVisible();
    await expect(impersonatedUser).toBe(userToImpersonate.username);

    await stopImpersonatingButton.click();
    await expect(stopImpersonatingButton).toBeHidden();

<<<<<<< HEAD
    // await page.waitForLoadState("networkidle");
=======
>>>>>>> 21e23f32
    // Return to user
    const ogUser = await impersonatedUsernameInput.inputValue();

    expect(ogUser).toBe(user.username);
  });
});<|MERGE_RESOLUTION|>--- conflicted
+++ resolved
@@ -41,10 +41,7 @@
     await stopImpersonatingButton.click();
     await expect(stopImpersonatingButton).toBeHidden();
 
-<<<<<<< HEAD
     // await page.waitForLoadState("networkidle");
-=======
->>>>>>> 21e23f32
     // Return to user
     const ogUser = await impersonatedUsernameInput.inputValue();
 
