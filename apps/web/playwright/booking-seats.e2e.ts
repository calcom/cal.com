--- conflicted
+++ resolved
@@ -116,209 +116,6 @@
 });
 
 test.describe("Reschedule for booking with seats", () => {
-<<<<<<< HEAD
-  test("Should reschedule booking with seats", async ({ page, users, bookings }) => {
-    const { booking } = await createUserWithSeatedEventAndAttendees({ users, bookings }, [
-      { name: "John First", email: `first+seats-${uuid()}@cal.com`, timeZone: "Europe/Berlin" },
-      { name: "Jane Second", email: `second+seats-${uuid()}@cal.com`, timeZone: "Europe/Berlin" },
-      { name: "John Third", email: `third+seats-${uuid()}@cal.com`, timeZone: "Europe/Berlin" },
-    ]);
-    const bookingAttendees = await prisma.attendee.findMany({
-      where: { bookingId: booking.id },
-      select: {
-        id: true,
-        email: true,
-        name: true,
-      },
-    });
-
-    const bookingSeats = bookingAttendees.map((attendee) => ({
-      bookingId: booking.id,
-      attendeeId: attendee.id,
-      referenceUid: uuidv4(),
-      data: {
-        responses: {
-          name: attendee.name,
-          email: attendee.email,
-        },
-      },
-    }));
-
-    await prisma.bookingSeat.createMany({
-      data: bookingSeats,
-    });
-
-    const references = await prisma.bookingSeat.findMany({
-      where: { bookingId: booking.id },
-    });
-
-    await page.goto(`/reschedule/${references[2].referenceUid}`);
-
-    await selectFirstAvailableTimeSlotNextMonth(page);
-
-    // expect input to be filled with attendee number 3 data
-    const thirdAttendeeElement = await page.locator("input[name=name]");
-    const attendeeName = await thirdAttendeeElement.inputValue();
-    expect(attendeeName).toBe("John Third");
-
-    await page.locator('[data-testid="confirm-reschedule-button"]').click();
-
-    // should wait for URL but that path starts with booking/
-    await page.waitForURL(/\/booking\/.*/);
-
-    await expect(page).toHaveURL(/\/booking\/.*/);
-
-    // Should expect new booking to be created for John Third
-    const newBooking = await prisma.booking.findFirst({
-      where: {
-        attendees: {
-          some: { email: bookingAttendees[2].email },
-        },
-      },
-      include: { seatsReferences: true, attendees: true },
-    });
-    expect(newBooking?.status).toBe(BookingStatus.PENDING);
-    expect(newBooking?.attendees.length).toBe(1);
-    expect(newBooking?.attendees[0].name).toBe("John Third");
-    expect(newBooking?.seatsReferences.length).toBe(1);
-
-    // Should expect old booking to be accepted with two attendees
-    const oldBooking = await prisma.booking.findFirst({
-      where: { uid: booking.uid },
-      include: { seatsReferences: true, attendees: true },
-    });
-
-    expect(oldBooking?.status).toBe(BookingStatus.ACCEPTED);
-    expect(oldBooking?.attendees.length).toBe(2);
-    expect(oldBooking?.seatsReferences.length).toBe(2);
-  });
-
-  test("Should reschedule booking with seats and if everyone rescheduled it should be deleted", async ({
-    page,
-    users,
-    bookings,
-  }) => {
-    const { booking } = await createUserWithSeatedEventAndAttendees({ users, bookings }, [
-      { name: "John First", email: "first+seats@cal.com", timeZone: "Europe/Berlin" },
-      { name: "Jane Second", email: "second+seats@cal.com", timeZone: "Europe/Berlin" },
-    ]);
-
-    const bookingAttendees = await prisma.attendee.findMany({
-      where: { bookingId: booking.id },
-      select: {
-        id: true,
-        name: true,
-        email: true,
-      },
-    });
-
-    const bookingSeats = bookingAttendees.map((attendee) => ({
-      bookingId: booking.id,
-      attendeeId: attendee.id,
-      referenceUid: uuidv4(),
-      data: {
-        responses: {
-          name: attendee.name,
-          email: attendee.email,
-        },
-      },
-    }));
-
-    await prisma.bookingSeat.createMany({
-      data: bookingSeats,
-    });
-
-    const references = await prisma.bookingSeat.findMany({
-      where: { bookingId: booking.id },
-    });
-
-    await page.goto(`/reschedule/${references[0].referenceUid}`);
-
-    await selectFirstAvailableTimeSlotNextMonth(page);
-
-    await page.locator('[data-testid="confirm-reschedule-button"]').click();
-
-    await page.waitForURL(/\/booking\/.*/);
-
-    await page.goto(`/reschedule/${references[1].referenceUid}`);
-
-    await selectFirstAvailableTimeSlotNextMonth(page);
-
-    await page.locator('[data-testid="confirm-reschedule-button"]').click();
-
-    // Using waitForUrl here fails the assertion `expect(oldBooking?.status).toBe(BookingStatus.CANCELLED);` probably because waitForUrl is considered complete before waitForNavigation and till that time the booking is not cancelled
-    await page.waitForURL(/\/booking\/.*/);
-
-    // Should expect old booking to be cancelled
-    const oldBooking = await prisma.booking.findFirst({
-      where: { uid: booking.uid },
-      include: {
-        seatsReferences: true,
-        attendees: true,
-        eventType: {
-          include: { users: true, hosts: true },
-        },
-      },
-    });
-
-    expect(oldBooking?.status).toBe(BookingStatus.CANCELLED);
-  });
-
-  test("Should cancel with seats and have no attendees and cancelled", async ({ page, users, bookings }) => {
-    const { user, booking } = await createUserWithSeatedEventAndAttendees({ users, bookings }, [
-      { name: "John First", email: "first+seats@cal.com", timeZone: "Europe/Berlin" },
-      { name: "Jane Second", email: "second+seats@cal.com", timeZone: "Europe/Berlin" },
-    ]);
-    await user.apiLogin();
-
-    const oldBooking = await prisma.booking.findFirst({
-      where: { uid: booking.uid },
-      include: { seatsReferences: true, attendees: true },
-    });
-
-    const bookingAttendees = await prisma.attendee.findMany({
-      where: { bookingId: booking.id },
-      select: {
-        id: true,
-        name: true,
-        email: true,
-      },
-    });
-
-    const bookingSeats = bookingAttendees.map((attendee) => ({
-      bookingId: booking.id,
-      attendeeId: attendee.id,
-      referenceUid: uuidv4(),
-      data: {
-        responses: {
-          name: attendee.name,
-          email: attendee.email,
-        },
-      },
-    }));
-
-    await prisma.bookingSeat.createMany({
-      data: bookingSeats,
-    });
-
-    // Now we cancel the booking as the organizer
-    await page.goto(`/booking/${booking.uid}?cancel=true`);
-
-    await page.locator('[data-testid="confirm_cancel"]').click();
-
-    await expect(page).toHaveURL(/\/booking\/.*/);
-
-    // Should expect old booking to be cancelled
-    const updatedBooking = await prisma.booking.findFirst({
-      where: { uid: booking.uid },
-      include: { seatsReferences: true, attendees: true },
-    });
-
-    expect(oldBooking?.startTime).not.toBe(updatedBooking?.startTime);
-  });
-
-=======
->>>>>>> 95e037c6
   test("If rescheduled/cancelled booking with seats it should display the correct number of seats", async ({
     page,
     users,
