import { expect } from "@playwright/test";

import { test } from "./lib/fixtures";
import { selectFirstAvailableTimeSlotNextMonth, todo } from "./lib/testUtils";

test.describe.configure({ mode: "parallel" });
test.afterEach(({ users }) => users.deleteAll());

const IS_STRIPE_ENABLED = !!(
  process.env.STRIPE_CLIENT_ID &&
  process.env.NEXT_PUBLIC_STRIPE_PUBLIC_KEY &&
  process.env.STRIPE_PRIVATE_KEY
);

// TODO: No longer up to date, rewrite needed.

// eslint-disable-next-line playwright/no-skipped-test
test.skip();

test.describe("Stripe integration", () => {
  // eslint-disable-next-line playwright/no-skipped-test
  test.skip(!IS_STRIPE_ENABLED, "It should only run if Stripe is installed");

  test.describe("Stripe integration dashboard", () => {
    test("Can add Stripe integration", async ({ page, users }) => {
      const user = await users.create();
      await user.apiLogin();
      await page.goto("/apps/installed");

      await user.getPaymentCredential();

      /** If Stripe is added correctly we should see the "Disconnect" button */
      await expect(
        page.locator(`li:has-text("Stripe") >> [data-testid="stripe_payment-integration-disconnect-button"]`)
      ).toContainText("");
    });
  });

  test("Can book a paid booking", async ({ page, users }) => {
    const user = await users.create();
<<<<<<< HEAD
    const eventType = user.eventTypes.find((e) => e.slug === "paid")!;
    await user.apiLogin();
=======
    const eventType = user.eventTypes.find((e) => e.slug === "paid");
    await user.login();
>>>>>>> f31165b4
    await page.goto("/apps/installed");
    await user.getPaymentCredential();

    await page.goto(`${user.username}/${eventType?.slug}`);
    await selectFirstAvailableTimeSlotNextMonth(page);
    // --- fill form
    await page.fill('[name="name"]', "Stripe Stripeson");
    await page.fill('[name="email"]', "test@example.com");

    await Promise.all([page.waitForURL("/payment/*"), page.press('[name="email"]', "Enter")]);

    const stripeFrame = page
      .frameLocator('iframe[src^="https://js.stripe.com/v3/elements-inner-card-"]')
      .first();

    // Fill [placeholder="Card number"]
    await stripeFrame.locator('[placeholder="Card number"]').fill("4242 4242 4242 4242");
    // Fill [placeholder="MM / YY"]
    await stripeFrame.locator('[placeholder="MM / YY"]').fill("12 / 24");
    // Fill [placeholder="CVC"]
    await stripeFrame.locator('[placeholder="CVC"]').fill("111");
    // Fill [placeholder="ZIP"]
    await stripeFrame.locator('[placeholder="ZIP"]').fill("11111");
    // Click button:has-text("Pay now")
    await page.click('button:has-text("Pay now")');

    // Make sure we're navigated to the success page
    await expect(page.locator("[data-testid=success-page]")).toBeVisible();
  });

  todo("Pending payment booking should not be confirmed by default");
  todo("Payment should confirm pending payment booking");
  todo("Payment should trigger a BOOKING_PAID webhook");
  todo("Paid booking should be able to be rescheduled");
  todo("Paid booking should be able to be cancelled");
  todo("Cancelled paid booking should be refunded");
});<|MERGE_RESOLUTION|>--- conflicted
+++ resolved
@@ -38,13 +38,8 @@
 
   test("Can book a paid booking", async ({ page, users }) => {
     const user = await users.create();
-<<<<<<< HEAD
-    const eventType = user.eventTypes.find((e) => e.slug === "paid")!;
+    const eventType = user.eventTypes.find((e) => e.slug === "paid");
     await user.apiLogin();
-=======
-    const eventType = user.eventTypes.find((e) => e.slug === "paid");
-    await user.login();
->>>>>>> f31165b4
     await page.goto("/apps/installed");
     await user.getPaymentCredential();
 
