import { expect } from "@playwright/test";

import { login } from "./fixtures/users";
import { test } from "./lib/fixtures";
import { localize } from "./lib/testUtils";

test.describe.configure({ mode: "parallel" });

// a test to logout requires both a succesfull login as logout, to prevent
// a doubling of tests failing on logout & logout, we can group them.
<<<<<<< HEAD
testBothFutureAndLegacyRoutes.describe("user can login & logout succesfully", async () => {
=======
test.describe("user can login & logout succesfully", async () => {
>>>>>>> 00ee1ef4
  test.afterEach(async ({ users }) => {
    await users.deleteAll();
  });

  // TODO: This test is extremely flaky and has been failing a lot, blocking many PRs. Fix this.
  // eslint-disable-next-line playwright/no-skipped-test
  test.skip("login flow user & logout using dashboard", async ({ page, users }) => {
    // log in trail user
    await test.step("Log in", async () => {
      const user = await users.create();
      await user.login();

      const shellLocator = page.locator(`[data-testid=dashboard-shell]`);
      await page.waitForURL("/event-types");
      await expect(shellLocator).toBeVisible();
    });

    //
    await test.step("Log out", async () => {
      const signOutLabel = (await localize("en"))("sign_out");
      const userDropdownDisclose = async () => page.locator("[data-testid=user-dropdown-trigger]").click();

      // disclose and click the sign out button from the user dropdown
      await userDropdownDisclose();
      const signOutBtn = page.locator(`text=${signOutLabel}`);
      await signOutBtn.click();

      await page.locator("[data-testid=logout-btn]").click();

      // Reroute to the home page to check if the login form shows up
      await expect(page.locator(`[data-testid=login-form]`)).toBeVisible();
    });
  });
});

<<<<<<< HEAD
testBothFutureAndLegacyRoutes.describe("Login and logout tests", () => {
=======
test.describe("Login and logout tests", () => {
>>>>>>> 00ee1ef4
  test.afterEach(async ({ users }) => {
    await users.deleteAll();
  });

  test.afterEach(async ({ users, page }) => {
    await users.logout();

    // check if we are at the login page
    await page.goto("/");
    await expect(page.locator(`[data-testid=login-form]`)).toBeVisible();
  });

  test.describe("Login flow validations", async () => {
    test("Should warn when user does not exist", async ({ page }) => {
      const alertMessage = (await localize("en"))("incorrect_email_password");

      // Login with a non-existent user
      const never = "never";
      await login({ username: never }, page);

      // assert for the visibility of the localized alert message
      await expect(page.locator(`text=${alertMessage}`)).toBeVisible();
    });

    test("Should warn when password is incorrect", async ({ page, users }) => {
      const alertMessage = (await localize("en"))("incorrect_email_password");
      // by default password===username with the users fixture
      const pro = await users.create({ username: "pro" });

      // login with a wrong password
      await login({ username: pro.username, password: "wrong" }, page);

      // assert for the visibility of the localized  alert message
      await expect(page.locator(`text=${alertMessage}`)).toBeVisible();
    });
  });
});<|MERGE_RESOLUTION|>--- conflicted
+++ resolved
@@ -8,11 +8,7 @@
 
 // a test to logout requires both a succesfull login as logout, to prevent
 // a doubling of tests failing on logout & logout, we can group them.
-<<<<<<< HEAD
-testBothFutureAndLegacyRoutes.describe("user can login & logout succesfully", async () => {
-=======
 test.describe("user can login & logout succesfully", async () => {
->>>>>>> 00ee1ef4
   test.afterEach(async ({ users }) => {
     await users.deleteAll();
   });
@@ -48,11 +44,7 @@
   });
 });
 
-<<<<<<< HEAD
-testBothFutureAndLegacyRoutes.describe("Login and logout tests", () => {
-=======
 test.describe("Login and logout tests", () => {
->>>>>>> 00ee1ef4
   test.afterEach(async ({ users }) => {
     await users.deleteAll();
   });
