--- conflicted
+++ resolved
@@ -13,20 +13,10 @@
     if (!pro.username) throw Error("Test user doesn't have a username");
 
     // Fill form
-<<<<<<< HEAD
-    // Wait for selector had to be used as there was a time we tried to fill but element was not ready
-    await page.waitForSelector("input[name='current_password']");
-    const currentPassword = await page.locator("input[name='current_password']");
-    const newPassword = await page.locator("input[name='new_password']");
-    await currentPassword.fill(pro.username);
-    await newPassword.fill(`${pro.username}1111`);
-    await newPassword.press("Enter");
-=======
     await page.waitForSelector('[name="current_password"]');
     await page.fill('[name="current_password"]', pro.username);
     await page.fill('[name="new_password"]', `${pro.username}1111`);
     await page.press('[name="new_password"]', "Enter");
->>>>>>> 0b8eb3b8
 
     const toast = await page.waitForSelector("div[class*='data-testid-toast-success']");
 
