--- conflicted
+++ resolved
@@ -854,7 +854,6 @@
   });
 });
 
-<<<<<<< HEAD
 test.describe("Organization members can cancel and reschedule when disabled", () => {
   let bookingId: string | undefined;
   let org: any;
@@ -970,7 +969,9 @@
       action: "cancel",
       testName: "Org Owner",
     });
-=======
+  });
+});
+
 test.describe("Past booking cancellation", () => {
   test("Cancel button should be hidden for past bookings", async ({ page, users, bookings }) => {
     const user = await users.create({
@@ -996,6 +997,5 @@
 
     await page.goto(`/booking/${booking.uid}`);
     await expect(page.locator('[data-testid="cancel"]')).toBeHidden();
->>>>>>> 3f8ce8ff
   });
 });