import { expect } from "@playwright/test";
import { JSDOM } from "jsdom";

import { WEBAPP_URL } from "@calcom/lib/constants";
import { generateHashedLink } from "@calcom/lib/generateHashedLink";
import { randomString } from "@calcom/lib/random";
import { SchedulingType } from "@calcom/prisma/enums";
import type { Schedule, TimeRange } from "@calcom/types/schedule";

import { test, todo } from "./lib/fixtures";
import {
  bookFirstEvent,
  bookOptinEvent,
  bookTimeSlot,
  confirmBooking,
  confirmReschedule,
  expectSlotNotAllowedToBook,
  selectFirstAvailableTimeSlotNextMonth,
  testEmail,
  testName,
} from "./lib/testUtils";

const freeUserObj = { name: `Free-user-${randomString(3)}` };
test.describe.configure({ mode: "parallel" });
test.afterEach(async ({ users }) => {
  await users.deleteAll();
});

test("check SSR and OG - User Event Type", async ({ page, users }) => {
  const name = "Test User";
  const user = await users.create({
    name,
  });
  const responsePromise = page.waitForResponse(
    (response) => response.url().includes(`/${user.username}/30-min`) && response.status() === 200
  );
  await page.goto(`/${user.username}/30-min`);
  await page.content();
  const response = await responsePromise;
  const ssrResponse = await response.text();
  const document = new JSDOM(ssrResponse).window.document;

  const titleText = document.querySelector("title")?.textContent;
  const ogImage = document.querySelector('meta[property="og:image"]')?.getAttribute("content");
  const ogUrl = document.querySelector('meta[property="og:url"]')?.getAttribute("content");
  const canonicalLink = document.querySelector('link[rel="canonical"]')?.getAttribute("href");
  expect(titleText).toContain(name);
  expect(ogUrl).toEqual(`${WEBAPP_URL}/${user.username}/30-min`);
  await page.waitForSelector('[data-testid="avatar-href"]');
  const avatarLocators = await page.locator('[data-testid="avatar-href"]').all();
  expect(avatarLocators.length).toBe(1);

  for (const avatarLocator of avatarLocators) {
    expect(await avatarLocator.getAttribute("href")).toEqual(`${WEBAPP_URL}/${user.username}?redirect=false`);
  }

  expect(canonicalLink).toEqual(`${WEBAPP_URL}/${user.username}/30-min`);
  // Verify that there is correct URL that would generate the awesome OG image
  expect(ogImage).toContain(
    "/_next/image?w=1200&q=100&url=%2Fapi%2Fsocial%2Fog%2Fimage%3Ftype%3Dmeeting%26title%3D30%2Bmin"
  );
  // Verify Organizer Name in the URL
  expect(ogImage).toContain("meetingProfileName%3DTest%2BUser");
});

todo("check SSR and OG - Team Event Type");

test.describe("user with a special character in the username", () => {
  test("/[user] page shouldn't 404", async ({ page, users }) => {
    const user = await users.create({ username: "franz-janßen" });
    const response = await page.goto(`/${user.username}`);
    expect(response?.status()).not.toBe(404);
  });

  test("/[user]/[type] page shouldn't 404", async ({ page, users }) => {
    const user = await users.create({ username: "franz-janßen" });
    const response = await page.goto(`/${user.username}/30-min`);
    expect(response?.status()).not.toBe(404);
  });

  test("Should not throw 500 when redirecting user to his/her only event-type page even if username contains special characters", async ({
    page,
    users,
  }) => {
    const benny = await users.create({
      username: "ßenny", // ß is a special character
      eventTypes: [
        {
          title: "15 min",
          slug: "15-min",
          length: 15,
        },
      ],
      overrideDefaultEventTypes: true,
    });
    // This redirects to /[user]/[type] because this user has only 1 event-type
    const response = await page.goto(`/${benny.username}`);
    expect(response?.status()).not.toBe(500);
  });
});

test.describe("free user", () => {
  test.beforeEach(async ({ page, users }) => {
    const free = await users.create(freeUserObj);
    await page.goto(`/${free.username}`);
  });

  test("cannot book same slot multiple times", async ({ page, users, emails }) => {
    const [user] = users.get();

    const bookerObj = {
      email: users.trackEmail({ username: "testEmail", domain: "example.com" }),
      name: "testBooker",
    };
    // Click first event type
    await page.click('[data-testid="event-type-link"]');

    await selectFirstAvailableTimeSlotNextMonth(page);

    await bookTimeSlot(page, bookerObj);

    // save booking url
    const bookingUrl: string = page.url();

    // Make sure we're navigated to the success page
    await expect(page.locator("[data-testid=success-page]")).toBeVisible();
    const { title: eventTitle } = await user.getFirstEventAsOwner();

    await page.goto(bookingUrl);

    await expectSlotNotAllowedToBook(page);
  });
});

test.describe("pro user", () => {
  test.beforeEach(async ({ page, users }) => {
    const pro = await users.create();
    await page.goto(`/${pro.username}`);
  });

  test("pro user's page has at least 2 visible events", async ({ page }) => {
    const $eventTypes = page.locator("[data-testid=event-types] > *");
    expect(await $eventTypes.count()).toBeGreaterThanOrEqual(2);
  });

  test("book an event first day in next month", async ({ page }) => {
    await bookFirstEvent(page);
  });

  test("can reschedule a booking", async ({ page, users, bookings }) => {
    const [pro] = users.get();
    const [eventType] = pro.eventTypes;
    await bookings.create(pro.id, pro.username, eventType.id);

    await pro.apiLogin();
    await page.goto("/bookings/upcoming");
    await page.waitForSelector('[data-testid="bookings"]');
    // Click the ellipsis menu button to open the dropdown
    await page.locator('[data-testid="booking-actions-dropdown"]').nth(0).click();
    await page.locator('[data-testid="reschedule"]').click();
    await page.waitForURL((url) => {
      const bookingId = url.searchParams.get("rescheduleUid");
      return !!bookingId;
    });
    await selectFirstAvailableTimeSlotNextMonth(page);

    await confirmReschedule(page);
    await page.waitForURL((url) => {
      return url.pathname.startsWith("/booking");
    });
  });

  test("it redirects when a rescheduleUid does not match the current event type", async ({
    page,
    users,
    bookings,
  }) => {
    const [pro] = users.get();
    const [eventType] = pro.eventTypes;
    const bookingFixture = await bookings.create(pro.id, pro.username, eventType.id);

    // open the wrong eventType (rescheduleUid created for /30min event)
    await page.goto(`${pro.username}/${pro.eventTypes[1].slug}?rescheduleUid=${bookingFixture.uid}`);

    await expect(page).toHaveURL(new RegExp(`${pro.username}/${eventType.slug}`));
  });

  test("it returns a 404 when a requested event type does not exist", async ({ page, users }) => {
    const [pro] = users.get();
    const unexistingPageUrl = new URL(`${pro.username}/invalid-event-type`, WEBAPP_URL);
    const response = await page.goto(unexistingPageUrl.href);
    expect(response?.status()).toBe(404);
  });

  test("Can cancel the recently created booking and rebook the same timeslot", async ({
    page,
    users,
  }, testInfo) => {
    // Because it tests the entire booking flow + the cancellation + rebooking
    test.setTimeout(testInfo.timeout * 3);
    await bookFirstEvent(page);
    await expect(page.locator(`[data-testid="attendee-email-${testEmail}"]`)).toHaveText(testEmail);
    await expect(page.locator(`[data-testid="attendee-name-${testName}"]`)).toHaveText(testName);

    const [pro] = users.get();
    await pro.apiLogin();

    await page.goto("/bookings/upcoming");
    // Click the ellipsis menu button to open the dropdown
    await page.locator('[data-testid="booking-actions-dropdown"]').nth(0).click();
    // Click the cancel option in the dropdown
    await page.locator('[data-testid="cancel"]').click();
    await page.waitForURL((url) => {
      return url.pathname.startsWith("/booking/");
    });

    await page.locator('[data-testid="cancel_reason"]').fill("Test reason");
    await page.locator('[data-testid="confirm_cancel"]').click();

    const cancelledHeadline = page.locator('[data-testid="cancelled-headline"]');
    await expect(cancelledHeadline).toBeVisible();

    await expect(page.locator(`[data-testid="attendee-email-${testEmail}"]`)).toHaveText(testEmail);
    await expect(page.locator(`[data-testid="attendee-name-${testName}"]`)).toHaveText(testName);

    await page.goto(`/${pro.username}`);
    await bookFirstEvent(page);
  });

  test("Can cancel the recently created booking and shouldn't be allowed to reschedule it", async ({
    page,
    users,
  }, testInfo) => {
    // Because it tests the entire booking flow + the cancellation + rebooking
    test.setTimeout(testInfo.timeout * 3);
    await bookFirstEvent(page);
    await expect(page.locator(`[data-testid="attendee-email-${testEmail}"]`)).toHaveText(testEmail);
    await expect(page.locator(`[data-testid="attendee-name-${testName}"]`)).toHaveText(testName);

    const [pro] = users.get();
    await pro.apiLogin();

    await page.goto("/bookings/upcoming");
    // Click the ellipsis menu button to open the dropdown
    await page.locator('[data-testid="booking-actions-dropdown"]').nth(0).click();
    // Click the cancel option in the dropdown
    await page.locator('[data-testid="cancel"]').click();
    await page.waitForURL((url) => {
      return url.pathname.startsWith("/booking/");
    });
    await page.locator('[data-testid="cancel_reason"]').fill("Test reason");
    await page.locator('[data-testid="confirm_cancel"]').click();

    const cancelledHeadline = page.locator('[data-testid="cancelled-headline"]');
    await expect(cancelledHeadline).toBeVisible();
    const bookingCancelledId = new URL(page.url()).pathname.split("/booking/")[1];

    const { slug: eventSlug } = await pro.getFirstEventAsOwner();

    await page.goto(`/reschedule/${bookingCancelledId}`);

    expect(page.url()).not.toContain("rescheduleUid");
    await expect(cancelledHeadline).toBeVisible();
  });

  test("can book an event that requires confirmation and then that booking can be accepted by organizer", async ({
    page,
    users,
  }) => {
    await bookOptinEvent(page);
    const [pro] = users.get();
    await pro.apiLogin();

    await page.goto("/bookings/unconfirmed");
    await Promise.all([
      page.click('[data-testid="confirm"]'),
      page.waitForResponse((response) => response.url().includes("/api/trpc/bookings/confirm")),
    ]);
    // This is the only booking in there that needed confirmation and now it should be empty screen
    await expect(page.locator('[data-testid="empty-screen"]')).toBeVisible();
  });

  test("can book an unconfirmed event multiple times", async ({ page, users }) => {
    await page.locator('[data-testid="event-type-link"]:has-text("Opt in")').click();
    await selectFirstAvailableTimeSlotNextMonth(page);

    const pageUrl = page.url();

    await bookTimeSlot(page);
    await expect(page.locator("[data-testid=success-page]")).toBeVisible();

    // go back to the booking page to re-book.
    await page.goto(pageUrl);
    await bookTimeSlot(page, { email: "test2@example.com" });
    await expect(page.locator("[data-testid=success-page]")).toBeVisible();
  });

  test("booking an unconfirmed event with the same email brings you to the original request", async ({
    page,
    users,
  }) => {
    await page.locator('[data-testid="event-type-link"]:has-text("Opt in")').click();
    await selectFirstAvailableTimeSlotNextMonth(page);

    const pageUrl = page.url();

    await bookTimeSlot(page);
    // go back to the booking page to re-book.
    await page.goto(pageUrl);

    await bookTimeSlot(page);
    await expect(page.locator("[data-testid=success-page]")).toBeVisible();
  });

  test("can book with multiple guests", async ({ page, users }) => {
    const additionalGuests = ["test@gmail.com", "test2@gmail.com"];

    await page.click('[data-testid="event-type-link"]');
    await selectFirstAvailableTimeSlotNextMonth(page);
    await page.fill('[name="name"]', "test1234");
    await page.fill('[name="email"]', "test1234@example.com");
    await page.locator('[data-testid="add-guests"]').click();

    await page.locator('input[type="email"]').nth(1).fill(additionalGuests[0]);
    await page.locator('[data-testid="add-another-guest"]').click();
    await page.locator('input[type="email"]').nth(2).fill(additionalGuests[1]);

    await confirmBooking(page);

    await expect(page.locator("[data-testid=success-page]")).toBeVisible();

    const promises = additionalGuests.map(async (email) => {
      await expect(page.locator(`[data-testid="attendee-email-${email}"]`)).toHaveText(email);
    });
    await Promise.all(promises);
  });

  test("Time slots should be reserved when selected", async ({ context, page, browser }) => {
    const initialUrl = page.url();
    await page.locator('[data-testid="event-type-link"]').first().click();
    await selectFirstAvailableTimeSlotNextMonth(page);
    const newContext = await browser.newContext();
    const pageTwoInNewContext = await newContext.newPage();
    await pageTwoInNewContext.goto(initialUrl);
    await pageTwoInNewContext.waitForURL(initialUrl);
    await pageTwoInNewContext.locator('[data-testid="event-type-link"]').first().click();

    await pageTwoInNewContext.locator('[data-testid="incrementMonth"]').waitFor();
    await pageTwoInNewContext.click('[data-testid="incrementMonth"]');
    await pageTwoInNewContext.locator('[data-testid="day"][data-disabled="false"]').nth(0).waitFor();
    await pageTwoInNewContext.locator('[data-testid="day"][data-disabled="false"]').nth(0).click();

    // 9:30 should be the first available time slot
    await pageTwoInNewContext.locator('[data-testid="time"]').nth(0).waitFor();
    const firstSlotAvailable = pageTwoInNewContext.locator('[data-testid="time"]').nth(0);
    // Find text inside the element
    const firstSlotAvailableText = await firstSlotAvailable.innerText();
    expect(firstSlotAvailableText).toContain("9:30");
  });

  test("Time slots are not reserved when going back via Cancel button on Event Form", async ({
    context,
    page,
  }) => {
    const initialUrl = page.url();
    await page.waitForSelector('[data-testid="event-type-link"]');
    const eventTypeLink = page.locator('[data-testid="event-type-link"]').first();
    await eventTypeLink.click();
    await selectFirstAvailableTimeSlotNextMonth(page);

    const pageTwo = await context.newPage();
    await pageTwo.goto(initialUrl);
    await pageTwo.waitForURL(initialUrl);

    await pageTwo.waitForSelector('[data-testid="event-type-link"]');
    const eventTypeLinkTwo = pageTwo.locator('[data-testid="event-type-link"]').first();
    await eventTypeLinkTwo.waitFor();
    await eventTypeLinkTwo.click();

    await page.locator('[data-testid="back"]').waitFor();
    await page.click('[data-testid="back"]');

    await pageTwo.locator('[data-testid="incrementMonth"]').waitFor();
    await pageTwo.click('[data-testid="incrementMonth"]');
    await pageTwo.locator('[data-testid="day"][data-disabled="false"]').nth(0).waitFor();
    await pageTwo.locator('[data-testid="day"][data-disabled="false"]').nth(0).click();

    await pageTwo.locator('[data-testid="time"]').nth(0).waitFor();
    const firstSlotAvailable = pageTwo.locator('[data-testid="time"]').nth(0);

    // Find text inside the element
    const firstSlotAvailableText = await firstSlotAvailable.innerText();
    expect(firstSlotAvailableText).toContain("9:00");
  });
});

test.describe("prefill", () => {
  test("logged in", async ({ page, users }) => {
    const prefill = await users.create({ name: "Prefill User" });
    await prefill.apiLogin();
    await page.goto("/pro/30min");

    await test.step("from session", async () => {
      await selectFirstAvailableTimeSlotNextMonth(page);
      await expect(page.locator('[name="name"]')).toHaveValue(prefill.name || "");
      await expect(page.locator('[name="email"]')).toHaveValue(prefill.email);
    });

    await test.step("from query params", async () => {
      const url = new URL(page.url());
      url.searchParams.set("name", testName);
      url.searchParams.set("email", testEmail);
      await page.goto(url.toString());

      await expect(page.locator('[name="name"]')).toHaveValue(testName);
      await expect(page.locator('[name="email"]')).toHaveValue(testEmail);
    });
  });

  test("Persist the field values when going back and coming back to the booking form", async ({
    page,
    users,
  }) => {
    await page.goto("/pro/30min");
    await selectFirstAvailableTimeSlotNextMonth(page);
    await page.fill('[name="name"]', "John Doe");
    await page.fill('[name="email"]', "john@example.com");
    await page.fill('[name="notes"]', "Test notes");
    await page.click('[data-testid="back"]');

    await selectFirstAvailableTimeSlotNextMonth(page);
    await expect(page.locator('[name="name"]')).toHaveValue("John Doe");
    await expect(page.locator('[name="email"]')).toHaveValue("john@example.com");
    await expect(page.locator('[name="notes"]')).toHaveValue("Test notes");
  });

  test("logged out", async ({ page, users }) => {
    await page.goto("/pro/30min");

    await test.step("from query params", async () => {
      await selectFirstAvailableTimeSlotNextMonth(page);

      const url = new URL(page.url());
      url.searchParams.set("name", testName);
      url.searchParams.set("email", testEmail);
      await page.goto(url.toString());

      await expect(page.locator('[name="name"]')).toHaveValue(testName);
      await expect(page.locator('[name="email"]')).toHaveValue(testEmail);
    });
  });

  test("skip confirm step if all fields are prefilled from query params", async ({ page }) => {
    await page.goto("/pro/30min");
    const url = new URL(page.url());
    url.searchParams.set("name", testName);
    url.searchParams.set("email", testEmail);
    url.searchParams.set("guests", "guest1@example.com");
    url.searchParams.set("guests", "guest2@example.com");
    url.searchParams.set("notes", "This is an additional note");
    await page.goto(url.toString());
    await selectFirstAvailableTimeSlotNextMonth(page);

    await expect(page.locator('[data-testid="skip-confirm-book-button"]')).toBeVisible();
    await page.click('[data-testid="skip-confirm-book-button"]');

    await expect(page.locator("[data-testid=success-page]")).toBeVisible();
  });
});

test.describe("Booking on different layouts", () => {
  test.beforeEach(async ({ page, users }) => {
    const user = await users.create();
    await page.goto(`/${user.username}`);
  });

  test("Book on week layout", async ({ page }) => {
    // Click first event type
    await page.click('[data-testid="event-type-link"]');

    await page.click('[data-testid="toggle-group-item-week_view"]');

    await page.click('[data-testid="incrementMonth"]');

    await page.locator('[data-testid="calendar-empty-cell"]').nth(0).click();

    // Fill what is this meeting about? name email and notes
    await page.locator('[name="name"]').fill("Test name");
    await page.locator('[name="email"]').fill(`${randomString(4)}@example.com`);
    await page.locator('[name="notes"]').fill("Test notes");

    await confirmBooking(page);

    // expect page to be booking page
    await expect(page.locator("[data-testid=success-page]")).toBeVisible();
  });

  test("Book on column layout", async ({ page }) => {
    // Click first event type
    await page.click('[data-testid="event-type-link"]');

    await page.click('[data-testid="toggle-group-item-column_view"]');

    await page.click('[data-testid="incrementMonth"]');

    await page.locator('[data-testid="time"]').nth(0).click();

    // Fill what is this meeting about? name email and notes
    await page.locator('[name="name"]').fill("Test name");
    await page.locator('[name="email"]').fill(`${randomString(4)}@example.com`);
    await page.locator('[name="notes"]').fill("Test notes");

    await confirmBooking(page);

    // expect page to be booking page
    await expect(page.locator("[data-testid=success-page]")).toBeVisible();
  });
});

test.describe("Booking round robin event", () => {
  test.beforeEach(async ({ page, users }) => {
    const teamMatesObj = [{ name: "teammate-1" }];

    const dateRanges: TimeRange = {
      start: new Date(new Date().setUTCHours(10, 0, 0, 0)), //one hour after default schedule (teammate-1's schedule)
      end: new Date(new Date().setUTCHours(17, 0, 0, 0)),
    };

    const schedule: Schedule = [[], [dateRanges], [dateRanges], [dateRanges], [dateRanges], [dateRanges], []];

    const testUser = await users.create(
      { schedule },
      {
        hasTeam: true,
        schedulingType: SchedulingType.ROUND_ROBIN,
        teamEventLength: 120,
        teammates: teamMatesObj,
        seatsPerTimeSlot: 5,
      }
    );
    const team = await testUser.getFirstTeamMembership();
    await page.goto(`/team/${team.team.slug}`);
    await page.waitForLoadState("domcontentloaded");
  });

  test("Does not book seated round robin host outside availability with date override", async ({
    page,
    users,
  }) => {
    const [testUser] = users.get();

    const team = await testUser.getFirstTeamMembership();

    await testUser.apiLogin(`/team/${team.team.slug}`);

    // Click first event type (round robin)
    await page.click('[data-testid="event-type-link"]');

    await page.click('[data-testid="incrementMonth"]');

    // books 9AM slots for 120 minutes (test-user is not available at this time, availability starts at 10)
    await page.locator('[data-testid="time"]').nth(0).click();

    await page.locator('[name="name"]').fill("Test name");
    await page.locator('[name="email"]').fill(`${randomString(4)}@example.com`);

    await confirmBooking(page);

    await expect(page.locator("[data-testid=success-page]")).toBeVisible();

    await expect(page.locator("[data-testid=success-page]")).toBeVisible();

    const host = page.locator('[data-testid="booking-host-name"]');
    const hostName = await host.innerText();

    //expect teammate-1 to be booked, test-user is not available at this time
    expect(hostName).toBe("teammate-1");

    // make another booking to see if also for the second booking teammate-1 is booked
    await page.goto(`/team/${team.team.slug}`);

    await page.click('[data-testid="event-type-link"]');

    await page.click('[data-testid="incrementMonth"]');
    await page.click('[data-testid="incrementMonth"]');

    // Again book a 9AM slot for 120 minutes where test-user is not available
    await page.locator('[data-testid="time"]').nth(0).click();

    await page.locator('[name="name"]').fill("Test name");
    await page.locator('[name="email"]').fill(`${randomString(4)}@example.com`);

    await confirmBooking(page);

    await expect(page.locator("[data-testid=success-page]")).toBeVisible();

    const hostSecondBooking = page.locator('[data-testid="booking-host-name"]');
    const hostNameSecondBooking = await hostSecondBooking.innerText();
    expect(hostNameSecondBooking).toBe("teammate-1"); // teammate-1 should be booked again
  });
});

test.describe("Event type with disabled cancellation and rescheduling", () => {
  let bookingId: string;
  let user: { username: string | null };

  test.beforeEach(async ({ page, users }) => {
    user = await users.create({
      name: `Test-user-${randomString(4)}`,
      eventTypes: [
        {
          title: "No Cancel No Reschedule",
          slug: "no-cancel-no-reschedule",
          length: 30,
          disableCancelling: true,
          disableRescheduling: true,
        },
      ],
    });

    // Book the event
    await page.goto(`/${user.username}/no-cancel-no-reschedule`);
    await selectFirstAvailableTimeSlotNextMonth(page);
    await bookTimeSlot(page, {
      name: "Test-user-1",
      email: "test-booker@example.com",
    });

    // Verify booking was successful
    await expect(page.locator("[data-testid=success-page]")).toBeVisible();

    const url = new URL(page.url());
    const pathSegments = url.pathname.split("/");
    bookingId = pathSegments[pathSegments.length - 1];
  });

  test("Reschedule and cancel buttons should be hidden on success page", async ({ page }) => {
    await expect(page.locator('[data-testid="reschedule-link"]')).toBeHidden();
    await expect(page.locator('[data-testid="cancel"]')).toBeHidden();
  });

  test("Direct access to reschedule/{bookingId} should redirect to success page", async ({ page }) => {
    await page.goto(`/reschedule/${bookingId}`);

    await expect(page.locator("[data-testid=success-page]")).toBeVisible();

    await page.waitForURL((url) => url.pathname === `/booking/${bookingId}`);
  });

  test("Using rescheduleUid query parameter should redirect to success page", async ({ page }) => {
    await page.goto(`/${user.username}/no-cancel-no-reschedule?rescheduleUid=${bookingId}`);

    await expect(page.locator("[data-testid=success-page]")).toBeVisible();

    await page.waitForURL((url) => url.pathname === `/booking/${bookingId}`);
  });

  test("Should prevent cancellation and show an error message", async ({ page }) => {
    const csrfTokenResponse = await page.request.get("/api/csrf");
    const { csrfToken } = await csrfTokenResponse.json();
    const response = await page.request.post("/api/cancel", {
      data: {
        uid: bookingId,
        csrfToken,
      },
      headers: {
        "Content-Type": "application/json",
      },
    });

    expect(response.status()).toBe(400);
    const responseBody = await response.json();
    expect(responseBody.message).toBe("This event type does not allow cancellations");
  });
});
test("Should throw error when both seatsPerTimeSlot and recurringEvent are set", async ({ page, users }) => {
  const user = await users.create({
    name: `Test-user-${randomString(4)}`,
    eventTypes: [
      {
        title: "Seats With Recurrence",
        slug: "seats-with-recurrence",
        length: 30,
        seatsPerTimeSlot: 3,
        recurringEvent: {
          freq: 1,
          count: 4,
          interval: 1,
        },
      },
    ],
  });

  // Way to book the event
  await page.goto(`/${user.username}/seats-with-recurrence`);
  await selectFirstAvailableTimeSlotNextMonth(page);
  await page.locator('[name="name"]').fill("Test name");
  await page.locator('[name="email"]').fill(`${randomString(4)}@example.com`);

  page.locator("[data-testid=confirm-book-button]").click();

  // Expect an error message to be displayed
  const alertError = page.locator("[data-testid=booking-fail]");
  await expect(alertError).toBeVisible();
  await expect(alertError).toContainText(
    "Could not book the meeting. Recurring event doesn't support seats feature. Disable seats feature or make the event non-recurring."
  );
});

test.describe("GTM container", () => {
  test.beforeEach(async ({ page, users }) => {
    await users.create();
  });

  test("global GTM should not be loaded on private booking link", async ({ page, users, emails, prisma }) => {
    const [user] = users.get();
    const eventType = await user.getFirstEventAsOwner();

    const eventWithPrivateLink = await prisma.eventType.update({
      where: {
        id: eventType.id,
      },
      data: {
        hashedLink: {
          create: [
            {
              link: generateHashedLink(eventType.id),
            },
          ],
        },
      },
      include: {
        hashedLink: true,
      },
    });

    const getScheduleRespPromise = page.waitForResponse(
      (response) => response.url().includes("getSchedule") && response.status() === 200
    );
    await page.goto(`/d/${eventWithPrivateLink.hashedLink[0]?.link}/${eventWithPrivateLink.slug}`);
    await page.waitForLoadState("domcontentloaded");
    await getScheduleRespPromise;

    const injectedScript = page.locator('script[id="injected-body-script"]');
    await expect(injectedScript).not.toBeAttached();
  });

  test("global GTM should be loaded on non-booking pages", async ({ page, users }) => {
    test.skip(!process.env.NEXT_PUBLIC_BODY_SCRIPTS, "Skipping test as NEXT_PUBLIC_BODY_SCRIPTS is not set");

    const [user] = users.get();
    await user.apiLogin();

    // Go to /insights page and wait for one of the common API call to complete
    const eventsByStatusRespPromise = page.waitForResponse(
      (response) => response.url().includes("getEventTypesFromGroup") && response.status() === 200
    );
    await page.goto(`/insights`);
    await page.waitForLoadState("domcontentloaded");
    await eventsByStatusRespPromise;

    const injectedScript = page.locator('script[id="injected-body-script"]');
    await expect(injectedScript).toBeAttached();

    const scriptContent = await injectedScript.textContent();
    expect(scriptContent).toContain("googletagmanager");
  });
});

<<<<<<< HEAD
test.describe("Team cancellation reason settings", () => {
  // Test data constants
  const TEST_ATTENDEE = { name: "Test Attendee", email: "attendee@example.com" };
  const TEAMMATE_CONFIG = [{ name: "team-member", username: "team-member" }];

  // Setup helper for creating team with event
  const createTeamAndBookEvent = async (users: any, username: string, name: string) => {
    const teamEventUser = await users.create(
      { username, name },
      { hasTeam: true, teamEventLength: 30, teammates: TEAMMATE_CONFIG }
    );
    return { teamEventUser, team: (await teamEventUser.getFirstTeamMembership()).team };
  };

  test.describe("Settings Management", () => {
    test("Team admin can change cancellation reason settings via dropdown", async ({
      page,
      users,
      prisma,
    }) => {
      // Setup: Create team owner
      const teamOwner = await users.create(
        { username: "team-owner", name: "Team Owner" },
        { hasTeam: true, teammates: TEAMMATE_CONFIG }
      );
      const { team } = await teamOwner.getFirstTeamMembership();

      // Verify: Initial database state (host=true, attendee=false by default)
      const initialTeam = await prisma.team.findUnique({
        where: { id: team.id },
        select: {
          mandatoryCancellationReasonForHost: true,
          mandatoryCancellationReasonForAttendee: true,
        },
      });
      expect(initialTeam?.mandatoryCancellationReasonForHost).toBe(true);
      expect(initialTeam?.mandatoryCancellationReasonForAttendee).toBe(false);

      // Action: Navigate to team settings
      await teamOwner.apiLogin();
      await page.goto(`/settings/teams/${team.id}/settings`);

      // Action: Change to "Mandatory for both"
      await page.locator('[data-testid="cancellation-reason-dropdown"]').click();
      await Promise.all([
        page.locator('text="Mandatory for both hosts and attendees"').click(),
        page.waitForResponse((res) => res.url().includes("/api/trpc/teams/update")),
      ]);

      // Verify: Database was updated correctly (host=true, attendee=true)
      const updatedTeam = await prisma.team.findUnique({
        where: { id: team.id },
        select: {
          mandatoryCancellationReasonForHost: true,
          mandatoryCancellationReasonForAttendee: true,
        },
      });
      expect(updatedTeam?.mandatoryCancellationReasonForHost).toBe(true);
      expect(updatedTeam?.mandatoryCancellationReasonForAttendee).toBe(true);
    });
  });

  test.describe("Host Cancellation Flow", () => {
    test("Host cancellation requires reason when setting is enabled", async ({ page, users, prisma }) => {
      // Setup: Create team with event
      const { teamEventUser, team } = await createTeamAndBookEvent(
        users,
        "team-host-req",
        "Team Host Required"
      );

      // Setup: Configure host cancellation as required
      await prisma.team.update({
        where: { id: team.id },
        data: { mandatoryCancellationReasonForHost: true },
      });

      // Action: Book event
      await page.goto(`/team/${team.slug}`);
      await page.click('[data-testid="event-type-link"]');
      await selectFirstAvailableTimeSlotNextMonth(page);
      await bookTimeSlot(page, TEST_ATTENDEE);

      // Action: Host initiates cancellation
      await teamEventUser.apiLogin();
      await page.goto("/bookings/upcoming");
      await page.locator('[data-testid="booking-actions-dropdown"]').nth(0).click();
      await page.locator('[data-testid="cancel"]').click();

      // Verify: Cancellation reason is required
      await expect(page.locator('label:has-text("Reason for cancellation")')).toBeVisible();
      await expect(page.locator('label:has-text("(optional)")')).toBeHidden();
      await expect(page.locator('[data-testid="confirm_cancel"]')).toBeDisabled();
    });

    test("Host cancellation allows optional reason when setting is disabled", async ({
      page,
      users,
      prisma,
    }) => {
      // Setup: Create team with event
      const { teamEventUser, team } = await createTeamAndBookEvent(
        users,
        "team-host-opt",
        "Team Host Optional"
      );

      // Setup: Configure host cancellation as optional
      await prisma.team.update({
        where: { id: team.id },
        data: { mandatoryCancellationReasonForHost: false },
      });

      // Action: Book event
      await page.goto(`/team/${team.slug}`);
      await page.click('[data-testid="event-type-link"]');
      await selectFirstAvailableTimeSlotNextMonth(page);
      await bookTimeSlot(page, TEST_ATTENDEE);

      // Action: Host initiates cancellation
      await teamEventUser.apiLogin();
      await page.goto("/bookings/upcoming");
      await page.waitForLoadState("domcontentloaded");
      await page.locator('[data-testid="booking-actions-dropdown"]').nth(0).waitFor({ state: "visible" });
      await page.locator('[data-testid="booking-actions-dropdown"]').nth(0).click();
      await page.locator('[data-testid="cancel"]').click();

      // Verify: Cancellation reason is optional
      await expect(page.locator('label:has-text("Reason for cancellation (optional)")')).toBeVisible();
      await expect(page.locator('[data-testid="confirm_cancel"]')).toBeEnabled();
    });
  });

  test.describe("Attendee Cancellation Flow", () => {
    test("Attendee cancellation requires reason when setting is enabled", async ({ page, users, prisma }) => {
      // Setup: Create team with event
      const { teamEventUser, team } = await createTeamAndBookEvent(
        users,
        "team-attendee-req",
        "Team Attendee Required"
      );

      // Setup: Configure attendee cancellation as required
      await prisma.team.update({
        where: { id: team.id },
        data: { mandatoryCancellationReasonForAttendee: true },
      });

      // Action: Book event
      await page.goto(`/team/${team.slug}`);
      await page.click('[data-testid="event-type-link"]');
      await selectFirstAvailableTimeSlotNextMonth(page);
      await bookTimeSlot(page, TEST_ATTENDEE);

      // Wait for success page and extract clean booking URL
      await expect(page.locator("[data-testid=success-page]")).toBeVisible();
      await page.waitForURL((url: URL) => url.pathname.startsWith("/booking"));

      const bookingUrl = page.url();
      const url = new URL(bookingUrl);
      const cleanBookingUrl = `${url.origin}${url.pathname}`;

      // Action: Attendee initiates cancellation
      await page.goto(`${cleanBookingUrl}?cancel=true`);

      // Verify: Cancellation reason is required
      await expect(page.locator('label:has-text("Reason for cancellation")')).toBeVisible();
      await expect(page.locator('label:has-text("(optional)")')).toBeHidden();
      await expect(page.locator('[data-testid="confirm_cancel"]')).toBeDisabled();
    });

    test("Attendee cancellation allows optional reason when setting is disabled", async ({
      page,
      users,
      prisma,
    }) => {
      // Setup: Create team with event
      const { teamEventUser, team } = await createTeamAndBookEvent(
        users,
        "team-attendee-opt",
        "Team Attendee Optional"
      );

      // Setup: Configure attendee cancellation as optional
      await prisma.team.update({
        where: { id: team.id },
        data: { mandatoryCancellationReasonForAttendee: false },
      });

      // Action: Book event
      await page.goto(`/team/${team.slug}`);
      await page.click('[data-testid="event-type-link"]');
      await selectFirstAvailableTimeSlotNextMonth(page);
      await bookTimeSlot(page, TEST_ATTENDEE);

      // Wait for success page and extract clean booking URL
      await expect(page.locator("[data-testid=success-page]")).toBeVisible();
      await page.waitForURL((url: URL) => url.pathname.startsWith("/booking"));

      const bookingUrl = page.url();
      const url = new URL(bookingUrl);
      const cleanBookingUrl = `${url.origin}${url.pathname}`;

      // Action: Attendee initiates cancellation
      await page.goto(`${cleanBookingUrl}?cancel=true`);

      // Verify: Cancellation reason is optional
      await expect(page.locator('label:has-text("Reason for cancellation (optional)")')).toBeVisible();
      await expect(page.locator('[data-testid="confirm_cancel"]')).toBeEnabled();
    });
  });

  test.describe("Combined Scenarios", () => {
    test("Both host and attendee require cancellation reason when both settings enabled", async ({
      page,
      users,
      prisma,
    }) => {
      // Setup: Create team with event
      const { teamEventUser, team } = await createTeamAndBookEvent(
        users,
        "team-both-req",
        "Team Both Required"
      );

      // Setup: Configure both cancellation reasons as required
      await prisma.team.update({
        where: { id: team.id },
        data: {
          mandatoryCancellationReasonForHost: true,
          mandatoryCancellationReasonForAttendee: true,
        },
      });

      // Action: Book event
      await page.goto(`/team/${team.slug}`);
      await page.click('[data-testid="event-type-link"]');
      await selectFirstAvailableTimeSlotNextMonth(page);
      await bookTimeSlot(page, TEST_ATTENDEE);

      // Wait for success page and extract clean booking URL
      await expect(page.locator("[data-testid=success-page]")).toBeVisible();
      await page.waitForURL((url: URL) => url.pathname.startsWith("/booking"));

      const bookingUrl = page.url();
      const url = new URL(bookingUrl);
      const cleanBookingUrl = `${url.origin}${url.pathname}`;

      // Test: Attendee cancellation (should be required)
      await page.goto(`${cleanBookingUrl}?cancel=true`);
      await expect(page.locator('label:has-text("Reason for cancellation")')).toBeVisible();
      await expect(page.locator('label:has-text("(optional)")')).toBeHidden();
      await expect(page.locator('[data-testid="confirm_cancel"]')).toBeDisabled();

      // Navigate back to test host cancellation
      await page.goBack();

      // Test: Host cancellation (should be required)
      await teamEventUser.apiLogin();
      await page.goto("/bookings/upcoming");
      await page.waitForLoadState("domcontentloaded");
      await page.locator('[data-testid="booking-actions-dropdown"]').nth(0).waitFor({ state: "visible" });
      await page.locator('[data-testid="booking-actions-dropdown"]').nth(0).click();
      await page.locator('[data-testid="cancel"]').click();

      // Verify: Cancellation reason is required
      await expect(page.locator('label:has-text("Reason for cancellation")')).toBeVisible();
      await expect(page.locator('label:has-text("(optional)")')).toBeHidden();
      await expect(page.locator('[data-testid="confirm_cancel"]')).toBeDisabled();
    });

    test("Both host and attendee have optional cancellation reason when both settings disabled", async ({
      page,
      users,
      prisma,
    }) => {
      // Setup: Create team with event
      const { teamEventUser, team } = await createTeamAndBookEvent(
        users,
        "team-both-opt",
        "Team Both Optional"
      );

      // Setup: Configure both cancellation reasons as optional
      await prisma.team.update({
        where: { id: team.id },
        data: {
          mandatoryCancellationReasonForHost: false,
          mandatoryCancellationReasonForAttendee: false,
        },
      });

      // Action: Book event
      await page.goto(`/team/${team.slug}`);
      await page.click('[data-testid="event-type-link"]');
      await selectFirstAvailableTimeSlotNextMonth(page);
      await bookTimeSlot(page, TEST_ATTENDEE);

      // Wait for success page and extract clean booking URL
      await expect(page.locator("[data-testid=success-page]")).toBeVisible();
      await page.waitForURL((url: URL) => url.pathname.startsWith("/booking"));

      const bookingUrl = page.url();
      const url = new URL(bookingUrl);
      const cleanBookingUrl = `${url.origin}${url.pathname}`;

      // Test: Attendee cancellation (should be optional)
      await page.goto(`${cleanBookingUrl}?cancel=true`);
      await expect(page.locator('label:has-text("Reason for cancellation (optional)")')).toBeVisible();
      await expect(page.locator('[data-testid="confirm_cancel"]')).toBeEnabled();

      // Navigate back to test host cancellation
      await page.goBack();

      // Test: Host cancellation (should be optional)
      await teamEventUser.apiLogin();
      await page.goto("/bookings/upcoming");
      await page.waitForLoadState("domcontentloaded");
      await page.locator('[data-testid="booking-actions-dropdown"]').nth(0).waitFor({ state: "visible" });
      await page.locator('[data-testid="booking-actions-dropdown"]').nth(0).click();
      await page.locator('[data-testid="cancel"]').click();

      // Verify: Cancellation reason is optional
      await expect(page.locator('label:has-text("Reason for cancellation (optional)")')).toBeVisible();
      await expect(page.locator('[data-testid="confirm_cancel"]')).toBeEnabled();
    });
  });
});

=======
>>>>>>> 411516dd
test.describe("Past booking cancellation", () => {
  test("Cancel button should be hidden for past bookings", async ({ page, users, bookings }) => {
    const user = await users.create({
      name: "Test User",
    });

    await user.apiLogin();

    const pastDate = new Date();
    pastDate.setDate(pastDate.getDate() - 1);
    const endDate = new Date(pastDate.getTime() + 30 * 60 * 1000);

    const booking = await bookings.create(user.id, user.username, user.eventTypes[0].id, {
      title: "Past Meeting",
      startTime: pastDate,
      endTime: endDate,
      status: "ACCEPTED",
    });

    await page.goto("/bookings/past");
    await page.locator('[data-testid="booking-actions-dropdown"]').nth(0).click();
    await expect(page.locator('[data-testid="cancel"]')).toBeDisabled();

    await page.goto(`/booking/${booking.uid}`);
    await expect(page.locator('[data-testid="cancel"]')).toBeHidden();
  });
});<|MERGE_RESOLUTION|>--- conflicted
+++ resolved
@@ -767,7 +767,7 @@
   });
 });
 
-<<<<<<< HEAD
+
 test.describe("Team cancellation reason settings", () => {
   // Test data constants
   const TEST_ATTENDEE = { name: "Test Attendee", email: "attendee@example.com" };
@@ -1097,8 +1097,6 @@
   });
 });
 
-=======
->>>>>>> 411516dd
 test.describe("Past booking cancellation", () => {
   test("Cancel button should be hidden for past bookings", async ({ page, users, bookings }) => {
     const user = await users.create({
