import { expect } from "@playwright/test";

import { test } from "./lib/fixtures";
import {
  bookFirstEvent,
  bookOptinEvent,
  bookTimeSlot,
  selectFirstAvailableTimeSlotNextMonth,
  selectSecondAvailableTimeSlotNextMonth,
} from "./lib/testUtils";

test.describe.configure({ mode: "parallel" });

test.describe("free user", () => {
  test.beforeEach(async ({ page, users }) => {
    const free = await users.create({ plan: "FREE" });
    await page.goto(`/${free.username}`);
  });
  test.afterEach(async ({ users }) => {
    await users.deleteAll();
  });

  test("cannot book same slot multiple times", async ({ page }) => {
    // Click first event type
    await page.click('[data-testid="event-type-link"]');

    await selectFirstAvailableTimeSlotNextMonth(page);

    // Navigate to book page
    await page.waitForNavigation({
      url(url) {
        return url.pathname.endsWith("/book");
      },
    });

    // save booking url
    const bookingUrl: string = page.url();

    // book same time spot twice
    await bookTimeSlot(page);

    // Make sure we're navigated to the success page
    await expect(page.locator("[data-testid=success-page]")).toBeVisible();

    // return to same time spot booking page
    await page.goto(bookingUrl);

    // book same time spot again
    await bookTimeSlot(page);

    // check for error message
    await expect(page.locator("[data-testid=booking-fail]")).toBeVisible();
  });
});

test.describe("pro user", () => {
  test.beforeEach(async ({ page, users }) => {
    const pro = await users.create();
    await page.goto(`/${pro.username}`);
  });
  test.afterEach(async ({ users }) => {
    await users.deleteAll();
  });

  test("pro user's page has at least 2 visible events", async ({ page }) => {
    // await page.pause();
    const $eventTypes = page.locator("[data-testid=event-types] > *");
    expect(await $eventTypes.count()).toBeGreaterThanOrEqual(2);
  });

  test("book an event first day in next month", async ({ page }) => {
    await bookFirstEvent(page);
  });

  test("can reschedule a booking", async ({ page, users, bookings }) => {
    const [pro] = users.get();
    const [eventType] = pro.eventTypes;
    await bookings.create(pro.id, pro.username, eventType.id);

    await pro.login();
    await page.goto("/bookings/upcoming");
    await page.waitForSelector('[data-testid="bookings"]');
    await page.locator('[data-testid="edit_booking"]').nth(0).click();
    await page.locator('[data-testid="reschedule"]').click();
    await page.waitForNavigation({
      url: (url) => {
        const bookingId = url.searchParams.get("rescheduleUid");
        return !!bookingId;
      },
    });
    await selectSecondAvailableTimeSlotNextMonth(page);
    // --- fill form
    await page.locator('[data-testid="confirm-reschedule-button"]').click();
    await page.waitForNavigation({
      url(url) {
        return url.pathname === "/manage";
      },
    });
  });

  test("Can cancel the recently created booking and rebook the same timeslot", async ({ page, users }) => {
    await bookFirstEvent(page);

    const [pro] = users.get();
    await pro.login();

    await page.goto("/bookings/upcoming");
    await page.locator('[data-testid="cancel"]').first().click();
    await page.waitForNavigation({
      url: (url) => {
        return url.pathname.startsWith("/manage");
      },
    });
    // --- fill form
    await page.locator('[data-testid="cancel"]').click();

<<<<<<< HEAD
    await page.waitForNavigation({
      url: (url) => {
        return url.pathname.startsWith("/manage");
      },
    });
    const successHeadling = await page.locator('[data-testid="success-headline"]').innerText();
=======
    const cancelledHeadline = await page.locator('[data-testid="cancelled-headline"]').innerText();
>>>>>>> 894939ec

    await expect(cancelledHeadline).toBe("This event is cancelled");

    await page.goto(`/${pro.username}`);
    await bookFirstEvent(page);
  });

  test("can book an event that requires confirmation and then that booking can be accepted by organizer", async ({
    page,
    users,
  }) => {
    await bookOptinEvent(page);
    const [pro] = users.get();
    await pro.login();

    await page.goto("/bookings/unconfirmed");
    await Promise.all([
      page.click('[data-testid="confirm"]'),
      page.waitForResponse((response) => response.url().includes("/api/trpc/viewer.bookings.confirm")),
    ]);
    // This is the only booking in there that needed confirmation and now it should be empty screen
    await expect(page.locator('[data-testid="empty-screen"]')).toBeVisible();
  });
});<|MERGE_RESOLUTION|>--- conflicted
+++ resolved
@@ -111,19 +111,9 @@
         return url.pathname.startsWith("/manage");
       },
     });
-    // --- fill form
     await page.locator('[data-testid="cancel"]').click();
 
-<<<<<<< HEAD
-    await page.waitForNavigation({
-      url: (url) => {
-        return url.pathname.startsWith("/manage");
-      },
-    });
-    const successHeadling = await page.locator('[data-testid="success-headline"]').innerText();
-=======
     const cancelledHeadline = await page.locator('[data-testid="cancelled-headline"]').innerText();
->>>>>>> 894939ec
 
     await expect(cancelledHeadline).toBe("This event is cancelled");
 
