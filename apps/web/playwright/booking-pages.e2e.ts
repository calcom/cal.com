--- conflicted
+++ resolved
@@ -106,11 +106,7 @@
     await page.goto(`/${free.username}`);
   });
 
-<<<<<<< HEAD
-  test("cannot book same slot multiple times", async ({ page, users, emails: _emails }) => {
-=======
   test("cannot book same slot multiple times", async ({ page, users }) => {
->>>>>>> 3986d61f
     const [user] = users.get();
 
     const bookerObj = {
@@ -128,11 +124,7 @@
 
     // Make sure we're navigated to the success page
     await expect(page.locator("[data-testid=success-page]")).toBeVisible();
-<<<<<<< HEAD
-    const { title: _eventTitle } = await user.getFirstEventAsOwner();
-=======
     await user.getFirstEventAsOwner();
->>>>>>> 3986d61f
 
     await page.goto(bookingUrl);
 
@@ -244,11 +236,7 @@
       reason: "Test reason",
     });
 
-<<<<<<< HEAD
-    const { slug: _eventSlug } = await pro.getFirstEventAsOwner();
-=======
     await pro.getFirstEventAsOwner();
->>>>>>> 3986d61f
 
     await page.goto(`/reschedule/${bookingUid}`);
 
@@ -274,11 +262,7 @@
     await expect(page.locator('[data-testid="empty-screen"]')).toBeVisible();
   });
 
-<<<<<<< HEAD
-  test("can book an unconfirmed event multiple times", async ({ page, users: _users }) => {
-=======
   test("can book an unconfirmed event multiple times", async ({ page }) => {
->>>>>>> 3986d61f
     await page.locator('[data-testid="event-type-link"]:has-text("Opt in")').click();
     await selectFirstAvailableTimeSlotNextMonth(page);
 
@@ -295,10 +279,6 @@
 
   test("booking an unconfirmed event with the same email brings you to the original request", async ({
     page,
-<<<<<<< HEAD
-    users: _users,
-=======
->>>>>>> 3986d61f
   }) => {
     await page.locator('[data-testid="event-type-link"]:has-text("Opt in")').click();
     await selectFirstAvailableTimeSlotNextMonth(page);
@@ -313,11 +293,7 @@
     await expect(page.locator("[data-testid=success-page]")).toBeVisible();
   });
 
-<<<<<<< HEAD
-  test("can book with multiple guests", async ({ page, users: _users }) => {
-=======
   test("can book with multiple guests", async ({ page }) => {
->>>>>>> 3986d61f
     const additionalGuests = ["test@gmail.com", "test2@gmail.com"];
 
     await page.click('[data-testid="event-type-link"]');
@@ -340,11 +316,7 @@
     await Promise.all(promises);
   });
 
-<<<<<<< HEAD
-  test("Time slots should be reserved when selected", async ({ context: _context, page, browser }) => {
-=======
   test("Time slots should be reserved when selected", async ({ page, browser }) => {
->>>>>>> 3986d61f
     const initialUrl = page.url();
     await page.locator('[data-testid="event-type-link"]').first().click();
     await selectFirstAvailableTimeSlotNextMonth(page);
@@ -426,14 +398,7 @@
     });
   });
 
-<<<<<<< HEAD
-  test("Persist the field values when going back and coming back to the booking form", async ({
-    page,
-    users: _users,
-  }) => {
-=======
   test("Persist the field values when going back and coming back to the booking form", async ({ page }) => {
->>>>>>> 3986d61f
     await page.goto("/pro/30min");
     await selectFirstAvailableTimeSlotNextMonth(page);
     await page.fill('[name="name"]', "John Doe");
@@ -447,11 +412,7 @@
     await expect(page.locator('[name="notes"]')).toHaveValue("Test notes");
   });
 
-<<<<<<< HEAD
-  test("logged out", async ({ page, users: _users }) => {
-=======
   test("logged out", async ({ page }) => {
->>>>>>> 3986d61f
     await page.goto("/pro/30min");
 
     await test.step("from query params", async () => {
@@ -725,24 +686,11 @@
 });
 
 test.describe("GTM container", () => {
-<<<<<<< HEAD
-  test.beforeEach(async ({ page: _page, users }) => {
-    await users.create();
-  });
-
-  test("global GTM should not be loaded on private booking link", async ({
-    page,
-    users,
-    emails: _emails,
-    prisma,
-  }) => {
-=======
   test.beforeEach(async ({ users }) => {
     await users.create();
   });
 
   test("global GTM should not be loaded on private booking link", async ({ page, users, prisma }) => {
->>>>>>> 3986d61f
     const [user] = users.get();
     const eventType = await user.getFirstEventAsOwner();
 
