--- conflicted
+++ resolved
@@ -26,10 +26,7 @@
         await fillNameInput("Edited Workflow");
         await saveWorkflow();
         await page.getByTestId("go-back-button").click();
-<<<<<<< HEAD
-=======
         page.getByTestId("workflow-list").waitFor();
->>>>>>> 00ee1ef4
         await hasWorkflowInList("Edited Workflow");
       });
 
