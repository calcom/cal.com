--- conflicted
+++ resolved
@@ -112,11 +112,8 @@
         lockTimeZoneToggleOnBookingPage,
         useEventTypeDestinationCalendarEmail,
         secondaryEmailId,
-<<<<<<< HEAD
+        autoTranslateDescriptionEnabled,
         showOptimizedSlots,
-=======
-        autoTranslateDescriptionEnabled,
->>>>>>> ab2ab31e
         ...evType
       } = mockFindFirstEventType({
         id: 123,
@@ -275,11 +272,8 @@
         lockTimeZoneToggleOnBookingPage,
         useEventTypeDestinationCalendarEmail,
         secondaryEmailId,
-<<<<<<< HEAD
+        autoTranslateDescriptionEnabled,
         showOptimizedSlots,
-=======
-        autoTranslateDescriptionEnabled,
->>>>>>> ab2ab31e
         ...evType
       } = mockFindFirstEventType({
         id: 123,
@@ -398,11 +392,8 @@
         lockTimeZoneToggleOnBookingPage,
         useEventTypeDestinationCalendarEmail,
         secondaryEmailId,
-<<<<<<< HEAD
+        autoTranslateDescriptionEnabled,
         showOptimizedSlots,
-=======
-        autoTranslateDescriptionEnabled,
->>>>>>> ab2ab31e
         ...evType
       } = mockFindFirstEventType({
         metadata: { managedEventConfig: {} },
