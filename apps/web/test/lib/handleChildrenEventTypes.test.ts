/* eslint-disable @typescript-eslint/no-unused-vars */
import prismaMock from "../../../../tests/libs/__mocks__/prismaMock";

import type { EventType } from "@prisma/client";
import { describe, expect, it, vi } from "vitest";

import updateChildrenEventTypes from "@calcom/features/ee/managed-event-types/lib/handleChildrenEventTypes";
import { buildEventType } from "@calcom/lib/test/builder";
import type { Prisma } from "@calcom/prisma/client";
import type { CompleteEventType, CompleteWorkflowsOnEventTypes } from "@calcom/prisma/zod";

const mockFindFirstEventType = (data?: Partial<CompleteEventType>) => {
  const eventType = buildEventType(data as Partial<EventType>);
  // const { scheduleId, destinationCalendar, ...restEventType } = eventType;
  prismaMock.eventType.findFirst.mockResolvedValue(eventType as EventType);

  return eventType;
};

vi.mock("@calcom/emails/email-manager", () => {
  return {
    sendSlugReplacementEmail: () => ({}),
  };
});

vi.mock("@calcom/lib/server/i18n", () => {
  return {
    getTranslation: (key: string) => key,
  };
});

describe("handleChildrenEventTypes", () => {
  describe("Shortcircuits", () => {
    it("Returns message 'No managed event type'", async () => {
      mockFindFirstEventType();

      const result = await updateChildrenEventTypes({
        eventTypeId: 1,
        oldEventType: { children: [], team: { name: "" } },
        children: [],
        updatedEventType: { schedulingType: null, slug: "something" },
        currentUserId: 1,
        singleUseLinks: [],
        prisma: prismaMock,
        profileId: null,
        updatedValues: {},
      });
      expect(result.newUserIds).toEqual(undefined);
      expect(result.oldUserIds).toEqual(undefined);
      expect(result.deletedUserIds).toEqual(undefined);
      expect(result.deletedExistentEventTypes).toEqual(undefined);
      expect(result.message).toBe("No managed event type");
    });

    it("Returns message 'No managed event metadata'", async () => {
      mockFindFirstEventType({
        metadata: {},
        locations: [],
      });
      const result = await updateChildrenEventTypes({
        eventTypeId: 1,
        oldEventType: { children: [], team: { name: "" } },
        children: [],
        updatedEventType: { schedulingType: "MANAGED", slug: "something" },
        currentUserId: 1,
        singleUseLinks: [],
        prisma: prismaMock,
        profileId: null,
        updatedValues: {},
      });
      expect(result.newUserIds).toEqual(undefined);
      expect(result.oldUserIds).toEqual(undefined);
      expect(result.deletedUserIds).toEqual(undefined);
      expect(result.deletedExistentEventTypes).toEqual(undefined);
      expect(result.message).toBe("No managed event metadata");
    });

    it("Returns message 'Missing event type'", async () => {
      // eslint-disable-next-line @typescript-eslint/ban-ts-comment
      // @ts-ignore
      prismaMock.eventType.findFirst.mockImplementation(() => {
        return new Promise((resolve) => {
          resolve(null);
        });
      });
      const result = await updateChildrenEventTypes({
        eventTypeId: 1,
        oldEventType: { children: [], team: { name: "" } },
        children: [],
        updatedEventType: { schedulingType: "MANAGED", slug: "something" },
        currentUserId: 1,
        singleUseLinks: [],
        prisma: prismaMock,
        profileId: null,
        updatedValues: {},
      });
      expect(result.newUserIds).toEqual(undefined);
      expect(result.oldUserIds).toEqual(undefined);
      expect(result.deletedUserIds).toEqual(undefined);
      expect(result.deletedExistentEventTypes).toEqual(undefined);
      expect(result.message).toBe("Missing event type");
    });
  });

  describe("Happy paths", () => {
    it("Adds new users", async () => {
      // eslint-disable-next-line @typescript-eslint/ban-ts-comment
      // @ts-ignore
      const {
        schedulingType,
        id,
        teamId,
        timeZone,
        requiresBookerEmailVerification,
        lockTimeZoneToggleOnBookingPage,
        useEventTypeDestinationCalendarEmail,
        secondaryEmailId,
        ...evType
      } = mockFindFirstEventType({
        id: 123,
        metadata: { managedEventConfig: {} },
        locations: [],
      });
      const result = await updateChildrenEventTypes({
        eventTypeId: 1,
        oldEventType: { children: [], team: { name: "" } },
        children: [{ hidden: false, owner: { id: 4, name: "", email: "", eventTypeSlugs: [] } }],
        updatedEventType: { schedulingType: "MANAGED", slug: "something" },
        currentUserId: 1,
        singleUseLinks: [],
        prisma: prismaMock,
        profileId: null,
        updatedValues: {},
      });
      expect(prismaMock.eventType.create).toHaveBeenCalledWith({
        data: {
          ...evType,
          parentId: 1,
          users: { connect: [{ id: 4 }] },
          lockTimeZoneToggleOnBookingPage: false,
          requiresBookerEmailVerification: false,
          instantMeetingScheduleId: undefined,
          bookingLimits: undefined,
          durationLimits: undefined,
          recurringEvent: undefined,
          eventTypeColor: undefined,
          userId: 4,
        },
      });
      expect(result.newUserIds).toEqual([4]);
      expect(result.oldUserIds).toEqual([]);
      expect(result.deletedUserIds).toEqual([]);
      expect(result.deletedExistentEventTypes).toEqual(undefined);
    });

    it("Updates old users", async () => {
      // eslint-disable-next-line @typescript-eslint/ban-ts-comment
      // @ts-ignore
      const {
        schedulingType,
        id,
        teamId,
        timeZone,
        locations,
        parentId,
        userId,
        scheduleId,
        requiresBookerEmailVerification,
        lockTimeZoneToggleOnBookingPage,
        useEventTypeDestinationCalendarEmail,
        secondaryEmailId,
        ...evType
      } = mockFindFirstEventType({
        metadata: { managedEventConfig: {} },
        locations: [],
      });
      const result = await updateChildrenEventTypes({
        eventTypeId: 1,
        oldEventType: { children: [{ userId: 4 }], team: { name: "" } },
        children: [{ hidden: false, owner: { id: 4, name: "", email: "", eventTypeSlugs: [] } }],
        updatedEventType: { schedulingType: "MANAGED", slug: "something" },
        currentUserId: 1,
        singleUseLinks: ["somestring"],
        prisma: prismaMock,
        profileId: null,
        updatedValues: {
          bookingLimits: undefined,
        },
      });
      const { profileId, ...rest } = evType;
      expect(prismaMock.eventType.update).toHaveBeenCalledWith({
        data: {
          ...rest,
          locations: [],
          scheduleId: null,
          lockTimeZoneToggleOnBookingPage: false,
          requiresBookerEmailVerification: false,
<<<<<<< HEAD
          singleUseLinks: { create: [{ link: expect.any(String) }] },
=======
          instantMeetingScheduleId: undefined,
          hashedLink: { create: { link: expect.any(String) } },
>>>>>>> 2fb1408d
        },
        where: {
          userId_parentId: {
            userId: 4,
            parentId: 1,
          },
        },
      });
      expect(result.newUserIds).toEqual([]);
      expect(result.oldUserIds).toEqual([4]);
      expect(result.deletedUserIds).toEqual([]);
      expect(result.deletedExistentEventTypes).toEqual(undefined);
    });

    it("Deletes old users", async () => {
      mockFindFirstEventType({ users: [], metadata: { managedEventConfig: {} }, locations: [] });
      const result = await updateChildrenEventTypes({
        eventTypeId: 1,
        oldEventType: { children: [{ userId: 4 }], team: { name: "" } },
        children: [],
        updatedEventType: { schedulingType: "MANAGED", slug: "something" },
        currentUserId: 1,
        singleUseLinks: [],
        prisma: prismaMock,
        profileId: null,
        updatedValues: {},
      });
      expect(result.newUserIds).toEqual([]);
      expect(result.oldUserIds).toEqual([]);
      expect(result.deletedUserIds).toEqual([4]);
      expect(result.deletedExistentEventTypes).toEqual(undefined);
    });

    it("Adds new users and updates/delete old users", async () => {
      mockFindFirstEventType({
        metadata: { managedEventConfig: {} },
        locations: [],
      });
      const result = await updateChildrenEventTypes({
        eventTypeId: 1,
        oldEventType: { children: [{ userId: 4 }, { userId: 1 }], team: { name: "" } },
        children: [
          { hidden: false, owner: { id: 4, name: "", email: "", eventTypeSlugs: [] } },
          { hidden: false, owner: { id: 5, name: "", email: "", eventTypeSlugs: [] } },
        ],
        updatedEventType: { schedulingType: "MANAGED", slug: "something" },
        currentUserId: 1,
        singleUseLinks: [],
        prisma: prismaMock,
        profileId: null,
        updatedValues: {},
      });
      // Have been called
      expect(result.newUserIds).toEqual([5]);
      expect(result.oldUserIds).toEqual([4]);
      expect(result.deletedUserIds).toEqual([1]);
      expect(result.deletedExistentEventTypes).toEqual(undefined);
    });
  });

  describe("Slug conflicts", () => {
    it("Deletes existent event types for new users added", async () => {
      // eslint-disable-next-line @typescript-eslint/ban-ts-comment
      // @ts-ignore
      const {
        schedulingType,
        id,
        teamId,
        timeZone,
        requiresBookerEmailVerification,
        lockTimeZoneToggleOnBookingPage,
        useEventTypeDestinationCalendarEmail,
        secondaryEmailId,
        ...evType
      } = mockFindFirstEventType({
        id: 123,
        metadata: { managedEventConfig: {} },
        locations: [],
      });
      prismaMock.eventType.deleteMany.mockResolvedValue([123] as unknown as Prisma.BatchPayload);
      const result = await updateChildrenEventTypes({
        eventTypeId: 1,
        oldEventType: { children: [], team: { name: "" } },
        children: [{ hidden: false, owner: { id: 4, name: "", email: "", eventTypeSlugs: ["something"] } }],
        updatedEventType: { schedulingType: "MANAGED", slug: "something" },
        currentUserId: 1,
        singleUseLinks: [],
        prisma: prismaMock,
        profileId: null,
        updatedValues: {},
      });
      expect(prismaMock.eventType.create).toHaveBeenCalledWith({
        data: {
          ...evType,
          parentId: 1,
          users: { connect: [{ id: 4 }] },
          bookingLimits: undefined,
          durationLimits: undefined,
          recurringEvent: undefined,
          eventTypeColor: undefined,
<<<<<<< HEAD
=======
          hashedLink: undefined,
          instantMeetingScheduleId: undefined,
>>>>>>> 2fb1408d
          lockTimeZoneToggleOnBookingPage: false,
          requiresBookerEmailVerification: false,
          userId: 4,
          workflows: undefined,
          hashedLink: undefined,
        },
      });
      expect(result.newUserIds).toEqual([4]);
      expect(result.oldUserIds).toEqual([]);
      expect(result.deletedUserIds).toEqual([]);
      expect(result.deletedExistentEventTypes).toEqual([123]);
    });
    it("Deletes existent event types for old users updated", async () => {
      // eslint-disable-next-line @typescript-eslint/ban-ts-comment
      // @ts-ignore
      const {
        schedulingType,
        id,
        teamId,
        timeZone,
        locations,
        parentId,
        userId,
        requiresBookerEmailVerification,
        lockTimeZoneToggleOnBookingPage,
        useEventTypeDestinationCalendarEmail,
        secondaryEmailId,
        ...evType
      } = mockFindFirstEventType({
        metadata: { managedEventConfig: {} },
        locations: [],
      });
      prismaMock.eventType.deleteMany.mockResolvedValue([123] as unknown as Prisma.BatchPayload);
      const result = await updateChildrenEventTypes({
        eventTypeId: 1,
        oldEventType: { children: [{ userId: 4 }], team: { name: "" } },
        children: [{ hidden: false, owner: { id: 4, name: "", email: "", eventTypeSlugs: ["something"] } }],
        updatedEventType: { schedulingType: "MANAGED", slug: "something" },
        currentUserId: 1,
        singleUseLinks: [],
        prisma: prismaMock,
        profileId: null,
        updatedValues: {
          length: 30,
        },
      });
      const { profileId, ...rest } = evType;
      expect(prismaMock.eventType.update).toHaveBeenCalledWith({
        data: {
          ...rest,
          locations: [],
          lockTimeZoneToggleOnBookingPage: false,
          requiresBookerEmailVerification: false,
          instantMeetingScheduleId: undefined,
        },
        where: {
          userId_parentId: {
            userId: 4,
            parentId: 1,
          },
        },
      });
      expect(result.newUserIds).toEqual([]);
      expect(result.oldUserIds).toEqual([4]);
      expect(result.deletedUserIds).toEqual([]);
      expect(result.deletedExistentEventTypes).toEqual([123]);
    });
  });

  describe("Workflows", () => {
    it("Links workflows to new and existing assigned members", async () => {
      const {
        schedulingType: _schedulingType,
        id: _id,
        teamId: _teamId,
        locations: _locations,
        timeZone: _timeZone,
        parentId: _parentId,
        userId: _userId,
        // eslint-disable-next-line @typescript-eslint/no-unused-vars
        requiresBookerEmailVerification,
        lockTimeZoneToggleOnBookingPage,
        useEventTypeDestinationCalendarEmail,
        secondaryEmailId,
        ...evType
      } = mockFindFirstEventType({
        metadata: { managedEventConfig: {} },
        locations: [],
        workflows: [
          {
            workflowId: 11,
          } as CompleteWorkflowsOnEventTypes,
        ],
      });
      prismaMock.$transaction.mockResolvedValue([{ id: 2 }]);
      await updateChildrenEventTypes({
        eventTypeId: 1,
        oldEventType: { children: [{ userId: 4 }], team: { name: "" } },
        children: [
          { hidden: false, owner: { id: 4, name: "", email: "", eventTypeSlugs: [] } },
          { hidden: false, owner: { id: 5, name: "", email: "", eventTypeSlugs: [] } },
        ],
        updatedEventType: { schedulingType: "MANAGED", slug: "something" },
        currentUserId: 1,
        singleUseLinks: [],
        prisma: prismaMock,
        profileId: null,
        updatedValues: {},
      });
      expect(prismaMock.eventType.create).toHaveBeenCalledWith({
        data: {
          ...evType,
          bookingLimits: undefined,
          durationLimits: undefined,
          recurringEvent: undefined,
          eventTypeColor: undefined,
<<<<<<< HEAD
=======
          hashedLink: undefined,
          instantMeetingScheduleId: undefined,
>>>>>>> 2fb1408d
          locations: [],
          lockTimeZoneToggleOnBookingPage: false,
          requiresBookerEmailVerification: false,
          parentId: 1,
          userId: 5,
          users: {
            connect: [
              {
                id: 5,
              },
            ],
          },
          workflows: {
            create: [{ workflowId: 11 }],
          },
          hashedLink: undefined,
        },
      });
      const { profileId, ...rest } = evType;
      if ("workflows" in rest) delete rest.workflows;
      expect(prismaMock.eventType.update).toHaveBeenCalledWith({
        data: {
          ...rest,
          locations: [],
          lockTimeZoneToggleOnBookingPage: false,
          requiresBookerEmailVerification: false,
<<<<<<< HEAD
          singleUseLinks: [],
=======
          hashedLink: undefined,
          instantMeetingScheduleId: undefined,
>>>>>>> 2fb1408d
        },
        where: {
          userId_parentId: {
            userId: 4,
            parentId: 1,
          },
        },
      });
      expect(prismaMock.workflowsOnEventTypes.upsert).toHaveBeenCalledWith({
        create: {
          eventTypeId: 2,
          workflowId: 11,
        },
        update: {},
        where: {
          workflowId_eventTypeId: {
            eventTypeId: 2,
            workflowId: 11,
          },
        },
      });
    });
  });
});<|MERGE_RESOLUTION|>--- conflicted
+++ resolved
@@ -195,12 +195,8 @@
           scheduleId: null,
           lockTimeZoneToggleOnBookingPage: false,
           requiresBookerEmailVerification: false,
-<<<<<<< HEAD
+          instantMeetingScheduleId: undefined,
           singleUseLinks: { create: [{ link: expect.any(String) }] },
-=======
-          instantMeetingScheduleId: undefined,
-          hashedLink: { create: { link: expect.any(String) } },
->>>>>>> 2fb1408d
         },
         where: {
           userId_parentId: {
@@ -301,11 +297,7 @@
           durationLimits: undefined,
           recurringEvent: undefined,
           eventTypeColor: undefined,
-<<<<<<< HEAD
-=======
-          hashedLink: undefined,
-          instantMeetingScheduleId: undefined,
->>>>>>> 2fb1408d
+          instantMeetingScheduleId: undefined,
           lockTimeZoneToggleOnBookingPage: false,
           requiresBookerEmailVerification: false,
           userId: 4,
@@ -422,11 +414,7 @@
           durationLimits: undefined,
           recurringEvent: undefined,
           eventTypeColor: undefined,
-<<<<<<< HEAD
-=======
-          hashedLink: undefined,
-          instantMeetingScheduleId: undefined,
->>>>>>> 2fb1408d
+          instantMeetingScheduleId: undefined,
           locations: [],
           lockTimeZoneToggleOnBookingPage: false,
           requiresBookerEmailVerification: false,
@@ -453,12 +441,8 @@
           locations: [],
           lockTimeZoneToggleOnBookingPage: false,
           requiresBookerEmailVerification: false,
-<<<<<<< HEAD
           singleUseLinks: [],
-=======
-          hashedLink: undefined,
-          instantMeetingScheduleId: undefined,
->>>>>>> 2fb1408d
+          instantMeetingScheduleId: undefined,
         },
         where: {
           userId_parentId: {
