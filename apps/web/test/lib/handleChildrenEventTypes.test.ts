--- conflicted
+++ resolved
@@ -301,11 +301,8 @@
           requiresBookerEmailVerification: false,
           userId: 4,
           workflows: undefined,
-<<<<<<< HEAD
-          actorUserId: 1,
-=======
           hashedLink: undefined,
->>>>>>> 5594e5c7
+          actorUserId: 1,
         },
       });
       expect(result.newUserIds).toEqual([4]);
@@ -437,11 +434,8 @@
           workflows: {
             create: [{ workflowId: 11 }],
           },
-<<<<<<< HEAD
-          actorUserId: 1,
-=======
           hashedLink: undefined,
->>>>>>> 5594e5c7
+          actorUserId: 1,
         },
       });
       const { profileId, ...rest } = evType;
