--- conflicted
+++ resolved
@@ -423,11 +423,6 @@
         timeZone: _timeZone,
         parentId: _parentId,
         userId: _userId,
-<<<<<<< HEAD
-
-=======
-         
->>>>>>> 14e845ea
         requiresBookerEmailVerification,
         lockTimeZoneToggleOnBookingPage,
         useEventTypeDestinationCalendarEmail,
