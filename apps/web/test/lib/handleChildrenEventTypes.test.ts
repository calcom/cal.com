/* eslint-disable @typescript-eslint/no-unused-vars */
import prismaMock from "../../../../tests/libs/__mocks__/prismaMock";

import type { EventType } from "@prisma/client";
import { describe, expect, it, vi } from "vitest";

import updateChildrenEventTypes from "@calcom/features/ee/managed-event-types/lib/handleChildrenEventTypes";
import { buildEventType } from "@calcom/lib/test/builder";
import type { Prisma } from "@calcom/prisma/client";
import { SchedulingType } from "@calcom/prisma/enums";
import type { CompleteEventType, CompleteWorkflowsOnEventTypes } from "@calcom/prisma/zod";

const mockFindFirstEventType = (data?: Partial<CompleteEventType>) => {
  const eventType = buildEventType(data as Partial<EventType>);
  // const { scheduleId, destinationCalendar, ...restEventType } = eventType;
  prismaMock.eventType.findFirst.mockResolvedValue(eventType as EventType);

  return eventType;
};

vi.mock("@calcom/emails/email-manager", () => {
  return {
    sendSlugReplacementEmail: () => ({}),
  };
});

vi.mock("@calcom/lib/server/i18n", () => {
  return {
    getTranslation: (key: string) => key,
  };
});

describe("handleChildrenEventTypes", () => {
  describe("Shortcircuits", () => {
    it("Returns message 'No managed event type'", async () => {
      mockFindFirstEventType();

      const result = await updateChildrenEventTypes({
        eventTypeId: 1,
        oldEventType: { children: [], team: { name: "" } },
        children: [],
        updatedEventType: { schedulingType: null, slug: "something" },
        currentUserId: 1,
        prisma: prismaMock,
        profileId: null,
        updatedValues: {},
      });
      expect(result.newUserIds).toEqual(undefined);
      expect(result.oldUserIds).toEqual(undefined);
      expect(result.deletedUserIds).toEqual(undefined);
      expect(result.deletedExistentEventTypes).toEqual(undefined);
      expect(result.message).toBe("No managed event type");
    });

    it("Returns message 'No managed event metadata'", async () => {
      mockFindFirstEventType({
        metadata: {},
        locations: [],
      });
      const result = await updateChildrenEventTypes({
        eventTypeId: 1,
        oldEventType: { children: [], team: { name: "" } },
        children: [],
        updatedEventType: { schedulingType: "MANAGED", slug: "something" },
        currentUserId: 1,
        prisma: prismaMock,
        profileId: null,
        updatedValues: {},
      });
      expect(result.newUserIds).toEqual(undefined);
      expect(result.oldUserIds).toEqual(undefined);
      expect(result.deletedUserIds).toEqual(undefined);
      expect(result.deletedExistentEventTypes).toEqual(undefined);
      expect(result.message).toBe("No managed event metadata");
    });

    it("Returns message 'Missing event type'", async () => {
      // eslint-disable-next-line @typescript-eslint/ban-ts-comment
      // @ts-ignore
      prismaMock.eventType.findFirst.mockImplementation(() => {
        return new Promise((resolve) => {
          resolve(null);
        });
      });
      const result = await updateChildrenEventTypes({
        eventTypeId: 1,
        oldEventType: { children: [], team: { name: "" } },
        children: [],
        updatedEventType: { schedulingType: "MANAGED", slug: "something" },
        currentUserId: 1,
        prisma: prismaMock,
        profileId: null,
        updatedValues: {},
      });
      expect(result.newUserIds).toEqual(undefined);
      expect(result.oldUserIds).toEqual(undefined);
      expect(result.deletedUserIds).toEqual(undefined);
      expect(result.deletedExistentEventTypes).toEqual(undefined);
      expect(result.message).toBe("Missing event type");
    });
  });

  describe("Happy paths", () => {
    it("Adds new users", async () => {
      // eslint-disable-next-line @typescript-eslint/ban-ts-comment
      // @ts-ignore
      const {
        schedulingType,
        id,
        teamId,
        timeZone,
        requiresBookerEmailVerification,
        lockTimeZoneToggleOnBookingPage,
        useEventTypeDestinationCalendarEmail,
        secondaryEmailId,
        autoTranslateDescriptionEnabled,
        includeNoShowInRRCalculation,
        instantMeetingScheduleId,
        ...evType
      } = mockFindFirstEventType({
        id: 123,
        metadata: { managedEventConfig: {} },
        locations: [],
      });
      const result = await updateChildrenEventTypes({
        eventTypeId: 1,
        oldEventType: { children: [], team: { name: "" } },
        children: [{ hidden: false, owner: { id: 4, name: "", email: "", eventTypeSlugs: [] } }],
        updatedEventType: { schedulingType: "MANAGED", slug: "something" },
        currentUserId: 1,
        prisma: prismaMock,
        profileId: null,
        updatedValues: {},
      });
      expect(prismaMock.eventType.create).toHaveBeenCalledWith({
        data: {
          ...evType,
          parentId: 1,
          users: { connect: [{ id: 4 }] },
          lockTimeZoneToggleOnBookingPage: false,
          requiresBookerEmailVerification: false,
          bookingLimits: undefined,
          durationLimits: undefined,
          recurringEvent: undefined,
          eventTypeColor: undefined,
          customReplyToEmail: null,
          userId: 4,
          rrSegmentQueryValue: undefined,
          assignRRMembersUsingSegment: false,
<<<<<<< HEAD
          useBookerTimezone: false,
          restrictionScheduleId: null,
=======
          allowReschedulingCancelledBookings: false,
>>>>>>> 11bddbb7
        },
      });
      expect(result.newUserIds).toEqual([4]);
      expect(result.oldUserIds).toEqual([]);
      expect(result.deletedUserIds).toEqual([]);
      expect(result.deletedExistentEventTypes).toEqual(undefined);
    });

    it("Updates old users", async () => {
      // eslint-disable-next-line @typescript-eslint/ban-ts-comment
      // @ts-ignore
      const {
        schedulingType,
        id,
        teamId,
        timeZone,
        locations,
        parentId,
        userId,
        scheduleId,
        requiresBookerEmailVerification,
        lockTimeZoneToggleOnBookingPage,
        useEventTypeDestinationCalendarEmail,
        secondaryEmailId,
        assignRRMembersUsingSegment,
        includeNoShowInRRCalculation,
        instantMeetingScheduleId,
        ...evType
      } = mockFindFirstEventType({
        metadata: { managedEventConfig: {} },
        locations: [],
      });
      const result = await updateChildrenEventTypes({
        eventTypeId: 1,
        oldEventType: { children: [{ userId: 4 }], team: { name: "" } },
        children: [{ hidden: false, owner: { id: 4, name: "", email: "", eventTypeSlugs: [] } }],
        updatedEventType: { schedulingType: "MANAGED", slug: "something" },
        currentUserId: 1,
        prisma: prismaMock,
        profileId: null,
        updatedValues: {
          bookingLimits: undefined,
        },
      });
      const { profileId, autoTranslateDescriptionEnabled, ...rest } = evType;
      expect(prismaMock.eventType.update).toHaveBeenCalledWith({
        data: {
          ...rest,
          useEventLevelSelectedCalendars: undefined,
          customReplyToEmail: null,
          rrSegmentQueryValue: undefined,
          locations: [],
          scheduleId: null,
          lockTimeZoneToggleOnBookingPage: false,
          requiresBookerEmailVerification: false,
          useBookerTimezone: false,
          restrictionScheduleId: null,
          hashedLink: {
            deleteMany: {},
          },
          instantMeetingScheduleId: undefined,
          allowReschedulingCancelledBookings: false,
        },
        where: {
          userId_parentId: {
            userId: 4,
            parentId: 1,
          },
        },
      });
      expect(result.newUserIds).toEqual([]);
      expect(result.oldUserIds).toEqual([4]);
      expect(result.deletedUserIds).toEqual([]);
      expect(result.deletedExistentEventTypes).toEqual(undefined);
    });

    it("Deletes old users", async () => {
      mockFindFirstEventType({ users: [], metadata: { managedEventConfig: {} }, locations: [] });
      const result = await updateChildrenEventTypes({
        eventTypeId: 1,
        oldEventType: { children: [{ userId: 4 }], team: { name: "" } },
        children: [],
        updatedEventType: { schedulingType: "MANAGED", slug: "something" },
        currentUserId: 1,
        prisma: prismaMock,
        profileId: null,
        updatedValues: {},
      });
      expect(result.newUserIds).toEqual([]);
      expect(result.oldUserIds).toEqual([]);
      expect(result.deletedUserIds).toEqual([4]);
      expect(result.deletedExistentEventTypes).toEqual(undefined);
    });

    it("Adds new users and updates/delete old users", async () => {
      mockFindFirstEventType({
        metadata: { managedEventConfig: {} },
        locations: [],
      });
      const result = await updateChildrenEventTypes({
        eventTypeId: 1,
        oldEventType: { children: [{ userId: 4 }, { userId: 1 }], team: { name: "" } },
        children: [
          { hidden: false, owner: { id: 4, name: "", email: "", eventTypeSlugs: [] } },
          { hidden: false, owner: { id: 5, name: "", email: "", eventTypeSlugs: [] } },
        ],
        updatedEventType: { schedulingType: "MANAGED", slug: "something" },
        currentUserId: 1,
        prisma: prismaMock,
        profileId: null,
        updatedValues: {},
      });
      // Have been called
      expect(result.newUserIds).toEqual([5]);
      expect(result.oldUserIds).toEqual([4]);
      expect(result.deletedUserIds).toEqual([1]);
      expect(result.deletedExistentEventTypes).toEqual(undefined);
    });
  });

  describe("Slug conflicts", () => {
    it("Deletes existent event types for new users added", async () => {
      // eslint-disable-next-line @typescript-eslint/ban-ts-comment
      // @ts-ignore
      const {
        schedulingType,
        id,
        teamId,
        timeZone,
        requiresBookerEmailVerification,
        lockTimeZoneToggleOnBookingPage,
        useEventTypeDestinationCalendarEmail,
        secondaryEmailId,
        autoTranslateDescriptionEnabled,
        includeNoShowInRRCalculation,
        instantMeetingScheduleId,
        assignRRMembersUsingSegment,
        ...evType
      } = mockFindFirstEventType({
        id: 123,
        metadata: { managedEventConfig: {} },
        locations: [],
      });
      prismaMock.eventType.deleteMany.mockResolvedValue([123] as unknown as Prisma.BatchPayload);
      const result = await updateChildrenEventTypes({
        eventTypeId: 1,
        oldEventType: { children: [], team: { name: "" } },
        children: [{ hidden: false, owner: { id: 4, name: "", email: "", eventTypeSlugs: ["something"] } }],
        updatedEventType: { schedulingType: "MANAGED", slug: "something" },
        currentUserId: 1,
        prisma: prismaMock,
        profileId: null,
        updatedValues: {},
      });
      expect(prismaMock.eventType.create).toHaveBeenCalledWith({
        data: {
          ...evType,
          parentId: 1,
          users: { connect: [{ id: 4 }] },
          bookingLimits: undefined,
          durationLimits: undefined,
          recurringEvent: undefined,
          eventTypeColor: undefined,
          customReplyToEmail: null,
          instantMeetingScheduleId: undefined,
          lockTimeZoneToggleOnBookingPage: false,
          requiresBookerEmailVerification: false,
          userId: 4,
          workflows: undefined,
          rrSegmentQueryValue: undefined,
          assignRRMembersUsingSegment: false,
<<<<<<< HEAD
          useBookerTimezone: false,
          restrictionScheduleId: null,
=======
          allowReschedulingCancelledBookings: false,
>>>>>>> 11bddbb7
        },
      });
      expect(result.newUserIds).toEqual([4]);
      expect(result.oldUserIds).toEqual([]);
      expect(result.deletedUserIds).toEqual([]);
      expect(result.deletedExistentEventTypes).toEqual([123]);
    });
    it("Deletes existent event types for old users updated", async () => {
      // eslint-disable-next-line @typescript-eslint/ban-ts-comment
      // @ts-ignore
      const {
        schedulingType,
        id,
        teamId,
        timeZone,
        locations,
        parentId,
        userId,
        requiresBookerEmailVerification,
        lockTimeZoneToggleOnBookingPage,
        useEventTypeDestinationCalendarEmail,
        secondaryEmailId,
        includeNoShowInRRCalculation,
        instantMeetingScheduleId,
        assignRRMembersUsingSegment,
        rrSegmentQueryValue,
        useEventLevelSelectedCalendars,
        ...evType
      } = mockFindFirstEventType({
        metadata: { managedEventConfig: {} },
        locations: [],
      });
      prismaMock.eventType.deleteMany.mockResolvedValue([123] as unknown as Prisma.BatchPayload);
      const result = await updateChildrenEventTypes({
        eventTypeId: 1,
        oldEventType: { children: [{ userId: 4 }], team: { name: "" } },
        children: [{ hidden: false, owner: { id: 4, name: "", email: "", eventTypeSlugs: ["something"] } }],
        updatedEventType: { schedulingType: "MANAGED", slug: "something" },
        currentUserId: 1,
        prisma: prismaMock,
        profileId: null,
        updatedValues: {
          length: 30,
        },
      });
      const { profileId, autoTranslateDescriptionEnabled, ...rest } = evType;
      expect(prismaMock.eventType.update).toHaveBeenCalledWith({
        data: {
          ...rest,
          customReplyToEmail: null,
          locations: [],
          hashedLink: {
            deleteMany: {},
          },
          useBookerTimezone: false,
          lockTimeZoneToggleOnBookingPage: false,
          requiresBookerEmailVerification: false,
          allowReschedulingCancelledBookings: false,
        },
        where: {
          userId_parentId: {
            userId: 4,
            parentId: 1,
          },
        },
      });
      expect(result.newUserIds).toEqual([]);
      expect(result.oldUserIds).toEqual([4]);
      expect(result.deletedUserIds).toEqual([]);
      expect(result.deletedExistentEventTypes).toEqual([123]);
    });
  });

  describe("Workflows", () => {
    it("Links workflows to new and existing assigned members", async () => {
      const {
        schedulingType: _schedulingType,
        id: _id,
        teamId: _teamId,
        locations: _locations,
        timeZone: _timeZone,
        parentId: _parentId,
        userId: _userId,
        // eslint-disable-next-line @typescript-eslint/no-unused-vars
        requiresBookerEmailVerification,
        lockTimeZoneToggleOnBookingPage,
        useEventTypeDestinationCalendarEmail,
        secondaryEmailId,
        autoTranslateDescriptionEnabled,
        includeNoShowInRRCalculation,
        instantMeetingScheduleId,
        assignRRMembersUsingSegment,
        ...evType
      } = mockFindFirstEventType({
        metadata: { managedEventConfig: {} },
        locations: [],
        workflows: [
          {
            workflowId: 11,
          } as CompleteWorkflowsOnEventTypes,
        ],
      });

      // Mock the event type that will be returned for existing users
      const mockUpdatedEventType = {
        id: 2,
        userId: 4,
        timeZone: "UTC",
        teamId: 1,
        autoTranslateDescriptionEnabled: false,
        secondaryEmailId: null,
        schedulingType: SchedulingType.MANAGED,
        requiresBookerEmailVerification: false,
        lockTimeZoneToggleOnBookingPage: false,
        lockedTimeZone: "Europe/London",
        useEventTypeDestinationCalendarEmail: false,
        workflows: [],
        parentId: 1,
        locations: [],
        instantMeetingScheduleId: null,
        assignRRMembersUsingSegment: false,
        includeNoShowInRRCalculation: false,
        ...evType,
      };

      prismaMock.eventType.update.mockResolvedValue(mockUpdatedEventType);

      await updateChildrenEventTypes({
        eventTypeId: 1,
        oldEventType: { children: [{ userId: 4 }], team: { name: "" } },
        children: [
          { hidden: false, owner: { id: 4, name: "", email: "", eventTypeSlugs: [] } },
          { hidden: false, owner: { id: 5, name: "", email: "", eventTypeSlugs: [] } },
        ],
        updatedEventType: { schedulingType: "MANAGED", slug: "something" },
        currentUserId: 1,
        prisma: prismaMock,
        profileId: null,
        updatedValues: {},
      });

      expect(prismaMock.eventType.create).toHaveBeenCalledWith({
        data: {
          ...evType,
          bookingLimits: undefined,
          durationLimits: undefined,
          recurringEvent: undefined,
          eventTypeColor: undefined,
          customReplyToEmail: null,
          locations: [],
          lockTimeZoneToggleOnBookingPage: false,
          requiresBookerEmailVerification: false,
          useBookerTimezone: false,
          restrictionScheduleId: null,
          parentId: 1,
          userId: 5,
          users: {
            connect: [{ id: 5 }],
          },
          workflows: {
            create: [{ workflowId: 11 }],
          },
          rrSegmentQueryValue: undefined,
          assignRRMembersUsingSegment: false,
          useEventLevelSelectedCalendars: false,
          allowReschedulingCancelledBookings: false,
        },
      });
      const { profileId, rrSegmentQueryValue, ...rest } = evType;
      if ("workflows" in rest) delete rest.workflows;
      expect(prismaMock.eventType.update).toHaveBeenCalledWith({
        data: {
          ...rest,
          locations: [],
          useEventLevelSelectedCalendars: undefined,
          customReplyToEmail: null,
          lockTimeZoneToggleOnBookingPage: false,
          requiresBookerEmailVerification: false,
          useBookerTimezone: false,
          restrictionScheduleId: null,
          hashedLink: {
            deleteMany: {},
          },
        },
        where: {
          userId_parentId: {
            userId: 4,
            parentId: 1,
          },
        },
      });
      expect(prismaMock.workflowsOnEventTypes.upsert).toHaveBeenCalledWith({
        create: {
          eventTypeId: 2,
          workflowId: 11,
        },
        update: {},
        where: {
          workflowId_eventTypeId: {
            eventTypeId: 2,
            workflowId: 11,
          },
        },
      });
    });
  });
});<|MERGE_RESOLUTION|>--- conflicted
+++ resolved
@@ -147,12 +147,9 @@
           userId: 4,
           rrSegmentQueryValue: undefined,
           assignRRMembersUsingSegment: false,
-<<<<<<< HEAD
           useBookerTimezone: false,
           restrictionScheduleId: null,
-=======
           allowReschedulingCancelledBookings: false,
->>>>>>> 11bddbb7
         },
       });
       expect(result.newUserIds).toEqual([4]);
@@ -324,12 +321,9 @@
           workflows: undefined,
           rrSegmentQueryValue: undefined,
           assignRRMembersUsingSegment: false,
-<<<<<<< HEAD
           useBookerTimezone: false,
           restrictionScheduleId: null,
-=======
           allowReschedulingCancelledBookings: false,
->>>>>>> 11bddbb7
         },
       });
       expect(result.newUserIds).toEqual([4]);
