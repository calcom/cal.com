import { expect, it } from "@jest/globals";
import MockDate from "mockdate";

import dayjs from "@calcom/dayjs";
<<<<<<< HEAD
import { MINUTES_DAY_END, MINUTES_DAY_START } from "@calcom/lib/availability";
import getSlots from "@calcom/lib/slots";
=======
import getSlots, { getTimeSlotsCompact } from "@calcom/lib/slots";
>>>>>>> 33f0345b

MockDate.set("2021-06-20T11:59:59Z");

describe("Tests the slot logic", () => {
  it("can fit 24 hourly slots for an empty day", async () => {
    // 24h in a day.
    expect(
      getSlots({
        inviteeDate: dayjs.utc().add(1, "day"),
        frequency: 60,
        minimumBookingNotice: 0,
        workingHours: [
          {
            days: Array.from(Array(7).keys()),
            startTime: MINUTES_DAY_START,
            endTime: MINUTES_DAY_END,
          },
        ],
        eventLength: 60,
      })
    ).toHaveLength(24);
  });

  // TODO: This test is sound; it should pass!
  it("only shows future booking slots on the same day", async () => {
    // The mock date is 1s to midday, so 12 slots should be open given 0 booking notice.
    expect(
      getSlots({
        inviteeDate: dayjs.utc(),
        frequency: 60,
        minimumBookingNotice: 0,
        workingHours: [
          {
            days: Array.from(Array(7).keys()),
            startTime: MINUTES_DAY_START,
            endTime: MINUTES_DAY_END,
          },
        ],
        eventLength: 60,
      })
    ).toHaveLength(12);
  });

  it("can cut off dates that due to invitee timezone differences fall on the next day", async () => {
    expect(
      getSlots({
        inviteeDate: dayjs().tz("Europe/Amsterdam").startOf("day"), // time translation +01:00
        frequency: 60,
        minimumBookingNotice: 0,
        workingHours: [
          {
            days: [0],
            startTime: 23 * 60, // 23h
            endTime: MINUTES_DAY_END,
          },
        ],
        eventLength: 60,
      })
    ).toHaveLength(0);
  });

  it("can cut off dates that due to invitee timezone differences fall on the previous day", async () => {
    const workingHours = [
      {
        days: [0],
        startTime: MINUTES_DAY_START,
        endTime: 1 * 60, // 1h
      },
    ];
    expect(
      getSlots({
        inviteeDate: dayjs().tz("Atlantic/Cape_Verde").startOf("day"), // time translation -01:00
        frequency: 60,
        minimumBookingNotice: 0,
        workingHours,
        eventLength: 60,
      })
    ).toHaveLength(0);
  });

  it("adds minimum booking notice correctly", async () => {
    // 24h in a day.
    expect(
      getSlots({
        inviteeDate: dayjs.utc().add(1, "day").startOf("day"),
        frequency: 60,
        minimumBookingNotice: 1500,
        workingHours: [
          {
            days: Array.from(Array(7).keys()),
            startTime: MINUTES_DAY_START,
            endTime: MINUTES_DAY_END,
          },
        ],
        eventLength: 60,
      })
    ).toHaveLength(11);
  });
});

describe("Tests the compact slot logic", () => {
  it("should return an empty array if the slotDay is not in the days array", () => {
    const slotDay = dayjs("2022-02-01");
    const shiftStart = dayjs("2022-02-01 9:00");
    const shiftEnd = dayjs("2022-02-01 17:00");
    const days = [6, 7];
    const minStartTime = dayjs("2022-02-01 10:00");
    const eventLength = 30;
    const busyTimes = [{ start: dayjs("2022-02-01 11:00"), end: dayjs("2022-02-01 12:00") }];
    const result = getTimeSlotsCompact({
      slotDay,
      shiftStart,
      shiftEnd,
      days,
      minStartTime,
      eventLength,
      busyTimes,
    });
    expect(result).toEqual([]);
  });

  it.each([
    {
      busyTimes: [
        { start: dayjs("2022-02-01 11:00"), end: dayjs("2022-02-01 12:00") },
        { start: dayjs("2022-02-01 14:00"), end: dayjs("2022-02-01 15:00") },
      ],
      freeSlots: [
        dayjs("2022-02-01 10:00"),
        dayjs("2022-02-01 10:30"),
        dayjs("2022-02-01 12:00"),
        dayjs("2022-02-01 12:30"),
        dayjs("2022-02-01 13:00"),
        dayjs("2022-02-01 13:30"),
        dayjs("2022-02-01 15:00"),
        dayjs("2022-02-01 15:30"),
        dayjs("2022-02-01 16:00"),
        dayjs("2022-02-01 16:30"),
      ],
    },
    {
      busyTimes: [
        { start: dayjs("2022-02-01 10:00"), end: dayjs("2022-02-01 16:00") },
        { start: dayjs("2022-02-01 11:00"), end: dayjs("2022-02-01 12:00") },
        { start: dayjs("2022-02-01 14:00"), end: dayjs("2022-02-01 15:00") },
      ],
      freeSlots: [dayjs("2022-02-01 16:00"), dayjs("2022-02-01 16:30")],
    },
  ])("should return time slots that are not blocked by busy times", ({ busyTimes, freeSlots }) => {
    const slotDay = dayjs("2022-02-01");
    const shiftStart = dayjs("2022-02-01 9:00");
    const shiftEnd = dayjs("2022-02-01 17:00");
    const days = [0, 1, 2, 3, 4, 5, 6];
    const minStartTime = dayjs("2022-02-01 10:00");
    const eventLength = 30;
    const result = getTimeSlotsCompact({
      slotDay,
      shiftStart,
      shiftEnd,
      days,
      minStartTime,
      eventLength,
      busyTimes,
    });
    expect(result).toEqual(freeSlots);
  });

  it("should return an empty array if all the slots are blocked by busy times", () => {
    const slotDay = dayjs("2022-02-01");
    const shiftStart = dayjs("2022-02-01 9:00");
    const shiftEnd = dayjs("2022-02-01 17:00");
    const days = [0, 1, 2, 3, 4, 5, 6];
    const minStartTime = dayjs("2022-02-01 10:00");
    const eventLength = 30;
    const busyTimes = [{ start: dayjs("2022-02-01 10:00"), end: dayjs("2022-02-01 17:00") }];
    const result = getTimeSlotsCompact({
      slotDay,
      shiftStart,
      shiftEnd,
      days,
      minStartTime,
      eventLength,
      busyTimes,
    });
    expect(result).toEqual([]);
  });

  it("should return an empty array if the eventLength is not matched with minStartTime", () => {
    const slotDay = dayjs("2022-02-01");
    const shiftStart = dayjs("2022-02-01 9:00");
    const shiftEnd = dayjs("2022-02-01 17:00");
    const days = [1, 2, 3, 4, 5];
    const minStartTime = dayjs("2022-02-01 17:35");
    const eventLength = 60;
    const busyTimes = [{ start: dayjs("2022-02-01 11:00"), end: dayjs("2022-02-01 12:00") }];
    const result = getTimeSlotsCompact({
      slotDay,
      shiftStart,
      shiftEnd,
      days,
      minStartTime,
      eventLength,
      busyTimes,
    });
    expect(result).toEqual([]);
  });
});<|MERGE_RESOLUTION|>--- conflicted
+++ resolved
@@ -2,12 +2,8 @@
 import MockDate from "mockdate";
 
 import dayjs from "@calcom/dayjs";
-<<<<<<< HEAD
 import { MINUTES_DAY_END, MINUTES_DAY_START } from "@calcom/lib/availability";
-import getSlots from "@calcom/lib/slots";
-=======
 import getSlots, { getTimeSlotsCompact } from "@calcom/lib/slots";
->>>>>>> 33f0345b
 
 MockDate.set("2021-06-20T11:59:59Z");
 
