--- conflicted
+++ resolved
@@ -1,17 +1,4 @@
 import CalendarManagerMock from "../../../../tests/libs/__mocks__/CalendarManager";
-<<<<<<< HEAD
-import prismock from "../../../../tests/libs/__mocks__/prisma";
-
-import { diff } from "jest-diff";
-import { describe, expect, vi, beforeEach, afterEach, test } from "vitest";
-
-import { appStoreMetadata } from "@calcom/app-store/bookerApps.metadata.generated";
-import dayjs from "@calcom/dayjs";
-import type { BookingStatus } from "@calcom/prisma/enums";
-import type { Slot } from "@calcom/trpc/server/routers/viewer/slots/types";
-import { getAvailableSlots as getSchedule } from "@calcom/trpc/server/routers/viewer/slots/util";
-=======
->>>>>>> d72f7f8a
 
 import {
   getDate,
@@ -28,6 +15,7 @@
 
 import { describe, vi, test } from "vitest";
 
+import { appStoreMetadata } from "@calcom/app-store/bookerApps.metadata.generated";
 import dayjs from "@calcom/dayjs";
 import type { BookingStatus } from "@calcom/prisma/enums";
 import { getAvailableSlots as getSchedule } from "@calcom/trpc/server/routers/viewer/slots/util";
