--- conflicted
+++ resolved
@@ -1754,9 +1754,12 @@
       );
     });
 
-<<<<<<< HEAD
-    test("check the availability of guest when rescheduling if guest is a cal.com user", async () => {
+    test("Edge Case: Same day OOO entries that could accidentally be considered in past shouldn't crash the getSchedule", async () => {
+      // Set a fixed date for testing
+      vi.setSystemTime("2024-05-21T00:00:13Z");
+
       const { dateString: plus1DateString } = getDate({ dateIncrement: 1 });
+      const { dateString: todayDateString } = getDate({ dateIncrement: 0 });
       const { dateString: plus2DateString } = getDate({ dateIncrement: 2 });
 
       await createBookingScenario({
@@ -1765,13 +1768,11 @@
             id: 1,
             slotInterval: 45,
             length: 45,
-            users: [{ id: 101 }],
-          },
-          {
-            id: 2,
-            slotInterval: 45,
-            length: 45,
-            users: [{ id: 102 }],
+            users: [
+              {
+                id: 101,
+              },
+            ],
           },
         ],
         users: [
@@ -1779,147 +1780,6 @@
             ...TestData.users.example,
             id: 101,
             schedules: [TestData.schedules.IstWorkHours],
-            email: "user1@example.com",
-          },
-          {
-            ...TestData.users.example,
-            id: 102,
-            schedules: [TestData.schedules.IstWorkHours],
-            email: "user2@example.com",
-          },
-        ],
-        bookings: [
-          {
-            userId: 101,
-            eventTypeId: 1,
-            uid: "uid1",
-            status: "ACCEPTED",
-            startTime: `${plus1DateString}T06:00:00.000Z`,
-            endTime: `${plus1DateString}T07:00:00.000Z`,
-            attendees: [{ email: "user2@example.com" }],
-          },
-          {
-            userId: 102,
-            eventTypeId: 2,
-            uid: "uid2",
-            status: "ACCEPTED",
-            startTime: `${plus2DateString}T09:00:00.000Z`,
-            endTime: `${plus2DateString}T10:00:00.000Z`,
-          },
-        ],
-      });
-
-      const attendeeAvailability = await getSchedule({
-        input: {
-          eventTypeId: 1,
-          eventTypeSlug: "",
-          startTime: `${plus1DateString}T18:30:00.000Z`,
-          endTime: `${plus2DateString}T18:29:59.999Z`,
-          timeZone: Timezones["+5:30"],
-          isTeamEvent: false,
-          rescheduleUid: "uid1",
-        },
-      });
-
-      expect(attendeeAvailability).toHaveTimeSlots(
-        [
-          `04:00:00.000Z`,
-          `04:45:00.000Z`,
-          `05:30:00.000Z`,
-          `06:15:00.000Z`,
-          `07:00:00.000Z`,
-          `07:45:00.000Z`,
-          `10:00:00.000Z`,
-          `10:45:00.000Z`,
-          `11:30:00.000Z`,
-        ],
-        {
-          dateString: plus2DateString,
-        }
-      );
-    });
-
-    test("get the correct availability when rescheduling if one guest is a cal.com user and other is not", async () => {
-      const { dateString: plus1DateString } = getDate({ dateIncrement: 1 });
-=======
-    test("Edge Case: Same day OOO entries that could accidentally be considered in past shouldn't crash the getSchedule", async () => {
-      // Set a fixed date for testing
-      vi.setSystemTime("2024-05-21T00:00:13Z");
-
-      const { dateString: plus1DateString } = getDate({ dateIncrement: 1 });
-      const { dateString: todayDateString } = getDate({ dateIncrement: 0 });
->>>>>>> c211f181
-      const { dateString: plus2DateString } = getDate({ dateIncrement: 2 });
-
-      await createBookingScenario({
-        eventTypes: [
-          {
-            id: 1,
-            slotInterval: 45,
-            length: 45,
-<<<<<<< HEAD
-            users: [{ id: 101 }],
-          },
-          {
-            id: 2,
-            slotInterval: 45,
-            length: 45,
-            users: [{ id: 102 }],
-=======
-            users: [
-              {
-                id: 101,
-              },
-            ],
->>>>>>> c211f181
-          },
-        ],
-        users: [
-          {
-            ...TestData.users.example,
-            id: 101,
-            schedules: [TestData.schedules.IstWorkHours],
-<<<<<<< HEAD
-            email: "user1@example.com",
-          },
-          {
-            ...TestData.users.example,
-            id: 102,
-            schedules: [TestData.schedules.IstWorkHours],
-            email: "user2@example.com",
-          },
-        ],
-        bookings: [
-          {
-            userId: 101,
-            eventTypeId: 1,
-            uid: "uid1",
-            status: "ACCEPTED",
-            startTime: `${plus1DateString}T06:00:00.000Z`,
-            endTime: `${plus1DateString}T07:00:00.000Z`,
-            attendees: [{ email: "user2@example.com" }, { email: "non-cal-user@example.com" }],
-          },
-          {
-            eventTypeId: 1,
-            uid: "uid3",
-            status: "ACCEPTED",
-            startTime: `${plus2DateString}T08:00:00.000Z`,
-            endTime: `${plus2DateString}T09:00:00.000Z`,
-            attendees: [{ email: "non-cal-user@example.com" }],
-          },
-          {
-            userId: 102,
-            eventTypeId: 2,
-            uid: "uid2",
-            status: "ACCEPTED",
-            startTime: `${plus2DateString}T09:00:00.000Z`,
-            endTime: `${plus2DateString}T10:00:00.000Z`,
-          },
-        ],
-      });
-
-      const attendeeAvailability = await getSchedule({
-=======
             outOfOffice: {
               dateRanges: [
                 {
@@ -1933,7 +1793,6 @@
       });
 
       const schedule = await getSchedule({
->>>>>>> c211f181
         input: {
           eventTypeId: 1,
           eventTypeSlug: "",
@@ -1941,23 +1800,6 @@
           endTime: `${plus2DateString}T18:29:59.999Z`,
           timeZone: Timezones["+5:30"],
           isTeamEvent: false,
-<<<<<<< HEAD
-          rescheduleUid: "uid1",
-        },
-      });
-
-      expect(attendeeAvailability).toHaveTimeSlots(
-        [
-          `04:00:00.000Z`,
-          `04:45:00.000Z`,
-          `05:30:00.000Z`,
-          `06:15:00.000Z`,
-          `07:00:00.000Z`,
-          `07:45:00.000Z`,
-          `10:00:00.000Z`,
-          `10:45:00.000Z`,
-          `11:30:00.000Z`,
-=======
           orgSlug: null,
         },
       });
@@ -1976,7 +1818,182 @@
           "10:00:00.000Z",
           "10:45:00.000Z",
           "11:30:00.000Z",
->>>>>>> c211f181
+        ],
+        {
+          dateString: plus2DateString,
+        }
+      );
+    });
+
+    test("check the availability of guest when rescheduling if guest is a cal.com user", async () => {
+      const { dateString: plus1DateString } = getDate({ dateIncrement: 1 });
+      const { dateString: plus2DateString } = getDate({ dateIncrement: 2 });
+
+      await createBookingScenario({
+        eventTypes: [
+          {
+            id: 1,
+            slotInterval: 45,
+            length: 45,
+            users: [{ id: 101 }],
+          },
+          {
+            id: 2,
+            slotInterval: 45,
+            length: 45,
+            users: [{ id: 102 }],
+          },
+        ],
+        users: [
+          {
+            ...TestData.users.example,
+            id: 101,
+            schedules: [TestData.schedules.IstWorkHours],
+            email: "user1@example.com",
+          },
+          {
+            ...TestData.users.example,
+            id: 102,
+            schedules: [TestData.schedules.IstWorkHours],
+            email: "user2@example.com",
+          },
+        ],
+        bookings: [
+          {
+            userId: 101,
+            eventTypeId: 1,
+            uid: "uid1",
+            status: "ACCEPTED",
+            startTime: `${plus1DateString}T06:00:00.000Z`,
+            endTime: `${plus1DateString}T07:00:00.000Z`,
+            attendees: [{ email: "user2@example.com" }],
+          },
+          {
+            userId: 102,
+            eventTypeId: 2,
+            uid: "uid2",
+            status: "ACCEPTED",
+            startTime: `${plus2DateString}T09:00:00.000Z`,
+            endTime: `${plus2DateString}T10:00:00.000Z`,
+          },
+        ],
+      });
+
+      const attendeeAvailability = await getSchedule({
+        input: {
+          eventTypeId: 1,
+          eventTypeSlug: "",
+          startTime: `${plus1DateString}T18:30:00.000Z`,
+          endTime: `${plus2DateString}T18:29:59.999Z`,
+          timeZone: Timezones["+5:30"],
+          isTeamEvent: false,
+          rescheduleUid: "uid1",
+        },
+      });
+
+      expect(attendeeAvailability).toHaveTimeSlots(
+        [
+          `04:00:00.000Z`,
+          `04:45:00.000Z`,
+          `05:30:00.000Z`,
+          `06:15:00.000Z`,
+          `07:00:00.000Z`,
+          `07:45:00.000Z`,
+          `10:00:00.000Z`,
+          `10:45:00.000Z`,
+          `11:30:00.000Z`,
+        ],
+        {
+          dateString: plus2DateString,
+        }
+      );
+    });
+
+    test("get the correct availability when rescheduling if one guest is a cal.com user and other is not", async () => {
+      const { dateString: plus1DateString } = getDate({ dateIncrement: 1 });
+      const { dateString: plus2DateString } = getDate({ dateIncrement: 2 });
+
+      await createBookingScenario({
+        eventTypes: [
+          {
+            id: 1,
+            slotInterval: 45,
+            length: 45,
+            users: [{ id: 101 }],
+          },
+          {
+            id: 2,
+            slotInterval: 45,
+            length: 45,
+            users: [{ id: 102 }],
+          },
+        ],
+        users: [
+          {
+            ...TestData.users.example,
+            id: 101,
+            schedules: [TestData.schedules.IstWorkHours],
+            email: "user1@example.com",
+          },
+          {
+            ...TestData.users.example,
+            id: 102,
+            schedules: [TestData.schedules.IstWorkHours],
+            email: "user2@example.com",
+          },
+        ],
+        bookings: [
+          {
+            userId: 101,
+            eventTypeId: 1,
+            uid: "uid1",
+            status: "ACCEPTED",
+            startTime: `${plus1DateString}T06:00:00.000Z`,
+            endTime: `${plus1DateString}T07:00:00.000Z`,
+            attendees: [{ email: "user2@example.com" }, { email: "non-cal-user@example.com" }],
+          },
+          {
+            eventTypeId: 1,
+            uid: "uid3",
+            status: "ACCEPTED",
+            startTime: `${plus2DateString}T08:00:00.000Z`,
+            endTime: `${plus2DateString}T09:00:00.000Z`,
+            attendees: [{ email: "non-cal-user@example.com" }],
+          },
+          {
+            userId: 102,
+            eventTypeId: 2,
+            uid: "uid2",
+            status: "ACCEPTED",
+            startTime: `${plus2DateString}T09:00:00.000Z`,
+            endTime: `${plus2DateString}T10:00:00.000Z`,
+          },
+        ],
+      });
+
+      const attendeeAvailability = await getSchedule({
+        input: {
+          eventTypeId: 1,
+          eventTypeSlug: "",
+          startTime: `${plus1DateString}T18:30:00.000Z`,
+          endTime: `${plus2DateString}T18:29:59.999Z`,
+          timeZone: Timezones["+5:30"],
+          isTeamEvent: false,
+          rescheduleUid: "uid1",
+        },
+      });
+
+      expect(attendeeAvailability).toHaveTimeSlots(
+        [
+          `04:00:00.000Z`,
+          `04:45:00.000Z`,
+          `05:30:00.000Z`,
+          `06:15:00.000Z`,
+          `07:00:00.000Z`,
+          `07:45:00.000Z`,
+          `10:00:00.000Z`,
+          `10:45:00.000Z`,
+          `11:30:00.000Z`,
         ],
         {
           dateString: plus2DateString,
