--- conflicted
+++ resolved
@@ -144,69 +144,6 @@
     },
   },
 };
-
-<<<<<<< HEAD
-type App = {
-  slug: string;
-  dirName: string;
-};
-
-type InputCredential = typeof TestData.credentials.google;
-
-type InputSelectedCalendar = typeof TestData.selectedCalendars.google;
-
-type InputUser = typeof TestData.users.example & { id: number } & {
-  credentials?: InputCredential[];
-  selectedCalendars?: InputSelectedCalendar[];
-  schedules: {
-    id: number;
-    name: string;
-    availability: {
-      userId: number | null;
-      eventTypeId: number | null;
-      days: number[];
-      startTime: Date;
-      endTime: Date;
-      date: string | null;
-    }[];
-    timeZone: string;
-  }[];
-};
-
-type InputEventType = {
-  id: number;
-  title?: string;
-  length?: number;
-  offsetStart?: number;
-  slotInterval?: number;
-  minimumBookingNotice?: number;
-  users?: { id: number }[];
-  hosts?: { id: number }[];
-  schedulingType?: SchedulingType;
-  beforeEventBuffer?: number;
-  afterEventBuffer?: number;
-  uid: string;
-};
-
-type InputBooking = {
-  userId?: number;
-  eventTypeId: number;
-  startTime: string;
-  endTime: string;
-  title?: string;
-  status: BookingStatus;
-  attendees?: { email: string }[];
-};
-
-type InputHost = {
-  id: number;
-  userId: number;
-  eventTypeId: number;
-  isFixed: boolean;
-};
-
-=======
->>>>>>> a2d1dbeb
 const cleanup = async () => {
   await prisma.eventType.deleteMany();
   await prisma.user.deleteMany();
