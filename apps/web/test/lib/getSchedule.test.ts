--- conflicted
+++ resolved
@@ -6,10 +6,6 @@
   SchedulingType,
 } from "@prisma/client";
 import { diff } from "jest-diff";
-<<<<<<< HEAD
-import nock from "nock";
-=======
->>>>>>> 2d50d09c
 import { v4 as uuidv4 } from "uuid";
 
 import logger from "@calcom/lib/logger";
@@ -221,13 +217,8 @@
 });
 
 describe("getSchedule", () => {
-<<<<<<< HEAD
-  describe("User Event", () => {
-    test("correctly identifies unavailable slots from Cal Bookings in different status", async () => {
-=======
   describe("Calendar event", () => {
     test("correctly identifies unavailable slots from calendar", async () => {
->>>>>>> 2d50d09c
       const { dateString: plus1DateString } = getDate({ dateIncrement: 1 });
       const { dateString: plus2DateString } = getDate({ dateIncrement: 2 });
 
@@ -256,7 +247,39 @@
         apps: [TestData.apps.googleCalendar],
       };
       // An event with one accepted booking
-<<<<<<< HEAD
+      createBookingScenario(scenarioData);
+
+      addBusyTimesInGoogleCalendar([
+        {
+          start: `${plus2DateString}T04:45:00.000Z`,
+          end: `${plus2DateString}T23:00:00.000Z`,
+        },
+      ]);
+      const scheduleForDayWithAGoogleCalendarBooking = await getSchedule(
+        {
+          eventTypeId: 1,
+          eventTypeSlug: "",
+          startTime: `${plus1DateString}T18:30:00.000Z`,
+          endTime: `${plus2DateString}T18:29:59.999Z`,
+          timeZone: Timezones["+5:30"],
+        },
+        ctx
+      );
+
+      // As per Google Calendar Availability, only 4PM(4-4:45PM) GMT slot would be available
+      expect(scheduleForDayWithAGoogleCalendarBooking).toHaveTimeSlots([`04:00:00.000Z`], {
+        dateString: plus2DateString,
+      });
+    });
+  });
+
+  describe("User Event", () => {
+    test("correctly identifies unavailable slots from Cal Bookings in different status", async () => {
+      const { dateString: plus1DateString } = getDate({ dateIncrement: 1 });
+      const { dateString: plus2DateString } = getDate({ dateIncrement: 2 });
+      const { dateString: plus3DateString } = getDate({ dateIncrement: 3 });
+
+      // An event with one accepted booking
       createBookingScenario({
         // An event with length 30 minutes, slotInterval 45 minutes, and minimumBookingNotice 1440 minutes (24 hours)
         eventTypes: [
@@ -264,6 +287,7 @@
             id: 1,
             // If `slotInterval` is set, it supersedes `length`
             slotInterval: 45,
+            length: 45,
             users: [
               {
                 id: 101,
@@ -313,103 +337,8 @@
             endTime: `${plus2DateString}T06:15:00.000Z`,
           },
         ],
-=======
-      createBookingScenario(scenarioData);
-
-      addBusyTimesInGoogleCalendar([
-        {
-          start: `${plus2DateString}T04:45:00.000Z`,
-          end: `${plus2DateString}T23:00:00.000Z`,
-        },
-      ]);
-      const scheduleForDayWithAGoogleCalendarBooking = await getSchedule(
-        {
-          eventTypeId: 1,
-          eventTypeSlug: "",
-          startTime: `${plus1DateString}T18:30:00.000Z`,
-          endTime: `${plus2DateString}T18:29:59.999Z`,
-          timeZone: Timezones["+5:30"],
-        },
-        ctx
-      );
-
-      // As per Google Calendar Availability, only 4PM(4-4:45PM) GMT slot would be available
-      expect(scheduleForDayWithAGoogleCalendarBooking).toHaveTimeSlots([`04:00:00.000Z`], {
-        dateString: plus2DateString,
->>>>>>> 2d50d09c
       });
-    });
-  });
-
-<<<<<<< HEAD
-=======
-  describe("User Event", () => {
-    test("correctly identifies unavailable slots from Cal Bookings in different status", async () => {
-      const { dateString: plus1DateString } = getDate({ dateIncrement: 1 });
-      const { dateString: plus2DateString } = getDate({ dateIncrement: 2 });
-      const { dateString: plus3DateString } = getDate({ dateIncrement: 3 });
-
-      // An event with one accepted booking
-      createBookingScenario({
-        // An event with length 30 minutes, slotInterval 45 minutes, and minimumBookingNotice 1440 minutes (24 hours)
-        eventTypes: [
-          {
-            id: 1,
-            // If `slotInterval` is set, it supersedes `length`
-            slotInterval: 45,
-            length: 45,
-            users: [
-              {
-                id: 101,
-              },
-            ],
-          },
-        ],
-        users: [
-          {
-            ...TestData.users.example,
-            id: 101,
-            schedules: [TestData.schedules.IstWorkHours],
-          },
-        ],
-        bookings: [
-          // That event has one accepted booking from 4:00 to 4:15 in GMT on Day + 3 which is 9:30 to 9:45 in IST
-          {
-            eventTypeId: 1,
-            userId: 101,
-            status: "ACCEPTED",
-            // Booking Time is stored in GMT in DB. So, provide entry in GMT only.
-            startTime: `${plus3DateString}T04:00:00.000Z`,
-            endTime: `${plus3DateString}T04:15:00.000Z`,
-          },
-          {
-            eventTypeId: 1,
-            userId: 101,
-            status: "REJECTED",
-            // Booking Time is stored in GMT in DB. So, provide entry in GMT only.
-            startTime: `${plus2DateString}T04:00:00.000Z`,
-            endTime: `${plus2DateString}T04:15:00.000Z`,
-          },
-          {
-            eventTypeId: 1,
-            userId: 101,
-            status: "CANCELLED",
-            // Booking Time is stored in GMT in DB. So, provide entry in GMT only.
-            startTime: `${plus2DateString}T05:00:00.000Z`,
-            endTime: `${plus2DateString}T05:15:00.000Z`,
-          },
-          {
-            eventTypeId: 1,
-            userId: 101,
-            status: "PENDING",
-            // Booking Time is stored in GMT in DB. So, provide entry in GMT only.
-            startTime: `${plus2DateString}T06:00:00.000Z`,
-            endTime: `${plus2DateString}T06:15:00.000Z`,
-          },
-        ],
-      });
-
->>>>>>> 2d50d09c
+
       // Day Plus 2 is completely free - It only has non accepted bookings
       const scheduleOnCompletelyFreeDay = await getSchedule(
         {
@@ -573,7 +502,6 @@
 
       createBookingScenario({
         eventTypes: [
-<<<<<<< HEAD
           {
             id: 1,
             length: 120,
@@ -597,31 +525,6 @@
         ],
         users: [
           {
-=======
-          {
-            id: 1,
-            length: 120,
-            minimumBookingNotice: 13 * 60, // Would take the minimum bookable time to be 18:30UTC+13 = 7:30AM UTC
-            users: [
-              {
-                id: 101,
-              },
-            ],
-          },
-          {
-            id: 2,
-            length: 120,
-            minimumBookingNotice: 10 * 60, // Would take the minimum bookable time to be 18:30UTC+10 = 4:30AM UTC
-            users: [
-              {
-                id: 101,
-              },
-            ],
-          },
-        ],
-        users: [
-          {
->>>>>>> 2d50d09c
             ...TestData.users.example,
             id: 101,
             schedules: [TestData.schedules.IstWorkHours],
@@ -631,13 +534,6 @@
       const { dateString: todayDateString } = getDate();
       const { dateString: minus1DateString } = getDate({ dateIncrement: -1 });
       const scheduleForEventWithBookingNotice13Hrs = await getSchedule(
-<<<<<<< HEAD
-        {
-          eventTypeId: 1,
-          eventTypeSlug: "",
-          startTime: `${minus1DateString}T18:30:00.000Z`,
-          endTime: `${todayDateString}T18:29:59.999Z`,
-=======
         {
           eventTypeId: 1,
           eventTypeSlug: "",
@@ -938,16 +834,10 @@
           eventTypeSlug: "",
           startTime: `${todayDateString}T18:30:00.000Z`,
           endTime: `${plus1DateString}T18:29:59.999Z`,
->>>>>>> 2d50d09c
-          timeZone: Timezones["+5:30"],
-        },
-        ctx
-      );
-<<<<<<< HEAD
-      expect(scheduleForEventWithBookingNotice13Hrs).toHaveTimeSlots(
-        [
-          /*`04:00:00.000Z`, `06:00:00.000Z`, - Minimum time slot is 07:30 UTC*/ `08:00:00.000Z`,
-=======
+          timeZone: Timezones["+5:30"],
+        },
+        ctx
+      );
 
       expect(scheduleForTeamEventOnADayWithNoBooking).toHaveTimeSlots(
         [
@@ -959,15 +849,11 @@
           `07:45:00.000Z`,
           `08:30:00.000Z`,
           `09:15:00.000Z`,
->>>>>>> 2d50d09c
           `10:00:00.000Z`,
-          `12:00:00.000Z`,
-        ],
-        {
-<<<<<<< HEAD
-          dateString: todayDateString,
-        }
-=======
+          `10:45:00.000Z`,
+          `11:30:00.000Z`,
+        ],
+        {
           dateString: plus1DateString,
         }
       );
@@ -999,278 +885,7 @@
           `11:30:00.000Z`,
         ],
         { dateString: plus2DateString }
->>>>>>> 2d50d09c
-      );
-
-      const scheduleForEventWithBookingNotice10Hrs = await getSchedule(
-        {
-          eventTypeId: 2,
-          eventTypeSlug: "",
-          startTime: `${minus1DateString}T18:30:00.000Z`,
-          endTime: `${todayDateString}T18:29:59.999Z`,
-          timeZone: Timezones["+5:30"],
-        },
-        ctx
-      );
-      expect(scheduleForEventWithBookingNotice10Hrs).toHaveTimeSlots(
-        [
-          /*`04:00:00.000Z`, - Minimum bookable time slot is 04:30 UTC but next available is 06:00*/
-          `06:00:00.000Z`,
-          `08:00:00.000Z`,
-          `10:00:00.000Z`,
-          `12:00:00.000Z`,
-        ],
-        {
-          dateString: todayDateString,
-        }
-      );
-      jest.useRealTimers();
-    });
-
-    test("afterBuffer and beforeBuffer tests - Non Cal Busy Time", async () => {
-      const { dateString: plus2DateString } = getDate({ dateIncrement: 2 });
-      const { dateString: plus3DateString } = getDate({ dateIncrement: 3 });
-
-      const scenarioData = {
-        eventTypes: [
-          {
-            id: 1,
-            length: 120,
-            beforeEventBuffer: 120,
-            afterEventBuffer: 120,
-            users: [
-              {
-                id: 101,
-              },
-            ],
-          },
-        ],
-        users: [
-          {
-            ...TestData.users.example,
-            id: 101,
-            schedules: [TestData.schedules.IstWorkHours],
-            credentials: [getGoogleCalendarCredential()],
-            selectedCalendars: [TestData.selectedCalendars.google],
-          },
-        ],
-        apps: [TestData.apps.googleCalendar],
-      };
-
-      createBookingScenario(scenarioData);
-
-      addBusyTimesInGoogleCalendar(
-        [
-          {
-            start: `${plus3DateString}T04:00:00.000Z`,
-            end: `${plus3DateString}T05:59:59.000Z`,
-          },
-        ],
-        scenarioData
-      );
-
-      const scheduleForEventOnADayWithNonCalBooking = await getSchedule(
-        {
-          eventTypeId: 1,
-          eventTypeSlug: "",
-          startTime: `${plus2DateString}T18:30:00.000Z`,
-          endTime: `${plus3DateString}T18:29:59.999Z`,
-          timeZone: Timezones["+5:30"],
-        },
-        ctx
-      );
-
-      expect(scheduleForEventOnADayWithNonCalBooking).toHaveTimeSlots(
-        [
-          // `04:00:00.000Z`, // - 4 AM is booked
-          // `06:00:00.000Z`, // - 6 AM is not available because 08:00AM slot has a `beforeEventBuffer`
-          `08:00:00.000Z`, // - 8 AM is available because of availability of 06:00 - 07:59
-          `10:00:00.000Z`,
-          `12:00:00.000Z`,
-        ],
-        {
-          dateString: plus3DateString,
-        }
-      );
-    });
-
-    test("afterBuffer and beforeBuffer tests - Cal Busy Time", async () => {
-      const { dateString: plus1DateString } = getDate({ dateIncrement: 1 });
-      const { dateString: plus2DateString } = getDate({ dateIncrement: 2 });
-      const { dateString: plus3DateString } = getDate({ dateIncrement: 3 });
-
-      const scenarioData = {
-        eventTypes: [
-          {
-            id: 1,
-            length: 120,
-            beforeEventBuffer: 120,
-            afterEventBuffer: 120,
-            users: [
-              {
-                id: 101,
-              },
-            ],
-          },
-        ],
-        users: [
-          {
-            ...TestData.users.example,
-            id: 101,
-            schedules: [TestData.schedules.IstWorkHours],
-            credentials: [getGoogleCalendarCredential()],
-            selectedCalendars: [TestData.selectedCalendars.google],
-          },
-        ],
-        bookings: [
-          {
-            userId: 101,
-            eventTypeId: 1,
-            startTime: `${plus2DateString}T04:00:00.000Z`,
-            endTime: `${plus2DateString}T05:59:59.000Z`,
-            status: "ACCEPTED" as BookingStatus,
-          },
-        ],
-        apps: [TestData.apps.googleCalendar],
-      };
-
-      createBookingScenario(scenarioData);
-
-      addBusyTimesInGoogleCalendar(
-        [
-          {
-            start: `${plus3DateString}T04:00:00.000Z`,
-            end: `${plus3DateString}T05:59:59.000Z`,
-          },
-        ],
-        scenarioData
-      );
-
-      const scheduleForEventOnADayWithCalBooking = await getSchedule(
-        {
-          eventTypeId: 1,
-          eventTypeSlug: "",
-          startTime: `${plus1DateString}T18:30:00.000Z`,
-          endTime: `${plus2DateString}T18:29:59.999Z`,
-          timeZone: Timezones["+5:30"],
-        },
-        ctx
-      );
-
-      expect(scheduleForEventOnADayWithCalBooking).toHaveTimeSlots(
-        [
-          // `04:00:00.000Z`, // - 4 AM is booked
-          // `06:00:00.000Z`, // - 6 AM is not available because of afterBuffer(120 mins) of the existing booking(4-5:59AM slot)
-          // `08:00:00.000Z`, // - 8 AM is not available because of beforeBuffer(120mins) of possible booking at 08:00
-          `10:00:00.000Z`,
-          `12:00:00.000Z`,
-        ],
-        {
-          dateString: plus2DateString,
-        }
-      );
-    });
-
-    test("Check for Date overrides", async () => {
-      const { dateString: plus1DateString } = getDate({ dateIncrement: 1 });
-      const { dateString: plus2DateString } = getDate({ dateIncrement: 2 });
-
-      const scenarioData = {
-        eventTypes: [
-          {
-            id: 1,
-            length: 60,
-            users: [
-              {
-                id: 101,
-              },
-            ],
-          },
-        ],
-        users: [
-          {
-            ...TestData.users.example,
-            id: 101,
-            schedules: [TestData.schedules.IstWorkHoursWithDateOverride(plus2DateString)],
-          },
-        ],
-      };
-
-      createBookingScenario(scenarioData);
-
-      const scheduleForEventOnADayWithDateOverride = await getSchedule(
-        {
-          eventTypeId: 1,
-          eventTypeSlug: "",
-          startTime: `${plus1DateString}T18:30:00.000Z`,
-          endTime: `${plus2DateString}T18:29:59.999Z`,
-          timeZone: Timezones["+5:30"],
-        },
-        ctx
-      );
-
-      expect(scheduleForEventOnADayWithDateOverride).toHaveTimeSlots(
-        ["08:30:00.000Z", "09:30:00.000Z", "10:30:00.000Z", "11:30:00.000Z"],
-        {
-          dateString: plus2DateString,
-        }
-      );
-    });
-
-    test("correctly identifies unavailable slots from calendar", async () => {
-      const { dateString: plus1DateString } = getDate({ dateIncrement: 1 });
-      const { dateString: plus2DateString } = getDate({ dateIncrement: 2 });
-
-      const scenarioData = {
-        eventTypes: [
-          {
-            id: 1,
-            slotInterval: 45,
-            users: [
-              {
-                id: 101,
-              },
-            ],
-          },
-        ],
-        users: [
-          {
-            ...TestData.users.example,
-            id: 101,
-            schedules: [TestData.schedules.IstWorkHours],
-            credentials: [getGoogleCalendarCredential()],
-            selectedCalendars: [TestData.selectedCalendars.google],
-          },
-        ],
-        apps: [TestData.apps.googleCalendar],
-      };
-      // An event with one accepted booking
-      createBookingScenario(scenarioData);
-
-      addBusyTimesInGoogleCalendar(
-        [
-          {
-            start: `${plus2DateString}T04:30:00.000Z`,
-            end: `${plus2DateString}T23:00:00.000Z`,
-          },
-        ],
-        scenarioData
-      );
-      const scheduleForDayWithAGoogleCalendarBooking = await getSchedule(
-        {
-          eventTypeId: 1,
-          eventTypeSlug: "",
-          startTime: `${plus1DateString}T18:30:00.000Z`,
-          endTime: `${plus2DateString}T18:29:59.999Z`,
-          timeZone: Timezones["+5:30"],
-        },
-        ctx
-      );
-
-      // As per Google Calendar Availability, only 4PM GMT slot would be available
-      expect(scheduleForDayWithAGoogleCalendarBooking).toHaveTimeSlots([`04:00:00.000Z`], {
-        dateString: plus2DateString,
-      });
+      );
     });
 
     test("correctly identifies unavailable slots from calendar for all users in Round Robin scheduling, considers bookings of users in other events as well", async () => {
@@ -1406,263 +1021,6 @@
       );
     });
   });
-<<<<<<< HEAD
-
-  describe("Team Event", () => {
-    test("correctly identifies unavailable slots from calendar for all users in collective scheduling, considers bookings of users in other events as well", async () => {
-      const { dateString: todayDateString } = getDate();
-
-      const { dateString: plus1DateString } = getDate({ dateIncrement: 1 });
-      const { dateString: plus2DateString } = getDate({ dateIncrement: 2 });
-
-      createBookingScenario({
-        eventTypes: [
-          // An event having two users with one accepted booking
-          {
-            id: 1,
-            slotInterval: 45,
-            users: [
-              {
-                id: 101,
-              },
-              {
-                id: 102,
-              },
-            ],
-          },
-          {
-            id: 2,
-            slotInterval: 45,
-            users: [
-              {
-                id: 102,
-              },
-            ],
-          },
-        ],
-        users: [
-          {
-            ...TestData.users.example,
-            id: 101,
-            schedules: [TestData.schedules.IstWorkHours],
-          },
-          {
-            ...TestData.users.example,
-            id: 102,
-            schedules: [TestData.schedules.IstWorkHours],
-          },
-        ],
-        bookings: [
-          {
-            userId: 101,
-            eventTypeId: 1,
-            status: "ACCEPTED",
-            startTime: `${plus2DateString}T04:00:00.000Z`,
-            endTime: `${plus2DateString}T04:15:00.000Z`,
-          },
-          {
-            userId: 102,
-            eventTypeId: 2,
-            status: "ACCEPTED",
-            startTime: `${plus2DateString}T05:30:00.000Z`,
-            endTime: `${plus2DateString}T05:45:00.000Z`,
-          },
-        ],
-      });
-
-      const scheduleForTeamEventOnADayWithNoBooking = await getSchedule(
-        {
-          eventTypeId: 1,
-          eventTypeSlug: "",
-          startTime: `${todayDateString}T18:30:00.000Z`,
-          endTime: `${plus1DateString}T18:29:59.999Z`,
-          timeZone: Timezones["+5:30"],
-        },
-        ctx
-      );
-
-      expect(scheduleForTeamEventOnADayWithNoBooking).toHaveTimeSlots(
-        [
-          `04:00:00.000Z`,
-          `04:45:00.000Z`,
-          `05:30:00.000Z`,
-          `06:15:00.000Z`,
-          `07:00:00.000Z`,
-          `07:45:00.000Z`,
-          `08:30:00.000Z`,
-          `09:15:00.000Z`,
-          `10:00:00.000Z`,
-          `10:45:00.000Z`,
-          `11:30:00.000Z`,
-        ],
-        {
-          dateString: plus1DateString,
-        }
-      );
-
-      const scheduleForTeamEventOnADayWithOneBookingForEachUser = await getSchedule(
-        {
-          eventTypeId: 1,
-          eventTypeSlug: "",
-          startTime: `${plus1DateString}T18:30:00.000Z`,
-          endTime: `${plus2DateString}T18:29:59.999Z`,
-          timeZone: Timezones["+5:30"],
-        },
-        ctx
-      );
-      // A user with blocked time in another event, still affects Team Event availability
-      // It's a collective availability, so both user 101 and 102 are considered for timeslots
-      expect(scheduleForTeamEventOnADayWithOneBookingForEachUser).toHaveTimeSlots(
-        [
-          //`04:00:00.000Z`, - Blocked with User 101
-          `04:45:00.000Z`,
-          //`05:30:00.000Z`, - Blocked with User 102 in event 2
-          `06:15:00.000Z`,
-          `07:00:00.000Z`,
-          `07:45:00.000Z`,
-          `08:30:00.000Z`,
-          `09:15:00.000Z`,
-          `10:00:00.000Z`,
-          `10:45:00.000Z`,
-          `11:30:00.000Z`,
-        ],
-        { dateString: plus2DateString }
-      );
-    });
-
-    test("correctly identifies unavailable slots from calendar for all users in Round Robin scheduling, considers bookings of users in other events as well", async () => {
-      const { dateString: plus1DateString } = getDate({ dateIncrement: 1 });
-      const { dateString: plus2DateString } = getDate({ dateIncrement: 2 });
-      const { dateString: plus3DateString } = getDate({ dateIncrement: 3 });
-
-      createBookingScenario({
-        eventTypes: [
-          // An event having two users with one accepted booking
-          {
-            id: 1,
-            slotInterval: 45,
-            users: [
-              {
-                id: 101,
-              },
-              {
-                id: 102,
-              },
-            ],
-            schedulingType: "ROUND_ROBIN",
-          },
-          {
-            id: 2,
-            slotInterval: 45,
-            users: [
-              {
-                id: 102,
-              },
-            ],
-          },
-        ],
-        users: [
-          {
-            ...TestData.users.example,
-            id: 101,
-            schedules: [TestData.schedules.IstWorkHours],
-          },
-          {
-            ...TestData.users.example,
-            id: 102,
-            schedules: [TestData.schedules.IstWorkHours],
-          },
-        ],
-        bookings: [
-          {
-            userId: 101,
-            eventTypeId: 1,
-            status: "ACCEPTED",
-            startTime: `${plus2DateString}T04:00:00.000Z`,
-            endTime: `${plus2DateString}T04:15:00.000Z`,
-          },
-          {
-            userId: 102,
-            eventTypeId: 2,
-            status: "ACCEPTED",
-            startTime: `${plus2DateString}T05:30:00.000Z`,
-            endTime: `${plus2DateString}T05:45:00.000Z`,
-          },
-          {
-            userId: 101,
-            eventTypeId: 1,
-            status: "ACCEPTED",
-            startTime: `${plus3DateString}T04:00:00.000Z`,
-            endTime: `${plus3DateString}T04:15:00.000Z`,
-          },
-          {
-            userId: 102,
-            eventTypeId: 2,
-            status: "ACCEPTED",
-            startTime: `${plus3DateString}T04:00:00.000Z`,
-            endTime: `${plus3DateString}T04:15:00.000Z`,
-          },
-        ],
-      });
-      const scheduleForTeamEventOnADayWithOneBookingForEachUserButOnDifferentTimeslots = await getSchedule(
-        {
-          eventTypeId: 1,
-          eventTypeSlug: "",
-          startTime: `${plus1DateString}T18:30:00.000Z`,
-          endTime: `${plus2DateString}T18:29:59.999Z`,
-          timeZone: Timezones["+5:30"],
-        },
-        ctx
-      );
-      // A user with blocked time in another event, still affects Team Event availability
-      expect(scheduleForTeamEventOnADayWithOneBookingForEachUserButOnDifferentTimeslots).toHaveTimeSlots(
-        [
-          `04:00:00.000Z`, // - Blocked with User 101 but free with User 102. Being RoundRobin it is still bookable
-          `04:45:00.000Z`,
-          `05:30:00.000Z`, // - Blocked with User 102 but free with User 101. Being RoundRobin it is still bookable
-          `06:15:00.000Z`,
-          `07:00:00.000Z`,
-          `07:45:00.000Z`,
-          `08:30:00.000Z`,
-          `09:15:00.000Z`,
-          `10:00:00.000Z`,
-          `10:45:00.000Z`,
-          `11:30:00.000Z`,
-        ],
-        { dateString: plus2DateString }
-      );
-
-      const scheduleForTeamEventOnADayWithOneBookingForEachUserOnSameTimeSlot = await getSchedule(
-        {
-          eventTypeId: 1,
-          eventTypeSlug: "",
-          startTime: `${plus2DateString}T18:30:00.000Z`,
-          endTime: `${plus3DateString}T18:29:59.999Z`,
-          timeZone: Timezones["+5:30"],
-        },
-        ctx
-      );
-      // A user with blocked time in another event, still affects Team Event availability
-      expect(scheduleForTeamEventOnADayWithOneBookingForEachUserOnSameTimeSlot).toHaveTimeSlots(
-        [
-          //`04:00:00.000Z`, // - Blocked with User 101 as well as User 102, so not available in Round Robin
-          `04:45:00.000Z`,
-          `05:30:00.000Z`,
-          `06:15:00.000Z`,
-          `07:00:00.000Z`,
-          `07:45:00.000Z`,
-          `08:30:00.000Z`,
-          `09:15:00.000Z`,
-          `10:00:00.000Z`,
-          `10:45:00.000Z`,
-          `11:30:00.000Z`,
-        ],
-        { dateString: plus3DateString }
-      );
-    });
-  });
-=======
->>>>>>> 2d50d09c
 });
 
 function getGoogleCalendarCredential() {
@@ -1720,10 +1078,6 @@
   // eslint-disable-next-line @typescript-eslint/ban-ts-comment
   // @ts-ignore
   prismaMock.eventType.findUnique.mockImplementation(({ where }) => {
-<<<<<<< HEAD
-    console.log("eventTypesWithUsers", eventTypesWithUsers);
-=======
->>>>>>> 2d50d09c
     return new Promise((resolve) => {
       const eventType = eventTypesWithUsers.find((e) => e.id === where.id) as unknown as PrismaEventType & {
         users: PrismaUser[];
@@ -1851,10 +1205,6 @@
   const date = _date < 10 ? "0" + _date : _date;
   const month = _month < 10 ? "0" + _month : _month;
 
-<<<<<<< HEAD
-  console.log(`Date, month, year for ${JSON.stringify(param)}`, date, month, year);
-=======
->>>>>>> 2d50d09c
   return {
     date,
     month,
@@ -1864,48 +1214,13 @@
 };
 
 /**
-<<<<<<< HEAD
- * Remember that this fn must be called only if you expect your test to lookup for busy times in Google Calendar.
- * Calling it unnecessarily will result in a test failure. This is how nock works because it would expect a call to the requests and that too only once.
-=======
  * TODO: Improve this to validate the arguments passed to getBusyCalendarTimes if they are valid or not.
->>>>>>> 2d50d09c
  */
 function addBusyTimesInGoogleCalendar(
   busy: {
     start: string;
     end: string;
-<<<<<<< HEAD
-  }[],
-  data: ScenarioData
-) {
-  if (!data.users.find((u) => u.credentials && u.selectedCalendars)) {
-    throw new Error(
-      "Google Calendar mocking requires atleast one user with both `credentials` and `selectedCalendars`"
-    );
-  }
-  if (!data.apps?.find((app) => app.slug === "google-calendar")) {
-    throw new Error('Google Calendar mocking requires an app with slug "google-calendar"');
-  }
-  logger.silly("Adding busy times in Google Calendar", busy);
-  nock("https://oauth2.googleapis.com").post("/token").reply(200, {
-    access_token: "access_token",
-    expiry_date: Infinity,
-  });
-
-  // Google Calendar with 11th July having many events
-  nock("https://www.googleapis.com")
-    .post("/calendar/v3/freeBusy")
-    .reply(200, {
-      calendars: [
-        {
-          busy,
-        },
-      ],
-    });
-=======
   }[]
 ) {
   CalendarManagerMock.getBusyCalendarTimes.mockResolvedValue(busy);
->>>>>>> 2d50d09c
 }