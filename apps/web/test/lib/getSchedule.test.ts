--- conflicted
+++ resolved
@@ -65,42 +65,6 @@
         ],
         createContacts: [{ id: "contact-id", email: "test@test.com" }],
       });
-<<<<<<< HEAD
-    });
-  });
-
-  describe("Round robin lead skip - CRM", async () => {
-    test("correctly get slots for event with only round robin hosts", async () => {
-      vi.setSystemTime("2024-05-21T00:00:13Z");
-
-      const plus1DateString = "2024-05-22";
-      const plus2DateString = "2024-05-23";
-
-      const crmCredential = {
-        id: 1,
-        type: "salesforce_crm",
-        key: {
-          clientId: "test-client-id",
-        },
-        userId: 1,
-        teamId: null,
-        appId: "salesforce",
-        invalid: false,
-        user: { email: "test@test.com" },
-      };
-
-      await createCredentials([crmCredential]);
-
-      mockCrmApp("salesforce", {
-        getContacts: [
-          {
-            id: "contact-id",
-            email: "test@test.com",
-            ownerEmail: "example@example.com",
-          },
-        ],
-        createContacts: [{ id: "contact-id", email: "test@test.com" }],
-      });
 
       await createBookingScenario({
         eventTypes: [
@@ -156,11 +120,10 @@
           endTime: `${plus2DateString}T18:29:59.999Z`,
           timeZone: Timezones["+5:30"],
           isTeamEvent: true,
-          bookerEmail: "test@test.com",
-        },
-      });
-
-      expect(scheduleWithLeadSkip.teamMember).toBe("example@example.com");
+          teamMemberEmail: "example@example.com",
+          orgSlug: null,
+        },
+      });
 
       // only slots where example@example.com is available
       expect(scheduleWithLeadSkip).toHaveTimeSlots(
@@ -178,11 +141,9 @@
           endTime: `${plus2DateString}T18:29:59.999Z`,
           timeZone: Timezones["+5:30"],
           isTeamEvent: true,
-          bookerEmail: "testtest@test.com",
-        },
-      });
-
-      expect(scheduleWithoutLeadSkip.teamMember).toBe(undefined);
+          orgSlug: null,
+        },
+      });
 
       // slots where either one of the rr hosts is available
       expect(scheduleWithoutLeadSkip).toHaveTimeSlots(
@@ -206,8 +167,10 @@
       );
     });
     test("correctly get slots for event with round robin and fixed hosts", async () => {
-      const { dateString: plus1DateString } = getDate({ dateIncrement: 1 });
-      const { dateString: plus2DateString } = getDate({ dateIncrement: 2 });
+      vi.setSystemTime("2024-05-21T00:00:13Z");
+
+      const plus1DateString = "2024-05-22";
+      const plus2DateString = "2024-05-23";
 
       const crmCredential = {
         id: 1,
@@ -306,11 +269,10 @@
           endTime: `${plus2DateString}T18:29:59.999Z`,
           timeZone: Timezones["+5:30"],
           isTeamEvent: true,
-          bookerEmail: "test@test.com",
-        },
-      });
-
-      expect(scheduleFixedHostLead.teamMember).toBe("example@example.com");
+          teamMemberEmail: "example@example.com",
+          orgSlug: null,
+        },
+      });
 
       // show normal slots, example@example + one RR host needs to be available
       expect(scheduleFixedHostLead).toHaveTimeSlots(
@@ -336,11 +298,10 @@
           endTime: `${plus2DateString}T18:29:59.999Z`,
           timeZone: Timezones["+5:30"],
           isTeamEvent: true,
-          bookerEmail: "test1@test.com",
-        },
-      });
-
-      expect(scheduleRRHostLead.teamMember).toBe("example1@example.com");
+          teamMemberEmail: "example1@example.com",
+          orgSlug: null,
+        },
+      });
 
       // slots where example@example (fixed host) + example1@example.com are available together
       expect(scheduleRRHostLead).toHaveTimeSlots(
@@ -350,15 +311,39 @@
         }
       );
     });
-  });
-
-  describe("User Event", () => {
-    test("correctly identifies unavailable slots from Cal Bookings in different status", async () => {
-      const { dateString: plus1DateString } = getDate({ dateIncrement: 1 });
-      const { dateString: plus2DateString } = getDate({ dateIncrement: 2 });
-      const { dateString: plus3DateString } = getDate({ dateIncrement: 3 });
-=======
->>>>>>> 00ee1ef4
+    test("correctly get slots when contact owner has no availability in first two weeks", async () => {
+      vi.setSystemTime("2024-05-01T00:00:13Z");
+
+      const startTime = "2024-05-01";
+      const endTime = "2024-06-01";
+      const dateWithinTwoWeeks = "2024-05-10";
+      const dateAfterTwoWeeks = "2024-05-22";
+
+      const crmCredential = {
+        id: 1,
+        type: "salesforce_crm",
+        key: {
+          clientId: "test-client-id",
+        },
+        userId: 1,
+        teamId: null,
+        appId: "salesforce",
+        invalid: false,
+        user: { email: "test@test.com" },
+      };
+
+      await createCredentials([crmCredential]);
+
+      mockCrmApp("salesforce", {
+        getContacts: [
+          {
+            id: "contact-id",
+            email: "test@test.com",
+            ownerEmail: "example@example.com",
+          },
+        ],
+        createContacts: [{ id: "contact-id", email: "test@test.com" }],
+      });
 
       await createBookingScenario({
         eventTypes: [
@@ -393,7 +378,7 @@
             ...TestData.users.example,
             email: "example@example.com",
             id: 101,
-            schedules: [TestData.schedules.IstEveningShift],
+            schedules: [TestData.schedules.IstWorkHoursWithFirstTwoWeeksUnavailable(startTime)],
           },
           {
             ...TestData.users.example,
@@ -410,14 +395,665 @@
         input: {
           eventTypeId: 1,
           eventTypeSlug: "",
+          startTime: `${startTime}T18:30:00.000Z`,
+          endTime: `${endTime}T18:29:59.999Z`,
+          timeZone: Timezones["+5:30"],
+          isTeamEvent: true,
+          teamMemberEmail: "example@example.com",
+          orgSlug: null,
+        },
+      });
+
+      // example@example.com isn't available in the first two weeks, so we fallback to all hosts
+      expect(scheduleWithLeadSkip).toHaveTimeSlots(
+        [
+          `04:30:00.000Z`,
+          `05:30:00.000Z`,
+          `06:30:00.000Z`,
+          `07:30:00.000Z`,
+          `08:30:00.000Z`,
+          `09:30:00.000Z`,
+          `10:30:00.000Z`,
+          `11:30:00.000Z`,
+          // `12:30:00.000Z`,
+          // `13:30:00.000Z`,
+          // `14:30:00.000Z`,
+          // `15:30:00.000Z`,
+        ],
+        {
+          dateString: dateWithinTwoWeeks,
+        }
+      );
+
+      // slots from from both hosts because example@example.com isn't available in the first two weeks, so we fallback to all hosts
+      expect(scheduleWithLeadSkip).toHaveTimeSlots(
+        [
+          `04:30:00.000Z`,
+          `05:30:00.000Z`,
+          `06:30:00.000Z`,
+          `07:30:00.000Z`,
+          `08:30:00.000Z`,
+          `09:30:00.000Z`,
+          `10:30:00.000Z`,
+          `11:30:00.000Z`,
+          `12:30:00.000Z`,
+          `13:30:00.000Z`,
+          `14:30:00.000Z`,
+          `15:30:00.000Z`,
+        ],
+        {
+          dateString: dateAfterTwoWeeks,
+        }
+      );
+    });
+
+    test("correctly get slots for event when contact owner has no availability for the whole month but is available the first two weeks", async () => {
+      vi.setSystemTime("2024-05-01T00:00:13Z");
+
+      const startTime = "2024-07-01";
+      const endTime = "2024-07-31";
+
+      const crmCredential = {
+        id: 1,
+        type: "salesforce_crm",
+        key: {
+          clientId: "test-client-id",
+        },
+        userId: 1,
+        teamId: null,
+        appId: "salesforce",
+        invalid: false,
+        user: { email: "test@test.com" },
+      };
+
+      await createCredentials([crmCredential]);
+
+      mockCrmApp("salesforce", {
+        getContacts: [
+          {
+            id: "contact-id",
+            email: "test@test.com",
+            ownerEmail: "example@example.com",
+          },
+        ],
+        createContacts: [{ id: "contact-id", email: "test@test.com" }],
+      });
+
+      await createBookingScenario({
+        eventTypes: [
+          {
+            id: 1,
+            slotInterval: 60,
+            length: 60,
+            hosts: [
+              {
+                userId: 101,
+                isFixed: false,
+              },
+              {
+                userId: 102,
+                isFixed: false,
+              },
+            ],
+            schedulingType: "ROUND_ROBIN",
+            metadata: {
+              apps: {
+                salesforce: {
+                  enabled: true,
+                  appCategories: ["crm"],
+                  roundRobinLeadSkip: true,
+                },
+              },
+            },
+          },
+        ],
+        users: [
+          {
+            ...TestData.users.example,
+            email: "example@example.com",
+            id: 101,
+            schedules: [TestData.schedules.IstNotAvailableForFullMonth("2024-07")], // not available full July
+          },
+          {
+            ...TestData.users.example,
+            email: "example1@example.com",
+            id: 102,
+            schedules: [TestData.schedules.IstMorningShift],
+            defaultScheduleId: 2,
+          },
+        ],
+        bookings: [],
+      });
+
+      const scheduleWithLeadSkip = await getSchedule({
+        input: {
+          eventTypeId: 1,
+          eventTypeSlug: "",
+          startTime: `${startTime}T18:30:00.000Z`,
+          endTime: `${endTime}T18:29:59.999Z`,
+          timeZone: Timezones["+5:30"],
+          isTeamEvent: true,
+          teamMemberEmail: "example@example.com",
+          orgSlug: null,
+        },
+      });
+
+      // slots from example@example.com because even though user isn't available in July, user is available in the first two weeks
+      expect(scheduleWithLeadSkip).toHaveDateDisabled({
+        dateString: "2024-07-05",
+      });
+    });
+
+    test("correctly get slots for event when contact owner has no availability at all", async () => {
+      vi.setSystemTime("2024-05-01T00:00:13Z");
+
+      const startTime = "2024-07-01";
+      const endTime = "2024-07-31";
+
+      const crmCredential = {
+        id: 1,
+        type: "salesforce_crm",
+        key: {
+          clientId: "test-client-id",
+        },
+        userId: 1,
+        teamId: null,
+        appId: "salesforce",
+        invalid: false,
+        user: { email: "test@test.com" },
+      };
+
+      await createCredentials([crmCredential]);
+
+      mockCrmApp("salesforce", {
+        getContacts: [
+          {
+            id: "contact-id",
+            email: "test@test.com",
+            ownerEmail: "example@example.com",
+          },
+        ],
+        createContacts: [{ id: "contact-id", email: "test@test.com" }],
+      });
+
+      await createBookingScenario({
+        eventTypes: [
+          {
+            id: 1,
+            slotInterval: 60,
+            length: 60,
+            hosts: [
+              {
+                userId: 101,
+                isFixed: false,
+              },
+              {
+                userId: 102,
+                isFixed: false,
+              },
+            ],
+            schedulingType: "ROUND_ROBIN",
+            metadata: {
+              apps: {
+                salesforce: {
+                  enabled: true,
+                  appCategories: ["crm"],
+                  roundRobinLeadSkip: true,
+                },
+              },
+            },
+          },
+        ],
+        users: [
+          {
+            ...TestData.users.example,
+            email: "example@example.com",
+            id: 101,
+            schedules: [TestData.schedules.EmptyAvailability],
+          },
+          {
+            ...TestData.users.example,
+            email: "example1@example.com",
+            id: 102,
+            schedules: [TestData.schedules.IstMorningShift],
+            defaultScheduleId: 2,
+          },
+        ],
+        bookings: [],
+      });
+
+      const scheduleWithLeadSkip = await getSchedule({
+        input: {
+          eventTypeId: 1,
+          eventTypeSlug: "",
+          startTime: `${startTime}T18:30:00.000Z`,
+          endTime: `${endTime}T18:29:59.999Z`,
+          timeZone: Timezones["+5:30"],
+          isTeamEvent: true,
+          teamMemberEmail: "example@example.com",
+          orgSlug: null,
+        },
+      });
+
+      // slots from example1@example.com because example@example.com isn't available also not the first two weeks
+      expect(scheduleWithLeadSkip).toHaveTimeSlots(
+        [
+          `04:30:00.000Z`,
+          `05:30:00.000Z`,
+          `06:30:00.000Z`,
+          `07:30:00.000Z`,
+          `08:30:00.000Z`,
+          `09:30:00.000Z`,
+          `10:30:00.000Z`,
+          `11:30:00.000Z`,
+        ],
+        {
+          dateString: "2024-07-05",
+        }
+      );
+    });
+
+    test("correctly gets slot for event when contact owner is available in the first two weeks and the next month is loaded (within the two weeks)", async () => {
+      vi.setSystemTime("2024-05-23T00:00:13Z");
+
+      const startTime = "2024-06-01";
+      const endTime = "2024-06-31";
+
+      const crmCredential = {
+        id: 1,
+        type: "salesforce_crm",
+        key: {
+          clientId: "test-client-id",
+        },
+        userId: 1,
+        teamId: null,
+        appId: "salesforce",
+        invalid: false,
+        user: { email: "test@test.com" },
+      };
+
+      await createCredentials([crmCredential]);
+
+      mockCrmApp("salesforce", {
+        getContacts: [
+          {
+            id: "contact-id",
+            email: "test@test.com",
+            ownerEmail: "example@example.com",
+          },
+        ],
+        createContacts: [{ id: "contact-id", email: "test@test.com" }],
+      });
+
+      await createBookingScenario({
+        eventTypes: [
+          {
+            id: 1,
+            slotInterval: 60,
+            length: 60,
+            hosts: [
+              {
+                userId: 101,
+                isFixed: false,
+              },
+              {
+                userId: 102,
+                isFixed: false,
+              },
+            ],
+            schedulingType: "ROUND_ROBIN",
+            metadata: {
+              apps: {
+                salesforce: {
+                  enabled: true,
+                  appCategories: ["crm"],
+                  roundRobinLeadSkip: true,
+                },
+              },
+            },
+          },
+        ],
+        users: [
+          {
+            ...TestData.users.example,
+            email: "example@example.com",
+            id: 101,
+            schedules: [TestData.schedules.IstNotAvailableForFullMonth("2024-06")],
+          },
+          {
+            ...TestData.users.example,
+            email: "example1@example.com",
+            id: 102,
+            schedules: [TestData.schedules.IstMorningShift],
+            defaultScheduleId: 2,
+          },
+        ],
+        bookings: [],
+      });
+
+      const scheduleWithLeadSkip = await getSchedule({
+        input: {
+          eventTypeId: 1,
+          eventTypeSlug: "",
+          startTime: `${startTime}T18:30:00.000Z`,
+          endTime: `${endTime}T18:29:59.999Z`,
+          timeZone: Timezones["+5:30"],
+          isTeamEvent: true,
+          teamMemberEmail: "example@example.com",
+          orgSlug: null,
+        },
+      });
+
+      // slots for example@example.com, because user is available in the first two weeks (prev month)
+      expect(scheduleWithLeadSkip).toHaveDateDisabled({
+        dateString: "2024-06-03",
+      });
+    });
+
+    test("correctly gets slot for event when contact owner is available in the first two weeks and it's end of the month", async () => {
+      vi.setSystemTime("2024-05-23T00:00:13Z");
+
+      const startTime = "2024-05-23";
+      const endTime = "2024-05-31";
+
+      const crmCredential = {
+        id: 1,
+        type: "salesforce_crm",
+        key: {
+          clientId: "test-client-id",
+        },
+        userId: 1,
+        teamId: null,
+        appId: "salesforce",
+        invalid: false,
+        user: { email: "test@test.com" },
+      };
+
+      await createCredentials([crmCredential]);
+
+      mockCrmApp("salesforce", {
+        getContacts: [
+          {
+            id: "contact-id",
+            email: "test@test.com",
+            ownerEmail: "example@example.com",
+          },
+        ],
+        createContacts: [{ id: "contact-id", email: "test@test.com" }],
+      });
+
+      await createBookingScenario({
+        eventTypes: [
+          {
+            id: 1,
+            slotInterval: 60,
+            length: 60,
+            hosts: [
+              {
+                userId: 101,
+                isFixed: false,
+              },
+              {
+                userId: 102,
+                isFixed: false,
+              },
+            ],
+            schedulingType: "ROUND_ROBIN",
+            metadata: {
+              apps: {
+                salesforce: {
+                  enabled: true,
+                  appCategories: ["crm"],
+                  roundRobinLeadSkip: true,
+                },
+              },
+            },
+          },
+        ],
+        users: [
+          {
+            ...TestData.users.example,
+            email: "example@example.com",
+            id: 101,
+            schedules: [TestData.schedules.IstNotAvailableForFullMonth("2024-05")],
+          },
+          {
+            ...TestData.users.example,
+            email: "example1@example.com",
+            id: 102,
+            schedules: [TestData.schedules.IstMorningShift],
+            defaultScheduleId: 2,
+          },
+        ],
+        bookings: [],
+      });
+
+      const scheduleWithLeadSkip = await getSchedule({
+        input: {
+          eventTypeId: 1,
+          eventTypeSlug: "",
+          startTime: `${startTime}T18:30:00.000Z`,
+          endTime: `${endTime}T18:29:59.999Z`,
+          timeZone: Timezones["+5:30"],
+          isTeamEvent: true,
+          teamMemberEmail: "example@example.com",
+          orgSlug: null,
+        },
+      });
+
+      // slots for example@example.com, because user is available in the first two weeks (next month)
+      expect(scheduleWithLeadSkip).toHaveDateDisabled({
+        dateString: "2024-05-29",
+      });
+    });
+
+    test("Negative case(i.e. skipContactOwner is true) - when teamMemberEmail is provided but not used", async () => {
+      vi.setSystemTime("2024-05-21T00:00:13Z");
+
+      const plus1DateString = "2024-05-22";
+      const plus2DateString = "2024-05-23";
+
+      const crmCredential = {
+        id: 1,
+        type: "salesforce_crm",
+        key: {
+          clientId: "test-client-id",
+        },
+        userId: 1,
+        teamId: null,
+        appId: "salesforce",
+        invalid: false,
+        user: { email: "test@test.com" },
+      };
+
+      await createCredentials([crmCredential]);
+
+      mockCrmApp("salesforce", {
+        getContacts: [
+          {
+            id: "contact-id",
+            email: "test@test.com",
+            ownerEmail: "example@example.com",
+          },
+        ],
+        createContacts: [{ id: "contact-id", email: "test@test.com" }],
+      });
+
+      await createBookingScenario({
+        eventTypes: [
+          {
+            id: 1,
+            slotInterval: 60,
+            length: 60,
+            hosts: [
+              {
+                userId: 101,
+                isFixed: false,
+              },
+              {
+                userId: 102,
+                isFixed: false,
+              },
+            ],
+            schedulingType: "ROUND_ROBIN",
+            metadata: {
+              apps: {
+                salesforce: {
+                  enabled: true,
+                  appCategories: ["crm"],
+                  roundRobinLeadSkip: true,
+                },
+              },
+            },
+          },
+        ],
+        users: [
+          {
+            ...TestData.users.example,
+            email: "example@example.com",
+            id: 101,
+            schedules: [TestData.schedules.IstEveningShift],
+          },
+          {
+            ...TestData.users.example,
+            email: "example1@example.com",
+            id: 102,
+            schedules: [TestData.schedules.IstMorningShift],
+            defaultScheduleId: 2,
+          },
+        ],
+        bookings: [],
+      });
+
+      const scheduleWhenContactOwnerIsSkipped = await getSchedule({
+        input: {
+          eventTypeId: 1,
+          eventTypeSlug: "",
           startTime: `${plus1DateString}T18:30:00.000Z`,
           endTime: `${plus2DateString}T18:29:59.999Z`,
           timeZone: Timezones["+5:30"],
           isTeamEvent: true,
           teamMemberEmail: "example@example.com",
-          orgSlug: null,
-        },
-      });
+          skipContactOwner: true,
+          orgSlug: null,
+        },
+      });
+
+      // Both users slot would be available as contact owner(example@example.com) is skipped and we fallback to all users of RR
+      expect(scheduleWhenContactOwnerIsSkipped).toHaveTimeSlots(
+        [
+          `04:30:00.000Z`,
+          `05:30:00.000Z`,
+          `06:30:00.000Z`,
+          `07:30:00.000Z`,
+          `08:30:00.000Z`,
+          `09:30:00.000Z`,
+          `10:30:00.000Z`,
+          `11:30:00.000Z`,
+          `12:30:00.000Z`,
+          `13:30:00.000Z`,
+          `14:30:00.000Z`,
+          `15:30:00.000Z`,
+        ],
+        {
+          dateString: plus2DateString,
+        }
+      );
+    });
+  });
+
+  describe("Round robin lead skip - CRM", async () => {
+    test("correctly get slots for event with only round robin hosts", async () => {
+      vi.setSystemTime("2024-05-21T00:00:13Z");
+
+      const plus1DateString = "2024-05-22";
+      const plus2DateString = "2024-05-23";
+
+      const crmCredential = {
+        id: 1,
+        type: "salesforce_crm",
+        key: {
+          clientId: "test-client-id",
+        },
+        userId: 1,
+        teamId: null,
+        appId: "salesforce",
+        invalid: false,
+        user: { email: "test@test.com" },
+      };
+
+      await createCredentials([crmCredential]);
+
+      mockCrmApp("salesforce", {
+        getContacts: [
+          {
+            id: "contact-id",
+            email: "test@test.com",
+            ownerEmail: "example@example.com",
+          },
+        ],
+        createContacts: [{ id: "contact-id", email: "test@test.com" }],
+      });
+
+      await createBookingScenario({
+        eventTypes: [
+          {
+            id: 1,
+            slotInterval: 60,
+            length: 60,
+            hosts: [
+              {
+                userId: 101,
+                isFixed: false,
+              },
+              {
+                userId: 102,
+                isFixed: false,
+              },
+            ],
+            schedulingType: "ROUND_ROBIN",
+            metadata: {
+              apps: {
+                salesforce: {
+                  enabled: true,
+                  appCategories: ["crm"],
+                  roundRobinLeadSkip: true,
+                },
+              },
+            },
+          },
+        ],
+        users: [
+          {
+            ...TestData.users.example,
+            email: "example@example.com",
+            id: 101,
+            schedules: [TestData.schedules.IstEveningShift],
+          },
+          {
+            ...TestData.users.example,
+            email: "example1@example.com",
+            id: 102,
+            schedules: [TestData.schedules.IstMorningShift],
+            defaultScheduleId: 2,
+          },
+        ],
+        bookings: [],
+      });
+
+      const scheduleWithLeadSkip = await getSchedule({
+        input: {
+          eventTypeId: 1,
+          eventTypeSlug: "",
+          startTime: `${plus1DateString}T18:30:00.000Z`,
+          endTime: `${plus2DateString}T18:29:59.999Z`,
+          timeZone: Timezones["+5:30"],
+          isTeamEvent: true,
+          bookerEmail: "test@test.com",
+        },
+      });
+
+      expect(scheduleWithLeadSkip.teamMember).toBe("example@example.com");
 
       // only slots where example@example.com is available
       expect(scheduleWithLeadSkip).toHaveTimeSlots(
@@ -435,9 +1071,11 @@
           endTime: `${plus2DateString}T18:29:59.999Z`,
           timeZone: Timezones["+5:30"],
           isTeamEvent: true,
-          orgSlug: null,
-        },
-      });
+          bookerEmail: "testtest@test.com",
+        },
+      });
+
+      expect(scheduleWithoutLeadSkip.teamMember).toBe(undefined);
 
       // slots where either one of the rr hosts is available
       expect(scheduleWithoutLeadSkip).toHaveTimeSlots(
@@ -461,10 +1099,8 @@
       );
     });
     test("correctly get slots for event with round robin and fixed hosts", async () => {
-      vi.setSystemTime("2024-05-21T00:00:13Z");
-
-      const plus1DateString = "2024-05-22";
-      const plus2DateString = "2024-05-23";
+      const { dateString: plus1DateString } = getDate({ dateIncrement: 1 });
+      const { dateString: plus2DateString } = getDate({ dateIncrement: 2 });
 
       const crmCredential = {
         id: 1,
@@ -563,10 +1199,11 @@
           endTime: `${plus2DateString}T18:29:59.999Z`,
           timeZone: Timezones["+5:30"],
           isTeamEvent: true,
-          teamMemberEmail: "example@example.com",
-          orgSlug: null,
-        },
-      });
+          bookerEmail: "test@test.com",
+        },
+      });
+
+      expect(scheduleFixedHostLead.teamMember).toBe("example@example.com");
 
       // show normal slots, example@example + one RR host needs to be available
       expect(scheduleFixedHostLead).toHaveTimeSlots(
@@ -592,663 +1229,15 @@
           endTime: `${plus2DateString}T18:29:59.999Z`,
           timeZone: Timezones["+5:30"],
           isTeamEvent: true,
-          teamMemberEmail: "example1@example.com",
-          orgSlug: null,
-        },
-      });
+          bookerEmail: "test1@test.com",
+        },
+      });
+
+      expect(scheduleRRHostLead.teamMember).toBe("example1@example.com");
 
       // slots where example@example (fixed host) + example1@example.com are available together
       expect(scheduleRRHostLead).toHaveTimeSlots(
         [`07:30:00.000Z`, `08:30:00.000Z`, `09:30:00.000Z`, `10:30:00.000Z`, `11:30:00.000Z`],
-        {
-          dateString: plus2DateString,
-        }
-      );
-    });
-    test("correctly get slots when contact owner has no availability in first two weeks", async () => {
-      vi.setSystemTime("2024-05-01T00:00:13Z");
-
-      const startTime = "2024-05-01";
-      const endTime = "2024-06-01";
-      const dateWithinTwoWeeks = "2024-05-10";
-      const dateAfterTwoWeeks = "2024-05-22";
-
-      const crmCredential = {
-        id: 1,
-        type: "salesforce_crm",
-        key: {
-          clientId: "test-client-id",
-        },
-        userId: 1,
-        teamId: null,
-        appId: "salesforce",
-        invalid: false,
-        user: { email: "test@test.com" },
-      };
-
-      await createCredentials([crmCredential]);
-
-      mockCrmApp("salesforce", {
-        getContacts: [
-          {
-            id: "contact-id",
-            email: "test@test.com",
-            ownerEmail: "example@example.com",
-          },
-        ],
-        createContacts: [{ id: "contact-id", email: "test@test.com" }],
-      });
-
-      await createBookingScenario({
-        eventTypes: [
-          {
-            id: 1,
-            slotInterval: 60,
-            length: 60,
-            hosts: [
-              {
-                userId: 101,
-                isFixed: false,
-              },
-              {
-                userId: 102,
-                isFixed: false,
-              },
-            ],
-            schedulingType: "ROUND_ROBIN",
-            metadata: {
-              apps: {
-                salesforce: {
-                  enabled: true,
-                  appCategories: ["crm"],
-                  roundRobinLeadSkip: true,
-                },
-              },
-            },
-          },
-        ],
-        users: [
-          {
-            ...TestData.users.example,
-            email: "example@example.com",
-            id: 101,
-            schedules: [TestData.schedules.IstWorkHoursWithFirstTwoWeeksUnavailable(startTime)],
-          },
-          {
-            ...TestData.users.example,
-            email: "example1@example.com",
-            id: 102,
-            schedules: [TestData.schedules.IstMorningShift],
-            defaultScheduleId: 2,
-          },
-        ],
-        bookings: [],
-      });
-
-      const scheduleWithLeadSkip = await getSchedule({
-        input: {
-          eventTypeId: 1,
-          eventTypeSlug: "",
-          startTime: `${startTime}T18:30:00.000Z`,
-          endTime: `${endTime}T18:29:59.999Z`,
-          timeZone: Timezones["+5:30"],
-          isTeamEvent: true,
-          teamMemberEmail: "example@example.com",
-          orgSlug: null,
-        },
-      });
-
-      // example@example.com isn't available in the first two weeks, so we fallback to all hosts
-      expect(scheduleWithLeadSkip).toHaveTimeSlots(
-        [
-          `04:30:00.000Z`,
-          `05:30:00.000Z`,
-          `06:30:00.000Z`,
-          `07:30:00.000Z`,
-          `08:30:00.000Z`,
-          `09:30:00.000Z`,
-          `10:30:00.000Z`,
-          `11:30:00.000Z`,
-          // `12:30:00.000Z`,
-          // `13:30:00.000Z`,
-          // `14:30:00.000Z`,
-          // `15:30:00.000Z`,
-        ],
-        {
-          dateString: dateWithinTwoWeeks,
-        }
-      );
-
-      // slots from from both hosts because example@example.com isn't available in the first two weeks, so we fallback to all hosts
-      expect(scheduleWithLeadSkip).toHaveTimeSlots(
-        [
-          `04:30:00.000Z`,
-          `05:30:00.000Z`,
-          `06:30:00.000Z`,
-          `07:30:00.000Z`,
-          `08:30:00.000Z`,
-          `09:30:00.000Z`,
-          `10:30:00.000Z`,
-          `11:30:00.000Z`,
-          `12:30:00.000Z`,
-          `13:30:00.000Z`,
-          `14:30:00.000Z`,
-          `15:30:00.000Z`,
-        ],
-        {
-          dateString: dateAfterTwoWeeks,
-        }
-      );
-    });
-
-    test("correctly get slots for event when contact owner has no availability for the whole month but is available the first two weeks", async () => {
-      vi.setSystemTime("2024-05-01T00:00:13Z");
-
-      const startTime = "2024-07-01";
-      const endTime = "2024-07-31";
-
-      const crmCredential = {
-        id: 1,
-        type: "salesforce_crm",
-        key: {
-          clientId: "test-client-id",
-        },
-        userId: 1,
-        teamId: null,
-        appId: "salesforce",
-        invalid: false,
-        user: { email: "test@test.com" },
-      };
-
-      await createCredentials([crmCredential]);
-
-      mockCrmApp("salesforce", {
-        getContacts: [
-          {
-            id: "contact-id",
-            email: "test@test.com",
-            ownerEmail: "example@example.com",
-          },
-        ],
-        createContacts: [{ id: "contact-id", email: "test@test.com" }],
-      });
-
-      await createBookingScenario({
-        eventTypes: [
-          {
-            id: 1,
-            slotInterval: 60,
-            length: 60,
-            hosts: [
-              {
-                userId: 101,
-                isFixed: false,
-              },
-              {
-                userId: 102,
-                isFixed: false,
-              },
-            ],
-            schedulingType: "ROUND_ROBIN",
-            metadata: {
-              apps: {
-                salesforce: {
-                  enabled: true,
-                  appCategories: ["crm"],
-                  roundRobinLeadSkip: true,
-                },
-              },
-            },
-          },
-        ],
-        users: [
-          {
-            ...TestData.users.example,
-            email: "example@example.com",
-            id: 101,
-            schedules: [TestData.schedules.IstNotAvailableForFullMonth("2024-07")], // not available full July
-          },
-          {
-            ...TestData.users.example,
-            email: "example1@example.com",
-            id: 102,
-            schedules: [TestData.schedules.IstMorningShift],
-            defaultScheduleId: 2,
-          },
-        ],
-        bookings: [],
-      });
-
-      const scheduleWithLeadSkip = await getSchedule({
-        input: {
-          eventTypeId: 1,
-          eventTypeSlug: "",
-          startTime: `${startTime}T18:30:00.000Z`,
-          endTime: `${endTime}T18:29:59.999Z`,
-          timeZone: Timezones["+5:30"],
-          isTeamEvent: true,
-          teamMemberEmail: "example@example.com",
-          orgSlug: null,
-        },
-      });
-
-      // slots from example@example.com because even though user isn't available in July, user is available in the first two weeks
-      expect(scheduleWithLeadSkip).toHaveDateDisabled({
-        dateString: "2024-07-05",
-      });
-    });
-
-    test("correctly get slots for event when contact owner has no availability at all", async () => {
-      vi.setSystemTime("2024-05-01T00:00:13Z");
-
-      const startTime = "2024-07-01";
-      const endTime = "2024-07-31";
-
-      const crmCredential = {
-        id: 1,
-        type: "salesforce_crm",
-        key: {
-          clientId: "test-client-id",
-        },
-        userId: 1,
-        teamId: null,
-        appId: "salesforce",
-        invalid: false,
-        user: { email: "test@test.com" },
-      };
-
-      await createCredentials([crmCredential]);
-
-      mockCrmApp("salesforce", {
-        getContacts: [
-          {
-            id: "contact-id",
-            email: "test@test.com",
-            ownerEmail: "example@example.com",
-          },
-        ],
-        createContacts: [{ id: "contact-id", email: "test@test.com" }],
-      });
-
-      await createBookingScenario({
-        eventTypes: [
-          {
-            id: 1,
-            slotInterval: 60,
-            length: 60,
-            hosts: [
-              {
-                userId: 101,
-                isFixed: false,
-              },
-              {
-                userId: 102,
-                isFixed: false,
-              },
-            ],
-            schedulingType: "ROUND_ROBIN",
-            metadata: {
-              apps: {
-                salesforce: {
-                  enabled: true,
-                  appCategories: ["crm"],
-                  roundRobinLeadSkip: true,
-                },
-              },
-            },
-          },
-        ],
-        users: [
-          {
-            ...TestData.users.example,
-            email: "example@example.com",
-            id: 101,
-            schedules: [TestData.schedules.EmptyAvailability],
-          },
-          {
-            ...TestData.users.example,
-            email: "example1@example.com",
-            id: 102,
-            schedules: [TestData.schedules.IstMorningShift],
-            defaultScheduleId: 2,
-          },
-        ],
-        bookings: [],
-      });
-
-      const scheduleWithLeadSkip = await getSchedule({
-        input: {
-          eventTypeId: 1,
-          eventTypeSlug: "",
-          startTime: `${startTime}T18:30:00.000Z`,
-          endTime: `${endTime}T18:29:59.999Z`,
-          timeZone: Timezones["+5:30"],
-          isTeamEvent: true,
-          teamMemberEmail: "example@example.com",
-          orgSlug: null,
-        },
-      });
-
-      // slots from example1@example.com because example@example.com isn't available also not the first two weeks
-      expect(scheduleWithLeadSkip).toHaveTimeSlots(
-        [
-          `04:30:00.000Z`,
-          `05:30:00.000Z`,
-          `06:30:00.000Z`,
-          `07:30:00.000Z`,
-          `08:30:00.000Z`,
-          `09:30:00.000Z`,
-          `10:30:00.000Z`,
-          `11:30:00.000Z`,
-        ],
-        {
-          dateString: "2024-07-05",
-        }
-      );
-    });
-
-    test("correctly gets slot for event when contact owner is available in the first two weeks and the next month is loaded (within the two weeks)", async () => {
-      vi.setSystemTime("2024-05-23T00:00:13Z");
-
-      const startTime = "2024-06-01";
-      const endTime = "2024-06-31";
-
-      const crmCredential = {
-        id: 1,
-        type: "salesforce_crm",
-        key: {
-          clientId: "test-client-id",
-        },
-        userId: 1,
-        teamId: null,
-        appId: "salesforce",
-        invalid: false,
-        user: { email: "test@test.com" },
-      };
-
-      await createCredentials([crmCredential]);
-
-      mockCrmApp("salesforce", {
-        getContacts: [
-          {
-            id: "contact-id",
-            email: "test@test.com",
-            ownerEmail: "example@example.com",
-          },
-        ],
-        createContacts: [{ id: "contact-id", email: "test@test.com" }],
-      });
-
-      await createBookingScenario({
-        eventTypes: [
-          {
-            id: 1,
-            slotInterval: 60,
-            length: 60,
-            hosts: [
-              {
-                userId: 101,
-                isFixed: false,
-              },
-              {
-                userId: 102,
-                isFixed: false,
-              },
-            ],
-            schedulingType: "ROUND_ROBIN",
-            metadata: {
-              apps: {
-                salesforce: {
-                  enabled: true,
-                  appCategories: ["crm"],
-                  roundRobinLeadSkip: true,
-                },
-              },
-            },
-          },
-        ],
-        users: [
-          {
-            ...TestData.users.example,
-            email: "example@example.com",
-            id: 101,
-            schedules: [TestData.schedules.IstNotAvailableForFullMonth("2024-06")],
-          },
-          {
-            ...TestData.users.example,
-            email: "example1@example.com",
-            id: 102,
-            schedules: [TestData.schedules.IstMorningShift],
-            defaultScheduleId: 2,
-          },
-        ],
-        bookings: [],
-      });
-
-      const scheduleWithLeadSkip = await getSchedule({
-        input: {
-          eventTypeId: 1,
-          eventTypeSlug: "",
-          startTime: `${startTime}T18:30:00.000Z`,
-          endTime: `${endTime}T18:29:59.999Z`,
-          timeZone: Timezones["+5:30"],
-          isTeamEvent: true,
-          teamMemberEmail: "example@example.com",
-          orgSlug: null,
-        },
-      });
-
-      // slots for example@example.com, because user is available in the first two weeks (prev month)
-      expect(scheduleWithLeadSkip).toHaveDateDisabled({
-        dateString: "2024-06-03",
-      });
-    });
-
-    test("correctly gets slot for event when contact owner is available in the first two weeks and it's end of the month", async () => {
-      vi.setSystemTime("2024-05-23T00:00:13Z");
-
-      const startTime = "2024-05-23";
-      const endTime = "2024-05-31";
-
-      const crmCredential = {
-        id: 1,
-        type: "salesforce_crm",
-        key: {
-          clientId: "test-client-id",
-        },
-        userId: 1,
-        teamId: null,
-        appId: "salesforce",
-        invalid: false,
-        user: { email: "test@test.com" },
-      };
-
-      await createCredentials([crmCredential]);
-
-      mockCrmApp("salesforce", {
-        getContacts: [
-          {
-            id: "contact-id",
-            email: "test@test.com",
-            ownerEmail: "example@example.com",
-          },
-        ],
-        createContacts: [{ id: "contact-id", email: "test@test.com" }],
-      });
-
-      await createBookingScenario({
-        eventTypes: [
-          {
-            id: 1,
-            slotInterval: 60,
-            length: 60,
-            hosts: [
-              {
-                userId: 101,
-                isFixed: false,
-              },
-              {
-                userId: 102,
-                isFixed: false,
-              },
-            ],
-            schedulingType: "ROUND_ROBIN",
-            metadata: {
-              apps: {
-                salesforce: {
-                  enabled: true,
-                  appCategories: ["crm"],
-                  roundRobinLeadSkip: true,
-                },
-              },
-            },
-          },
-        ],
-        users: [
-          {
-            ...TestData.users.example,
-            email: "example@example.com",
-            id: 101,
-            schedules: [TestData.schedules.IstNotAvailableForFullMonth("2024-05")],
-          },
-          {
-            ...TestData.users.example,
-            email: "example1@example.com",
-            id: 102,
-            schedules: [TestData.schedules.IstMorningShift],
-            defaultScheduleId: 2,
-          },
-        ],
-        bookings: [],
-      });
-
-      const scheduleWithLeadSkip = await getSchedule({
-        input: {
-          eventTypeId: 1,
-          eventTypeSlug: "",
-          startTime: `${startTime}T18:30:00.000Z`,
-          endTime: `${endTime}T18:29:59.999Z`,
-          timeZone: Timezones["+5:30"],
-          isTeamEvent: true,
-          teamMemberEmail: "example@example.com",
-          orgSlug: null,
-        },
-      });
-
-      // slots for example@example.com, because user is available in the first two weeks (next month)
-      expect(scheduleWithLeadSkip).toHaveDateDisabled({
-        dateString: "2024-05-29",
-      });
-    });
-
-    test("Negative case(i.e. skipContactOwner is true) - when teamMemberEmail is provided but not used", async () => {
-      vi.setSystemTime("2024-05-21T00:00:13Z");
-
-      const plus1DateString = "2024-05-22";
-      const plus2DateString = "2024-05-23";
-
-      const crmCredential = {
-        id: 1,
-        type: "salesforce_crm",
-        key: {
-          clientId: "test-client-id",
-        },
-        userId: 1,
-        teamId: null,
-        appId: "salesforce",
-        invalid: false,
-        user: { email: "test@test.com" },
-      };
-
-      await createCredentials([crmCredential]);
-
-      mockCrmApp("salesforce", {
-        getContacts: [
-          {
-            id: "contact-id",
-            email: "test@test.com",
-            ownerEmail: "example@example.com",
-          },
-        ],
-        createContacts: [{ id: "contact-id", email: "test@test.com" }],
-      });
-
-      await createBookingScenario({
-        eventTypes: [
-          {
-            id: 1,
-            slotInterval: 60,
-            length: 60,
-            hosts: [
-              {
-                userId: 101,
-                isFixed: false,
-              },
-              {
-                userId: 102,
-                isFixed: false,
-              },
-            ],
-            schedulingType: "ROUND_ROBIN",
-            metadata: {
-              apps: {
-                salesforce: {
-                  enabled: true,
-                  appCategories: ["crm"],
-                  roundRobinLeadSkip: true,
-                },
-              },
-            },
-          },
-        ],
-        users: [
-          {
-            ...TestData.users.example,
-            email: "example@example.com",
-            id: 101,
-            schedules: [TestData.schedules.IstEveningShift],
-          },
-          {
-            ...TestData.users.example,
-            email: "example1@example.com",
-            id: 102,
-            schedules: [TestData.schedules.IstMorningShift],
-            defaultScheduleId: 2,
-          },
-        ],
-        bookings: [],
-      });
-
-      const scheduleWhenContactOwnerIsSkipped = await getSchedule({
-        input: {
-          eventTypeId: 1,
-          eventTypeSlug: "",
-          startTime: `${plus1DateString}T18:30:00.000Z`,
-          endTime: `${plus2DateString}T18:29:59.999Z`,
-          timeZone: Timezones["+5:30"],
-          isTeamEvent: true,
-          teamMemberEmail: "example@example.com",
-          skipContactOwner: true,
-          orgSlug: null,
-        },
-      });
-
-      // Both users slot would be available as contact owner(example@example.com) is skipped and we fallback to all users of RR
-      expect(scheduleWhenContactOwnerIsSkipped).toHaveTimeSlots(
-        [
-          `04:30:00.000Z`,
-          `05:30:00.000Z`,
-          `06:30:00.000Z`,
-          `07:30:00.000Z`,
-          `08:30:00.000Z`,
-          `09:30:00.000Z`,
-          `10:30:00.000Z`,
-          `11:30:00.000Z`,
-          `12:30:00.000Z`,
-          `13:30:00.000Z`,
-          `14:30:00.000Z`,
-          `15:30:00.000Z`,
-        ],
         {
           dateString: plus2DateString,
         }
@@ -2525,99 +2514,6 @@
         }
       );
     });
-
-    test("a slot counts as being busy when the eventType is requiresConfirmation and requiresConfirmationWillBlockSlot", async () => {
-      const { dateString: plus1DateString } = getDate({ dateIncrement: 1 });
-      const { dateString: plus2DateString } = getDate({ dateIncrement: 2 });
-
-      await createBookingScenario({
-        eventTypes: [
-          // A default Event Type which this user owns
-          {
-            id: 2,
-            length: 15,
-            slotInterval: 45,
-            users: [{ id: 101 }],
-            requiresConfirmation: true,
-            requiresConfirmationWillBlockSlot: true,
-          },
-          {
-            id: 3,
-            length: 15,
-            slotInterval: 45,
-            users: [{ id: 101 }],
-            requiresConfirmation: true,
-            requiresConfirmationWillBlockSlot: false,
-          },
-        ],
-        users: [
-          {
-            ...TestData.users.example,
-            id: 101,
-            schedules: [TestData.schedules.IstWorkHours],
-          },
-        ],
-        bookings: [
-          {
-            userId: 101,
-            attendees: [
-              {
-                email: "IntegrationTestUser102@example.com",
-              },
-            ],
-            eventTypeId: 2,
-            status: "PENDING",
-            startTime: `${plus2DateString}T04:00:00.000Z`,
-            endTime: `${plus2DateString}T04:15:00.000Z`,
-          },
-          {
-            userId: 101,
-            attendees: [
-              {
-                email: "IntegrationTestUser103@example.com",
-              },
-            ],
-            eventTypeId: 3,
-            status: "PENDING",
-            startTime: `${plus2DateString}T05:00:00.000Z`,
-            endTime: `${plus2DateString}T05:15:00.000Z`,
-          },
-        ],
-      });
-
-      // Requesting this user's availability for their
-      // individual Event Type
-      const thisUserAvailability = await getSchedule({
-        input: {
-          eventTypeId: 2,
-          eventTypeSlug: "",
-          startTime: `${plus1DateString}T18:30:00.000Z`,
-          endTime: `${plus2DateString}T18:29:59.999Z`,
-          timeZone: Timezones["+5:30"],
-          isTeamEvent: false,
-        },
-      });
-
-      expect(thisUserAvailability).toHaveTimeSlots(
-        [
-          // `04:00:00.000Z`, // <- This slot should be occupied by the Pending Requires Confirmation booking blocking this slot
-          `04:15:00.000Z`,
-          `05:00:00.000Z`, // <- This slot should be availble to book as this event type (id: 3) has requires confirmation without blocking the slo
-          `05:45:00.000Z`,
-          `06:30:00.000Z`,
-          `07:15:00.000Z`,
-          `08:00:00.000Z`,
-          `08:45:00.000Z`,
-          `09:30:00.000Z`,
-          `10:15:00.000Z`,
-          `11:00:00.000Z`,
-          `11:45:00.000Z`,
-        ],
-        {
-          dateString: plus2DateString,
-        }
-      );
-    });
   });
 
   describe("Team Event", () => {
@@ -2900,23 +2796,6 @@
       });
 
       const scenario = await createBookingScenario(
-<<<<<<< HEAD
-        getScenarioData({
-          eventTypes: [
-            {
-              id: 1,
-              slotInterval: 45,
-              length: 45,
-              users: [
-                {
-                  id: 101,
-                },
-              ],
-            },
-          ],
-          organizer,
-        })
-=======
         getScenarioData(
           {
             eventTypes: [
@@ -2931,7 +2810,6 @@
           },
           { id: org.id }
         )
->>>>>>> 00ee1ef4
       );
 
       const { dateString: plus1DateString } = getDate({ dateIncrement: 1 });
