--- conflicted
+++ resolved
@@ -8,11 +8,9 @@
       checkForEmptyAssignment({
         assignedUsers: [],
         assignAllTeamMembers: false,
-<<<<<<< HEAD
-        hosts: [{ userId: 101, isFixed: false, priority: 2, scheduleId: null }],
-=======
-        hosts: [{ userId: 101, isFixed: false, priority: 2, weight: 100, weightAdjustment: 0 }],
->>>>>>> cd311f07
+        hosts: [
+          { userId: 101, isFixed: false, priority: 2, weight: 100, weightAdjustment: 0, scheduleId: null },
+        ],
         isManagedEventType: true,
       })
     ).toBe(true);
@@ -65,11 +63,9 @@
       checkForEmptyAssignment({
         assignedUsers: [],
         assignAllTeamMembers: false,
-<<<<<<< HEAD
-        hosts: [{ userId: 101, isFixed: false, priority: 2, scheduleId: null }],
-=======
-        hosts: [{ userId: 101, isFixed: false, priority: 2, weight: 100, weightAdjustment: 0 }],
->>>>>>> cd311f07
+        hosts: [
+          { userId: 101, isFixed: false, priority: 2, weight: 100, weightAdjustment: 0, scheduleId: null },
+        ],
         isManagedEventType: false,
       })
     ).toBe(false);
