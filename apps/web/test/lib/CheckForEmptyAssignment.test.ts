import { describe, expect, it } from "vitest";

import { checkForEmptyAssignment } from "@calcom/lib/event-types/utils/checkForEmptyAssignment";

describe("Tests to Check if Event Types have empty Assignment", () => {
  it("should return true if managed event type has no assigned users", () => {
    expect(
      checkForEmptyAssignment({
        assignedUsers: [],
        assignAllTeamMembers: false,
<<<<<<< HEAD
        hosts: [{ userId: 101, isFixed: false, priority: 2, weight: 100, scheduleId: null, groupId: null }],
=======
        hosts: [
          {
            userId: 101,
            isFixed: false,
            priority: 2,
            weight: 100,
            scheduleId: null,
            user: { timeZone: "America/New_York" },
          },
        ],
>>>>>>> 66b52bb1
        isManagedEventType: true,
      })
    ).toBe(true);
  });
  it("should return true if non-managed event type has no hosts assigned", () => {
    expect(
      checkForEmptyAssignment({
        assignedUsers: [
          {
            created: true,
            owner: {
              id: 101,
              avatar: "avatar.svg",
              email: "firstuser@cal.com",
              membership: "OWNER",
              name: "First user",
              username: "firstuser",
              profile: {
                username: "firstuser",
                upId: "usr-101",
                id: null,
                organization: null,
                organizationId: null,
              },
              avatarUrl: null,
              nonProfileUsername: null,
            },
            slug: "managedevent",
            hidden: false,
          },
        ],
        assignAllTeamMembers: false,
        hosts: [],
        isManagedEventType: false,
      })
    ).toBe(true);
  });
  it("should return false if assignAllTeamMembers is selected", () => {
    expect(
      checkForEmptyAssignment({
        assignedUsers: [],
        assignAllTeamMembers: true,
        hosts: [],
        isManagedEventType: false,
      })
    ).toBe(false);
  });
  it("should return false if non-managed event type has hosts assigned", () => {
    expect(
      checkForEmptyAssignment({
        assignedUsers: [],
        assignAllTeamMembers: false,
<<<<<<< HEAD
        hosts: [{ userId: 101, isFixed: false, priority: 2, weight: 100, scheduleId: null, groupId: null }],
=======
        hosts: [
          {
            userId: 101,
            isFixed: false,
            priority: 2,
            weight: 100,
            scheduleId: null,
            user: { timeZone: "America/New_York" },
          },
        ],
>>>>>>> 66b52bb1
        isManagedEventType: false,
      })
    ).toBe(false);
  });
  it("should return false if managed event type has assigned users", () => {
    expect(
      checkForEmptyAssignment({
        assignedUsers: [
          {
            created: true,
            owner: {
              id: 101,
              avatar: "avatar.svg",
              email: "firstuser@cal.com",
              membership: "OWNER",
              name: "First user",
              username: "firstuser",
              profile: {
                username: "firstuser",
                upId: "usr-101",
                id: null,
                organization: null,
                organizationId: null,
              },
              avatarUrl: null,
              nonProfileUsername: null,
            },
            slug: "managedevent",
            hidden: false,
          },
        ],
        assignAllTeamMembers: false,
        hosts: [
          {
            userId: 101,
            isFixed: false,
            priority: 2,
            weight: 100,
            scheduleId: null,
            user: { timeZone: "America/New_York" },
          },
        ],
        isManagedEventType: true,
      })
    ).toBe(false);
  });
});<|MERGE_RESOLUTION|>--- conflicted
+++ resolved
@@ -8,9 +8,6 @@
       checkForEmptyAssignment({
         assignedUsers: [],
         assignAllTeamMembers: false,
-<<<<<<< HEAD
-        hosts: [{ userId: 101, isFixed: false, priority: 2, weight: 100, scheduleId: null, groupId: null }],
-=======
         hosts: [
           {
             userId: 101,
@@ -19,9 +16,9 @@
             weight: 100,
             scheduleId: null,
             user: { timeZone: "America/New_York" },
+            groupId: null,
           },
         ],
->>>>>>> 66b52bb1
         isManagedEventType: true,
       })
     ).toBe(true);
@@ -74,9 +71,6 @@
       checkForEmptyAssignment({
         assignedUsers: [],
         assignAllTeamMembers: false,
-<<<<<<< HEAD
-        hosts: [{ userId: 101, isFixed: false, priority: 2, weight: 100, scheduleId: null, groupId: null }],
-=======
         hosts: [
           {
             userId: 101,
@@ -85,9 +79,9 @@
             weight: 100,
             scheduleId: null,
             user: { timeZone: "America/New_York" },
+            groupId: null,
           },
         ],
->>>>>>> 66b52bb1
         isManagedEventType: false,
       })
     ).toBe(false);
