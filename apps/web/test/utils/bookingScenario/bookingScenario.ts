--- conflicted
+++ resolved
@@ -981,12 +981,8 @@
     apps: [...apps],
     webhooks,
     bookings: bookings || [],
-<<<<<<< HEAD
     workflows,
-  };
-=======
   } satisfies ScenarioData;
->>>>>>> 200ce693
 }
 
 export function enableEmailFeature() {
