/* eslint-disable @typescript-eslint/no-explicit-any */
import i18nMock from "../../../../../tests/libs/__mocks__/libServerI18n";
import prismock from "../../../../../tests/libs/__mocks__/prisma";

import type Stripe from "stripe";
import { v4 as uuidv4 } from "uuid";
import { vi } from "vitest";
import "vitest-fetch-mock";
import type { z } from "zod";

import { appStoreMetadata } from "@calcom/app-store/appStoreMetaData";
import { handleStripePaymentSuccess } from "@calcom/features/ee/payments/api/webhook";
import { weekdayToWeekIndex, type WeekDays } from "@calcom/lib/dayjs";
import type { HttpError } from "@calcom/lib/http-error";
import type { IntervalLimit } from "@calcom/lib/intervalLimits/intervalLimitSchema";
import logger from "@calcom/lib/logger";
import { safeStringify } from "@calcom/lib/safeStringify";
import { ProfileRepository } from "@calcom/features/profile/repositories/ProfileRepository";
import type { BookingReference, Attendee, Booking, Membership } from "@calcom/prisma/client";
import type { Prisma } from "@calcom/prisma/client";
import type { WebhookTriggerEvents } from "@calcom/prisma/client";
import type {
  WorkflowActions,
  WorkflowTemplates,
  WorkflowTriggerEvents,
  WorkflowMethods,
} from "@calcom/prisma/client";
import type { PaymentOption, SchedulingType, SMSLockState, TimeUnit } from "@calcom/prisma/enums";
import type { BookingStatus } from "@calcom/prisma/enums";
import type { teamMetadataSchema } from "@calcom/prisma/zod-utils";
import type { userMetadataType } from "@calcom/prisma/zod-utils";
import type { eventTypeBookingFields } from "@calcom/prisma/zod-utils";
import type { EventTypeMetaDataSchema } from "@calcom/prisma/zod-utils";
import type { AppMeta } from "@calcom/types/App";
import type {
  Calendar,
  CalendarEvent,
  IntegrationCalendar,
  NewCalendarEventType,
  EventBusyDate,
} from "@calcom/types/Calendar";
import type { CredentialPayload } from "@calcom/types/Credential";
import type { VideoApiAdapter } from "@calcom/types/VideoApiAdapter";

import { getMockPaymentService } from "./MockPaymentService";
import type { getMockRequestDataForBooking } from "./getMockRequestDataForBooking";

type NonNullableVideoApiAdapter = NonNullable<VideoApiAdapter>;
vi.mock("@calcom/app-store/calendar.services.generated", () => ({
  CalendarServiceMap: {
    googlecalendar: Promise.resolve({ default: vi.fn() }),
    office365calendar: Promise.resolve({ default: vi.fn() }),
    applecalendar: Promise.resolve({ default: vi.fn() }),
    caldavcalendar: Promise.resolve({ default: vi.fn() }),
  },
}));

const mockVideoAdapterRegistry: Record<string, unknown> = {};

vi.mock("@calcom/app-store/video.adapters.generated", () => ({
  VideoApiAdapterMap: new Proxy(
    {},
    {
      get(target, prop) {
        if (typeof prop === "string" && mockVideoAdapterRegistry[prop]) {
          return mockVideoAdapterRegistry[prop];
        }
        return Promise.resolve({ default: vi.fn() });
      },
    }
  ),
}));

// We don't need to test it. Also, it causes Formbricks error when imported
vi.mock("@calcom/lib/raqb/findTeamMembersMatchingAttributeLogic", () => ({
  default: {},
}));

vi.mock("@calcom/lib/crypto", async (importOriginal) => {
  const actual = await importOriginal<typeof import("@calcom/lib/crypto")>();
  return {
    ...actual,
    symmetricEncrypt: vi.fn((serviceAccountKey) => serviceAccountKey),
    symmetricDecrypt: vi.fn((serviceAccountKey) => serviceAccountKey),
  };
});

type Fields = z.infer<typeof eventTypeBookingFields>;

logger.settings.minLevel = 1;
const log = logger.getSubLogger({ prefix: ["[bookingScenario]"] });

type InputWebhook = {
  id?: string;
  appId: string | null;
  userId?: number | null;
  teamId?: number | null;
  eventTypeId?: number;
  active: boolean;
  eventTriggers: WebhookTriggerEvents[];
  subscriberUrl: string;
  time?: number | null;
  timeUnit?: TimeUnit | null;
};

type InputWorkflow = {
  id?: number;
  userId?: number | null;
  teamId?: number | null;
  name?: string;
  activeOn?: number[];
  activeOnTeams?: number[];
  trigger: WorkflowTriggerEvents;
  action: WorkflowActions;
  template: WorkflowTemplates;
  time?: number | null;
  timeUnit?: TimeUnit | null;
  sendTo?: string;
  verifiedAt?: Date;
};

type PaymentData = {
  // Common payment data fields based on Stripe and other payment providers
  paymentIntent?: string;
  paymentMethodId?: string;
  clientSecret?: string;
  customerId?: string;
  subscriptionId?: string;
  metadata?: Record<string, string>;
  [key: string]: unknown; // Allow additional provider-specific fields
};

type InputPayment = {
  id?: number;
  uid: string;
  appId?: string | null;
  bookingId: number;
  amount: number;
  fee: number;
  currency: string;
  success: boolean;
  refunded: boolean;
  data: PaymentData;
  externalId: string;
  paymentOption?: PaymentOption;
};

type InputWorkflowReminder = {
  id?: number;
  bookingUid: string;
  method: WorkflowMethods;
  scheduledDate: Date;
  scheduled: boolean;
  workflowStepId?: number;
  workflowId: number;
};

type InputHost = {
  userId: number;
  isFixed?: boolean;
  scheduleId?: number | null;
  groupId?: string | null;
};

type InputSelectedSlot = {
  eventTypeId: number;
  userId: number;
  slotUtcStartDate: Date;
  slotUtcEndDate: Date;
  uid: string;
  releaseAt: Date;
  isSeat?: boolean;
};

/**
 * Data to be mocked
 */
export type ScenarioData = {
  /**
   * Prisma would return these eventTypes
   */
  eventTypes: InputEventType[];
  /**
   * Prisma would return these users
   */
  users: InputUser[];
  /**
   * Prisma would return these apps
   */
  apps?: Partial<AppMeta>[];
  bookings?: InputBooking[];
  webhooks?: InputWebhook[];
  workflows?: InputWorkflow[];
  payment?: InputPayment[];
  selectedSlots?: InputSelectedSlot[];
};

type InputCredential = typeof TestData.credentials.google & {
  id?: number;
};

type InputSelectedCalendar = (typeof TestData.selectedCalendars)[keyof typeof TestData.selectedCalendars] & {
  eventTypeId?: number | null;
};

type InputUser = Omit<typeof TestData.users.example, "defaultScheduleId"> & {
  id: number;
  defaultScheduleId?: number | null;
  credentials?: InputCredential[];
  organizationId?: number | null;
  selectedCalendars?: InputSelectedCalendar[];
  teams?: {
    membership: Partial<Membership>;
    team: {
      id: number;
      name: string;
      slug: string;
      parentId?: number;
      isPrivate?: boolean;
    };
  }[];
  schedules: {
    // Allows giving id in the input directly so that it can be referenced somewhere else as well
    id?: number;
    name: string;
    availability: {
      days: number[];
      startTime: Date;
      endTime: Date;
      date: string | null;
    }[];
    timeZone: string;
  }[];
  destinationCalendar?: Prisma.DestinationCalendarCreateInput;
  weekStart?: string;
  profiles?: Prisma.ProfileUncheckedCreateWithoutUserInput[];
  completedOnboarding?: boolean;
  outOfOffice?: {
    dateRanges: {
      start: string;
      end: string;
    }[];
  };
};

export type InputEventType = {
  id: number;
  title?: string;
  length?: number;
  offsetStart?: number;
  slotInterval?: number;
  userId?: number;
  minimumBookingNotice?: number;
  useEventLevelSelectedCalendars?: boolean;
  users?: { id: number }[];
  hosts?: InputHost[];
  hostGroups?: { id: string; name: string }[];
  schedulingType?: SchedulingType;
  parent?: { id: number };
  beforeEventBuffer?: number;
  afterEventBuffer?: number;
  teamId?: number | null;
  team?: {
    id?: number | null;
    parentId?: number | null;
    bookingLimits?: IntervalLimit;
    includeManagedEventsInLimits?: boolean;
  };
  requiresConfirmation?: boolean;
  destinationCalendar?: Prisma.DestinationCalendarCreateInput;
  schedule?: InputUser["schedules"][number] | null;
  bookingLimits?: IntervalLimit;
  durationLimits?: IntervalLimit;
  owner?: number;
  metadata?: z.infer<typeof EventTypeMetaDataSchema>;
  rescheduleWithSameRoundRobinHost?: boolean;
  restrictionSchedule?: {
    create: {
      name: string;
      timeZone: string;
      availability: {
        createMany: {
          data: {
            days: number[];
            startTime: Date;
            endTime: Date;
            date: string | null;
          }[];
        };
      };
      user: { connect: { id: number } };
    };
  };
  useBookerTimezone?: boolean;
  restrictionScheduleId?: number;
} & Partial<Omit<Prisma.EventTypeCreateInput, "users" | "schedule" | "bookingLimits" | "durationLimits">>;

type AttendeeBookingSeatInput = Pick<Prisma.BookingSeatCreateInput, "referenceUid" | "data">;

type WhiteListedBookingProps = {
  id?: number;
  uid?: string;
  userId?: number;
  eventTypeId: number;
  startTime: string;
  endTime: string;
  title?: string;
  status: BookingStatus;
  attendees?: {
    email: string;
    phoneNumber?: string;
    bookingSeat?: AttendeeBookingSeatInput | null;
    timeZone?: string;
  }[];
  references?: (Omit<ReturnType<typeof getMockBookingReference>, "credentialId"> & {
    // TODO: Make sure that all references start providing credentialId and then remove this intersection of optional credentialId
    credentialId?: number | null;
  })[];
  user?: { id: number };
  bookingSeat?: Prisma.BookingSeatCreateInput[];
  createdAt?: string;
};

type InputBooking = Partial<Omit<Booking, keyof WhiteListedBookingProps>> & WhiteListedBookingProps;

export const Timezones = {
  "+5:30": "Asia/Kolkata",
  "+6:00": "Asia/Dhaka",
  "-11:00": "Pacific/Pago_Pago",
};

async function addHostsToDb(eventTypes: InputEventType[]) {
  for (const eventType of eventTypes) {
    // Create host groups first if they exist
    if (eventType.hostGroups?.length) {
      await prismock.hostGroup.createMany({
        data: eventType.hostGroups.map((group) => ({
          id: group.id, // Preserve the input ID
          name: group.name,
          eventTypeId: eventType.id,
        })),
      });
    }

    if (!eventType.hosts?.length) continue;
    for (const host of eventType.hosts) {
      const data: Prisma.HostCreateInput = {
        eventType: {
          connect: {
            id: eventType.id,
          },
        },
        isFixed: host.isFixed ?? false,
        user: {
          connect: {
            id: host.userId,
          },
        },
        schedule: host.scheduleId
          ? {
              connect: {
                id: host.scheduleId,
              },
            }
          : undefined,
        group: host.groupId
          ? {
              connect: {
                id: host.groupId,
              },
            }
          : undefined,
      };

      await prismock.host.create({
        data,
      });
    }
  }
}

export async function addEventTypesToDb(
  eventTypes: (Omit<
    Prisma.EventTypeCreateInput,
    "users" | "workflows" | "destinationCalendar" | "schedule"
  > & {
    id?: number;
    users?: ({ id: number } | undefined)[];
    userId?: number;
    hosts?: {
      user: InputUser | undefined;
      id: number;
    }[];
    workflows?: Prisma.WorkflowCreateInput[];
    destinationCalendar?: {
      create: Prisma.DestinationCalendarCreateInput;
    };
    schedule?: { create: Prisma.ScheduleCreateInput } | null | undefined;
    metadata?: z.infer<typeof EventTypeMetaDataSchema>;
    team?: { id?: number | null; bookingLimits?: IntervalLimit; includeManagedEventsInLimits?: boolean };
    restrictionSchedule?: {
      create: {
        name: string;
        timeZone: string;
        availability: {
          createMany: {
            data: {
              days: number[];
              startTime: Date;
              endTime: Date;
              date: string | null;
            }[];
          };
        };
        user: { connect: { id: number } };
      };
    };
  })[]
) {
  log.silly("TestData: Add EventTypes to DB", JSON.stringify(eventTypes));
  await prismock.eventType.createMany({
    data: eventTypes,
  });
  const allEventTypes = await prismock.eventType.findMany({
    include: {
      users: true,
      workflows: true,
      destinationCalendar: true,
      schedule: true,
      hostGroups: true,
    },
  });

  for (let i = 0; i < eventTypes.length; i++) {
    const eventType = eventTypes[i];
    const createdEventType = allEventTypes[i];

    if (eventType.schedule) {
      log.silly("TestData: Creating Schedule for EventType", JSON.stringify(eventType));
      await prismock.schedule.create({
        data: {
          ...eventType.schedule.create,
          eventType: {
            connect: {
              id: createdEventType.id,
            },
          },
        },
      });
    }

    // Handle restrictionSchedule creation and connection
    if (eventType.restrictionSchedule) {
      const createdRestrictionSchedule = await prismock.schedule.create({
        data: {
          ...eventType.restrictionSchedule.create,
          eventType: {
            connect: {
              id: createdEventType.id,
            },
          },
        },
      });
      await prismock.eventType.update({
        where: { id: createdEventType.id },
        data: { restrictionScheduleId: createdRestrictionSchedule.id },
      });
    }

    if (eventType.team?.id) {
      const createdTeam = await prismock.team.create({
        data: {
          id: eventType.team?.id,
          bookingLimits: eventType.team?.bookingLimits,
          includeManagedEventsInLimits: eventType.team?.includeManagedEventsInLimits,
          name: "",
        },
      });

      await prismock.eventType.update({
        where: { id: eventType.id },
        data: { teamId: createdTeam.id },
      });
    }
  }

  log.silly(
    "TestData: All EventTypes in DB are",
    JSON.stringify({
      eventTypes: allEventTypes,
    })
  );
  return allEventTypes;
}

export async function addEventTypes(eventTypes: InputEventType[], usersStore: InputUser[]) {
  const baseEventType = {
    title: "Base EventType Title",
    slug: "base-event-type-slug",
    timeZone: null,
    beforeEventBuffer: 0,
    afterEventBuffer: 0,
    bookingLimits: {},
    includeManagedEventsInLimits: false,
    schedulingType: null,
    length: 15,
    //TODO: What is the purpose of periodStartDate and periodEndDate? Test these?
    periodStartDate: new Date("2022-01-21T09:03:48.000Z"),
    periodEndDate: new Date("2022-01-21T09:03:48.000Z"),
    periodCountCalendarDays: false,
    periodDays: 30,
    seatsPerTimeSlot: null,
    metadata: {},
    minimumBookingNotice: 0,
    offsetStart: 0,
  };
  const foundEvents: Record<number, boolean> = {};
  const eventTypesWithUsers = eventTypes.map((eventType) => {
    if (!eventType.slotInterval && !eventType.length) {
      throw new Error("eventTypes[number]: slotInterval or length must be defined");
    }
    if (foundEvents[eventType.id]) {
      throw new Error(`eventTypes[number]: id ${eventType.id} is not unique`);
    }
    foundEvents[eventType.id] = true;
    const users =
      eventType.users?.map((userWithJustId) => {
        return usersStore.find((user) => user.id === userWithJustId.id);
      }) || [];
    const hosts =
      eventType.users?.map((host) => {
        const user = usersStore.find((user) => user.id === host.id);
        return { ...host, user };
      }) || [];
    return {
      ...baseEventType,
      ...eventType,
      workflows: [],
      users,
      hosts,
      hostGroups: eventType.hostGroups || [],
      destinationCalendar: eventType.destinationCalendar
        ? {
            create: eventType.destinationCalendar,
          }
        : eventType.destinationCalendar,
      schedule: eventType.schedule
        ? {
            create: {
              ...eventType.schedule,
              availability: {
                createMany: {
                  data: eventType.schedule.availability,
                },
              },
            },
          }
        : eventType.schedule,
      restrictionScheduleId: eventType.restrictionScheduleId ?? undefined,
      useBookerTimezone: eventType.useBookerTimezone ?? false,
      restrictionSchedule: eventType.restrictionSchedule
        ? {
            create: {
              name: eventType.restrictionSchedule.create.name,
              timeZone: eventType.restrictionSchedule.create.timeZone,
              availability: {
                createMany: {
                  data: eventType.restrictionSchedule.create.availability.createMany.data,
                },
              },
              user: { connect: { id: eventType.userId || (eventType.users && eventType.users[0]?.id) || 1 } },
            },
          }
        : undefined,
      owner: eventType.owner ? { connect: { id: eventType.owner } } : undefined,
      schedulingType: eventType.schedulingType,
      parent: eventType.parent ? { connect: { id: eventType.parent.id } } : undefined,
      rescheduleWithSameRoundRobinHost: eventType.rescheduleWithSameRoundRobinHost,
    };
  });
  log.silly("TestData: Creating EventType", JSON.stringify(eventTypesWithUsers));
  // eslint-disable-next-line @typescript-eslint/no-explicit-any -- Pretty complex type here
  return await addEventTypesToDb(eventTypesWithUsers as unknown as any);
}

function addBookingReferencesToDB(bookingReferences: Prisma.BookingReferenceCreateManyInput[]) {
  prismock.bookingReference.createMany({
    data: bookingReferences,
  });
}

async function addBookingsToDb(
  bookings: (Prisma.BookingCreateInput & {
    references: any[];
    user?: { id: number };
  })[]
) {
  log.silly("TestData: Creating Bookings", JSON.stringify(bookings));

  function getDateObj(time: string | Date) {
    return time instanceof Date ? time : new Date(time);
  }

  // Make sure that we store the date in Date object always. This is to ensure consistency which Prisma does but not prismock
  log.silly("Handling Prismock bug-3");
  const fixedBookings = bookings.map((booking) => {
    const startTime = getDateObj(booking.startTime);
    const endTime = getDateObj(booking.endTime);
    return { ...booking, startTime, endTime };
  });

  await prismock.booking.createMany({
    data: fixedBookings,
  });
  log.silly(
    "TestData: Bookings as in DB",
    JSON.stringify({
      bookings: await prismock.booking.findMany({
        include: {
          references: true,
          attendees: true,
        },
      }),
    })
  );
}

export async function addBookings(bookings: InputBooking[]) {
  log.silly("TestData: Creating Bookings", JSON.stringify(bookings));
  const allBookings = [...bookings].map((booking) => {
    if (booking.references) {
      addBookingReferencesToDB(
        booking.references.map((reference) => {
          return {
            ...reference,
            bookingId: booking.id,
          };
        })
      );
    }
    return {
      uid: booking.uid || uuidv4(),
      workflowReminders: [],
      references: [],
      title: "Test Booking Title",
      ...booking,
    };
  });

  await addBookingsToDb(
    // eslint-disable-next-line @typescript-eslint/ban-ts-comment
    //@ts-ignore
    allBookings.map((booking) => {
      const bookingCreate = booking;
      if (booking.references) {
        bookingCreate.references = {
          // eslint-disable-next-line @typescript-eslint/ban-ts-comment
          //@ts-ignore
          createMany: {
            data: booking.references,
          },
        };
      }
      if (booking.attendees) {
        bookingCreate.attendees = {
          // eslint-disable-next-line @typescript-eslint/ban-ts-comment
          //@ts-ignore
          createMany: {
            data: booking.attendees.map((attendee) => {
              if (attendee.bookingSeat) {
                const { bookingSeat, ...attendeeWithoutBookingSeat } = attendee;
                return {
                  ...attendeeWithoutBookingSeat,
                  bookingSeat: {
                    create: { ...bookingSeat, bookingId: booking.id },
                  },
                };
              } else {
                return attendee;
              }
            }),
          },
        };
      }

      if (booking?.user?.id) {
        bookingCreate.user = {
          // eslint-disable-next-line @typescript-eslint/ban-ts-comment
          //@ts-ignore
          connect: {
            id: booking.user.id,
          },
        };
      }

      return bookingCreate;
    })
  );
}

async function addWebhooksToDb(webhooks: any[]) {
  await prismock.webhook.createMany({
    data: webhooks,
  });
}

async function addPaymentToDb(payment: InputPayment[]) {
  await prismock.payment.createMany({
    data: payment,
  });
}

async function addWebhooks(webhooks: InputWebhook[]) {
  log.silly("TestData: Creating Webhooks", safeStringify(webhooks));

  await addWebhooksToDb(webhooks);
}

async function addWorkflowsToDb(workflows: InputWorkflow[]) {
  await Promise.all(
    workflows.map(async (workflow) => {
      const team = await prismock.team.findUnique({
        where: {
          id: workflow.teamId ?? 0,
        },
      });

      if (workflow.teamId && !team) {
        throw new Error(`Team with ID ${workflow.teamId} not found`);
      }

      const isOrg = team?.isOrganization;

      // Create the workflow first
      const createdWorkflow = await prismock.workflow.create({
        data: {
          ...(workflow.id && { id: workflow.id }),
          userId: workflow.userId,
          teamId: workflow.teamId,
          trigger: workflow.trigger,
          name: workflow.name ? workflow.name : "Test Workflow",
          time: workflow.time,
          timeUnit: workflow.timeUnit,
        },
        include: {
          steps: true,
        },
      });

      await prismock.workflowStep.create({
        data: {
          stepNumber: 1,
          action: workflow.action,
          template: workflow.template,
          numberVerificationPending: false,
          includeCalendarEvent: false,
          sendTo: workflow.sendTo,
          workflow: {
            connect: {
              id: createdWorkflow.id,
            },
          },
          verifiedAt: workflow?.verifiedAt ?? new Date(),
        },
      });

      //activate event types and teams on workflows
      if (isOrg && workflow.activeOnTeams) {
        await Promise.all(
          workflow.activeOnTeams.map((id) =>
            prismock.workflowsOnTeams.create({
              data: {
                workflowId: createdWorkflow.id,
                teamId: id,
              },
            })
          )
        );
      } else if (workflow.activeOn) {
        await Promise.all(
          workflow.activeOn.map((id) =>
            prismock.workflowsOnEventTypes.create({
              data: {
                workflowId: createdWorkflow.id,
                eventTypeId: id,
              },
            })
          )
        );
      }
    })
  );
}

async function addWorkflows(workflows: InputWorkflow[]) {
  log.silly("TestData: Creating Workflows", safeStringify(workflows));

  return await addWorkflowsToDb(workflows);
}

export async function addWorkflowReminders(workflowReminders: InputWorkflowReminder[]) {
  log.silly("TestData: Creating Workflow Reminders", safeStringify(workflowReminders));

  return await prismock.workflowReminder.createMany({
    data: workflowReminders,
  });
}

export async function addUsersToDb(users: InputUser[]) {
  log.silly("TestData: Creating Users", JSON.stringify(users));
  await prismock.user.createMany({
    data: users,
  });

  // Create OutOfOfficeEntry for users with outOfOffice data
  for (const user of users) {
    if (user.outOfOffice) {
      log.debug("Creating OutOfOfficeEntry for user", user.id);
      for (const dateRange of user.outOfOffice.dateRanges) {
        await prismock.outOfOfficeEntry.create({
          data: {
            uuid: uuidv4(),
            start: new Date(dateRange.start),
            end: new Date(dateRange.end),
            user: {
              connect: {
                id: user.id,
              },
            },
          },
        });
      }
    }
  }

  const allUsers = await prismock.user.findMany({
    include: {
      credentials: true,
      teams: true,
      profiles: true,
      schedules: {
        include: {
          availability: true,
        },
      },
      destinationCalendar: true,
    },
  });

  log.silly(
    "Added users to Db",
    safeStringify({
      allUsers,
    })
  );

  return allUsers;
}

export async function addTeamsToDb(teams: NonNullable<InputUser["teams"]>[number]["team"][]) {
  log.silly("TestData: Creating Teams", JSON.stringify(teams));

  for (const team of teams) {
    const teamsWithParentId = {
      ...team,
      parentId: team.parentId,
    };
    await prismock.team.upsert({
      where: {
        id: teamsWithParentId.id,
      },
      update: {
        ...teamsWithParentId,
      },
      create: {
        ...teamsWithParentId,
      },
    });
  }

  const addedTeams = await prismock.team.findMany({
    where: {
      id: {
        in: teams.map((team) => team.id),
      },
    },
  });
  log.silly(
    "Added teams to Db",
    safeStringify({
      addedTeams,
    })
  );
  return addedTeams;
}

export async function addUsers(users: InputUser[]) {
  const prismaUsersCreate = [];
  for (let i = 0; i < users.length; i++) {
    const newUser = users[i];
    const user = users[i];
    if (user.schedules) {
      newUser.schedules = {
        // eslint-disable-next-line @typescript-eslint/ban-ts-comment
        // @ts-ignore
        createMany: {
          data: user.schedules.map((schedule) => {
            return {
              ...schedule,
              availability: {
                createMany: {
                  data: schedule.availability,
                },
              },
            };
          }),
        },
      };
    }
    if (user.credentials) {
      newUser.credentials = {
        // eslint-disable-next-line @typescript-eslint/ban-ts-comment
        //@ts-ignore
        createMany: {
          data: user.credentials,
        },
      };
    }

    if (user.teams) {
      const addedTeams = await addTeamsToDb(user.teams.map((team) => team.team));
      newUser.teams = {
        // eslint-disable-next-line @typescript-eslint/ban-ts-comment
        //@ts-ignore
        createMany: {
          data: user.teams.map((team, index) => {
            return {
              teamId: addedTeams[index].id,
              ...team.membership,
            };
          }),
        },
      };
    }
    if (user.selectedCalendars) {
      newUser.selectedCalendars = {
        // eslint-disable-next-line @typescript-eslint/ban-ts-comment
        //@ts-ignore
        createMany: {
          data: user.selectedCalendars,
        },
      };
    }
    if (user.destinationCalendar) {
      newUser.destinationCalendar = {
        // eslint-disable-next-line @typescript-eslint/ban-ts-comment
        //@ts-ignore
        create: user.destinationCalendar,
      };
    }
    if (user.profiles) {
      newUser.profiles = {
        // @ts-expect-error Not sure why this is not working
        createMany: {
          data: user.profiles,
        },
      };
    }

    prismaUsersCreate.push(newUser);
  }
  // eslint-disable-next-line @typescript-eslint/ban-ts-comment
  //@ts-ignore
  return await addUsersToDb(prismaUsersCreate);
}

async function addAppsToDb(apps: any[]) {
  log.silly("TestData: Creating Apps", JSON.stringify({ apps }));
  await prismock.app.createMany({
    data: apps,
  });
  const allApps = await prismock.app.findMany();
  log.silly("TestData: Apps as in DB", JSON.stringify({ apps: allApps }));
}

async function addSelectedSlotsToDb(selectedSlots: InputSelectedSlot[]) {
  log.silly("TestData: Creating Selected Slots", JSON.stringify(selectedSlots));
  await prismock.selectedSlots.createMany({
    data: selectedSlots,
  });
  const allSelectedSlots = await prismock.selectedSlots.findMany();
  log.silly("TestData: Selected Slots as in DB", JSON.stringify({ selectedSlots: allSelectedSlots }));
}

export async function createBookingScenario(data: ScenarioData) {
  log.silly("TestData: Creating Scenario", JSON.stringify({ data }));
  await addUsers(data.users);
  if (data.apps) {
    await addAppsToDb(
      data.apps.map((app) => {
        // Enable the app by default
        return { enabled: true, ...app };
      })
    );
  }
  const eventTypes = await addEventTypes(data.eventTypes, data.users);
  await addHostsToDb(data.eventTypes);

  data.bookings = data.bookings || [];
  // allowSuccessfulBookingCreation();
  await addBookings(data.bookings);
  // mockBusyCalendarTimes([]);
  await addWebhooks(data.webhooks || []);
  // addPaymentMock();
  const workflows = await addWorkflows(data.workflows || []);
  await addPaymentToDb(data.payment || []);

  if (data.selectedSlots) {
    await addSelectedSlotsToDb(data.selectedSlots);
  }

  return {
    eventTypes,
    workflows,
  };
}

type TeamCreateReturnType = Awaited<ReturnType<typeof prismock.team.create>>;

function assertNonNullableSlug<T extends { slug: string | null }>(
  org: T
): asserts org is T & { slug: string } {
  if (org.slug === null) {
    throw new Error("Slug cannot be null");
  }
}

export async function createOrganization(orgData: {
  name: string;
  slug: string;
  metadata?: z.infer<typeof teamMetadataSchema>;
  withTeam?: boolean;
}): Promise<TeamCreateReturnType & { slug: NonNullable<TeamCreateReturnType["slug"]>; children: any }> {
  const org = await prismock.team.create({
    data: {
      name: orgData.name,
      slug: orgData.slug,
      isOrganization: true,
      metadata: {
        ...(orgData.metadata || {}),
        isOrganization: true,
      },
    },
  });
  if (orgData.withTeam) {
    await prismock.team.create({
      data: {
        name: "Org Team",
        slug: "org-team",
        isOrganization: false,
        parent: {
          connect: {
            id: org.id,
          },
        },
      },
    });
  }
  assertNonNullableSlug(org);
  const team = await prismock.team.findUnique({ where: { id: org.id }, include: { children: true } });
  if (!team) {
    throw new Error(`Team with id ${org.id} not found`);
  }
  assertNonNullableSlug(team);
  return team;
}

export async function createCredentials(
  credentialData: {
    type: string;
    key: Prisma.JsonValue;
    id?: number;
    userId?: number | null;
    teamId?: number | null;
  }[]
) {
  const credentials = await prismock.credential.createMany({
    data: credentialData,
  });
  return credentials;
}

// async function addPaymentsToDb(payments: Prisma.PaymentCreateInput[]) {
//   await prismaMock.payment.createMany({
//     data: payments,
//   });
// }

/**
 * This fn indents to /ally compute day, month, year for the purpose of testing.
 * We are not using DayJS because that's actually being tested by this code.
 * - `dateIncrement` adds the increment to current day
 * - `monthIncrement` adds the increment to current month
 * - `yearIncrement` adds the increment to current year
 * - `fromDate` starts incrementing from this date (default: today)
 *  @deprecated Stop using this function as it is not timezone aware and can return wrong date depending on the time of the day and timezone. Instead
 *  use vi.setSystemTime to fix the date and time and then use hardcoded days instead of dynamic date calculation.
 */
export const getDate = (
  param: {
    dateIncrement?: number;
    monthIncrement?: number;
    yearIncrement?: number;
    fromDate?: Date;
  } = {}
) => {
  let { dateIncrement, monthIncrement, yearIncrement, fromDate } = param;

  dateIncrement = dateIncrement || 0;
  monthIncrement = monthIncrement || 0;
  yearIncrement = yearIncrement || 0;
  fromDate = fromDate || new Date();

  fromDate.setDate(fromDate.getDate() + dateIncrement);
  fromDate.setMonth(fromDate.getMonth() + monthIncrement);
  fromDate.setFullYear(fromDate.getFullYear() + yearIncrement);

  let _date = fromDate.getDate();
  let year = fromDate.getFullYear();

  // Make it start with 1 to match with DayJS requiremet
  let _month = fromDate.getMonth() + 1;

  // If last day of the month(As _month is plus 1 already it is going to be the 0th day of next month which is the last day of current month)
  const lastDayOfMonth = new Date(year, _month, 0).getDate();
  const numberOfDaysForNextMonth = +_date - +lastDayOfMonth;
  if (numberOfDaysForNextMonth > 0) {
    _date = numberOfDaysForNextMonth;
    _month = _month + 1;
  }

  if (_month === 13) {
    _month = 1;
    year = year + 1;
  }

  const date = _date < 10 ? `0${_date}` : _date;
  const month = _month < 10 ? `0${_month}` : _month;

  return {
    date: String(date),
    month: String(month),
    year: String(year),
    dateString: `${year}-${month}-${date}`,
  };
};

const isWeekStart = (date: Date, weekStart: WeekDays) => {
  return date.getDay() === weekdayToWeekIndex(weekStart);
};

export const getNextMonthNotStartingOnWeekStart = (weekStart: WeekDays, from?: Date) => {
  const date = from ?? new Date();

  const incrementMonth = (date: Date) => {
    date.setMonth(date.getMonth() + 1);
  };

  // start searching from the 1st day of next month
  incrementMonth(date);
  date.setDate(1);

  while (isWeekStart(date, weekStart)) {
    incrementMonth(date);
  }

  return getDate({ fromDate: date });
};

export function getMockedCredential({
  metadataLookupKey,
  key,
}: {
  metadataLookupKey: string;
  key: {
    expiry_date?: number;
    token_type?: string;
    access_token?: string;
    refresh_token?: string;
    scope: string;
  };
}) {
  const app = appStoreMetadata[metadataLookupKey as keyof typeof appStoreMetadata];
  return {
    type: app.type,
    appId: app.slug,
    app: app,
    key: {
      expiry_date: Date.now() + 1000000,
      token_type: "Bearer",
      access_token: "ACCESS_TOKEN",
      refresh_token: "REFRESH_TOKEN",
      ...key,
    },
  };
}

export function getGoogleCalendarCredential() {
  return getMockedCredential({
    metadataLookupKey: "googlecalendar",
    key: {
      scope:
        "https://www.googleapis.com/auth/calendar.events https://www.googleapis.com/auth/calendar.readonly",
    },
  });
}

export function getGoogleMeetCredential() {
  return getMockedCredential({
    metadataLookupKey: "googlevideo",
    key: {
      scope: "",
    },
  });
}

export function getAppleCalendarCredential() {
  return getMockedCredential({
    metadataLookupKey: "applecalendar",
    key: {
      scope:
        "https://www.applecalendar.example/auth/calendar.events https://www.applecalendar.example/auth/calendar.readonly",
    },
  });
}

export function getZoomAppCredential() {
  return getMockedCredential({
    metadataLookupKey: "zoomvideo",
    key: {
      scope: "meeting:write",
    },
  });
}

export function getStripeAppCredential() {
  return getMockedCredential({
    metadataLookupKey: "stripepayment",
    key: {
      scope: "read_write",
    },
  });
}

export const TestData = {
  selectedCalendars: {
    google: {
      integration: "google_calendar",
      externalId: "john@example.com",
    },
    office365: {
      integration: "office365_calendar",
      externalId: "john@example.com",
    },
  },
  credentials: {
    google: getGoogleCalendarCredential(),
  },
  schedules: {
    IstWorkHours: {
      id: 1,
      name: "9:30AM to 6PM in India - 4:00AM to 12:30PM in GMT",
      availability: [
        {
          // userId: null,
          // eventTypeId: null,
          days: [0, 1, 2, 3, 4, 5, 6],
          startTime: new Date("1970-01-01T09:30:00.000Z"),
          endTime: new Date("1970-01-01T18:00:00.000Z"),
          date: null,
        },
      ],
      timeZone: Timezones["+5:30"],
    },
    /**
     * Has an overlap with IstEveningShift from 5PM to 6PM IST(11:30AM to 12:30PM GMT)
     */
    IstMorningShift: {
      name: "9:30AM to 6PM in India - 4:00AM to 12:30PM in GMT",
      availability: [
        {
          // userId: null,
          // eventTypeId: null,
          days: [0, 1, 2, 3, 4, 5, 6],
          startTime: new Date("1970-01-01T09:30:00.000Z"),
          endTime: new Date("1970-01-01T18:00:00.000Z"),
          date: null,
        },
      ],
      timeZone: Timezones["+5:30"],
    },
    /**
     * Has an overlap with IstMorningShift and IstEveningShift
     */
    IstMidShift: {
      name: "12:30AM to 8PM in India - 7:00AM to 14:30PM in GMT",
      availability: [
        {
          // userId: null,
          // eventTypeId: null,
          days: [0, 1, 2, 3, 4, 5, 6],
          startTime: new Date("1970-01-01T12:30:00.000Z"),
          endTime: new Date("1970-01-01T20:00:00.000Z"),
          date: null,
        },
      ],
      timeZone: Timezones["+5:30"],
    },
    /**
     * Has an overlap with IstMorningShift from 5PM to 6PM IST(11:30AM to 12:30PM GMT)
     */
    IstEveningShift: {
      name: "5:00PM to 10PM in India - 11:30AM to 16:30PM in GMT",
      availability: [
        {
          // userId: null,
          // eventTypeId: null,
          days: [0, 1, 2, 3, 4, 5, 6],
          startTime: new Date("1970-01-01T17:00:00.000Z"),
          endTime: new Date("1970-01-01T22:00:00.000Z"),
          date: null,
        },
      ],
      timeZone: Timezones["+5:30"],
    },
    EmptyAvailability: {
      name: "Empty Availability",
      availability: [],
      timeZone: Timezones["+5:30"],
    },
    IstNotAvailableForFullMonth: (monthYear: string) => {
      const [year, month] = monthYear.split("-").map(Number); // Expecting format 'YYYY-MM'
      const startOfMonth = new Date(year, month - 1, 1);
      const endOfMonth = new Date(year, month, 0);
      const availability: {
        days: number[];
        startTime: Date;
        endTime: Date;
        date: string | null;
      }[] = [
        {
          days: [0, 1, 2, 3, 4, 5, 6],
          startTime: new Date("1970-01-01T18:00:00.000Z"),
          endTime: new Date("1970-01-01T22:00:00.000Z"),
          date: null,
        },
      ];
      // Generate unavailable dates for the entire month
      const currentDate = new Date(startOfMonth);
      while (currentDate <= endOfMonth) {
        const dateString = currentDate.toISOString().split("T")[0];
        availability.push({
          days: [],
          startTime: new Date(`${dateString}T00:00:00.000Z`),
          endTime: new Date(`${dateString}T00:00:00.000Z`),
          date: dateString,
        });
        currentDate.setDate(currentDate.getDate() + 1);
      }

      return {
        name: "Unavailable for the entire month, then available from 18:00AM to 22:00 IST",
        availability,
        timeZone: Timezones["+5:30"],
      };
    },
    IstWorkHoursWithFirstTwoWeeksUnavailable: (dateString: string) => {
      const date = new Date(dateString);
      const availability: {
        days: number[];
        startTime: Date;
        endTime: Date;
        date: string | null;
      }[] = [
        {
          days: [0, 1, 2, 3, 4, 5, 6],
          startTime: new Date("1970-01-01T18:00:00.000Z"),
          endTime: new Date("1970-01-01T22:00:00.000Z"),
          date: null,
        },
      ];

      // Generate dateoverride for each day in the first two weeks
      for (let i = 0; i < 15; i++) {
        const dateString = date.toISOString().split("T")[0];
        availability.push({
          days: [],
          startTime: new Date(`${dateString}T00:00:00.000Z`),
          endTime: new Date(`${dateString}T00:00:00.000Z`),
          date: dateString,
        });
        date.setDate(date.getDate() + 1);
      }

      return {
        name: "Unavailable for the first two weeks, then available from 18:00 to 22:00 IST",
        availability,
        timeZone: Timezones["+5:30"],
      };
    },
    IstWorkHoursWithDateOverride: (dateString: string) => ({
      name: "9:30AM to 6PM in India - 4:00AM to 12:30PM in GMT but with a Date Override for 2PM to 6PM IST(in GST time it is 8:30AM to 12:30PM)",
      availability: [
        {
          days: [0, 1, 2, 3, 4, 5, 6],
          startTime: new Date("1970-01-01T09:30:00.000Z"),
          endTime: new Date("1970-01-01T18:00:00.000Z"),
          date: null,
        },
        {
          days: [0, 1, 2, 3, 4, 5, 6],
          startTime: new Date(`1970-01-01T14:00:00.000Z`),
          endTime: new Date(`1970-01-01T18:00:00.000Z`),
          date: dateString,
        },
      ],
      timeZone: Timezones["+5:30"],
    }),
    IstWorkHoursNoWeekends: {
      id: 1,
      name: "9:30AM to 6PM in India - 4:00AM to 12:30PM in GMT",
      availability: [
        {
          // userId: null,
          // eventTypeId: null,
          days: [/*0*/ 1, 2, 3, 4, 5 /*6*/],
          startTime: new Date("1970-01-01T09:30:00.000Z"),
          endTime: new Date("1970-01-01T18:00:00.000Z"),
          date: null,
        },
      ],
      timeZone: Timezones["+5:30"],
    },
  },
  users: {
    example: {
      name: "Example",
      email: "example@example.com",
      username: "example.username",
      defaultScheduleId: 1,
      timeZone: Timezones["+5:30"],
    },
  },
  apps: {
    "google-calendar": {
      ...appStoreMetadata.googlecalendar,
      // eslint-disable-next-line @typescript-eslint/ban-ts-comment
      //@ts-ignore
      keys: {
        expiry_date: Infinity,
        client_id: "client_id",
        client_secret: "client_secret",
        redirect_uris: ["http://localhost:3000/auth/callback"],
      },
    },
    "office365-calendar": {
      ...appStoreMetadata.office365calendar,
      // eslint-disable-next-line @typescript-eslint/ban-ts-comment
      //@ts-ignore
      keys: {
        expiry_date: Infinity,
        client_id: "client_id",
        client_secret: "client_secret",
      },
    },
    "google-meet": {
      ...appStoreMetadata.googlevideo,
      // eslint-disable-next-line @typescript-eslint/ban-ts-comment
      //@ts-ignore
      keys: {
        expiry_date: Infinity,
        client_id: "client_id",
        client_secret: "client_secret",
        redirect_uris: ["http://localhost:3000/auth/callback"],
      },
    },
    "daily-video": {
      ...appStoreMetadata.dailyvideo,
      // eslint-disable-next-line @typescript-eslint/ban-ts-comment
      //@ts-ignore
      keys: {
        expiry_date: Infinity,
        api_key: "",
        scale_plan: "false",
        client_id: "client_id",
        client_secret: "client_secret",
        redirect_uris: ["http://localhost:3000/auth/callback"],
      },
    },
    zoomvideo: {
      ...appStoreMetadata.zoomvideo,
      // eslint-disable-next-line @typescript-eslint/ban-ts-comment
      //@ts-ignore
      keys: {
        expiry_date: Infinity,
        api_key: "",
        scale_plan: "false",
        client_id: "client_id",
        client_secret: "client_secret",
        redirect_uris: ["http://localhost:3000/auth/callback"],
      },
    },
    "stripe-payment": {
      ...appStoreMetadata.stripepayment,
      // eslint-disable-next-line @typescript-eslint/ban-ts-comment
      //@ts-ignore
      keys: {
        expiry_date: Infinity,
        api_key: "",
        scale_plan: "false",
        client_id: "client_id",
        client_secret: "client_secret",
        redirect_uris: ["http://localhost:3000/auth/callback"],
      },
    },
  },
};

export class MockError extends Error {
  constructor(message: string) {
    super(message);
    this.name = "MockError";
  }
}

export function getOrganizer({
  name,
  email,
  id,
  schedules,
  credentials,
  selectedCalendars,
  destinationCalendar,
  defaultScheduleId,
  weekStart = "Sunday",
  teams,
  organizationId,
  metadata,
  smsLockState,
  completedOnboarding,
  username,
  locked,
  emailVerified,
}: {
  name: string;
  email: string;
  id: number;
  organizationId?: number | null;
  schedules: InputUser["schedules"];
  credentials?: InputCredential[];
  selectedCalendars?: InputSelectedCalendar[];
  defaultScheduleId?: number | null;
  destinationCalendar?: Prisma.DestinationCalendarCreateInput;
  weekStart?: WeekDays;
  teams?: InputUser["teams"];
  metadata?: userMetadataType;
  smsLockState?: SMSLockState;
  completedOnboarding?: boolean;
  username?: string;
  locked?: boolean;
  emailVerified?: Date | null;
}) {
  username = username ?? TestData.users.example.username;
  return {
    ...TestData.users.example,
    name,
    username,
    email,
    id,
    schedules,
    credentials,
    selectedCalendars,
    destinationCalendar,
    defaultScheduleId,
    weekStart,
    teams,
    organizationId,
    profiles: [],
    metadata,
    smsLockState,
    completedOnboarding,
    locked,
    emailVerified,
  };
}

export function getScenarioData(
  {
    /**
     * organizer has no special meaning. It is a regular user. It is supposed to be deprecated along with `usersApartFromOrganizer` and we should introduce a new `users` field instead
     */
    organizer,
    eventTypes,
    usersApartFromOrganizer = [],
    apps = [],
    users: _users,
    webhooks,
    workflows,
    bookings,
    payment,
  }: {
    organizer?: ReturnType<typeof getOrganizer>;
    eventTypes: ScenarioData["eventTypes"];
    apps?: ScenarioData["apps"];
    users?: ScenarioData["users"];
    usersApartFromOrganizer?: ScenarioData["users"];
    webhooks?: ScenarioData["webhooks"];
    workflows?: ScenarioData["workflows"];
    bookings?: ScenarioData["bookings"];
    payment?: ScenarioData["payment"];
  },
  org?: { id: number | null; profileUsername?: string } | undefined | null
) {
  if (_users && (usersApartFromOrganizer.length || organizer)) {
    throw new Error("When users are provided, usersApartFromOrganizer and organizer should not be provided");
  }
  const users = _users ? _users : organizer ? [organizer, ...usersApartFromOrganizer] : [];
  if (!users.length) {
    throw new Error("No users are specified in any way");
  }
  if (org) {
    const orgId = org.id;
    if (!orgId) {
      throw new Error("If org is specified org.id is required");
    }

    users.forEach((user) => {
      const profileUsername = org.profileUsername ?? user.username ?? "";
      user.profiles = [
        {
          organizationId: orgId,
          username: profileUsername,
          uid: ProfileRepository.generateProfileUid(),
        },
      ];
    });
  }
  eventTypes.forEach((eventType) => {
    if (
      eventType.users?.filter((eventTypeUser) => {
        return !users.find((userToCreate) => userToCreate.id === eventTypeUser.id);
      }).length
    ) {
      throw new Error(`EventType ${eventType.id} has users that are not present in ScenarioData["users"]`);
    }
  });
  return {
    eventTypes: eventTypes.map((eventType, index) => {
      return {
        ...eventType,
        teamId: eventType.teamId || null,
        team: {
          id: eventType.teamId ?? eventType.team?.id,
          parentId: org ? org.id : null,
          bookingLimits: eventType?.team?.bookingLimits,
          includeManagedEventsInLimits: eventType?.team?.includeManagedEventsInLimits,
        },
        title: `Test Event Type - ${index + 1}`,
        description: `It's a test event type - ${index + 1}`,
      };
    }),
    users: users.map((user) => {
      const newUser = {
        ...user,
        organizationId: user.organizationId ?? null,
      };
      return newUser;
    }),
    apps: [...apps],
    webhooks,
    bookings: bookings || [],
    workflows,
    payment,
  } satisfies ScenarioData;
}

export function enableEmailFeature() {
  prismock.feature.create({
    data: {
      slug: "emails",
      enabled: false,
      type: "KILL_SWITCH",
    },
  });
}

export function mockNoTranslations() {
  log.silly("Mocking i18n.getTranslation to return identity function");
  i18nMock.getTranslation.mockImplementation(() => {
    return new Promise((resolve) => {
      const identityFn = (key: string) => key;
      resolve(identityFn);
    });
  });
}

export const enum BookingLocations {
  CalVideo = "integrations:daily",
  ZoomVideo = "integrations:zoom",
  GoogleMeet = "integrations:google:meet",
}

export type CalendarServiceMethodMockCallBase = {
  calendarServiceConstructorArgs: {
    credential: CredentialPayload;
  };
};

type CreateEventMethodMockCall = CalendarServiceMethodMockCallBase & {
  args: {
    calEvent: CalendarEvent;
    credentialId: number;
    externalCalendarId?: string;
  };
};

type UpdateEventMethodMockCall = CalendarServiceMethodMockCallBase & {
  args: {
    uid: string;
    event: CalendarEvent;
    externalCalendarId?: string | null;
  };
};

type DeleteEventMethodMockCall = CalendarServiceMethodMockCallBase & {
  args: {
    uid: string;
    event: CalendarEvent;
    externalCalendarId?: string | null;
  };
};

type GetAvailabilityMethodMockCall = CalendarServiceMethodMockCallBase & {
  args: {
    dateFrom: string;
    dateTo: string;
    selectedCalendars: IntegrationCalendar[];
    shouldServeCache?: boolean;
  };
};

export type CalendarServiceMethodMock = {
  createEventCalls: CreateEventMethodMockCall[];
  updateEventCalls: UpdateEventMethodMockCall[];
  deleteEventCalls: DeleteEventMethodMockCall[];
  getAvailabilityCalls: GetAvailabilityMethodMockCall[];
};

/**
 * @param metadataLookupKey
 * @param calendarData Specify uids and other data to be faked to be returned by createEvent and updateEvent
 */
export async function mockCalendar(
  metadataLookupKey: keyof typeof appStoreMetadata,
  calendarData?: {
    create?: {
      id?: string;
      uid?: string;
      iCalUID?: string;
      appSpecificData?: {
        googleCalendar?: {
          hangoutLink?: string;
        };
        office365Calendar?: {
          url?: string;
        };
      };
    };
    update?: {
      id?: string;
      uid: string;
      iCalUID?: string;
      appSpecificData?: {
        googleCalendar?: {
          hangoutLink?: string;
        };
        office365Calendar?: {
          url?: string;
        };
      };
    };
    busySlots?: { start: `${string}Z`; end: `${string}Z` }[];
    creationCrash?: boolean;
    updationCrash?: boolean;
    getAvailabilityCrash?: boolean;
  }
): Promise<CalendarServiceMethodMock> {
  const appStoreLookupKey = metadataLookupKey;
  const normalizedCalendarData = calendarData || {
    create: {
      uid: "MOCK_ID",
    },
    update: {
      uid: "UPDATED_MOCK_ID",
    },
  };
  log.silly(`Mocking ${appStoreLookupKey} on appStoreMock`);

  const createEventCalls: CreateEventMethodMockCall[] = [];
  const updateEventCalls: UpdateEventMethodMockCall[] = [];
  const deleteEventCalls: DeleteEventMethodMockCall[] = [];
  const getAvailabilityCalls: GetAvailabilityMethodMockCall[] = [];
  const app = appStoreMetadata[metadataLookupKey as keyof typeof appStoreMetadata];

  const { CalendarServiceMap } = await import("@calcom/app-store/calendar.services.generated");
  const calendarServiceKey = appStoreLookupKey as keyof typeof CalendarServiceMap;

  const calendarServicePromise = CalendarServiceMap[calendarServiceKey];
  if (calendarServicePromise) {
    const resolvedService = await calendarServicePromise;
<<<<<<< HEAD
    vi.mocked(resolvedService.default as any).mockImplementation(function MockCalendarService(
      credential: any
    ) {
      return {
        createEvent: async function (...rest: any[]): Promise<NewCalendarEventType> {
          if (calendarData?.creationCrash) {
            throw new Error("MockCalendarService.createEvent fake error");
          }
          const [calEvent, credentialId, externalCalendarId] = rest;
          log.debug(
            "mockCalendar.createEvent",
            JSON.stringify({ calEvent, credentialId, externalCalendarId })
          );
          createEventCalls.push({
            args: {
              calEvent,
              credentialId,
              externalCalendarId,
            },
            calendarServiceConstructorArgs: {
              credential,
            },
          });
          const isGoogleMeetLocation = calEvent?.location === BookingLocations.GoogleMeet;
          if (app.type === "google_calendar") {
            return Promise.resolve({
              type: app.type,
              additionalInfo: {
=======
    vi.mocked(resolvedService.default).mockImplementation(
      // @ts-expect-error - Mock implementation satisfies Calendar interface but TypeScript expects specific calendar service types
      function MockCalendarService(credential) {
        return {
          createEvent: async function (
            ...rest: Parameters<Calendar["createEvent"]>
          ): Promise<NewCalendarEventType> {
            if (calendarData?.creationCrash) {
              throw new Error("MockCalendarService.createEvent fake error");
            }
            const [calEvent, credentialId, externalCalendarId] = rest;
            log.debug(
              "mockCalendar.createEvent",
              JSON.stringify({ calEvent, credentialId, externalCalendarId })
            );
            createEventCalls.push({
              args: {
                calEvent,
                credentialId,
                externalCalendarId,
              },
              calendarServiceConstructorArgs: {
                credential,
              },
            });
            const isGoogleMeetLocation = calEvent?.location === BookingLocations.GoogleMeet;
            if (app.type === "google_calendar") {
              return Promise.resolve({
                type: app.type,
                additionalInfo: {
                  hangoutLink:
                    normalizedCalendarData.create?.appSpecificData?.googleCalendar?.hangoutLink ||
                    "https://GOOGLE_MEET_URL_IN_CALENDAR_EVENT",
                },
>>>>>>> ff38d6c7
                hangoutLink:
                  normalizedCalendarData.create?.appSpecificData?.googleCalendar?.hangoutLink ||
                  "https://GOOGLE_MEET_URL_IN_CALENDAR_EVENT",
                uid: normalizedCalendarData.create?.uid || "GOOGLE_CALENDAR_EVENT_ID",
                id: normalizedCalendarData.create?.id || "GOOGLE_CALENDAR_EVENT_ID",
                iCalUID:
                  normalizedCalendarData.create?.iCalUID || calEvent.iCalUID || "GOOGLE_CALENDAR_EVENT_ID",
                password: "MOCK_PASSWORD",
                url:
                  normalizedCalendarData.create?.appSpecificData?.googleCalendar?.hangoutLink ||
                  "https://GOOGLE_MEET_URL_IN_CALENDAR_EVENT",
              });
            } else if (app.type === "office365_calendar") {
              return Promise.resolve({
                type: app.type,
                additionalInfo: {},
                uid: normalizedCalendarData.create?.uid || "OFFICE_365_CALENDAR_EVENT_ID",
                id: normalizedCalendarData.create?.id || "OFFICE_365_CALENDAR_EVENT_ID",
                iCalUID:
                  normalizedCalendarData.create?.iCalUID ||
                  calEvent.iCalUID ||
                  "OFFICE_365_CALENDAR_EVENT_ID",
                password: "MOCK_PASSWORD",
                url:
                  normalizedCalendarData.create?.appSpecificData?.office365Calendar?.url ||
                  "https://UNUSED_URL",
              });
            } else {
              return Promise.resolve({
                type: app.type,
                additionalInfo: {},
                uid: "PROBABLY_UNUSED_UID",
                hangoutLink:
                  (isGoogleMeetLocation
                    ? normalizedCalendarData.create?.appSpecificData?.googleCalendar?.hangoutLink
                    : null) || "https://UNUSED_URL",
                // A Calendar is always expected to return an id.
                id: normalizedCalendarData.create?.id || "FALLBACK_MOCK_CALENDAR_EVENT_ID",
                iCalUID: normalizedCalendarData.create?.iCalUID,
                // Password and URL seems useless for CalendarService, plan to remove them if that's the case
                password: "MOCK_PASSWORD",
                url: "https://UNUSED_URL",
              });
            }
          },
          updateEvent: async function (
            ...rest: Parameters<Calendar["updateEvent"]>
          ): Promise<NewCalendarEventType> {
            if (calendarData?.updationCrash) {
              throw new Error("MockCalendarService.updateEvent fake error");
            }
            const [uid, event, externalCalendarId] = rest;
            log.silly("mockCalendar.updateEvent", JSON.stringify({ uid, event, externalCalendarId }));
            updateEventCalls.push({
              args: {
                uid,
                event,
                externalCalendarId,
              },
              calendarServiceConstructorArgs: {
                credential,
              },
            });
            const isGoogleMeetLocation = event.location === BookingLocations.GoogleMeet;
            return Promise.resolve({
              type: app.type,
              additionalInfo: {},
              uid: "PROBABLY_UNUSED_UID",
              iCalUID: normalizedCalendarData.update?.iCalUID,
              id: normalizedCalendarData.update?.uid || "FALLBACK_MOCK_ID",
              // Password and URL seems useless for CalendarService, plan to remove them if that's the case
              password: "MOCK_PASSWORD",
              url: "https://UNUSED_URL",
              location: isGoogleMeetLocation ? "https://UNUSED_URL" : undefined,
              hangoutLink:
                (isGoogleMeetLocation
                  ? normalizedCalendarData.update?.appSpecificData?.googleCalendar?.hangoutLink
                  : null) || "https://UNUSED_URL",
              conferenceData: isGoogleMeetLocation ? event.conferenceData : undefined,
            });
<<<<<<< HEAD
          }
        },
        updateEvent: async function (...rest: any[]): Promise<NewCalendarEventType> {
          if (calendarData?.updationCrash) {
            throw new Error("MockCalendarService.updateEvent fake error");
          }
          const [uid, event, externalCalendarId] = rest;
          log.silly("mockCalendar.updateEvent", JSON.stringify({ uid, event, externalCalendarId }));
          updateEventCalls.push({
            args: {
              uid,
              event,
              externalCalendarId,
            },
            calendarServiceConstructorArgs: {
              credential,
            },
          });
          const isGoogleMeetLocation = event.location === BookingLocations.GoogleMeet;
          return Promise.resolve({
            type: app.type,
            additionalInfo: {},
            uid: "PROBABLY_UNUSED_UID",
            iCalUID: normalizedCalendarData.update?.iCalUID,
            id: normalizedCalendarData.update?.uid || "FALLBACK_MOCK_ID",
            // Password and URL seems useless for CalendarService, plan to remove them if that's the case
            password: "MOCK_PASSWORD",
            url: "https://UNUSED_URL",
            location: isGoogleMeetLocation ? "https://UNUSED_URL" : undefined,
            hangoutLink:
              (isGoogleMeetLocation
                ? normalizedCalendarData.update?.appSpecificData?.googleCalendar?.hangoutLink
                : null) || "https://UNUSED_URL",
            conferenceData: isGoogleMeetLocation ? event.conferenceData : undefined,
          });
        },

        deleteEvent: async (...rest: any[]) => {
          log.silly("mockCalendar.deleteEvent", JSON.stringify({ rest }));

          deleteEventCalls.push({
            args: {
              uid: rest[0],
              event: rest[1],
              externalCalendarId: rest[2],
            },
            calendarServiceConstructorArgs: {
              credential,
            },
          });
        },
        getAvailability: async (...rest: any[]): Promise<EventBusyDate[]> => {
          if (calendarData?.getAvailabilityCrash) {
            throw new Error("MockCalendarService.getAvailability fake error");
          }
          const [dateFrom, dateTo, selectedCalendars, shouldServeCache] = rest;
          getAvailabilityCalls.push({
            args: {
              dateFrom,
              dateTo,
              selectedCalendars,
              shouldServeCache,
            },
            calendarServiceConstructorArgs: {
              credential,
            },
          });
          return new Promise((resolve) => {
            resolve(calendarData?.busySlots || []);
          });
        },
      };
    });
=======
          },
          deleteEvent: async (...rest: Parameters<Calendar["deleteEvent"]>) => {
            log.silly("mockCalendar.deleteEvent", JSON.stringify({ rest }));
            deleteEventCalls.push({
              args: {
                uid: rest[0],
                event: rest[1],
                externalCalendarId: rest[2],
              },
              calendarServiceConstructorArgs: {
                credential,
              },
            });
          },
          getAvailability: async (
            dateFrom: string,
            dateTo: string,
            selectedCalendars: IntegrationCalendar[],
            shouldServeCache?: boolean
          ): Promise<EventBusyDate[]> => {
            if (calendarData?.getAvailabilityCrash) {
              throw new Error("MockCalendarService.getAvailability fake error");
            }
            getAvailabilityCalls.push({
              args: {
                dateFrom,
                dateTo,
                selectedCalendars,
                shouldServeCache,
              },
              calendarServiceConstructorArgs: {
                credential,
              },
            });
            return new Promise((resolve) => {
              resolve(calendarData?.busySlots || []);
            });
          },
        } as Calendar;
      }
    );
>>>>>>> ff38d6c7
  }

  return {
    createEventCalls,
    updateEventCalls,
    deleteEventCalls,
    getAvailabilityCalls,
  };
}

export async function mockCalendarToHaveNoBusySlots(
  metadataLookupKey: keyof typeof appStoreMetadata,
  calendarData?: Parameters<typeof mockCalendar>[1]
) {
  calendarData = calendarData || {
    create: {
      uid: "MOCK_ID",
    },
    update: {
      uid: "UPDATED_MOCK_ID",
    },
  };
  return await mockCalendar(metadataLookupKey, { ...calendarData, busySlots: [] });
}

export async function mockCalendarToCrashOnCreateEvent(metadataLookupKey: keyof typeof appStoreMetadata) {
  return await mockCalendar(metadataLookupKey, { creationCrash: true });
}

export async function mockCalendarToCrashOnUpdateEvent(metadataLookupKey: keyof typeof appStoreMetadata) {
  return await mockCalendar(metadataLookupKey, { updationCrash: true });
}

export function mockVideoApp({
  metadataLookupKey,
  appStoreLookupKey,
  videoMeetingData,
  creationCrash,
  updationCrash,
}: {
  metadataLookupKey: string;
  appStoreLookupKey?: string;
  videoMeetingData?: {
    password: string;
    id: string;
    url: string;
  };
  creationCrash?: boolean;
  updationCrash?: boolean;
}) {
  appStoreLookupKey = appStoreLookupKey || metadataLookupKey;
  videoMeetingData = videoMeetingData || {
    id: "MOCK_ID",
    password: "MOCK_PASS",
    url: `http://mock-${metadataLookupKey}.example.com`,
  };
  log.silly("mockVideoApp", JSON.stringify({ metadataLookupKey, appStoreLookupKey }));

  const createMeetingCalls: any[] = [];

  const updateMeetingCalls: any[] = [];

  const deleteMeetingCalls: any[] = [];

  const mockVideoAdapter = (credential: unknown) => {
    return {
<<<<<<< HEAD
      createMeeting: (...rest: any[]) => {
=======
      createMeeting: (...rest: Parameters<NonNullableVideoApiAdapter["createMeeting"]>) => {
>>>>>>> ff38d6c7
        if (creationCrash) {
          throw new Error("MockVideoApiAdapter.createMeeting fake error");
        }
        createMeetingCalls.push({
          credential,
          args: rest,
        });

        return Promise.resolve({
          type: appStoreMetadata[metadataLookupKey as keyof typeof appStoreMetadata].type,
          ...videoMeetingData,
        });
      },
<<<<<<< HEAD

      updateMeeting: async (...rest: any[]) => {
=======
      updateMeeting: async (...rest: Parameters<NonNullableVideoApiAdapter["updateMeeting"]>) => {
>>>>>>> ff38d6c7
        if (updationCrash) {
          throw new Error("MockVideoApiAdapter.updateMeeting fake error");
        }
        const [bookingRef, calEvent] = rest;
        updateMeetingCalls.push({
          credential,
          args: rest,
        });
        if (!bookingRef.type) {
          throw new Error("bookingRef.type is not defined");
        }
        if (!calEvent.organizer) {
          throw new Error("calEvent.organizer is not defined");
        }
        log.silly("MockVideoApiAdapter.updateMeeting", JSON.stringify({ bookingRef, calEvent }));
        return Promise.resolve({
          type: appStoreMetadata[metadataLookupKey as keyof typeof appStoreMetadata].type,
          ...videoMeetingData,
        });
      },
<<<<<<< HEAD

      deleteMeeting: async (...rest: any[]) => {
=======
      deleteMeeting: async (...rest: Parameters<NonNullableVideoApiAdapter["deleteMeeting"]>) => {
>>>>>>> ff38d6c7
        log.silly("MockVideoApiAdapter.deleteMeeting", JSON.stringify(rest));
        deleteMeetingCalls.push({
          credential,
          args: rest,
        });
      },
    };
  };

  mockVideoAdapterRegistry[appStoreLookupKey] = Promise.resolve({
    default: mockVideoAdapter,
  });

  return {
    createMeetingCalls,
    updateMeetingCalls,
    deleteMeetingCalls,
  };
}

export function mockSuccessfulVideoMeetingCreation({
  metadataLookupKey,
  appStoreLookupKey,
  videoMeetingData,
}: {
  metadataLookupKey: string;
  appStoreLookupKey?: string;
  videoMeetingData?: {
    password: string;
    id: string;
    url: string;
  };
}) {
  return mockVideoApp({
    metadataLookupKey,
    appStoreLookupKey,
    videoMeetingData,
  });
}

export function mockVideoAppToCrashOnCreateMeeting({
  metadataLookupKey,
  appStoreLookupKey,
}: {
  metadataLookupKey: string;
  appStoreLookupKey?: string;
}) {
  return mockVideoApp({
    metadataLookupKey,
    appStoreLookupKey,
    creationCrash: true,
  });
}

export function mockPaymentApp({
  metadataLookupKey,
  appStoreLookupKey: _appStoreLookupKey,
}: {
  metadataLookupKey: string;
  appStoreLookupKey?: string;
}) {
<<<<<<< HEAD
  _appStoreLookupKey = _appStoreLookupKey || metadataLookupKey;
=======
  const _appStoreLookupKey = appStoreLookupKey || metadataLookupKey;
>>>>>>> ff38d6c7
  const { paymentUid, externalId } = getMockPaymentService();

  return {
    paymentUid,
    externalId,
  };
}

export function mockErrorOnVideoMeetingCreation({
  metadataLookupKey,
  appStoreLookupKey,
}: {
  metadataLookupKey: string;
  appStoreLookupKey?: string;
}) {
  appStoreLookupKey = appStoreLookupKey || metadataLookupKey;

  const mockErrorAdapter = () => ({
    createMeeting: () => {
      throw new MockError("Error creating Video meeting");
    },
  });

  mockVideoAdapterRegistry[appStoreLookupKey] = Promise.resolve({
    default: mockErrorAdapter,
  });
}

export function mockCrmApp(
  metadataLookupKey: string,
  crmData?: {
    createContacts?: {
      id: string;
      email: string;
    }[];
    getContacts?: {
      id: string;
      email: string;
      ownerEmail: string;
    }[];
  }
) {
  let contactsCreated: {
    id: string;
    email: string;
  }[] = [];
  let contactsQueried: {
    id: string;
    email: string;
    ownerEmail: string;
  }[] = [];
  const eventsCreated: boolean[] = [];

  // Mock the CrmServiceMap directly instead of using the old app-store index approach
  vi.doMock("@calcom/app-store/crm.apps.generated", async (importOriginal) => {
    const original = await importOriginal<typeof import("@calcom/app-store/crm.apps.generated")>();

    class MockCrmService {
      constructor() {
        log.debug("Create CrmService");
      }

      createContact() {
        if (crmData?.createContacts) {
          contactsCreated = crmData.createContacts;
          return Promise.resolve(crmData?.createContacts);
        }
        return Promise.resolve([]);
      }

      getContacts(email: string) {
        if (crmData?.getContacts) {
          contactsQueried = crmData?.getContacts;
          const contactsOfEmail = contactsQueried.filter((contact) => contact.email === email);
          return Promise.resolve(contactsOfEmail);
        }
        return Promise.resolve([]);
      }

      createEvent() {
        eventsCreated.push(true);
        return Promise.resolve({});
      }
    }

    return {
      ...original,
      CrmServiceMap: {
        ...original.CrmServiceMap,
        [metadataLookupKey]: Promise.resolve({
          default: MockCrmService,
        }),
      },
    };
  });

  return {
    contactsCreated,
    contactsQueried,
    eventsCreated,
  };
}

export function getBooker({
  name,
  email,
  attendeePhoneNumber,
}: {
  name: string;
  email: string;
  attendeePhoneNumber?: string;
}) {
  return {
    name,
    email,
    attendeePhoneNumber,
  };
}

export function getMockedStripePaymentEvent({ paymentIntentId }: { paymentIntentId: string }) {
  return {
    id: null,
    data: {
      object: {
        id: paymentIntentId,
      },
    },
  } as unknown as Stripe.Event;
}

export async function mockPaymentSuccessWebhookFromStripe({ externalId }: { externalId: string }) {
  let webhookResponse = null;
  try {
    await handleStripePaymentSuccess(getMockedStripePaymentEvent({ paymentIntentId: externalId }));
  } catch (e) {
    log.silly("mockPaymentSuccessWebhookFromStripe:catch", JSON.stringify(e));
    webhookResponse = e as HttpError;
  }
  return { webhookResponse };
}

export function getExpectedCalEventForBookingRequest({
  bookingRequest,
  eventType,
}: {
  bookingRequest: ReturnType<typeof getMockRequestDataForBooking>;

  eventType: any;
}) {
  return {
    // keep adding more fields as needed, so that they can be verified in all scenarios
    type: eventType.slug,
    // Not sure why, but milliseconds are missing in cal Event.
    startTime: bookingRequest.start.replace(".000Z", "Z"),
    endTime: bookingRequest.end.replace(".000Z", "Z"),
  };
}

export function getMockBookingReference(
  bookingReference: Partial<BookingReference> & Pick<BookingReference, "type" | "uid" | "credentialId">
) {
  let credentialId = bookingReference.credentialId;
  if (bookingReference.type === appStoreMetadata.dailyvideo.type) {
    // Right now we seems to be storing credentialId for `dailyvideo` in BookingReference as null. Another possible value is 0 in there.
    credentialId = null;
    log.debug("Ensuring null credentialId for dailyvideo");
  }
  return {
    ...bookingReference,
    credentialId,
  };
}

export function getMockBookingAttendee(
  attendee: Omit<Attendee, "bookingId" | "phoneNumber" | "email" | "noShow"> & {
    bookingSeat?: AttendeeBookingSeatInput;
    phoneNumber?: string | null;
    email: string;
    noShow?: boolean;
  }
) {
  return {
    id: attendee.id,
    timeZone: attendee.timeZone,
    name: attendee.name,
    email: attendee.email,
    locale: attendee.locale,
    bookingSeat: attendee.bookingSeat || null,
    phoneNumber: attendee.phoneNumber ?? undefined,
    noShow: attendee.noShow ?? false,
  };
}

const getMockAppStatus = ({
  slug,
  failures,
  success,
  overrideName,
}: {
  slug: string;
  failures: number;
  success: number;
  overrideName?: string;
}) => {
  const foundEntry = Object.entries(appStoreMetadata).find(([, app]) => {
    return app.slug === slug;
  });
  if (!foundEntry) {
    throw new Error("App not found for the slug");
  }
  const foundApp = foundEntry[1];
  return {
    appName: overrideName ?? foundApp.slug,
    type: foundApp.type,
    failures,
    success,
    errors: [],
  };
};
export const getMockFailingAppStatus = ({ slug }: { slug: string }) => {
  return getMockAppStatus({ slug, failures: 1, success: 0 });
};

export const getMockPassingAppStatus = ({ slug, overrideName }: { slug: string; overrideName?: string }) => {
  return getMockAppStatus({ slug, overrideName, failures: 0, success: 1 });
};

export const replaceDates = (dates: string[], replacement: Record<string, string>) => {
  return dates.map((date) => {
    return date.replace(/(.*)T/, (_, group1) => `${replacement[group1]}T`);
  });
};

export const getDefaultBookingFields = ({
  emailField,
  bookingFields = [],
}: {
  emailField?: Fields[number];
  bookingFields: Fields;
}) => {
  return [
    {
      name: "name",
      type: "name",
      sources: [{ id: "default", type: "default", label: "Default" }],
      editable: "system",
      required: true,
      defaultLabel: "your_name",
    },
    emailField
      ? emailField
      : {
          name: "email",
          type: "email",
          label: "",
          hidden: false,
          sources: [{ id: "default", type: "default", label: "Default" }],
          editable: "system-but-optional",
          required: true,
          placeholder: "",
          defaultLabel: "email_address",
        },
    {
      name: "location",
      type: "radioInput",
      sources: [{ id: "default", type: "default", label: "Default" }],
      editable: "system",
      required: false,
      defaultLabel: "location",
      getOptionsAt: "locations",
      optionsInputs: {
        phone: { type: "phone", required: true, placeholder: "" },
        attendeeInPerson: { type: "address", required: true, placeholder: "" },
      },
      hideWhenJustOneOption: true,
    },
    {
      name: "title",
      type: "text",
      hidden: true,
      sources: [{ id: "default", type: "default", label: "Default" }],
      editable: "system-but-optional",
      required: true,
      defaultLabel: "what_is_this_meeting_about",
      defaultPlaceholder: "",
    },
    {
      name: "notes",
      type: "textarea",
      sources: [{ id: "default", type: "default", label: "Default" }],
      editable: "system-but-optional",
      required: false,
      defaultLabel: "additional_notes",
      defaultPlaceholder: "share_additional_notes",
    },
    {
      name: "guests",
      type: "multiemail",
      hidden: false,
      sources: [{ id: "default", type: "default", label: "Default" }],
      editable: "system-but-optional",
      required: false,
      defaultLabel: "additional_guests",
      defaultPlaceholder: "email",
    },
    {
      name: "rescheduleReason",
      type: "textarea",
      views: [{ id: "reschedule", label: "Reschedule View" }],
      sources: [{ id: "default", type: "default", label: "Default" }],
      editable: "system-but-optional",
      required: false,
      defaultLabel: "reason_for_reschedule",
      defaultPlaceholder: "reschedule_placeholder",
    },
    ...bookingFields,
  ] as Fields;
};

export const createDelegationCredential = async (orgId: number, type: "google" | "office365" = "google") => {
  if (type === "google") {
    const encryptedServiceAccountKey = {
      type: "service_account",
      auth_uri: "https://accounts.google.com/o/oauth2/auth",
      client_id: "CLIENT_ID",
      token_uri: "https://oauth2.googleapis.com/token",
      project_id: "PROJECT_ID",
      encrypted_credentials: `{"private_key": "PRIVATE_KEY"}`,
      client_email: "CLIENT_EMAIL",
      private_key_id: "PRIVATE_KEY_ID",
      universe_domain: "googleapis.com",
      client_x509_cert_url: "CLIENT_X509_CERT_URL",
      auth_provider_x509_cert_url: "AUTH_PROVIDER_X509_CERT_URL",
    };

    const workspace = await prismock.workspacePlatform.create({
      data: {
        name: "Test Workspace",
        slug: "google",
        description: "Test Workspace",
        defaultServiceAccountKey: encryptedServiceAccountKey,
        enabled: true,
      },
    });

    const decryptedServiceAccountKey = {
      type: "service_account",
      auth_uri: "https://accounts.google.com/o/oauth2/auth",
      client_id: "CLIENT_ID",
      token_uri: "https://oauth2.googleapis.com/token",
      project_id: "PROJECT_ID",
      private_key: "PRIVATE_KEY",
      client_email: "CLIENT_EMAIL",
      private_key_id: "PRIVATE_KEY_ID",
      universe_domain: "googleapis.com",
      client_x509_cert_url: "CLIENT_X509_CERT_URL",
      auth_provider_x509_cert_url: "AUTH_PROVIDER_X509_CERT_URL",
    };

    const delegationCredential = await prismock.delegationCredential.create({
      data: {
        workspacePlatform: {
          connect: {
            id: workspace.id,
          },
        },
        domain: "example.com",
        enabled: true,
        organization: {
          connect: {
            id: orgId,
          },
        },
        serviceAccountKey: workspace.defaultServiceAccountKey as unknown as Prisma.InputJsonValue,
      },
    });

    return { ...delegationCredential, serviceAccountKey: decryptedServiceAccountKey };
  } else if (type === "office365") {
    const encryptedServiceAccountKey = {
      client_id: "CLIENT_ID",
      encrypted_credentials: `{"private_key": "PRIVATE_KEY"}`,
      tenant_id: "TENANT_ID",
    };

    const workspace = await prismock.workspacePlatform.create({
      data: {
        name: "Test Workspace",
        slug: "office365",
        description: "Test Workspace",
        defaultServiceAccountKey: encryptedServiceAccountKey,
        enabled: true,
      },
    });

    const decryptedServiceAccountKey = {
      client_id: "CLIENT_ID",
      private_key: "PRIVATE_KEY",
      tenant_id: "TENANT_ID",
    };

    const delegationCredential = await prismock.delegationCredential.create({
      data: {
        workspacePlatform: {
          connect: {
            id: workspace.id,
          },
        },
        domain: "example.com",
        enabled: true,
        organization: {
          connect: {
            id: orgId,
          },
        },
        serviceAccountKey: workspace.defaultServiceAccountKey as unknown as Prisma.InputJsonValue,
      },
    });

    return { ...delegationCredential, serviceAccountKey: decryptedServiceAccountKey };
  }
  throw new Error(`Unsupported type: ${type}`);
};

export const buildDelegationCredential = ({ serviceAccountKey }: { serviceAccountKey: any }) => {
  return {
    id: -1,
    key: {
      access_token: "NOOP_UNUSED_DELEGATION_TOKEN",
    },
    delegatedTo: {
      serviceAccountKey,
    },
  };
};<|MERGE_RESOLUTION|>--- conflicted
+++ resolved
@@ -10,12 +10,12 @@
 
 import { appStoreMetadata } from "@calcom/app-store/appStoreMetaData";
 import { handleStripePaymentSuccess } from "@calcom/features/ee/payments/api/webhook";
+import { ProfileRepository } from "@calcom/features/profile/repositories/ProfileRepository";
 import { weekdayToWeekIndex, type WeekDays } from "@calcom/lib/dayjs";
 import type { HttpError } from "@calcom/lib/http-error";
 import type { IntervalLimit } from "@calcom/lib/intervalLimits/intervalLimitSchema";
 import logger from "@calcom/lib/logger";
 import { safeStringify } from "@calcom/lib/safeStringify";
-import { ProfileRepository } from "@calcom/features/profile/repositories/ProfileRepository";
 import type { BookingReference, Attendee, Booking, Membership } from "@calcom/prisma/client";
 import type { Prisma } from "@calcom/prisma/client";
 import type { WebhookTriggerEvents } from "@calcom/prisma/client";
@@ -579,7 +579,7 @@
     };
   });
   log.silly("TestData: Creating EventType", JSON.stringify(eventTypesWithUsers));
-  // eslint-disable-next-line @typescript-eslint/no-explicit-any -- Pretty complex type here
+
   return await addEventTypesToDb(eventTypesWithUsers as unknown as any);
 }
 
@@ -1818,36 +1818,6 @@
   const calendarServicePromise = CalendarServiceMap[calendarServiceKey];
   if (calendarServicePromise) {
     const resolvedService = await calendarServicePromise;
-<<<<<<< HEAD
-    vi.mocked(resolvedService.default as any).mockImplementation(function MockCalendarService(
-      credential: any
-    ) {
-      return {
-        createEvent: async function (...rest: any[]): Promise<NewCalendarEventType> {
-          if (calendarData?.creationCrash) {
-            throw new Error("MockCalendarService.createEvent fake error");
-          }
-          const [calEvent, credentialId, externalCalendarId] = rest;
-          log.debug(
-            "mockCalendar.createEvent",
-            JSON.stringify({ calEvent, credentialId, externalCalendarId })
-          );
-          createEventCalls.push({
-            args: {
-              calEvent,
-              credentialId,
-              externalCalendarId,
-            },
-            calendarServiceConstructorArgs: {
-              credential,
-            },
-          });
-          const isGoogleMeetLocation = calEvent?.location === BookingLocations.GoogleMeet;
-          if (app.type === "google_calendar") {
-            return Promise.resolve({
-              type: app.type,
-              additionalInfo: {
-=======
     vi.mocked(resolvedService.default).mockImplementation(
       // @ts-expect-error - Mock implementation satisfies Calendar interface but TypeScript expects specific calendar service types
       function MockCalendarService(credential) {
@@ -1882,7 +1852,6 @@
                     normalizedCalendarData.create?.appSpecificData?.googleCalendar?.hangoutLink ||
                     "https://GOOGLE_MEET_URL_IN_CALENDAR_EVENT",
                 },
->>>>>>> ff38d6c7
                 hangoutLink:
                   normalizedCalendarData.create?.appSpecificData?.googleCalendar?.hangoutLink ||
                   "https://GOOGLE_MEET_URL_IN_CALENDAR_EVENT",
@@ -1963,81 +1932,6 @@
                   : null) || "https://UNUSED_URL",
               conferenceData: isGoogleMeetLocation ? event.conferenceData : undefined,
             });
-<<<<<<< HEAD
-          }
-        },
-        updateEvent: async function (...rest: any[]): Promise<NewCalendarEventType> {
-          if (calendarData?.updationCrash) {
-            throw new Error("MockCalendarService.updateEvent fake error");
-          }
-          const [uid, event, externalCalendarId] = rest;
-          log.silly("mockCalendar.updateEvent", JSON.stringify({ uid, event, externalCalendarId }));
-          updateEventCalls.push({
-            args: {
-              uid,
-              event,
-              externalCalendarId,
-            },
-            calendarServiceConstructorArgs: {
-              credential,
-            },
-          });
-          const isGoogleMeetLocation = event.location === BookingLocations.GoogleMeet;
-          return Promise.resolve({
-            type: app.type,
-            additionalInfo: {},
-            uid: "PROBABLY_UNUSED_UID",
-            iCalUID: normalizedCalendarData.update?.iCalUID,
-            id: normalizedCalendarData.update?.uid || "FALLBACK_MOCK_ID",
-            // Password and URL seems useless for CalendarService, plan to remove them if that's the case
-            password: "MOCK_PASSWORD",
-            url: "https://UNUSED_URL",
-            location: isGoogleMeetLocation ? "https://UNUSED_URL" : undefined,
-            hangoutLink:
-              (isGoogleMeetLocation
-                ? normalizedCalendarData.update?.appSpecificData?.googleCalendar?.hangoutLink
-                : null) || "https://UNUSED_URL",
-            conferenceData: isGoogleMeetLocation ? event.conferenceData : undefined,
-          });
-        },
-
-        deleteEvent: async (...rest: any[]) => {
-          log.silly("mockCalendar.deleteEvent", JSON.stringify({ rest }));
-
-          deleteEventCalls.push({
-            args: {
-              uid: rest[0],
-              event: rest[1],
-              externalCalendarId: rest[2],
-            },
-            calendarServiceConstructorArgs: {
-              credential,
-            },
-          });
-        },
-        getAvailability: async (...rest: any[]): Promise<EventBusyDate[]> => {
-          if (calendarData?.getAvailabilityCrash) {
-            throw new Error("MockCalendarService.getAvailability fake error");
-          }
-          const [dateFrom, dateTo, selectedCalendars, shouldServeCache] = rest;
-          getAvailabilityCalls.push({
-            args: {
-              dateFrom,
-              dateTo,
-              selectedCalendars,
-              shouldServeCache,
-            },
-            calendarServiceConstructorArgs: {
-              credential,
-            },
-          });
-          return new Promise((resolve) => {
-            resolve(calendarData?.busySlots || []);
-          });
-        },
-      };
-    });
-=======
           },
           deleteEvent: async (...rest: Parameters<Calendar["deleteEvent"]>) => {
             log.silly("mockCalendar.deleteEvent", JSON.stringify({ rest }));
@@ -2079,7 +1973,6 @@
         } as Calendar;
       }
     );
->>>>>>> ff38d6c7
   }
 
   return {
@@ -2146,11 +2039,7 @@
 
   const mockVideoAdapter = (credential: unknown) => {
     return {
-<<<<<<< HEAD
-      createMeeting: (...rest: any[]) => {
-=======
       createMeeting: (...rest: Parameters<NonNullableVideoApiAdapter["createMeeting"]>) => {
->>>>>>> ff38d6c7
         if (creationCrash) {
           throw new Error("MockVideoApiAdapter.createMeeting fake error");
         }
@@ -2164,12 +2053,7 @@
           ...videoMeetingData,
         });
       },
-<<<<<<< HEAD
-
-      updateMeeting: async (...rest: any[]) => {
-=======
       updateMeeting: async (...rest: Parameters<NonNullableVideoApiAdapter["updateMeeting"]>) => {
->>>>>>> ff38d6c7
         if (updationCrash) {
           throw new Error("MockVideoApiAdapter.updateMeeting fake error");
         }
@@ -2190,12 +2074,7 @@
           ...videoMeetingData,
         });
       },
-<<<<<<< HEAD
-
-      deleteMeeting: async (...rest: any[]) => {
-=======
       deleteMeeting: async (...rest: Parameters<NonNullableVideoApiAdapter["deleteMeeting"]>) => {
->>>>>>> ff38d6c7
         log.silly("MockVideoApiAdapter.deleteMeeting", JSON.stringify(rest));
         deleteMeetingCalls.push({
           credential,
@@ -2252,16 +2131,12 @@
 
 export function mockPaymentApp({
   metadataLookupKey,
-  appStoreLookupKey: _appStoreLookupKey,
+  appStoreLookupKey,
 }: {
   metadataLookupKey: string;
   appStoreLookupKey?: string;
 }) {
-<<<<<<< HEAD
-  _appStoreLookupKey = _appStoreLookupKey || metadataLookupKey;
-=======
   const _appStoreLookupKey = appStoreLookupKey || metadataLookupKey;
->>>>>>> ff38d6c7
   const { paymentUid, externalId } = getMockPaymentService();
 
   return {
