--- conflicted
+++ resolved
@@ -180,11 +180,7 @@
   title?: string;
   status: BookingStatus;
   attendees?: {
-<<<<<<< HEAD
-    email?: string;
-=======
     email: string;
->>>>>>> 799ebe24
     phoneNumber?: string;
     bookingSeat?: AttendeeBookingSeatInput | null;
   }[];
@@ -1789,11 +1785,7 @@
   attendee: Omit<Attendee, "bookingId" | "phoneNumber" | "email" | "noShow"> & {
     bookingSeat?: AttendeeBookingSeatInput;
     phoneNumber?: string | null;
-<<<<<<< HEAD
-    email?: string | null;
-=======
     email: string;
->>>>>>> 799ebe24
     noShow?: boolean;
   }
 ) {
@@ -1801,7 +1793,7 @@
     id: attendee.id,
     timeZone: attendee.timeZone,
     name: attendee.name,
-    email: attendee.email ?? undefined,
+    email: attendee.email,
     locale: attendee.locale,
     bookingSeat: attendee.bookingSeat || null,
     phoneNumber: attendee.phoneNumber ?? undefined,
