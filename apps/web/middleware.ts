--- conflicted
+++ resolved
@@ -20,11 +20,8 @@
 export const POST_METHODS_ALLOWED_APP_ROUTES = [
   "/settings/my-account/general",
   "/settings/developer/webhooks",
-<<<<<<< HEAD
+  "/settings/developer/api-keys",
   "/teams",
-=======
-  "/settings/developer/api-keys",
->>>>>>> c00e8cfa
 ];
 export function checkPostMethod(req: NextRequest) {
   const pathname = req.nextUrl.pathname;
@@ -197,11 +194,8 @@
     // Routes allowed for POST method (matching `POST_METHODS_ALLOWED_APP_ROUTES` array)
     "/settings/my-account/general",
     "/settings/developer/webhooks",
-<<<<<<< HEAD
+    "/settings/developer/api-keys",
     "/teams",
-=======
-    "/settings/developer/api-keys",
->>>>>>> c00e8cfa
   ],
 };
 
