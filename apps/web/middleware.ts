--- conflicted
+++ resolved
@@ -130,13 +130,10 @@
     "/future/apps/categories/",
     "/apps/categories/:category/",
     "/future/apps/categories/:category/",
-<<<<<<< HEAD
+    "/bookings/:status/",
+    "/future/bookings/:status/",
     "/video/:path*",
     "/future/video/:path*",
-=======
-    "/bookings/:status/",
-    "/future/bookings/:status/",
->>>>>>> 4b3ad579
   ],
 };
 
