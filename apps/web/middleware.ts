--- conflicted
+++ resolved
@@ -120,24 +120,18 @@
     "/future/event-types/",
     "/settings/admin/:path*",
     "/future/settings/admin/:path*",
-<<<<<<< HEAD
-=======
     "/apps/installed/:category/",
     "/future/apps/installed/:category/",
->>>>>>> 27ce5e78
     "/apps/:slug/",
     "/future/apps/:slug/",
     "/apps/:slug/setup/",
     "/future/apps/:slug/setup/",
-<<<<<<< HEAD
-    "/video/:path*",
-    "/future/video/:path*",
-=======
     "/apps/categories/",
     "/future/apps/categories/",
     "/apps/categories/:category/",
     "/future/apps/categories/:category/",
->>>>>>> 27ce5e78
+    "/video/:path*",
+    "/future/video/:path*",
   ],
 };
 
