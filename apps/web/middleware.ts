--- conflicted
+++ resolved
@@ -192,11 +192,6 @@
     "/teams",
     "/future/teams/",
     "/settings/:path*",
-<<<<<<< HEAD
-    "/signup",
-=======
-    "/reschedule/:path*",
->>>>>>> 2cfc63e6
     "/availability/:path*",
     "/booking/:path*",
   ],
