import { get } from "@vercel/edge-config";
import { collectEvents } from "next-collect/server";
import type { NextRequest } from "next/server";
import { NextResponse } from "next/server";

import { getLocale } from "@calcom/features/auth/lib/getLocale";
import { extendEventData, nextCollectBasicSettings } from "@calcom/lib/telemetry";

import { csp } from "@lib/csp";

import { abTestMiddlewareFactory } from "./abTest/middlewareFactory";

const safeGet = async <T = any>(key: string): Promise<T | undefined> => {
  try {
    return get<T>(key);
  } catch (error) {
    // Don't crash if EDGE_CONFIG env var is missing
  }
};

const middleware = async (req: NextRequest): Promise<NextResponse<unknown>> => {
  const url = req.nextUrl;
  const requestHeaders = new Headers(req.headers);
  requestHeaders.set("x-url", req.url);

  if (!url.pathname.startsWith("/api")) {
    //
    // NOTE: When tRPC hits an error a 500 is returned, when this is received
    //       by the application the user is automatically redirected to /auth/login.
    //
    //     - For this reason our matchers are sufficient for an app-wide maintenance page.
    //
    // Check whether the maintenance page should be shown
    const isInMaintenanceMode = await safeGet<boolean>("isInMaintenanceMode");
    // If is in maintenance mode, point the url pathname to the maintenance page
    if (isInMaintenanceMode) {
      req.nextUrl.pathname = `/maintenance`;
      return NextResponse.rewrite(req.nextUrl);
    }
  }

  const routingFormRewriteResponse = routingForms.handleRewrite(url);
  if (routingFormRewriteResponse) {
    return responseWithHeaders({ url, res: routingFormRewriteResponse, req });
  }

  if (url.pathname.startsWith("/api/trpc/")) {
    requestHeaders.set("x-cal-timezone", req.headers.get("x-vercel-ip-timezone") ?? "");
  }

  if (url.pathname.startsWith("/api/auth/signup")) {
    const isSignupDisabled = await safeGet<boolean>("isSignupDisabled");
    // If is in maintenance mode, point the url pathname to the maintenance page
    if (isSignupDisabled) {
      // TODO: Consider using responseWithHeaders here
      return NextResponse.json({ error: "Signup is disabled" }, { status: 503 });
    }
  }

  if (url.pathname.startsWith("/auth/login") || url.pathname.startsWith("/login")) {
    // Use this header to actually enforce CSP, otherwise it is running in Report Only mode on all pages.
    requestHeaders.set("x-csp-enforce", "true");
  }

  if (url.pathname.startsWith("/apps/installed")) {
    const returnTo = req.cookies.get("return-to");

    if (returnTo?.value) {
      const response = NextResponse.redirect(new URL(returnTo.value, req.url), { headers: requestHeaders });
      response.cookies.delete("return-to");
      return response;
    }
  }

  requestHeaders.set("x-pathname", url.pathname);

  const locale = await getLocale(req);

  requestHeaders.set("x-locale", locale);

  const res = NextResponse.next({
    request: {
      headers: requestHeaders,
    },
  });

  if (url.pathname.startsWith("/auth/logout")) {
    res.cookies.delete("next-auth.session-token");
  }

  return responseWithHeaders({ url, res, req });
};

const routingForms = {
  handleRewrite: (url: URL) => {
    // Don't 404 old routing_forms links
    if (url.pathname.startsWith("/apps/routing_forms")) {
      url.pathname = url.pathname.replace(/^\/apps\/routing_forms($|\/)/, "/apps/routing-forms/");
      return NextResponse.rewrite(url);
    }
  },
};

const embeds = {
  addResponseHeaders: ({ url, res }: { url: URL; res: NextResponse }) => {
    if (!url.pathname.endsWith("/embed")) {
      return res;
    }
    const isCOEPEnabled = url.searchParams.get("flag.coep") === "true";
    if (isCOEPEnabled) {
      res.headers.set("Cross-Origin-Embedder-Policy", "require-corp");
    }
    return res;
  },
};

const contentSecurityPolicy = {
  addResponseHeaders: ({ res, req }: { res: NextResponse; req: NextRequest }) => {
    const { nonce } = csp(req, res ?? null);

    if (!process.env.CSP_POLICY) {
      res.headers.set("x-csp", "not-opted-in");
    } else if (!res.headers.get("x-csp")) {
      // If x-csp not set by gSSP, then it's initialPropsOnly
      res.headers.set("x-csp", "initialPropsOnly");
    } else {
      res.headers.set("x-csp", nonce ?? "");
    }
    return res;
  },
};

function responseWithHeaders({ url, res, req }: { url: URL; res: NextResponse; req: NextRequest }) {
  const resWithCSP = contentSecurityPolicy.addResponseHeaders({ res, req });
  const resWithEmbeds = embeds.addResponseHeaders({ url, res: resWithCSP });
  return resWithEmbeds;
}

export const config = {
  // Next.js Doesn't support spread operator in config matcher, so, we must list all paths explicitly here.
  // https://github.com/vercel/next.js/discussions/42458
  matcher: [
    "/403",
    "/500",
    "/icons",
    "/d/:path*",
    "/more/:path*",
    "/maintenance/:path*",
    "/enterprise/:path*",
    "/upgrade/:path*",
    "/connect-and-join/:path*",
    "/insights/:path*",
    "/:path*/embed",
    "/api/auth/signup",
    "/api/trpc/:path*",
    "/login",
    "/auth/login",
    "/auth/logout",
    "/auth/error",
    "/auth/signin",
    "/auth/oauth2/authorize",
    "/auth/platform/authorize",
    "/auth/verify-email-change",
    "/auth/verify-email",
    "/auth/verify",
<<<<<<< HEAD
    "/auth/forgot-password/:path*",
=======
    "/auth/setup",
>>>>>>> 8f8af653
    /**
     * Paths required by routingForms.handle
     */
    "/apps/routing_forms/:path*",

    "/event-types/:path*",
    "/apps/installed/:category/",
    "/apps/installation/:path*",
    "/apps/:slug/",
    "/apps/:slug/setup/",
    "/apps/categories/",
    "/apps/categories/:category/",
    "/workflows/:path*",
    "/getting-started/:path*",
    "/apps",
    "/bookings/:path*",
    "/video/:path*",
    "/teams/:path*",
    "/signup/:path*",
    "/settings/:path*",
    "/reschedule/:path*",
    "/availability/:path*",
    "/booking/:path*",
    "/payment/:path*",
    "/routing-forms/:path*",
    "/team/:path*",
    "/org/:path*",
  ],
};

export default collectEvents({
  middleware: abTestMiddlewareFactory(middleware),
  ...nextCollectBasicSettings,
  cookieName: "__clnds",
  extend: extendEventData,
});<|MERGE_RESOLUTION|>--- conflicted
+++ resolved
@@ -163,11 +163,8 @@
     "/auth/verify-email-change",
     "/auth/verify-email",
     "/auth/verify",
-<<<<<<< HEAD
     "/auth/forgot-password/:path*",
-=======
     "/auth/setup",
->>>>>>> 8f8af653
     /**
      * Paths required by routingForms.handle
      */
