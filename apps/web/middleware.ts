import { get } from "@vercel/edge-config";
import { collectEvents } from "next-collect/server";
import { cookies } from "next/headers";
import type { NextRequest } from "next/server";
import { NextResponse } from "next/server";

import { getLocale } from "@calcom/features/auth/lib/getLocale";
import { extendEventData, nextCollectBasicSettings } from "@calcom/lib/telemetry";

import { csp } from "@lib/csp";

import { abTestMiddlewareFactory } from "./abTest/middlewareFactory";

const safeGet = async <T = any>(key: string): Promise<T | undefined> => {
  try {
    return get<T>(key);
  } catch (error) {
    // Don't crash if EDGE_CONFIG env var is missing
  }
};

const middleware = async (req: NextRequest): Promise<NextResponse<unknown>> => {
  const url = req.nextUrl;
  const requestHeaders = new Headers(req.headers);

  requestHeaders.set("x-url", req.url);

  if (!url.pathname.startsWith("/api")) {
    //
    // NOTE: When tRPC hits an error a 500 is returned, when this is received
    //       by the application the user is automatically redirected to /auth/login.
    //
    //     - For this reason our matchers are sufficient for an app-wide maintenance page.
    //
    // Check whether the maintenance page should be shown
    const isInMaintenanceMode = await safeGet<boolean>("isInMaintenanceMode");
    // If is in maintenance mode, point the url pathname to the maintenance page
    if (isInMaintenanceMode) {
      req.nextUrl.pathname = `/maintenance`;
      return NextResponse.rewrite(req.nextUrl);
    }
  }

  const routingFormRewriteResponse = routingForms.handleRewrite(url);
  if (routingFormRewriteResponse) {
    return responseWithHeaders({ url, res: routingFormRewriteResponse, req });
  }

  if (url.pathname.startsWith("/api/trpc/")) {
    requestHeaders.set("x-cal-timezone", req.headers.get("x-vercel-ip-timezone") ?? "");
  }

  if (url.pathname.startsWith("/api/auth/signup")) {
    const isSignupDisabled = await safeGet<boolean>("isSignupDisabled");
    // If is in maintenance mode, point the url pathname to the maintenance page
    if (isSignupDisabled) {
      // TODO: Consider using responseWithHeaders here
      return NextResponse.json({ error: "Signup is disabled" }, { status: 503 });
    }
  }

  if (url.pathname.startsWith("/auth/login") || url.pathname.startsWith("/login")) {
    // Use this header to actually enforce CSP, otherwise it is running in Report Only mode on all pages.
    requestHeaders.set("x-csp-enforce", "true");
  }

  if (url.pathname.startsWith("/future/apps/installed")) {
    const returnTo = req.cookies.get("return-to")?.value;
    if (returnTo !== undefined) {
      requestHeaders.set("Set-Cookie", "return-to=; path=/; expires=Thu, 01 Jan 1970 00:00:00 GMT");

      let validPathname = returnTo;

      try {
        validPathname = new URL(returnTo).pathname;
      } catch (e) {}

      const nextUrl = url.clone();
      nextUrl.pathname = validPathname;
      // TODO: Consider using responseWithHeaders here
      return NextResponse.redirect(nextUrl, { headers: requestHeaders });
    }
  }

  if (url.pathname.startsWith("/future/auth/logout")) {
    cookies().set("next-auth.session-token", "", {
      path: "/",
      expires: new Date(0),
    });
  }

  requestHeaders.set("x-pathname", url.pathname);

  const locale = await getLocale(req);

  requestHeaders.set("x-locale", locale);

  const res = NextResponse.next({
    request: {
      headers: requestHeaders,
    },
  });

  return responseWithHeaders({ url, res, req });
};

const routingForms = {
  handleRewrite: (url: URL) => {
    // Don't 404 old routing_forms links
    if (url.pathname.startsWith("/apps/routing_forms")) {
      url.pathname = url.pathname.replace(/^\/apps\/routing_forms($|\/)/, "/apps/routing-forms/");
      return NextResponse.rewrite(url);
    }
  },
};

const embeds = {
  addResponseHeaders: ({ url, res }: { url: URL; res: NextResponse }) => {
    if (!url.pathname.endsWith("/embed")) {
      return res;
    }
    const isCOEPEnabled = url.searchParams.get("flag.coep") === "true";
    if (isCOEPEnabled) {
      res.headers.set("Cross-Origin-Embedder-Policy", "require-corp");
    }
    return res;
  },
};

const contentSecurityPolicy = {
  addResponseHeaders: ({ res, req }: { res: NextResponse; req: NextRequest }) => {
    const { nonce } = csp(req, res ?? null);

    if (!process.env.CSP_POLICY) {
      res.headers.set("x-csp", "not-opted-in");
    } else if (!res.headers.get("x-csp")) {
      // If x-csp not set by gSSP, then it's initialPropsOnly
      res.headers.set("x-csp", "initialPropsOnly");
    } else {
      res.headers.set("x-csp", nonce ?? "");
    }
    return res;
  },
};

function responseWithHeaders({ url, res, req }: { url: URL; res: NextResponse; req: NextRequest }) {
  const resWithCSP = contentSecurityPolicy.addResponseHeaders({ res, req });
  const resWithEmbeds = embeds.addResponseHeaders({ url, res: resWithCSP });
  return resWithEmbeds;
}

export const config = {
  // Next.js Doesn't support spread operator in config matcher, so, we must list all paths explicitly here.
  // https://github.com/vercel/next.js/discussions/42458
  matcher: [
    "/d/:path*",
    "/more/:path*",
    "/maintenance/:path*",
    "/enterprise/:path*",
    "/upgrade/:path*",
    "/connect-and-join/:path*",
    "/insights/:path*",
    "/:path*/embed",
    "/api/auth/signup",
    "/api/trpc/:path*",
    "/login",
    "/auth/login",
    "/future/auth/login",
    /**
     * Paths required by routingForms.handle
     */
    "/apps/routing_forms/:path*",

    "/event-types",
    "/future/event-types/",
    "/apps/installed/:category/",
    "/future/apps/installed/:category/",
    "/apps/:slug/",
    "/future/apps/:slug/",
    "/apps/:slug/setup/",
    "/future/apps/:slug/setup/",
    "/apps/categories/",
    "/future/apps/categories/",
    "/apps/categories/:category/",
    "/future/apps/categories/:category/",
    "/workflows/:path*",
    "/getting-started/:path*",
    "/apps",
    "/bookings/:status/",
    "/future/bookings/:status/",
    "/video/:path*",
    "/teams",
    "/future/teams/",
    "/settings/:path*",
    "/availability/:path*",
<<<<<<< HEAD
    "/team/:path*",
=======
    "/booking/:path*",
>>>>>>> 19bd3e58
  ],
};

export default collectEvents({
  middleware: abTestMiddlewareFactory(middleware),
  ...nextCollectBasicSettings,
  cookieName: "__clnds",
  extend: extendEventData,
});<|MERGE_RESOLUTION|>--- conflicted
+++ resolved
@@ -193,11 +193,6 @@
     "/future/teams/",
     "/settings/:path*",
     "/availability/:path*",
-<<<<<<< HEAD
-    "/team/:path*",
-=======
-    "/booking/:path*",
->>>>>>> 19bd3e58
   ],
 };
 
