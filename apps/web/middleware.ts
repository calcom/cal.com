import { get } from "@vercel/edge-config";
import { collectEvents } from "next-collect/server";
import type { NextRequest } from "next/server";
import { NextResponse } from "next/server";

import { getLocale } from "@calcom/features/auth/lib/getLocale";
import { extendEventData, nextCollectBasicSettings } from "@calcom/lib/telemetry";

import { csp } from "@lib/csp";

import { abTestMiddlewareFactory } from "./abTest/middlewareFactory";

const safeGet = async <T = any>(key: string): Promise<T | undefined> => {
  try {
    return get<T>(key);
  } catch (error) {
    // Don't crash if EDGE_CONFIG env var is missing
  }
};

const middleware = async (req: NextRequest): Promise<NextResponse<unknown>> => {
  const url = req.nextUrl;
  const requestHeaders = new Headers(req.headers);
  requestHeaders.set("x-url", req.url);

  if (!url.pathname.startsWith("/api")) {
    //
    // NOTE: When tRPC hits an error a 500 is returned, when this is received
    //       by the application the user is automatically redirected to /auth/login.
    //
    //     - For this reason our matchers are sufficient for an app-wide maintenance page.
    //
    // Check whether the maintenance page should be shown
    const isInMaintenanceMode = await safeGet<boolean>("isInMaintenanceMode");
    // If is in maintenance mode, point the url pathname to the maintenance page
    if (isInMaintenanceMode) {
      req.nextUrl.pathname = `/maintenance`;
      return NextResponse.rewrite(req.nextUrl);
    }
  }

  const routingFormRewriteResponse = routingForms.handleRewrite(url);
  if (routingFormRewriteResponse) {
    return responseWithHeaders({ url, res: routingFormRewriteResponse, req });
  }

  if (url.pathname.startsWith("/api/trpc/")) {
    requestHeaders.set("x-cal-timezone", req.headers.get("x-vercel-ip-timezone") ?? "");
  }

  if (url.pathname.startsWith("/api/auth/signup")) {
    const isSignupDisabled = await safeGet<boolean>("isSignupDisabled");
    // If is in maintenance mode, point the url pathname to the maintenance page
    if (isSignupDisabled) {
      // TODO: Consider using responseWithHeaders here
      return NextResponse.json({ error: "Signup is disabled" }, { status: 503 });
    }
  }

  if (url.pathname.startsWith("/auth/login") || url.pathname.startsWith("/login")) {
    // Use this header to actually enforce CSP, otherwise it is running in Report Only mode on all pages.
    requestHeaders.set("x-csp-enforce", "true");
  }

  if (url.pathname.startsWith("/apps/installed")) {
    const returnTo = req.cookies.get("return-to");

    if (returnTo?.value) {
      const response = NextResponse.redirect(new URL(returnTo.value, req.url), { headers: requestHeaders });
      response.cookies.delete("return-to");
      return response;
    }
  }

  requestHeaders.set("x-pathname", url.pathname);

  const locale = await getLocale(req);

  requestHeaders.set("x-locale", locale);

  const res = NextResponse.next({
    request: {
      headers: requestHeaders,
    },
  });

  if (url.pathname.startsWith("/auth/logout")) {
    res.cookies.delete("next-auth.session-token");
  }

  return responseWithHeaders({ url, res, req });
};

const routingForms = {
  handleRewrite: (url: URL) => {
    // Don't 404 old routing_forms links
    if (url.pathname.startsWith("/apps/routing_forms")) {
      url.pathname = url.pathname.replace(/^\/apps\/routing_forms($|\/)/, "/apps/routing-forms/");
      return NextResponse.rewrite(url);
    }
  },
};

const embeds = {
  addResponseHeaders: ({ url, res }: { url: URL; res: NextResponse }) => {
    if (!url.pathname.endsWith("/embed")) {
      return res;
    }
    const isCOEPEnabled = url.searchParams.get("flag.coep") === "true";
    if (isCOEPEnabled) {
      res.headers.set("Cross-Origin-Embedder-Policy", "require-corp");
    }
    return res;
  },
};

const contentSecurityPolicy = {
  addResponseHeaders: ({ res, req }: { res: NextResponse; req: NextRequest }) => {
    const { nonce } = csp(req, res ?? null);

    if (!process.env.CSP_POLICY) {
      res.headers.set("x-csp", "not-opted-in");
    } else if (!res.headers.get("x-csp")) {
      // If x-csp not set by gSSP, then it's initialPropsOnly
      res.headers.set("x-csp", "initialPropsOnly");
    } else {
      res.headers.set("x-csp", nonce ?? "");
    }
    return res;
  },
};

function responseWithHeaders({ url, res, req }: { url: URL; res: NextResponse; req: NextRequest }) {
  const resWithCSP = contentSecurityPolicy.addResponseHeaders({ res, req });
  const resWithEmbeds = embeds.addResponseHeaders({ url, res: resWithCSP });
  return resWithEmbeds;
}

export const config = {
  // Next.js Doesn't support spread operator in config matcher, so, we must list all paths explicitly here.
  // https://github.com/vercel/next.js/discussions/42458
  matcher: [
    "/",
    "/403",
    "/500",
    "/icons",
    "/d/:path*",
    "/more/:path*",
    "/maintenance/:path*",
    "/enterprise/:path*",
    "/upgrade/:path*",
    "/connect-and-join/:path*",
    "/insights/:path*",
    "/:path*/embed",
    "/api/auth/signup",
    "/api/trpc/:path*",
    "/login",
<<<<<<< HEAD
    "/auth/login",
    "/auth/logout",
    "/auth/error",
    "/auth/signin",
    "/auth/oauth2/authorize",
    "/auth/platform/authorize",
    "/auth/verify-email-change",
    "/auth/verify-email",
    "/auth/verify",
    "/auth/setup",
    "/apps/:path*",
=======
    "/auth/:path*",
    /**
     * Paths required by routingForms.handle
     */
    "/apps/routing_forms/:path*",

>>>>>>> e8890156
    "/event-types/:path*",
    "/workflows/:path*",
    "/getting-started/:path*",
    "/bookings/:path*",
    "/video/:path*",
    "/teams/:path*",
    "/signup/:path*",
    "/settings/:path*",
    "/reschedule/:path*",
    "/availability/:path*",
    "/booking/:path*",
    "/payment/:path*",
    "/routing-forms/:path*",
    "/team/:path*",
    "/org/:path*",
  ],
};

export default collectEvents({
  middleware: abTestMiddlewareFactory(middleware),
  ...nextCollectBasicSettings,
  cookieName: "__clnds",
  extend: extendEventData,
});<|MERGE_RESOLUTION|>--- conflicted
+++ resolved
@@ -155,26 +155,8 @@
     "/api/auth/signup",
     "/api/trpc/:path*",
     "/login",
-<<<<<<< HEAD
-    "/auth/login",
-    "/auth/logout",
-    "/auth/error",
-    "/auth/signin",
-    "/auth/oauth2/authorize",
-    "/auth/platform/authorize",
-    "/auth/verify-email-change",
-    "/auth/verify-email",
-    "/auth/verify",
-    "/auth/setup",
     "/apps/:path*",
-=======
     "/auth/:path*",
-    /**
-     * Paths required by routingForms.handle
-     */
-    "/apps/routing_forms/:path*",
-
->>>>>>> e8890156
     "/event-types/:path*",
     "/workflows/:path*",
     "/getting-started/:path*",
