import { get } from "@vercel/edge-config";
import { collectEvents } from "next-collect/server";
import { cookies } from "next/headers";
import type { NextRequest } from "next/server";
import { NextResponse } from "next/server";

import { getLocale } from "@calcom/features/auth/lib/getLocale";
import { extendEventData, nextCollectBasicSettings } from "@calcom/lib/telemetry";

import { csp } from "@lib/csp";

import { abTestMiddlewareFactory } from "./abTest/middlewareFactory";

const safeGet = async <T = any>(key: string): Promise<T | undefined> => {
  try {
    return get<T>(key);
  } catch (error) {
    // Don't crash if EDGE_CONFIG env var is missing
  }
};

const middleware = async (req: NextRequest): Promise<NextResponse<unknown>> => {
  const url = req.nextUrl;
  const requestHeaders = new Headers(req.headers);

  requestHeaders.set("x-url", req.url);

  if (!url.pathname.startsWith("/api")) {
    //
    // NOTE: When tRPC hits an error a 500 is returned, when this is received
    //       by the application the user is automatically redirected to /auth/login.
    //
    //     - For this reason our matchers are sufficient for an app-wide maintenance page.
    //
    // Check whether the maintenance page should be shown
    const isInMaintenanceMode = await safeGet<boolean>("isInMaintenanceMode");
    // If is in maintenance mode, point the url pathname to the maintenance page
    if (isInMaintenanceMode) {
      req.nextUrl.pathname = `/maintenance`;
      return NextResponse.rewrite(req.nextUrl);
    }
  }

  const routingFormRewriteResponse = routingForms.handleRewrite(url);
  if (routingFormRewriteResponse) {
    return responseWithHeaders({ url, res: routingFormRewriteResponse, req });
  }

  if (url.pathname.startsWith("/api/trpc/")) {
    requestHeaders.set("x-cal-timezone", req.headers.get("x-vercel-ip-timezone") ?? "");
  }

  if (url.pathname.startsWith("/api/auth/signup")) {
    const isSignupDisabled = await safeGet<boolean>("isSignupDisabled");
    // If is in maintenance mode, point the url pathname to the maintenance page
    if (isSignupDisabled) {
      // TODO: Consider using responseWithHeaders here
      return NextResponse.json({ error: "Signup is disabled" }, { status: 503 });
    }
  }

  if (url.pathname.startsWith("/auth/login") || url.pathname.startsWith("/login")) {
    // Use this header to actually enforce CSP, otherwise it is running in Report Only mode on all pages.
    requestHeaders.set("x-csp-enforce", "true");
  }

  if (url.pathname.startsWith("/future/apps/installed")) {
    const returnTo = req.cookies.get("return-to")?.value;
    if (returnTo !== undefined) {
      requestHeaders.set("Set-Cookie", "return-to=; path=/; expires=Thu, 01 Jan 1970 00:00:00 GMT");

      let validPathname = returnTo;

      try {
        validPathname = new URL(returnTo).pathname;
      } catch (e) {}

      const nextUrl = url.clone();
      nextUrl.pathname = validPathname;
      // TODO: Consider using responseWithHeaders here
      return NextResponse.redirect(nextUrl, { headers: requestHeaders });
    }
  }

  if (url.pathname.startsWith("/future/auth/logout")) {
    cookies().set("next-auth.session-token", "", {
      path: "/",
      expires: new Date(0),
    });
  }

  requestHeaders.set("x-pathname", url.pathname);

  const locale = await getLocale(req);

  requestHeaders.set("x-locale", locale);

  const res = NextResponse.next({
    request: {
      headers: requestHeaders,
    },
  });

  return responseWithHeaders({ url, res, req });
};

const routingForms = {
  handleRewrite: (url: URL) => {
    // Don't 404 old routing_forms links
    if (url.pathname.startsWith("/apps/routing_forms")) {
      url.pathname = url.pathname.replace(/^\/apps\/routing_forms($|\/)/, "/apps/routing-forms/");
      return NextResponse.rewrite(url);
    }
  },
};

const embeds = {
  addResponseHeaders: ({ url, res }: { url: URL; res: NextResponse }) => {
    if (!url.pathname.endsWith("/embed")) {
      return res;
    }
    const isCOEPEnabled = url.searchParams.get("flag.coep") === "true";
    if (isCOEPEnabled) {
      res.headers.set("Cross-Origin-Embedder-Policy", "require-corp");
    }
    return res;
  },
};

const contentSecurityPolicy = {
  addResponseHeaders: ({ res, req }: { res: NextResponse; req: NextRequest }) => {
    const { nonce } = csp(req, res ?? null);

    if (!process.env.CSP_POLICY) {
      res.headers.set("x-csp", "not-opted-in");
    } else if (!res.headers.get("x-csp")) {
      // If x-csp not set by gSSP, then it's initialPropsOnly
      res.headers.set("x-csp", "initialPropsOnly");
    } else {
      res.headers.set("x-csp", nonce ?? "");
    }
    return res;
  },
};

function responseWithHeaders({ url, res, req }: { url: URL; res: NextResponse; req: NextRequest }) {
  const resWithCSP = contentSecurityPolicy.addResponseHeaders({ res, req });
  const resWithEmbeds = embeds.addResponseHeaders({ url, res: resWithCSP });
  return resWithEmbeds;
}

export const config = {
  // Next.js Doesn't support spread operator in config matcher, so, we must list all paths explicitly here.
  // https://github.com/vercel/next.js/discussions/42458
  matcher: [
    "/d/:path*",
    "/more/:path*",
    "/maintenance/:path*",
    "/enterprise/:path*",
    "/upgrade/:path*",
    "/connect-and-join/:path*",
    "/insights/:path*",
    "/:path*/embed",
    "/api/auth/signup",
    "/api/trpc/:path*",
    "/login",
    "/auth/login",
    "/future/auth/login",
    /**
     * Paths required by routingForms.handle
     */
    "/apps/routing_forms/:path*",

    "/event-types",
    "/future/event-types/",
    "/apps/installed/:category/",
    "/future/apps/installed/:category/",
    "/apps/:slug/",
    "/future/apps/:slug/",
    "/apps/:slug/setup/",
    "/future/apps/:slug/setup/",
    "/apps/categories/",
    "/future/apps/categories/",
    "/apps/categories/:category/",
    "/future/apps/categories/:category/",
    "/workflows/:path*",
    "/getting-started/:path*",
    "/apps",
    "/bookings/:status/",
    "/future/bookings/:status/",
    "/video/:path*",
    "/teams",
    "/future/teams/",
    "/settings/:path*",
<<<<<<< HEAD
    "/payment/:path*",
=======
    "/reschedule/:path*",
>>>>>>> 460e5114
    "/availability/:path*",
    "/booking/:path*",
  ],
};

export default collectEvents({
  middleware: abTestMiddlewareFactory(middleware),
  ...nextCollectBasicSettings,
  cookieName: "__clnds",
  extend: extendEventData,
});<|MERGE_RESOLUTION|>--- conflicted
+++ resolved
@@ -192,11 +192,6 @@
     "/teams",
     "/future/teams/",
     "/settings/:path*",
-<<<<<<< HEAD
-    "/payment/:path*",
-=======
-    "/reschedule/:path*",
->>>>>>> 460e5114
     "/availability/:path*",
     "/booking/:path*",
   ],
