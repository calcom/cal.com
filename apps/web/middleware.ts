import { collectEvents } from "next-collect/server";
import { NextMiddleware, NextResponse, userAgent } from "next/server";

import { CONSOLE_URL, WEBAPP_URL, WEBSITE_URL } from "@calcom/lib/constants";
import { isIpInBanlist } from "@calcom/lib/getIP";
import { extendEventData, nextCollectBasicSettings } from "@calcom/lib/telemetry";

const V2_WHITELIST = [
  "/settings/admin",
  "/settings/my-account",
  "/settings/security",
  "/availability",
  "/bookings",
  "/event-types",
<<<<<<< HEAD
  "/apps",
=======
  // Apps contains trailing slash to prevent app overview from being rendered as v2,
  // since it doesn't exist yet.
  "/apps/",
>>>>>>> bb0ff550
];

const middleware: NextMiddleware = async (req) => {
  const url = req.nextUrl;

  if (["/api/collect-events", "/api/auth"].some((p) => url.pathname.startsWith(p))) {
    const callbackUrl = url.searchParams.get("callbackUrl");
    const { isBot } = userAgent(req);

    if (
      isBot ||
      (callbackUrl && ![CONSOLE_URL, WEBAPP_URL, WEBSITE_URL].some((u) => callbackUrl.startsWith(u))) ||
      isIpInBanlist(req)
    ) {
      // DDOS Prevention: Immediately end request with no response - Avoids a redirect as well initiated by NextAuth on invalid callback
      req.nextUrl.pathname = "/api/nope";
      return NextResponse.redirect(req.nextUrl);
    }
  }
  /** Display available V2 pages to users who opted-in to early access */
  if (req.cookies.has("calcom-v2-early-access") && V2_WHITELIST.some((p) => url.pathname.startsWith(p))) {
    // rewrite to the current subdomain under the pages/sites folder
    url.pathname = `/v2${url.pathname}`;
    return NextResponse.rewrite(url);
  }
  return NextResponse.next();
};

export default collectEvents({
  middleware,
  ...nextCollectBasicSettings,
  cookieName: "__clnds",
  extend: extendEventData,
});<|MERGE_RESOLUTION|>--- conflicted
+++ resolved
@@ -12,13 +12,9 @@
   "/availability",
   "/bookings",
   "/event-types",
-<<<<<<< HEAD
-  "/apps",
-=======
   // Apps contains trailing slash to prevent app overview from being rendered as v2,
   // since it doesn't exist yet.
   "/apps/",
->>>>>>> bb0ff550
 ];
 
 const middleware: NextMiddleware = async (req) => {
