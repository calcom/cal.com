import { collectEvents } from "next-collect/server";
import { NextMiddleware, NextResponse, userAgent } from "next/server";

import { CONSOLE_URL, WEBAPP_URL, WEBSITE_URL } from "@calcom/lib/constants";
import { isIpInBanlist } from "@calcom/lib/getIP";
import { extendEventData, nextCollectBasicSettings } from "@calcom/lib/telemetry";

const V2_WHITELIST = [
  "/settings/admin",
  "/settings/my-account",
  "/settings/security",
  "/availability",
  "/bookings",
  "/event-types",
  "/workflows",
<<<<<<< HEAD
  "/apps",
=======
  // Apps contains trailing slash to prevent app overview from being rendered as v2,
  // since it doesn't exist yet.
  "/apps/",
  "/success",
>>>>>>> f3be1034
];

const middleware: NextMiddleware = async (req) => {
  const url = req.nextUrl;

  if (["/api/collect-events", "/api/auth"].some((p) => url.pathname.startsWith(p))) {
    const callbackUrl = url.searchParams.get("callbackUrl");
    const { isBot } = userAgent(req);

    if (
      isBot ||
      (callbackUrl && ![CONSOLE_URL, WEBAPP_URL, WEBSITE_URL].some((u) => callbackUrl.startsWith(u))) ||
      isIpInBanlist(req)
    ) {
      // DDOS Prevention: Immediately end request with no response - Avoids a redirect as well initiated by NextAuth on invalid callback
      req.nextUrl.pathname = "/api/nope";
      return NextResponse.redirect(req.nextUrl);
    }
  }
  /** Display available V2 pages to users who opted-in to early access */
  if (req.cookies.has("calcom-v2-early-access") && V2_WHITELIST.some((p) => url.pathname.startsWith(p))) {
    // rewrite to the current subdomain under the pages/sites folder
    url.pathname = `/v2${url.pathname}`;
    return NextResponse.rewrite(url);
  }
  return NextResponse.next();
};

export default collectEvents({
  middleware,
  ...nextCollectBasicSettings,
  cookieName: "__clnds",
  extend: extendEventData,
});<|MERGE_RESOLUTION|>--- conflicted
+++ resolved
@@ -13,14 +13,8 @@
   "/bookings",
   "/event-types",
   "/workflows",
-<<<<<<< HEAD
   "/apps",
-=======
-  // Apps contains trailing slash to prevent app overview from being rendered as v2,
-  // since it doesn't exist yet.
-  "/apps/",
   "/success",
->>>>>>> f3be1034
 ];
 
 const middleware: NextMiddleware = async (req) => {
