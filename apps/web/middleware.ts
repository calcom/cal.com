import { get } from "@vercel/edge-config";
import { collectEvents } from "next-collect/server";
import type { NextRequest } from "next/server";
import { NextResponse } from "next/server";

import { getLocale } from "@calcom/features/auth/lib/getLocale";
import { extendEventData, nextCollectBasicSettings } from "@calcom/lib/telemetry";

import { csp } from "@lib/csp";

import { abTestMiddlewareFactory } from "./abTest/middlewareFactory";

const middleware = async (req: NextRequest): Promise<NextResponse<unknown>> => {
  const url = req.nextUrl;
  const requestHeaders = new Headers(req.headers);

  requestHeaders.set("x-url", req.url);

  if (!url.pathname.startsWith("/api")) {
    //
    // NOTE: When tRPC hits an error a 500 is returned, when this is received
    //       by the application the user is automatically redirected to /auth/login.
    //
    //     - For this reason our matchers are sufficient for an app-wide maintenance page.
    //
    try {
      // Check whether the maintenance page should be shown
      const isInMaintenanceMode = await get<boolean>("isInMaintenanceMode");
      // If is in maintenance mode, point the url pathname to the maintenance page
      if (isInMaintenanceMode) {
        req.nextUrl.pathname = `/maintenance`;
        return NextResponse.rewrite(req.nextUrl);
      }
    } catch (error) {
      // show the default page if EDGE_CONFIG env var is missing,
      // but log the error to the console
      // console.error(error);
    }
  }

  const res = routingForms.handle(url);

  const { nonce } = csp(req, res ?? null);

  if (!process.env.CSP_POLICY) {
    req.headers.set("x-csp", "not-opted-in");
  } else if (!req.headers.get("x-csp")) {
    // If x-csp not set by gSSP, then it's initialPropsOnly
    req.headers.set("x-csp", "initialPropsOnly");
  } else {
    req.headers.set("x-csp", nonce ?? "");
  }

  if (res) {
    return res;
  }

  if (url.pathname.startsWith("/api/trpc/")) {
    requestHeaders.set("x-cal-timezone", req.headers.get("x-vercel-ip-timezone") ?? "");
  }

  if (url.pathname.startsWith("/auth/login") || url.pathname.startsWith("/login")) {
    // Use this header to actually enforce CSP, otherwise it is running in Report Only mode on all pages.
    requestHeaders.set("x-csp-enforce", "true");
  }

  if (url.pathname.startsWith("/future/apps/installed")) {
    const returnTo = req.cookies.get("return-to")?.value;
    if (returnTo !== undefined) {
      requestHeaders.set("Set-Cookie", "return-to=; path=/; expires=Thu, 01 Jan 1970 00:00:00 GMT");

      let validPathname = returnTo;

      try {
        validPathname = new URL(returnTo).pathname;
      } catch (e) {}

      const nextUrl = url.clone();
      nextUrl.pathname = validPathname;
      return NextResponse.redirect(nextUrl, { headers: requestHeaders });
    }
  }

  requestHeaders.set("x-pathname", url.pathname);

  const locale = await getLocale(req);

  requestHeaders.set("x-locale", locale);

  return NextResponse.next({
    request: {
      headers: requestHeaders,
    },
  });
};

const routingForms = {
  handle: (url: URL) => {
    // Don't 404 old routing_forms links
    if (url.pathname.startsWith("/apps/routing_forms")) {
      url.pathname = url.pathname.replace(/^\/apps\/routing_forms($|\/)/, "/apps/routing-forms/");
      return NextResponse.rewrite(url);
    }
  },
};

export const config = {
  // Next.js Doesn't support spread operator in config matcher, so, we must list all paths explicitly here.
  // https://github.com/vercel/next.js/discussions/42458
  matcher: [
    "/:path*/embed",
    "/api/trpc/:path*",
    "/login",
    "/auth/login",
    /**
     * Paths required by routingForms.handle
     */
    "/apps/routing_forms/:path*",
    "/event-types",
    "/future/event-types/",
    "/settings/admin/:path*",
    "/future/settings/admin/:path*",
<<<<<<< HEAD
    "/apps/installed/:category/",
    "/future/apps/installed/:category/",
=======

    "/apps/:slug/",
    "/future/apps/:slug/",

    "/apps/:slug/setup/",
    "/future/apps/:slug/setup/",
>>>>>>> 7a67331d
  ],
};

export default collectEvents({
  middleware: abTestMiddlewareFactory(middleware),
  ...nextCollectBasicSettings,
  cookieName: "__clnds",
  extend: extendEventData,
});<|MERGE_RESOLUTION|>--- conflicted
+++ resolved
@@ -120,17 +120,14 @@
     "/future/event-types/",
     "/settings/admin/:path*",
     "/future/settings/admin/:path*",
-<<<<<<< HEAD
     "/apps/installed/:category/",
     "/future/apps/installed/:category/",
-=======
 
     "/apps/:slug/",
     "/future/apps/:slug/",
 
     "/apps/:slug/setup/",
     "/future/apps/:slug/setup/",
->>>>>>> 7a67331d
   ],
 };
 
