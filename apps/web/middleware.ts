--- conflicted
+++ resolved
@@ -130,7 +130,6 @@
     "/future/apps/categories/",
     "/apps/categories/:category/",
     "/future/apps/categories/:category/",
-<<<<<<< HEAD
     "/workflows/:path*",
     "/future/workflows/:path*",
     "/settings/teams/:path*",
@@ -139,10 +138,8 @@
     "/future/getting-started/:step/",
     "/apps",
     "/future/apps",
-=======
     "/bookings/:status/",
     "/future/bookings/:status/",
->>>>>>> 4b3ad579
   ],
 };
 
