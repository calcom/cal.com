import { get } from "@vercel/edge-config";
import { collectEvents } from "next-collect/server";
import type { NextMiddleware } from "next/server";
import { NextResponse, userAgent } from "next/server";

import { CONSOLE_URL, WEBAPP_URL, WEBSITE_URL } from "@calcom/lib/constants";
import { isIpInBanlist } from "@calcom/lib/getIP";
import { extendEventData, nextCollectBasicSettings } from "@calcom/lib/telemetry";

const middleware: NextMiddleware = async (req) => {
  const url = req.nextUrl;

<<<<<<< HEAD
  // Allow visiting new booker page when cookie is present.
  if (url.pathname.includes("/new-booker/") && !req.cookies.has("new-booker-enabled")) {
    url.pathname = url.pathname.replace("/new-booker/", "/");
    return NextResponse.redirect(url);
=======
  if (!url.pathname.startsWith("/api")) {
    //
    // NOTE: When tRPC hits an error a 500 is returned, when this is received
    //       by the application the user is automatically redirected to /auth/login.
    //
    //     - For this reason our matchers are sufficient for an app-wide maintenance page.
    //
    try {
      // Check whether the maintenance page should be shown
      const isInMaintenanceMode = await get<boolean>("isInMaintenanceMode");
      // If is in maintenance mode, point the url pathname to the maintenance page
      if (isInMaintenanceMode) {
        req.nextUrl.pathname = `/maintenance`;
        return NextResponse.rewrite(req.nextUrl);
      }
    } catch (error) {
      // show the default page if EDGE_CONFIG env var is missing,
      // but log the error to the console
      // console.error(error);
    }
>>>>>>> d1440bb5
  }

  if (["/api/collect-events", "/api/auth"].some((p) => url.pathname.startsWith(p))) {
    const callbackUrl = url.searchParams.get("callbackUrl");
    const { isBot } = userAgent(req);

    if (
      isBot ||
      (callbackUrl && ![CONSOLE_URL, WEBAPP_URL, WEBSITE_URL].some((u) => callbackUrl.startsWith(u))) ||
      isIpInBanlist(req)
    ) {
      // DDOS Prevention: Immediately end request with no response - Avoids a redirect as well initiated by NextAuth on invalid callback
      req.nextUrl.pathname = "/api/nope";
      return NextResponse.redirect(req.nextUrl);
    }
  }

  // Ensure that embed query param is there in when /embed is added.
  // query param is the way in which client side code knows that it is in embed mode.
  if (url.pathname.endsWith("/embed") && typeof url.searchParams.get("embed") !== "string") {
    url.searchParams.set("embed", "");
    return NextResponse.redirect(url);
  }

  // Don't 404 old routing_forms links
  if (url.pathname.startsWith("/apps/routing_forms")) {
    url.pathname = url.pathname.replace("/apps/routing_forms", "/apps/routing-forms");
    return NextResponse.rewrite(url);
  }

  if (url.pathname.startsWith("/api/trpc/")) {
    const requestHeaders = new Headers(req.headers);
    requestHeaders.set("x-cal-timezone", req.headers.get("x-vercel-ip-timezone") ?? "");
    return NextResponse.next({
      request: {
        headers: requestHeaders,
      },
    });
  }

  if (url.pathname.startsWith("/auth/login")) {
    const moreHeaders = new Headers(req.headers);
    // Use this header to actually enforce CSP, otherwise it is running in Report Only mode on all pages.
    moreHeaders.set("x-csp-enforce", "true");
    return NextResponse.next({
      request: {
        headers: moreHeaders,
      },
    });
  }

  return NextResponse.next();
};

export const config = {
  matcher: [
    "/api/collect-events/:path*",
    "/api/auth/:path*",
    "/apps/routing_forms/:path*",
    "/:path*/embed",
<<<<<<< HEAD
    "/:path*/new-booker/:path*",
=======
    "/api/trpc/:path*",
>>>>>>> d1440bb5
    "/auth/login",
  ],
};

export default collectEvents({
  middleware,
  ...nextCollectBasicSettings,
  cookieName: "__clnds",
  extend: extendEventData,
});<|MERGE_RESOLUTION|>--- conflicted
+++ resolved
@@ -10,12 +10,6 @@
 const middleware: NextMiddleware = async (req) => {
   const url = req.nextUrl;
 
-<<<<<<< HEAD
-  // Allow visiting new booker page when cookie is present.
-  if (url.pathname.includes("/new-booker/") && !req.cookies.has("new-booker-enabled")) {
-    url.pathname = url.pathname.replace("/new-booker/", "/");
-    return NextResponse.redirect(url);
-=======
   if (!url.pathname.startsWith("/api")) {
     //
     // NOTE: When tRPC hits an error a 500 is returned, when this is received
@@ -36,7 +30,12 @@
       // but log the error to the console
       // console.error(error);
     }
->>>>>>> d1440bb5
+  }
+
+  // Allow visiting new booker page when cookie is present.
+  if (url.pathname.includes("/new-booker/") && !req.cookies.has("new-booker-enabled")) {
+    url.pathname = url.pathname.replace("/new-booker/", "/");
+    return NextResponse.redirect(url);
   }
 
   if (["/api/collect-events", "/api/auth"].some((p) => url.pathname.startsWith(p))) {
@@ -97,11 +96,8 @@
     "/api/auth/:path*",
     "/apps/routing_forms/:path*",
     "/:path*/embed",
-<<<<<<< HEAD
     "/:path*/new-booker/:path*",
-=======
     "/api/trpc/:path*",
->>>>>>> d1440bb5
     "/auth/login",
   ],
 };
