--- conflicted
+++ resolved
@@ -11,13 +11,10 @@
   "/availability",
   "/bookings",
   "/event-types",
-<<<<<<< HEAD
   "/workflows",
-=======
   // Apps contains trailing slash to prevent app overview from being rendered as v2,
   // since it doesn't exist yet.
   "/apps/",
->>>>>>> fe12a838
 ];
 
 const middleware: NextMiddleware = async (req) => {
