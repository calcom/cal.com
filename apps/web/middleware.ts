--- conflicted
+++ resolved
@@ -169,14 +169,7 @@
     "/event-types",
     "/future/event-types/",
     "/workflows/:path*",
-<<<<<<< HEAD
-    "/getting-started/:step/",
-    "/future/getting-started/:step/",
     "/apps/:path*",
-=======
-    "/getting-started/:path*",
-    "/apps",
->>>>>>> 2cfc63e6
     "/bookings/:status/",
     "/future/bookings/:status/",
     "/video/:path*",
