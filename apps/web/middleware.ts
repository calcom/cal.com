import { get } from "@vercel/edge-config";
import { collectEvents } from "next-collect/server";
import { cookies } from "next/headers";
import type { NextRequest } from "next/server";
import { NextResponse } from "next/server";

import { getLocale } from "@calcom/features/auth/lib/getLocale";
import { extendEventData, nextCollectBasicSettings } from "@calcom/lib/telemetry";

import { csp } from "@lib/csp";

import { abTestMiddlewareFactory } from "./abTest/middlewareFactory";

const safeGet = async <T = any>(key: string): Promise<T | undefined> => {
  try {
    return get<T>(key);
  } catch (error) {
    // Don't crash if EDGE_CONFIG env var is missing
  }
};

const middleware = async (req: NextRequest): Promise<NextResponse<unknown>> => {
  const url = req.nextUrl;
  const requestHeaders = new Headers(req.headers);
  requestHeaders.set("x-url", req.url);

  if (!url.pathname.startsWith("/api")) {
    //
    // NOTE: When tRPC hits an error a 500 is returned, when this is received
    //       by the application the user is automatically redirected to /auth/login.
    //
    //     - For this reason our matchers are sufficient for an app-wide maintenance page.
    //
    // Check whether the maintenance page should be shown
    const isInMaintenanceMode = await safeGet<boolean>("isInMaintenanceMode");
    // If is in maintenance mode, point the url pathname to the maintenance page
    if (isInMaintenanceMode) {
      req.nextUrl.pathname = `/maintenance`;
      return NextResponse.rewrite(req.nextUrl);
    }
  }

  const routingFormRewriteResponse = routingForms.handleRewrite(url);
  if (routingFormRewriteResponse) {
    return responseWithHeaders({ url, res: routingFormRewriteResponse, req });
  }

  if (url.pathname.startsWith("/api/trpc/")) {
    requestHeaders.set("x-cal-timezone", req.headers.get("x-vercel-ip-timezone") ?? "");
  }

  if (url.pathname.startsWith("/api/auth/signup")) {
    const isSignupDisabled = await safeGet<boolean>("isSignupDisabled");
    // If is in maintenance mode, point the url pathname to the maintenance page
    if (isSignupDisabled) {
      // TODO: Consider using responseWithHeaders here
      return NextResponse.json({ error: "Signup is disabled" }, { status: 503 });
    }
  }

  if (url.pathname.startsWith("/auth/login") || url.pathname.startsWith("/login")) {
    // Use this header to actually enforce CSP, otherwise it is running in Report Only mode on all pages.
    requestHeaders.set("x-csp-enforce", "true");
  }

  if (url.pathname.startsWith("/apps/installed")) {
    const returnTo = req.cookies.get("return-to")?.value;
    if (returnTo !== undefined) {
      let validPathname = returnTo;

      try {
        validPathname = new URL(returnTo).pathname;
      } catch (e) {}

      const nextUrl = url.clone();
      nextUrl.pathname = validPathname;

      const response = NextResponse.redirect(nextUrl);
      response.cookies.set("return-to", "", {
        expires: new Date(0),
        path: "/",
      });

      return response;
    }
  }

  if (url.pathname.startsWith("/future/auth/logout")) {
    cookies().set("next-auth.session-token", "", {
      path: "/",
      expires: new Date(0),
    });
  }

  requestHeaders.set("x-pathname", url.pathname);

  const locale = await getLocale(req);

  requestHeaders.set("x-locale", locale);

  const res = NextResponse.next({
    request: {
      headers: requestHeaders,
    },
  });

  return responseWithHeaders({ url, res, req });
};

const routingForms = {
  handleRewrite: (url: URL) => {
    // Don't 404 old routing_forms links
    if (url.pathname.startsWith("/apps/routing_forms")) {
      url.pathname = url.pathname.replace(/^\/apps\/routing_forms($|\/)/, "/routing/");
      return NextResponse.rewrite(url);
    }
    return null;
  },
};

const embeds = {
  addResponseHeaders: ({ url, res }: { url: URL; res: NextResponse }) => {
    if (!url.pathname.endsWith("/embed")) {
      return res;
    }
    const isCOEPEnabled = url.searchParams.get("flag.coep") === "true";
    if (isCOEPEnabled) {
      res.headers.set("Cross-Origin-Embedder-Policy", "require-corp");
    }
    return res;
  },
};

const contentSecurityPolicy = {
  addResponseHeaders: ({ res, req }: { res: NextResponse; req: NextRequest }) => {
    const { nonce } = csp(req, res ?? null);

    if (!process.env.CSP_POLICY) {
      res.headers.set("x-csp", "not-opted-in");
    } else if (!res.headers.get("x-csp")) {
      // If x-csp not set by gSSP, then it's initialPropsOnly
      res.headers.set("x-csp", "initialPropsOnly");
    } else {
      res.headers.set("x-csp", nonce ?? "");
    }
    return res;
  },
};

function responseWithHeaders({ url, res, req }: { url: URL; res: NextResponse; req: NextRequest }) {
  const resWithCSP = contentSecurityPolicy.addResponseHeaders({ res, req });
  const resWithEmbeds = embeds.addResponseHeaders({ url, res: resWithCSP });
  return resWithEmbeds;
}

export const config = {
  // Next.js Doesn't support spread operator in config matcher, so, we must list all paths explicitly here.
  // https://github.com/vercel/next.js/discussions/42458
  matcher: [
    "/403",
    "/500",
    "/icons",
    "/d/:path*",
    "/more/:path*",
    "/maintenance/:path*",
    "/enterprise/:path*",
    "/upgrade/:path*",
    "/connect-and-join/:path*",
    "/insights/:path*",
    "/:path*/embed",
    "/api/auth/signup",
    "/api/trpc/:path*",
    "/login",
    "/auth/login",
    "/apps/:path*",
    "/getting-started/:path*",
    "/workflows/:path*",
    "/event-types/:path*",
    "/routing/:path*",
    "/bookings/:path*",
    "/video/:path*",
    "/teams/:path*",
    "/signup/:path*",
    "/settings/:path*",
    "/reschedule/:path*",
    "/availability/:path*",
    "/booking/:path*",
<<<<<<< HEAD
    "/payment/:path*",
=======
    "/routing-forms/:path*",
>>>>>>> 07085b9f
  ],
};

export default collectEvents({
  middleware: abTestMiddlewareFactory(middleware),
  ...nextCollectBasicSettings,
  cookieName: "__clnds",
  extend: extendEventData,
});<|MERGE_RESOLUTION|>--- conflicted
+++ resolved
@@ -185,11 +185,8 @@
     "/reschedule/:path*",
     "/availability/:path*",
     "/booking/:path*",
-<<<<<<< HEAD
     "/payment/:path*",
-=======
     "/routing-forms/:path*",
->>>>>>> 07085b9f
   ],
 };
 
