--- conflicted
+++ resolved
@@ -4,13 +4,8 @@
 import { trpc } from "@calcom/trpc/react";
 import Button from "@calcom/ui/Button";
 import { Dialog, DialogContent } from "@calcom/ui/Dialog";
-<<<<<<< HEAD
+import { Icon } from "@calcom/ui/Icon";
 import { ShellSubHeading } from "@calcom/ui/Shell";
-=======
-import { Icon } from "@calcom/ui/Icon";
-
-import { QueryCell } from "@lib/QueryCell";
->>>>>>> 7537ea5b
 
 import { List } from "@components/List";
 import SkeletonLoader from "@components/apps/SkeletonLoader";
