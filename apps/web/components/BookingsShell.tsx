import React from "react";

import NavTabs from "./NavTabs";

<<<<<<< HEAD
const tabs = [
  {
    name: "upcoming",
    href: "/bookings/upcoming",
  },
  {
    name: "past",
    href: "/bookings/past",
  },
  {
    name: "cancelled",
    href: "/bookings/cancelled",
  },
];
=======
export default function BookingsShell({ children }: { children: React.ReactNode }) {
  const { t } = useLocale();
  const tabs = [
    {
      name: t("upcoming"),
      href: "/bookings/upcoming",
    },
    {
      name: t("recurring"),
      href: "/bookings/recurring",
    },
    {
      name: t("past"),
      href: "/bookings/past",
    },
    {
      name: t("cancelled"),
      href: "/bookings/cancelled",
    },
  ];
>>>>>>> 1a79e062

export default function BookingsShell({ children }: { children: React.ReactNode }) {
  return (
    <>
      <NavTabs tabs={tabs} linkProps={{ shallow: true }} />
      <main>{children}</main>
    </>
  );
}<|MERGE_RESOLUTION|>--- conflicted
+++ resolved
@@ -2,11 +2,14 @@
 
 import NavTabs from "./NavTabs";
 
-<<<<<<< HEAD
 const tabs = [
   {
     name: "upcoming",
     href: "/bookings/upcoming",
+  },
+  {
+    name: "recurring",
+    href: "/bookings/recurring",
   },
   {
     name: "past",
@@ -17,28 +20,6 @@
     href: "/bookings/cancelled",
   },
 ];
-=======
-export default function BookingsShell({ children }: { children: React.ReactNode }) {
-  const { t } = useLocale();
-  const tabs = [
-    {
-      name: t("upcoming"),
-      href: "/bookings/upcoming",
-    },
-    {
-      name: t("recurring"),
-      href: "/bookings/recurring",
-    },
-    {
-      name: t("past"),
-      href: "/bookings/past",
-    },
-    {
-      name: t("cancelled"),
-      href: "/bookings/cancelled",
-    },
-  ];
->>>>>>> 1a79e062
 
 export default function BookingsShell({ children }: { children: React.ReactNode }) {
   return (
