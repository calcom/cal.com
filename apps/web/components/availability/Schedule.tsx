import classNames from "classnames";
import React, { useCallback, useEffect, useMemo, useState } from "react";
import { Controller, useFieldArray, useFormContext } from "react-hook-form";
import { GroupBase, Props } from "react-select";

import dayjs, { Dayjs, ConfigType } from "@calcom/dayjs";
import { useLocale } from "@calcom/lib/hooks/useLocale";
import Button from "@calcom/ui/Button";
import Dropdown, { DropdownMenuContent } from "@calcom/ui/Dropdown";
import { Icon } from "@calcom/ui/Icon";
import { Tooltip } from "@calcom/ui/Tooltip";

import { defaultDayRange } from "@lib/availability";
import { weekdayNames } from "@lib/core/i18n/weekday";
import useMeQuery from "@lib/hooks/useMeQuery";
import { TimeRange } from "@lib/types/schedule";

import Select from "@components/ui/form/Select";

/** Begin Time Increments For Select */
const increment = 15;

type Option = {
  readonly label: string;
  readonly value: number;
};

/**
 * Creates an array of times on a 15 minute interval from
 * 00:00:00 (Start of day) to
 * 23:45:00 (End of day with enough time for 15 min booking)
 */
const useOptions = () => {
  // Get user so we can determine 12/24 hour format preferences
  const query = useMeQuery();
  const { timeFormat } = query.data || { timeFormat: null };

  const [filteredOptions, setFilteredOptions] = useState<Option[]>([]);

  const options = useMemo(() => {
    const end = dayjs().utc().endOf("day");
    let t: Dayjs = dayjs().utc().startOf("day");

    const options: Option[] = [];
    while (t.isBefore(end)) {
      options.push({
        value: t.toDate().valueOf(),
        label: dayjs(t)
          .utc()
          .format(timeFormat === 12 ? "h:mma" : "HH:mm"),
      });
      t = t.add(increment, "minutes");
    }
    return options;
  }, [timeFormat]);

  const filter = useCallback(
    ({ offset, limit, current }: { offset?: ConfigType; limit?: ConfigType; current?: ConfigType }) => {
      if (current) {
        const currentOption = options.find((option) => option.value === dayjs(current).toDate().valueOf());
        if (currentOption) setFilteredOptions([currentOption]);
      } else
        setFilteredOptions(
          options.filter((option) => {
            const time = dayjs(option.value);
            return (!limit || time.isBefore(limit)) && (!offset || time.isAfter(offset));
          })
        );
    },
    [options]
  );

  return { options: filteredOptions, filter };
};

type TimeRangeFieldProps = {
  name: string;
  className?: string;
};

const LazySelect = ({
  value,
  min,
  max,
  ...props
}: Omit<Props<Option, false, GroupBase<Option>>, "value"> & {
  value: ConfigType;
  min?: ConfigType;
  max?: ConfigType;
}) => {
  // Lazy-loaded options, otherwise adding a field has a noticeable redraw delay.
  const { options, filter } = useOptions();

  useEffect(() => {
    filter({ current: value });
  }, [filter, value]);

  return (
    <Select
      options={options}
      onMenuOpen={() => {
        if (min) filter({ offset: min });
        if (max) filter({ limit: max });
      }}
      value={options.find((option) => option.value === dayjs(value).toDate().valueOf())}
      onMenuClose={() => filter({ current: value })}
      {...props}
    />
  );
};

const TimeRangeField = ({ name, className }: TimeRangeFieldProps) => {
  const { watch } = useFormContext();
  const minEnd = watch(`${name}.start`);
  const maxStart = watch(`${name}.end`);
  return (
    <div className={classNames("flex flex-grow", className)}>
      <Controller
        name={`${name}.start`}
        render={({ field: { onChange, value } }) => {
          return (
            <LazySelect
              className="w-[120px]"
              value={value}
              max={maxStart}
              onChange={(option) => {
                onChange(new Date(option?.value as number));
              }}
            />
          );
        }}
      />
      <span className="mx-2 self-center"> - </span>
      <Controller
        name={`${name}.end`}
        render={({ field: { onChange, value } }) => (
          <LazySelect
            className="w-[120px] rounded-md"
            value={value}
            min={minEnd}
            onChange={(option) => {
              onChange(new Date(option?.value as number));
            }}
          />
        )}
      />
    </div>
  );
};

type ScheduleBlockProps = {
  day: number;
  weekday: string;
  name: string;
};

const CopyTimes = ({ disabled, onApply }: { disabled: number[]; onApply: (selected: number[]) => void }) => {
  const [selected, setSelected] = useState<number[]>([]);
  const { i18n, t } = useLocale();
  return (
    <div className="m-4 space-y-2 py-4">
      <p className="h6 text-xs font-medium uppercase text-neutral-400">Copy times to</p>
      <ol className="space-y-2">
        {weekdayNames(i18n.language).map((weekday, num) => (
          <li key={weekday}>
            <label className="flex w-full items-center justify-between">
              <span>{weekday}</span>
              <input
                value={num}
                defaultChecked={disabled.includes(num)}
                disabled={disabled.includes(num)}
                onChange={(e) => {
                  if (e.target.checked && !selected.includes(num)) {
                    setSelected(selected.concat([num]));
                  } else if (!e.target.checked && selected.includes(num)) {
                    setSelected(selected.slice(selected.indexOf(num), 1));
                  }
                }}
                type="checkbox"
                className="inline-block rounded-[4px] border-gray-300 text-neutral-900 focus:ring-neutral-500 disabled:text-neutral-400"
              />
            </label>
          </li>
        ))}
      </ol>
      <div className="pt-2">
        <Button className="w-full justify-center" color="primary" onClick={() => onApply(selected)}>
          {t("apply")}
        </Button>
      </div>
    </div>
  );
};

export const DayRanges = ({
  name,
  defaultValue = [defaultDayRange],
}: {
  name: string;
  defaultValue?: TimeRange[];
}) => {
  const { setValue, watch } = useFormContext();
  // XXX: Hack to make copying times work; `fields` is out of date until save.
  const watcher = watch(name);
  const { t } = useLocale();
  const { fields, replace, append, remove } = useFieldArray({
    name,
  });

  useEffect(() => {
    if (defaultValue.length && !fields.length) {
      replace(defaultValue);
    }
  }, [replace, defaultValue, fields.length]);

  const handleAppend = () => {
    // FIXME: Fix type-inference, can't get this to work. @see https://github.com/react-hook-form/react-hook-form/issues/4499
    const nextRangeStart = dayjs((fields[fields.length - 1] as unknown as TimeRange).end);
    const nextRangeEnd = dayjs(nextRangeStart).add(1, "hour");

    if (nextRangeEnd.isBefore(nextRangeStart.endOf("day"))) {
      return append({
        start: nextRangeStart.toDate(),
        end: nextRangeEnd.toDate(),
      });
    }
  };

  return (
    <div>
      {fields.map((field, index) => (
<<<<<<< HEAD
        <div key={field.id} className="mx-auto flex">
          <TimeRangeField name={`${name}.${index}`} />
          <div className="ml-4">
            {/* <Button
=======
        <div key={field.id} className="flex items-center rtl:space-x-reverse">
          <div className="flex flex-grow space-x-1 sm:flex-grow-0">
            <TimeRangeField name={`${name}.${index}`} />
            <Button
              type="button"
>>>>>>> 4bfa63e8
              size="icon"
              color="minimal"
              StartIcon={Icon.FiTrash}
              onClick={() => remove(index)}
            /> */}
            {index === 0 && (
              <>
                <Button
                  className="text-neutral-400"
                  type="button"
                  color="minimal"
                  size="icon"
                  StartIcon={PlusIcon}
                  onClick={handleAppend}
                />
                <Dropdown>
                  <DropdownMenuTrigger asChild>
                    <Button
                      type="button"
                      color="minimal"
                      size="icon"
                      StartIcon={DuplicateIcon}
                      onClick={handleAppend}
                    />
                  </DropdownMenuTrigger>
                  <DropdownMenuContent>
                    <CopyTimes
                      disabled={[parseInt(name.substring(name.lastIndexOf(".") + 1), 10)]}
                      onApply={(selected) =>
                        selected.forEach((day) => {
                          // TODO: Figure out why this is different?
                          // console.log(watcher, fields);
                          setValue(name.substring(0, name.lastIndexOf(".") + 1) + day, watcher);
                        })
                      }
                    />
                  </DropdownMenuContent>
                </Dropdown>
              </>
            )}
          </div>
<<<<<<< HEAD
=======
          {index === 0 && (
            <div className="absolute top-2 right-0 text-right sm:relative sm:top-0 sm:flex-grow">
              <Tooltip content={t("add_time_availability") as string}>
                <Button
                  className="text-neutral-400"
                  type="button"
                  color="minimal"
                  size="icon"
                  StartIcon={Icon.FiPlus}
                  onClick={handleAppend}
                />
              </Tooltip>
              <Dropdown>
                <Tooltip content={t("duplicate") as string}>
                  <Button
                    type="button"
                    color="minimal"
                    size="icon"
                    StartIcon={Icon.FiCopy}
                    onClick={handleAppend}
                  />
                </Tooltip>
                <DropdownMenuContent>
                  <CopyTimes
                    disabled={[parseInt(name.substring(name.lastIndexOf(".") + 1), 10)]}
                    onApply={(selected) =>
                      selected.forEach((day) => {
                        // TODO: Figure out why this is different?
                        // console.log(watcher, fields);
                        setValue(name.substring(0, name.lastIndexOf(".") + 1) + day, watcher);
                      })
                    }
                  />
                </DropdownMenuContent>
              </Dropdown>
            </div>
          )}
>>>>>>> 4bfa63e8
        </div>
      ))}
    </div>
  );
};

const ScheduleBlock = ({ name, day, weekday }: ScheduleBlockProps) => {
  const { t } = useLocale();

  const form = useFormContext();
  const watchAvailable = form.watch(`${name}.${day}`, []);

  return (
    <div className="flex items-center py-1.5">
      <label className="my-auto w-20 pl-1 pr-2">
        <input
          type="checkbox"
          checked={watchAvailable.length}
          onChange={(e) => {
            form.setValue(`${name}.${day}`, e.target.checked ? [defaultDayRange] : []);
          }}
          className="inline-block rounded-[4px] border-gray-300 text-neutral-900 focus:ring-neutral-500"
        />
        <span className="ml-2 inline-block text-sm capitalize">{weekday}</span>

        {!watchAvailable.length && (
          <div className="flex-grow text-right text-sm text-gray-500 sm:flex-shrink">
            {t("no_availability")}
          </div>
        )}
      </label>
      {!!watchAvailable.length && (
        <div className="ml-3 flex w-full">
          <DayRanges name={`${name}.${day}`} defaultValue={[]} />
        </div>
      )}
    </div>
  );
};

const Schedule = ({ name }: { name: string }) => {
  const { i18n } = useLocale();
  return (
    <>
      {weekdayNames(i18n.language, 0, "short").map((weekday, num) => (
        <ScheduleBlock key={num} name={name} weekday={weekday} day={num} />
      ))}
    </>
  );
};

export default Schedule;<|MERGE_RESOLUTION|>--- conflicted
+++ resolved
@@ -1,3 +1,5 @@
+import { PlusIcon } from "@heroicons/react/outline";
+import { DuplicateIcon } from "@heroicons/react/solid";
 import classNames from "classnames";
 import React, { useCallback, useEffect, useMemo, useState } from "react";
 import { Controller, useFieldArray, useFormContext } from "react-hook-form";
@@ -6,7 +8,7 @@
 import dayjs, { Dayjs, ConfigType } from "@calcom/dayjs";
 import { useLocale } from "@calcom/lib/hooks/useLocale";
 import Button from "@calcom/ui/Button";
-import Dropdown, { DropdownMenuContent } from "@calcom/ui/Dropdown";
+import Dropdown, { DropdownMenuTrigger, DropdownMenuContent } from "@calcom/ui/Dropdown";
 import { Icon } from "@calcom/ui/Icon";
 import { Tooltip } from "@calcom/ui/Tooltip";
 
@@ -229,23 +231,16 @@
   return (
     <div>
       {fields.map((field, index) => (
-<<<<<<< HEAD
-        <div key={field.id} className="mx-auto flex">
-          <TimeRangeField name={`${name}.${index}`} />
-          <div className="ml-4">
-            {/* <Button
-=======
         <div key={field.id} className="flex items-center rtl:space-x-reverse">
           <div className="flex flex-grow space-x-1 sm:flex-grow-0">
             <TimeRangeField name={`${name}.${index}`} />
             <Button
               type="button"
->>>>>>> 4bfa63e8
               size="icon"
               color="minimal"
               StartIcon={Icon.FiTrash}
               onClick={() => remove(index)}
-            /> */}
+            />
             {index === 0 && (
               <>
                 <Button
@@ -282,8 +277,6 @@
               </>
             )}
           </div>
-<<<<<<< HEAD
-=======
           {index === 0 && (
             <div className="absolute top-2 right-0 text-right sm:relative sm:top-0 sm:flex-grow">
               <Tooltip content={t("add_time_availability") as string}>
@@ -321,7 +314,6 @@
               </Dropdown>
             </div>
           )}
->>>>>>> 4bfa63e8
         </div>
       ))}
     </div>
