--- conflicted
+++ resolved
@@ -6,13 +6,9 @@
 import dayjs, { Dayjs, ConfigType } from "@calcom/dayjs";
 import { useLocale } from "@calcom/lib/hooks/useLocale";
 import Button from "@calcom/ui/Button";
-<<<<<<< HEAD
-import Dropdown, { DropdownMenuTrigger, DropdownMenuContent } from "@calcom/ui/Dropdown";
+import Dropdown, { DropdownMenuContent } from "@calcom/ui/Dropdown";
 import { Icon } from "@calcom/ui/Icon";
-=======
-import Dropdown, { DropdownMenuContent } from "@calcom/ui/Dropdown";
 import { Tooltip } from "@calcom/ui/Tooltip";
->>>>>>> e04cb8fc
 
 import { defaultDayRange } from "@lib/availability";
 import { weekdayNames } from "@lib/core/i18n/weekday";
@@ -246,27 +242,16 @@
           </div>
           {index === 0 && (
             <div className="absolute top-2 right-0 text-right sm:relative sm:top-0 sm:flex-grow">
-<<<<<<< HEAD
-              <Button
-                className="text-neutral-400"
-                type="button"
-                color="minimal"
-                size="icon"
-                StartIcon={Icon.Plus}
-                onClick={handleAppend}
-              />
-=======
               <Tooltip content={t("add_time_availability") as string}>
                 <Button
                   className="text-neutral-400"
                   type="button"
                   color="minimal"
                   size="icon"
-                  StartIcon={PlusIcon}
+                  StartIcon={Icon.Plus}
                   onClick={handleAppend}
                 />
               </Tooltip>
->>>>>>> e04cb8fc
               <Dropdown>
                 <Tooltip content={t("duplicate") as string}>
                   <Button
