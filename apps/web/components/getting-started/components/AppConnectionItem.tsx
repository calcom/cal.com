--- conflicted
+++ resolved
@@ -1,8 +1,5 @@
 import Link from "next/link";
-<<<<<<< HEAD
-=======
 import { useState } from "react";
->>>>>>> 00ee1ef4
 
 import type { TDependencyData } from "@calcom/app-store/_appRegistry";
 import { InstallAppButtonWithoutPlanCheck } from "@calcom/app-store/components";
@@ -10,11 +7,7 @@
 import { useLocale } from "@calcom/lib/hooks/useLocale";
 import { trpc } from "@calcom/trpc/react";
 import type { App } from "@calcom/types/App";
-<<<<<<< HEAD
-import { Badge, Button, Icon } from "@calcom/ui";
-=======
 import { Badge, Button, Icon, showToast } from "@calcom/ui";
->>>>>>> 00ee1ef4
 
 interface IAppConnectionItem {
   title: string;
@@ -31,10 +24,6 @@
 const AppConnectionItem = (props: IAppConnectionItem) => {
   const { title, logo, type, installed, isDefault, defaultInstall, slug } = props;
   const { t } = useLocale();
-<<<<<<< HEAD
-  const setDefaultConferencingApp = trpc.viewer.appsRouter.setDefaultConferencingApp.useMutation();
-  const dependency = props.dependencyData?.find((data) => !data.installed);
-=======
   const utils = trpc.useUtils();
   const setDefaultConferencingApp = trpc.viewer.appsRouter.setDefaultConferencingApp.useMutation({
     onSuccess: async () => {
@@ -49,7 +38,6 @@
 
   const [isInstalling, setInstalling] = useState(false);
 
->>>>>>> 00ee1ef4
   return (
     <div className="flex flex-row items-center justify-between p-5">
       <div className="flex items-center space-x-3">
@@ -57,18 +45,6 @@
         <p className="text-sm font-bold">{title}</p>
         {isDefault && <Badge variant="green">{t("default")}</Badge>}
       </div>
-<<<<<<< HEAD
-      <InstallAppButtonWithoutPlanCheck
-        type={type}
-        options={{
-          onSuccess: () => {
-            if (defaultInstall && slug) {
-              setDefaultConferencingApp.mutate({ slug });
-            }
-          },
-        }}
-        render={(buttonProps) => (
-=======
       <div className="flex items-center space-x-2">
         <InstallAppButtonWithoutPlanCheck
           type={type}
@@ -139,52 +115,8 @@
         />
         {/* It is possible that app is already installed here during onboarding due to Delegation Credential enabled at organization level. We allow the user to set it as default */}
         {installed && !isDefault && (
->>>>>>> 00ee1ef4
           <Button
             color="secondary"
-<<<<<<< HEAD
-            disabled={installed || !!dependency}
-            type="button"
-            loading={buttonProps?.isPending}
-            tooltip={
-              dependency ? (
-                <div className="items-start space-x-2.5">
-                  <div className="flex items-start">
-                    <div>
-                      <Icon name="circle-alert" className="mr-2 mt-1 font-semibold" />
-                    </div>
-                    <div>
-                      <span className="text-xs font-semibold">
-                        {t("this_app_requires_connected_account", {
-                          appName: title,
-                          dependencyName: dependency.name,
-                        })}
-                      </span>
-
-                      <div>
-                        <div>
-                          <>
-                            <Link
-                              href={`${WEBAPP_URL}/getting-started/connected-calendar`}
-                              className="flex items-center text-xs underline">
-                              <span className="mr-1">
-                                {t("connect_app", { dependencyName: dependency.name })}
-                              </span>
-                              <Icon name="arrow-right" className="inline-block h-3 w-3" />
-                            </Link>
-                          </>
-                        </div>
-                      </div>
-                    </div>
-                  </div>
-                </div>
-              ) : undefined
-            }
-            onClick={(event) => {
-              // Save cookie key to return url step
-              document.cookie = `return-to=${window.location.href};path=/;max-age=3600;SameSite=Lax`;
-              buttonProps && buttonProps.onClick && buttonProps?.onClick(event);
-=======
             className="ml-2"
             type="button"
             loading={setDefaultConferencingApp.isPending}
@@ -192,7 +124,6 @@
               if (slug) {
                 setDefaultConferencingApp.mutate({ slug });
               }
->>>>>>> 00ee1ef4
             }}>
             {t("set_as_default")}
           </Button>
