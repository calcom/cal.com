--- conflicted
+++ resolved
@@ -104,23 +104,13 @@
                       </div>
                     </div>
                   </div>
-<<<<<<< HEAD
-                </div>
-              ) : undefined
-            }
-            onClick={(event) => {
-              // Save cookie key to return url step
-              document.cookie = `return-to=${encodeURIComponent(
-                window.location.href
-              )};path=/;max-age=3600;SameSite=Lax`;
-              buttonProps && buttonProps.onClick && buttonProps?.onClick(event);
-              setInstalling(true);
-=======
                 ) : undefined
               }
               onClick={(event) => {
                 // Save cookie key to return url step
-                document.cookie = `return-to=${window.location.href};path=/;max-age=3600;SameSite=Lax`;
+                document.cookie = `return-to=${encodeURIComponent(
+                window.location.href
+              )};path=/;max-age=3600;SameSite=Lax`;
                 buttonProps && buttonProps.onClick && buttonProps?.onClick(event);
                 setInstalling(true);
               }}>
@@ -139,7 +129,6 @@
               if (slug) {
                 setDefaultConferencingApp.mutate({ slug });
               }
->>>>>>> 40a2ec8a
             }}>
             {t("set_as_default")}
           </Button>
