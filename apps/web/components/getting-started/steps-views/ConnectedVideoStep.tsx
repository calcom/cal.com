import { useLocale } from "@calcom/lib/hooks/useLocale";
import { userMetadata } from "@calcom/prisma/zod-utils";
import { trpc } from "@calcom/trpc/react";
import useMeQuery from "@calcom/trpc/react/hooks/useMeQuery";
import classNames from "@calcom/ui/classNames";
import { Button } from "@calcom/ui/components/button";
import { List } from "@calcom/ui/components/list";

import { AppConnectionItem } from "../components/AppConnectionItem";
import { StepConnectionLoader } from "../components/StepConnectionLoader";

interface ConnectedAppStepProps {
  nextStep: () => void;
  isPageLoading: boolean;
}

const ConnectedVideoStep = (props: ConnectedAppStepProps) => {
  const { nextStep, isPageLoading } = props;
  const { data: queryConnectedVideoApps, isPending } = trpc.viewer.apps.integrations.useQuery({
    variant: "conferencing",
    onlyInstalled: false,

    /**
     * Both props together sort by most popular first, then by installed first.
     * So, installed apps are always shown at the top, followed by remaining apps sorted by descending popularity.
     *
<<<<<<< HEAD
     * This is done because there could be not so popular app already installed by the admin(e.g. through Domain-Wide Delegation)
=======
     * This is done because there could be not so popular app already installed by the admin(e.g. through Delegation Credential)
>>>>>>> 96fcf7be
     * and we want to show it at the top so that user can set it as default if he wants to.
     */
    sortByMostPopular: true,
    sortByInstalledFirst: true,
  });
  const { data } = useMeQuery();
  const { t } = useLocale();

  const metadata = userMetadata.parse(data?.metadata);

  const hasAnyInstalledVideoApps = queryConnectedVideoApps?.items.some(
    (item) => item.userCredentialIds.length > 0
  );

  const defaultConferencingApp = metadata?.defaultConferencingApp?.appSlug;
  return (
    <>
      {!isPending && (
        <List className="bg-default  border-subtle divide-subtle scroll-bar mx-1 max-h-[45vh] divide-y !overflow-y-scroll rounded-md border p-0 sm:mx-0">
          {queryConnectedVideoApps?.items &&
            queryConnectedVideoApps?.items.map((item) => {
              if (item.slug === "daily-video") return null; // we dont want to show daily here as it is installed by default
              return (
                <li key={item.name}>
                  {item.name && item.logo && (
                    <AppConnectionItem
                      type={item.type}
                      title={item.name}
                      isDefault={item.slug === defaultConferencingApp}
                      description={item.description}
                      dependencyData={item.dependencyData}
                      logo={item.logo}
                      slug={item.slug}
                      installed={item.userCredentialIds.length > 0}
                      defaultInstall={
                        !defaultConferencingApp && item.appData?.location?.linkType === "dynamic"
                      }
                    />
                  )}
                </li>
              );
            })}
        </List>
      )}

      {isPending && <StepConnectionLoader />}
      <Button
        EndIcon="arrow-right"
        data-testid="save-video-button"
        className={classNames(
          "text-inverted border-inverted bg-inverted mt-8 flex w-full flex-row justify-center rounded-md border p-2 text-center text-sm",
          !hasAnyInstalledVideoApps ? "cursor-not-allowed opacity-20" : ""
        )}
        disabled={!hasAnyInstalledVideoApps}
        loading={isPageLoading}
        onClick={() => nextStep()}>
        {t("next_step_text")}
      </Button>
    </>
  );
};

export { ConnectedVideoStep };<|MERGE_RESOLUTION|>--- conflicted
+++ resolved
@@ -24,11 +24,7 @@
      * Both props together sort by most popular first, then by installed first.
      * So, installed apps are always shown at the top, followed by remaining apps sorted by descending popularity.
      *
-<<<<<<< HEAD
-     * This is done because there could be not so popular app already installed by the admin(e.g. through Domain-Wide Delegation)
-=======
      * This is done because there could be not so popular app already installed by the admin(e.g. through Delegation Credential)
->>>>>>> 96fcf7be
      * and we want to show it at the top so that user can set it as default if he wants to.
      */
     sortByMostPopular: true,
