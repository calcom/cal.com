--- conflicted
+++ resolved
@@ -81,11 +81,7 @@
 
       {/* Connect calendars list */}
       {firstCalendar === undefined && queryIntegrations.data && queryIntegrations.data.items.length > 0 && (
-<<<<<<< HEAD
         <List className="bg-default border-subtle divide-subtle scroll-bar mx-1 max-h-[45vh] divide-y !overflow-y-scroll rounded-md border p-0 sm:mx-0">
-=======
-        <List className="bg-default divide-subtle border-subtle mx-1 divide-y rounded-md border p-0 sm:mx-0 dark:bg-black">
->>>>>>> 3e7d0041
           {queryIntegrations.data &&
             queryIntegrations.data.items.map((item) => (
               <li key={item.title}>
