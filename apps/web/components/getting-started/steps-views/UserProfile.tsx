--- conflicted
+++ resolved
@@ -3,11 +3,8 @@
 import { useRef, useState } from "react";
 import { useForm } from "react-hook-form";
 
-<<<<<<< HEAD
 import OrganizationAvatar from "@calcom/features/ee/organizations/components/OrganizationAvatar";
-=======
 import { WEBAPP_URL } from "@calcom/lib/constants";
->>>>>>> 4c08e9e1
 import { useLocale } from "@calcom/lib/hooks/useLocale";
 import { md } from "@calcom/lib/markdownIt";
 import { telemetryEventTypes, useTelemetry } from "@calcom/lib/telemetry";
