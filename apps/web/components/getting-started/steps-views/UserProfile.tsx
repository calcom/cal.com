--- conflicted
+++ resolved
@@ -7,12 +7,8 @@
 import { User } from "@calcom/prisma/client";
 import { trpc } from "@calcom/trpc/react";
 import { Button } from "@calcom/ui/components";
-<<<<<<< HEAD
-import { showToast, TextArea } from "@calcom/ui/v2";
-=======
 import { TextArea } from "@calcom/ui/components/form";
 import { showToast } from "@calcom/ui/v2";
->>>>>>> 22dad1ae
 import ImageUploader from "@calcom/ui/v2/core/ImageUploader";
 
 import { AvatarSSR } from "@components/ui/AvatarSSR";
