import { ArrowRightIcon } from "@heroicons/react/solid";
import { useRouter } from "next/router";
import { FormEvent, useRef, useState } from "react";
import { useForm } from "react-hook-form";

import { WEBHOOK_TRIGGER_EVENTS_GROUPED_BY_APP } from "@calcom/features/webhooks/lib/constants";
import { useLocale } from "@calcom/lib/hooks/useLocale";
import { User } from "@calcom/prisma/client";
import { trpc } from "@calcom/trpc/react";
import { Button } from "@calcom/ui/components";
import { TextArea } from "@calcom/ui/components/form";
import { showToast } from "@calcom/ui/v2";
import ImageUploader from "@calcom/ui/v2/core/ImageUploader";

import { AvatarSSR } from "@components/ui/AvatarSSR";

interface IUserProfile {
  user?: User;
}

type FormData = {
  bio: string;
};

const UserProfile = (props: IUserProfile) => {
  const { user } = props;
  const { t } = useLocale();
  const avatarRef = useRef<HTMLInputElement>(null!);
  const bioRef = useRef<HTMLTextAreaElement>(null);
  const {
    register,
    setValue,
    handleSubmit,
    formState: { errors },
  } = useForm<FormData>({ defaultValues: { bio: user?.bio || "" } });
  const { data: eventTypes } = trpc.viewer.eventTypes.list.useQuery();
  const [imageSrc, setImageSrc] = useState<string>(user?.avatar || "");
  const utils = trpc.useContext();
  const router = useRouter();
<<<<<<< HEAD
  const createEventType = trpc.useMutation("viewer.eventTypes.create");
  const createWebhookMutation = trpc.useMutation("viewer.webhook.create");
=======
  const createEventType = trpc.viewer.eventTypes.create.useMutation();
>>>>>>> d8102615

  const mutation = trpc.viewer.updateProfile.useMutation({
    onSuccess: async (_data, context) => {
      if (context.avatar) {
        showToast(t("your_user_profile_updated_successfully"), "success");
        await utils.viewer.me.refetch();
      } else {
        try {
          if (eventTypes?.length === 0) {
            await Promise.all(
              DEFAULT_EVENT_TYPES.map(async (event) => {
                return createEventType.mutate(event);
              })
            );
          }
        } catch (error) {
          console.error(error);
        }
        try {
          await createWebhookMutation.mutate(DEFAULT_WEBHOOK);
        } catch (error) {
          console.error(error);
        }

        await utils.viewer.me.refetch();
        router.push("/");
      }
    },
    onError: () => {
      showToast(t("problem_saving_user_profile"), "error");
    },
  });
  const onSubmit = handleSubmit((data: { bio: string }) => {
    const { bio } = data;

    mutation.mutate({
      bio,
      completedOnboarding: true,
      weekStart: "Monday",
    });
  });

  async function updateProfileHandler(event: FormEvent<HTMLFormElement>) {
    event.preventDefault();
    const enteredAvatar = avatarRef.current.value;
    mutation.mutate({
      avatar: enteredAvatar,
    });
  }

  const DEFAULT_EVENT_TYPES = [
    // {
    //   title: t("15min_meeting"),
    //   slug: "15min",
    //   length: 15,
    // },
    {
      title: t("30min_meeting"),
      slug: "30min",
      length: 30,
    },
    // {
    //   title: t("secret_meeting"),
    //   slug: "secret",
    //   length: 15,
    //   hidden: true,
    // },
  ];

  const DEFAULT_WEBHOOK = {
    subscriberUrl: "http://localhost:3000",
    eventTriggers: [...WEBHOOK_TRIGGER_EVENTS_GROUPED_BY_APP["core"]],
    active: true,
    payloadTemplate: null,
    secret: "",
  };

  return (
    <form onSubmit={onSubmit}>
      <div className="flex flex-row items-center justify-start rtl:justify-end">
        {user && <AvatarSSR user={user} alt="Profile picture" className="h-16 w-16" />}
        <input
          ref={avatarRef}
          type="hidden"
          name="avatar"
          id="avatar"
          placeholder="URL"
          className="mt-1 block w-full rounded-sm border border-gray-300 px-3 py-2 text-sm focus:border-neutral-800 focus:outline-none focus:ring-neutral-800"
          defaultValue={imageSrc}
        />
        <div className="flex items-center px-4">
          <ImageUploader
            target="avatar"
            id="avatar-upload"
            buttonMsg={t("add_profile_photo")}
            handleAvatarChange={(newAvatar) => {
              avatarRef.current.value = newAvatar;
              const nativeInputValueSetter = Object.getOwnPropertyDescriptor(
                window.HTMLInputElement.prototype,
                "value"
              )?.set;
              nativeInputValueSetter?.call(avatarRef.current, newAvatar);
              const ev2 = new Event("input", { bubbles: true });
              avatarRef.current.dispatchEvent(ev2);
              updateProfileHandler(ev2 as unknown as FormEvent<HTMLFormElement>);
              setImageSrc(newAvatar);
            }}
            imageSrc={imageSrc}
          />
        </div>
      </div>
      <fieldset className="mt-8">
        <label htmlFor="bio" className="mb-2 block text-sm font-medium text-gray-700">
          {t("about")}
        </label>
        <TextArea
          {...register("bio", { required: true })}
          ref={bioRef}
          name="bio"
          id="bio"
          className="mt-1 block h-[60px] w-full rounded-sm border border-gray-300 px-3 py-2 focus:border-neutral-500 focus:outline-none focus:ring-neutral-500 sm:text-sm"
          defaultValue={user?.bio || undefined}
          onChange={(event) => {
            setValue("bio", event.target.value);
          }}
        />
        {errors.bio && (
          <p data-testid="required" className="py-2 text-xs text-red-500">
            {t("required")}
          </p>
        )}
        <p className="mt-2 font-sans text-sm font-normal text-gray-600 dark:text-white">
          {t("few_sentences_about_yourself")}
        </p>
      </fieldset>
      <Button
        type="submit"
        className="mt-8 flex w-full flex-row justify-center rounded-md border border-black bg-black p-2 text-center text-sm text-white">
        {t("finish")}
        <ArrowRightIcon className="ml-2 h-4 w-4 self-center" aria-hidden="true" />
      </Button>
    </form>
  );
};

export default UserProfile;<|MERGE_RESOLUTION|>--- conflicted
+++ resolved
@@ -37,12 +37,8 @@
   const [imageSrc, setImageSrc] = useState<string>(user?.avatar || "");
   const utils = trpc.useContext();
   const router = useRouter();
-<<<<<<< HEAD
-  const createEventType = trpc.useMutation("viewer.eventTypes.create");
+  const createEventType = trpc.viewer.eventTypes.create.useMutation();
   const createWebhookMutation = trpc.useMutation("viewer.webhook.create");
-=======
-  const createEventType = trpc.viewer.eventTypes.create.useMutation();
->>>>>>> d8102615
 
   const mutation = trpc.viewer.updateProfile.useMutation({
     onSuccess: async (_data, context) => {
