import { useRouter } from "next/navigation";
import { useRef, useState } from "react";
import { useForm } from "react-hook-form";

import { useLocale } from "@calcom/lib/hooks/useLocale";
import { md } from "@calcom/lib/markdownIt";
import { telemetryEventTypes, useTelemetry } from "@calcom/lib/telemetry";
import turndown from "@calcom/lib/turndownService";
import { trpc } from "@calcom/trpc/react";
import { Button, Editor, ImageUploader, Label, UserAvatar, showToast } from "@calcom/ui";

interface UserProfileProps {
  nextStep: () => void;
}

type FormData = {
  bio: string;
};

const UserProfile = ({ nextStep }: UserProfileProps) => {
  const [user] = trpc.viewer.me.useSuspenseQuery();
  const { t } = useLocale();
  const avatarRef = useRef<HTMLInputElement>(null);
  const { setValue, handleSubmit, getValues } = useForm<FormData>({
    defaultValues: { bio: user?.bio || "" },
  });

  const { data: eventTypes } = trpc.viewer.eventTypes.list.useQuery();
  const [imageSrc, setImageSrc] = useState<string>(user?.avatar || "");
  const utils = trpc.useUtils();
  const router = useRouter();
  const createEventType = trpc.viewer.eventTypes.create.useMutation();
  const telemetry = useTelemetry();
  const [firstRender, setFirstRender] = useState(true);

  // Create a separate mutation for avatar updates
  const avatarMutation = trpc.viewer.updateProfile.useMutation({
    onSuccess: async (data) => {
      showToast(t("your_user_profile_updated_successfully"), "success");
      setImageSrc(data.avatarUrl ?? "");
    },
    onError: () => {
      showToast(t("problem_saving_user_profile"), "error");
    },
  });

  // Original mutation remains for onboarding completion
  const mutation = trpc.viewer.updateProfile.useMutation({
<<<<<<< HEAD
    onSuccess: async (_data, context) => {
      if (context.avatarUrl) showToast(t("your_user_profile_updated_successfully"), "success");
      else
        try {
          if (eventTypes?.length === 0) {
            await Promise.all(
              DEFAULT_EVENT_TYPES.map(async (event) => {
                return createEventType.mutate(event);
              })
            );
          }
        } catch (error) {
          console.error(error);
=======
    onSuccess: async () => {
      try {
        if (eventTypes?.length === 0) {
          await Promise.all(
            DEFAULT_EVENT_TYPES.map(async (event) => {
              return createEventType.mutate(event);
            })
          );
>>>>>>> 00ee1ef4
        }
      } catch (error) {
        console.error(error);
      }

<<<<<<< HEAD
      nextStep();
=======
      await utils.viewer.me.refetch();
      const redirectUrl = localStorage.getItem("onBoardingRedirect");
      localStorage.removeItem("onBoardingRedirect");
      redirectUrl ? router.push(redirectUrl) : router.push("/");
>>>>>>> 00ee1ef4
    },
    onError: () => {
      showToast(t("problem_saving_user_profile"), "error");
    },
  });

  const onSubmit = handleSubmit((data: { bio: string }) => {
    const { bio } = data;

    telemetry.event(telemetryEventTypes.onboardingFinished);

    mutation.mutate({
      bio,
    });
  });

  async function updateProfileHandler(newAvatar: string) {
    avatarMutation.mutate({
      avatarUrl: newAvatar,
    });
  }

  const DEFAULT_EVENT_TYPES = [
    {
      title: t("15min_meeting"),
      slug: "15min",
      length: 15,
    },
    {
      title: t("30min_meeting"),
      slug: "30min",
      length: 30,
    },
    {
      title: t("secret_meeting"),
      slug: "secret",
      length: 15,
      hidden: true,
    },
  ];

  return (
    <form onSubmit={onSubmit}>
      <div className="flex flex-row items-center justify-start rtl:justify-end">
        {user && <UserAvatar size="lg" user={user} previewSrc={imageSrc} />}
        <input
          ref={avatarRef}
          type="hidden"
          name="avatar"
          id="avatar"
          placeholder="URL"
          className="border-default focus:ring-empthasis mt-1 block w-full rounded-sm border px-3 py-2 text-sm focus:border-gray-800 focus:outline-none"
          defaultValue={imageSrc}
        />
        <div className="flex items-center px-4">
          <ImageUploader
            target="avatar"
            id="avatar-upload"
            buttonMsg={t("add_profile_photo")}
            handleAvatarChange={(newAvatar) => {
              if (avatarRef.current) {
                avatarRef.current.value = newAvatar;
              }
              const nativeInputValueSetter = Object.getOwnPropertyDescriptor(
                window.HTMLInputElement.prototype,
                "value"
              )?.set;
              nativeInputValueSetter?.call(avatarRef.current, newAvatar);
              const ev2 = new Event("input", { bubbles: true });
              avatarRef.current?.dispatchEvent(ev2);
              updateProfileHandler(newAvatar);
            }}
            imageSrc={imageSrc}
          />
        </div>
      </div>
      <fieldset className="mt-8">
        <Label className="text-default mb-2 block text-sm font-medium">{t("about")}</Label>
        <Editor
          getText={() => md.render(getValues("bio") || user?.bio || "")}
          setText={(value: string) => setValue("bio", turndown(value))}
          excludedToolbarItems={["blockType"]}
          firstRender={firstRender}
          setFirstRender={setFirstRender}
        />
        <p className="text-default mt-2 font-sans text-sm font-normal">{t("few_sentences_about_yourself")}</p>
      </fieldset>
      <Button
        loading={mutation.isPending}
        EndIcon="arrow-right"
        type="submit"
        className="mt-8 w-full items-center justify-center">
        {t("next_step_text")}
      </Button>
    </form>
  );
};

export default UserProfile;<|MERGE_RESOLUTION|>--- conflicted
+++ resolved
@@ -46,21 +46,6 @@
 
   // Original mutation remains for onboarding completion
   const mutation = trpc.viewer.updateProfile.useMutation({
-<<<<<<< HEAD
-    onSuccess: async (_data, context) => {
-      if (context.avatarUrl) showToast(t("your_user_profile_updated_successfully"), "success");
-      else
-        try {
-          if (eventTypes?.length === 0) {
-            await Promise.all(
-              DEFAULT_EVENT_TYPES.map(async (event) => {
-                return createEventType.mutate(event);
-              })
-            );
-          }
-        } catch (error) {
-          console.error(error);
-=======
     onSuccess: async () => {
       try {
         if (eventTypes?.length === 0) {
@@ -69,20 +54,16 @@
               return createEventType.mutate(event);
             })
           );
->>>>>>> 00ee1ef4
         }
       } catch (error) {
         console.error(error);
       }
 
-<<<<<<< HEAD
       nextStep();
-=======
       await utils.viewer.me.refetch();
       const redirectUrl = localStorage.getItem("onBoardingRedirect");
       localStorage.removeItem("onBoardingRedirect");
       redirectUrl ? router.push(redirectUrl) : router.push("/");
->>>>>>> 00ee1ef4
     },
     onError: () => {
       showToast(t("problem_saving_user_profile"), "error");
