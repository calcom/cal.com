import { useRouter } from "next/navigation";
import type { FormEvent } from "react";
import { useRef, useState } from "react";
import { useForm } from "react-hook-form";

import OrganizationAvatar from "@calcom/features/ee/organizations/components/OrganizationAvatar";
import { useLocale } from "@calcom/lib/hooks/useLocale";
import { md } from "@calcom/lib/markdownIt";
import { telemetryEventTypes, useTelemetry } from "@calcom/lib/telemetry";
import turndown from "@calcom/lib/turndownService";
import { trpc } from "@calcom/trpc/react";
import { Button, Editor, ImageUploader, Label, showToast } from "@calcom/ui";
import { ArrowRight } from "@calcom/ui/components/icon";

type FormData = {
  bio: string;
};

const UserProfile = () => {
  const [user] = trpc.viewer.me.useSuspenseQuery();
  const { t } = useLocale();
  const avatarRef = useRef<HTMLInputElement>(null);
  const { setValue, handleSubmit, getValues } = useForm<FormData>({
    defaultValues: { bio: user?.bio || "" },
  });

  const { data: eventTypes } = trpc.viewer.eventTypes.list.useQuery();
  const [imageSrc, setImageSrc] = useState<string>(user?.avatar || "");
  const utils = trpc.useContext();
  const router = useRouter();
  const createEventType = trpc.viewer.eventTypes.create.useMutation();
  const telemetry = useTelemetry();
  const [firstRender, setFirstRender] = useState(true);

  const mutation = trpc.viewer.updateProfile.useMutation({
    onSuccess: async (_data, context) => {
      if (context.avatar) {
        showToast(t("your_user_profile_updated_successfully"), "success");
        await utils.viewer.me.refetch();
      } else {
        try {
          if (eventTypes?.length === 0) {
            await Promise.all(
              DEFAULT_EVENT_TYPES.map(async (event) => {
                return createEventType.mutate(event);
              })
            );
          }
        } catch (error) {
          console.error(error);
        }

        await utils.viewer.me.refetch();
        router.push("/");
      }
    },
    onError: () => {
      showToast(t("problem_saving_user_profile"), "error");
    },
  });
  const onSubmit = handleSubmit((data: { bio: string }) => {
    const { bio } = data;

    telemetry.event(telemetryEventTypes.onboardingFinished);

    mutation.mutate({
      bio,
      completedOnboarding: true,
    });
  });

  async function updateProfileHandler(event: FormEvent<HTMLFormElement>) {
    event.preventDefault();
    const enteredAvatar = avatarRef.current?.value;
    mutation.mutate({
      avatar: enteredAvatar,
    });
  }

  const DEFAULT_EVENT_TYPES = [
    {
      title: t("15min_meeting"),
      slug: "15min",
      length: 15,
    },
    {
      title: t("30min_meeting"),
      slug: "30min",
      length: 30,
    },
    {
      title: t("secret_meeting"),
      slug: "secret",
      length: 15,
      hidden: true,
    },
  ];

  return (
    <form onSubmit={onSubmit}>
      <div className="flex flex-row items-center justify-start rtl:justify-end">
<<<<<<< HEAD
        {user && (
          <OrganizationAvatar
            alt={user.username || "user avatar"}
            gravatarFallbackMd5={user.emailMd5}
            size="lg"
            imageSrc={imageSrc}
            organizationSlug={user.organization?.slug}
          />
        )}
=======
        {user && <Avatar alt={user.username || "user avatar"} size="lg" imageSrc={imageSrc} />}
>>>>>>> 9ccdf21d
        <input
          ref={avatarRef}
          type="hidden"
          name="avatar"
          id="avatar"
          placeholder="URL"
          className="border-default focus:ring-empthasis mt-1 block w-full rounded-sm border px-3 py-2 text-sm focus:border-gray-800 focus:outline-none"
          defaultValue={imageSrc}
        />
        <div className="flex items-center px-4">
          <ImageUploader
            target="avatar"
            id="avatar-upload"
            buttonMsg={t("add_profile_photo")}
            handleAvatarChange={(newAvatar) => {
              if (avatarRef.current) {
                avatarRef.current.value = newAvatar;
              }
              const nativeInputValueSetter = Object.getOwnPropertyDescriptor(
                window.HTMLInputElement.prototype,
                "value"
              )?.set;
              nativeInputValueSetter?.call(avatarRef.current, newAvatar);
              const ev2 = new Event("input", { bubbles: true });
              avatarRef.current?.dispatchEvent(ev2);
              updateProfileHandler(ev2 as unknown as FormEvent<HTMLFormElement>);
              setImageSrc(newAvatar);
            }}
            imageSrc={imageSrc}
          />
        </div>
      </div>
      <fieldset className="mt-8">
        <Label className="text-default mb-2 block text-sm font-medium">{t("about")}</Label>
        <Editor
          getText={() => md.render(getValues("bio") || user?.bio || "")}
          setText={(value: string) => setValue("bio", turndown(value))}
          excludedToolbarItems={["blockType"]}
          firstRender={firstRender}
          setFirstRender={setFirstRender}
        />
        <p className="dark:text-inverted text-default mt-2 font-sans text-sm font-normal">
          {t("few_sentences_about_yourself")}
        </p>
      </fieldset>
      <Button
        type="submit"
        className="text-inverted mt-8 flex w-full flex-row justify-center rounded-md border border-black bg-black p-2 text-center text-sm">
        {t("finish")}
        <ArrowRight className="ml-2 h-4 w-4 self-center" aria-hidden="true" />
      </Button>
    </form>
  );
};

export default UserProfile;<|MERGE_RESOLUTION|>--- conflicted
+++ resolved
@@ -99,19 +99,14 @@
   return (
     <form onSubmit={onSubmit}>
       <div className="flex flex-row items-center justify-start rtl:justify-end">
-<<<<<<< HEAD
         {user && (
           <OrganizationAvatar
             alt={user.username || "user avatar"}
-            gravatarFallbackMd5={user.emailMd5}
             size="lg"
             imageSrc={imageSrc}
             organizationSlug={user.organization?.slug}
           />
         )}
-=======
-        {user && <Avatar alt={user.username || "user avatar"} size="lg" imageSrc={imageSrc} />}
->>>>>>> 9ccdf21d
         <input
           ref={avatarRef}
           type="hidden"
