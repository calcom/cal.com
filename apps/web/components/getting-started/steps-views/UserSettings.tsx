import { useRouter } from "next/navigation";
import type { FormEvent } from "react";
import { useEffect, useState } from "react";

import { DEFAULT_SCHEDULE } from "@calcom/lib/availability";
import { useLocale } from "@calcom/lib/hooks/useLocale";
import { telemetryEventTypes, useTelemetry } from "@calcom/lib/telemetry";
import { IdentityProvider } from "@calcom/prisma/enums";
import { trpc } from "@calcom/trpc/react";
<<<<<<< HEAD
import { Button, showToast, Icon, Tooltip, RadioGroup } from "@calcom/ui";

=======
import { Button } from "@calcom/ui/button";
import { RadioGroup } from "@calcom/ui/form/radio-area";
import { Icon } from "@calcom/ui/icon";
import { showToast } from "@calcom/ui/toast";
import { Tooltip } from "@calcom/ui/tooltip";

import { TRPCClientError } from "@trpc/client";
import type { TRPCClientErrorLike } from "@trpc/client";

>>>>>>> edd72c2c
type AccountOption = "personal" | "team" | "org";

interface IUserSettingsProps {
  nextStep: () => void;
}

const UserSettings = (props: IUserSettingsProps) => {
  const [selectedOption, setSelectedOption] = useState<AccountOption>("personal");
  const { nextStep } = props;
  const [user] = trpc.viewer.me.useSuspenseQuery();
  const { t } = useLocale();
  const router = useRouter();
  const telemetry = useTelemetry();
<<<<<<< HEAD
  const { data: eventTypes } = trpc.viewer.eventTypes.list.useQuery();
  const { data: availabilities } = trpc.viewer.availability.list.useQuery();
  const createEventType = trpc.viewer.eventTypes.create.useMutation();
  const createSchedule = trpc.viewer.availability.schedule.create.useMutation();
  const updateProfile = trpc.viewer.updateProfile.useMutation();
  const utils = trpc.useUtils();
=======
  const createEventType = trpc.viewer.eventTypes.create.useMutation();
  const createSchedule = trpc.viewer.availability.schedule.create.useMutation();
  const updateProfile = trpc.viewer.updateProfile.useMutation();
>>>>>>> edd72c2c
  const isPending = createEventType.isPending || createSchedule.isPending || updateProfile.isPending;
  const options = [
    {
      value: "personal",
      icon: "user",
      title: t("for_personal_use"),
      description: t("for_personal_use_description"),
      disabled: false,
      tooltip: null,
    },
    {
      value: "team",
      icon: "users",
      title: t("with_my_team"),
      description: t("with_my_team_description"),
      disabled: false,
      tooltip: null,
    },
    {
      value: "org",
      icon: "building",
      title: t("for_my_organization"),
      description: t("for_my_organization_description"),
      disabled: true,
      tooltip: t("contact_sales"),
<<<<<<< HEAD
    },
  ] as const;

  const DEFAULT_EVENT_TYPES = [
    {
      title: t("15min_meeting"),
      slug: "15min",
      length: 15,
    },
    {
      title: t("30min_meeting"),
      slug: "30min",
      length: 30,
    },
    {
      title: t("secret_meeting"),
      slug: "secret",
      length: 15,
      hidden: true,
    },
  ] as const;
=======
    },
  ] as const;

  const DEFAULT_EVENT_TYPES = [
    {
      title: t("15min_meeting"),
      slug: "15min",
      length: 15,
    },
    {
      title: t("30min_meeting"),
      slug: "30min",
      length: 30,
    },
    {
      title: t("secret_meeting"),
      slug: "secret",
      length: 15,
      hidden: true,
    },
  ] as const;
>>>>>>> edd72c2c

  useEffect(() => {
    telemetry.event(telemetryEventTypes.onboardingStarted);
  }, [telemetry]);

<<<<<<< HEAD
  const createDefaultAvailabilityAndEventTypes = async () => {
    if (selectedOption === "personal") {
      await Promise.all([
        // create default event types
        ...(eventTypes?.length === 0
          ? DEFAULT_EVENT_TYPES.map((event) => createEventType.mutate(event))
          : []),
        // create default availability
        ...(availabilities?.schedules.length === 0
          ? [
              createSchedule.mutate({
                name: t("default_schedule_name"),
                ...DEFAULT_SCHEDULE,
              }),
            ]
          : []),
      ]);

      await utils.viewer.me.refetch();
    }
  };

  const onSubmit = async (e: FormEvent<HTMLFormElement>) => {
    e.preventDefault();
    try {
      if (selectedOption === "personal" && user.identityProvider === IdentityProvider.GOOGLE) {
        telemetry.event(telemetryEventTypes.onboardingFinished);
        updateProfile.mutate({
          completedOnboarding: true,
        });
        await createDefaultAvailabilityAndEventTypes();
        const redirectUrl = localStorage.getItem("onBoardingRedirect");
        localStorage.removeItem("onBoardingRedirect");
        redirectUrl ? router.push(redirectUrl) : router.push("/");
        return;
      }

      if (selectedOption === "personal" && user.identityProvider !== IdentityProvider.GOOGLE) {
        await createDefaultAvailabilityAndEventTypes();
        nextStep();
        return;
      }

      if (selectedOption === "team") {
        telemetry.event(telemetryEventTypes.onboardingFinished);
        updateProfile.mutate({
          completedOnboarding: true,
        });
        await createDefaultAvailabilityAndEventTypes();
        router.push("/settings/teams/new");
        return;
      }
    } catch (error) {
      showToast(`Error: ${error}`, "error");
    }
=======
  function onError(error: TRPCClientErrorLike<any>) {
    console.error(error);
    showToast(t("something_went_wrong"), "error");
  }

  const createDefaultAvailabilityAndEventTypes = async ({ onSuccess }: { onSuccess: () => void }) => {
    try {
      await Promise.all([
        ...DEFAULT_EVENT_TYPES.map((event) => createEventType.mutateAsync(event)),
        createSchedule.mutateAsync({
          name: t("default_schedule_name"),
          ...DEFAULT_SCHEDULE,
        }),
      ]);
    } catch (e: unknown) {
      if (e instanceof TRPCClientError) {
        onError(e);
        return;
      }
      throw e;
    }
    onSuccess();
  };

  const selectedOptionHandlers = {
    personal: async function handleSetupForPersonalUse() {
      if (user.identityProvider === IdentityProvider.GOOGLE) {
        await createDefaultAvailabilityAndEventTypes({
          onSuccess: () => {
            const redirectUrl = localStorage.getItem("onBoardingRedirect");
            localStorage.removeItem("onBoardingRedirect");
            finishOnboardingAndRedirect(redirectUrl || "/");
          },
        });
      } else {
        await createDefaultAvailabilityAndEventTypes({
          onSuccess: () => nextStep(),
        });
      }
    },
    team: async function handleSetupForTeam() {
      await createDefaultAvailabilityAndEventTypes({
        onSuccess: () => {
          finishOnboardingAndRedirect("/settings/teams/new");
        },
      });
    },
    org: function handleSetupForOrg() {
      // Not possible? - empty anyway
    },
  };

  const finishOnboardingAndRedirect = (redirectUrl: string) => {
    telemetry.event(telemetryEventTypes.onboardingFinished);
    updateProfile.mutate(
      {
        completedOnboarding: true,
      },
      {
        onSuccess: () => {
          router.push(redirectUrl);
        },
        onError,
      }
    );
  };

  const onSubmit = async (e: FormEvent<HTMLFormElement>) => {
    e.preventDefault();
    await selectedOptionHandlers[selectedOption]();
    return;
>>>>>>> edd72c2c
  };

  return (
    <form onSubmit={onSubmit}>
      <div className="space-y-6">
        <RadioGroup.Group
          defaultValue="personal"
          value={selectedOption}
          onValueChange={(value: string) => setSelectedOption(value as AccountOption)}
          className="space-y-4">
          {options.map(({ value, icon, title, description, disabled, tooltip }) => {
            const Content = (
              <div className="flex-1 space-y-1">
                <div className="flex items-center space-x-2">
                  <Icon name={icon} className={`h-4 w-4 ${disabled ? "text-muted" : ""}`} />
                  <p className={`text-sm font-bold leading-4 ${disabled ? "text-muted" : "text-emphasis"}`}>
                    {title}
                  </p>
                </div>
                <p className={`text-sm leading-5 ${disabled ? "text-muted" : "text-subtle"}`}>
                  {description}
                </p>
              </div>
            );

            return (
              <RadioGroup.Item key={value} value={value} id={value} disabled={disabled}>
                {tooltip ? <Tooltip content={tooltip}>{Content}</Tooltip> : Content}
              </RadioGroup.Item>
            );
          })}
        </RadioGroup.Group>
      </div>
      <Button
        type="submit"
        className="mt-8 flex w-full flex-row justify-center"
        loading={isPending}
        disabled={isPending}>
        {t("continue")}
        <Icon name="arrow-right" className="ml-2 h-4 w-4 self-center" aria-hidden="true" />
      </Button>
    </form>
  );
};

export { UserSettings };<|MERGE_RESOLUTION|>--- conflicted
+++ resolved
@@ -7,10 +7,6 @@
 import { telemetryEventTypes, useTelemetry } from "@calcom/lib/telemetry";
 import { IdentityProvider } from "@calcom/prisma/enums";
 import { trpc } from "@calcom/trpc/react";
-<<<<<<< HEAD
-import { Button, showToast, Icon, Tooltip, RadioGroup } from "@calcom/ui";
-
-=======
 import { Button } from "@calcom/ui/button";
 import { RadioGroup } from "@calcom/ui/form/radio-area";
 import { Icon } from "@calcom/ui/icon";
@@ -20,7 +16,6 @@
 import { TRPCClientError } from "@trpc/client";
 import type { TRPCClientErrorLike } from "@trpc/client";
 
->>>>>>> edd72c2c
 type AccountOption = "personal" | "team" | "org";
 
 interface IUserSettingsProps {
@@ -34,18 +29,9 @@
   const { t } = useLocale();
   const router = useRouter();
   const telemetry = useTelemetry();
-<<<<<<< HEAD
-  const { data: eventTypes } = trpc.viewer.eventTypes.list.useQuery();
-  const { data: availabilities } = trpc.viewer.availability.list.useQuery();
   const createEventType = trpc.viewer.eventTypes.create.useMutation();
   const createSchedule = trpc.viewer.availability.schedule.create.useMutation();
   const updateProfile = trpc.viewer.updateProfile.useMutation();
-  const utils = trpc.useUtils();
-=======
-  const createEventType = trpc.viewer.eventTypes.create.useMutation();
-  const createSchedule = trpc.viewer.availability.schedule.create.useMutation();
-  const updateProfile = trpc.viewer.updateProfile.useMutation();
->>>>>>> edd72c2c
   const isPending = createEventType.isPending || createSchedule.isPending || updateProfile.isPending;
   const options = [
     {
@@ -71,7 +57,6 @@
       description: t("for_my_organization_description"),
       disabled: true,
       tooltip: t("contact_sales"),
-<<<<<<< HEAD
     },
   ] as const;
 
@@ -93,91 +78,11 @@
       hidden: true,
     },
   ] as const;
-=======
-    },
-  ] as const;
-
-  const DEFAULT_EVENT_TYPES = [
-    {
-      title: t("15min_meeting"),
-      slug: "15min",
-      length: 15,
-    },
-    {
-      title: t("30min_meeting"),
-      slug: "30min",
-      length: 30,
-    },
-    {
-      title: t("secret_meeting"),
-      slug: "secret",
-      length: 15,
-      hidden: true,
-    },
-  ] as const;
->>>>>>> edd72c2c
 
   useEffect(() => {
     telemetry.event(telemetryEventTypes.onboardingStarted);
   }, [telemetry]);
 
-<<<<<<< HEAD
-  const createDefaultAvailabilityAndEventTypes = async () => {
-    if (selectedOption === "personal") {
-      await Promise.all([
-        // create default event types
-        ...(eventTypes?.length === 0
-          ? DEFAULT_EVENT_TYPES.map((event) => createEventType.mutate(event))
-          : []),
-        // create default availability
-        ...(availabilities?.schedules.length === 0
-          ? [
-              createSchedule.mutate({
-                name: t("default_schedule_name"),
-                ...DEFAULT_SCHEDULE,
-              }),
-            ]
-          : []),
-      ]);
-
-      await utils.viewer.me.refetch();
-    }
-  };
-
-  const onSubmit = async (e: FormEvent<HTMLFormElement>) => {
-    e.preventDefault();
-    try {
-      if (selectedOption === "personal" && user.identityProvider === IdentityProvider.GOOGLE) {
-        telemetry.event(telemetryEventTypes.onboardingFinished);
-        updateProfile.mutate({
-          completedOnboarding: true,
-        });
-        await createDefaultAvailabilityAndEventTypes();
-        const redirectUrl = localStorage.getItem("onBoardingRedirect");
-        localStorage.removeItem("onBoardingRedirect");
-        redirectUrl ? router.push(redirectUrl) : router.push("/");
-        return;
-      }
-
-      if (selectedOption === "personal" && user.identityProvider !== IdentityProvider.GOOGLE) {
-        await createDefaultAvailabilityAndEventTypes();
-        nextStep();
-        return;
-      }
-
-      if (selectedOption === "team") {
-        telemetry.event(telemetryEventTypes.onboardingFinished);
-        updateProfile.mutate({
-          completedOnboarding: true,
-        });
-        await createDefaultAvailabilityAndEventTypes();
-        router.push("/settings/teams/new");
-        return;
-      }
-    } catch (error) {
-      showToast(`Error: ${error}`, "error");
-    }
-=======
   function onError(error: TRPCClientErrorLike<any>) {
     console.error(error);
     showToast(t("something_went_wrong"), "error");
@@ -249,7 +154,6 @@
     e.preventDefault();
     await selectedOptionHandlers[selectedOption]();
     return;
->>>>>>> edd72c2c
   };
 
   return (
