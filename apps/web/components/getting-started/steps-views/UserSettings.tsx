--- conflicted
+++ resolved
@@ -13,12 +13,8 @@
 import { useTelemetry } from "@calcom/lib/hooks/useTelemetry";
 import { telemetryEventTypes } from "@calcom/lib/telemetry";
 import { trpc } from "@calcom/trpc/react";
-<<<<<<< HEAD
-import { Button, TimezoneSelect, Input } from "@calcom/ui";
-=======
 import { Button } from "@calcom/ui/components/button";
 import { Input } from "@calcom/ui/components/form";
->>>>>>> f15d3478
 
 import { UsernameAvailabilityField } from "@components/ui/UsernameAvailability";
 
