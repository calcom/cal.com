"use client";
import { usePhoneNumberField, PhoneNumberField } from "@calid/features/ui/components/input/phone-number-field";
import { PHONE_NUMBER_VERIFICATION_ENABLED } from "@calcom/lib/constants";

import { Button } from "@calid/features/ui/components/button";
import { Input } from "@calid/features/ui/components/input/input";
import { zodResolver } from "@hookform/resolvers/zod";
import { isValidPhoneNumber } from "libphonenumber-js";
import { useEffect, useState } from "react";
import { useForm, useWatch } from "react-hook-form";
import { z } from "zod";

import dayjs from "@calcom/dayjs";
import { useTimePreferences } from "@calcom/features/bookings/lib";
import { TimezoneSelect } from "@calcom/features/components/timezone-select";
import { FULL_NAME_LENGTH_MAX_LIMIT } from "@calcom/lib/constants";
import { designationTypes, professionTypeAndEventTypes, customEvents } from "@calcom/lib/customEvents";
import { useLocale } from "@calcom/lib/hooks/useLocale";
import { useTelemetry } from "@calcom/lib/hooks/useTelemetry";
import { isPrismaObjOrUndefined } from "@calcom/lib/isPrismaObj";
import { telemetryEventTypes } from "@calcom/lib/telemetry";
import { trpc } from "@calcom/trpc/react";
import { Select } from "@calcom/ui/components/form";
import { showToast } from "@calcom/ui/toast";

import { UsernameAvailabilityField } from "@components/ui/UsernameAvailability";

interface IUserSettingsProps {
  nextStep: () => void;
  hideUsername?: boolean;
  isPhoneFieldMandatory: boolean;
}

const UserSettings = (props: IUserSettingsProps) => {
  const { nextStep, isPhoneFieldMandatory } = props;
  const [user] = trpc.viewer.me.get.useSuspenseQuery();
  const { t } = useLocale();
  const { setTimezone: setSelectedTimeZone, timezone: selectedTimeZone } = useTimePreferences();
  const telemetry = useTelemetry();
  const userSettingsSchema = z.object({
    name: z
      .string()
      .min(1)
      .max(FULL_NAME_LENGTH_MAX_LIMIT, {
        message: t("max_limit_allowed_hint", { limit: FULL_NAME_LENGTH_MAX_LIMIT }),
      }),
    metadata: z.object({
      phoneNumber: isPhoneFieldMandatory
        ? z
            .string()
            .min(1, { message: t("phone_number_required") })
            .refine(
              (val) => {
                return isValidPhoneNumber(val);
              },
              { message: t("invalid_phone_number") }
            )
        : z.string().refine(
            (val) => {
              return val === "" || isValidPhoneNumber(val);
            },
            { message: t("invalid_phone_number") }
          ),
    }),
  });

  const defaultValues = {
    name: user?.name || "",
    metadata: {
      phoneNumber: (isPrismaObjOrUndefined(user.metadata)?.phoneNumber as string) ?? "",
    },
  };

  const {
    register,
    handleSubmit,
    formState: { errors },
    setValue,
    getValues,
    control,
  } = useForm<z.infer<typeof userSettingsSchema>>({
    defaultValues: defaultValues,
    reValidateMode: "onChange",
    resolver: zodResolver(userSettingsSchema),
  });

  const watchedPhoneNumber = useWatch({
    control,
    name: "metadata.phoneNumber",
  });

  useEffect(() => {
    telemetry.event(telemetryEventTypes.onboardingStarted);
  }, [telemetry]);

  const [selectedBusiness, setSelectedBusiness] = useState<string | null>(null);

  const designationTypeOptions: { value: string; label: string }[] = Object.keys(designationTypes).map(
    (key) => ({
      value: key,
      label: designationTypes[key],
    })
  );
  const { data: eventTypes } = trpc.viewer.eventTypes.list.useQuery();
  const createEventType = trpc.viewer.eventTypes.create.useMutation();
  const utils = trpc.useUtils();
  const onSuccess = async () => {
    if (eventTypes?.length === 0 && selectedBusiness !== null) {
      await Promise.all(
        professionTypeAndEventTypes[selectedBusiness].map(async (event): Promise<void> => {
          const eventType = {
            ...event,
            title: customEvents[event.title],
            description: customEvents[event.description as string],
            length: (event.length as number[])[0],
            metadata: {
              multipleDuration: event.length as number[],
            },
          };

          return createEventType.mutate(eventType);
        })
      );
    }

    await utils.viewer.me.invalidate();
    nextStep();
  };
  const mutation = trpc.viewer.me.updateProfile.useMutation({
    onSuccess: onSuccess,
  });
  const { getValue: getPhoneValue, setValue: setPhoneValue } = usePhoneNumberField(
    { getValues, setValue },
    defaultValues,
    "metadata.phoneNumber"
  );

  console.log("isPhoneFieldMandatory: ", isPhoneFieldMandatory);

  const onSubmit = handleSubmit((data) => {
    if (
      isPhoneFieldMandatory &&
      data.metadata.phoneNumber &&
      (PHONE_NUMBER_VERIFICATION_ENABLED ? !numberVerified : false)
    ) {
      showToast(t("phone_verification_required"), "error");
      return;
    }

    mutation.mutate({
      metadata: {
        currentOnboardingStep: "connected-calendar",
        phoneNumber: data.metadata.phoneNumber,
      },
      name: data.name,
      timeZone: selectedTimeZone,
    });
  });

  const handlePhoneDelete = () => {
    mutation.mutate({
      metadata: {
        currentOnboardingStep: "connected-calendar",
      },
      name: getValues("name"),
      timeZone: selectedTimeZone,
    });
  };

  return (
    <form onSubmit={onSubmit} className=" space-y-6">
      {/* Username textfield: when not coming from signup */}
      {!props.hideUsername && <UsernameAvailabilityField />}

      {/* Full name textfield */}
      <div className="w-full ">
        <label htmlFor="name" className="text-emphasis block text-sm font-medium">
          {t("full_name")}
        </label>
        <Input
          {...register("name", {
            required: true,
          })}
          id="name"
          name="name"
          type="text"
          autoComplete="off"
          autoCorrect="off"
          className="w-full"
        />
        {errors.name && (
          <p data-testid="required" className="mt-1 text-xs text-red-500">
            {errors.name.message}
          </p>
        )}
      </div>
      <PhoneNumberField
        getValue={getPhoneValue}
        setValue={setPhoneValue}
        getValues={getValues}
        defaultValues={defaultValues}
        isRequired={isPhoneFieldMandatory}
        allowDelete={!isPhoneFieldMandatory && defaultValues?.metadata?.phoneNumber !== ""}
        hasExistingNumber={defaultValues?.metadata?.phoneNumber !== ""}
        errorMessage={errors.metadata?.phoneNumber?.message}
        onDeleteNumber={handlePhoneDelete}
        isNumberVerificationRequired={PHONE_NUMBER_VERIFICATION_ENABLED} // Only require OTP when phone is mandatory
      />

      {/* Designation select field */}
      <div className="w-full">
        <label htmlFor="business_type" className="text-default block text-sm font-medium">
          {t("business_type")}
        </label>
        <Select
          value={
            designationTypeOptions.find(
              (option) => option.value === (user?.metadata?.designation || designationTypeOptions[0].value)
            ) || null
          }
          onChange={(option) => {
            setSelectedBusiness(option?.value || "");
          }}
<<<<<<< HEAD
          options={designationTypeOptions}
          placeholder={t("business_type")}
          className="mt-2 w-full text-sm capitalize"
        />
=======
          defaultValue={user?.metadata?.designation || designationTypeOptions[0].value}>
          <SelectTrigger className="mt-2 w-full text-sm capitalize">
            <SelectValue placeholder={t("business_type")} />
          </SelectTrigger>
          <SelectContent className="bg-default max-h-60 overflow-y-auto">
            {designationTypeOptions.map((option) => (
              <SelectItem key={option.value} value={option.value}>
                {option.label}
              </SelectItem>
            ))}
          </SelectContent>
        </Select>
>>>>>>> 4c19f0e3
      </div>

      {/* Timezone select field */}
      <div className="w-full">
        <label htmlFor="timeZone" className="text-emphasis block text-sm font-medium">
          {t("timezone")}
        </label>

        <TimezoneSelect
          id="timeZone"
          value={selectedTimeZone}
          onChange={({ value }) => setSelectedTimeZone(value)}
          className="w-full"
        />

        <p className="text-subtle mt-2 text-xs">
          {t("current_time")} {dayjs().tz(selectedTimeZone).format("LT").toString().toLowerCase()}
        </p>
      </div>

      <Button
        EndIcon="arrow-right"
        type="submit"
        className="mt-8 w-full justify-center"
        loading={mutation.isPending}
        disabled={mutation.isPending}>
        {t("next_step_text")}
      </Button>
    </form>
  );
};

export { UserSettings };<|MERGE_RESOLUTION|>--- conflicted
+++ resolved
@@ -221,25 +221,10 @@
           onChange={(option) => {
             setSelectedBusiness(option?.value || "");
           }}
-<<<<<<< HEAD
           options={designationTypeOptions}
           placeholder={t("business_type")}
           className="mt-2 w-full text-sm capitalize"
         />
-=======
-          defaultValue={user?.metadata?.designation || designationTypeOptions[0].value}>
-          <SelectTrigger className="mt-2 w-full text-sm capitalize">
-            <SelectValue placeholder={t("business_type")} />
-          </SelectTrigger>
-          <SelectContent className="bg-default max-h-60 overflow-y-auto">
-            {designationTypeOptions.map((option) => (
-              <SelectItem key={option.value} value={option.value}>
-                {option.label}
-              </SelectItem>
-            ))}
-          </SelectContent>
-        </Select>
->>>>>>> 4c19f0e3
       </div>
 
       {/* Timezone select field */}
