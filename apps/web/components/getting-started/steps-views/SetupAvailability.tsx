--- conflicted
+++ resolved
@@ -19,17 +19,6 @@
 
   const { t } = useLocale();
   const { nextStep } = props;
-<<<<<<< HEAD
-  let queryAvailability;
-  if (defaultScheduleId) {
-    queryAvailability = trpc.viewer.availability.schedule.get.useQuery(
-      { scheduleId: defaultScheduleId },
-      {
-        enabled: true,
-      }
-    );
-  }
-=======
 
   const router = useRouter();
 
@@ -39,7 +28,6 @@
       enabled: router.isReady && !!defaultScheduleId,
     }
   );
->>>>>>> 11081cb5
 
   const availabilityForm = useForm({
     defaultValues: {
