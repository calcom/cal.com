--- conflicted
+++ resolved
@@ -4,16 +4,11 @@
 import { DEFAULT_SCHEDULE } from "@calcom/lib/availability";
 import { useLocale } from "@calcom/lib/hooks/useLocale";
 import { trpc } from "@calcom/trpc/react";
-<<<<<<< HEAD
-import type { AppRouter } from "@calcom/trpc/server/routers/_app";
-import { Button, Form } from "@calcom/ui";
-=======
 import type { AppRouter } from "@calcom/trpc/types/server/routers/_app";
 import { Button } from "@calcom/ui/components/button";
 import { Form } from "@calcom/ui/components/form";
 
 import type { TRPCClientErrorLike } from "@trpc/client";
->>>>>>> f15d3478
 
 interface ISetupAvailabilityProps {
   nextStep: () => void;
