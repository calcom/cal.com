import merge from "lodash/merge";
import { NextSeo, NextSeoProps } from "next-seo";

import {
  AppImageProps,
  constructAppImage,
  constructMeetingImage,
  MeetingImageProps,
} from "@calcom/lib/OgImages";
import { truncate, truncateOnWord } from "@calcom/lib/text";

import { getSeoImage, seoConfig } from "@lib/config/next-seo.config";
import { getBrowserInfo } from "@lib/core/browser/browser.utils";

export type HeadSeoProps = {
  title: string;
  description: string;
  siteName?: string;
  url?: string;
  canonical?: string;
  nextSeoProps?: NextSeoProps;
  app?: AppImageProps;
  meeting?: MeetingImageProps;
};

/**
 * Build full seo tags from title, desc, canonical and url
 */
const buildSeoMeta = (pageProps: {
  title: string;
  description: string;
  image: string;
  siteName?: string;
  url?: string;
  canonical?: string;
}): NextSeoProps => {
  const { title, description, image, canonical, siteName = seoConfig.headSeo.siteName } = pageProps;
  return {
    title: title,
    canonical: canonical,
    openGraph: {
      site_name: siteName,
      type: "website",
      title: title,
      description: description,
      images: [
        {
          url: image,
        },
      ],
    },
    additionalMetaTags: [
      {
        property: "name",
        content: title,
      },
      {
        property: "description",
        content: description,
      },
      {
        name: "description",
        content: description,
      },
      {
        property: "image",
        content: image,
      },
    ],
  };
};

export const HeadSeo = (props: HeadSeoProps): JSX.Element => {
  const defaultUrl = getBrowserInfo()?.url;
  const image = getSeoImage("default");

  const { title, description, siteName, canonical = defaultUrl, nextSeoProps = {}, app, meeting } = props;

  const truncatedDescription = truncate(description, 24);
  const longerTruncatedDescriptionOnWords = truncateOnWord(description, 148);

<<<<<<< HEAD
  const truncatedDescription = description.length > 24 ? description.substring(0, 23) + "..." : description;
  const pageTitle = title + " | Pesto";
=======
  const pageTitle = title + " | Cal.com";
>>>>>>> bf342968
  let seoObject = buildSeoMeta({
    title: pageTitle,
    image,
    description: truncatedDescription,
    canonical,
    siteName,
  });

  if (meeting) {
    const pageImage = getSeoImage("ogImage") + constructMeetingImage(meeting);
    seoObject = buildSeoMeta({
      title: pageTitle,
      description: truncatedDescription,
      image: pageImage,
      canonical,
      siteName,
    });
  }

  if (app) {
    const pageImage =
      getSeoImage("ogImage") + constructAppImage({ ...app, description: longerTruncatedDescriptionOnWords });
    seoObject = buildSeoMeta({
      title: pageTitle,
      description: truncatedDescription,
      image: pageImage,
      canonical,
      siteName,
    });
  }

  const seoProps: NextSeoProps = merge(nextSeoProps, seoObject);

  return <NextSeo {...seoProps} />;
};

export default HeadSeo;<|MERGE_RESOLUTION|>--- conflicted
+++ resolved
@@ -79,12 +79,7 @@
   const truncatedDescription = truncate(description, 24);
   const longerTruncatedDescriptionOnWords = truncateOnWord(description, 148);
 
-<<<<<<< HEAD
-  const truncatedDescription = description.length > 24 ? description.substring(0, 23) + "..." : description;
   const pageTitle = title + " | Pesto";
-=======
-  const pageTitle = title + " | Cal.com";
->>>>>>> bf342968
   let seoObject = buildSeoMeta({
     title: pageTitle,
     image,
