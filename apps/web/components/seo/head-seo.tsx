--- conflicted
+++ resolved
@@ -8,13 +8,9 @@
   constructMeetingImage,
   MeetingImageProps,
 } from "@calcom/lib/OgImages";
-<<<<<<< HEAD
+import { getBrowserInfo } from "@calcom/lib/browser/browser.utils";
 import { WEBSITE_DOMAIN } from "@calcom/lib/constants";
-import { truncate, truncateOnWord } from "@calcom/lib/text";
-=======
-import { getBrowserInfo } from "@calcom/lib/browser/browser.utils";
 import { truncateOnWord } from "@calcom/lib/text";
->>>>>>> 7d1fb7c6
 
 import { getSeoImage, seoConfig } from "@lib/config/next-seo.config";
 
