import { ErrorMessage } from "@hookform/error-message";
import { MapPinIcon } from "lucide-react";
import { zodResolver } from "@hookform/resolvers/zod";
import { isValidPhoneNumber } from "libphonenumber-js/max";
import { useEffect, useState } from "react";
import { Controller, useForm, useWatch, useFormContext } from "react-hook-form";
import { z } from "zod";

import type { EventLocationType, LocationObject } from "@calcom/app-store/locations";
import {
  getEventLocationType,
  getHumanReadableLocationValue,
  getMessageForOrganizer,
  isAttendeeInputRequired,
  LocationType,
  OrganizerDefaultConferencingAppType,
} from "@calcom/app-store/locations";
import { Dialog } from "@calcom/features/components/controlled-dialog";
import PhoneInput from "@calcom/features/components/phone-input";
import type { LocationOption } from "@calcom/features/form/components/LocationSelect";
import LocationSelect from "@calcom/features/form/components/LocationSelect";
import { useLocale } from "@calcom/lib/hooks/useLocale";
import { trpc } from "@calcom/trpc/react";
import { Button } from "@calcom/ui/components/button";
import { DialogContent, DialogFooter, DialogHeader } from "@calcom/ui/components/dialog";
import { Form, Input } from "@calcom/ui/components/form";

import { QueryCell } from "../../lib/QueryCell";

interface ISetLocationDialog {
  saveLocation: ({
    newLocation,
    credentialId,
  }: {
    newLocation: string;
    credentialId: number | null;
  }) => Promise<void>;
  selection?: LocationOption;
  booking: {
    location: string | null;
  };
  defaultValues?: LocationObject[];
  setShowLocationModal: React.Dispatch<React.SetStateAction<boolean>>;
  isOpenDialog: boolean;
  setSelectedLocation?: (param: LocationOption | undefined) => void;
  setEditingLocationType?: (param: string) => void;
  teamId?: number;
}

const LocationInput = (props: {
  eventLocationType: EventLocationType;
  locationFormMethods: ReturnType<typeof useForm>;
  id: string;
  required: boolean;
  placeholder: string;
  className?: string;
  defaultValue?: string;
}): JSX.Element | null => {
  const { eventLocationType, locationFormMethods, ...remainingProps } = props;
  const { control } = useFormContext() as typeof locationFormMethods;
  if (eventLocationType?.organizerInputType === "text") {
    return (
      <Input {...locationFormMethods.register(eventLocationType.variable)} type="text" {...remainingProps} />
    );
  } else if (eventLocationType?.organizerInputType === "phone") {
    const { defaultValue, ...rest } = remainingProps;

    return (
      <Controller
        name={eventLocationType.variable}
        control={control}
        defaultValue={defaultValue}
        render={({ field: { onChange, value } }) => {
          return <PhoneInput onChange={onChange} value={value} {...rest} />;
        }}
      />
    );
  }
  return null;
};

export const EditLocationDialog = (props: ISetLocationDialog) => {
  const {
    saveLocation,
    selection,
    booking,
    setShowLocationModal,
    isOpenDialog,
    defaultValues,
    setSelectedLocation,
    setEditingLocationType,
    teamId,
  } = props;
  const { t } = useLocale();
  const locationsQuery = trpc.viewer.apps.locationOptions.useQuery({ teamId });

  useEffect(() => {
    if (selection) {
      locationFormMethods.setValue("locationType", selection?.value);
      if (selection?.address) {
        locationFormMethods.setValue("locationAddress", selection?.address);
      }
    }
    // eslint-disable-next-line react-hooks/exhaustive-deps
  }, [selection]);

  const locationFormSchema = z.object({
    locationType: z.string(),
    phone: z.string().optional().nullable(),
    locationAddress: z.string().optional(),
    credentialId: z.number().nullable().optional(),
    locationLink: z
      .string()
      .optional()
      .superRefine((val, ctx) => {
        if (
          eventLocationType &&
          !eventLocationType.default &&
          eventLocationType.linkType === "static" &&
          eventLocationType.urlRegExp
        ) {
          const valid = z.string().regex(new RegExp(eventLocationType.urlRegExp)).safeParse(val).success;
          if (!valid) {
            const sampleUrl = eventLocationType.organizerInputPlaceholder;
            ctx.addIssue({
              code: z.ZodIssueCode.custom,
              message: `Invalid URL for ${eventLocationType.label}. ${
                sampleUrl ? `Sample URL: ${sampleUrl}` : ""
              }`,
            });
          }
          return;
        }

        const valid = z.string().url().optional().safeParse(val).success;
        if (!valid) {
          ctx.addIssue({
            code: z.ZodIssueCode.custom,
            message: `Invalid URL`,
          });
        }
        return;
      }),
    locationPhoneNumber: z
      .string()
      .nullable()
      .refine((val) => {
        if (val === null) return false;
        return isValidPhoneNumber(val);
      })
      .optional(),
  });

  const [isLocationUpdating, setIsLocationUpdating] = useState(false);

  const locationFormMethods = useForm({
    mode: "onSubmit",
    resolver: zodResolver(locationFormSchema),
  });

  const selectedLocation = useWatch({
    control: locationFormMethods.control,
    name: "locationType",
  });

  const selectedAddrValue = useWatch({
    control: locationFormMethods.control,
    name: "locationAddress",
  });

  const eventLocationType = getEventLocationType(selectedLocation);

  const defaultLocation = defaultValues?.find(
    (location: { type: EventLocationType["type"]; address?: string }) => {
      if (location.type === LocationType.InPerson) {
        return location.type === eventLocationType?.type && location.address === selectedAddrValue;
      } else {
        return location.type === eventLocationType?.type;
      }
    }
  );

  /**
   * Depending on the location type that is selected, we show different input types or no input at all.
   */
  const SelectedLocationInput = (() => {
    if (eventLocationType && eventLocationType.organizerInputType && LocationInput) {
      if (!eventLocationType.variable) {
        console.error("eventLocationType.variable can't be undefined");
        return null;
      }

      return (
        <div>
          <label htmlFor="locationInput" className="text-default block text-sm font-medium">
            {t(eventLocationType.messageForOrganizer || "")}
          </label>
          <div className="mt-1">
            <LocationInput
              locationFormMethods={locationFormMethods}
              eventLocationType={eventLocationType}
              id="locationInput"
              placeholder={t(eventLocationType.organizerInputPlaceholder || "")}
              required
              defaultValue={
                defaultLocation ? defaultLocation[eventLocationType.defaultValueVariable] : undefined
              }
            />
            <ErrorMessage
              errors={locationFormMethods.formState.errors}
              name={eventLocationType.variable}
              className="text-error mt-1 text-sm"
              as="p"
            />
          </div>
        </div>
      );
    } else {
      return <p className="text-default text-sm">{getMessageForOrganizer(selectedLocation, t)}</p>;
    }
  })();

  return (
    <Dialog open={isOpenDialog} onOpenChange={(open) => setShowLocationModal(open)}>
      <DialogContent>
        <Form
          form={locationFormMethods}
          handleSubmit={async (values) => {
            const { locationType: newLocationType } = values;
            let newLocation;
            // For the locations that require organizer to type-in some values, we need the value
            if (eventLocationType?.organizerInputType) {
              newLocation = values[eventLocationType.variable];
            } else {
              // locationType itself can be used here e.g. For zoom we use the type itself which is "integrations:zoom". For Organizer's Default Conferencing App, it is OrganizerDefaultConferencingAppType constant
              newLocation = newLocationType;
            }

            setIsLocationUpdating(true);
            try {
              await saveLocation({
                newLocation,
                credentialId: values.credentialId ?? null,
              });
              setIsLocationUpdating(false);
              setShowLocationModal(false);
              setSelectedLocation?.(undefined);
              locationFormMethods.unregister([
                "locationType",
                "locationLink",
                "locationAddress",
                "locationPhoneNumber",
              ]);
            } catch {
              // Let the user retry
              setIsLocationUpdating(false);
            }
          }}>
          <div className="flex flex-row md:space-x-3">
<<<<<<< HEAD
            <div className="bg-subtle mx-auto hidden h-12 w-12 shrink-0 items-center justify-center rounded-full sm:mx-0 sm:h-10 sm:w-10 md:flex">
              <MapPinIcon className="text-emphasis h-6 w-6" />
=======
            <div className="bg-subtle hidden h-10 w-10 shrink-0 justify-center rounded-full md:flex">
              <Icon name="map-pin" className="m-auto h-6 w-6" />
>>>>>>> b33d8c64
            </div>
            <div className="w-full md:pt-1">
              <DialogHeader title={t("edit_location")} />

              <p className="text-emphasis mb-2 ml-1 mt-6 text-sm font-bold">{t("current_location")}:</p>
              <p className="text-emphasis mb-2 ml-1 break-all text-sm">
                {getHumanReadableLocationValue(booking.location, t)}
              </p>
              <QueryCell
                query={locationsQuery}
                success={({ data }) => {
                  if (!data.length) return null;
                  let locationOptions = [...data].map((option) => {
                    if (teamId) {
                      // Let host's Default conferencing App option show for Team Event
                      return option;
                    }
                    return {
                      ...option,
                      options: option.options.filter((o) => o.value !== OrganizerDefaultConferencingAppType),
                    };
                  });

                  locationOptions = locationOptions.map((locationOption) =>
                    filterLocationOptionsForBooking(locationOption)
                  );

                  return (
                    <Controller
                      name="locationType"
                      control={locationFormMethods.control}
                      render={() => (
                        <div className="py-4">
                          <LocationSelect
                            maxMenuHeight={300}
                            name="location"
                            defaultValue={selection}
                            options={locationOptions}
                            isSearchable
                            onChange={(val) => {
                              if (val) {
                                locationFormMethods.setValue("locationType", val.value);
                                locationFormMethods.setValue("credentialId", val.credentialId);
                                locationFormMethods.unregister([
                                  "locationLink",
                                  "locationAddress",
                                  "locationPhoneNumber",
                                ]);
                                locationFormMethods.clearErrors([
                                  "locationLink",
                                  "locationPhoneNumber",
                                  "locationAddress",
                                ]);
                                setSelectedLocation?.(val);
                              }
                            }}
                          />
                        </div>
                      )}
                    />
                  );
                }}
              />
              {selectedLocation && SelectedLocationInput}
            </div>
          </div>
          <DialogFooter showDivider className="mt-8">
            <Button
              onClick={() => {
                setShowLocationModal(false);
                setSelectedLocation?.(undefined);
                setEditingLocationType?.("");
                locationFormMethods.unregister(["locationType", "locationLink"]);
              }}
              type="button"
              color="secondary">
              {t("cancel")}
            </Button>
            <Button data-testid="update-location" type="submit" disabled={isLocationUpdating}>
              {t("update")}
            </Button>
          </DialogFooter>
        </Form>
      </DialogContent>
    </Dialog>
  );
};

function filterLocationOptionsForBooking<T extends { options: { value: string }[] }>(locationOption: T) {
  return {
    ...locationOption,
    options: locationOption.options.filter((o) => !isAttendeeInputRequired(o.value)),
  };
}<|MERGE_RESOLUTION|>--- conflicted
+++ resolved
@@ -257,13 +257,8 @@
             }
           }}>
           <div className="flex flex-row md:space-x-3">
-<<<<<<< HEAD
-            <div className="bg-subtle mx-auto hidden h-12 w-12 shrink-0 items-center justify-center rounded-full sm:mx-0 sm:h-10 sm:w-10 md:flex">
-              <MapPinIcon className="text-emphasis h-6 w-6" />
-=======
             <div className="bg-subtle hidden h-10 w-10 shrink-0 justify-center rounded-full md:flex">
-              <Icon name="map-pin" className="m-auto h-6 w-6" />
->>>>>>> b33d8c64
+              <MapPinIcon className="m-auto h-6 w-6" />
             </div>
             <div className="w-full md:pt-1">
               <DialogHeader title={t("edit_location")} />
