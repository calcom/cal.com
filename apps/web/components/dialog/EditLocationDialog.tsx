import { ErrorMessage } from "@hookform/error-message";
import { zodResolver } from "@hookform/resolvers/zod";
import { isValidPhoneNumber } from "libphonenumber-js";
import { useEffect, useState } from "react";
import { Controller, useForm, useWatch, useFormContext } from "react-hook-form";
import { z } from "zod";

import type { EventLocationType, LocationObject } from "@calcom/app-store/locations";
import {
  getEventLocationType,
  getHumanReadableLocationValue,
  getMessageForOrganizer,
  isAttendeeInputRequired,
  LocationType,
  OrganizerDefaultConferencingAppType,
} from "@calcom/app-store/locations";
import { Dialog } from "@calcom/features/components/controlled-dialog";
import PhoneInput from "@calcom/features/components/phone-input";
import type { LocationOption } from "@calcom/features/form/components/LocationSelect";
import LocationSelect from "@calcom/features/form/components/LocationSelect";
import { useLocale } from "@calcom/lib/hooks/useLocale";
import { trpc } from "@calcom/trpc/react";
<<<<<<< HEAD
import { Button, Icon, Input, DialogContent, DialogFooter, Form } from "@calcom/ui";
=======
import { Button } from "@calcom/ui/components/button";
import { Dialog, DialogContent, DialogFooter } from "@calcom/ui/components/dialog";
import { Form, Input } from "@calcom/ui/components/form";
import { Icon } from "@calcom/ui/components/icon";
>>>>>>> 1789aef7

import { QueryCell } from "../../lib/QueryCell";

interface ISetLocationDialog {
  saveLocation: ({
    newLocation,
    credentialId,
  }: {
    newLocation: string;
    credentialId: number | null;
  }) => Promise<void>;
  selection?: LocationOption;
  booking: {
    location: string | null;
  };
  defaultValues?: LocationObject[];
  setShowLocationModal: React.Dispatch<React.SetStateAction<boolean>>;
  isOpenDialog: boolean;
  setSelectedLocation?: (param: LocationOption | undefined) => void;
  setEditingLocationType?: (param: string) => void;
  teamId?: number;
}

const LocationInput = (props: {
  eventLocationType: EventLocationType;
  locationFormMethods: ReturnType<typeof useForm>;
  id: string;
  required: boolean;
  placeholder: string;
  className?: string;
  defaultValue?: string;
}): JSX.Element | null => {
  const { eventLocationType, locationFormMethods, ...remainingProps } = props;
  const { control } = useFormContext() as typeof locationFormMethods;
  if (eventLocationType?.organizerInputType === "text") {
    return (
      <Input {...locationFormMethods.register(eventLocationType.variable)} type="text" {...remainingProps} />
    );
  } else if (eventLocationType?.organizerInputType === "phone") {
    const { defaultValue, ...rest } = remainingProps;

    return (
      <Controller
        name={eventLocationType.variable}
        control={control}
        defaultValue={defaultValue}
        render={({ field: { onChange, value } }) => {
          return <PhoneInput onChange={onChange} value={value} {...rest} />;
        }}
      />
    );
  }
  return null;
};

export const EditLocationDialog = (props: ISetLocationDialog) => {
  const {
    saveLocation,
    selection,
    booking,
    setShowLocationModal,
    isOpenDialog,
    defaultValues,
    setSelectedLocation,
    setEditingLocationType,
    teamId,
  } = props;
  const { t } = useLocale();
  const locationsQuery = trpc.viewer.locationOptions.useQuery({ teamId });

  useEffect(() => {
    if (selection) {
      locationFormMethods.setValue("locationType", selection?.value);
      if (selection?.address) {
        locationFormMethods.setValue("locationAddress", selection?.address);
      }
    }
    // eslint-disable-next-line react-hooks/exhaustive-deps
  }, [selection]);

  const locationFormSchema = z.object({
    locationType: z.string(),
    phone: z.string().optional().nullable(),
    locationAddress: z.string().optional(),
    credentialId: z.number().nullable().optional(),
    locationLink: z
      .string()
      .optional()
      .superRefine((val, ctx) => {
        if (
          eventLocationType &&
          !eventLocationType.default &&
          eventLocationType.linkType === "static" &&
          eventLocationType.urlRegExp
        ) {
          const valid = z.string().regex(new RegExp(eventLocationType.urlRegExp)).safeParse(val).success;
          if (!valid) {
            const sampleUrl = eventLocationType.organizerInputPlaceholder;
            ctx.addIssue({
              code: z.ZodIssueCode.custom,
              message: `Invalid URL for ${eventLocationType.label}. ${
                sampleUrl ? `Sample URL: ${sampleUrl}` : ""
              }`,
            });
          }
          return;
        }

        const valid = z.string().url().optional().safeParse(val).success;
        if (!valid) {
          ctx.addIssue({
            code: z.ZodIssueCode.custom,
            message: `Invalid URL`,
          });
        }
        return;
      }),
    locationPhoneNumber: z
      .string()
      .nullable()
      .refine((val) => {
        if (val === null) return false;
        return isValidPhoneNumber(val);
      })
      .optional(),
  });

  const [isLocationUpdating, setIsLocationUpdating] = useState(false);

  const locationFormMethods = useForm({
    mode: "onSubmit",
    resolver: zodResolver(locationFormSchema),
  });

  const selectedLocation = useWatch({
    control: locationFormMethods.control,
    name: "locationType",
  });

  const selectedAddrValue = useWatch({
    control: locationFormMethods.control,
    name: "locationAddress",
  });

  const eventLocationType = getEventLocationType(selectedLocation);

  const defaultLocation = defaultValues?.find(
    (location: { type: EventLocationType["type"]; address?: string }) => {
      if (location.type === LocationType.InPerson) {
        return location.type === eventLocationType?.type && location.address === selectedAddrValue;
      } else {
        return location.type === eventLocationType?.type;
      }
    }
  );

  /**
   * Depending on the location type that is selected, we show different input types or no input at all.
   */
  const SelectedLocationInput = (() => {
    if (eventLocationType && eventLocationType.organizerInputType && LocationInput) {
      if (!eventLocationType.variable) {
        console.error("eventLocationType.variable can't be undefined");
        return null;
      }

      return (
        <div>
          <label htmlFor="locationInput" className="text-default block text-sm font-medium">
            {t(eventLocationType.messageForOrganizer || "")}
          </label>
          <div className="mt-1">
            <LocationInput
              locationFormMethods={locationFormMethods}
              eventLocationType={eventLocationType}
              id="locationInput"
              placeholder={t(eventLocationType.organizerInputPlaceholder || "")}
              required
              // eslint-disable-next-line @typescript-eslint/no-non-null-assertion
              defaultValue={
                defaultLocation ? defaultLocation[eventLocationType.defaultValueVariable] : undefined
              }
            />
            <ErrorMessage
              errors={locationFormMethods.formState.errors}
              name={eventLocationType.variable}
              className="text-error mt-1 text-sm"
              as="p"
            />
          </div>
        </div>
      );
    } else {
      return <p className="text-default text-sm">{getMessageForOrganizer(selectedLocation, t)}</p>;
    }
  })();

  return (
    <Dialog open={isOpenDialog} onOpenChange={(open) => setShowLocationModal(open)}>
      <DialogContent>
        <div className="flex flex-row space-x-3">
          <div className="bg-subtle mx-auto flex h-12 w-12 flex-shrink-0 items-center justify-center rounded-full sm:mx-0 sm:h-10 sm:w-10">
            <Icon name="map-pin" className="text-emphasis h-6 w-6" />
          </div>
          <div className="w-full">
            <div className="mt-3 text-center sm:mt-0 sm:text-left">
              <h3 className="text-emphasis text-lg font-medium leading-6" id="modal-title">
                {t("edit_location")}
              </h3>
            </div>
            <div className="mt-3 text-center sm:mt-0 sm:text-left" />

            <p className="text-emphasis mb-2 ml-1 mt-6 text-sm font-bold">{t("current_location")}:</p>
            <p className="text-emphasis mb-2 ml-1 break-all text-sm">
              {getHumanReadableLocationValue(booking.location, t)}
            </p>
            <Form
              form={locationFormMethods}
              handleSubmit={async (values) => {
                const { locationType: newLocationType } = values;
                let newLocation;
                // For the locations that require organizer to type-in some values, we need the value
                if (eventLocationType?.organizerInputType) {
                  newLocation = values[eventLocationType.variable];
                } else {
                  // locationType itself can be used here e.g. For zoom we use the type itself which is "integrations:zoom". For Organizer's Default Conferencing App, it is OrganizerDefaultConferencingAppType constant
                  newLocation = newLocationType;
                }

                setIsLocationUpdating(true);
                try {
                  await saveLocation({
                    newLocation,
                    credentialId: values.credentialId ?? null,
                  });
                  setIsLocationUpdating(false);
                  setShowLocationModal(false);
                  setSelectedLocation?.(undefined);
                  locationFormMethods.unregister([
                    "locationType",
                    "locationLink",
                    "locationAddress",
                    "locationPhoneNumber",
                  ]);
                } catch (error) {
                  // Let the user retry
                  setIsLocationUpdating(false);
                }
              }}>
              <QueryCell
                query={locationsQuery}
                success={({ data }) => {
                  if (!data.length) return null;
                  let locationOptions = [...data].map((option) => {
                    if (teamId) {
                      // Let host's Default conferencing App option show for Team Event
                      return option;
                    }
                    return {
                      ...option,
                      options: option.options.filter((o) => o.value !== OrganizerDefaultConferencingAppType),
                    };
                  });

                  locationOptions = locationOptions.map((locationOption) =>
                    filterLocationOptionsForBooking(locationOption)
                  );

                  return (
                    <Controller
                      name="locationType"
                      control={locationFormMethods.control}
                      render={() => (
                        <div className="py-4">
                          <LocationSelect
                            maxMenuHeight={300}
                            name="location"
                            defaultValue={selection}
                            options={locationOptions}
                            isSearchable
                            onChange={(val) => {
                              if (val) {
                                locationFormMethods.setValue("locationType", val.value);
                                locationFormMethods.setValue("credentialId", val.credentialId);
                                locationFormMethods.unregister([
                                  "locationLink",
                                  "locationAddress",
                                  "locationPhoneNumber",
                                ]);
                                locationFormMethods.clearErrors([
                                  "locationLink",
                                  "locationPhoneNumber",
                                  "locationAddress",
                                ]);
                                setSelectedLocation?.(val);
                              }
                            }}
                          />
                        </div>
                      )}
                    />
                  );
                }}
              />
              {selectedLocation && SelectedLocationInput}
              <DialogFooter showDivider className="mt-8">
                <Button
                  onClick={() => {
                    setShowLocationModal(false);
                    setSelectedLocation?.(undefined);
                    setEditingLocationType?.("");
                    locationFormMethods.unregister(["locationType", "locationLink"]);
                  }}
                  type="button"
                  color="secondary">
                  {t("cancel")}
                </Button>
                <Button data-testid="update-location" type="submit" disabled={isLocationUpdating}>
                  {t("update")}
                </Button>
              </DialogFooter>
            </Form>
          </div>
        </div>
      </DialogContent>
    </Dialog>
  );
};

function filterLocationOptionsForBooking<T extends { options: { value: string }[] }>(locationOption: T) {
  return {
    ...locationOption,
    options: locationOption.options.filter((o) => !isAttendeeInputRequired(o.value)),
  };
}<|MERGE_RESOLUTION|>--- conflicted
+++ resolved
@@ -20,14 +20,10 @@
 import LocationSelect from "@calcom/features/form/components/LocationSelect";
 import { useLocale } from "@calcom/lib/hooks/useLocale";
 import { trpc } from "@calcom/trpc/react";
-<<<<<<< HEAD
-import { Button, Icon, Input, DialogContent, DialogFooter, Form } from "@calcom/ui";
-=======
 import { Button } from "@calcom/ui/components/button";
-import { Dialog, DialogContent, DialogFooter } from "@calcom/ui/components/dialog";
+import { DialogContent, DialogFooter } from "@calcom/ui/components/dialog";
 import { Form, Input } from "@calcom/ui/components/form";
 import { Icon } from "@calcom/ui/components/icon";
->>>>>>> 1789aef7
 
 import { QueryCell } from "../../lib/QueryCell";
 
