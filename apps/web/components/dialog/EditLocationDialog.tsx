import { ErrorMessage } from "@hookform/error-message";
import { zodResolver } from "@hookform/resolvers/zod";
import { isValidPhoneNumber } from "libphonenumber-js";
import { useEffect, useState } from "react";
import { Controller, useForm, useWatch, useFormContext } from "react-hook-form";
import { z } from "zod";

import type { EventLocationType, LocationObject } from "@calcom/app-store/locations";
import {
  getEventLocationType,
  getHumanReadableLocationValue,
  getMessageForOrganizer,
  isAttendeeInputRequired,
  LocationType,
  OrganizerDefaultConferencingAppType,
} from "@calcom/app-store/locations";
import type { LocationOption } from "@calcom/features/form/components/LocationSelect";
import LocationSelect from "@calcom/features/form/components/LocationSelect";
import { useLocale } from "@calcom/lib/hooks/useLocale";
import { trpc } from "@calcom/trpc/react";
import { Button, Icon, Input, Dialog, DialogContent, DialogFooter, Form, PhoneInput } from "@calcom/ui";

import { QueryCell } from "../../lib/QueryCell";

interface ISetLocationDialog {
  saveLocation: ({
    newLocation,
    credentialId,
  }: {
    newLocation: string;
    credentialId: number | null;
  }) => Promise<void>;
  selection?: LocationOption;
  booking: {
    location: string | null;
  };
  defaultValues?: LocationObject[];
  setShowLocationModal: React.Dispatch<React.SetStateAction<boolean>>;
  isOpenDialog: boolean;
  setSelectedLocation?: (param: LocationOption | undefined) => void;
  setEditingLocationType?: (param: string) => void;
  teamId?: number;
}

const LocationInput = (props: {
  eventLocationType: EventLocationType;
  locationFormMethods: ReturnType<typeof useForm>;
  id: string;
  required: boolean;
  placeholder: string;
  className?: string;
  defaultValue?: string;
}): JSX.Element | null => {
  const { eventLocationType, locationFormMethods, ...remainingProps } = props;
  const { control } = useFormContext() as typeof locationFormMethods;
  if (eventLocationType?.organizerInputType === "text") {
    return (
      <Input {...locationFormMethods.register(eventLocationType.variable)} type="text" {...remainingProps} />
    );
  } else if (eventLocationType?.organizerInputType === "phone") {
    const { defaultValue, ...rest } = remainingProps;

    return (
      <Controller
        name={eventLocationType.variable}
        control={control}
        defaultValue={defaultValue}
        render={({ field: { onChange, value } }) => {
          return <PhoneInput onChange={onChange} value={value} {...rest} />;
        }}
      />
    );
  }
  return null;
};

export const EditLocationDialog = (props: ISetLocationDialog) => {
  const {
    saveLocation,
    selection,
    booking,
    setShowLocationModal,
    isOpenDialog,
    defaultValues,
    setSelectedLocation,
    setEditingLocationType,
    teamId,
  } = props;
  const { t } = useLocale();
  const locationsQuery = trpc.viewer.locationOptions.useQuery({ teamId });

  useEffect(() => {
    if (selection) {
      locationFormMethods.setValue("locationType", selection?.value);
      if (selection?.address) {
        locationFormMethods.setValue("locationAddress", selection?.address);
      }
    }
    // eslint-disable-next-line react-hooks/exhaustive-deps
  }, [selection]);

  const locationFormSchema = z.object({
    locationType: z.string(),
    phone: z.string().optional().nullable(),
    locationAddress: z.string().optional(),
    credentialId: z.number().nullable().optional(),
    locationLink: z
      .string()
      .optional()
      .superRefine((val, ctx) => {
        if (
          eventLocationType &&
          !eventLocationType.default &&
          eventLocationType.linkType === "static" &&
          eventLocationType.urlRegExp
        ) {
          const valid = z.string().regex(new RegExp(eventLocationType.urlRegExp)).safeParse(val).success;
          if (!valid) {
            const sampleUrl = eventLocationType.organizerInputPlaceholder;
            ctx.addIssue({
              code: z.ZodIssueCode.custom,
              message: `Invalid URL for ${eventLocationType.label}. ${
                sampleUrl ? `Sample URL: ${sampleUrl}` : ""
              }`,
            });
          }
          return;
        }

        const valid = z.string().url().optional().safeParse(val).success;
        if (!valid) {
          ctx.addIssue({
            code: z.ZodIssueCode.custom,
            message: `Invalid URL`,
          });
        }
        return;
      }),
    locationPhoneNumber: z
      .string()
      .nullable()
      .refine((val) => {
        if (val === null) return false;
        return isValidPhoneNumber(val);
      })
      .optional(),
  });

  const [isLocationUpdating, setIsLocationUpdating] = useState(false);

  const locationFormMethods = useForm({
    mode: "onSubmit",
    resolver: zodResolver(locationFormSchema),
  });

  const selectedLocation = useWatch({
    control: locationFormMethods.control,
    name: "locationType",
  });

  const selectedAddrValue = useWatch({
    control: locationFormMethods.control,
    name: "locationAddress",
  });

  const eventLocationType = getEventLocationType(selectedLocation);

  const defaultLocation = defaultValues?.find(
    (location: { type: EventLocationType["type"]; address?: string }) => {
      if (location.type === LocationType.InPerson) {
        return location.type === eventLocationType?.type && location.address === selectedAddrValue;
      } else {
        return location.type === eventLocationType?.type;
      }
    }
  );

  /**
   * Depending on the location type that is selected, we show different input types or no input at all.
   */
  const SelectedLocationInput = (() => {
    if (eventLocationType && eventLocationType.organizerInputType && LocationInput) {
      if (!eventLocationType.variable) {
        console.error("eventLocationType.variable can't be undefined");
        return null;
      }

      return (
        <div>
          <label htmlFor="locationInput" className="text-default block text-sm font-medium">
            {t(eventLocationType.messageForOrganizer || "")}
          </label>
          <div className="mt-1">
            <LocationInput
              locationFormMethods={locationFormMethods}
              eventLocationType={eventLocationType}
              id="locationInput"
              placeholder={t(eventLocationType.organizerInputPlaceholder || "")}
              required
              // eslint-disable-next-line @typescript-eslint/no-non-null-assertion
              defaultValue={
                defaultLocation ? defaultLocation[eventLocationType.defaultValueVariable] : undefined
              }
            />
            <ErrorMessage
              errors={locationFormMethods.formState.errors}
              name={eventLocationType.variable}
              className="text-error mt-1 text-sm"
              as="p"
            />
          </div>
        </div>
      );
    } else {
      return <p className="text-default text-sm">{getMessageForOrganizer(selectedLocation, t)}</p>;
    }
  })();

  return (
    <Dialog open={isOpenDialog} onOpenChange={(open) => setShowLocationModal(open)}>
      <DialogContent>
        <div className="flex flex-row space-x-3">
          <div className="bg-subtle mx-auto flex h-12 w-12 flex-shrink-0 items-center justify-center rounded-full sm:mx-0 sm:h-10 sm:w-10">
            <Icon name="map-pin" className="text-emphasis h-6 w-6" />
          </div>
          <div className="w-full">
            <div className="mt-3 text-center sm:mt-0 sm:text-left">
              <h3 className="text-emphasis text-lg font-medium leading-6" id="modal-title">
                {t("edit_location")}
              </h3>
            </div>
            <div className="mt-3 text-center sm:mt-0 sm:text-left" />

            <p className="text-emphasis mb-2 ml-1 mt-6 text-sm font-bold">{t("current_location")}:</p>
            <p className="text-emphasis mb-2 ml-1 text-sm">
              {getHumanReadableLocationValue(booking.location, t)}
            </p>
            <Form
              form={locationFormMethods}
              handleSubmit={async (values) => {
                const { locationType: newLocationType } = values;
                let newLocation;
                // For the locations that require organizer to type-in some values, we need the value
                if (eventLocationType?.organizerInputType) {
                  newLocation = values[eventLocationType.variable];
                } else {
                  // locationType itself can be used here e.g. For zoom we use the type itself which is "integrations:zoom". For Organizer's Default Conferencing App, it is OrganizerDefaultConferencingAppType constant
                  newLocation = newLocationType;
                }

                setIsLocationUpdating(true);
                try {
                  await saveLocation({
                    newLocation,
                    credentialId: values.credentialId ?? null,
                  });
                  setIsLocationUpdating(false);
                  setShowLocationModal(false);
                  setSelectedLocation?.(undefined);
                  locationFormMethods.unregister([
                    "locationType",
                    "locationLink",
                    "locationAddress",
                    "locationPhoneNumber",
                  ]);
                } catch (error) {
                  // Let the user retry
                  setIsLocationUpdating(false);
                }
              }}>
              <QueryCell
                query={locationsQuery}
                success={({ data }) => {
                  if (!data.length) return null;
                  let locationOptions = [...data].map((option) => {
                    if (teamId) {
                      // Let host's Default conferencing App option show for Team Event
                      return option;
                    }
                    return {
                      ...option,
                      options: option.options.filter((o) => o.value !== OrganizerDefaultConferencingAppType),
                    };
                  });

                  locationOptions = locationOptions.map((locationOption) =>
                    filterLocationOptionsForBooking(locationOption)
                  );

                  return (
                    <Controller
                      name="locationType"
                      control={locationFormMethods.control}
                      render={() => (
                        <div className="py-4">
                          <LocationSelect
                            maxMenuHeight={300}
                            name="location"
                            defaultValue={selection}
                            options={locationOptions}
                            isSearchable
                            onChange={(val) => {
                              if (val) {
                                locationFormMethods.setValue("locationType", val.value);
<<<<<<< HEAD
                                locationFormMethods.setValue("credentialId", val.credentialId);
=======
                                if (typeof val.credentialId === "number" && val.credentialId >= 0) {
                                  locationFormMethods.setValue("credentialId", val.credentialId);
                                  locationFormMethods.setValue("teamName", val.teamName ?? "");
                                }
>>>>>>> d1a0fc66

                                locationFormMethods.unregister([
                                  "locationLink",
                                  "locationAddress",
                                  "locationPhoneNumber",
                                ]);
                                locationFormMethods.clearErrors([
                                  "locationLink",
                                  "locationPhoneNumber",
                                  "locationAddress",
                                ]);
                                setSelectedLocation?.(val);
                              }
                            }}
                          />
                        </div>
                      )}
                    />
                  );
                }}
              />
              {selectedLocation && SelectedLocationInput}
              <DialogFooter className="relative">
                <Button
                  onClick={() => {
                    setShowLocationModal(false);
                    setSelectedLocation?.(undefined);
                    setEditingLocationType?.("");
                    locationFormMethods.unregister(["locationType", "locationLink"]);
                  }}
                  type="button"
                  color="secondary">
                  {t("cancel")}
                </Button>

                <Button data-testid="update-location" type="submit" disabled={isLocationUpdating}>
                  {t("update")}
                </Button>
              </DialogFooter>
            </Form>
          </div>
        </div>
      </DialogContent>
    </Dialog>
  );
};

function filterLocationOptionsForBooking<T extends { options: { value: string }[] }>(locationOption: T) {
  return {
    ...locationOption,
    options: locationOption.options.filter((o) => !isAttendeeInputRequired(o.value)),
  };
}<|MERGE_RESOLUTION|>--- conflicted
+++ resolved
@@ -302,15 +302,7 @@
                             onChange={(val) => {
                               if (val) {
                                 locationFormMethods.setValue("locationType", val.value);
-<<<<<<< HEAD
                                 locationFormMethods.setValue("credentialId", val.credentialId);
-=======
-                                if (typeof val.credentialId === "number" && val.credentialId >= 0) {
-                                  locationFormMethods.setValue("credentialId", val.credentialId);
-                                  locationFormMethods.setValue("teamName", val.teamName ?? "");
-                                }
->>>>>>> d1a0fc66
-
                                 locationFormMethods.unregister([
                                   "locationLink",
                                   "locationAddress",
