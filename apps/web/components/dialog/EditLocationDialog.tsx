import { zodResolver } from "@hookform/resolvers/zod";
import { isValidPhoneNumber } from "libphonenumber-js";
import { useEffect } from "react";
import { Controller, useForm, useWatch } from "react-hook-form";
import { z } from "zod";

import { LocationOptionsToString } from "@calcom/app-store/locations";
import { LocationType } from "@calcom/core/location";
import { QueryCell } from "@calcom/lib/Querycell";
import { useLocale } from "@calcom/lib/hooks/useLocale";
import { inferQueryOutput, trpc } from "@calcom/trpc/react";
import { Button } from "@calcom/ui";
import { Dialog, DialogContent } from "@calcom/ui/Dialog";
<<<<<<< HEAD
import PhoneInput from "@calcom/ui/form/PhoneInputLazy";
=======
import { Icon } from "@calcom/ui/Icon";
>>>>>>> 7537ea5b
import { Form } from "@calcom/ui/form/fields";

import { linkValueToString } from "@lib/linkValueToString";

import CheckboxField from "@components/ui/form/CheckboxField";
import Select from "@components/ui/form/Select";

type BookingItem = inferQueryOutput<"viewer.bookings">["bookings"][number];

type OptionTypeBase = {
  label: string;
  value: LocationType;
  disabled?: boolean;
};

type LocationFormValues = {
  locationType: LocationType;
  locationAddress?: string;
  locationLink?: string;
  locationPhoneNumber?: string;
  displayLocationPublicly?: boolean;
};
interface ISetLocationDialog {
  saveLocation: (newLocationType: LocationType, details: { [key: string]: string }) => void;
  selection?: OptionTypeBase;
  booking?: BookingItem;
  defaultValues?: {
    type: LocationType;
    address?: string | undefined;
    link?: string | undefined;
    hostPhoneNumber?: string | undefined;
    displayLocationPublicly?: boolean | undefined;
  }[];
  setShowLocationModal: React.Dispatch<React.SetStateAction<boolean>>;
  isOpenDialog: boolean;
  setSelectedLocation?: (param: OptionTypeBase | undefined) => void;
}

export const EditLocationDialog = (props: ISetLocationDialog) => {
  const {
    saveLocation,
    selection,
    booking,
    setShowLocationModal,
    isOpenDialog,
    defaultValues,
    setSelectedLocation,
  } = props;
  const { t } = useLocale();
  const locationsQuery = trpc.useQuery(["viewer.locationOptions"]);

  useEffect(() => {
    if (selection) {
      locationFormMethods.setValue("locationType", selection?.value);
    }
    // eslint-disable-next-line react-hooks/exhaustive-deps
  }, [selection]);

  const locationFormSchema = z.object({
    locationType: z.string(),
    locationAddress: z.string().optional(),
    locationLink:
      selection?.value === LocationType.Whereby
        ? z
            .string()
            .regex(/^http(s)?:\/\/(www\.)?whereby.com\/[a-zA-Z0-9]*/)
            .optional()
        : selection?.value === LocationType.Around
        ? z
            .string()
            .regex(/^http(s)?:\/\/(www\.)?around.co\/[a-zA-Z0-9]*/)
            .optional()
        : selection?.value === LocationType.Riverside
        ? z
            .string()
            .regex(/^http(s)?:\/\/(www\.)?riverside.fm\/studio\/[a-zA-Z0-9]*/)
            .optional()
        : z.string().url().optional(),
    displayLocationPublicly: z.boolean().optional(),
    locationPhoneNumber: z
      .string()
      .refine((val) => isValidPhoneNumber(val))
      .optional(),
  });

  const locationFormMethods = useForm<LocationFormValues>({
    mode: "onSubmit",
    resolver: zodResolver(locationFormSchema),
  });

  const selectedLocation = useWatch({
    control: locationFormMethods.control,
    name: "locationType",
  });

  const LocationOptions =
    selectedLocation === LocationType.InPerson ? (
      <>
        <div>
          <label htmlFor="address" className="block text-sm font-medium text-gray-700">
            {t("set_address_place")}
          </label>
          <div className="mt-1">
            <input
              type="text"
              {...locationFormMethods.register("locationAddress")}
              id="address"
              required
              className="block w-full rounded-sm border-gray-300 text-sm"
              defaultValue={
                defaultValues
                  ? defaultValues.find(
                      (location: { type: LocationType }) => location.type === LocationType.InPerson
                    )?.address
                  : undefined
              }
            />
          </div>
          {!booking && (
            <div className="mt-3">
              <Controller
                name="displayLocationPublicly"
                control={locationFormMethods.control}
                render={() => (
                  <CheckboxField
                    defaultChecked={
                      defaultValues
                        ? defaultValues.find((location) => location.type === LocationType.InPerson)
                            ?.displayLocationPublicly
                        : undefined
                    }
                    description={t("display_location_label")}
                    onChange={(e) =>
                      locationFormMethods.setValue("displayLocationPublicly", e.target.checked)
                    }
                    informationIconText={t("display_location_info_badge")}
                  />
                )}
              />
            </div>
          )}
        </div>
      </>
    ) : selectedLocation === LocationType.Link ? (
      <div>
        <label htmlFor="link" className="block text-sm font-medium text-gray-700">
          {t("set_link_meeting")}
        </label>
        <div className="mt-1">
          <input
            type="text"
            {...locationFormMethods.register("locationLink")}
            required
            id="link"
            className="block w-full rounded-sm border-gray-300 text-sm"
            defaultValue={
              defaultValues
                ? defaultValues.find(
                    (location: { type: LocationType }) => location.type === LocationType.Link
                  )?.link
                : undefined
            }
          />
          {locationFormMethods.formState.errors.locationLink && (
            <p className="mt-1 text-sm text-red-500">{t("url_start_with_https")}</p>
          )}
        </div>
        {!booking && (
          <div className="mt-3">
            <Controller
              name="displayLocationPublicly"
              control={locationFormMethods.control}
              render={() => (
                <CheckboxField
                  description={t("display_location_label")}
                  defaultChecked={
                    defaultValues
                      ? defaultValues.find((location) => location.type === LocationType.Link)
                          ?.displayLocationPublicly
                      : undefined
                  }
                  onChange={(e) => locationFormMethods.setValue("displayLocationPublicly", e.target.checked)}
                  informationIconText={t("display_location_info_badge")}
                />
              )}
            />
          </div>
        )}
      </div>
    ) : selectedLocation === LocationType.UserPhone ? (
      <div>
        <label htmlFor="phonenumber" className="block text-sm font-medium text-gray-700">
          {t("set_your_phone_number")}
          {locationFormMethods.formState?.errors?.locationPhoneNumber?.message}
        </label>
        <div className="mt-1">
          <PhoneInput<LocationFormValues>
            control={locationFormMethods.control}
            name="locationPhoneNumber"
            required
            id="locationPhoneNumber"
            placeholder={t("host_phone_number")}
            defaultValue={
              defaultValues
                ? defaultValues.find(
                    (location: { type: LocationType }) => location.type === LocationType.UserPhone
                  )?.hostPhoneNumber
                : undefined
            }
          />
          {locationFormMethods.formState.errors.locationPhoneNumber && (
            <p className="mt-1 text-sm text-red-500">{t("invalid_number")}</p>
          )}
        </div>
      </div>
    ) : selectedLocation === LocationType.Whereby ? (
      <>
        <div>
          <label htmlFor="address" className="block text-sm font-medium text-gray-700">
            {t("set_whereby_link")}
          </label>
          <div className="mt-1">
            <input
              type="text"
              {...locationFormMethods.register("locationLink")}
              id="wherebylink"
              placeholder="https://www.whereby.com/cal"
              required
              className="block w-full rounded-sm border-gray-300 text-sm"
              defaultValue={
                defaultValues
                  ? defaultValues.find(
                      (location: { type: LocationType }) => location.type === LocationType.Whereby
                    )?.address
                  : undefined
              }
            />
          </div>
          {!booking && (
            <div className="mt-3">
              <Controller
                name="displayLocationPublicly"
                control={locationFormMethods.control}
                render={() => (
                  <CheckboxField
                    defaultChecked={
                      defaultValues
                        ? defaultValues.find((location) => location.type === LocationType.Whereby)
                            ?.displayLocationPublicly
                        : undefined
                    }
                    description={t("display_location_label")}
                    onChange={(e) =>
                      locationFormMethods.setValue("displayLocationPublicly", e.target.checked)
                    }
                    informationIconText={t("display_location_info_badge")}
                  />
                )}
              />
            </div>
          )}
        </div>
      </>
    ) : selectedLocation === LocationType.Around ? (
      <>
        <div>
          <label htmlFor="address" className="block text-sm font-medium text-gray-700">
            {t("set_around_link")}
          </label>
          <div className="mt-1">
            <input
              type="text"
              {...locationFormMethods.register("locationLink")}
              id="aroundlink"
              placeholder="https://www.around.co/rick"
              required
              className="block w-full rounded-sm border-gray-300 text-sm"
              defaultValue={
                defaultValues
                  ? defaultValues.find(
                      (location: { type: LocationType }) => location.type === LocationType.Around
                    )?.address
                  : undefined
              }
            />
          </div>
          {!booking && (
            <div className="mt-3">
              <Controller
                name="displayLocationPublicly"
                control={locationFormMethods.control}
                render={() => (
                  <CheckboxField
                    defaultChecked={
                      defaultValues
                        ? defaultValues.find((location) => location.type === LocationType.Around)
                            ?.displayLocationPublicly
                        : undefined
                    }
                    description={t("display_location_label")}
                    onChange={(e) =>
                      locationFormMethods.setValue("displayLocationPublicly", e.target.checked)
                    }
                    informationIconText={t("display_location_info_badge")}
                  />
                )}
              />
            </div>
          )}
        </div>
      </>
    ) : selectedLocation === LocationType.Riverside ? (
      <>
        <div>
          <label htmlFor="address" className="block text-sm font-medium text-gray-700">
            {t("set_riverside_link")}
          </label>
          <div className="mt-1">
            <input
              type="text"
              {...locationFormMethods.register("locationLink")}
              id="aroundlink"
              placeholder="https://www.riverside.fm/studio/rick"
              required
              className="block w-full rounded-sm border-gray-300 text-sm"
              defaultValue={
                defaultValues
                  ? defaultValues.find(
                      (location: { type: LocationType }) => location.type === LocationType.Riverside
                    )?.address
                  : undefined
              }
            />
          </div>
          {!booking && (
            <div className="mt-3">
              <Controller
                name="displayLocationPublicly"
                control={locationFormMethods.control}
                render={() => (
                  <CheckboxField
                    defaultChecked={
                      defaultValues
                        ? defaultValues.find((location) => location.type === LocationType.Riverside)
                            ?.displayLocationPublicly
                        : undefined
                    }
                    description={t("display_location_label")}
                    onChange={(e) =>
                      locationFormMethods.setValue("displayLocationPublicly", e.target.checked)
                    }
                    informationIconText={t("display_location_info_badge")}
                  />
                )}
              />
            </div>
          )}
        </div>
      </>
    ) : (
      <p className="text-sm">{LocationOptionsToString(selectedLocation, t)}</p>
    );

  return (
    <Dialog open={isOpenDialog}>
      <DialogContent asChild>
        <div className="inline-block transform rounded-sm bg-white px-4 pt-5 pb-4 text-left align-bottom shadow-xl transition-all sm:my-8 sm:w-full sm:max-w-lg sm:p-6 sm:align-middle">
          <div className="mb-4 sm:flex sm:items-start">
            <div className="bg-secondary-100 mx-auto flex h-12 w-12 flex-shrink-0 items-center justify-center rounded-full sm:mx-0 sm:h-10 sm:w-10">
              <Icon.MapPin className="text-primary-600 h-6 w-6" />
            </div>
            <div className="mt-3 text-center sm:mt-0 sm:ml-4 sm:text-left">
              <h3 className="text-lg font-medium leading-6 text-gray-900" id="modal-title">
                {t("edit_location")}
              </h3>
              {!booking && (
                <p className="text-sm text-gray-400">{t("this_input_will_shown_booking_this_event")}</p>
              )}
            </div>
            <div className="mt-3 text-center sm:mt-0 sm:ml-4 sm:text-left" />
          </div>
          {booking && (
            <>
              <p className="mt-6 mb-2 ml-1 text-sm font-bold text-black">{t("current_location")}:</p>
              <p className="mb-2 ml-1 text-sm text-black">{linkValueToString(booking.location, t)}</p>
            </>
          )}
          <Form
            form={locationFormMethods}
            handleSubmit={async (values) => {
              const { locationType: newLocation, displayLocationPublicly } = values;

              let details = {};
              if (newLocation === LocationType.InPerson) {
                details = {
                  address: values.locationAddress,
                  displayLocationPublicly,
                };
              }
              if (
                newLocation === LocationType.Link ||
                newLocation === LocationType.Whereby ||
                newLocation === LocationType.Around ||
                newLocation === LocationType.Riverside
              ) {
                details = { link: values.locationLink, displayLocationPublicly };
              }

              if (newLocation === LocationType.UserPhone) {
                details = { hostPhoneNumber: values.locationPhoneNumber };
              }

              saveLocation(newLocation, details);
              setShowLocationModal(false);
              setSelectedLocation?.(undefined);
              locationFormMethods.unregister([
                "locationType",
                "locationLink",
                "locationAddress",
                "locationPhoneNumber",
              ]);
            }}>
            <QueryCell
              query={locationsQuery}
              success={({ data: locationOptions }) => {
                if (!locationOptions.length) return null;
                return (
                  <Controller
                    name="locationType"
                    control={locationFormMethods.control}
                    render={() => (
                      <Select
                        maxMenuHeight={150}
                        name="location"
                        defaultValue={selection}
                        options={
                          booking
                            ? locationOptions.filter((location) => location.value !== "phone")
                            : locationOptions
                        }
                        isSearchable={false}
                        className="my-4 block w-full min-w-0 flex-1 rounded-sm border border-gray-300 text-sm"
                        onChange={(val) => {
                          if (val) {
                            locationFormMethods.setValue("locationType", val.value);
                            locationFormMethods.unregister([
                              "locationLink",
                              "locationAddress",
                              "locationPhoneNumber",
                            ]);
                            locationFormMethods.clearErrors([
                              "locationLink",
                              "locationPhoneNumber",
                              "locationAddress",
                            ]);
                            setSelectedLocation?.(val);
                          }
                        }}
                      />
                    )}
                  />
                );
              }}
            />
            {selectedLocation && LocationOptions}
            <div className="mt-4 flex justify-end space-x-2">
              <Button
                onClick={() => {
                  setShowLocationModal(false);
                  setSelectedLocation?.(undefined);
                  locationFormMethods.unregister("locationType");
                }}
                type="button"
                color="secondary">
                {t("cancel")}
              </Button>
              <Button type="submit">{t("update")}</Button>
            </div>
          </Form>
        </div>
      </DialogContent>
    </Dialog>
  );
};<|MERGE_RESOLUTION|>--- conflicted
+++ resolved
@@ -11,11 +11,8 @@
 import { inferQueryOutput, trpc } from "@calcom/trpc/react";
 import { Button } from "@calcom/ui";
 import { Dialog, DialogContent } from "@calcom/ui/Dialog";
-<<<<<<< HEAD
+import { Icon } from "@calcom/ui/Icon";
 import PhoneInput from "@calcom/ui/form/PhoneInputLazy";
-=======
-import { Icon } from "@calcom/ui/Icon";
->>>>>>> 7537ea5b
 import { Form } from "@calcom/ui/form/fields";
 
 import { linkValueToString } from "@lib/linkValueToString";
