import { ErrorMessage } from "@hookform/error-message";
import { zodResolver } from "@hookform/resolvers/zod";
import { isValidPhoneNumber } from "libphonenumber-js";
import { useEffect, useState } from "react";
import { Controller, useForm, useWatch, useFormContext } from "react-hook-form";
import { z } from "zod";

import type { EventLocationType, LocationObject } from "@calcom/app-store/locations";
import {
  getEventLocationType,
  getHumanReadableLocationValue,
  getMessageForOrganizer,
  isAttendeeInputRequired,
  LocationType,
  OrganizerDefaultConferencingAppType,
} from "@calcom/app-store/locations";
import PhoneInput from "@calcom/features/components/phone-input";
import type { LocationOption } from "@calcom/features/form/components/LocationSelect";
import LocationSelect from "@calcom/features/form/components/LocationSelect";
import { useLocale } from "@calcom/lib/hooks/useLocale";
import { trpc } from "@calcom/trpc/react";
import { Button, Icon, Input, Dialog, DialogContent, DialogFooter, Form } from "@calcom/ui";

import { QueryCell } from "../../lib/QueryCell";

interface ISetLocationDialog {
  saveLocation: ({
    newLocation,
    credentialId,
  }: {
    newLocation: string;
    credentialId: number | null;
  }) => Promise<void>;
  selection?: LocationOption;
  booking: {
    location: string | null;
  };
  defaultValues?: LocationObject[];
  setShowLocationModal: React.Dispatch<React.SetStateAction<boolean>>;
  isOpenDialog: boolean;
  setSelectedLocation?: (param: LocationOption | undefined) => void;
  setEditingLocationType?: (param: string) => void;
  teamId?: number;
}

const LocationInput = (props: {
  eventLocationType: EventLocationType;
  locationFormMethods: ReturnType<typeof useForm>;
  id: string;
  required: boolean;
  placeholder: string;
  className?: string;
  defaultValue?: string;
}): JSX.Element | null => {
  const { eventLocationType, locationFormMethods, ...remainingProps } = props;
  const { control } = useFormContext() as typeof locationFormMethods;
  if (eventLocationType?.organizerInputType === "text") {
    return (
      <Input {...locationFormMethods.register(eventLocationType.variable)} type="text" {...remainingProps} />
    );
  } else if (eventLocationType?.organizerInputType === "phone") {
    const { defaultValue, ...rest } = remainingProps;

    return (
      <Controller
        name={eventLocationType.variable}
        control={control}
        defaultValue={defaultValue}
        render={({ field: { onChange, value } }) => {
          return <PhoneInput onChange={onChange} value={value} {...rest} />;
        }}
      />
    );
  }
  return null;
};

export const EditLocationDialog = (props: ISetLocationDialog) => {
  const {
    saveLocation,
    selection,
    booking,
    setShowLocationModal,
    isOpenDialog,
    defaultValues,
    setSelectedLocation,
    setEditingLocationType,
    teamId,
  } = props;
  const { t } = useLocale();
  const locationsQuery = trpc.viewer.locationOptions.useQuery({ teamId });

  useEffect(() => {
    if (selection) {
      locationFormMethods.setValue("locationType", selection?.value);
      if (selection?.address) {
        locationFormMethods.setValue("locationAddress", selection?.address);
      }
    }
    // eslint-disable-next-line react-hooks/exhaustive-deps
  }, [selection]);

  const locationFormSchema = z.object({
    locationType: z.string(),
    phone: z.string().optional().nullable(),
    locationAddress: z.string().optional(),
    credentialId: z.number().nullable().optional(),
    locationLink: z
      .string()
      .optional()
      .superRefine((val, ctx) => {
        if (
          eventLocationType &&
          !eventLocationType.default &&
          eventLocationType.linkType === "static" &&
          eventLocationType.urlRegExp
        ) {
          const valid = z.string().regex(new RegExp(eventLocationType.urlRegExp)).safeParse(val).success;
          if (!valid) {
            const sampleUrl = eventLocationType.organizerInputPlaceholder;
            ctx.addIssue({
              code: z.ZodIssueCode.custom,
              message: `Invalid URL for ${eventLocationType.label}. ${
                sampleUrl ? `Sample URL: ${sampleUrl}` : ""
              }`,
            });
          }
          return;
        }

        const valid = z.string().url().optional().safeParse(val).success;
        if (!valid) {
          ctx.addIssue({
            code: z.ZodIssueCode.custom,
            message: `Invalid URL`,
          });
        }
        return;
      }),
    locationPhoneNumber: z
      .string()
      .nullable()
      .refine((val) => {
        if (val === null) return false;
        return isValidPhoneNumber(val);
      })
      .optional(),
  });

  const [isLocationUpdating, setIsLocationUpdating] = useState(false);

  const locationFormMethods = useForm({
    mode: "onSubmit",
    resolver: zodResolver(locationFormSchema),
  });

  const selectedLocation = useWatch({
    control: locationFormMethods.control,
    name: "locationType",
  });

  const selectedAddrValue = useWatch({
    control: locationFormMethods.control,
    name: "locationAddress",
  });

  const eventLocationType = getEventLocationType(selectedLocation);

  const defaultLocation = defaultValues?.find(
    (location: { type: EventLocationType["type"]; address?: string }) => {
      if (location.type === LocationType.InPerson) {
        return location.type === eventLocationType?.type && location.address === selectedAddrValue;
      } else {
        return location.type === eventLocationType?.type;
      }
    }
  );

  /**
   * Depending on the location type that is selected, we show different input types or no input at all.
   */
  const SelectedLocationInput = (() => {
    if (eventLocationType && eventLocationType.organizerInputType && LocationInput) {
      if (!eventLocationType.variable) {
        console.error("eventLocationType.variable can't be undefined");
        return null;
      }

      return (
        <div>
          <label htmlFor="locationInput" className="text-default block text-sm font-medium">
            {t(eventLocationType.messageForOrganizer || "")}
          </label>
          <div className="mt-1">
            <LocationInput
              locationFormMethods={locationFormMethods}
              eventLocationType={eventLocationType}
              id="locationInput"
              placeholder={t(eventLocationType.organizerInputPlaceholder || "")}
              required
              // eslint-disable-next-line @typescript-eslint/no-non-null-assertion
              defaultValue={
                defaultLocation ? defaultLocation[eventLocationType.defaultValueVariable] : undefined
              }
            />
            <ErrorMessage
              errors={locationFormMethods.formState.errors}
              name={eventLocationType.variable}
              className="text-error mt-1 text-sm"
              as="p"
            />
          </div>
        </div>
      );
    } else {
      return <p className="text-default text-sm">{getMessageForOrganizer(selectedLocation, t)}</p>;
    }
  })();

  return (
    <Dialog open={isOpenDialog} onOpenChange={(open) => setShowLocationModal(open)}>
      <DialogContent>
        <div className="flex flex-row space-x-3">
          <div className="bg-subtle mx-auto flex h-12 w-12 flex-shrink-0 items-center justify-center rounded-full sm:mx-0 sm:h-10 sm:w-10">
            <Icon name="map-pin" className="text-emphasis h-6 w-6" />
          </div>
          <div className="w-full">
            <div className="mt-3 text-center sm:mt-0 sm:text-left">
              <h3 className="text-emphasis text-lg font-medium leading-6" id="modal-title">
                {t("edit_location")}
              </h3>
<<<<<<< HEAD
              {!booking && (
                <p className="text-default text-sm">
                  <Trans i18nKey="cant_find_the_right_conferencing_app_visit_our_app_store">
                    Can&apos;t find the right conferencing app? Visit our
                    <Link
                      className="cursor-pointer text-blue-500 underline"
                      href="/apps/categories/conferencing">
                      App Store
                    </Link>
                    .
                  </Trans>
                </p>
              )}
=======
>>>>>>> 00ee1ef4
            </div>
            <div className="mt-3 text-center sm:mt-0 sm:text-left" />

            <p className="text-emphasis mb-2 ml-1 mt-6 text-sm font-bold">{t("current_location")}:</p>
            <p className="text-emphasis mb-2 ml-1 break-all text-sm">
              {getHumanReadableLocationValue(booking.location, t)}
            </p>
            <Form
              form={locationFormMethods}
              handleSubmit={async (values) => {
                const { locationType: newLocationType } = values;
                let newLocation;
                // For the locations that require organizer to type-in some values, we need the value
                if (eventLocationType?.organizerInputType) {
                  newLocation = values[eventLocationType.variable];
                } else {
                  // locationType itself can be used here e.g. For zoom we use the type itself which is "integrations:zoom". For Organizer's Default Conferencing App, it is OrganizerDefaultConferencingAppType constant
                  newLocation = newLocationType;
                }

                setIsLocationUpdating(true);
                try {
                  await saveLocation({
                    newLocation,
                    credentialId: values.credentialId ?? null,
                  });
                  setIsLocationUpdating(false);
                  setShowLocationModal(false);
                  setSelectedLocation?.(undefined);
                  locationFormMethods.unregister([
                    "locationType",
                    "locationLink",
                    "locationAddress",
                    "locationPhoneNumber",
                  ]);
                } catch (error) {
                  // Let the user retry
                  setIsLocationUpdating(false);
                }
              }}>
              <QueryCell
                query={locationsQuery}
                success={({ data }) => {
                  if (!data.length) return null;
                  let locationOptions = [...data].map((option) => {
                    if (teamId) {
                      // Let host's Default conferencing App option show for Team Event
                      return option;
                    }
                    return {
                      ...option,
                      options: option.options.filter((o) => o.value !== OrganizerDefaultConferencingAppType),
                    };
                  });

                  locationOptions = locationOptions.map((locationOption) =>
                    filterLocationOptionsForBooking(locationOption)
                  );

                  return (
                    <Controller
                      name="locationType"
                      control={locationFormMethods.control}
                      render={() => (
                        <div className="py-4">
                          <LocationSelect
                            maxMenuHeight={300}
                            name="location"
                            defaultValue={selection}
                            options={locationOptions}
                            isSearchable
                            onChange={(val) => {
                              if (val) {
                                locationFormMethods.setValue("locationType", val.value);
                                locationFormMethods.setValue("credentialId", val.credentialId);
                                locationFormMethods.unregister([
                                  "locationLink",
                                  "locationAddress",
                                  "locationPhoneNumber",
                                ]);
                                locationFormMethods.clearErrors([
                                  "locationLink",
                                  "locationPhoneNumber",
                                  "locationAddress",
                                ]);
                                setSelectedLocation?.(val);
                              }
                            }}
                          />
                        </div>
                      )}
                    />
                  );
                }}
              />
              {selectedLocation && SelectedLocationInput}
              <DialogFooter showDivider className="mt-8">
                <Button
                  onClick={() => {
                    setShowLocationModal(false);
                    setSelectedLocation?.(undefined);
                    setEditingLocationType?.("");
                    locationFormMethods.unregister(["locationType", "locationLink"]);
                  }}
                  type="button"
                  color="secondary">
                  {t("cancel")}
                </Button>
                <Button data-testid="update-location" type="submit" disabled={isLocationUpdating}>
                  {t("update")}
                </Button>
              </DialogFooter>
            </Form>
          </div>
        </div>
      </DialogContent>
    </Dialog>
  );
};

function filterLocationOptionsForBooking<T extends { options: { value: string }[] }>(locationOption: T) {
  return {
    ...locationOption,
    options: locationOption.options.filter((o) => !isAttendeeInputRequired(o.value)),
  };
}<|MERGE_RESOLUTION|>--- conflicted
+++ resolved
@@ -229,22 +229,6 @@
               <h3 className="text-emphasis text-lg font-medium leading-6" id="modal-title">
                 {t("edit_location")}
               </h3>
-<<<<<<< HEAD
-              {!booking && (
-                <p className="text-default text-sm">
-                  <Trans i18nKey="cant_find_the_right_conferencing_app_visit_our_app_store">
-                    Can&apos;t find the right conferencing app? Visit our
-                    <Link
-                      className="cursor-pointer text-blue-500 underline"
-                      href="/apps/categories/conferencing">
-                      App Store
-                    </Link>
-                    .
-                  </Trans>
-                </p>
-              )}
-=======
->>>>>>> 00ee1ef4
             </div>
             <div className="mt-3 text-center sm:mt-0 sm:text-left" />
 
