import { ErrorMessage } from "@hookform/error-message";
import { zodResolver } from "@hookform/resolvers/zod";
import { isValidPhoneNumber } from "libphonenumber-js";
import { useEffect } from "react";
import { Controller, useForm, useWatch } from "react-hook-form";
import { z } from "zod";

import {
  EventLocationType,
  getEventLocationType,
  getHumanReadableLocationValue,
  getMessageForOrganizer,
  LocationObject,
  LocationType,
} from "@calcom/app-store/locations";
import { useLocale } from "@calcom/lib/hooks/useLocale";
import { RouterOutputs, trpc } from "@calcom/trpc/react";
<<<<<<< HEAD
import { Button, Dialog, DialogContent, DialogFooter, Form, Icon, PhoneInput } from "@calcom/ui";
=======
import { Button, Dialog, DialogContent, DialogFooter, Form, PhoneInput } from "@calcom/ui";
import { FiMapPin } from "@calcom/ui/components/icon";
>>>>>>> 5f351230

import { QueryCell } from "@lib/QueryCell";

import CheckboxField from "@components/ui/form/CheckboxField";
import LocationSelect, { LocationOption } from "@components/ui/form/LocationSelect";

type BookingItem = RouterOutputs["viewer"]["bookings"]["get"]["bookings"][number];

interface ISetLocationDialog {
  saveLocation: (newLocationType: EventLocationType["type"], details: { [key: string]: string }) => void;
  selection?: LocationOption;
  booking?: BookingItem;
  defaultValues?: LocationObject[];
  setShowLocationModal: React.Dispatch<React.SetStateAction<boolean>>;
  isOpenDialog: boolean;
  setSelectedLocation?: (param: LocationOption | undefined) => void;
  setEditingLocationType?: (param: string) => void;
}

const LocationInput = (props: {
  eventLocationType: EventLocationType;
  locationFormMethods: ReturnType<typeof useForm>;
  id: string;
  required: boolean;
  placeholder: string;
  className?: string;
  defaultValue?: string;
}): JSX.Element | null => {
  const { eventLocationType, locationFormMethods, ...remainingProps } = props;
  if (eventLocationType?.organizerInputType === "text") {
    return (
      <input {...locationFormMethods.register(eventLocationType.variable)} type="text" {...remainingProps} />
    );
  } else if (eventLocationType?.organizerInputType === "phone") {
    return (
      <PhoneInput
        name={eventLocationType.variable}
        control={locationFormMethods.control}
        {...remainingProps}
      />
    );
  }
  return null;
};

export const EditLocationDialog = (props: ISetLocationDialog) => {
  const {
    saveLocation,
    selection,
    booking,
    setShowLocationModal,
    isOpenDialog,
    defaultValues,
    setSelectedLocation,
    setEditingLocationType,
  } = props;
  const { t } = useLocale();
  const locationsQuery = trpc.viewer.locationOptions.useQuery();

  useEffect(() => {
    if (selection) {
      locationFormMethods.setValue("locationType", selection?.value);
    }
    // eslint-disable-next-line react-hooks/exhaustive-deps
  }, [selection]);

  const locationFormSchema = z.object({
    locationType: z.string(),
    phone: z.string().optional().nullable(),
    locationAddress: z.string().optional(),
    locationLink: z
      .string()
      .optional()
      .superRefine((val, ctx) => {
        if (
          eventLocationType &&
          !eventLocationType.default &&
          eventLocationType.linkType === "static" &&
          eventLocationType.urlRegExp
        ) {
          const valid = z.string().regex(new RegExp(eventLocationType.urlRegExp)).safeParse(val).success;
          if (!valid) {
            const sampleUrl = eventLocationType.organizerInputPlaceholder;
            ctx.addIssue({
              code: z.ZodIssueCode.custom,
              message: `Invalid URL for ${eventLocationType.label}. ${
                sampleUrl ? "Sample URL: " + sampleUrl : ""
              }`,
            });
          }
          return;
        }

        const valid = z.string().url().optional().safeParse(val).success;
        if (!valid) {
          ctx.addIssue({
            code: z.ZodIssueCode.custom,
            message: `Invalid URL`,
          });
        }
        return;
      }),
    displayLocationPublicly: z.boolean().optional(),
    locationPhoneNumber: z
      .string()
      .nullable()
      .refine((val) => {
        if (val === null) return false;
        return isValidPhoneNumber(val);
      })
      .optional(),
  });

  const locationFormMethods = useForm({
    mode: "onSubmit",
    resolver: zodResolver(locationFormSchema),
  });

  const selectedLocation = useWatch({
    control: locationFormMethods.control,
    name: "locationType",
  });

  const eventLocationType = getEventLocationType(selectedLocation);

  const defaultLocation = defaultValues?.find(
    (location: { type: EventLocationType["type"] }) => location.type === eventLocationType?.type
  );

  const LocationOptions = (() => {
    if (eventLocationType && eventLocationType.organizerInputType && LocationInput) {
      if (!eventLocationType.variable) {
        console.error("eventLocationType.variable can't be undefined");
        return null;
      }

      return (
        <div>
          <label htmlFor="locationInput" className="block text-sm font-medium text-gray-700">
            {t(eventLocationType.messageForOrganizer || "")}
          </label>
          <div className="mt-1">
            <LocationInput
              locationFormMethods={locationFormMethods}
              eventLocationType={eventLocationType}
              id="locationInput"
              placeholder={t(eventLocationType.organizerInputPlaceholder || "")}
              required
              className="block w-full rounded-sm border-gray-300 text-sm"
              // eslint-disable-next-line @typescript-eslint/no-non-null-assertion
              defaultValue={
                defaultLocation ? defaultLocation[eventLocationType.defaultValueVariable] : undefined
              }
            />
            <ErrorMessage
              errors={locationFormMethods.formState.errors}
              name={eventLocationType.variable}
              className="mt-1 text-sm text-red-500"
              as="p"
            />
          </div>
          {!booking && (
            <div className="mt-3">
              <Controller
                name="displayLocationPublicly"
                control={locationFormMethods.control}
                render={() => (
                  <CheckboxField
                    defaultChecked={defaultLocation?.displayLocationPublicly}
                    description={t("display_location_label")}
                    onChange={(e) =>
                      locationFormMethods.setValue("displayLocationPublicly", e.target.checked)
                    }
                    informationIconText={t("display_location_info_badge")}
                  />
                )}
              />
            </div>
          )}
        </div>
      );
    } else {
      return <p className="text-sm">{getMessageForOrganizer(selectedLocation, t)}</p>;
    }
  })();

  return (
    <Dialog open={isOpenDialog} onOpenChange={(open) => setShowLocationModal(open)}>
      <DialogContent disableOverflow>
        <div className="flex flex-row space-x-3">
          <div className="bg-secondary-100 mx-auto flex h-12 w-12 flex-shrink-0 items-center justify-center rounded-full sm:mx-0 sm:h-10 sm:w-10">
            <FiMapPin className="text-primary-600 h-6 w-6" />
          </div>
          <div className="w-full">
            <div className="mt-3 text-center sm:mt-0 sm:text-left">
              <h3 className="text-lg font-medium leading-6 text-gray-900" id="modal-title">
                {t("edit_location")}
              </h3>
              {!booking && (
                <p className="text-sm text-gray-400">{t("this_input_will_shown_booking_this_event")}</p>
              )}
            </div>
            <div className="mt-3 text-center sm:mt-0 sm:text-left" />

            {booking && (
              <>
                <p className="mt-6 mb-2 ml-1 text-sm font-bold text-black">{t("current_location")}:</p>
                <p className="mb-2 ml-1 text-sm text-black">
                  {getHumanReadableLocationValue(booking.location, t)}
                </p>
              </>
            )}
            <Form
              form={locationFormMethods}
              handleSubmit={async (values) => {
                const { locationType: newLocation, displayLocationPublicly } = values;

                let details = {};
                if (newLocation === LocationType.InPerson) {
                  details = {
                    address: values.locationAddress,
                  };
                }
                const eventLocationType = getEventLocationType(newLocation);

                // TODO: There can be a property that tells if it is to be saved in `link`
                if (
                  newLocation === LocationType.Link ||
                  (!eventLocationType?.default && eventLocationType?.linkType === "static")
                ) {
                  details = { link: values.locationLink };
                }

                if (newLocation === LocationType.UserPhone) {
                  details = { hostPhoneNumber: values.locationPhoneNumber };
                }

                if (eventLocationType?.organizerInputType) {
                  details = {
                    ...details,
                    displayLocationPublicly,
                  };
                }

                saveLocation(newLocation, details);
                setShowLocationModal(false);
                setSelectedLocation?.(undefined);
                locationFormMethods.unregister([
                  "locationType",
                  "locationLink",
                  "locationAddress",
                  "locationPhoneNumber",
                ]);
              }}>
              <QueryCell
                query={locationsQuery}
                success={({ data: locationOptions }) => {
                  if (!locationOptions.length) return null;
                  if (booking) {
                    locationOptions.forEach((location) => {
                      if (location.label === "phone") {
                        location.options.filter((l) => l.value !== "phone");
                      } else if (location.label === "in person") {
                        location.options.filter((l) => l.value !== "attendeeInPerson");
                      }
                    });
                  }
                  return (
                    <Controller
                      name="locationType"
                      control={locationFormMethods.control}
                      render={() => (
                        <LocationSelect
                          maxMenuHeight={300}
                          name="location"
                          defaultValue={selection}
                          options={locationOptions}
                          isSearchable
                          className="my-4 block w-full min-w-0 flex-1 rounded-sm border border-gray-300 text-sm"
                          onChange={(val) => {
                            if (val) {
                              locationFormMethods.setValue("locationType", val.value);
                              locationFormMethods.unregister([
                                "locationLink",
                                "locationAddress",
                                "locationPhoneNumber",
                              ]);
                              locationFormMethods.clearErrors([
                                "locationLink",
                                "locationPhoneNumber",
                                "locationAddress",
                              ]);
                              setSelectedLocation?.(val);
                            }
                          }}
                        />
                      )}
                    />
                  );
                }}
              />
              {selectedLocation && LocationOptions}
              <DialogFooter>
                <div className="mt-4 flex justify-end space-x-2 rtl:space-x-reverse">
                  <Button
                    onClick={() => {
                      setShowLocationModal(false);
                      setSelectedLocation?.(undefined);
                      setEditingLocationType?.("");
                      locationFormMethods.unregister("locationType");
                    }}
                    type="button"
                    color="secondary">
                    {t("cancel")}
                  </Button>

                  <Button type="submit">{t("update")}</Button>
                </div>
              </DialogFooter>
            </Form>
          </div>
        </div>
      </DialogContent>
    </Dialog>
  );
};<|MERGE_RESOLUTION|>--- conflicted
+++ resolved
@@ -15,12 +15,8 @@
 } from "@calcom/app-store/locations";
 import { useLocale } from "@calcom/lib/hooks/useLocale";
 import { RouterOutputs, trpc } from "@calcom/trpc/react";
-<<<<<<< HEAD
-import { Button, Dialog, DialogContent, DialogFooter, Form, Icon, PhoneInput } from "@calcom/ui";
-=======
 import { Button, Dialog, DialogContent, DialogFooter, Form, PhoneInput } from "@calcom/ui";
 import { FiMapPin } from "@calcom/ui/components/icon";
->>>>>>> 5f351230
 
 import { QueryCell } from "@lib/QueryCell";
 
