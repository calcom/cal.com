--- conflicted
+++ resolved
@@ -256,13 +256,8 @@
               setIsLocationUpdating(false);
             }
           }}>
-<<<<<<< HEAD
-          <div className="flex flex-row space-x-3">
-            <div className="bg-subtle mx-auto flex h-12 w-12 shrink-0 items-center justify-center rounded-full sm:mx-0 sm:h-10 sm:w-10">
-=======
           <div className="flex flex-row md:space-x-3">
-            <div className="bg-subtle mx-auto hidden h-12 w-12 flex-shrink-0 items-center justify-center rounded-full sm:mx-0 sm:h-10 sm:w-10 md:flex">
->>>>>>> 0ab1bd0b
+            <div className="bg-subtle mx-auto hidden h-12 w-12 shrink-0 items-center justify-center rounded-full sm:mx-0 sm:h-10 sm:w-10 md:flex">
               <Icon name="map-pin" className="text-emphasis h-6 w-6" />
             </div>
             <div className="w-full md:pt-1">
