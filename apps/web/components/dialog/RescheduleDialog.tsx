--- conflicted
+++ resolved
@@ -1,7 +1,4 @@
 import { Button } from "@calid/features/ui/components/button";
-<<<<<<< HEAD
-import { Dialog, DialogTrigger, DialogContent, DialogTitle, DialogFooter } from "@calid/features/ui/components/dialog";
-=======
 import {
   Dialog,
   DialogContent,
@@ -12,7 +9,6 @@
 } from "@calid/features/ui/components/dialog";
 import { TextArea } from "@calid/features/ui/components/input/text-area";
 import { triggerToast } from "@calid/features/ui/components/toast";
->>>>>>> 390f28d9
 import type { Dispatch, SetStateAction } from "react";
 import { useState } from "react";
 
