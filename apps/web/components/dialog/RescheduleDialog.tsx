--- conflicted
+++ resolved
@@ -36,15 +36,9 @@
 
   return (
     <Dialog open={isOpenDialog} onOpenChange={setIsOpenDialog}>
-<<<<<<< HEAD
-      <DialogContent enableOverflow data-testid="reschedule-dialog">
+      <DialogContent enableOverflow>
         <div className="flex flex-row md:space-x-3">
           <div className="bg-subtle hidden h-10 w-10 flex-shrink-0 justify-center rounded-full md:flex">
-=======
-      <DialogContent enableOverflow>
-        <div className="flex flex-row space-x-3">
-          <div className="bg-subtle flex h-10 w-10 flex-shrink-0 justify-center rounded-full ">
->>>>>>> 82782fcf
             <Icon name="clock" className="m-auto h-6 w-6" />
           </div>
           <div className="w-full md:pt-1">
