import { useMutation } from "@tanstack/react-query";
import Link from "next/link";
import { useRouter } from "next/navigation";
import { useState } from "react";
import { useEffect, useCallback } from "react";
import type { z } from "zod";

import FormInputFields, {
  FormInputFieldsSkeleton,
} from "@calcom/app-store/routing-forms/components/FormInputFields";
import { getAbsoluteEventTypeRedirectUrl } from "@calcom/app-store/routing-forms/getEventTypeRedirectUrl";
import { findMatchingRoute } from "@calcom/app-store/routing-forms/lib/processRoute";
import { substituteVariables } from "@calcom/app-store/routing-forms/lib/substituteVariables";
import { getUrlSearchParamsToForwardForReroute } from "@calcom/app-store/routing-forms/pages/routing-link/getUrlSearchParamsToForward";
import type { FormResponse, LocalRoute } from "@calcom/app-store/routing-forms/types/types";
import { RouteActionType } from "@calcom/app-store/routing-forms/zod";
import dayjs from "@calcom/dayjs";
import { createBooking } from "@calcom/features/bookings/lib/create-booking";
import { useBookerUrl } from "@calcom/lib/hooks/useBookerUrl";
import { useLocale } from "@calcom/lib/hooks/useLocale";
import type { EventType, User, Team, Attendee, Booking as PrismaBooking } from "@calcom/prisma/client";
import { SchedulingType } from "@calcom/prisma/enums";
import type { bookingMetadataSchema } from "@calcom/prisma/zod-utils";
import type { RouterOutputs } from "@calcom/trpc/react";
import { trpc } from "@calcom/trpc/react";
import type { Ensure } from "@calcom/types/utils";
import { Dialog, DialogContent, DialogFooter, DialogHeader } from "@calcom/ui";
import { Button, Tooltip } from "@calcom/ui";
import { showToast } from "@calcom/ui";

const enum ReroutingStatusEnum {
  REROUTING_NOT_INITIATED = "not_initiated",
  REROUTING_IN_PROGRESS = "in_progress",
  REROUTING_COMPLETE = "complete",
  REROUTING_FAILED = "failed",
}

type ResponseWithForm = RouterOutputs["viewer"]["appRoutingForms"]["getResponseWithFormFields"];

type BookingToReroute = Pick<PrismaBooking, "metadata" | "responses" | "id" | "uid" | "title" | "status"> & {
  routedFromRoutingFormReponse: {
    id: number;
  };
  startTime: string;
  metadata: z.infer<typeof bookingMetadataSchema>;
  attendees: Pick<Attendee, "locale" | "timeZone" | "email" | "name">[];
  eventType: Pick<EventType, "length" | "schedulingType" | "title" | "id" | "slug"> & {
    team: Pick<Team, "slug"> | null;
  };
  user: Pick<User, "id" | "name" | "email"> | null;
};

type TeamEventTypeBookingToReroute = Omit<BookingToReroute, "eventType"> & {
  user: NonNullable<BookingToReroute["user"]>;
  eventType: Omit<BookingToReroute["eventType"], "team"> & {
    team: Ensure<Pick<Team, "slug">, "slug">;
  };
};

type RerouteDialogProps = {
  isOpenDialog: boolean;
  setIsOpenDialog: (isOpen: boolean) => void;
  booking: BookingToReroute;
};

type ReroutingState =
  | {
      type: "reschedule_to_same_event_new_tab" | "reschedule_to_different_event_new_tab";
      /**
       * UID of the rescheduled booking
       */
      newBooking: string | null;
      /**
       * window for the new tab that is opened for rerouting
       */
      reschedulerWindow: Window;
      error?: Error;
    }
  | {
      type: "same_timeslot";
      newBooking: string | null;
      reschedulerWindow: null;
      error?: Error;
    };

type TeamMemberMatchingAttributeLogic = {
  id: number;
  name: string | null;
  email: string;
};

// We can't let user change email identifier field as that would require contact owner information from salesforce which we don't support yet.
// Also, this isn't a requirement as well to allow correcting the email
const fieldsThatCannotBeCorrected = ["email"];

function getEventTypeUrlsForTheChosenRoute({
  chosenRoute,
  form,
  reroutingFormResponses,
  currentResponse,
  teamMemberIdsMatchingAttributeLogic,
  booking,
  searchParams,
}: {
  form: ResponseWithForm["form"];
  currentResponse: FormResponse;
  reroutingFormResponses: Record<string, Pick<FormResponse[keyof FormResponse], "value">>;
  teamMemberIdsMatchingAttributeLogic: number[] | null;
  chosenRoute: LocalRoute | null;
  booking: TeamEventTypeBookingToReroute;
  searchParams: URLSearchParams;
}) {
  if (!chosenRoute) {
    return null;
  }

  const formFields = form.fields || [];
  const routedFromRoutingFormReponseId = booking.routedFromRoutingFormReponse.id;

  const allURLSearchParams = getUrlSearchParamsToForwardForReroute({
    formResponse: currentResponse,
    formResponseId: routedFromRoutingFormReponseId,
    fields: formFields,
    searchParams,
    teamMembersMatchingAttributeLogic: teamMemberIdsMatchingAttributeLogic,
    attributeRoutingConfig: chosenRoute.attributeRoutingConfig ?? null,
    rescheduleUid: booking.uid,
    reroutingFormResponses,
  });

  const eventFullSlug = substituteVariables(chosenRoute.action.value, currentResponse, formFields);
  const eventBookingAbsoluteUrl = getAbsoluteEventTypeRedirectUrl({
    form,
    eventTypeRedirectUrl: eventFullSlug,
    allURLSearchParams,
    isEmbed: false,
  });

  return { eventFullSlug, eventBookingAbsoluteUrl };
}

function rescheduleInNewTab({ url }: { url: string }) {
  const reschedulerWindow = window.open(url, "_blank");

  if (!reschedulerWindow) {
    throw new Error("Failed to open new tab");
  }

  return reschedulerWindow;
}

const getFullSlugForEvent = (
  eventType: Pick<TeamEventTypeBookingToReroute["eventType"], "team" | "slug">
) => {
  return `team/${eventType.team.slug}/${eventType.slug}`;
};

function isBookingTimeslotInPast(booking: BookingToReroute) {
  return dayjs(booking.startTime).isBefore(dayjs());
}

const useReroutingState = ({ isOpenDialog }: Pick<RerouteDialogProps, "isOpenDialog">) => {
  const [value, setValue] = useState<ReroutingState | null>(null);
  const state = value;

  // If dialog is closed but the rerouting window is still open, close it
  if (!isOpenDialog && state?.reschedulerWindow) {
    state.reschedulerWindow.close();
    setValue(null);
  }

  useEffect(() => {
    const checkInterval = setInterval(() => {
      if (state?.reschedulerWindow?.closed) {
        // Ensure that render happens again
        setValue(null);
        clearInterval(checkInterval);
      }
    }, 1);

    return () => clearInterval(checkInterval);
  }, [value, setValue]);

  const status = (() => {
    if (!value) return ReroutingStatusEnum.REROUTING_NOT_INITIATED;
    if (value.error) return ReroutingStatusEnum.REROUTING_FAILED;
    if (!!value.newBooking) return ReroutingStatusEnum.REROUTING_COMPLETE;
    return ReroutingStatusEnum.REROUTING_IN_PROGRESS;
  })();

  return { value: state, setValue, status };
};

// const useUpdateIsReroutingQueryParam = ({ isOpenDialog }: { isOpenDialog: boolean }) => {
//   const { setQuery: setIsReroutingQuery } = useRouterQuery("isRerouting");
//   useEffect(() => {
//     if (isOpenDialog) {
//       setIsReroutingQuery("true");
//     } else {
//       setIsReroutingQuery(undefined);
//     }
//   }, [isOpenDialog]);
// };

const gotoBookingPage = ({
  booking,
  router,
}: {
  booking: Pick<PrismaBooking, "uid">;
  router: ReturnType<typeof useRouter>;
}) => {
  // TODO: Do we need to send other params as well?
  router.push(`/booking/${booking.uid}?cal.rerouting=true`);
};

const useEventListeners = ({ reroutingState }: { reroutingState: ReturnType<typeof useReroutingState> }) => {
  const router = useRouter();
  const { t } = useLocale();
  const messageListener = useCallback(
    (event: MessageEvent) => {
      if (event.data.type !== "CAL:rescheduleBookingSuccessfulV2") {
        return;
      }
      const calEventData = event.data.data;
      showToast(t("rerouted_booking_successfully_redirecting_to_booking_page"), "success");
      if (!calEventData.uid) {
        console.error("Booking UID is not there");
        throw new Error(t("something_went_wrong"));
      }
      const newBookingId = calEventData.uid;
      reroutingState.setValue((prev) => {
        if (!prev) return null;
        return { ...prev, newBooking: newBookingId };
      });
      gotoBookingPage({ router, booking: { uid: newBookingId } });
      reroutingState.value?.reschedulerWindow?.close();
    },
    [reroutingState, reroutingState.value?.reschedulerWindow]
  );

  // Make sure to close the rescheduler window when this tab closes/reloads
  const beforeUnloadListener = useCallback(() => {
    reroutingState.value?.reschedulerWindow?.close();
    reroutingState.setValue(null);
  }, [reroutingState.value?.reschedulerWindow]);

  // Ensure listeners are added once the component is mounted and removed once the component is unmounted
  useEffect(() => {
    window.addEventListener("message", messageListener);
    window.addEventListener("beforeunload", beforeUnloadListener);
    return () => {
      window.removeEventListener("message", messageListener);
      window.removeEventListener("beforeunload", beforeUnloadListener);
    };
    // messageListener and beforeUnloadListener are memoized using useCallback, so the reference remains stable
  }, [messageListener, beforeUnloadListener]);
};

const NewRoutingManager = ({
  chosenRoute,
  booking,
  form,
  currentResponse,
  teamMembersMatchingAttributeLogic,
  reroutingState,
}: {
  chosenRoute: LocalRoute;
  booking: TeamEventTypeBookingToReroute;
  form: ResponseWithForm["form"];
  currentResponse: FormResponse;
  teamMembersMatchingAttributeLogic: {
    isPending: boolean;
    data: TeamMemberMatchingAttributeLogic[] | null;
  };
  reroutingState: ReturnType<typeof useReroutingState>;
}) => {
  const { t } = useLocale();
  const router = useRouter();
  const bookerUrl = useBookerUrl();
  const teamMemberIdsMatchingAttributeLogic =
    teamMembersMatchingAttributeLogic?.data
      ?.map((member) => member.id)
      .filter((id) => {
        // We don't want to reroute to the same user who booked the booking
        return id !== booking.user?.id;
      }) || null;
  const routedFromRoutingFormReponseId = booking.routedFromRoutingFormReponse.id;

  const bookingEventType = booking.eventType;

  // Provide a reason for rescheduling that can be customized by user in the future
  // const rescheduleReason = "Rerouted";
  const isRoundRobinScheduling = bookingEventType.schedulingType === SchedulingType.ROUND_ROBIN;
  const reroutingFormResponses = Object.fromEntries(
    Object.entries(currentResponse).map(([key, response]) => [key, { value: response.value }])
  );

  const chosenEventUrls = getEventTypeUrlsForTheChosenRoute({
    chosenRoute,
    form,
    reroutingFormResponses,
    teamMemberIdsMatchingAttributeLogic,
    booking,
    currentResponse,
    searchParams: new URLSearchParams({
      // rescheduleReason
    }),
  });

  const chosenEventTypeId = chosenRoute.action.eventTypeId;
  const enableChosenEventTypeQuery = !!chosenEventTypeId;
  // TODO: Get bare minimum eventType details
  const { data: chosenEventTypeData, isPending: isChosenEventTypePending } =
    trpc.viewer.eventTypes.get.useQuery(
      // enabled prop ensures that the query is not run if the chosenEventTypeId is not there
      { id: chosenEventTypeId! },
      {
        enabled: enableChosenEventTypeQuery,
      }
    );

  // isPending of the query is true even if enabled=false and no request was sent. So, identify if the request is actually in progress
  const isChosenEventTypeRequestInProgress = enableChosenEventTypeQuery ? isChosenEventTypePending : false;

  const chosenEventType = chosenEventTypeData?.eventType;

  const currentBookingEventFullSlug = getFullSlugForEvent(booking.eventType);
  const isReroutingToDifferentEvent = currentBookingEventFullSlug !== chosenEventUrls?.eventFullSlug;

  const createBookingMutation = useMutation({
    mutationFn: createBooking,
    onSuccess: (booking) => {
      showToast(t("rerouted_booking_successfully_redirecting_to_booking_page"), "success");
      if (!booking.uid) {
        console.error("Booking UID is not there");
        throw new Error(t("something_went_wrong"));
      }

      const newBookingId = booking.uid;
      reroutingState.setValue((prev) => {
        if (!prev) return null;
        return {
          ...prev,
          newBooking: newBookingId,
        };
      });
      gotoBookingPage({ router, booking: { uid: newBookingId } });
    },
    onError: (err, _, ctx) => {
      reroutingState.setValue({
        error: err,
        newBooking: null,
        type: "same_timeslot",
        reschedulerWindow: null,
      });
      showToast(
        "Looks like the timeslot is not available for the new team members. Try rescheduling with different timeslot",
        "error"
      );
    },
  });

  useEventListeners({ reroutingState });

  if (!chosenRoute) return null;

  const isReroutingInNewTab =
    reroutingState.value?.type === "reschedule_to_same_event_new_tab" ||
    reroutingState.value?.type === "reschedule_to_different_event_new_tab";

  return (
    <div className="bg-muted flex flex-col space-y-3 rounded-md p-4 text-sm">
      <h2 className="text-emphasis font-medium">{t("new_routing_status")}</h2>
      <div className="flex flex-col space-y-2">
        {reroutingState.status === ReroutingStatusEnum.REROUTING_NOT_INITIATED && reroutingPreview()}
        {(reroutingState.status === ReroutingStatusEnum.REROUTING_NOT_INITIATED || !isReroutingInNewTab) &&
          reroutingCTAs()}
        {isReroutingInNewTab && newTabReroutingStatus()}
      </div>
    </div>
  );

  function rescheduleToSameTimeslotOfEvent({
    eventType: { id: eventTypeId, slug: eventTypeSlug, team: eventTypeTeam, length: eventTypeLength },
  }: {
    eventType: Pick<TeamEventTypeBookingToReroute["eventType"], "id" | "slug" | "length"> & {
      team: {
        slug: string | null;
      } | null;
    };
  }) {
    if (!chosenRoute) {
      console.error("Chosen route must be there for rerouting");
      throw new Error(t("something_went_wrong"));
    }

    if (!eventTypeTeam?.slug) {
      console.error("Event type team slug must be there for rerouting");
      throw new Error(t("something_went_wrong"));
    }

    const teamSlug = eventTypeTeam.slug;

    if (isBookingTimeslotInPast(booking)) {
      showToast("You cannot reschedule to a past timeslot", "error");
      return;
    }
    const booker = booking.attendees[0];
    const getFieldsThatRemainSame = () => {
      return {
        responses: booking.responses,
        timeZone: booker.timeZone,
        language: booker.locale || "en",
        metadata: booking.metadata || {},
        ...getBookingSeatFields(),
        ...getHashedLinkFields(),
      };

      function getBookingSeatFields() {
        // During rerouting, do all the seats need to be re-routed?
        // Let's not support re-routing for booking with seats for now.
        return {
          // bookingUid: booking.uid,
          // seatReferenceUid: booking.eventType,
        };
      }

      function getHashedLinkFields() {
        // After booking hashedLink is deleted, so I don't believe we need to return anything here.
        // Also, Rerouting is for a booking that was routed and routing doesn't involve hashed link even if it is enabled for the event.
        return {};
      }
    };

    const getFieldFromEventTypeThatRemainSame = () => {
      return {
        user: teamSlug,
        eventTypeId: eventTypeId,
        eventTypeSlug: eventTypeSlug,
      };
    };

    const getTimeslotFields = () => {
      return {
        // It is possible that EvenType changed its duration, so we would consider that as well.
        start: dayjs(booking.startTime).format(),
        end: dayjs(booking.startTime)
          // Defaults to the default event length in case no custom duration is set.
          .add(eventTypeLength, "minute")
          .format(),
      };
    };

    const getRoutingFormRelatedFields = () => {
      return {
        routedTeamMemberIds: teamMemberIdsMatchingAttributeLogic,
        routingFormResponseId: routedFromRoutingFormReponseId,
        skipContactOwner: chosenRoute.attributeRoutingConfig?.skipContactOwner,
      };
    };

    const getSalesforceContactOwnerFields = () => {
      // Email field won't need to be corrected, so we don't need to support it.
      return {};
    };

    // TODO: Long term, we should refactor handleNewBooking and use a different route specific for this purpose,
    createBookingMutation.mutate({
      rescheduleUid: booking.uid,
      // rescheduleReason,
      reroutingFormResponses: reroutingFormResponses,
      ...getTimeslotFields(),
      ...getFieldsThatRemainSame(),
      ...getFieldFromEventTypeThatRemainSame(),
      ...getRoutingFormRelatedFields(),
      ...getSalesforceContactOwnerFields(),
    });

    reroutingState.setValue({
      newBooking: null,
      type: "same_timeslot",
      reschedulerWindow: null,
    });
  }

  function rescheduleToSameTimeslotOfSameEvent() {
    return rescheduleToSameTimeslotOfEvent({
      eventType: booking.eventType,
    });
  }

  function rescheduleToSameTimeslotOfChosenEvent() {
    if (!chosenEventTypeId && isReroutingToDifferentEvent) {
      showToast(
        "We don't have ID for the new event. Please go to the Routing Form and save it again.",
        "error"
      );
      return;
    }
    if (!chosenEventType) {
      // There are disabled/loading state on button to ensure that this function is not called if chosenEventType is not there
      console.error("Chosen event type must be there for rerouting");
      throw new Error(t("something_went_wrong"));
    }

    return rescheduleToSameTimeslotOfEvent({
      eventType: chosenEventType,
    });
  }

  function rescheduleSameEventInNewTab() {
    if (!chosenEventUrls?.eventBookingAbsoluteUrl) {
      console.error("URL must be there for opening new tab");
      throw new Error(t("something_went_wrong"));
    }

    const reschedulerWindow = rescheduleInNewTab({
      url: chosenEventUrls.eventBookingAbsoluteUrl,
    });

    reroutingState.setValue({
      type: "reschedule_to_same_event_new_tab",
      reschedulerWindow,
      newBooking: null,
    });
  }

  function rescheduleDifferentEventInNewTab() {
    if (!chosenEventUrls?.eventBookingAbsoluteUrl) {
      console.error("URL must be there for opening new tab");
      throw new Error(t("something_went_wrong"));
    }
    const reschedulerWindow = rescheduleInNewTab({
      url: chosenEventUrls.eventBookingAbsoluteUrl,
    });

    console.log("SETTING NEW VALUE", {
      type: "reschedule_to_different_event_new_tab",
      reschedulerWindow,
      newBooking: null,
    });
    reroutingState.setValue({
      type: "reschedule_to_different_event_new_tab",
      reschedulerWindow,
      newBooking: null,
    });

    console.log("VALUE NOW", JSON.stringify(reroutingState));
  }

  function reroutingPreview() {
    if (chosenRoute.action.type === RouteActionType.CustomPageMessage) {
      return <span className="text-attention">{t("reroute_preview_custom_message")}</span>;
    }
    if (chosenRoute.action.type === RouteActionType.ExternalRedirectUrl) {
      return (
        <span className="text-attention">
          {t("reroute_preview_external_redirect", { externalUrl: chosenRoute.action.value })}
        </span>
      );
    }
    if (chosenRoute.action.type === RouteActionType.EventTypeRedirectUrl) {
      // Computed value for eventTypeSlugToRedirect
      const eventTypeSlugToRedirect =
        chosenRoute.action.type === RouteActionType.EventTypeRedirectUrl ? chosenRoute.action.value : null;

      if (!eventTypeSlugToRedirect) {
        console.error("Event type slug to redirect must be there if action is EventTypeRedirectUrl");
        throw new Error(t("something_went_wrong"));
      }
      return (
        <div className="flex flex-col space-y-2">
          <span className="text-default" data-testid="reroute-preview-event-type">
            <span className="font-semibold">{t("event_type")}:</span>{" "}
            <a
              className="underline"
              target="_blank"
              href={`${bookerUrl}/${eventTypeSlugToRedirect}`}
              rel="noreferrer"
              data-testid="test-routing-result">
              {eventTypeSlugToRedirect}
            </a>
          </span>
          <span className="text-default" data-testid="reroute-preview-hosts">
            <Tooltip content="Includes fixed hosts always and assumes that all the team members mentioned here are assigned to the event">
              <span className="font-semibold">
                {isRoundRobinScheduling ? t("reroute_preview_possible_host") : t("hosts")}:
              </span>
            </Tooltip>{" "}
            {bookingHosts()}
          </span>
        </div>
      );
    }

    function bookingHosts() {
      if (teamMembersMatchingAttributeLogic.isPending) return t("loading");

      const hostEmails = teamMembersMatchingAttributeLogic.data?.map((member) => member.email).join(", ");
      return hostEmails || t("no_matching_members");
    }
    return null;
  }

  function reroutingCTAs() {
    if (chosenRoute.action.type !== RouteActionType.EventTypeRedirectUrl) {
      // There are no actions to perform if the new chosen route isn't an event type redirect
      return null;
    }
    const shouldDisableCTAs = teamMembersMatchingAttributeLogic.isPending || createBookingMutation.isPending;
    return (
      <div className="flex flex-col gap-2">
        {!isReroutingToDifferentEvent ? (
          <Button onClick={rescheduleSameEventInNewTab} disabled={shouldDisableCTAs}>
            {t("reschedule_with_different_timeslot")}
          </Button>
        ) : (
          <Button onClick={rescheduleDifferentEventInNewTab} disabled={shouldDisableCTAs}>
            {t("reschedule_to_the_new_event_with_different_timeslot")}
          </Button>
        )}
        {!isReroutingToDifferentEvent ? (
          <Button
            disabled={shouldDisableCTAs}
            loading={createBookingMutation.isPending}
            onClick={rescheduleToSameTimeslotOfSameEvent}>
            {t("reschedule_with_same_timeslot")}
          </Button>
        ) : (
          <Button
            disabled={shouldDisableCTAs}
            loading={createBookingMutation.isPending || isChosenEventTypeRequestInProgress}
            onClick={rescheduleToSameTimeslotOfChosenEvent}>
            {t("reschedule_with_same_timeslot_of_new_event")}
          </Button>
        )}
      </div>
    );
  }

  function newTabReroutingStatus() {
    if (reroutingState.status !== ReroutingStatusEnum.REROUTING_IN_PROGRESS) {
      return null;
    }
    return (
      <div>
        <span className="text-attention">
          <span>Continue with rerouting in the new</span>{" "}
          <a
            href="javascript:void(0)"
            className="text-attention underline"
            onClick={() => reroutingState.value?.reschedulerWindow?.focus()}>
            tab
          </a>
        </span>
      </div>
    );
  }
};

const CurrentRoutingStatus = ({
  booking,
}: {
  booking: Pick<TeamEventTypeBookingToReroute, "eventType" | "user" | "attendees">;
}) => {
  const fullSlug = getFullSlugForEvent(booking.eventType);
  const { t } = useLocale();
  const bookerUrl = useBookerUrl();
  if (!fullSlug) return null;
  return (
    <div className="bg-muted flex flex-col space-y-3 rounded-md p-4 text-sm">
      <h2 className="text-emphasis font-medium">{t("current_routing_status")}</h2>
      <div className="flex flex-col space-y-2">
        <span className="text-default" data-testid="current-routing-status-event-type">
          <span className="font-semibold">{t("event_type")}:</span>{" "}
          <a
            className="underline"
            target="_blank"
            href={`${bookerUrl}/${fullSlug}`}
            rel="noreferrer"
            data-testid="test-routing-result">
            {fullSlug}
          </a>
        </span>
        <span className="text-default" data-testid="current-routing-status-organizer">
          <span className="font-semibold">{t("organizer")}:</span> <span>{booking.user.email}</span>
        </span>
        <span className="text-default" data-testid="current-routing-status-attendees">
          <span className="font-semibold">{t("attendees")}:</span>{" "}
          <span>{booking.attendees.map((attendee) => attendee.email).join(", ")}</span>
        </span>
      </div>
    </div>
  );
};

const RerouteDialogContentAndFooter = ({
  booking,
  isOpenDialog,
  setIsOpenDialog,
}: Pick<RerouteDialogProps, "isOpenDialog" | "setIsOpenDialog"> & {
  booking: TeamEventTypeBookingToReroute;
}) => {
  const {
    data: responseWithForm,
    isPending: isRoutingFormLoading,
    error: formResponseFetchError,
  } = trpc.viewer.appRoutingForms.getResponseWithFormFields.useQuery({
    formResponseId: booking.routedFromRoutingFormReponse.id,
  });

  const { t } = useLocale();

  if (isRoutingFormLoading)
    return (
      <>
        <FormInputFieldsSkeleton />
        <DialogFooter>
          <Button color="secondary" onClick={() => setIsOpenDialog(false)}>
            {t("cancel")}
          </Button>
          <Button disabled data-testid="verify-new-route-button">
            {t("verify_new_route")}
          </Button>
        </DialogFooter>
      </>
    );

  if (formResponseFetchError) {
    return <div className="mb-8">{formResponseFetchError.message}</div>;
  }

  if (!responseWithForm) return <div className="mb-8">{t("something_went_wrong")}</div>;

  return (
    <RerouteDialogContentAndFooterWithFormResponse
      isOpenDialog={isOpenDialog}
      setIsOpenDialog={setIsOpenDialog}
      responseWithForm={responseWithForm}
      booking={booking}
    />
  );
};

const RerouteDialogContentAndFooterWithFormResponse = ({
  responseWithForm,
  booking,
  isOpenDialog,
  setIsOpenDialog,
}: Pick<RerouteDialogProps, "isOpenDialog" | "setIsOpenDialog"> & {
  responseWithForm: ResponseWithForm;
  booking: TeamEventTypeBookingToReroute;
}) => {
  const form = responseWithForm.form;
  const { t } = useLocale();
  const router = useRouter();
  const [responseFromOrganizer, setResponseFromOrganizer] = useState<FormResponse>({});
  const isResponseFromOrganizerUnpopulated = Object.keys(responseFromOrganizer).length === 0;
  const currentResponse = isResponseFromOrganizerUnpopulated
    ? responseWithForm.response
    : responseFromOrganizer;
  const [chosenRoute, setChosenRoute] = useState<LocalRoute | null>(null);

  const reroutingState = useReroutingState({
    isOpenDialog,
  });

  const [teamMembersMatchingAttributeLogic, setTeamMembersMatchingAttributeLogic] = useState<
    | {
        id: number;
        name: string | null;
        email: string;
      }[]
    | null
  >([]);

  const findTeamMembersMatchingAttributeLogicMutation =
<<<<<<< HEAD
    trpc.viewer.appRoutingForms.findTeamMembersMatchingAttributeLogicOfRoute.useMutation({
=======
    trpc.viewer.routingForms.findTeamMembersMatchingAttributeLogic.useMutation({
>>>>>>> 2b104146
      onSuccess(data) {
        setTeamMembersMatchingAttributeLogic(data.result ? data.result.users : data.result);
      },
    });

  function verifyRoute() {
    // Reset all states
    reroutingState.setValue(null);
    setTeamMembersMatchingAttributeLogic(null);

    const route = findMatchingRoute({
      form,
      response: currentResponse,
    });

    setChosenRoute(route || null);

    if (!route) return;

    findTeamMembersMatchingAttributeLogicMutation.mutate({
      formId: form.id,
      response: currentResponse,
      route,
    });
  }

  return (
    <div>
      <div>
        <Link
          className="text-emphasis text-semibold font-cal mb-4 flex underline"
          href={`/apps/routing-forms/form-edit/${form.id}`}
          target="_blank">
          {form.name}
        </Link>
        <FormInputFields
          response={currentResponse}
          disabledFields={fieldsThatCannotBeCorrected}
          form={form}
          setResponse={setResponseFromOrganizer}
        />
        <div className="flex flex-col gap-2">
          <CurrentRoutingStatus booking={booking} />
          {chosenRoute && (
            <NewRoutingManager
              chosenRoute={chosenRoute}
              booking={booking}
              teamMembersMatchingAttributeLogic={{
                isPending: findTeamMembersMatchingAttributeLogicMutation.isPending,
                data: teamMembersMatchingAttributeLogic,
              }}
              reroutingState={reroutingState}
              form={form}
              currentResponse={currentResponse}
            />
          )}
        </div>
      </div>
      {renderFooter()}
    </div>
  );

  function renderFooter() {
    if (reroutingState.status !== ReroutingStatusEnum.REROUTING_COMPLETE) {
      return (
        <DialogFooter>
          <Button color="secondary" onClick={() => setIsOpenDialog(false)}>
            {t("cancel")}
          </Button>
          <Button
            onClick={verifyRoute}
            data-testid="verify-new-route-button"
            disabled={reroutingState.status === ReroutingStatusEnum.REROUTING_IN_PROGRESS}>
            {t("verify_new_route")}
          </Button>
        </DialogFooter>
      );
    }

    if (reroutingState.status === ReroutingStatusEnum.REROUTING_COMPLETE) {
      return (
        <DialogFooter>
          <Button
            onClick={() => {
              setIsOpenDialog(false);
            }}>
            {t("close")}
          </Button>
        </DialogFooter>
      );
    }
    return null;
  }
};

export const RerouteDialog = ({ isOpenDialog, setIsOpenDialog, booking }: RerouteDialogProps) => {
  const { t } = useLocale();
  const bookingEventType = booking.eventType;

  if (!bookingEventType.team) {
    console.error("Only team event can be re-routed");
    throw new Error(t("something_went_wrong"));
  }

  if (!bookingEventType.team.slug) {
    console.error("Team slug must be there for rerouting");
    throw new Error(t("something_went_wrong"));
  }

  if (!booking.user) {
    // Not a hard requirement, but better to be strict with data.
    console.error("Booking must have a user");
    throw new Error(t("something_went_wrong"));
  }

  const teamEventTypeBooking = {
    ...booking,
    user: booking.user,
    eventType: {
      ...bookingEventType,
      team: {
        ...bookingEventType.team,
        slug: bookingEventType.team.slug,
      },
    },
  };

  return (
    <Dialog open={isOpenDialog} onOpenChange={setIsOpenDialog}>
      <DialogContent enableOverflow preventCloseOnOutsideClick>
        <DialogHeader title={t("reroute_booking")} subtitle={t("reroute_booking_description")} />
        <RerouteDialogContentAndFooter
          booking={teamEventTypeBooking}
          isOpenDialog={isOpenDialog}
          setIsOpenDialog={setIsOpenDialog}
        />
      </DialogContent>
    </Dialog>
  );
};<|MERGE_RESOLUTION|>--- conflicted
+++ resolved
@@ -775,11 +775,7 @@
   >([]);
 
   const findTeamMembersMatchingAttributeLogicMutation =
-<<<<<<< HEAD
-    trpc.viewer.appRoutingForms.findTeamMembersMatchingAttributeLogicOfRoute.useMutation({
-=======
-    trpc.viewer.routingForms.findTeamMembersMatchingAttributeLogic.useMutation({
->>>>>>> 2b104146
+    trpc.viewer.routingForms.findTeamMembersMatchingAttributeLogicOfRoute.useMutation({
       onSuccess(data) {
         setTeamMembersMatchingAttributeLogic(data.result ? data.result.users : data.result);
       },
