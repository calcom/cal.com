import { act, fireEvent, render, screen } from "@testing-library/react";
import { vi } from "vitest";

import { RouteActionType } from "@calcom/app-store/routing-forms/zod";
import { BookingStatus, SchedulingType } from "@calcom/prisma/enums";

import { RerouteDialog } from "../RerouteDialog";

const mockRouter = {
  push: vi.fn((path: string) => {
    return;
  }),
};

vi.mock("next/navigation", async (importOriginal) => {
  const actual = await importOriginal<typeof import("next/navigation")>();
  return {
    ...actual,
    useRouter: vi.fn(() => mockRouter),
  };
});

vi.mock("@calcom/app-store/routing-forms/lib/processRoute", () => ({
  findMatchingRoute: vi.fn(({ form, response }) => {
    return form.routes.find((route: any) => route.__testMatching);
  }),
}));

const fakeNewTabWindow = {
  close: vi.fn(),
};

const mockOpen = vi.fn((_url: string) => {
  return fakeNewTabWindow;
});

vi.stubGlobal("open", mockOpen);

vi.mock("@calcom/app-store/routing-forms/components/FormInputFields", () => ({
  default: vi.fn(({ response, form, setResponse, disabledFields }) => {
    return (
      <div data-testid="mock-form-input-fields">
        {form.fields?.map((field: any) => (
          <div key={field.id}>
            <label data-testid={`mock-form-field-${field.id}-label`}>{field.label}</label>
            <div data-testid={`mock-form-field-${field.id}-value`}>{response[field.id]?.value}</div>
          </div>
        ))}
        <div data-testid="mock-form-field-disabled-fields-identifiers">{disabledFields.join(", ")}</div>
        <button
          data-testid="mock-form-update-response-button"
          onClick={() =>
            setResponse({
              "company-size": {
                label: "Company Size",
                value: "small",
              },
              country: {
                label: "Country",
                value: "usa",
              },
            })
          }>
          Test Update Response
        </button>
      </div>
    );
  }),
  FormInputFieldsSkeleton: vi.fn(() => <div data-testid="mock-form-input-fields-skeleton" />),
}));

vi.mock("@calcom/lib/hooks/useLocale", () => ({
  useLocale: vi.fn(() => ({ t: (key: string) => key })),
}));

vi.mock("@calcom/web/lib/hooks/useRouterQuery", () => ({
  default: vi.fn(() => {
    return {
      setQuery: vi.fn(),
    };
  }),
}));

vi.mock("@calcom/ui", async (importOriginal) => {
  // eslint-disable-next-line @typescript-eslint/ban-ts-comment
  // @ts-ignore
  const actual = await importOriginal<any>("@calcom/ui");
  return {
    ...actual,
    Tooltip: vi.fn(({ children }) => <div data-testid="mock-tooltip">{children}</div>),
  };
});

vi.mock("@calcom/trpc/react", () => ({
  trpc: {
    viewer: {
      appRoutingForms: {
        getResponseWithFormFields: {
          useQuery: vi.fn(() => ({
            data: {
              form: {
                id: "form-id",
                name: "Test Form",
                fields: [
                  {
                    id: "company-size",
                    label: "Company Size",
                    type: "select",
                    options: [
                      { label: "Small", value: "small" },
                      { label: "Medium", value: "medium" },
                      { label: "Large", value: "large" },
                    ],
                  },
                  {
                    id: "country",
                    label: "Country",
                    type: "select",
                    options: [
                      { label: "USA", value: "usa" },
                      { label: "Canada", value: "canada" },
                      { label: "UK", value: "uk" },
                    ],
                  },
                  {
                    id: "email",
                    label: "Email",
                    type: "email",
                    required: true,
                  },
                ],
                routes: [
                  {
                    id: "mock-route-id",
                    action: {
                      eventTypeId: 123,
                      type: RouteActionType.EventTypeRedirectUrl,
                      value: "team/test-team/new-test-event",
                    },
                    __testMatching: true,
                  },
                  {
                    id: "fallback-route",
                    isFallback: true,
                    action: {
                      type: RouteActionType.CustomPageMessage,
                      value: "456",
                    },
                    __testMatching: false,
                  },
                ],
              },
              response: {
                "company-size": {
                  label: "Company Size",
                  value: "small",
                },
                country: {
                  label: "Country",
                  value: "usa",
                },
              },
            },
            isPending: false,
          })),
        },
<<<<<<< HEAD
        findTeamMembersMatchingAttributeLogicOfRoute: {
          useMutation: vi.fn(({ onSuccess }) => {
            return {
              mutate: vi.fn(() => {
                onSuccess({
                  result: [
                    {
                      id: 1,
                      name: "Matching User 1",
                      email: "matching-user-1@example.com",
                    },
                    {
                      id: 2,
                      name: "Matching User 2",
                      email: "matching-user-2@example.com",
                    },
                  ],
                });
              }),
            };
          }),
        },
=======
>>>>>>> 2b104146
      },
      eventTypes: {
        get: {
          useQuery: vi.fn(() => ({
            data: {
              eventType: {
                id: "123",
                title: "Mocked Event Type",
                slug: "mocked-event-type",
                length: 30,
                schedulingType: "ROUND_ROBIN",
                team: { slug: "mocked-team" },
              },
            },
            isPending: false,
          })),
        },
      },
      routingForms: {
        findTeamMembersMatchingAttributeLogic: {
          useMutation: vi.fn(({ onSuccess }) => {
            return {
              mutate: vi.fn(() => {
                onSuccess({
                  result: {
                    users: [
                      {
                        id: 1,
                        name: "Matching User 1",
                        email: "matching-user-1@example.com",
                      },
                      {
                        id: 2,
                        name: "Matching User 2",
                        email: "matching-user-2@example.com",
                      },
                    ],
                  },
                });
              }),
            };
          }),
        },
      },
    },
  },
}));

const mockReactQueryMutateFn = vi.fn(({ __testOnSuccess }) => {
  __testOnSuccess({
    uid: "RESCHEDULED_BOOKING_UID_SAME_TIMESLOT",
  });
});

vi.mock("@tanstack/react-query", () => ({
  useMutation: vi.fn(({ onSuccess }) => {
    return {
      mutate: vi.fn((payload) => {
        mockReactQueryMutateFn({
          ...payload,
          __testOnSuccess: onSuccess,
        });
      }),
      isLoading: false,
      isError: false,
      error: null,
      onSuccess: onSuccess,
    };
  }),
}));

async function mockMessageFromOpenedTab({ type, data }: { type: string; data: any }) {
  const messageReceivedPromise = new Promise<boolean>((resolve) => {
    window.addEventListener("message", () => {
      resolve(true);
    });
  });
  window.postMessage(
    {
      type,
      data,
    },
    "*"
  );

  return messageReceivedPromise;
}

async function expectEventTypeInfoInCurrentRouting({
  eventTypeText,
  eventTypeHref,
}: {
  eventTypeText: string;
  eventTypeHref: string;
}) {
  const eventTypeEl = screen.getByTestId("current-routing-status-event-type");
  expect(eventTypeEl).toHaveTextContent(eventTypeText);
  await expect(eventTypeEl.querySelector("a")).toHaveAttribute("href", eventTypeHref);
}

async function expectEventTypeInfoInReroutePreview({
  eventTypeText,
  eventTypeHref,
}: {
  eventTypeText: string;
  eventTypeHref: string;
}) {
  const eventTypeEl = screen.getByTestId("reroute-preview-event-type");
  expect(eventTypeEl).toHaveTextContent(eventTypeText);
  await expect(eventTypeEl.querySelector("a")).toHaveAttribute("href", eventTypeHref);
}

function expectOrganizerInfoInCurrentRouting({ organizerText }: { organizerText: string }) {
  const organizerEl = screen.getByTestId("current-routing-status-organizer");
  expect(organizerEl).toHaveTextContent(organizerText);
}

function expectAttendeesInfoInCurrentRouting({ attendeesText }: { attendeesText: string }) {
  const attendeesEl = screen.getByTestId("current-routing-status-attendees");
  expect(attendeesEl).toHaveTextContent(attendeesText);
}
const userWhoBooked = { id: 1, name: "Test User", email: "user@example.com" };
const mockBooking = {
  id: 1,
  uid: "original-booking-uid",
  title: "Test Booking",
  startTime: new Date(new Date().setDate(new Date().getDate() + 1)).toISOString(),
  metadata: {},
  responses: {},
  attendees: [{ email: "attendee@example.com", name: "Attendee", timeZone: "UTC", locale: "en" }],
  eventType: {
    id: 1,
    slug: "test-event",
    team: { slug: "test-team" },
    length: 60,
    schedulingType: SchedulingType.ROUND_ROBIN,
    title: "Test Event",
  },
  user: userWhoBooked,
  routedFromRoutingFormReponse: { id: 1 },
  status: BookingStatus.ACCEPTED, // Add this line
};

const buildBooking = () => {
  return {
    ...mockBooking,
  };
};

describe("RerouteDialog", () => {
  const mockSetIsOpenDialog = vi.fn();

  beforeEach(() => {
    vi.clearAllMocks();
  });

  test("renders the dialog when open", () => {
    render(<RerouteDialog isOpenDialog={true} setIsOpenDialog={mockSetIsOpenDialog} booking={mockBooking} />);

    expect(screen.getByText("reroute_booking")).toBeInTheDocument();
    expect(screen.getByText("reroute_booking_description")).toBeInTheDocument();
  });

  test("doesn't render the dialog when closed", () => {
    render(
      <RerouteDialog isOpenDialog={false} setIsOpenDialog={mockSetIsOpenDialog} booking={mockBooking} />
    );

    expect(screen.queryByText("reroute_booking")).not.toBeInTheDocument();
  });

  test("displays current routing status", async () => {
    render(<RerouteDialog isOpenDialog={true} setIsOpenDialog={mockSetIsOpenDialog} booking={mockBooking} />);
    expect(screen.getByText("current_routing_status")).toBeInTheDocument();

    expectEventTypeInfoInCurrentRouting({
      eventTypeText: "team/test-team/test-event",
      eventTypeHref: "https://cal.com/team/test-team/test-event",
    });
    expectOrganizerInfoInCurrentRouting({
      organizerText: "user@example.com",
    });
    expectAttendeesInfoInCurrentRouting({
      attendeesText: "attendee@example.com",
    });
    // screen.logTestingPlaygroundURL()
  });

  test("verify_new_route button is enabled even when form fields are not filled", async () => {
    render(<RerouteDialog isOpenDialog={true} setIsOpenDialog={mockSetIsOpenDialog} booking={mockBooking} />);
    await expect(screen.getByText("verify_new_route")).toBeEnabled();
  });

  test("disabledFields are passed to FormInputFields with value ['email'] - email field is disabled", async () => {
    render(<RerouteDialog isOpenDialog={true} setIsOpenDialog={mockSetIsOpenDialog} booking={mockBooking} />);
    expect(screen.getByTestId("mock-form-field-disabled-fields-identifiers")).toHaveTextContent(/^email$/);
  });

  test("Expect form fields and name to be rendered", async () => {
    render(<RerouteDialog isOpenDialog={true} setIsOpenDialog={mockSetIsOpenDialog} booking={mockBooking} />);
    expect(screen.getByText("Test Form")).toBeInTheDocument();
    expect(screen.getByTestId("mock-form-field-company-size-label")).toHaveTextContent("Company Size");
    expect(screen.getByTestId("mock-form-field-company-size-value")).toHaveTextContent("small");
    expect(screen.getByTestId("mock-form-field-country-label")).toHaveTextContent("Country");
    expect(screen.getByTestId("mock-form-field-country-value")).toHaveTextContent("usa");
  });

  test("cancel button closes the dialog", async () => {
    render(<RerouteDialog isOpenDialog={true} setIsOpenDialog={mockSetIsOpenDialog} booking={mockBooking} />);

    expect(screen.getByText("cancel")).toBeInTheDocument();

    fireEvent.click(screen.getByText("cancel"));
    expect(mockSetIsOpenDialog).toHaveBeenCalledWith(false);
  });

  describe("New Routing tests", () => {
    test("when verify_new_route is clicked, the form is submitted", async () => {
      render(
        <RerouteDialog isOpenDialog={true} setIsOpenDialog={mockSetIsOpenDialog} booking={mockBooking} />
      );
      fireEvent.click(screen.getByText("verify_new_route"));

      expectEventTypeInfoInReroutePreview({
        eventTypeText: "team/test-team/new-test-event",
        eventTypeHref: "https://cal.com/team/test-team/new-test-event",
      });
      await expect(screen.getByText("verify_new_route")).toBeEnabled();
      expect(screen.getByTestId("reroute-preview-hosts")).toHaveTextContent("reroute_preview_possible_host");
      expect(screen.getByTestId("reroute-preview-hosts")).toHaveTextContent("matching-user-1@example.com");

      expect(screen.getByText("reschedule_to_the_new_event_with_different_timeslot")).toBeInTheDocument();
      expect(screen.getByText("reschedule_with_same_timeslot_of_new_event")).toBeInTheDocument();
    });

    describe("New tab rescheduling", () => {
      test("new tab is closed when new booking is rerouted", async () => {
        render(
          <RerouteDialog isOpenDialog={true} setIsOpenDialog={mockSetIsOpenDialog} booking={mockBooking} />
        );
        clickVerifyNewRouteButton();
        clickRescheduleToTheNewEventWithDifferentTimeslotButton();
        await mockMessageFromOpenedTab({
          type: "CAL:rescheduleBookingSuccessfulV2",
          data: {
            uid: "RESCHEDULED_BOOKING_UID_NEW_TAB",
          },
        });

        const rescheduleTabUrl = mockOpen.mock.calls[0][0] as unknown as string;
        const rescheduleTabUrlObject = new URL(rescheduleTabUrl, "http://mockcal.com");
        expect(Object.fromEntries(rescheduleTabUrlObject.searchParams.entries())).toEqual(
          expect.objectContaining({
            rescheduleUid: mockBooking.uid,
            "cal.rerouting": "true",
            // Shouldn't include the user who booked the booking
            "cal.routedTeamMemberIds": "2",
            "cal.reroutingFormResponses": JSON.stringify({
              "company-size": {
                value: "small",
              },
              country: {
                value: "usa",
              },
            }),
          })
        );
        expect(fakeNewTabWindow.close).toHaveBeenCalled();
        expectToBeNavigatedToBookingPage({
          booking: {
            uid: "RESCHEDULED_BOOKING_UID_NEW_TAB",
          },
        });
      });

      test("Rescheduling with same timeslot works", async () => {
        render(
          <RerouteDialog isOpenDialog={true} setIsOpenDialog={mockSetIsOpenDialog} booking={mockBooking} />
        );
        clickVerifyNewRouteButton();
        clickRescheduleWithSameTimeslotOfChosenEventButton();
        expect(mockReactQueryMutateFn).toHaveBeenCalledWith(
          expect.objectContaining({
            rescheduleUid: mockBooking.uid,
            // Shouldn't include the user who booked the booking
            routedTeamMemberIds: [2],
            reroutingFormResponses: {
              "company-size": {
                value: "small",
              },
              country: {
                value: "usa",
              },
            },
          })
        );

        expectToBeNavigatedToBookingPage({
          booking: {
            uid: "RESCHEDULED_BOOKING_UID_SAME_TIMESLOT",
          },
        });
      });
    });
  });
});

function clickVerifyNewRouteButton() {
  act(() => {
    fireEvent.click(screen.getByText("verify_new_route"));
  });
}

function clickRescheduleToTheNewEventWithDifferentTimeslotButton() {
  act(() => {
    fireEvent.click(screen.getByText("reschedule_to_the_new_event_with_different_timeslot"));
  });
}

function clickRescheduleWithSameTimeslotOfChosenEventButton() {
  act(() => {
    fireEvent.click(screen.getByText("reschedule_with_same_timeslot_of_new_event"));
  });
}

function expectToBeNavigatedToBookingPage({
  booking,
}: {
  booking: {
    uid: string;
  };
}) {
  expect(mockRouter.push).toHaveBeenCalledWith(`/booking/${booking.uid}?cal.rerouting=true`);
}<|MERGE_RESOLUTION|>--- conflicted
+++ resolved
@@ -164,31 +164,6 @@
             isPending: false,
           })),
         },
-<<<<<<< HEAD
-        findTeamMembersMatchingAttributeLogicOfRoute: {
-          useMutation: vi.fn(({ onSuccess }) => {
-            return {
-              mutate: vi.fn(() => {
-                onSuccess({
-                  result: [
-                    {
-                      id: 1,
-                      name: "Matching User 1",
-                      email: "matching-user-1@example.com",
-                    },
-                    {
-                      id: 2,
-                      name: "Matching User 2",
-                      email: "matching-user-2@example.com",
-                    },
-                  ],
-                });
-              }),
-            };
-          }),
-        },
-=======
->>>>>>> 2b104146
       },
       eventTypes: {
         get: {
@@ -208,7 +183,7 @@
         },
       },
       routingForms: {
-        findTeamMembersMatchingAttributeLogic: {
+        findTeamMembersMatchingAttributeLogicOfRoute: {
           useMutation: vi.fn(({ onSuccess }) => {
             return {
               mutate: vi.fn(() => {
