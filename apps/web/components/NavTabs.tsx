import { AdminRequired } from "components/ui/AdminRequired";
import Link, { LinkProps } from "next/link";
import { useRouter } from "next/router";
<<<<<<< HEAD
import { ElementType, FC, Fragment } from "react";

import { useLocale } from "@calcom/lib/hooks/useLocale";
=======
import React, { ElementType, FC, Fragment, MouseEventHandler } from "react";
>>>>>>> 26e46ff0

import classNames from "@lib/classNames";

export interface NavTabProps {
  tabs: {
    name: string;
    /** If you want to change the path as per current tab */
    href?: string;
    /** If you want to change query param tabName as per current tab */
    tabName?: string;
    icon?: ElementType;
    adminRequired?: boolean;
  }[];
  linkProps?: Omit<LinkProps, "href">;
}

const NavTabs: FC<NavTabProps> = ({ tabs, linkProps, ...props }) => {
  const router = useRouter();
  const { t } = useLocale();
  return (
    <>
      <nav
        className="-mb-px flex space-x-5 rtl:space-x-reverse sm:rtl:space-x-reverse"
        aria-label="Tabs"
        {...props}>
        {tabs.map((tab) => {
          let href: string;
          let isCurrent;
          if ((tab.tabName && tab.href) || (!tab.tabName && !tab.href)) {
            throw new Error("Use either tabName or href");
          }
          if (tab.href) {
            href = tab.href;
            isCurrent = router.asPath === tab.href;
          } else if (tab.tabName) {
            href = "";
            isCurrent = router.query.tabName === tab.tabName;
          }
          const onClick: MouseEventHandler = tab.tabName
            ? (e) => {
                e.preventDefault();
                router.push({
                  query: {
                    ...router.query,
                    tabName: tab.tabName,
                  },
                });
              }
            : () => {};

          const Component = tab.adminRequired ? AdminRequired : Fragment;
          return (
            <Component key={tab.name}>
              <Link key={tab.name} href={href!} {...linkProps}>
                <a
                  onClick={onClick}
                  className={classNames(
                    isCurrent
                      ? "border-neutral-900 text-neutral-900"
                      : "border-transparent text-gray-500 hover:border-gray-300 hover:text-gray-700",
                    "group inline-flex items-center border-b-2 py-4 px-1 text-sm font-medium"
                  )}
                  aria-current={isCurrent ? "page" : undefined}>
                  {tab.icon && (
                    <tab.icon
                      className={classNames(
                        isCurrent ? "text-neutral-900" : "text-gray-400 group-hover:text-gray-500",
                        "-ml-0.5 hidden h-5 w-5 ltr:mr-2 rtl:ml-2 sm:inline-block"
                      )}
                      aria-hidden="true"
                    />
                  )}
                  <span>{t(tab.name)}</span>
                </a>
              </Link>
            </Component>
          );
        })}
      </nav>
      <hr />
    </>
  );
};

export default NavTabs;<|MERGE_RESOLUTION|>--- conflicted
+++ resolved
@@ -1,13 +1,9 @@
 import { AdminRequired } from "components/ui/AdminRequired";
 import Link, { LinkProps } from "next/link";
 import { useRouter } from "next/router";
-<<<<<<< HEAD
-import { ElementType, FC, Fragment } from "react";
+import React, { ElementType, FC, Fragment, MouseEventHandler } from "react";
 
 import { useLocale } from "@calcom/lib/hooks/useLocale";
-=======
-import React, { ElementType, FC, Fragment, MouseEventHandler } from "react";
->>>>>>> 26e46ff0
 
 import classNames from "@lib/classNames";
 
