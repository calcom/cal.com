import { HashtagIcon, InformationCircleIcon, LinkIcon, PhotographIcon } from "@heroicons/react/solid";
import React, { useRef, useState } from "react";

import { useLocale } from "@calcom/lib/hooks/useLocale";
import showToast from "@calcom/lib/notification";
import { objectKeys } from "@calcom/lib/objectKeys";
<<<<<<< HEAD
import { trpc } from "@calcom/trpc/react";
import { TeamWithMembers } from "@calcom/trpc/server/queries/teams";
=======
import { TeamWithMembers } from "@calcom/lib/server/queries/teams";
import { trpc } from "@calcom/trpc/react";
>>>>>>> 9447f16b
import { Alert } from "@calcom/ui/Alert";
import Button from "@calcom/ui/Button";
import { TextField } from "@calcom/ui/form/fields";

import ImageUploader from "@components/ImageUploader";
import SettingInputContainer from "@components/ui/SettingInputContainer";

interface Props {
  team: TeamWithMembers | null | undefined;
}

export default function TeamSettings(props: Props) {
  const { t } = useLocale();

  const [hasErrors, setHasErrors] = useState(false);
  const [errorMessage, setErrorMessage] = useState("");

  const team = props.team;
  const hasLogo = !!team?.logo;

  const utils = trpc.useContext();
  const mutation = trpc.useMutation("viewer.teams.update", {
    onError: (err) => {
      setHasErrors(true);
      setErrorMessage(err.message);
    },
    async onSuccess() {
      await utils.invalidateQueries(["viewer.teams.get"]);
      showToast(t("your_team_updated_successfully"), "success");
      setHasErrors(false);
    },
  });

  const nameRef = useRef<HTMLInputElement>() as React.MutableRefObject<HTMLInputElement>;
  const teamUrlRef = useRef<HTMLInputElement>() as React.MutableRefObject<HTMLInputElement>;
  const descriptionRef = useRef<HTMLTextAreaElement>() as React.MutableRefObject<HTMLTextAreaElement>;
  const hideBrandingRef = useRef<HTMLInputElement>() as React.MutableRefObject<HTMLInputElement>;
  const logoRef = useRef<HTMLInputElement>() as React.MutableRefObject<HTMLInputElement>;

  function updateTeamData() {
    if (!team) return;
    const variables = {
      name: nameRef.current?.value,
      slug: teamUrlRef.current?.value,
      bio: descriptionRef.current?.value,
      hideBranding: hideBrandingRef.current?.checked,
    };
    // remove unchanged variables
    objectKeys(variables).forEach((key) => {
      if (variables[key as keyof typeof variables] === team?.[key]) delete variables[key];
    });
    mutation.mutate({ id: team.id, ...variables });
  }

  function updateLogo(newLogo: string) {
    if (!team) return;
    logoRef.current.value = newLogo;
    mutation.mutate({ id: team.id, logo: newLogo });
  }

  const removeLogo = () => updateLogo("");

  return (
    <div className="divide-y divide-gray-200 lg:col-span-9">
      <div className="">
        {hasErrors && <Alert severity="error" title={errorMessage} />}
        <form
          className="divide-y divide-gray-200 lg:col-span-9"
          onSubmit={(e) => {
            e.preventDefault();
            updateTeamData();
          }}>
          <div className="py-6">
            <div className="flex flex-col lg:flex-row">
              <div className="flex-grow space-y-6">
                <SettingInputContainer
                  Icon={LinkIcon}
                  label="Team URL"
                  htmlFor="team-url"
                  Input={
                    <TextField
                      name="" // typescript requires name but we don't want component to render name label
                      id="team-url"
                      addOnLeading={
                        <span className="inline-flex items-center rounded-l-sm border border-r-0 border-gray-300 bg-gray-50 px-3 text-sm text-gray-500">
                          {process.env.NEXT_PUBLIC_WEBSITE_URL}/team/
                        </span>
                      }
                      ref={teamUrlRef}
                      defaultValue={team?.slug as string}
                    />
                  }
                />
                <SettingInputContainer
                  Icon={HashtagIcon}
                  label="Team Name"
                  htmlFor="name"
                  Input={
                    <input
                      ref={nameRef}
                      type="text"
                      name="name"
                      id="name"
                      placeholder={t("your_team_name")}
                      required
                      className="mt-1 block w-full rounded-sm border border-gray-300 px-3 py-2 sm:text-sm"
                      defaultValue={team?.name as string}
                    />
                  }
                />
                <hr />
                <div>
                  <SettingInputContainer
                    Icon={InformationCircleIcon}
                    label={t("about")}
                    htmlFor="about"
                    Input={
                      <>
                        <textarea
                          ref={descriptionRef}
                          id="about"
                          name="about"
                          rows={3}
                          defaultValue={team?.bio as string}
                          className="mt-1 block w-full rounded-sm border-gray-300 sm:text-sm"
                        />
                        <p className="mt-2 text-sm text-gray-500">{t("team_description")}</p>
                      </>
                    }
                  />
                </div>
                <div>
                  <SettingInputContainer
                    Icon={PhotographIcon}
                    label="Logo"
                    htmlFor="avatar"
                    Input={
                      <>
                        <div className="mt-1 flex">
                          <input
                            ref={logoRef}
                            type="hidden"
                            name="avatar"
                            id="avatar"
                            placeholder="URL"
                            className="mt-1 block w-full rounded-sm border border-gray-300 px-3 py-2 sm:text-sm"
                            defaultValue={team?.logo ?? undefined}
                          />
                          <ImageUploader
                            target="logo"
                            id="logo-upload"
                            buttonMsg={hasLogo ? t("edit_logo") : t("upload_a_logo")}
                            handleAvatarChange={updateLogo}
                            imageSrc={team?.logo ?? undefined}
                          />
                          {hasLogo && (
                            <Button
                              onClick={removeLogo}
                              color="secondary"
                              type="button"
                              className="ml-1 py-1 text-xs">
                              {t("remove_logo")}
                            </Button>
                          )}
                        </div>
                      </>
                    }
                  />

                  <hr className="mt-6" />
                </div>

                <div className="relative flex items-start">
                  <div className="flex h-5 items-center">
                    <input
                      id="hide-branding"
                      name="hide-branding"
                      type="checkbox"
                      ref={hideBrandingRef}
                      defaultChecked={team?.hideBranding}
                      className="h-4 w-4 rounded-sm border-gray-300 text-neutral-900 focus:ring-neutral-500"
                    />
                  </div>
                  <div className="text-sm ltr:ml-3 rtl:mr-3">
                    <label htmlFor="hide-branding" className="font-medium text-gray-700">
                      {t("disable_cal_branding")}
                    </label>
                    <p className="text-gray-500">{t("disable_cal_branding_description")}</p>
                  </div>
                </div>
              </div>
            </div>
          </div>
          <div className="flex justify-end py-4">
            <Button type="submit" color="primary">
              {t("save")}
            </Button>
          </div>
        </form>
      </div>
    </div>
  );
}<|MERGE_RESOLUTION|>--- conflicted
+++ resolved
@@ -4,13 +4,8 @@
 import { useLocale } from "@calcom/lib/hooks/useLocale";
 import showToast from "@calcom/lib/notification";
 import { objectKeys } from "@calcom/lib/objectKeys";
-<<<<<<< HEAD
-import { trpc } from "@calcom/trpc/react";
-import { TeamWithMembers } from "@calcom/trpc/server/queries/teams";
-=======
 import { TeamWithMembers } from "@calcom/lib/server/queries/teams";
 import { trpc } from "@calcom/trpc/react";
->>>>>>> 9447f16b
 import { Alert } from "@calcom/ui/Alert";
 import Button from "@calcom/ui/Button";
 import { TextField } from "@calcom/ui/form/fields";
