--- conflicted
+++ resolved
@@ -3,13 +3,8 @@
 import { MembershipRole } from "@prisma/client";
 import React, { useState, SyntheticEvent, useMemo } from "react";
 
-<<<<<<< HEAD
-import { trpc } from "@calcom/trpc/react";
-import { TeamWithMembers } from "@calcom/trpc/server/queries/teams";
-=======
 import { TeamWithMembers } from "@calcom/lib/server/queries/teams";
 import { trpc } from "@calcom/trpc/react";
->>>>>>> 9447f16b
 import Button from "@calcom/ui/Button";
 import { Dialog, DialogContent, DialogFooter } from "@calcom/ui/Dialog";
 import { TextField } from "@calcom/ui/form/fields";
