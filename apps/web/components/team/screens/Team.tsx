import Link from "next/link";
import { useSearchParams } from "next/navigation";

import { useLocale } from "@calcom/lib/hooks/useLocale";
import { md } from "@calcom/lib/markdownIt";
import { markdownToSafeHTML } from "@calcom/lib/markdownToSafeHTML";
import type { TeamWithMembers } from "@calcom/lib/server/queries/teams";
import { Avatar } from "@calcom/ui";

type TeamType = NonNullable<TeamWithMembers>;
type MembersType = TeamType["members"];
type MemberType = MembersType[number] & {
  safeBio: string | null;
};

<<<<<<< HEAD
type TeamTypeWithSafeHtml = Omit<TeamType, "members"> & {
  members: MemberType[];
};
=======
type TeamTypeWithSafeHtml = Omit<TeamType, "members" | "inviteToken"> & { members: MemberType[] };
>>>>>>> 11081cb5

const Member = ({ member, teamName }: { member: MemberType; teamName: string | null }) => {
  const searchParams = useSearchParams();
  const { t } = useLocale();
  const isBioEmpty = !member.bio || !member.bio.replace("<p><br></p>", "").length;

<<<<<<< HEAD
  // slug is a route parameter, we don't want to forward it to the next route
  const _slug = searchParams.getAll();
  const queryParamsToForward = searchParams?.get("queryParamsToForward");
=======
  // We don't want to forward orgSlug and user which are route params to the next route
  const { slug: _slug, orgSlug: _orgSlug, user: _user, ...queryParamsToForward } = router.query;
>>>>>>> 11081cb5

  return (
    <Link key={member.id} href={{ pathname: `/${member.username}`, query: queryParamsToForward }}>
      <div className="sm:min-w-80 sm:max-w-80 bg-default hover:bg-muted border-subtle group flex min-h-full flex-col space-y-2 rounded-md border p-4 hover:cursor-pointer">
        <Avatar size="md" alt={member.name || ""} imageSrc={"/" + member.username + "/avatar.png"} />
        <section className="mt-2 line-clamp-4 w-full space-y-1">
          <p className="text-default font-medium">{member.name}</p>
          <div className="text-subtle line-clamp-3 overflow-ellipsis text-sm font-normal">
            {!isBioEmpty ? (
              <>
                <div
                  className="  text-subtle break-words text-sm [&_a]:text-blue-500 [&_a]:underline [&_a]:hover:text-blue-600"
                  dangerouslySetInnerHTML={{ __html: md.render(markdownToSafeHTML(member.bio)) }}
                />
              </>
            ) : (
              t("user_from_team", { user: member.name, team: teamName })
            )}
          </div>
        </section>
      </div>
    </Link>
  );
};

const Members = ({ members, teamName }: { members: MemberType[]; teamName: string | null }) => {
  if (!members || members.length === 0) {
    return null;
  }

  return (
    <section className="lg:min-w-lg mx-auto flex min-w-full max-w-5xl flex-wrap justify-center gap-x-6 gap-y-6">
      {members.map((member) => {
        return member.username !== null && <Member key={member.id} member={member} teamName={teamName} />;
      })}
    </section>
  );
};

const Team = ({ team }: { team: TeamTypeWithSafeHtml }) => {
  return (
    <div>
      <Members members={team.members} teamName={team.name} />
    </div>
  );
};

export default Team;<|MERGE_RESOLUTION|>--- conflicted
+++ resolved
@@ -13,27 +13,20 @@
   safeBio: string | null;
 };
 
-<<<<<<< HEAD
 type TeamTypeWithSafeHtml = Omit<TeamType, "members"> & {
   members: MemberType[];
 };
-=======
-type TeamTypeWithSafeHtml = Omit<TeamType, "members" | "inviteToken"> & { members: MemberType[] };
->>>>>>> 11081cb5
 
 const Member = ({ member, teamName }: { member: MemberType; teamName: string | null }) => {
   const searchParams = useSearchParams();
   const { t } = useLocale();
   const isBioEmpty = !member.bio || !member.bio.replace("<p><br></p>", "").length;
 
-<<<<<<< HEAD
   // slug is a route parameter, we don't want to forward it to the next route
   const _slug = searchParams.getAll();
   const queryParamsToForward = searchParams?.get("queryParamsToForward");
-=======
   // We don't want to forward orgSlug and user which are route params to the next route
   const { slug: _slug, orgSlug: _orgSlug, user: _user, ...queryParamsToForward } = router.query;
->>>>>>> 11081cb5
 
   return (
     <Link key={member.id} href={{ pathname: `/${member.username}`, query: queryParamsToForward }}>
