import Link from "next/link";

import { WEBAPP_URL } from "@calcom/lib/constants";
import { useLocale } from "@calcom/lib/hooks/useLocale";
<<<<<<< HEAD
import type { TeamWithMembers } from "@calcom/lib/server/queries/teams";
import { Avatar } from "@calcom/ui";

const md = new MarkdownIt("default", { html: true, breaks: true, linkify: true });

type TeamType = NonNullable<TeamWithMembers>;
=======
import { md } from "@calcom/lib/markdownIt";
import { Avatar } from "@calcom/ui";

type TeamType = TeamPageProps["team"];
>>>>>>> 71a33749
type MembersType = TeamType["members"];
type MemberType = MembersType[number];

const Member = ({ member, teamName }: { member: MemberType; teamName: string | null }) => {
  const { t } = useLocale();

  const isBioEmpty = !member.bio || !member.bio.replace("<p><br></p>", "").length;

  return (
    <Link key={member.id} href={`/${member.username}`}>
      <div className="sm:min-w-80 sm:max-w-80 dark:bg-darkgray-200 dark:hover:bg-darkgray-300 group flex min-h-full flex-col space-y-2 rounded-md bg-white p-4 hover:cursor-pointer hover:bg-gray-50 ">
        <Avatar
          size="md"
          alt={member.name || ""}
          imageSrc={WEBAPP_URL + "/" + member.username + "/avatar.png"}
        />
        <section className="line-clamp-4 mt-2 w-full space-y-1">
          <p className="font-medium text-gray-900 dark:text-white">{member.name}</p>
          <div className="line-clamp-3 overflow-ellipsis text-sm font-normal text-gray-500 dark:text-white">
            {!isBioEmpty ? (
              <>
                <div
                  className="dark:text-darkgray-600 text-sm text-gray-500 [&_a]:text-blue-500 [&_a]:underline [&_a]:hover:text-blue-600"
                  dangerouslySetInnerHTML={{ __html: md.render(member.bio || "") }}
                />
              </>
            ) : (
              t("user_from_team", { user: member.name, team: teamName })
            )}
          </div>
        </section>
      </div>
    </Link>
  );
};

const Members = ({ members, teamName }: { members: MembersType; teamName: string | null }) => {
  if (!members || members.length === 0) {
    return null;
  }

  return (
    <section className="lg:min-w-lg mx-auto flex min-w-full max-w-5xl flex-wrap justify-center gap-x-6 gap-y-6">
      {members.map((member) => {
        return member.username !== null && <Member key={member.id} member={member} teamName={teamName} />;
      })}
    </section>
  );
};

const Team = ({ team }: { team: TeamType }) => {
  return (
    <div>
      <Members members={team.members} teamName={team.name} />
    </div>
  );
};

export default Team;<|MERGE_RESOLUTION|>--- conflicted
+++ resolved
@@ -2,19 +2,11 @@
 
 import { WEBAPP_URL } from "@calcom/lib/constants";
 import { useLocale } from "@calcom/lib/hooks/useLocale";
-<<<<<<< HEAD
+import { md } from "@calcom/lib/markdownIt";
 import type { TeamWithMembers } from "@calcom/lib/server/queries/teams";
 import { Avatar } from "@calcom/ui";
 
-const md = new MarkdownIt("default", { html: true, breaks: true, linkify: true });
-
 type TeamType = NonNullable<TeamWithMembers>;
-=======
-import { md } from "@calcom/lib/markdownIt";
-import { Avatar } from "@calcom/ui";
-
-type TeamType = TeamPageProps["team"];
->>>>>>> 71a33749
 type MembersType = TeamType["members"];
 type MemberType = MembersType[number];
 
