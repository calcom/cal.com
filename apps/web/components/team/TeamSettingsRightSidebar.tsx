import { ClockIcon, ExternalLinkIcon, LinkIcon, LogoutIcon, TrashIcon } from "@heroicons/react/solid";
import { MembershipRole } from "@prisma/client";
import Link from "next/link";
import { useRouter } from "next/router";
import React from "react";

import showToast from "@calcom/lib/notification";
<<<<<<< HEAD
import { trpc } from "@calcom/trpc/react";
import { TeamWithMembers } from "@calcom/trpc/server/queries/teams";
=======
import { TeamWithMembers } from "@calcom/lib/server/queries/teams";
import { trpc } from "@calcom/trpc/react";
>>>>>>> 9447f16b
import { Dialog, DialogTrigger } from "@calcom/ui/Dialog";

import { useLocale } from "@lib/hooks/useLocale";

import ConfirmationDialogContent from "@components/dialog/ConfirmationDialogContent";
import CreateEventTypeButton from "@components/eventtype/CreateEventType";
import LinkIconButton from "@components/ui/LinkIconButton";

export default function TeamSettingsRightSidebar(props: { team: TeamWithMembers; role: MembershipRole }) {
  const { t } = useLocale();
  const utils = trpc.useContext();
  const router = useRouter();

  const permalink = `${process.env.NEXT_PUBLIC_WEBSITE_URL}/team/${props.team?.slug}`;

  const deleteTeamMutation = trpc.useMutation("viewer.teams.delete", {
    async onSuccess() {
      await utils.invalidateQueries(["viewer.teams.get"]);
      router.push(`/settings/teams`);
      showToast(t("your_team_updated_successfully"), "success");
    },
  });
  const acceptOrLeaveMutation = trpc.useMutation("viewer.teams.acceptOrLeave", {
    onSuccess: () => {
      utils.invalidateQueries(["viewer.teams.list"]);
      router.push(`/settings/teams`);
    },
  });

  function deleteTeam() {
    if (props.team?.id) deleteTeamMutation.mutate({ teamId: props.team.id });
  }
  function leaveTeam() {
    if (props.team?.id)
      acceptOrLeaveMutation.mutate({
        teamId: props.team.id,
        accept: false,
      });
  }

  return (
    <div className="space-y-6 px-2">
      {(props.role === MembershipRole.OWNER || props.role === MembershipRole.ADMIN) && (
        <CreateEventTypeButton
          isIndividualTeam
          canAddEvents={true}
          options={[
            {
              teamId: props.team?.id,
              name: props.team?.name,
              slug: props.team?.slug,
              image: props.team?.logo,
            },
          ]}
        />
      )}
      <div className="space-y-1">
        <Link href={permalink} passHref={true}>
          <a target="_blank">
            <LinkIconButton Icon={ExternalLinkIcon}>{t("preview")}</LinkIconButton>
          </a>
        </Link>
        <LinkIconButton
          Icon={LinkIcon}
          onClick={() => {
            navigator.clipboard.writeText(permalink);
            showToast("Copied to clipboard", "success");
          }}>
          {t("copy_link_team")}
        </LinkIconButton>
        {props.role === "OWNER" ? (
          <Dialog>
            <DialogTrigger asChild>
              <LinkIconButton
                onClick={(e) => {
                  e.stopPropagation();
                }}
                Icon={TrashIcon}>
                {t("disband_team")}
              </LinkIconButton>
            </DialogTrigger>
            <ConfirmationDialogContent
              variety="danger"
              title={t("disband_team")}
              confirmBtnText={t("confirm_disband_team")}
              onConfirm={deleteTeam}>
              {t("disband_team_confirmation_message")}
            </ConfirmationDialogContent>
          </Dialog>
        ) : (
          <Dialog>
            <DialogTrigger asChild>
              <LinkIconButton
                Icon={LogoutIcon}
                onClick={(e) => {
                  e.stopPropagation();
                }}>
                {t("leave_team")}
              </LinkIconButton>
            </DialogTrigger>
            <ConfirmationDialogContent
              variety="danger"
              title={t("leave_team")}
              confirmBtnText={t("confirm_leave_team")}
              onConfirm={leaveTeam}>
              {t("leave_team_confirmation_message")}
            </ConfirmationDialogContent>
          </Dialog>
        )}
      </div>
      {props.team?.id && props.role !== MembershipRole.MEMBER && (
        <Link href={`/settings/teams/${props.team.id}/availability`}>
          <div className="mt-5 hidden space-y-1 sm:block">
            <LinkIconButton Icon={ClockIcon}>View Availability</LinkIconButton>
            <p className="mt-2 text-sm text-gray-500">See your team members availability at a glance.</p>
          </div>
        </Link>
      )}
    </div>
  );
}<|MERGE_RESOLUTION|>--- conflicted
+++ resolved
@@ -5,13 +5,8 @@
 import React from "react";
 
 import showToast from "@calcom/lib/notification";
-<<<<<<< HEAD
-import { trpc } from "@calcom/trpc/react";
-import { TeamWithMembers } from "@calcom/trpc/server/queries/teams";
-=======
 import { TeamWithMembers } from "@calcom/lib/server/queries/teams";
 import { trpc } from "@calcom/trpc/react";
->>>>>>> 9447f16b
 import { Dialog, DialogTrigger } from "@calcom/ui/Dialog";
 
 import { useLocale } from "@lib/hooks/useLocale";
