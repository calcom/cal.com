--- conflicted
+++ resolved
@@ -1,8 +1,3 @@
-<<<<<<< HEAD
-=======
-import { LockClosedIcon, PencilIcon, UserRemoveIcon } from "@heroicons/react/outline";
-import { ClockIcon, DotsHorizontalIcon, ExternalLinkIcon } from "@heroicons/react/solid";
->>>>>>> e04cb8fc
 import { MembershipRole } from "@prisma/client";
 import { signIn } from "next-auth/react";
 import Link from "next/link";
@@ -163,7 +158,7 @@
                           <Button
                             onClick={() => setShowImpersonateModal(true)}
                             color="minimal"
-                            StartIcon={LockClosedIcon}
+                            StartIcon={Icon.Lock}
                             className="w-full flex-shrink-0 font-normal">
                             {t("impersonate")}
                           </Button>
