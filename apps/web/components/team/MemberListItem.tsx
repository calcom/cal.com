--- conflicted
+++ resolved
@@ -3,22 +3,19 @@
 import Link from "next/link";
 import React, { useState } from "react";
 
-<<<<<<< HEAD
+import { useLocale } from "@calcom/lib/hooks/useLocale";
+import showToast from "@calcom/lib/notification";
 import Button from "@calcom/ui/Button";
 import { Dialog, DialogTrigger } from "@calcom/ui/Dialog";
-=======
 import Dropdown, {
   DropdownMenuContent,
   DropdownMenuItem,
   DropdownMenuSeparator,
   DropdownMenuTrigger,
 } from "@calcom/ui/Dropdown";
->>>>>>> f9f856d7
 import TeamAvailabilityModal from "@ee/components/team/availability/TeamAvailabilityModal";
 
 import { getPlaceholderAvatar } from "@lib/getPlaceholderAvatar";
-import { useLocale } from "@lib/hooks/useLocale";
-import showToast from "@lib/notification";
 import { trpc, inferQueryOutput } from "@lib/trpc";
 
 import { Tooltip } from "@components/Tooltip";
