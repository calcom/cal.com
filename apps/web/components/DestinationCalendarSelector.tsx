import classNames from "classnames";
import React, { useEffect, useState } from "react";
import Select from "react-select";

import { useLocale } from "@calcom/lib/hooks/useLocale";
import { DestinationCalendar } from "@calcom/prisma/client";
import { trpc } from "@calcom/trpc/react";

interface Props {
  onChange: (value: { externalId: string; integration: string }) => void;
  isLoading?: boolean;
  hidePlaceholder?: boolean;
  /** The external Id of the connected calendar */
  value: string | undefined;
  destinationCalendar?: DestinationCalendar | null;
}

const DestinationCalendarSelector = ({
  onChange,
  isLoading,
  value,
  hidePlaceholder,
  destinationCalendar,
}: Props): JSX.Element | null => {
  const { t } = useLocale();
  const query = trpc.useQuery(["viewer.connectedCalendars"]);
  const [selectedOption, setSelectedOption] = useState<{ value: string; label: string } | null>(null);

  // Extra styles to show prefixed text in react-select
  const content = (hidePlaceholder = false) => {
    if (!hidePlaceholder) {
      return {
        alignItems: "center",
        display: "flex",
        ":before": {
          content: `'${t("select_destination_calendar")}:'`,
          display: "block",
          marginRight: 8,
        },
      };
    }
    return {};
  };

  useEffect(() => {
    const selected = query.data?.connectedCalendars
      .map((connected) => connected.calendars ?? [])
      .flat()
      .find((cal) => cal.externalId === value);

    if (selected) {
      setSelectedOption({
        value: `${selected.integration}:${selected.externalId}`,
        label: selected.name || "",
      });
    }
  }, [query.data?.connectedCalendars, value]);

  if (!query.data?.connectedCalendars.length) {
    return null;
  }
  const options =
    query.data.connectedCalendars.map((selectedCalendar) => ({
      key: selectedCalendar.credentialId,
      label: `${selectedCalendar.integration.title} (${selectedCalendar.primary?.name})`,
      options: (selectedCalendar.calendars ?? [])
        .filter((cal) => cal.readOnly === false)
        .map((cal) => ({
          label: cal.name || "",
          value: `${cal.integration}:${cal.externalId}`,
        })),
    })) ?? [];
  const defaultCalendarSelectedString = destinationCalendar?.externalId
    ? `(${
        destinationCalendar.externalId.length > 15
          ? destinationCalendar.externalId.substring(0, 15) + "..."
          : destinationCalendar.externalId
      })`
    : "";
  return (
    <div className="relative" title={`${t("select_destination_calendar")}: ${selectedOption?.label || ""}`}>
      <Select
        name="primarySelectedCalendar"
        placeholder={
          !hidePlaceholder ? (
            `${t("select_destination_calendar")}`
          ) : (
            <span className="whitespace-nowrap">
              {t("default_calendar_selected")} {defaultCalendarSelectedString}
            </span>
          )
        }
        options={options}
        styles={{
          placeholder: (styles) => ({ ...styles, ...content(hidePlaceholder) }),
          singleValue: (styles) => ({ ...styles, ...content(hidePlaceholder) }),
          option: (defaultStyles, state) => ({
            ...defaultStyles,
            backgroundColor: state.isSelected
              ? state.isFocused
                ? "var(--brand-color)"
                : "var(--brand-color)"
              : state.isFocused
              ? "var(--brand-color-dark-mode)"
              : "var(--brand-text-color)",
          }),
          control: (defaultStyles) => {
            return {
              ...defaultStyles,
              borderRadius: "6px",
              "@media only screen and (min-width: 640px)": {
                ...(defaultStyles["@media only screen and (min-width: 640px)"] as object),
<<<<<<< HEAD
                // maxWidth: "320px",
                width: "100%",
=======
>>>>>>> e4e4ec5f
              },
            };
          },
        }}
        isSearchable={false}
        className={classNames(
          "mt-1 mb-2 block w-full min-w-0 flex-1 rounded-none rounded-r-sm border-gray-300 text-sm",
          !hidePlaceholder && "font-medium"
        )}
        onChange={(option) => {
          setSelectedOption(option);
          if (!option) {
            return;
          }

          /* Split only the first `:`, since Apple uses the full URL as externalId */
          const [integration, externalId] = option.value.split(/:(.+)/);

          onChange({
            integration,
            externalId,
          });
        }}
        isLoading={isLoading}
        value={selectedOption}
        components={{
          IndicatorSeparator: () => null,
        }}
      />
    </div>
  );
};

export default DestinationCalendarSelector;<|MERGE_RESOLUTION|>--- conflicted
+++ resolved
@@ -110,11 +110,8 @@
               borderRadius: "6px",
               "@media only screen and (min-width: 640px)": {
                 ...(defaultStyles["@media only screen and (min-width: 640px)"] as object),
-<<<<<<< HEAD
                 // maxWidth: "320px",
                 width: "100%",
-=======
->>>>>>> e4e4ec5f
               },
             };
           },
