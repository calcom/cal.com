import React, { useEffect, useState } from "react";
import Select from "react-select";

import Button from "@calcom/ui/Button";

import { useLocale } from "@lib/hooks/useLocale";
import { trpc } from "@lib/trpc";

interface Props {
  onChange: (value: { externalId: string; integration: string }) => void;
  isLoading?: boolean;
  hidePlaceholder?: boolean;
  /** The external Id of the connected calendar */
  value: string | undefined;
}

const DestinationCalendarSelector = ({
  onChange,
  isLoading,
  value,
  hidePlaceholder,
}: Props): JSX.Element | null => {
  const { t } = useLocale();
  const query = trpc.useQuery(["viewer.connectedCalendars"]);

  const [selectedOption, setSelectedOption] = useState<{ value: string; label: string } | null>(null);

  useEffect(() => {
<<<<<<< HEAD
    if (!selectedOption) {
      const selected = query.data?.connectedCalendars
        .map((connected) => connected.calendars ?? [])
        .flat()
        .find((cal) => cal.externalId === value);
      if (selected) {
        setSelectedOption({
          value: `${selected.integration}:${selected.externalId}`,
          label: selected.name || "",
        });
      }
      else {
        let defaultValue = query.data?.connectedCalendars
          .map((connected) => connected.calendars ?? []);
        if (defaultValue?.length > 0) {
          defaultValue = defaultValue[0];
          setSelectedOption({
            value: `${defaultValue[0].integration}:${defaultValue[0].externalId}`,
            label: defaultValue[0].name || "",
          });
        }

      }
=======
    const selected = query.data?.connectedCalendars
      .map((connected) => connected.calendars ?? [])
      .flat()
      .find((cal) => cal.externalId === value);

    if (selected) {
      setSelectedOption({
        value: `${selected.integration}:${selected.externalId}`,
        label: selected.name || "",
      });
>>>>>>> d997aef4
    }
  }, [query.data?.connectedCalendars, value]);

  if (!query.data?.connectedCalendars.length) {
    return null;
  }
  const options =
    query.data.connectedCalendars.map((selectedCalendar) => ({
      key: selectedCalendar.credentialId,
      label: `${selectedCalendar.integration.title} (${selectedCalendar.primary?.name})`,
      options: (selectedCalendar.calendars ?? []).map((cal) => ({
        label: cal.name || "",
        value: `${cal.integration}:${cal.externalId}`,
      })),
    })) ?? [];
  return (
    <div className="relative" title={`${t("select_destination_calendar")}: ${selectedOption?.label || ""}`}>
      {/* There's no easy way to customize the displayed value for a Select, so we fake it. */}
      {!hidePlaceholder && (
        <div className="pointer-events-none absolute z-10 w-full">
          <Button
            size="sm"
            color="secondary"
            className="m-[1px] w-[calc(100%_-_40px)] overflow-hidden overflow-ellipsis whitespace-nowrap rounded-sm border-none leading-5">
            {t("select_destination_calendar")}: {selectedOption?.label || ""}
          </Button>
        </div>
      )}
      <Select
        name={"primarySelectedCalendar"}
        placeholder={!hidePlaceholder ? `${t("select_destination_calendar")}:` : undefined}
        options={options}
        isSearchable={false}
        className="focus:ring-primary-500 focus:border-primary-500 mt-1 mb-2 block w-full min-w-0 flex-1 rounded-none rounded-r-md border-gray-300 sm:text-sm"
        onChange={(option) => {
          setSelectedOption(option);
          if (!option) {
            return;
          }

          /* Split only the first `:`, since Apple uses the full URL as externalId */
          const [integration, externalId] = option.value.split(/:(.+)/);

          onChange({
            integration,
            externalId,
          });
        }}
        isLoading={isLoading}
        value={selectedOption}
      />
    </div>
  );
};

export default DestinationCalendarSelector;<|MERGE_RESOLUTION|>--- conflicted
+++ resolved
@@ -22,35 +22,9 @@
 }: Props): JSX.Element | null => {
   const { t } = useLocale();
   const query = trpc.useQuery(["viewer.connectedCalendars"]);
-
   const [selectedOption, setSelectedOption] = useState<{ value: string; label: string } | null>(null);
 
   useEffect(() => {
-<<<<<<< HEAD
-    if (!selectedOption) {
-      const selected = query.data?.connectedCalendars
-        .map((connected) => connected.calendars ?? [])
-        .flat()
-        .find((cal) => cal.externalId === value);
-      if (selected) {
-        setSelectedOption({
-          value: `${selected.integration}:${selected.externalId}`,
-          label: selected.name || "",
-        });
-      }
-      else {
-        let defaultValue = query.data?.connectedCalendars
-          .map((connected) => connected.calendars ?? []);
-        if (defaultValue?.length > 0) {
-          defaultValue = defaultValue[0];
-          setSelectedOption({
-            value: `${defaultValue[0].integration}:${defaultValue[0].externalId}`,
-            label: defaultValue[0].name || "",
-          });
-        }
-
-      }
-=======
     const selected = query.data?.connectedCalendars
       .map((connected) => connected.calendars ?? [])
       .flat()
@@ -61,7 +35,6 @@
         value: `${selected.integration}:${selected.externalId}`,
         label: selected.name || "",
       });
->>>>>>> d997aef4
     }
   }, [query.data?.connectedCalendars, value]);
 
