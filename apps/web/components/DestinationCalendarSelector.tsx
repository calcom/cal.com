import classNames from "classnames";
import React, { useEffect, useState } from "react";
import Select from "react-select";

import { useLocale } from "@calcom/lib/hooks/useLocale";
import { trpc } from "@calcom/trpc/react";

interface Props {
  onChange: (value: { externalId: string; integration: string }) => void;
  isLoading?: boolean;
  hidePlaceholder?: boolean;
  /** The external Id of the connected calendar */
  value: string | undefined;
}

const DestinationCalendarSelector = ({
  onChange,
  isLoading,
  value,
  hidePlaceholder,
}: Props): JSX.Element | null => {
  const { t } = useLocale();
  const query = trpc.useQuery(["viewer.connectedCalendars"]);
  const [selectedOption, setSelectedOption] = useState<{ value: string; label: string } | null>(null);

  // Extra styles to show prefixed text in react-select
  const content = (hidePlaceholder = false) => {
    if (!hidePlaceholder) {
      return {
        alignItems: "center",
        display: "flex",
        ":before": {
          content: `'${t("select_destination_calendar")}:'`,
          display: "block",
          marginRight: 8,
        },
      };
    }
    return {};
  };

  useEffect(() => {
    const selected = query.data?.connectedCalendars
      .map((connected) => connected.calendars ?? [])
      .flat()
      .find((cal) => cal.externalId === value);

    if (selected) {
      setSelectedOption({
        value: `${selected.integration}:${selected.externalId}`,
        label: selected.name || "",
      });
    }
  }, [query.data?.connectedCalendars, value]);

  if (!query.data?.connectedCalendars.length) {
    return null;
  }
  const options =
    query.data.connectedCalendars.map((selectedCalendar) => ({
      key: selectedCalendar.credentialId,
      label: `${selectedCalendar.integration.title} (${selectedCalendar.primary?.name})`,
      options: (selectedCalendar.calendars ?? [])
        .filter((cal) => cal.readOnly === false)
        .map((cal) => ({
          label: cal.name || "",
          value: `${cal.integration}:${cal.externalId}`,
        })),
    })) ?? [];
  return (
    <div className="relative" title={`${t("select_destination_calendar")}: ${selectedOption?.label || ""}`}>
      <Select
        name="primarySelectedCalendar"
        placeholder={!hidePlaceholder ? `${t("select_destination_calendar")}:` : undefined}
        options={options}
        styles={{
          placeholder: (styles) => ({ ...styles, ...content(hidePlaceholder) }),
          singleValue: (styles) => ({ ...styles, ...content(hidePlaceholder) }),
          option: (defaultStyles, state) => ({
            ...defaultStyles,
            backgroundColor: state.isSelected
              ? state.isFocused
                ? "var(--brand-color)"
                : "var(--brand-color)"
              : state.isFocused
              ? "var(--brand-color-dark-mode)"
              : "var(--brand-text-color)",
          }),
          control: (defaultStyles) => {
            return {
              ...defaultStyles,
              borderRadius: "6px",
              "@media only screen and (min-width: 640px)": {
                ...(defaultStyles["@media only screen and (min-width: 640px)"] as object),
                // maxWidth: "320px",
                width: "100%",
              },
            };
          },
        }}
        isSearchable={false}
        className={classNames(
<<<<<<< HEAD
          "mt-1 mb-2 block w-full min-w-0 flex-1 rounded-md border-gray-300 sm:text-sm",
          !hidePlaceholder && "font-medium",
          "w-full"
=======
          "mt-1 mb-2 block w-full min-w-0 flex-1 rounded-none rounded-r-sm border-gray-300 text-sm",
          !hidePlaceholder && "font-medium"
>>>>>>> 4bfa63e8
        )}
        onChange={(option) => {
          setSelectedOption(option);
          if (!option) {
            return;
          }

          /* Split only the first `:`, since Apple uses the full URL as externalId */
          const [integration, externalId] = option.value.split(/:(.+)/);

          onChange({
            integration,
            externalId,
          });
        }}
        isLoading={isLoading}
        value={selectedOption}
        components={{
          IndicatorSeparator: () => null,
        }}
      />
    </div>
  );
};

export default DestinationCalendarSelector;<|MERGE_RESOLUTION|>--- conflicted
+++ resolved
@@ -100,14 +100,8 @@
         }}
         isSearchable={false}
         className={classNames(
-<<<<<<< HEAD
-          "mt-1 mb-2 block w-full min-w-0 flex-1 rounded-md border-gray-300 sm:text-sm",
-          !hidePlaceholder && "font-medium",
-          "w-full"
-=======
           "mt-1 mb-2 block w-full min-w-0 flex-1 rounded-none rounded-r-sm border-gray-300 text-sm",
           !hidePlaceholder && "font-medium"
->>>>>>> 4bfa63e8
         )}
         onChange={(option) => {
           setSelectedOption(option);
