--- conflicted
+++ resolved
@@ -10,7 +10,6 @@
 import { InputLeading, Label, TextArea, TextField } from "@calcom/ui/form/fields";
 import { HorizontalTabs, showToast } from "@calcom/ui/v2";
 import { Button, Switch } from "@calcom/ui/v2";
-import NavTabs from "@calcom/ui/v2/core/navigation/tabs/HorizontalTabs";
 
 import { EMBED_LIB_URL, WEBAPP_URL } from "@lib/config/constants";
 
@@ -561,7 +560,7 @@
         <iframe
           ref={ref as typeof ref & MutableRefObject<HTMLIFrameElement>}
           data-testid="embed-preview"
-          className="border-1 h-[60vh] border"
+          className="border-1 h-[100vh] border"
           width="100%"
           height="100%"
           src={`${WEBAPP_URL}/embed/preview.html?embedType=${embedType}&calLink=${calLink}`}
@@ -1041,45 +1040,33 @@
             </Collapsible>
           </div>
         </div>
-<<<<<<< HEAD
-        <div className="w-2/3 p-6">
-          <NavTabs data-testid="embed-tabs" tabs={tabs} />
-          {tabs.map((tab) => {
-            return (
-              <div
-                key={tab.tabName}
-                className={classNames(router.query.tabName === tab.tabName ? "block" : "hidden")}>
-                <div className="max-h-[60vh]">
-                  <div className={classNames(tab.type === "code" ? "h-[55vh]" : "")}>
-=======
-        <div className="w-2/3 bg-gray-50 p-6">
+        <div className="flex w-2/3 flex-col p-6">
           <HorizontalTabs tabNameKey="embedTabName" data-testid="embed-tabs" tabs={tabs} />
           {tabs.map((tab) => {
             return (
               <div
                 key={tab.embedTabName}
-                className={classNames(router.query.embedTabName === tab.embedTabName ? "block" : "hidden")}>
-                <div>
-                  <div className={classNames(tab.type === "code" ? "h-[75vh]" : "")}>
->>>>>>> ac5ccc97
-                    {tab.type === "code" ? (
-                      <tab.Component
-                        embedType={embedType}
-                        calLink={calLink}
-                        previewState={previewState}
-                        ref={refOfEmbedCodesRefs.current[tab.name]}
-                      />
-                    ) : (
-                      <tab.Component
-                        embedType={embedType}
-                        calLink={calLink}
-                        previewState={previewState}
-                        ref={iframeRef}
-                      />
-                    )}
-                  </div>
-                  <div className={router.query.embedTabName == "embed-preview" ? "block" : "hidden"} />
+                className={classNames(
+                  router.query.embedTabName === tab.embedTabName ? "flex flex-grow flex-col" : "hidden"
+                )}>
+                <div className="flex h-[55vh] flex-grow flex-col">
+                  {tab.type === "code" ? (
+                    <tab.Component
+                      embedType={embedType}
+                      calLink={calLink}
+                      previewState={previewState}
+                      ref={refOfEmbedCodesRefs.current[tab.name]}
+                    />
+                  ) : (
+                    <tab.Component
+                      embedType={embedType}
+                      calLink={calLink}
+                      previewState={previewState}
+                      ref={iframeRef}
+                    />
+                  )}
                 </div>
+                <div className={router.query.embedTabName == "embed-preview" ? "block" : "hidden"} />
                 <div className="mt-8 flex flex-row-reverse gap-x-2">
                   {tab.type === "code" ? (
                     <Button
