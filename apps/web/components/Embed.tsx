import { Collapsible, CollapsibleContent } from "@radix-ui/react-collapsible";
import classNames from "classnames";
import type { TFunction } from "next-i18next";
import type { AppRouterInstance } from "next/dist/shared/lib/app-router-context";
import type { ReadonlyURLSearchParams } from "next/navigation";
import { useRouter } from "next/navigation";
import { usePathname } from "next/navigation";
import { useSearchParams } from "next/navigation";
import type { MutableRefObject, RefObject } from "react";
import { createRef, forwardRef, useRef, useState } from "react";
import type { ControlProps } from "react-select";
import { components } from "react-select";

import type { BookerLayout } from "@calcom/features/bookings/Booker/types";
import { useFlagMap } from "@calcom/features/flags/context/provider";
import { APP_NAME, EMBED_LIB_URL, IS_SELF_HOSTED, WEBAPP_URL } from "@calcom/lib/constants";
import { useLocale } from "@calcom/lib/hooks/useLocale";
import { BookerLayouts } from "@calcom/prisma/zod-utils";
import {
  Button,
  Dialog,
  DialogClose,
  DialogFooter,
  DialogContent,
  HorizontalTabs,
  Label,
  showToast,
  Switch,
  TextArea,
  TextField,
  ColorPicker,
  Select,
} from "@calcom/ui";
import { Code, Trello, Sun, ArrowLeft } from "@calcom/ui/components/icon";

type EmbedType = "inline" | "floating-popup" | "element-click";
type EmbedFramework = "react" | "HTML";

const enum Theme {
  auto = "auto",
  light = "light",
  dark = "dark",
}

const EMBED_CAL_ORIGIN = WEBAPP_URL;
const EMBED_CAL_JS_URL = `${WEBAPP_URL}/embed/embed.js`;

type PreviewState = {
  inline: {
    width: string;
    height: string;
  };
  theme: Theme;
  floatingPopup: {
    config?: {
      layout: BookerLayouts;
    };
    [key: string]: string | boolean | undefined | Record<string, string>;
  };
  elementClick: Record<string, string>;
  palette: {
    brandColor: string;
  };
  hideEventTypeDetails: boolean;
  layout: BookerLayouts;
};
const queryParamsForDialog = ["embedType", "embedTabName", "embedUrl"];

const getDimension = (dimension: string) => {
  if (dimension.match(/^\d+$/)) {
    dimension = `${dimension}%`;
  }
  return dimension;
};

const goto = (
  router: AppRouterInstance,
  newSearchParams: Record<string, string>,
  pathname: string,
  searchParams: ReadonlyURLSearchParams
) => {
  const newQuery = new URLSearchParams(searchParams);
  Object.keys(newSearchParams).forEach((key) => {
    newQuery.set(key, newSearchParams[key]);
  });
  router.push(`${pathname}?${newQuery.toString()}`);
};

const removeQueryParams = (
  router: AppRouterInstance,
  queryParams: string[],
  pathname: string,
  searchParams: ReadonlyURLSearchParams
) => {
  const params = new URLSearchParams(searchParams);

  queryParams.forEach((param) => {
    params.delete(param);
  });

  router.push(`${pathname}?${params.toString()}`);
};

/**
 * It allows us to show code with certain reusable blocks indented according to the block variable placement
 * So, if you add a variable ${abc} with indentation of 4 spaces, it will automatically indent all newlines in `abc` with the same indent before constructing the final string
 * `A${var}C` with var = "B" ->   partsWithoutBlock=['A','C'] blocksOrVariables=['B']
 */
const code = (partsWithoutBlock: TemplateStringsArray, ...blocksOrVariables: string[]) => {
  const constructedCode: string[] = [];
  for (let i = 0; i < partsWithoutBlock.length; i++) {
    const partWithoutBlock = partsWithoutBlock[i];
    // blocksOrVariables length would always be 1 less than partsWithoutBlock
    // So, last item should be concatenated as is.
    if (i >= blocksOrVariables.length) {
      constructedCode.push(partWithoutBlock);
      continue;
    }
    const block = blocksOrVariables[i];
    const indentedBlock: string[] = [];
    let indent = "";
    block.split("\n").forEach((line) => {
      indentedBlock.push(line);
    });
    // non-null assertion is okay because we know that we are referencing last element.
    // eslint-disable-next-line @typescript-eslint/no-non-null-assertion
    const indentationMatch = partWithoutBlock
      .split("\n")
      .at(-1)!
      .match(/(^[\t ]*).*$/);
    if (indentationMatch) {
      indent = indentationMatch[1];
    }
    constructedCode.push(partWithoutBlock + indentedBlock.join("\n" + indent));
  }
  return constructedCode.join("");
};

const getInstructionString = ({
  apiName,
  instructionName,
  instructionArg,
}: {
  apiName: string;
  instructionName: string;
  instructionArg: Record<string, unknown>;
}) => {
  return `${apiName}("${instructionName}", ${JSON.stringify(instructionArg)});`;
};

const getEmbedUIInstructionString = ({
  apiName,
  theme,
  brandColor,
  hideEventTypeDetails,
  layout,
}: {
  apiName: string;
  theme?: string;
  brandColor: string;
  hideEventTypeDetails: boolean;
  layout?: string;
}) => {
  theme = theme !== "auto" ? theme : undefined;
  return getInstructionString({
    apiName,
    instructionName: "ui",
    instructionArg: {
      theme,
      styles: {
        branding: {
          brandColor,
        },
      },
      hideEventTypeDetails: hideEventTypeDetails,
      layout,
    },
  });
};

// eslint-disable-next-line @typescript-eslint/no-explicit-any
const Codes: Record<string, Record<string, (...args: any[]) => string>> = {
  react: {
    inline: ({
      calLink,
      uiInstructionCode,
      previewState,
    }: {
      calLink: string;
      uiInstructionCode: string;
      previewState: PreviewState;
    }) => {
      const width = getDimension(previewState.inline.width);
      const height = getDimension(previewState.inline.height);
      return code`
import Cal, { getCalApi } from "@calcom/embed-react";
import { useEffect } from "react";
export default function MyApp() {
  useEffect(()=>{
    (async function () {
      const cal = await getCalApi();
      ${uiInstructionCode}
    })();
  }, [])
  return <Cal 
    calLink="${calLink}" 
    style={{width:"${width}",height:"${height}",overflow:"scroll"}}
    ${previewState.layout ? "config={{layout: '" + previewState.layout + "'}}" : ""}${
        IS_SELF_HOSTED
          ? `
    calOrigin="${EMBED_CAL_ORIGIN}"
    calJsUrl="${EMBED_CAL_JS_URL}"`
          : ""
      }
  />;
};`;
    },
    "floating-popup": ({
      floatingButtonArg,
      uiInstructionCode,
    }: {
      floatingButtonArg: string;
      uiInstructionCode: string;
    }) => {
      return code`
import { getCalApi } from "@calcom/embed-react";
import { useEffect } from "react";
export default function App() {
  useEffect(()=>{
    (async function () {
      const cal = await getCalApi(${IS_SELF_HOSTED ? `"${EMBED_CAL_JS_URL}"` : ""});
      cal("floatingButton", ${floatingButtonArg});
      ${uiInstructionCode}
    })();
  }, [])
};`;
    },
    "element-click": ({
      calLink,
      uiInstructionCode,
      previewState,
    }: {
      calLink: string;
      uiInstructionCode: string;
      previewState: PreviewState;
    }) => {
      return code`
import { getCalApi } from "@calcom/embed-react";
import { useEffect } from "react";
export default function App() {
  useEffect(()=>{
    (async function () {
      const cal = await getCalApi(${IS_SELF_HOSTED ? `"${EMBED_CAL_JS_URL}"` : ""});
      ${uiInstructionCode}
    })();
  }, [])
  return <button 
    data-cal-link="${calLink}"${IS_SELF_HOSTED ? `\ndata-cal-origin="${EMBED_CAL_ORIGIN}"` : ""}
    ${`data-cal-config='${JSON.stringify({
      layout: previewState.layout,
    })}'`}  
    >Click me</button>;
};`;
    },
  },
  HTML: {
    inline: ({
      calLink,
      uiInstructionCode,
      previewState,
    }: {
      calLink: string;
      uiInstructionCode: string;
      previewState: PreviewState;
    }) => {
      return code`Cal("inline", {
  elementOrSelector:"#my-cal-inline",
  calLink: "${calLink}",
  layout: "${previewState.layout}"
});

${uiInstructionCode}`;
    },

    "floating-popup": ({
      floatingButtonArg,
      uiInstructionCode,
    }: {
      floatingButtonArg: string;
      uiInstructionCode: string;
    }) => {
      return code`Cal("floatingButton", ${floatingButtonArg});
${uiInstructionCode}`;
    },
    "element-click": ({
      calLink,
      uiInstructionCode,
      previewState,
    }: {
      calLink: string;
      uiInstructionCode: string;
      previewState: PreviewState;
    }) => {
      return code`
// Important: Please add following attributes to the element you want to open Cal on click
// \`data-cal-link="${calLink}"\` 
// \`data-cal-config='${JSON.stringify({
        layout: previewState.layout,
      })}'\` 

${uiInstructionCode}`;
    },
  },
};

const getEmbedTypeSpecificString = ({
  embedFramework,
  embedType,
  calLink,
  previewState,
}: {
  embedFramework: EmbedFramework;
  embedType: EmbedType;
  calLink: string;
  previewState: PreviewState;
}) => {
  const frameworkCodes = Codes[embedFramework];
  if (!frameworkCodes) {
    throw new Error(`No code available for the framework:${embedFramework}`);
  }
  let uiInstructionStringArg: {
    apiName: string;
    theme: PreviewState["theme"];
    brandColor: string;
    hideEventTypeDetails: boolean;
    layout?: BookerLayout;
  };
  if (embedFramework === "react") {
    uiInstructionStringArg = {
      apiName: "cal",
      theme: previewState.theme,
      brandColor: previewState.palette.brandColor,
      hideEventTypeDetails: previewState.hideEventTypeDetails,
      layout: previewState.layout,
    };
  } else {
    uiInstructionStringArg = {
      apiName: "Cal",
      theme: previewState.theme,
      brandColor: previewState.palette.brandColor,
      hideEventTypeDetails: previewState.hideEventTypeDetails,
      layout: previewState.layout,
    };
  }
  if (!frameworkCodes[embedType]) {
    throw new Error(`Code not available for framework:${embedFramework} and embedType:${embedType}`);
  }
  if (embedType === "inline") {
    return frameworkCodes[embedType]({
      calLink,
      uiInstructionCode: getEmbedUIInstructionString(uiInstructionStringArg),
      previewState,
    });
  } else if (embedType === "floating-popup") {
    const floatingButtonArg = {
      calLink,
      ...(IS_SELF_HOSTED ? { calOrigin: EMBED_CAL_ORIGIN } : null),
      ...previewState.floatingPopup,
    };
    return frameworkCodes[embedType]({
      floatingButtonArg: JSON.stringify(floatingButtonArg),
      uiInstructionCode: getEmbedUIInstructionString(uiInstructionStringArg),
      previewState,
    });
  } else if (embedType === "element-click") {
    return frameworkCodes[embedType]({
      calLink,
      uiInstructionCode: getEmbedUIInstructionString(uiInstructionStringArg),
      previewState,
    });
  }
  return "";
};

const embeds = (t: TFunction) =>
  (() => {
    return [
      {
        title: t("inline_embed"),
        subtitle: t("load_inline_content"),
        type: "inline",
        illustration: (
          <svg
            width="100%"
            height="100%"
            className="rounded-md"
            viewBox="0 0 308 265"
            fill="none"
            xmlns="http://www.w3.org/2000/svg">
            <path
              d="M0 1.99999C0 0.895423 0.895431 0 2 0H306C307.105 0 308 0.895431 308 2V263C308 264.105 307.105 265 306 265H2C0.895431 265 0 264.105 0 263V1.99999Z"
              fill="white"
            />
            <rect x="24" width="260" height="38.5" rx="6" fill="#F3F4F6" />
            <rect x="24.5" y="51" width="139" height="163" rx="1.5" fill="#F8F8F8" />
            <rect opacity="0.8" x="48" y="74.5" width="80" height="8" rx="6" fill="#F3F4F6" />
            <rect x="48" y="86.5" width="48" height="4" rx="6" fill="#F3F4F6" />
            <rect x="49" y="99.5" width="6" height="6" rx="1" fill="#C6C6C6" />
            <rect x="61" y="99.5" width="6" height="6" rx="1" fill="#3E3E3E" />
            <rect x="73" y="99.5" width="6" height="6" rx="1" fill="#C6C6C6" />
            <rect x="85" y="99.5" width="6" height="6" rx="1" fill="#C6C6C6" />
            <rect x="97" y="99.5" width="6" height="6" rx="1" fill="#C6C6C6" />
            <rect x="109" y="99.5" width="6" height="6" rx="1" fill="#C6C6C6" />
            <rect x="121" y="99.5" width="6" height="6" rx="1" fill="#C6C6C6" />
            <rect x="133" y="99.5" width="6" height="6" rx="1" fill="#C6C6C6" />
            <rect x="85" y="113.5" width="6" height="6" rx="1" fill="#C6C6C6" />
            <rect x="97" y="113.5" width="6" height="6" rx="1" fill="#C6C6C6" />
            <rect x="109" y="113.5" width="6" height="6" rx="1" fill="#C6C6C6" />
            <rect x="121" y="113.5" width="6" height="6" rx="1" fill="#C6C6C6" />
            <rect x="133" y="113.5" width="6" height="6" rx="1" fill="#C6C6C6" />
            <rect x="49" y="125.5" width="6" height="6" rx="1" fill="#C6C6C6" />
            <rect x="61" y="125.5" width="6" height="6" rx="1" fill="#3E3E3E" />
            <path
              d="M61 124.5H67V122.5H61V124.5ZM68 125.5V131.5H70V125.5H68ZM67 132.5H61V134.5H67V132.5ZM60 131.5V125.5H58V131.5H60ZM61 132.5C60.4477 132.5 60 132.052 60 131.5H58C58 133.157 59.3431 134.5 61 134.5V132.5ZM68 131.5C68 132.052 67.5523 132.5 67 132.5V134.5C68.6569 134.5 70 133.157 70 131.5H68ZM67 124.5C67.5523 124.5 68 124.948 68 125.5H70C70 123.843 68.6569 122.5 67 122.5V124.5ZM61 122.5C59.3431 122.5 58 123.843 58 125.5H60C60 124.948 60.4477 124.5 61 124.5V122.5Z"
              fill="#3E3E3E"
            />
            <rect x="73" y="125.5" width="6" height="6" rx="1" fill="#C6C6C6" />
            <rect x="85" y="125.5" width="6" height="6" rx="1" fill="#C6C6C6" />
            <rect x="97" y="125.5" width="6" height="6" rx="1" fill="#C6C6C6" />
            <rect x="109" y="125.5" width="6" height="6" rx="1" fill="#C6C6C6" />
            <rect x="121" y="125.5" width="6" height="6" rx="1" fill="#C6C6C6" />
            <rect x="133" y="125.5" width="6" height="6" rx="1" fill="#C6C6C6" />
            <rect x="49" y="137.5" width="6" height="6" rx="1" fill="#C6C6C6" />
            <rect x="61" y="137.5" width="6" height="6" rx="1" fill="#C6C6C6" />
            <rect x="73" y="137.5" width="6" height="6" rx="1" fill="#C6C6C6" />
            <rect x="85" y="137.5" width="6" height="6" rx="1" fill="#C6C6C6" />
            <rect x="97" y="137.5" width="6" height="6" rx="1" fill="#3E3E3E" />
            <rect x="109" y="137.5" width="6" height="6" rx="1" fill="#3E3E3E" />
            <rect x="121" y="137.5" width="6" height="6" rx="1" fill="#C6C6C6" />
            <rect x="133" y="137.5" width="6" height="6" rx="1" fill="#C6C6C6" />
            <rect x="49" y="149.5" width="6" height="6" rx="1" fill="#C6C6C6" />
            <rect x="61" y="149.5" width="6" height="6" rx="1" fill="#C6C6C6" />
            <rect x="73" y="149.5" width="6" height="6" rx="1" fill="#C6C6C6" />
            <rect x="85" y="149.5" width="6" height="6" rx="1" fill="#C6C6C6" />
            <rect x="97" y="149.5" width="6" height="6" rx="1" fill="#3E3E3E" />
            <rect x="109" y="149.5" width="6" height="6" rx="1" fill="#3E3E3E" />
            <rect x="121" y="149.5" width="6" height="6" rx="1" fill="#C6C6C6" />
            <rect x="133" y="149.5" width="6" height="6" rx="1" fill="#C6C6C6" />
            <rect x="49" y="161.5" width="6" height="6" rx="1" fill="#C6C6C6" />
            <rect x="61" y="161.5" width="6" height="6" rx="1" fill="#C6C6C6" />
            <rect x="73" y="161.5" width="6" height="6" rx="1" fill="#C6C6C6" />
            <rect x="85" y="161.5" width="6" height="6" rx="1" fill="#C6C6C6" />
            <rect x="97" y="161.5" width="6" height="6" rx="1" fill="#3E3E3E" />
            <rect x="109" y="161.5" width="6" height="6" rx="1" fill="#C6C6C6" />
            <rect x="24.5" y="51" width="139" height="163" rx="6" stroke="#292929" />
            <rect x="176" y="50.5" width="108" height="164" rx="6" fill="#F3F4F6" />
            <rect x="24" y="226.5" width="260" height="38.5" rx="6" fill="#F3F4F6" />
          </svg>
        ),
      },
      {
        title: t("floating_pop_up_button"),
        subtitle: t("floating_button_trigger_modal"),
        type: "floating-popup",
        illustration: (
          <svg
            width="100%"
            height="100%"
            className="rounded-md"
            viewBox="0 0 308 265"
            fill="none"
            xmlns="http://www.w3.org/2000/svg">
            <path
              d="M0 1.99999C0 0.895423 0.895431 0 2 0H306C307.105 0 308 0.895431 308 2V263C308 264.105 307.105 265 306 265H2C0.895431 265 0 264.105 0 263V1.99999Z"
              fill="white"
            />
            <rect x="24" width="260" height="38.5" rx="6" fill="#F3F4F6" />
            <rect x="24" y="50.5" width="120" height="76" rx="6" fill="#F3F4F6" />
            <rect x="24" y="138.5" width="120" height="76" rx="6" fill="#F3F4F6" />
            <rect x="156" y="50.5" width="128" height="164" rx="6" fill="#F3F4F6" />
            <rect x="24" y="226.5" width="260" height="38.5" rx="6" fill="#F3F4F6" />
            <rect x="226" y="223.5" width="66" height="26" rx="6" fill="#292929" />
            <rect x="242" y="235.5" width="34" height="2" rx="1" fill="white" />
          </svg>
        ),
      },
      {
        title: t("pop_up_element_click"),
        subtitle: t("open_dialog_with_element_click"),
        type: "element-click",
        illustration: (
          <svg
            width="100%"
            height="100%"
            className="rounded-md"
            viewBox="0 0 308 265"
            fill="none"
            xmlns="http://www.w3.org/2000/svg">
            <path
              d="M0 1.99999C0 0.895423 0.895431 0 2 0H306C307.105 0 308 0.895431 308 2V263C308 264.105 307.105 265 306 265H2C0.895431 265 0 264.105 0 263V1.99999Z"
              fill="white"
            />
            <rect x="24" y="0.50293" width="260" height="24" rx="6" fill="#F3F4F6" />
            <rect x="24" y="35" width="259" height="192" rx="5.5" fill="#F9FAFB" />
            <g filter="url(#filter0_i_3223_14162)">
              <rect opacity="0.8" x="40" y="99" width="24" height="24" rx="2" fill="#E5E7EB" />
              <rect x="40" y="127" width="48" height="8" rx="1" fill="#E5E7EB" />
              <rect x="40" y="139" width="82" height="8" rx="1" fill="#E5E7EB" />
              <rect x="40" y="151" width="34" height="4" rx="1" fill="#E5E7EB" />
              <rect x="40" y="159" width="34" height="4" rx="1" fill="#E5E7EB" />
            </g>
            <rect x="152" y="48" width="2" height="169" rx="2" fill="#E5E7EB" />

            <rect opacity="0.8" x="176" y="84" width="80" height="8" rx="2" fill="#E5E7EB" />
            <rect x="176" y="96" width="48" height="4" rx="1" fill="#E5E7EB" />
            <rect x="177" y="109" width="6" height="6" rx="1" fill="#E5E7EB" />
            <rect x="189" y="109" width="6" height="6" rx="1" fill="#0D121D" />
            <rect x="201" y="109" width="6" height="6" rx="1" fill="#E5E7EB" />
            <rect x="213" y="109" width="6" height="6" rx="1" fill="#E5E7EB" />
            <rect x="225" y="109" width="6" height="6" rx="1" fill="#E5E7EB" />
            <rect x="237" y="109" width="6" height="6" rx="1" fill="#E5E7EB" />
            <rect x="249" y="109" width="6" height="6" rx="1" fill="#E5E7EB" />
            <rect x="261" y="109" width="6" height="6" rx="1" fill="#E5E7EB" />
            <rect x="213" y="123" width="6" height="6" rx="1" fill="#E5E7EB" />
            <rect x="225" y="123" width="6" height="6" rx="1" fill="#E5E7EB" />
            <rect x="237" y="123" width="6" height="6" rx="1" fill="#E5E7EB" />
            <rect x="249" y="123" width="6" height="6" rx="1" fill="#E5E7EB" />
            <rect x="261" y="123" width="6" height="6" rx="1" fill="#E5E7EB" />
            <rect x="177" y="135" width="6" height="6" rx="1" fill="#E5E7EB" />
            <rect x="189" y="135" width="6" height="6" rx="1" fill="#0D121D" />
            <rect x="187.3" y="133.4" width="9" height="9" rx="1.5" stroke="#0D121D" />
            <rect x="201" y="135" width="6" height="6" rx="1" fill="#E5E7EB" />
            <rect x="213" y="135" width="6" height="6" rx="1" fill="#E5E7EB" />
            <rect x="225" y="135" width="6" height="6" rx="1" fill="#E5E7EB" />
            <rect x="237" y="135" width="6" height="6" rx="1" fill="#E5E7EB" />
            <rect x="249" y="135" width="6" height="6" rx="1" fill="#E5E7EB" />
            <rect x="261" y="135" width="6" height="6" rx="1" fill="#E5E7EB" />
            <rect x="177" y="147" width="6" height="6" rx="1" fill="#E5E7EB" />
            <rect x="189" y="147" width="6" height="6" rx="1" fill="#E5E7EB" />
            <rect x="201" y="147" width="6" height="6" rx="1" fill="#E5E7EB" />
            <rect x="213" y="147" width="6" height="6" rx="1" fill="#E5E7EB" />
            <rect x="225" y="147" width="6" height="6" rx="1" fill="#0D121D" />
            <rect x="237" y="147" width="6" height="6" rx="1" fill="#0D121D" />
            <rect x="249" y="147" width="6" height="6" rx="1" fill="#E5E7EB" />
            <rect x="261" y="147" width="6" height="6" rx="1" fill="#E5E7EB" />
            <rect x="177" y="159" width="6" height="6" rx="1" fill="#E5E7EB" />
            <rect x="189" y="159" width="6" height="6" rx="1" fill="#E5E7EB" />
            <rect x="201" y="159" width="6" height="6" rx="1" fill="#E5E7EB" />
            <rect x="213" y="159" width="6" height="6" rx="1" fill="#E5E7EB" />
            <rect x="225" y="159" width="6" height="6" rx="1" fill="#0D121D" />
            <rect x="237" y="159" width="6" height="6" rx="1" fill="#0D121D" />
            <rect x="249" y="159" width="6" height="6" rx="1" fill="#E5E7EB" />
            <rect x="261" y="159" width="6" height="6" rx="1" fill="#E5E7EB" />
            <rect x="177" y="171" width="6" height="6" rx="1" fill="#E5E7EB" />
            <rect x="189" y="171" width="6" height="6" rx="1" fill="#E5E7EB" />
            <rect x="201" y="171" width="6" height="6" rx="1" fill="#E5E7EB" />
            <rect x="213" y="171" width="6" height="6" rx="1" fill="#E5E7EB" />
            <rect x="225" y="171" width="6" height="6" rx="1" fill="#0D121D" />
            <rect x="237" y="171" width="6" height="6" rx="1" fill="#E5E7EB" />
            <rect x="24" y="35" width="259" height="192" rx="5.5" stroke="#101010" />
            <rect x="24" y="241.503" width="260" height="24" rx="6" fill="#F3F4F6" />
          </svg>
        ),
      },
    ];
  })();

const tabs = [
  {
    name: "HTML",
    href: "embedTabName=embed-code",
    icon: Code,
    type: "code",
    Component: forwardRef<
      HTMLTextAreaElement | HTMLIFrameElement | null,
      {
        embedType: EmbedType;
        calLink: string;
        previewState: PreviewState;
      }
    >(function EmbedHtml({ embedType, calLink, previewState }, ref) {
      const { t } = useLocale();
      if (ref instanceof Function || !ref) {
        return null;
      }
      if (ref.current && !(ref.current instanceof HTMLTextAreaElement)) {
        return null;
      }
      return (
        <>
          <div>
            <small className="text-subtle flex py-4">
              {t("place_where_cal_widget_appear", { appName: APP_NAME })}
            </small>
          </div>
          <TextArea
            data-testid="embed-code"
            ref={ref as typeof ref & MutableRefObject<HTMLTextAreaElement>}
            name="embed-code"
            className="text-default bg-default selection:bg-subtle h-[calc(100%-50px)] font-mono"
            style={{ resize: "none", overflow: "auto" }}
            readOnly
            value={
              `<!-- Cal ${embedType} embed code begins -->\n` +
              (embedType === "inline"
                ? `<div style="width:${getDimension(previewState.inline.width)};height:${getDimension(
                    previewState.inline.height
                  )};overflow:scroll" id="my-cal-inline"></div>\n`
                : "") +
              `<script type="text/javascript">
${getEmbedSnippetString()}
${getEmbedTypeSpecificString({ embedFramework: "HTML", embedType, calLink, previewState })}
</script>
<!-- Cal ${embedType} embed code ends -->`
            }
          />
          <p className="text-subtle hidden text-sm">{t("need_help_embedding")}</p>
        </>
      );
    }),
  },
  {
    name: "React",
    href: "embedTabName=embed-react",
    icon: Code,
    type: "code",
    Component: forwardRef<
      HTMLTextAreaElement | HTMLIFrameElement | null,
      {
        embedType: EmbedType;
        calLink: string;
        previewState: PreviewState;
      }
    >(function EmbedReact({ embedType, calLink, previewState }, ref) {
      const { t } = useLocale();
      if (ref instanceof Function || !ref) {
        return null;
      }
      if (ref.current && !(ref.current instanceof HTMLTextAreaElement)) {
        return null;
      }
      return (
        <>
          <small className="text-subtle flex py-4">{t("create_update_react_component")}</small>
          <TextArea
            data-testid="embed-react"
            ref={ref as typeof ref & MutableRefObject<HTMLTextAreaElement>}
            name="embed-react"
            className="text-default bg-default selection:bg-subtle h-[calc(100%-50px)] font-mono"
            readOnly
            style={{ resize: "none", overflow: "auto" }}
            value={`/* First make sure that you have installed the package */

/* If you are using yarn */
// yarn add @calcom/embed-react

/* If you are using npm */
// npm install @calcom/embed-react
${getEmbedTypeSpecificString({ embedFramework: "react", embedType, calLink, previewState })}
`}
          />
        </>
      );
    }),
  },
  {
    name: "Preview",
    href: "embedTabName=embed-preview",
    icon: Trello,
    type: "iframe",
    Component: forwardRef<
      HTMLIFrameElement | HTMLTextAreaElement | null,
      {
        calLink: string;
        embedType: EmbedType;
        previewState: PreviewState;
      }
    >(function Preview({ calLink, embedType }, ref) {
      if (ref instanceof Function || !ref) {
        return null;
      }
      if (ref.current && !(ref.current instanceof HTMLIFrameElement)) {
        return null;
      }
      return (
        <iframe
          ref={ref as typeof ref & MutableRefObject<HTMLIFrameElement>}
          data-testid="embed-preview"
          className="h-[100vh] border"
          width="100%"
          height="100%"
          src={`${WEBAPP_URL}/embed/preview.html?embedType=${embedType}&calLink=${calLink}`}
        />
      );
    }),
  },
];

function getEmbedSnippetString() {
  // TODO: Import this string from @calcom/embed-snippet
  return `(function (C, A, L) { let p = function (a, ar) { a.q.push(ar); }; let d = C.document; C.Cal = C.Cal || function () { let cal = C.Cal; let ar = arguments; if (!cal.loaded) { cal.ns = {}; cal.q = cal.q || []; d.head.appendChild(d.createElement("script")).src = A; cal.loaded = true; } if (ar[0] === L) { const api = function () { p(api, arguments); }; const namespace = ar[1]; api.q = api.q || []; typeof namespace === "string" ? (cal.ns[namespace] = api) && p(api, ar) : p(cal, ar); return; } p(cal, ar); }; })(window, "${EMBED_LIB_URL}", "init");
Cal("init", {origin:"${WEBAPP_URL}"});
`;
}

const ThemeSelectControl = ({
  children,
  ...props
}: ControlProps<
  {
    value: Theme;
    label: string;
  },
  false
>) => {
  return (
    <components.Control {...props}>
      <Sun className="text-subtle mr-2 h-4 w-4" />
      {children}
    </components.Control>
  );
};

const ChooseEmbedTypesDialogContent = () => {
  const { t } = useLocale();
  const router = useRouter();
<<<<<<< HEAD
  const searchParams = useSearchParams();
  const pathname = usePathname();
=======

>>>>>>> b5fd33d6
  return (
    <DialogContent className="rounded-lg p-10" type="creation" size="lg">
      <div className="mb-2">
        <h3 className="font-cal text-emphasis mb-2 text-2xl font-bold leading-none" id="modal-title">
          {t("how_you_want_add_cal_site", { appName: APP_NAME })}
        </h3>
        <div>
          <p className="text-subtle text-sm">{t("choose_ways_put_cal_site", { appName: APP_NAME })}</p>
        </div>
      </div>
      <div className="items-start space-y-2 md:flex md:space-y-0">
        {embeds(t).map((embed, index) => (
          <button
            className="hover:bg-subtle bg-muted w-full rounded-md border border-transparent p-6 text-left hover:rounded-md ltr:mr-4 ltr:last:mr-0 rtl:ml-4 rtl:last:ml-0 lg:w-1/3"
            key={index}
            data-testid={embed.type}
            onClick={() => {
              goto(
                router,
                {
                  embedType: embed.type,
                },
                pathname,
                searchParams
              );
            }}>
            <div className="bg-default order-none box-border flex-none rounded-md border border-solid dark:bg-transparent dark:invert">
              {embed.illustration}
            </div>
            <div className="text-emphasis mt-4 font-semibold">{embed.title}</div>
            <p className="text-subtle mt-2 text-sm">{embed.subtitle}</p>
          </button>
        ))}
      </div>
    </DialogContent>
  );
};

const EmbedTypeCodeAndPreviewDialogContent = ({
  embedType,
  embedUrl,
}: {
  embedType: EmbedType;
  embedUrl: string;
}) => {
  const searchParams = useSearchParams();
  const pathname = usePathname();
  const { t } = useLocale();

  const router = useRouter();
  const iframeRef = useRef<HTMLIFrameElement>(null);
  const dialogContentRef = useRef<HTMLDivElement>(null);
  const flags = useFlagMap();
  const isBookerLayoutsEnabled = flags["booker-layouts"] === true;

  const s = (href: string) => {
    const _searchParams = new URLSearchParams(searchParams);
    const [a, b] = href.split("=");
    _searchParams.set(a, b);
    return `${pathname?.split("?")[0]}?${_searchParams.toString()}`;
  };
  const parsedTabs = tabs.map((t) => ({ ...t, href: s(t.href) }));
  const embedCodeRefs: Record<(typeof tabs)[0]["name"], RefObject<HTMLTextAreaElement>> = {};
  tabs
    .filter((tab) => tab.type === "code")
    .forEach((codeTab) => {
      embedCodeRefs[codeTab.name] = createRef();
    });

  const refOfEmbedCodesRefs = useRef(embedCodeRefs);
  const embed = embeds(t).find((embed) => embed.type === embedType);

  const [isEmbedCustomizationOpen, setIsEmbedCustomizationOpen] = useState(true);
  const [isBookingCustomizationOpen, setIsBookingCustomizationOpen] = useState(true);
  const [previewState, setPreviewState] = useState<PreviewState>({
    inline: {
      width: "100%",
      height: "100%",
    },
    theme: Theme.auto,
    layout: BookerLayouts.MONTH_VIEW,
    floatingPopup: {},
    elementClick: {},
    hideEventTypeDetails: false,
    palette: {
      brandColor: "#000000",
    },
  });

  const close = () => {
    removeQueryParams(router, ["dialog", ...queryParamsForDialog], pathname, searchParams);
  };

  // Use embed-code as default tab
  if (!searchParams?.get("embedTabName")) {
    goto(
      router,
      {
        embedTabName: "embed-code",
      },
      pathname,
      searchParams
    );
  }

  if (!embed || !embedUrl) {
    close();
    return null;
  }

  const calLink = decodeURIComponent(embedUrl);

  const addToPalette = (update: (typeof previewState)["palette"]) => {
    setPreviewState((previewState) => {
      return {
        ...previewState,
        palette: {
          ...previewState.palette,
          ...update,
        },
      };
    });
  };

  const previewInstruction = (instruction: { name: string; arg: unknown }) => {
    iframeRef.current?.contentWindow?.postMessage(
      {
        mode: "cal:preview",
        type: "instruction",
        instruction,
      },
      "*"
    );
  };

  const inlineEmbedDimensionUpdate = ({ width, height }: { width: string; height: string }) => {
    iframeRef.current?.contentWindow?.postMessage(
      {
        mode: "cal:preview",
        type: "inlineEmbedDimensionUpdate",
        data: {
          width: getDimension(width),
          height: getDimension(height),
        },
      },
      "*"
    );
  };

  previewInstruction({
    name: "ui",
    arg: {
      theme: previewState.theme,
      layout: previewState.layout,
      hideEventTypeDetails: previewState.hideEventTypeDetails,
      styles: {
        branding: {
          ...previewState.palette,
        },
      },
    },
  });

  if (embedType === "floating-popup") {
    previewInstruction({
      name: "floatingButton",
      arg: {
        attributes: {
          id: "my-floating-button",
        },
        ...previewState.floatingPopup,
      },
    });
  }

  if (embedType === "inline") {
    inlineEmbedDimensionUpdate({
      width: previewState.inline.width,
      height: previewState.inline.height,
    });
  }

  const ThemeOptions = [
    { value: Theme.auto, label: "Auto" },
    { value: Theme.dark, label: "Dark Theme" },
    { value: Theme.light, label: "Light Theme" },
  ];

  const layoutOptions = [
    { value: BookerLayouts.MONTH_VIEW, label: t("bookerlayout_month_view") },
    { value: BookerLayouts.WEEK_VIEW, label: t("bookerlayout_week_view") },
    { value: BookerLayouts.COLUMN_VIEW, label: t("bookerlayout_column_view") },
  ];

  const FloatingPopupPositionOptions = [
    {
      value: "bottom-right",
      label: "Bottom right",
    },
    {
      value: "bottom-left",
      label: "Bottom left",
    },
  ];

  return (
    <DialogContent
      ref={dialogContentRef}
      className="rounded-lg p-0.5 sm:max-w-[80rem]"
      enableOverflow
      type="creation">
      <div className="flex">
        <div className="bg-muted flex w-1/3 flex-col p-8">
          <h3
            className="text-emphasis mb-2.5 flex items-center text-xl font-semibold leading-5"
            id="modal-title">
            <button
              className="h-6 w-6"
              onClick={() => {
                removeQueryParams(router, ["embedType", "embedTabName"], pathname, searchParams);
              }}>
              <ArrowLeft className="mr-4 w-4" />
            </button>
            {embed.title}
          </h3>
          <h4 className="text-subtle mb-6 text-sm font-normal">{embed.subtitle}</h4>
          <div className="flex flex-col">
            <div className={classNames("font-medium", embedType === "element-click" ? "hidden" : "")}>
              <Collapsible
                open={isEmbedCustomizationOpen}
                onOpenChange={() => setIsEmbedCustomizationOpen((val) => !val)}>
                <CollapsibleContent className="text-sm">
                  <div className={classNames(embedType === "inline" ? "block" : "hidden")}>
                    {/*TODO: Add Auto/Fixed toggle from Figma */}
                    <div className="text-default mb-[9px] text-sm">Window sizing</div>
                    <div className="justify-left mb-6 flex items-center !font-normal ">
                      <div className="mr-[9px]">
                        <TextField
                          labelProps={{ className: "hidden" }}
                          className="focus:ring-offset-0"
                          required
                          value={previewState.inline.width}
                          onChange={(e) => {
                            setPreviewState((previewState) => {
                              const width = e.target.value || "100%";

                              return {
                                ...previewState,
                                inline: {
                                  ...previewState.inline,
                                  width,
                                },
                              };
                            });
                          }}
                          addOnLeading={<>W</>}
                        />
                      </div>

                      <TextField
                        labelProps={{ className: "hidden" }}
                        className="focus:ring-offset-0"
                        value={previewState.inline.height}
                        required
                        onChange={(e) => {
                          const height = e.target.value || "100%";

                          setPreviewState((previewState) => {
                            return {
                              ...previewState,
                              inline: {
                                ...previewState.inline,
                                height,
                              },
                            };
                          });
                        }}
                        addOnLeading={<>H</>}
                      />
                    </div>
                  </div>
                  <div
                    className={classNames(
                      "items-center justify-between",
                      embedType === "floating-popup" ? "text-emphasis" : "hidden"
                    )}>
                    <div className="mb-2 text-sm">Button text</div>
                    {/* Default Values should come from preview iframe */}
                    <TextField
                      labelProps={{ className: "hidden" }}
                      onChange={(e) => {
                        setPreviewState((previewState) => {
                          return {
                            ...previewState,
                            floatingPopup: {
                              ...previewState.floatingPopup,
                              buttonText: e.target.value,
                            },
                          };
                        });
                      }}
                      defaultValue={t("book_my_cal")}
                      required
                    />
                  </div>
                  <div
                    className={classNames(
                      "mt-4 flex items-center justify-start",
                      embedType === "floating-popup"
                        ? "text-emphasis space-x-2 rtl:space-x-reverse"
                        : "hidden"
                    )}>
                    <Switch
                      defaultChecked={true}
                      onCheckedChange={(checked) => {
                        setPreviewState((previewState) => {
                          return {
                            ...previewState,
                            floatingPopup: {
                              ...previewState.floatingPopup,
                              hideButtonIcon: !checked,
                            },
                          };
                        });
                      }}
                    />
                    <div className="text-default my-2 text-sm">Display calendar icon</div>
                  </div>
                  <div
                    className={classNames(
                      "mt-4 items-center justify-between",
                      embedType === "floating-popup" ? "text-emphasis" : "hidden"
                    )}>
                    <div className="mb-2">Position of button</div>
                    <Select
                      onChange={(position) => {
                        setPreviewState((previewState) => {
                          return {
                            ...previewState,
                            floatingPopup: {
                              ...previewState.floatingPopup,
                              buttonPosition: position?.value,
                            },
                          };
                        });
                      }}
                      defaultValue={FloatingPopupPositionOptions[0]}
                      options={FloatingPopupPositionOptions}
                    />
                  </div>
                  <div className="mt-3 flex flex-col xl:flex-row xl:justify-between">
                    <div className={classNames("mt-4", embedType === "floating-popup" ? "" : "hidden")}>
                      <div className="whitespace-nowrap">Button color</div>
                      <div className="mt-2 w-40 xl:mt-0 xl:w-full">
                        <ColorPicker
                          className="w-[130px]"
                          popoverAlign="start"
                          container={dialogContentRef?.current ?? undefined}
                          defaultValue="#000000"
                          onChange={(color) => {
                            setPreviewState((previewState) => {
                              return {
                                ...previewState,
                                floatingPopup: {
                                  ...previewState.floatingPopup,
                                  buttonColor: color,
                                },
                              };
                            });
                          }}
                        />
                      </div>
                    </div>
                    <div className={classNames("mt-4", embedType === "floating-popup" ? "" : "hidden")}>
                      <div className="whitespace-nowrap">Text color</div>
                      <div className="mb-6 mt-2 w-40 xl:mt-0 xl:w-full">
                        <ColorPicker
                          className="w-[130px]"
                          popoverAlign="start"
                          container={dialogContentRef?.current ?? undefined}
                          defaultValue="#000000"
                          onChange={(color) => {
                            setPreviewState((previewState) => {
                              return {
                                ...previewState,
                                floatingPopup: {
                                  ...previewState.floatingPopup,
                                  buttonTextColor: color,
                                },
                              };
                            });
                          }}
                        />
                      </div>
                    </div>
                  </div>
                </CollapsibleContent>
              </Collapsible>
            </div>
            <div className="font-medium">
              <Collapsible
                open={isBookingCustomizationOpen}
                onOpenChange={() => setIsBookingCustomizationOpen((val) => !val)}>
                <CollapsibleContent>
                  <div className="text-sm">
                    <Label className="mb-6">
                      <div className="mb-2">Theme</div>
                      <Select
                        className="w-full"
                        defaultValue={ThemeOptions[0]}
                        components={{
                          Control: ThemeSelectControl,
                          IndicatorSeparator: () => null,
                        }}
                        onChange={(option) => {
                          if (!option) {
                            return;
                          }
                          setPreviewState((previewState) => {
                            return {
                              ...previewState,
                              theme: option.value,
                            };
                          });
                        }}
                        options={ThemeOptions}
                      />
                    </Label>
                    <div className="mb-6 flex items-center justify-start space-x-2 rtl:space-x-reverse">
                      <Switch
                        checked={previewState.hideEventTypeDetails}
                        onCheckedChange={(checked) => {
                          setPreviewState((previewState) => {
                            return {
                              ...previewState,
                              hideEventTypeDetails: checked,
                            };
                          });
                        }}
                      />
                      <div className="text-default text-sm">{t("hide_eventtype_details")}</div>
                    </div>
                    {[
                      { name: "brandColor", title: "Brand Color" },
                      // { name: "lightColor", title: "Light Color" },
                      // { name: "lighterColor", title: "Lighter Color" },
                      // { name: "lightestColor", title: "Lightest Color" },
                      // { name: "highlightColor", title: "Highlight Color" },
                      // { name: "medianColor", title: "Median Color" },
                    ].map((palette) => (
                      <Label key={palette.name} className="mb-6">
                        <div className="mb-2">{palette.title}</div>
                        <div className="w-full">
                          <ColorPicker
                            popoverAlign="start"
                            container={dialogContentRef?.current ?? undefined}
                            defaultValue="#000000"
                            onChange={(color) => {
                              addToPalette({
                                [palette.name as keyof (typeof previewState)["palette"]]: color,
                              });
                            }}
                          />
                        </div>
                      </Label>
                    ))}
                    {isBookerLayoutsEnabled && (
                      <Label className="mb-6">
                        <div className="mb-2">{t("layout")}</div>
                        <Select
                          className="w-full"
                          defaultValue={layoutOptions[0]}
                          onChange={(option) => {
                            if (!option) {
                              return;
                            }
                            setPreviewState((previewState) => {
                              const config = {
                                ...(previewState.floatingPopup.config ?? {}),
                                layout: option.value,
                              };
                              return {
                                ...previewState,
                                floatingPopup: {
                                  config,
                                },
                                layout: option.value,
                              };
                            });
                          }}
                          options={layoutOptions}
                        />
                      </Label>
                    )}
                  </div>
                </CollapsibleContent>
              </Collapsible>
            </div>
          </div>
        </div>
        <div className="flex w-2/3 flex-col p-8">
          <HorizontalTabs data-testid="embed-tabs" tabs={parsedTabs} linkProps={{ shallow: true }} />
          {tabs.map((tab) => {
            return (
              <div
                key={tab.href}
                className={classNames(
                  searchParams?.get("embedTabName") === tab.href.split("=")[1]
                    ? "flex flex-grow flex-col"
                    : "hidden"
                )}>
                <div className="flex h-[55vh] flex-grow flex-col">
                  {tab.type === "code" ? (
                    <tab.Component
                      embedType={embedType}
                      calLink={calLink}
                      previewState={previewState}
                      ref={refOfEmbedCodesRefs.current[tab.name]}
                    />
                  ) : (
                    <tab.Component
                      embedType={embedType}
                      calLink={calLink}
                      previewState={previewState}
                      ref={iframeRef}
                    />
                  )}
                </div>
<<<<<<< HEAD
                <div className={searchParams?.get("embedTabName") == "embed-preview" ? "block" : "hidden"} />
                <div className="mt-8 flex flex-row-reverse gap-x-2">
=======
                <div className={router.query.embedTabName == "embed-preview" ? "mt-2 block" : "hidden"} />
                <DialogFooter
                  className="mt-10 flex flex-row-reverse gap-x-2"
                  showDivider
                  customDividerClassNames="w-2/3">
                  <DialogClose />
>>>>>>> b5fd33d6
                  {tab.type === "code" ? (
                    <Button
                      type="submit"
                      onClick={() => {
                        const currentTabCodeEl = refOfEmbedCodesRefs.current[tab.name].current;
                        if (!currentTabCodeEl) {
                          return;
                        }
                        navigator.clipboard.writeText(currentTabCodeEl.value);
                        showToast(t("code_copied"), "success");
                      }}>
                      {t("copy_code")}
                    </Button>
                  ) : null}
                </DialogFooter>
              </div>
            );
          })}
        </div>
      </div>
    </DialogContent>
  );
};

export const EmbedDialog = () => {
  const searchParams = useSearchParams();
  const embedUrl: string = searchParams?.get("embedUrl") as string;
  return (
<<<<<<< HEAD
    <Dialog
      name="embed"
      clearQueryParamsOnClose={queryParamsForDialog}
      onOpenChange={(open) => {
        if (!open) window.resetEmbedStatus();
      }}>
      {!searchParams?.get("embedType") ? (
=======
    <Dialog name="embed" clearQueryParamsOnClose={queryParamsForDialog}>
      {!router.query.embedType ? (
>>>>>>> b5fd33d6
        <ChooseEmbedTypesDialogContent />
      ) : (
        <EmbedTypeCodeAndPreviewDialogContent
          embedType={searchParams?.get("embedType") as EmbedType}
          embedUrl={embedUrl}
        />
      )}
    </Dialog>
  );
};
type EmbedButtonProps<T> = {
  embedUrl: string;
  children?: React.ReactNode;
  className?: string;
  as?: T;
};

export const EmbedButton = <T extends React.ElementType>({
  embedUrl,
  children,
  className = "",
  as,
  ...props
}: EmbedButtonProps<T> & React.ComponentPropsWithoutRef<T>) => {
  const router = useRouter();
  const searchParams = useSearchParams();
  const pathname = usePathname();
  className = classNames("hidden lg:inline-flex", className);
  const openEmbedModal = () => {
    goto(
      router,
      {
        dialog: "embed",
        embedUrl,
      },
      pathname,
      searchParams
    );
  };
  const Component = as ?? Button;

  return (
    <Component
      {...props}
      className={className}
      data-test-embed-url={embedUrl}
      data-testid="embed"
      type="button"
      onClick={() => {
        openEmbedModal();
      }}>
      {children}
    </Component>
  );
};<|MERGE_RESOLUTION|>--- conflicted
+++ resolved
@@ -724,12 +724,8 @@
 const ChooseEmbedTypesDialogContent = () => {
   const { t } = useLocale();
   const router = useRouter();
-<<<<<<< HEAD
   const searchParams = useSearchParams();
   const pathname = usePathname();
-=======
-
->>>>>>> b5fd33d6
   return (
     <DialogContent className="rounded-lg p-10" type="creation" size="lg">
       <div className="mb-2">
@@ -1258,17 +1254,12 @@
                     />
                   )}
                 </div>
-<<<<<<< HEAD
-                <div className={searchParams?.get("embedTabName") == "embed-preview" ? "block" : "hidden"} />
-                <div className="mt-8 flex flex-row-reverse gap-x-2">
-=======
-                <div className={router.query.embedTabName == "embed-preview" ? "mt-2 block" : "hidden"} />
+                <div className={searchParams?.get("embedTabName") == "embed-preview" ? "mt-2 block" : "hidden"} />
                 <DialogFooter
                   className="mt-10 flex flex-row-reverse gap-x-2"
                   showDivider
                   customDividerClassNames="w-2/3">
                   <DialogClose />
->>>>>>> b5fd33d6
                   {tab.type === "code" ? (
                     <Button
                       type="submit"
@@ -1297,18 +1288,8 @@
   const searchParams = useSearchParams();
   const embedUrl: string = searchParams?.get("embedUrl") as string;
   return (
-<<<<<<< HEAD
-    <Dialog
-      name="embed"
-      clearQueryParamsOnClose={queryParamsForDialog}
-      onOpenChange={(open) => {
-        if (!open) window.resetEmbedStatus();
-      }}>
+    <Dialog name="embed" clearQueryParamsOnClose={queryParamsForDialog}>
       {!searchParams?.get("embedType") ? (
-=======
-    <Dialog name="embed" clearQueryParamsOnClose={queryParamsForDialog}>
-      {!router.query.embedType ? (
->>>>>>> b5fd33d6
         <ChooseEmbedTypesDialogContent />
       ) : (
         <EmbedTypeCodeAndPreviewDialogContent
