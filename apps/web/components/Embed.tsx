--- conflicted
+++ resolved
@@ -821,15 +821,10 @@
       enableOverflow
       type="creation">
       <div className="flex">
-<<<<<<< HEAD
         <div className="bg-muted flex w-1/3 flex-col p-8">
-          <h3 className="text-emphasis mb-2 flex text-xl font-bold leading-6" id="modal-title">
-=======
-        <div className="flex w-1/3 flex-col bg-gray-50 p-8">
           <h3
-            className="mb-2.5 flex items-center text-xl font-semibold leading-5 text-gray-900"
+            className="text-emphasis mb-2.5 flex items-center text-xl font-semibold leading-5"
             id="modal-title">
->>>>>>> 9d61dc2f
             <button
               className="h-6 w-6"
               onClick={() => {
@@ -839,43 +834,7 @@
             </button>
             {embed.title}
           </h3>
-<<<<<<< HEAD
-          <hr className={classNames("border-emphasis mt-4", embedType === "element-click" ? "hidden" : "")} />
-          <div className="flex flex-col overflow-y-auto">
-            <div className={classNames("mt-4 font-medium", embedType === "element-click" ? "hidden" : "")}>
-              <Collapsible
-                open={isEmbedCustomizationOpen}
-                onOpenChange={() => setIsEmbedCustomizationOpen((val) => !val)}>
-                <CollapsibleTrigger
-                  type="button"
-                  className="text-emphasis flex w-full items-center text-base font-medium">
-                  <div>
-                    {embedType === "inline"
-                      ? "Inline Embed Customization"
-                      : embedType === "floating-popup"
-                      ? "Floating Popup Customization"
-                      : "Element Click Customization"}
-                  </div>
-                  <FiChevronRight
-                    className={`${
-                      isEmbedCustomizationOpen ? "rotate-90 transform" : ""
-                    } text-subtle ml-auto h-5 w-5`}
-                  />
-                </CollapsibleTrigger>
-                <CollapsibleContent className="text-default text-sm">
-                  <div className={classNames("mt-6", embedType === "inline" ? "block" : "hidden")}>
-                    {/*TODO: Add Auto/Fixed toggle from Figma */}
-                    <div className="text-default text-sm">Embed Window Sizing</div>
-                    <div className="justify-left flex items-center">
-                      <TextField
-                        labelProps={{ className: "hidden" }}
-                        required
-                        value={previewState.inline.width}
-                        onChange={(e) => {
-                          setPreviewState((previewState) => {
-                            const width = e.target.value || "100%";
-=======
-          <h4 className="mb-6 text-sm font-normal text-gray-500">{embed.subtitle}</h4>
+          <h4 className="text-emphasis mb-6 text-sm font-normal">{embed.subtitle}</h4>
           <div className="flex flex-col">
             <div className={classNames("font-medium", embedType === "element-click" ? "hidden" : "")}>
               <Collapsible
@@ -884,7 +843,7 @@
                 <CollapsibleContent className="text-sm">
                   <div className={classNames(embedType === "inline" ? "block" : "hidden")}>
                     {/*TODO: Add Auto/Fixed toggle from Figma */}
-                    <div className="mb-[9px] text-sm">Window sizing</div>
+                    <div className="text-default mb-[9px] text-sm">Window sizing</div>
                     <div className="justify-left flex items-center !font-normal">
                       <div className="mr-[9px]">
                         <TextField
@@ -908,7 +867,6 @@
                           addOnLeading={<>W</>}
                         />
                       </div>
->>>>>>> 9d61dc2f
 
                       <TextField
                         labelProps={{ className: "hidden" }}
@@ -1044,26 +1002,10 @@
                 </CollapsibleContent>
               </Collapsible>
             </div>
-<<<<<<< HEAD
-            <hr className="border-subtle mt-4" />
-            <div className="mt-4 font-medium">
-              <Collapsible
-                open={isBookingCustomizationOpen}
-                onOpenChange={() => setIsBookingCustomizationOpen((val) => !val)}>
-                <CollapsibleTrigger className="flex w-full" type="button">
-                  <div className="text-emphasis  text-base font-medium">Cal Booking Customization</div>
-                  <FiChevronRight
-                    className={`${
-                      isBookingCustomizationOpen ? "rotate-90 transform" : ""
-                    } text-subtle ml-auto h-5 w-5`}
-                  />
-                </CollapsibleTrigger>
-=======
             <div className="font-medium">
               <Collapsible
                 open={isBookingCustomizationOpen}
                 onOpenChange={() => setIsBookingCustomizationOpen((val) => !val)}>
->>>>>>> 9d61dc2f
                 <CollapsibleContent>
                   <div className="mt-6 text-sm">
                     <div className="mb-6 flex items-center justify-start space-x-2 rtl:space-x-reverse">
