import { Collapsible, CollapsibleContent } from "@radix-ui/react-collapsible";
import classNames from "classnames";
import { useSession } from "next-auth/react";
import type { TFunction } from "next-i18next";
import type { AppRouterInstance } from "next/dist/shared/lib/app-router-context";
import type { ReadonlyURLSearchParams } from "next/navigation";
import { usePathname, useRouter, useSearchParams } from "next/navigation";
import type { MutableRefObject, RefObject } from "react";
import { createRef, forwardRef, useRef, useState } from "react";
import type { ControlProps } from "react-select";
import { components } from "react-select";
import { shallow } from "zustand/shallow";

import type { Dayjs } from "@calcom/dayjs";
import dayjs from "@calcom/dayjs";
import { AvailableTimes } from "@calcom/features/bookings";
import { useInitializeBookerStore, useBookerStore } from "@calcom/features/bookings/Booker/store";
import type { BookerLayout } from "@calcom/features/bookings/Booker/types";
import { useEvent, useScheduleForEvent } from "@calcom/features/bookings/Booker/utils/event";
import { useTimePreferences } from "@calcom/features/bookings/lib/timePreferences";
import DatePicker from "@calcom/features/calendars/DatePicker";
import { useFlagMap } from "@calcom/features/flags/context/provider";
import { useNonEmptyScheduleDays } from "@calcom/features/schedules";
import { useSlotsForDate } from "@calcom/features/schedules/lib/use-schedule/useSlotsForDate";
import { CAL_URL } from "@calcom/lib/constants";
import { APP_NAME, EMBED_LIB_URL, IS_SELF_HOSTED, WEBAPP_URL } from "@calcom/lib/constants";
import { weekdayToWeekIndex } from "@calcom/lib/date-fns";
import { useLocale } from "@calcom/lib/hooks/useLocale";
import { BookerLayouts } from "@calcom/prisma/zod-utils";
import type { RouterOutputs } from "@calcom/trpc/react";
import { trpc } from "@calcom/trpc/react";
import { TimezoneSelect } from "@calcom/ui";
import {
  Button,
  ColorPicker,
  Dialog,
  DialogClose,
  DialogContent,
  DialogFooter,
  HorizontalTabs,
  Label,
  Select,
  showToast,
  Switch,
  TextArea,
  TextField,
} from "@calcom/ui";
<<<<<<< HEAD
import { ArrowLeft, Code, Sun, Trello } from "@calcom/ui/components/icon";
=======
import { Code, Trello, Sun, ArrowLeft, ArrowDown, ArrowUp } from "@calcom/ui/components/icon";
>>>>>>> f168ec8d

type EventType = RouterOutputs["viewer"]["eventTypes"]["get"]["eventType"] | undefined;
type EmbedType = "inline" | "floating-popup" | "element-click" | "email";
type EmbedFramework = "react" | "HTML";

const enum Theme {
  auto = "auto",
  light = "light",
  dark = "dark",
}

const EMBED_CAL_ORIGIN = WEBAPP_URL;
const EMBED_CAL_JS_URL = `${WEBAPP_URL}/embed/embed.js`;

type PreviewState = {
  inline: {
    width: string;
    height: string;
  };
  theme: Theme;
  floatingPopup: {
    config?: {
      layout: BookerLayouts;
    };
    [key: string]: string | boolean | undefined | Record<string, string>;
  };
  elementClick: Record<string, string>;
  palette: {
    brandColor: string;
  };
  hideEventTypeDetails: boolean;
  layout: BookerLayouts;
};
const queryParamsForDialog = ["embedType", "embedTabName", "embedUrl", "eventId"];

const getDimension = (dimension: string) => {
  if (dimension.match(/^\d+$/)) {
    dimension = `${dimension}%`;
  }
  return dimension;
};

const goto = (
  router: AppRouterInstance,
  newSearchParams: Record<string, string>,
  pathname: string,
  searchParams: ReadonlyURLSearchParams
) => {
  const newQuery = new URLSearchParams(searchParams);
  Object.keys(newSearchParams).forEach((key) => {
    newQuery.set(key, newSearchParams[key]);
  });
  router.push(`${pathname}?${newQuery.toString()}`);
};

const removeQueryParams = (
  router: AppRouterInstance,
  queryParams: string[],
  pathname: string,
  searchParams: ReadonlyURLSearchParams
) => {
  const params = new URLSearchParams(searchParams);

  queryParams.forEach((param) => {
    params.delete(param);
  });

  router.push(`${pathname}?${params.toString()}`);
};

const getQueryParam = (queryParam: string) => {
  const params = new URLSearchParams(window.location.search);

  return params.get(queryParam);
};

/**
 * It allows us to show code with certain reusable blocks indented according to the block variable placement
 * So, if you add a variable ${abc} with indentation of 4 spaces, it will automatically indent all newlines in `abc` with the same indent before constructing the final string
 * `A${var}C` with var = "B" ->   partsWithoutBlock=['A','C'] blocksOrVariables=['B']
 */
const code = (partsWithoutBlock: TemplateStringsArray, ...blocksOrVariables: string[]) => {
  const constructedCode: string[] = [];
  for (let i = 0; i < partsWithoutBlock.length; i++) {
    const partWithoutBlock = partsWithoutBlock[i];
    // blocksOrVariables length would always be 1 less than partsWithoutBlock
    // So, last item should be concatenated as is.
    if (i >= blocksOrVariables.length) {
      constructedCode.push(partWithoutBlock);
      continue;
    }
    const block = blocksOrVariables[i];
    const indentedBlock: string[] = [];
    let indent = "";
    block.split("\n").forEach((line) => {
      indentedBlock.push(line);
    });
    // non-null assertion is okay because we know that we are referencing last element.
    // eslint-disable-next-line @typescript-eslint/no-non-null-assertion
    const indentationMatch = partWithoutBlock
      .split("\n")
      .at(-1)!
      .match(/(^[\t ]*).*$/);
    if (indentationMatch) {
      indent = indentationMatch[1];
    }
    constructedCode.push(partWithoutBlock + indentedBlock.join("\n" + indent));
  }
  return constructedCode.join("");
};

const getInstructionString = ({
  apiName,
  instructionName,
  instructionArg,
}: {
  apiName: string;
  instructionName: string;
  instructionArg: Record<string, unknown>;
}) => {
  return `${apiName}("${instructionName}", ${JSON.stringify(instructionArg)});`;
};

const getEmbedUIInstructionString = ({
  apiName,
  theme,
  brandColor,
  hideEventTypeDetails,
  layout,
}: {
  apiName: string;
  theme?: string;
  brandColor: string;
  hideEventTypeDetails: boolean;
  layout?: string;
}) => {
  theme = theme !== "auto" ? theme : undefined;
  return getInstructionString({
    apiName,
    instructionName: "ui",
    instructionArg: {
      theme,
      styles: {
        branding: {
          brandColor,
        },
      },
      hideEventTypeDetails: hideEventTypeDetails,
      layout,
    },
  });
};

// eslint-disable-next-line @typescript-eslint/no-explicit-any
const Codes: Record<string, Record<string, (...args: any[]) => string>> = {
  react: {
    inline: ({
      calLink,
      uiInstructionCode,
      previewState,
    }: {
      calLink: string;
      uiInstructionCode: string;
      previewState: PreviewState;
    }) => {
      const width = getDimension(previewState.inline.width);
      const height = getDimension(previewState.inline.height);
      return code`
import Cal, { getCalApi } from "@calcom/embed-react";
import { useEffect } from "react";
export default function MyApp() {
  useEffect(()=>{
    (async function () {
      const cal = await getCalApi();
      ${uiInstructionCode}
    })();
  }, [])
  return <Cal
    calLink="${calLink}"
    style={{width:"${width}",height:"${height}",overflow:"scroll"}}
    ${previewState.layout ? "config={{layout: '" + previewState.layout + "'}}" : ""}${
        IS_SELF_HOSTED
          ? `
    calOrigin="${EMBED_CAL_ORIGIN}"
    calJsUrl="${EMBED_CAL_JS_URL}"`
          : ""
      }
  />;
};`;
    },
    "floating-popup": ({
      floatingButtonArg,
      uiInstructionCode,
    }: {
      floatingButtonArg: string;
      uiInstructionCode: string;
    }) => {
      return code`
import { getCalApi } from "@calcom/embed-react";
import { useEffect } from "react";
export default function App() {
  useEffect(()=>{
    (async function () {
      const cal = await getCalApi(${IS_SELF_HOSTED ? `"${EMBED_CAL_JS_URL}"` : ""});
      cal("floatingButton", ${floatingButtonArg});
      ${uiInstructionCode}
    })();
  }, [])
};`;
    },
    "element-click": ({
      calLink,
      uiInstructionCode,
      previewState,
    }: {
      calLink: string;
      uiInstructionCode: string;
      previewState: PreviewState;
    }) => {
      return code`
import { getCalApi } from "@calcom/embed-react";
import { useEffect } from "react";
export default function App() {
  useEffect(()=>{
    (async function () {
      const cal = await getCalApi(${IS_SELF_HOSTED ? `"${EMBED_CAL_JS_URL}"` : ""});
      ${uiInstructionCode}
    })();
  }, [])
  return <button
    data-cal-link="${calLink}"${IS_SELF_HOSTED ? `\ndata-cal-origin="${EMBED_CAL_ORIGIN}"` : ""}
    ${`data-cal-config='${JSON.stringify({
      layout: previewState.layout,
    })}'`}
    >Click me</button>;
};`;
    },
  },
  HTML: {
    inline: ({
      calLink,
      uiInstructionCode,
      previewState,
    }: {
      calLink: string;
      uiInstructionCode: string;
      previewState: PreviewState;
    }) => {
      return code`Cal("inline", {
  elementOrSelector:"#my-cal-inline",
  calLink: "${calLink}",
  layout: "${previewState.layout}"
});

${uiInstructionCode}`;
    },

    "floating-popup": ({
      floatingButtonArg,
      uiInstructionCode,
    }: {
      floatingButtonArg: string;
      uiInstructionCode: string;
    }) => {
      return code`Cal("floatingButton", ${floatingButtonArg});
${uiInstructionCode}`;
    },
    "element-click": ({
      calLink,
      uiInstructionCode,
      previewState,
    }: {
      calLink: string;
      uiInstructionCode: string;
      previewState: PreviewState;
    }) => {
      return code`
// Important: Please add following attributes to the element you want to open Cal on click
// \`data-cal-link="${calLink}"\`
// \`data-cal-config='${JSON.stringify({
        layout: previewState.layout,
      })}'\`

${uiInstructionCode}`;
    },
  },
};

const getEmbedTypeSpecificString = ({
  embedFramework,
  embedType,
  calLink,
  previewState,
}: {
  embedFramework: EmbedFramework;
  embedType: EmbedType;
  calLink: string;
  previewState: PreviewState;
}) => {
  const frameworkCodes = Codes[embedFramework];
  if (!frameworkCodes) {
    throw new Error(`No code available for the framework:${embedFramework}`);
  }
  if (embedType === "email") return "";
  let uiInstructionStringArg: {
    apiName: string;
    theme: PreviewState["theme"];
    brandColor: string;
    hideEventTypeDetails: boolean;
    layout?: BookerLayout;
  };
  if (embedFramework === "react") {
    uiInstructionStringArg = {
      apiName: "cal",
      theme: previewState.theme,
      brandColor: previewState.palette.brandColor,
      hideEventTypeDetails: previewState.hideEventTypeDetails,
      layout: previewState.layout,
    };
  } else {
    uiInstructionStringArg = {
      apiName: "Cal",
      theme: previewState.theme,
      brandColor: previewState.palette.brandColor,
      hideEventTypeDetails: previewState.hideEventTypeDetails,
      layout: previewState.layout,
    };
  }
  if (!frameworkCodes[embedType]) {
    throw new Error(`Code not available for framework:${embedFramework} and embedType:${embedType}`);
  }
  if (embedType === "inline") {
    return frameworkCodes[embedType]({
      calLink,
      uiInstructionCode: getEmbedUIInstructionString(uiInstructionStringArg),
      previewState,
    });
  } else if (embedType === "floating-popup") {
    const floatingButtonArg = {
      calLink,
      ...(IS_SELF_HOSTED ? { calOrigin: EMBED_CAL_ORIGIN } : null),
      ...previewState.floatingPopup,
    };
    return frameworkCodes[embedType]({
      floatingButtonArg: JSON.stringify(floatingButtonArg),
      uiInstructionCode: getEmbedUIInstructionString(uiInstructionStringArg),
      previewState,
    });
  } else if (embedType === "element-click") {
    return frameworkCodes[embedType]({
      calLink,
      uiInstructionCode: getEmbedUIInstructionString(uiInstructionStringArg),
      previewState,
    });
  }
  return "";
};

const embeds = (t: TFunction) =>
  (() => {
    return [
      {
        title: t("inline_embed"),
        subtitle: t("load_inline_content"),
        type: "inline",
        illustration: (
          <svg
            width="100%"
            height="100%"
            className="rounded-md"
            viewBox="0 0 308 265"
            fill="none"
            xmlns="http://www.w3.org/2000/svg">
            <path
              d="M0 1.99999C0 0.895423 0.895431 0 2 0H306C307.105 0 308 0.895431 308 2V263C308 264.105 307.105 265 306 265H2C0.895431 265 0 264.105 0 263V1.99999Z"
              fill="white"
            />
            <rect x="24" width="260" height="38.5" rx="6" fill="#F3F4F6" />
            <rect x="24.5" y="51" width="139" height="163" rx="1.5" fill="#F8F8F8" />
            <rect opacity="0.8" x="48" y="74.5" width="80" height="8" rx="6" fill="#F3F4F6" />
            <rect x="48" y="86.5" width="48" height="4" rx="6" fill="#F3F4F6" />
            <rect x="49" y="99.5" width="6" height="6" rx="1" fill="#C6C6C6" />
            <rect x="61" y="99.5" width="6" height="6" rx="1" fill="#3E3E3E" />
            <rect x="73" y="99.5" width="6" height="6" rx="1" fill="#C6C6C6" />
            <rect x="85" y="99.5" width="6" height="6" rx="1" fill="#C6C6C6" />
            <rect x="97" y="99.5" width="6" height="6" rx="1" fill="#C6C6C6" />
            <rect x="109" y="99.5" width="6" height="6" rx="1" fill="#C6C6C6" />
            <rect x="121" y="99.5" width="6" height="6" rx="1" fill="#C6C6C6" />
            <rect x="133" y="99.5" width="6" height="6" rx="1" fill="#C6C6C6" />
            <rect x="85" y="113.5" width="6" height="6" rx="1" fill="#C6C6C6" />
            <rect x="97" y="113.5" width="6" height="6" rx="1" fill="#C6C6C6" />
            <rect x="109" y="113.5" width="6" height="6" rx="1" fill="#C6C6C6" />
            <rect x="121" y="113.5" width="6" height="6" rx="1" fill="#C6C6C6" />
            <rect x="133" y="113.5" width="6" height="6" rx="1" fill="#C6C6C6" />
            <rect x="49" y="125.5" width="6" height="6" rx="1" fill="#C6C6C6" />
            <rect x="61" y="125.5" width="6" height="6" rx="1" fill="#3E3E3E" />
            <path
              d="M61 124.5H67V122.5H61V124.5ZM68 125.5V131.5H70V125.5H68ZM67 132.5H61V134.5H67V132.5ZM60 131.5V125.5H58V131.5H60ZM61 132.5C60.4477 132.5 60 132.052 60 131.5H58C58 133.157 59.3431 134.5 61 134.5V132.5ZM68 131.5C68 132.052 67.5523 132.5 67 132.5V134.5C68.6569 134.5 70 133.157 70 131.5H68ZM67 124.5C67.5523 124.5 68 124.948 68 125.5H70C70 123.843 68.6569 122.5 67 122.5V124.5ZM61 122.5C59.3431 122.5 58 123.843 58 125.5H60C60 124.948 60.4477 124.5 61 124.5V122.5Z"
              fill="#3E3E3E"
            />
            <rect x="73" y="125.5" width="6" height="6" rx="1" fill="#C6C6C6" />
            <rect x="85" y="125.5" width="6" height="6" rx="1" fill="#C6C6C6" />
            <rect x="97" y="125.5" width="6" height="6" rx="1" fill="#C6C6C6" />
            <rect x="109" y="125.5" width="6" height="6" rx="1" fill="#C6C6C6" />
            <rect x="121" y="125.5" width="6" height="6" rx="1" fill="#C6C6C6" />
            <rect x="133" y="125.5" width="6" height="6" rx="1" fill="#C6C6C6" />
            <rect x="49" y="137.5" width="6" height="6" rx="1" fill="#C6C6C6" />
            <rect x="61" y="137.5" width="6" height="6" rx="1" fill="#C6C6C6" />
            <rect x="73" y="137.5" width="6" height="6" rx="1" fill="#C6C6C6" />
            <rect x="85" y="137.5" width="6" height="6" rx="1" fill="#C6C6C6" />
            <rect x="97" y="137.5" width="6" height="6" rx="1" fill="#3E3E3E" />
            <rect x="109" y="137.5" width="6" height="6" rx="1" fill="#3E3E3E" />
            <rect x="121" y="137.5" width="6" height="6" rx="1" fill="#C6C6C6" />
            <rect x="133" y="137.5" width="6" height="6" rx="1" fill="#C6C6C6" />
            <rect x="49" y="149.5" width="6" height="6" rx="1" fill="#C6C6C6" />
            <rect x="61" y="149.5" width="6" height="6" rx="1" fill="#C6C6C6" />
            <rect x="73" y="149.5" width="6" height="6" rx="1" fill="#C6C6C6" />
            <rect x="85" y="149.5" width="6" height="6" rx="1" fill="#C6C6C6" />
            <rect x="97" y="149.5" width="6" height="6" rx="1" fill="#3E3E3E" />
            <rect x="109" y="149.5" width="6" height="6" rx="1" fill="#3E3E3E" />
            <rect x="121" y="149.5" width="6" height="6" rx="1" fill="#C6C6C6" />
            <rect x="133" y="149.5" width="6" height="6" rx="1" fill="#C6C6C6" />
            <rect x="49" y="161.5" width="6" height="6" rx="1" fill="#C6C6C6" />
            <rect x="61" y="161.5" width="6" height="6" rx="1" fill="#C6C6C6" />
            <rect x="73" y="161.5" width="6" height="6" rx="1" fill="#C6C6C6" />
            <rect x="85" y="161.5" width="6" height="6" rx="1" fill="#C6C6C6" />
            <rect x="97" y="161.5" width="6" height="6" rx="1" fill="#3E3E3E" />
            <rect x="109" y="161.5" width="6" height="6" rx="1" fill="#C6C6C6" />
            <rect x="24.5" y="51" width="139" height="163" rx="6" stroke="#292929" />
            <rect x="176" y="50.5" width="108" height="164" rx="6" fill="#F3F4F6" />
            <rect x="24" y="226.5" width="260" height="38.5" rx="6" fill="#F3F4F6" />
          </svg>
        ),
      },
      {
        title: t("floating_pop_up_button"),
        subtitle: t("floating_button_trigger_modal"),
        type: "floating-popup",
        illustration: (
          <svg
            width="100%"
            height="100%"
            className="rounded-md"
            viewBox="0 0 308 265"
            fill="none"
            xmlns="http://www.w3.org/2000/svg">
            <path
              d="M0 1.99999C0 0.895423 0.895431 0 2 0H306C307.105 0 308 0.895431 308 2V263C308 264.105 307.105 265 306 265H2C0.895431 265 0 264.105 0 263V1.99999Z"
              fill="white"
            />
            <rect x="24" width="260" height="38.5" rx="6" fill="#F3F4F6" />
            <rect x="24" y="50.5" width="120" height="76" rx="6" fill="#F3F4F6" />
            <rect x="24" y="138.5" width="120" height="76" rx="6" fill="#F3F4F6" />
            <rect x="156" y="50.5" width="128" height="164" rx="6" fill="#F3F4F6" />
            <rect x="24" y="226.5" width="260" height="38.5" rx="6" fill="#F3F4F6" />
            <rect x="226" y="223.5" width="66" height="26" rx="6" fill="#292929" />
            <rect x="242" y="235.5" width="34" height="2" rx="1" fill="white" />
          </svg>
        ),
      },
      {
        title: t("pop_up_element_click"),
        subtitle: t("open_dialog_with_element_click"),
        type: "element-click",
        illustration: (
          <svg
            width="100%"
            height="100%"
            className="rounded-md"
            viewBox="0 0 308 265"
            fill="none"
            xmlns="http://www.w3.org/2000/svg">
            <path
              d="M0 1.99999C0 0.895423 0.895431 0 2 0H306C307.105 0 308 0.895431 308 2V263C308 264.105 307.105 265 306 265H2C0.895431 265 0 264.105 0 263V1.99999Z"
              fill="white"
            />
            <rect x="24" y="0.50293" width="260" height="24" rx="6" fill="#F3F4F6" />
            <rect x="24" y="35" width="259" height="192" rx="5.5" fill="#F9FAFB" />
            <g filter="url(#filter0_i_3223_14162)">
              <rect opacity="0.8" x="40" y="99" width="24" height="24" rx="2" fill="#E5E7EB" />
              <rect x="40" y="127" width="48" height="8" rx="1" fill="#E5E7EB" />
              <rect x="40" y="139" width="82" height="8" rx="1" fill="#E5E7EB" />
              <rect x="40" y="151" width="34" height="4" rx="1" fill="#E5E7EB" />
              <rect x="40" y="159" width="34" height="4" rx="1" fill="#E5E7EB" />
            </g>
            <rect x="152" y="48" width="2" height="169" rx="2" fill="#E5E7EB" />

            <rect opacity="0.8" x="176" y="84" width="80" height="8" rx="2" fill="#E5E7EB" />
            <rect x="176" y="96" width="48" height="4" rx="1" fill="#E5E7EB" />
            <rect x="177" y="109" width="6" height="6" rx="1" fill="#E5E7EB" />
            <rect x="189" y="109" width="6" height="6" rx="1" fill="#0D121D" />
            <rect x="201" y="109" width="6" height="6" rx="1" fill="#E5E7EB" />
            <rect x="213" y="109" width="6" height="6" rx="1" fill="#E5E7EB" />
            <rect x="225" y="109" width="6" height="6" rx="1" fill="#E5E7EB" />
            <rect x="237" y="109" width="6" height="6" rx="1" fill="#E5E7EB" />
            <rect x="249" y="109" width="6" height="6" rx="1" fill="#E5E7EB" />
            <rect x="261" y="109" width="6" height="6" rx="1" fill="#E5E7EB" />
            <rect x="213" y="123" width="6" height="6" rx="1" fill="#E5E7EB" />
            <rect x="225" y="123" width="6" height="6" rx="1" fill="#E5E7EB" />
            <rect x="237" y="123" width="6" height="6" rx="1" fill="#E5E7EB" />
            <rect x="249" y="123" width="6" height="6" rx="1" fill="#E5E7EB" />
            <rect x="261" y="123" width="6" height="6" rx="1" fill="#E5E7EB" />
            <rect x="177" y="135" width="6" height="6" rx="1" fill="#E5E7EB" />
            <rect x="189" y="135" width="6" height="6" rx="1" fill="#0D121D" />
            <rect x="187.3" y="133.4" width="9" height="9" rx="1.5" stroke="#0D121D" />
            <rect x="201" y="135" width="6" height="6" rx="1" fill="#E5E7EB" />
            <rect x="213" y="135" width="6" height="6" rx="1" fill="#E5E7EB" />
            <rect x="225" y="135" width="6" height="6" rx="1" fill="#E5E7EB" />
            <rect x="237" y="135" width="6" height="6" rx="1" fill="#E5E7EB" />
            <rect x="249" y="135" width="6" height="6" rx="1" fill="#E5E7EB" />
            <rect x="261" y="135" width="6" height="6" rx="1" fill="#E5E7EB" />
            <rect x="177" y="147" width="6" height="6" rx="1" fill="#E5E7EB" />
            <rect x="189" y="147" width="6" height="6" rx="1" fill="#E5E7EB" />
            <rect x="201" y="147" width="6" height="6" rx="1" fill="#E5E7EB" />
            <rect x="213" y="147" width="6" height="6" rx="1" fill="#E5E7EB" />
            <rect x="225" y="147" width="6" height="6" rx="1" fill="#0D121D" />
            <rect x="237" y="147" width="6" height="6" rx="1" fill="#0D121D" />
            <rect x="249" y="147" width="6" height="6" rx="1" fill="#E5E7EB" />
            <rect x="261" y="147" width="6" height="6" rx="1" fill="#E5E7EB" />
            <rect x="177" y="159" width="6" height="6" rx="1" fill="#E5E7EB" />
            <rect x="189" y="159" width="6" height="6" rx="1" fill="#E5E7EB" />
            <rect x="201" y="159" width="6" height="6" rx="1" fill="#E5E7EB" />
            <rect x="213" y="159" width="6" height="6" rx="1" fill="#E5E7EB" />
            <rect x="225" y="159" width="6" height="6" rx="1" fill="#0D121D" />
            <rect x="237" y="159" width="6" height="6" rx="1" fill="#0D121D" />
            <rect x="249" y="159" width="6" height="6" rx="1" fill="#E5E7EB" />
            <rect x="261" y="159" width="6" height="6" rx="1" fill="#E5E7EB" />
            <rect x="177" y="171" width="6" height="6" rx="1" fill="#E5E7EB" />
            <rect x="189" y="171" width="6" height="6" rx="1" fill="#E5E7EB" />
            <rect x="201" y="171" width="6" height="6" rx="1" fill="#E5E7EB" />
            <rect x="213" y="171" width="6" height="6" rx="1" fill="#E5E7EB" />
            <rect x="225" y="171" width="6" height="6" rx="1" fill="#0D121D" />
            <rect x="237" y="171" width="6" height="6" rx="1" fill="#E5E7EB" />
            <rect x="24" y="35" width="259" height="192" rx="5.5" stroke="#101010" />
            <rect x="24" y="241.503" width="260" height="24" rx="6" fill="#F3F4F6" />
          </svg>
        ),
      },
      {
        title: t("email_embed"),
        subtitle: t("add_times_to_your_email"),
        type: "email",
        illustration: (
          <svg
            width="100%"
            height="100%"
            className="rounded-md"
            viewBox="0 0 308 265"
            fill="none"
            xmlns="http://www.w3.org/2000/svg">
            <path
              d="M0 1.99999C0 0.895423 0.895431 0 2 0H306C307.105 0 308 0.895431 308 2V263C308 264.105 307.105 265 306 265H2C0.895431 265 0 264.105 0 263V1.99999Z"
              fill="white"
            />
            <rect x="24" width="260" height="38.5" rx="6" fill="#F3F4F6" />
            <rect x="24" y="50.5" width="120" height="76" rx="6" fill="#F3F4F6" />
            <rect x="24" y="138.5" width="120" height="76" rx="6" fill="#F3F4F6" />
            <rect x="156" y="50.5" width="128" height="164" rx="6" fill="#F3F4F6" />
            <rect x="24" y="226.5" width="260" height="38.5" rx="6" fill="#F3F4F6" />
            <rect x="226" y="223.5" width="66" height="26" rx="6" fill="#292929" />
            <rect x="242" y="235.5" width="34" height="2" rx="1" fill="white" />
          </svg>
        ),
      },
    ];
  })();

const tabs = [
  {
    name: "HTML",
    href: "embedTabName=embed-code",
    icon: Code,
    type: "code",
    Component: forwardRef<
      HTMLTextAreaElement | HTMLIFrameElement | null,
      {
        embedType: EmbedType;
        calLink: string;
        previewState: PreviewState;
      }
    >(function EmbedHtml({ embedType, calLink, previewState }, ref) {
      const { t } = useLocale();
      if (ref instanceof Function || !ref) {
        return null;
      }
      if (ref.current && !(ref.current instanceof HTMLTextAreaElement)) {
        return null;
      }
      return (
        <>
          <div>
            <small className="text-subtle flex py-4">
              {t("place_where_cal_widget_appear", { appName: APP_NAME })}
            </small>
          </div>
          <TextArea
            data-testid="embed-code"
            ref={ref as typeof ref & MutableRefObject<HTMLTextAreaElement>}
            name="embed-code"
            className="text-default bg-default selection:bg-subtle h-[calc(100%-50px)] font-mono"
            style={{ resize: "none", overflow: "auto" }}
            readOnly
            value={
              `<!-- Cal ${embedType} embed code begins -->\n` +
              (embedType === "inline"
                ? `<div style="width:${getDimension(previewState.inline.width)};height:${getDimension(
                    previewState.inline.height
                  )};overflow:scroll" id="my-cal-inline"></div>\n`
                : "") +
              `<script type="text/javascript">
${getEmbedSnippetString()}
${getEmbedTypeSpecificString({ embedFramework: "HTML", embedType, calLink, previewState })}
</script>
<!-- Cal ${embedType} embed code ends -->`
            }
          />
          <p className="text-subtle hidden text-sm">{t("need_help_embedding")}</p>
        </>
      );
    }),
  },
  {
    name: "React",
    href: "embedTabName=embed-react",
    icon: Code,
    type: "code",
    Component: forwardRef<
      HTMLTextAreaElement | HTMLIFrameElement | null,
      {
        embedType: EmbedType;
        calLink: string;
        previewState: PreviewState;
      }
    >(function EmbedReact({ embedType, calLink, previewState }, ref) {
      const { t } = useLocale();
      if (ref instanceof Function || !ref) {
        return null;
      }
      if (ref.current && !(ref.current instanceof HTMLTextAreaElement)) {
        return null;
      }
      return (
        <>
          <small className="text-subtle flex py-4">{t("create_update_react_component")}</small>
          <TextArea
            data-testid="embed-react"
            ref={ref as typeof ref & MutableRefObject<HTMLTextAreaElement>}
            name="embed-react"
            className="text-default bg-default selection:bg-subtle h-[calc(100%-50px)] font-mono"
            readOnly
            style={{ resize: "none", overflow: "auto" }}
            value={`/* First make sure that you have installed the package */

/* If you are using yarn */
// yarn add @calcom/embed-react

/* If you are using npm */
// npm install @calcom/embed-react
${getEmbedTypeSpecificString({ embedFramework: "react", embedType, calLink, previewState })}
`}
          />
        </>
      );
    }),
  },
  {
    name: "Preview",
    href: "embedTabName=embed-preview",
    icon: Trello,
    type: "iframe",
    Component: forwardRef<
      HTMLIFrameElement | HTMLTextAreaElement | null,
      {
        calLink: string;
        embedType: EmbedType;
        previewState: PreviewState;
      }
    >(function Preview({ calLink, embedType }, ref) {
      if (ref instanceof Function || !ref) {
        return null;
      }
      if (ref.current && !(ref.current instanceof HTMLIFrameElement)) {
        return null;
      }
      return (
        <iframe
          ref={ref as typeof ref & MutableRefObject<HTMLIFrameElement>}
          data-testid="embed-preview"
          className="h-[100vh] border"
          width="100%"
          height="100%"
          src={`${WEBAPP_URL}/embed/preview.html?embedType=${embedType}&calLink=${calLink}`}
        />
      );
    }),
  },
];

function getEmbedSnippetString() {
  // TODO: Import this string from @calcom/embed-snippet
  return `(function (C, A, L) { let p = function (a, ar) { a.q.push(ar); }; let d = C.document; C.Cal = C.Cal || function () { let cal = C.Cal; let ar = arguments; if (!cal.loaded) { cal.ns = {}; cal.q = cal.q || []; d.head.appendChild(d.createElement("script")).src = A; cal.loaded = true; } if (ar[0] === L) { const api = function () { p(api, arguments); }; const namespace = ar[1]; api.q = api.q || []; typeof namespace === "string" ? (cal.ns[namespace] = api) && p(api, ar) : p(cal, ar); return; } p(cal, ar); }; })(window, "${EMBED_LIB_URL}", "init");
Cal("init", {origin:"${WEBAPP_URL}"});
`;
}

const ThemeSelectControl = ({
  children,
  ...props
}: ControlProps<
  {
    value: Theme;
    label: string;
  },
  false
>) => {
  return (
    <components.Control {...props}>
      <Sun className="text-subtle mr-2 h-4 w-4" />
      {children}
    </components.Control>
  );
};

const ChooseEmbedTypesDialogContent = () => {
  const { t } = useLocale();
  const router = useRouter();
  const searchParams = useSearchParams();
  const pathname = usePathname();
  return (
    <DialogContent className="rounded-lg p-10" type="creation" size="lg">
      <div className="mb-2">
        <h3 className="font-cal text-emphasis mb-2 text-2xl font-bold leading-none" id="modal-title">
          {t("how_you_want_add_cal_site", { appName: APP_NAME })}
        </h3>
        <div>
          <p className="text-subtle text-sm">{t("choose_ways_put_cal_site", { appName: APP_NAME })}</p>
        </div>
      </div>
      <div className="items-start space-y-2 md:flex md:space-y-0">
        {embeds(t).map((embed, index) => (
          <button
            className="hover:bg-subtle bg-muted	w-full self-stretch rounded-md border border-transparent p-6 text-left hover:rounded-md ltr:mr-4 ltr:last:mr-0 rtl:ml-4 rtl:last:ml-0 lg:w-1/3"
            key={index}
            data-testid={embed.type}
            onClick={() => {
              goto(
                router,
                {
                  embedType: embed.type,
                },
                pathname,
                searchParams
              );
            }}>
            <div className="bg-default order-none box-border flex-none rounded-md border border-solid dark:bg-transparent dark:invert">
              {embed.illustration}
            </div>
            <div className="text-emphasis mt-4 font-semibold">{embed.title}</div>
            <p className="text-subtle mt-2 text-sm">{embed.subtitle}</p>
          </button>
        ))}
      </div>
    </DialogContent>
  );
};

const EmailEmbed = ({ eventType, username }: { eventType?: EventType; username: string }) => {
  const { t, i18n } = useLocale();

  const [timezone] = useTimePreferences((state) => [state.timezone]);

  const [selectTime, setSelectTime] = useState(false);

  useInitializeBookerStore({
    username,
    eventSlug: eventType?.slug ?? "",
    eventId: eventType?.id,
    layout: BookerLayouts.MONTH_VIEW,
  });

  const [month, selectedDate, selectedDatesAndTimes] = useBookerStore(
    (state) => [state.month, state.selectedDate, state.selectedDatesAndTimes],
    shallow
  );
  const [setSelectedDate, setMonth, setSelectedDatesAndTimes, setSelectedTimeslot] = useBookerStore(
    (state) => [
      state.setSelectedDate,
      state.setMonth,
      state.setSelectedDatesAndTimes,
      state.setSelectedTimeslot,
    ],
    shallow
  );
  const event = useEvent();
  const schedule = useScheduleForEvent();
  const nonEmptyScheduleDays = useNonEmptyScheduleDays(schedule?.data?.slots);

  const onTimeSelect = (time: string) => {
    if (!eventType) {
      return null;
    }
    if (selectedDatesAndTimes && selectedDatesAndTimes[eventType.slug]) {
      const selectedDatesAndTimesForEvent = selectedDatesAndTimes[eventType.slug];
      const selectedSlots = selectedDatesAndTimesForEvent[selectedDate as string] ?? [];
      if (selectedSlots?.includes(time)) {
        // Checks whether a user has removed all their timeSlots and thus removes it from the selectedDatesAndTimesForEvent state
        if (selectedSlots?.length > 1) {
          const updatedDatesAndTimes = {
            ...selectedDatesAndTimes,
            [eventType.slug]: {
              ...selectedDatesAndTimesForEvent,
              [selectedDate as string]: selectedSlots?.filter((slot: string) => slot !== time),
            },
          };

          setSelectedDatesAndTimes(updatedDatesAndTimes);
        } else {
          const updatedDatesAndTimesForEvent = { ...selectedDatesAndTimesForEvent };
          delete updatedDatesAndTimesForEvent[selectedDate as string];
          setSelectedTimeslot(null);
          setSelectedDatesAndTimes({
            ...selectedDatesAndTimes,
            [eventType.slug]: updatedDatesAndTimesForEvent,
          });
        }
        return;
      }

      const updatedDatesAndTimes = {
        ...selectedDatesAndTimes,
        [eventType.slug]: {
          ...selectedDatesAndTimesForEvent,
          [selectedDate as string]: [...selectedSlots, time],
        },
      };

      setSelectedDatesAndTimes(updatedDatesAndTimes);
    } else if (!selectedDatesAndTimes) {
      setSelectedDatesAndTimes({ [eventType.slug]: { [selectedDate as string]: [time] } });
    } else {
      setSelectedDatesAndTimes({
        ...selectedDatesAndTimes,
        [eventType.slug]: { [selectedDate as string]: [time] },
      });
    }

    setSelectedTimeslot(time);
  };

  const slots = useSlotsForDate(selectedDate, schedule?.data?.slots);

  if (!eventType) {
    return null;
  }

  return (
    <div className="flex flex-col">
      <div className="mb-[9px] font-medium">
        <Collapsible open>
          <CollapsibleContent>
            <div className="text-default text-sm">{t("select_date")}</div>
            <DatePicker
              isLoading={schedule.isLoading}
              onChange={(date: Dayjs) => {
                setSelectedDate(date.format("YYYY-MM-DD"));
              }}
              onMonthChange={(date: Dayjs) => {
                setMonth(date.format("YYYY-MM"));
                setSelectedDate(date.format("YYYY-MM-DD"));
              }}
              includedDates={nonEmptyScheduleDays}
              locale={i18n.language}
              browsingDate={month ? dayjs(month) : undefined}
              selected={dayjs(selectedDate)}
              weekStart={weekdayToWeekIndex(event?.data?.users?.[0]?.weekStart)}
              eventSlug={eventType?.slug}
            />
          </CollapsibleContent>
        </Collapsible>
      </div>
      {selectedDate ? (
        <div className="mt-[9px] font-medium ">
          <Collapsible open>
            <CollapsibleContent>
              <div
                className="text-default mb-[9px] flex cursor-pointer items-center justify-between text-sm"
                onClick={() => setSelectTime((prev) => !prev)}>
                <p>{t("select_time")}</p>{" "}
                <>
                  {!selectedDate || !selectTime ? <ArrowDown className="w-4" /> : <ArrowUp className="w-4" />}
                </>
              </div>
              {selectTime && selectedDate ? (
                <div className="flex h-full w-full flex-row gap-4">
                  <AvailableTimes
                    className="w-full"
                    date={dayjs(selectedDate)}
                    selectedSlots={
                      eventType.slug &&
                      selectedDatesAndTimes &&
                      selectedDatesAndTimes[eventType.slug] &&
                      selectedDatesAndTimes[eventType.slug][selectedDate as string]
                        ? selectedDatesAndTimes[eventType.slug][selectedDate as string]
                        : undefined
                    }
                    onTimeSelect={onTimeSelect}
                    slots={slots}
                  />
                </div>
              ) : null}
            </CollapsibleContent>
          </Collapsible>
        </div>
      ) : null}
      <div className="mb-[9px] font-medium ">
        <Collapsible open>
          <CollapsibleContent>
            <div className="text-default mb-[9px] text-sm">{t("duration")}</div>
            <TextField
              disabled
              label={t("duration")}
              defaultValue={eventType?.length ?? 15}
              addOnSuffix={<>{t("minutes")}</>}
            />
          </CollapsibleContent>
        </Collapsible>
      </div>
      <div className="mb-[9px] font-medium ">
        <Collapsible open>
          <CollapsibleContent>
            <div className="text-default mb-[9px] text-sm">{t("timezone")}</div>
            <TimezoneSelect id="timezone" value={timezone} isDisabled />
          </CollapsibleContent>
        </Collapsible>
      </div>
    </div>
  );
};

const EmailEmbedPreview = ({
  eventType,
  emailContentRef,
  username,
  month,
  selectedDateAndTime,
}: {
  eventType: EventType;
  timezone?: string;
  emailContentRef: RefObject<HTMLDivElement>;
  username?: string;
  month?: string;
  selectedDateAndTime: { [key: string]: string[] };
}) => {
  const { t } = useLocale();
  const [timeFormat, timezone] = useTimePreferences((state) => [state.timeFormat, state.timezone]);
  if (!eventType) {
    return null;
  }
  return (
    <div className="flex h-full items-center justify-center border p-5 last:font-medium">
      <div className="border bg-white p-4">
        <div
          style={{
            paddingBottom: "3px",
            fontSize: "13px",
            color: "black",
            lineHeight: "1.4",
            minWidth: "30vw",
            maxHeight: "50vh",
            overflowY: "auto",
            backgroundColor: "white",
          }}
          ref={emailContentRef}>
          <div
            style={{
              fontStyle: "normal",
              fontSize: "20px",
              fontWeight: "bold",
              lineHeight: "19px",
              marginTop: "15px",
              marginBottom: "15px",
            }}>
            <b style={{ color: "black" }}> {eventType.title}</b>
          </div>
          <div
            style={{
              fontStyle: "normal",
              fontWeight: "normal",
              fontSize: "14px",
              lineHeight: "17px",
              color: "#333333",
            }}>
            {t("duration")}: <b style={{ color: "black" }}>{eventType.length} mins</b>
          </div>
          <div>
            <b style={{ color: "black" }}>
              <span
                style={{
                  fontStyle: "normal",
                  fontWeight: "normal",
                  fontSize: "14px",
                  lineHeight: "17px",
                  color: "#333333",
                }}>
                {t("timezone")}: <b style={{ color: "black" }}>{timezone}</b>
              </span>
            </b>
          </div>
          <b style={{ color: "black" }}>
            <>
              {selectedDateAndTime &&
                Object.keys(selectedDateAndTime)
                  .sort()
                  .map((key) => {
                    const date = new Date(key);
                    return (
                      <table
                        key={key}
                        style={{
                          marginTop: "16px",
                          textAlign: "left",
                          borderCollapse: "collapse",
                          borderSpacing: "0px",
                        }}>
                        <tbody>
                          <tr>
                            <td style={{ textAlign: "left", marginTop: "16px" }}>
                              <span
                                style={{
                                  fontSize: "14px",
                                  lineHeight: "16px",
                                  paddingBottom: "8px",
                                  color: "rgb(26, 26, 26)",
                                  fontWeight: "bold",
                                }}>
                                {date.toLocaleDateString("en-US", {
                                  weekday: "long",
                                  month: "long",
                                  day: "numeric",
                                  year: "numeric",
                                })}
                                &nbsp;
                              </span>
                            </td>
                          </tr>
                          <tr>
                            <td>
                              <table style={{ borderCollapse: "separate", borderSpacing: "0px 4px" }}>
                                <tbody>
                                  <tr style={{ height: "25px" }}>
                                    {selectedDateAndTime[key]?.length > 0 &&
                                      selectedDateAndTime[key].map((time) => {
                                        const bookingURL = `${CAL_URL}/${username}/${eventType.slug}?duration=${eventType.length}&date=${key}&month=${month}&slot=${time}`;
                                        return (
                                          <td
                                            key={time}
                                            style={{
                                              padding: "0px",
                                              width: "64px",
                                              display: "inline-block",
                                              marginRight: "4px",
                                              marginBottom: "4px",
                                              height: "24px",
                                              border: "1px solid #111827",
                                              borderRadius: "3px",
                                            }}>
                                            <table style={{ height: "21px" }}>
                                              <tbody>
                                                <tr style={{ height: "21px" }}>
                                                  <td style={{ width: "7px" }} />
                                                  <td
                                                    style={{
                                                      width: "50px",
                                                      textAlign: "center",
                                                      marginRight: "1px",
                                                    }}>
                                                    <a
                                                      href={bookingURL}
                                                      className="spot"
                                                      style={{
                                                        fontFamily: '"Proxima Nova", sans-serif',
                                                        textDecoration: "none",
                                                        textAlign: "center",
                                                        color: "#111827",
                                                        fontSize: "12px",
                                                        lineHeight: "16px",
                                                      }}>
                                                      <b
                                                        style={{
                                                          fontWeight: "normal",
                                                          textDecoration: "none",
                                                        }}>
                                                        {dayjs.utc(time).tz(timezone).format(timeFormat)}
                                                        &nbsp;
                                                      </b>
                                                    </a>
                                                  </td>
                                                </tr>
                                              </tbody>
                                            </table>
                                          </td>
                                        );
                                      })}
                                  </tr>
                                </tbody>
                              </table>
                            </td>
                          </tr>
                        </tbody>
                      </table>
                    );
                  })}
              <div style={{ marginTop: "13px" }}>
                <a
                  className="more"
                  href={`${CAL_URL}/${username}/${eventType.slug}`}
                  style={{
                    textDecoration: "none",
                    cursor: "pointer",
                    color: "black",
                  }}>
                  {t("see_all_available_times")}
                </a>
              </div>
            </>
          </b>
          <div
            className="w-full text-right"
            style={{
              borderTop: "1px solid #CCCCCC",
              marginTop: "8px",
              paddingTop: "8px",
            }}>
            <span>{t("powered_by")}</span>{" "}
            <b style={{ color: "black" }}>
              <span> Cal.com</span>
            </b>
          </div>
        </div>
        <b style={{ color: "black" }} />
      </div>
    </div>
  );
};

const EmbedTypeCodeAndPreviewDialogContent = ({
  embedType,
  embedUrl,
}: {
  embedType: EmbedType;
  embedUrl: string;
}) => {
  const searchParams = useSearchParams();
  const pathname = usePathname();
  const { t } = useLocale();
  const router = useRouter();
  const iframeRef = useRef<HTMLIFrameElement>(null);
  const dialogContentRef = useRef<HTMLDivElement>(null);
  const flags = useFlagMap();
  const isBookerLayoutsEnabled = flags["booker-layouts"] === true;
  const emailContentRef = useRef<HTMLDivElement>(null);
  const { data } = useSession();
  const [month, selectedDatesAndTimes] = useBookerStore(
    (state) => [state.month, state.selectedDatesAndTimes],
    shallow
  );
  const eventId = getQueryParam("eventId");
  const calLink = decodeURIComponent(embedUrl);
  const { data: eventTypeData } = trpc.viewer.eventTypes.get.useQuery(
    { id: parseInt(eventId as string) },
    { enabled: !!eventId && embedType === "email", refetchOnWindowFocus: false }
  );

  const s = (href: string) => {
    const _searchParams = new URLSearchParams(searchParams);
    const [a, b] = href.split("=");
    _searchParams.set(a, b);
    return `${pathname?.split("?")[0]}?${_searchParams.toString()}`;
  };
  const parsedTabs = tabs.map((t) => ({ ...t, href: s(t.href) }));
  const embedCodeRefs: Record<(typeof tabs)[0]["name"], RefObject<HTMLTextAreaElement>> = {};
  tabs
    .filter((tab) => tab.type === "code")
    .forEach((codeTab) => {
      embedCodeRefs[codeTab.name] = createRef();
    });

  const refOfEmbedCodesRefs = useRef(embedCodeRefs);
  const embed = embeds(t).find((embed) => embed.type === embedType);

  const [isEmbedCustomizationOpen, setIsEmbedCustomizationOpen] = useState(true);
  const [isBookingCustomizationOpen, setIsBookingCustomizationOpen] = useState(true);
  const [previewState, setPreviewState] = useState<PreviewState>({
    inline: {
      width: "100%",
      height: "100%",
    },
    theme: Theme.auto,
    layout: BookerLayouts.MONTH_VIEW,
    floatingPopup: {},
    elementClick: {},
    hideEventTypeDetails: false,
    palette: {
      brandColor: "#000000",
    },
  });

  const close = () => {
    removeQueryParams(router, ["dialog", ...queryParamsForDialog], pathname, searchParams);
  };

  // Use embed-code as default tab
  if (!searchParams?.get("embedTabName")) {
    goto(
      router,
      {
        embedTabName: "embed-code",
      },
      pathname,
      searchParams
    );
  }

  if (!embed || !embedUrl) {
    close();
    return null;
  }

  const addToPalette = (update: (typeof previewState)["palette"]) => {
    setPreviewState((previewState) => {
      return {
        ...previewState,
        palette: {
          ...previewState.palette,
          ...update,
        },
      };
    });
  };

  const previewInstruction = (instruction: { name: string; arg: unknown }) => {
    iframeRef.current?.contentWindow?.postMessage(
      {
        mode: "cal:preview",
        type: "instruction",
        instruction,
      },
      "*"
    );
  };

  const inlineEmbedDimensionUpdate = ({ width, height }: { width: string; height: string }) => {
    iframeRef.current?.contentWindow?.postMessage(
      {
        mode: "cal:preview",
        type: "inlineEmbedDimensionUpdate",
        data: {
          width: getDimension(width),
          height: getDimension(height),
        },
      },
      "*"
    );
  };

  previewInstruction({
    name: "ui",
    arg: {
      theme: previewState.theme,
      layout: previewState.layout,
      hideEventTypeDetails: previewState.hideEventTypeDetails,
      styles: {
        branding: {
          ...previewState.palette,
        },
      },
    },
  });

  const handleCopyEmailText = () => {
    const contentElement = emailContentRef.current;
    if (contentElement !== null) {
      const range = document.createRange();
      range.selectNode(contentElement);
      const selection = window.getSelection();
      if (selection) {
        selection.removeAllRanges();
        selection.addRange(range);
        document.execCommand("copy");
        selection.removeAllRanges();
      }

      showToast(t("code_copied"), "success");
    }
  };

  if (embedType === "floating-popup") {
    previewInstruction({
      name: "floatingButton",
      arg: {
        attributes: {
          id: "my-floating-button",
        },
        ...previewState.floatingPopup,
      },
    });
  }

  if (embedType === "inline") {
    inlineEmbedDimensionUpdate({
      width: previewState.inline.width,
      height: previewState.inline.height,
    });
  }

  const ThemeOptions = [
    { value: Theme.auto, label: "Auto" },
    { value: Theme.dark, label: "Dark Theme" },
    { value: Theme.light, label: "Light Theme" },
  ];

  const layoutOptions = [
    { value: BookerLayouts.MONTH_VIEW, label: t("bookerlayout_month_view") },
    { value: BookerLayouts.WEEK_VIEW, label: t("bookerlayout_week_view") },
    { value: BookerLayouts.COLUMN_VIEW, label: t("bookerlayout_column_view") },
  ];

  const FloatingPopupPositionOptions = [
    {
      value: "bottom-right",
      label: "Bottom right",
    },
    {
      value: "bottom-left",
      label: "Bottom left",
    },
  ];

  return (
    <DialogContent
      enableOverflow
      ref={dialogContentRef}
      className="rounded-lg p-0.5 sm:max-w-[80rem]"
      type="creation">
      <div className="flex">
        <div className="bg-muted flex h-[90vh] w-1/3 flex-col overflow-y-auto p-8">
          <h3
            className="text-emphasis mb-2.5 flex items-center text-xl font-semibold leading-5"
            id="modal-title">
            <button
              className="h-6 w-6"
              onClick={() => {
                removeQueryParams(router, ["embedType", "embedTabName"], pathname, searchParams);
              }}>
              <ArrowLeft className="mr-4 w-4" />
            </button>
            {embed.title}
          </h3>
          <h4 className="text-subtle mb-6 text-sm font-normal">{embed.subtitle}</h4>
          {eventTypeData?.eventType && embedType === "email" ? (
            <EmailEmbed eventType={eventTypeData?.eventType} username={data?.user.username as string} />
          ) : (
            <div className="flex flex-col">
              <div className={classNames("font-medium", embedType === "element-click" ? "hidden" : "")}>
                <Collapsible
                  open={isEmbedCustomizationOpen}
                  onOpenChange={() => setIsEmbedCustomizationOpen((val) => !val)}>
                  <CollapsibleContent className="text-sm">
                    <div className={classNames(embedType === "inline" ? "block" : "hidden")}>
                      {/*TODO: Add Auto/Fixed toggle from Figma */}
                      <div className="text-default mb-[9px] text-sm">Window sizing</div>
                      <div className="justify-left mb-6 flex items-center !font-normal ">
                        <div className="mr-[9px]">
                          <TextField
                            labelProps={{ className: "hidden" }}
                            className="focus:ring-offset-0"
                            required
                            value={previewState.inline.width}
                            onChange={(e) => {
                              setPreviewState((previewState) => {
                                const width = e.target.value || "100%";

                                return {
                                  ...previewState,
                                  inline: {
                                    ...previewState.inline,
                                    width,
                                  },
                                };
                              });
                            }}
                            addOnLeading={<>W</>}
                          />
                        </div>

                        <TextField
                          labelProps={{ className: "hidden" }}
                          className="focus:ring-offset-0"
                          value={previewState.inline.height}
                          required
                          onChange={(e) => {
                            const height = e.target.value || "100%";

                            setPreviewState((previewState) => {
                              return {
                                ...previewState,
                                inline: {
                                  ...previewState.inline,
                                  height,
                                },
                              };
                            });
                          }}
                          addOnLeading={<>H</>}
                        />
                      </div>
                    </div>
                    <div
                      className={classNames(
                        "items-center justify-between",
                        embedType === "floating-popup" ? "text-emphasis" : "hidden"
                      )}>
                      <div className="mb-2 text-sm">Button text</div>
                      {/* Default Values should come from preview iframe */}
                      <TextField
                        labelProps={{ className: "hidden" }}
                        onChange={(e) => {
                          setPreviewState((previewState) => {
                            return {
                              ...previewState,
                              floatingPopup: {
                                ...previewState.floatingPopup,
                                buttonText: e.target.value,
                              },
                            };
                          });
                        }}
                        defaultValue={t("book_my_cal")}
                        required
                      />
                    </div>
                    <div
                      className={classNames(
                        "mt-4 flex items-center justify-start",
                        embedType === "floating-popup"
                          ? "text-emphasis space-x-2 rtl:space-x-reverse"
                          : "hidden"
                      )}>
                      <Switch
                        defaultChecked={true}
                        onCheckedChange={(checked) => {
                          setPreviewState((previewState) => {
                            return {
                              ...previewState,
                              floatingPopup: {
                                ...previewState.floatingPopup,
                                hideButtonIcon: !checked,
                              },
                            };
                          });
                        }}
                      />
                      <div className="text-default my-2 text-sm">Display calendar icon</div>
                    </div>
                    <div
                      className={classNames(
                        "mt-4 items-center justify-between",
                        embedType === "floating-popup" ? "text-emphasis" : "hidden"
                      )}>
                      <div className="mb-2">Position of button</div>
                      <Select
                        onChange={(position) => {
                          setPreviewState((previewState) => {
                            return {
                              ...previewState,
                              floatingPopup: {
                                ...previewState.floatingPopup,
                                buttonPosition: position?.value,
                              },
                            };
                          });
                        }}
                        defaultValue={FloatingPopupPositionOptions[0]}
                        options={FloatingPopupPositionOptions}
                      />
                    </div>
                    <div className="mt-3 flex flex-col xl:flex-row xl:justify-between">
                      <div className={classNames("mt-4", embedType === "floating-popup" ? "" : "hidden")}>
                        <div className="whitespace-nowrap">Button color</div>
                        <div className="mt-2 w-40 xl:mt-0 xl:w-full">
                          <ColorPicker
                            className="w-[130px]"
                            popoverAlign="start"
                            container={dialogContentRef?.current ?? undefined}
                            defaultValue="#000000"
                            onChange={(color) => {
                              setPreviewState((previewState) => {
                                return {
                                  ...previewState,
                                  floatingPopup: {
                                    ...previewState.floatingPopup,
                                    buttonColor: color,
                                  },
                                };
                              });
                            }}
                          />
                        </div>
                      </div>
                      <div className={classNames("mt-4", embedType === "floating-popup" ? "" : "hidden")}>
                        <div className="whitespace-nowrap">Text color</div>
                        <div className="mb-6 mt-2 w-40 xl:mt-0 xl:w-full">
                          <ColorPicker
                            className="w-[130px]"
                            popoverAlign="start"
                            container={dialogContentRef?.current ?? undefined}
                            defaultValue="#000000"
                            onChange={(color) => {
                              setPreviewState((previewState) => {
                                return {
                                  ...previewState,
                                  floatingPopup: {
                                    ...previewState.floatingPopup,
                                    buttonTextColor: color,
                                  },
                                };
                              });
                            }}
                          />
                        </div>
                      </div>
                    </div>
                  </CollapsibleContent>
                </Collapsible>
              </div>
              <div className="font-medium">
                <Collapsible
                  open={isBookingCustomizationOpen}
                  onOpenChange={() => setIsBookingCustomizationOpen((val) => !val)}>
                  <CollapsibleContent>
                    <div className="text-sm">
                      <Label className="mb-6">
                        <div className="mb-2">Theme</div>
                        <Select
                          className="w-full"
                          defaultValue={ThemeOptions[0]}
                          components={{
                            Control: ThemeSelectControl,
                            IndicatorSeparator: () => null,
                          }}
                          onChange={(option) => {
                            if (!option) {
                              return;
                            }
                            setPreviewState((previewState) => {
                              return {
                                ...previewState,
                                theme: option.value,
                              };
                            });
                          }}
                          options={ThemeOptions}
                        />
                      </Label>
                      <div className="mb-6 flex items-center justify-start space-x-2 rtl:space-x-reverse">
                        <Switch
                          checked={previewState.hideEventTypeDetails}
                          onCheckedChange={(checked) => {
                            setPreviewState((previewState) => {
                              return {
                                ...previewState,
                                hideEventTypeDetails: checked,
                              };
                            });
                          }}
                        />
                        <div className="text-default text-sm">{t("hide_eventtype_details")}</div>
                      </div>
                      {[
                        { name: "brandColor", title: "Brand Color" },
                        // { name: "lightColor", title: "Light Color" },
                        // { name: "lighterColor", title: "Lighter Color" },
                        // { name: "lightestColor", title: "Lightest Color" },
                        // { name: "highlightColor", title: "Highlight Color" },
                        // { name: "medianColor", title: "Median Color" },
                      ].map((palette) => (
                        <Label key={palette.name} className="mb-6">
                          <div className="mb-2">{palette.title}</div>
                          <div className="w-full">
                            <ColorPicker
                              popoverAlign="start"
                              container={dialogContentRef?.current ?? undefined}
                              defaultValue="#000000"
                              onChange={(color) => {
                                addToPalette({
                                  [palette.name as keyof (typeof previewState)["palette"]]: color,
                                });
                              }}
                            />
                          </div>
                        </Label>
                      ))}
                      {isBookerLayoutsEnabled && (
                        <Label className="mb-6">
                          <div className="mb-2">{t("layout")}</div>
                          <Select
                            className="w-full"
                            defaultValue={layoutOptions[0]}
                            onChange={(option) => {
                              if (!option) {
                                return;
                              }
                              setPreviewState((previewState) => {
                                const config = {
                                  ...(previewState.floatingPopup.config ?? {}),
                                  layout: option.value,
                                };
                                return {
                                  ...previewState,
                                  floatingPopup: {
                                    config,
                                  },
                                  layout: option.value,
                                };
                              });
                            }}
                            options={layoutOptions}
                          />
                        </Label>
                      )}
                    </div>
                  </CollapsibleContent>
                </Collapsible>
              </div>
            </div>
          )}
        </div>
        <div className="flex w-2/3 flex-col px-8 pt-8">
          <HorizontalTabs
            data-testid="embed-tabs"
            tabs={embedType === "email" ? parsedTabs.filter((tab) => tab.name === "Preview") : parsedTabs}
            linkShallow
          />
          {tabs.map((tab) => {
            if (embedType !== "email") {
              return (
                <div
                  key={tab.href}
                  className={classNames(
                    router.query.embedTabName === tab.href.split("=")[1]
                      ? "flex flex-grow flex-col"
                      : "hidden"
                  )}>
                  <div className="flex h-[55vh] flex-grow flex-col">
                    {tab.type === "code" ? (
                      <tab.Component
                        embedType={embedType}
                        calLink={calLink}
                        previewState={previewState}
                        ref={refOfEmbedCodesRefs.current[tab.name]}
                      />
                    ) : (
                      <tab.Component
                        embedType={embedType}
                        calLink={calLink}
                        previewState={previewState}
                        ref={iframeRef}
                      />
                    )}
                  </div>
                  <div className={router.query.embedTabName == "embed-preview" ? "mt-2 block" : "hidden"} />
                  <DialogFooter className="mt-10 flex-row-reverse gap-x-2" showDivider>
                    <DialogClose />
                    {tab.type === "code" ? (
                      <Button
                        type="submit"
                        onClick={() => {
                          const currentTabCodeEl = refOfEmbedCodesRefs.current[tab.name].current;
                          if (!currentTabCodeEl) {
                            return;
                          }
                          navigator.clipboard.writeText(currentTabCodeEl.value);
                          showToast(t("code_copied"), "success");
                        }}>
                        {t("copy_code")}
                      </Button>
                    ) : null}
                  </DialogFooter>
                </div>
              );
            }

            if (embedType === "email" && (tab.name !== "Preview" || !eventTypeData?.eventType)) return;

            return (
<<<<<<< HEAD
              <div
                key={tab.href}
                className={classNames(
                  searchParams?.get("embedTabName") === tab.href.split("=")[1]
                    ? "flex flex-grow flex-col"
                    : "hidden"
                )}>
=======
              <div key={tab.href} className={classNames("flex flex-grow flex-col")}>
>>>>>>> f168ec8d
                <div className="flex h-[55vh] flex-grow flex-col">
                  <EmailEmbedPreview
                    eventType={eventTypeData?.eventType}
                    emailContentRef={emailContentRef}
                    username={data?.user.username as string}
                    month={month as string}
                    selectedDateAndTime={
                      selectedDatesAndTimes
                        ? selectedDatesAndTimes[eventTypeData?.eventType.slug as string]
                        : {}
                    }
                  />
                </div>
<<<<<<< HEAD
                <div
                  className={searchParams?.get("embedTabName") == "embed-preview" ? "mt-2 block" : "hidden"}
                />
                <DialogFooter
                  className="mt-10 flex flex-row-reverse gap-x-2"
                  showDivider
                  customDividerClassNames="w-2/3">
=======
                <div className={router.query.embedTabName == "embed-preview" ? "mt-2 block" : "hidden"} />
                <DialogFooter className="mt-10 flex-row-reverse gap-x-2" showDivider>
>>>>>>> f168ec8d
                  <DialogClose />
                  <Button
                    onClick={() => {
                      handleCopyEmailText();
                    }}>
                    {embedType === "email" ? t("copy") : t("copy_code")}
                  </Button>
                </DialogFooter>
              </div>
            );
          })}
        </div>
      </div>
    </DialogContent>
  );
};

export const EmbedDialog = () => {
  const searchParams = useSearchParams();
  const embedUrl: string = searchParams?.get("embedUrl") as string;
  return (
    <Dialog name="embed" clearQueryParamsOnClose={queryParamsForDialog}>
      {!searchParams?.get("embedType") ? (
        <ChooseEmbedTypesDialogContent />
      ) : (
        <EmbedTypeCodeAndPreviewDialogContent
          embedType={searchParams?.get("embedType") as EmbedType}
          embedUrl={embedUrl}
        />
      )}
    </Dialog>
  );
};
type EmbedButtonProps<T> = {
  embedUrl: string;
  children?: React.ReactNode;
  className?: string;
  as?: T;
  eventId?: number;
};

export const EmbedButton = <T extends React.ElementType>({
  embedUrl,
  children,
  className = "",
  as,
  eventId,
  ...props
}: EmbedButtonProps<T> & React.ComponentPropsWithoutRef<T>) => {
  const router = useRouter();
  const searchParams = useSearchParams();
  const pathname = usePathname();
  className = classNames("hidden lg:inline-flex", className);
  const openEmbedModal = () => {
<<<<<<< HEAD
    goto(
      router,
      {
        dialog: "embed",
        embedUrl,
      },
      pathname,
      searchParams
    );
=======
    goto(router, {
      dialog: "embed",
      eventId: eventId ? eventId.toString() : "",
      embedUrl,
    });
>>>>>>> f168ec8d
  };
  const Component = as ?? Button;

  return (
    <Component
      {...props}
      className={className}
      data-test-embed-url={embedUrl}
      data-testid="embed"
      type="button"
      onClick={() => {
        openEmbedModal();
      }}>
      {children}
    </Component>
  );
};<|MERGE_RESOLUTION|>--- conflicted
+++ resolved
@@ -45,11 +45,7 @@
   TextArea,
   TextField,
 } from "@calcom/ui";
-<<<<<<< HEAD
-import { ArrowLeft, Code, Sun, Trello } from "@calcom/ui/components/icon";
-=======
 import { Code, Trello, Sun, ArrowLeft, ArrowDown, ArrowUp } from "@calcom/ui/components/icon";
->>>>>>> f168ec8d
 
 type EventType = RouterOutputs["viewer"]["eventTypes"]["get"]["eventType"] | undefined;
 type EmbedType = "inline" | "floating-popup" | "element-click" | "email";
@@ -1745,17 +1741,7 @@
             if (embedType === "email" && (tab.name !== "Preview" || !eventTypeData?.eventType)) return;
 
             return (
-<<<<<<< HEAD
-              <div
-                key={tab.href}
-                className={classNames(
-                  searchParams?.get("embedTabName") === tab.href.split("=")[1]
-                    ? "flex flex-grow flex-col"
-                    : "hidden"
-                )}>
-=======
               <div key={tab.href} className={classNames("flex flex-grow flex-col")}>
->>>>>>> f168ec8d
                 <div className="flex h-[55vh] flex-grow flex-col">
                   <EmailEmbedPreview
                     eventType={eventTypeData?.eventType}
@@ -1769,18 +1755,8 @@
                     }
                   />
                 </div>
-<<<<<<< HEAD
-                <div
-                  className={searchParams?.get("embedTabName") == "embed-preview" ? "mt-2 block" : "hidden"}
-                />
-                <DialogFooter
-                  className="mt-10 flex flex-row-reverse gap-x-2"
-                  showDivider
-                  customDividerClassNames="w-2/3">
-=======
                 <div className={router.query.embedTabName == "embed-preview" ? "mt-2 block" : "hidden"} />
                 <DialogFooter className="mt-10 flex-row-reverse gap-x-2" showDivider>
->>>>>>> f168ec8d
                   <DialogClose />
                   <Button
                     onClick={() => {
@@ -1835,23 +1811,16 @@
   const pathname = usePathname();
   className = classNames("hidden lg:inline-flex", className);
   const openEmbedModal = () => {
-<<<<<<< HEAD
     goto(
       router,
       {
         dialog: "embed",
+        eventId: eventId ? eventId.toString() : "",
         embedUrl,
       },
       pathname,
       searchParams
     );
-=======
-    goto(router, {
-      dialog: "embed",
-      eventId: eventId ? eventId.toString() : "",
-      embedUrl,
-    });
->>>>>>> f168ec8d
   };
   const Component = as ?? Button;
 
