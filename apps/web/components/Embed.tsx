--- conflicted
+++ resolved
@@ -639,11 +639,7 @@
       <div className="flex items-start">
         {embeds.map((embed, index) => (
           <button
-<<<<<<< HEAD
-            className="w-1/3 border border-transparent p-3 text-left hover:rounded-md hover:border-gray-200 hover:bg-neutral-100 ltr:mr-2 rtl:ml-2"
-=======
             className="w-1/3 border border-transparent p-3 text-left hover:rounded-md hover:border-gray-200 hover:bg-gray-100 ltr:mr-2 rtl:ml-2"
->>>>>>> 2d50d09c
             key={index}
             data-testid={embed.type}
             onClick={() => {
