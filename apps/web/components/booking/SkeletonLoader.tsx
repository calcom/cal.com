--- conflicted
+++ resolved
@@ -27,24 +27,9 @@
 
 function SkeletonItem() {
   return (
-<<<<<<< HEAD
-    <li className="group flex w-full items-center justify-between px-4 py-4 sm:px-6">
-      <div className="grow truncate text-sm">
-        <div className="flex">
-          <div className="flex flex-col space-y-2">
-            <SkeletonText className="h-5 w-16" />
-            <SkeletonText className="h-4 w-32" />
-          </div>
-        </div>
-      </div>
-      <div className="mt-4 hidden shrink-0 sm:ml-5 sm:mt-0 lg:flex">
-        <div className="flex justify-between space-x-2 rtl:space-x-reverse">
-          <SkeletonText className="h-6 w-16" />
-          <SkeletonText className="h-6 w-32" />
-=======
     <li className="group flex w-full items-start justify-between px-4 py-4 sm:px-6">
       {/* Left side - Date and time info */}
-      <div className="flex min-w-0 flex-shrink-0 flex-col gap-2 pr-4">
+      <div className="flex min-w-0 shrink-0 flex-col gap-2 pr-4">
         <SkeletonText className="h-4 w-24" />
         <SkeletonText className="h-4 w-28" />
         <div className="mt-1 flex items-center gap-2">
@@ -54,7 +39,6 @@
         {/* Badges */}
         <div className="mt-3 flex gap-2">
           <SkeletonText className="h-5 w-14 rounded-md" />
->>>>>>> 1dcd54aa
         </div>
       </div>
 
@@ -69,14 +53,14 @@
       </div>
 
       {/* Action buttons - only visible on larger screens */}
-      <div className="ml-4 hidden flex-shrink-0 gap-2 sm:flex">
+      <div className="ml-4 hidden shrink-0 gap-2 sm:flex">
         <SkeletonText className="h-9 w-20 rounded-md" />
         <SkeletonText className="h-9 w-20 rounded-md" />
         <SkeletonText className="h-9 w-9 rounded-md" />
       </div>
 
       {/* Mobile menu button */}
-      <div className="ml-4 flex flex-shrink-0 sm:hidden">
+      <div className="ml-4 flex shrink-0 sm:hidden">
         <SkeletonText className="h-9 w-9 rounded-md" />
       </div>
     </li>
