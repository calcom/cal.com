// Get router variables
import { EventType } from "@prisma/client";
import { SchedulingType } from "@prisma/client";
import * as Collapsible from "@radix-ui/react-collapsible";
import { TFunction } from "next-i18next";
import { useRouter } from "next/router";
import { useEffect, useMemo, useState } from "react";
import { FormattedNumber, IntlProvider } from "react-intl";
import { z } from "zod";

import dayjs, { Dayjs } from "@calcom/dayjs";
import {
  useEmbedNonStylesConfig,
  useEmbedStyles,
  useIsBackgroundTransparent,
  useIsEmbed,
} from "@calcom/embed-core/embed-iframe";
import { useContracts } from "@calcom/features/ee/web3/contexts/contractsContext";
import CustomBranding from "@calcom/lib/CustomBranding";
import classNames from "@calcom/lib/classNames";
import { WEBSITE_URL } from "@calcom/lib/constants";
import { useLocale } from "@calcom/lib/hooks/useLocale";
import useTheme from "@calcom/lib/hooks/useTheme";
import notEmpty from "@calcom/lib/notEmpty";
import { getRecurringFreq } from "@calcom/lib/recurringStrings";
import { collectPageParameters, telemetryEventTypes, useTelemetry } from "@calcom/lib/telemetry";
import { detectBrowserTimeFormat } from "@calcom/lib/timeFormat";
import { localStorage } from "@calcom/lib/webstorage";
import { trpc } from "@calcom/trpc/react";
import { Icon } from "@calcom/ui/Icon";
import DatePicker from "@calcom/ui/v2/modules/booker/DatePicker";

import { timeZone as localStorageTimeZone } from "@lib/clock";
// import { timeZone } from "@lib/clock";
import { useExposePlanGlobally } from "@lib/hooks/useExposePlanGlobally";
import { isBrandingHidden } from "@lib/isBrandingHidden";

import AvailableTimes from "@components/booking/AvailableTimes";
import TimeOptions from "@components/booking/TimeOptions";
import { UserAvatars } from "@components/booking/UserAvatars";
import EventTypeDescriptionSafeHTML from "@components/eventtype/EventTypeDescriptionSafeHTML";
import { HeadSeo } from "@components/seo/head-seo";
import PoweredByCal from "@components/ui/PoweredByCal";

import type { AvailabilityPageProps } from "../../../pages/[user]/[type]";
import type { DynamicAvailabilityPageProps } from "../../../pages/d/[link]/[slug]";
import type { AvailabilityTeamPageProps } from "../../../pages/team/[slug]/[type]";
import { AvailableEventLocations } from "../AvailableEventLocations";

export type Props = AvailabilityTeamPageProps | AvailabilityPageProps | DynamicAvailabilityPageProps;

const GoBackToPreviousPage = ({ t }: { t: TFunction }) => {
  const router = useRouter();
  const path = router.asPath.split("/");
  path.pop(); // Remove the last item (where we currently are)
  path.shift(); // Removes first item e.g. if we were visitng "/teams/test/30mins" the array will new look like ["teams","test"]
  const slug = path.join("/");
  return (
    <div className="flex h-full flex-col justify-end">
      <button title={t("profile")} onClick={() => router.replace(`${WEBSITE_URL}/${slug}`)}>
        <Icon.FiArrowLeft className="dark:text-darkgray-600 h-4 w-4 text-black transition-opacity hover:cursor-pointer" />
        <p className="sr-only">Go Back</p>
      </button>
    </div>
  );
};

const useSlots = ({
  eventTypeId,
  eventTypeSlug,
  startTime,
  endTime,
  usernameList,
  timeZone,
}: {
  eventTypeId: number;
  eventTypeSlug: string;
  startTime?: Dayjs;
  endTime?: Dayjs;
  usernameList: string[];
  timeZone?: string;
}) => {
  const { data, isLoading, isIdle } = trpc.useQuery(
    [
      "viewer.public.slots.getSchedule",
      {
        eventTypeId,
        eventTypeSlug,
        usernameList,
        startTime: startTime?.toISOString() || "",
        endTime: endTime?.toISOString() || "",
        timeZone,
      },
    ],
    { enabled: !!startTime && !!endTime }
  );
  const [cachedSlots, setCachedSlots] = useState<NonNullable<typeof data>["slots"]>({});

  useEffect(() => {
    if (data?.slots) {
      setCachedSlots((c) => ({ ...c, ...data?.slots }));
    }
  }, [data]);

  // The very first time isIdle is set if auto-fetch is disabled, so isIdle should also be considered a loading state.
  return { slots: cachedSlots, isLoading: isLoading || isIdle };
};

const SlotPicker = ({
  eventType,
  timeFormat,
  timeZone,
  recurringEventCount,
  users,
  seatsPerTimeSlot,
  weekStart = 0,
}: {
  eventType: Pick<EventType, "id" | "schedulingType" | "slug">;
  timeFormat: string;
  timeZone?: string;
  seatsPerTimeSlot?: number;
  recurringEventCount?: number;
  users: string[];
  weekStart?: 0 | 1 | 2 | 3 | 4 | 5 | 6;
}) => {
  const [selectedDate, setSelectedDate] = useState<Dayjs>();
  const [browsingDate, setBrowsingDate] = useState<Dayjs>();
  const { date, setQuery: setDate } = useRouterQuery("date");
  const { month, setQuery: setMonth } = useRouterQuery("month");
  const router = useRouter();

  useEffect(() => {
    if (!router.isReady) return;

    // Etc/GMT is not actually a timeZone, so handle this select option explicitly to prevent a hard crash.
    if (timeZone === "Etc/GMT") {
      setBrowsingDate(dayjs.utc(month).set("date", 1).set("hour", 0).set("minute", 0).set("second", 0));
      if (date) {
        setSelectedDate(dayjs.utc(date));
      }
    } else {
      // Set the start of the month without shifting time like startOf() may do.
      setBrowsingDate(
        dayjs.tz(month, timeZone).set("date", 1).set("hour", 0).set("minute", 0).set("second", 0)
      );
      if (date) {
        // It's important to set the date immediately to the timeZone, dayjs(date) will convert to browsertime.
        setSelectedDate(dayjs.tz(date, timeZone));
      }
    }
  }, [router.isReady, month, date, timeZone]);

  const { i18n, isLocaleReady } = useLocale();
  const { slots: _1 } = useSlots({
    eventTypeId: eventType.id,
    eventTypeSlug: eventType.slug,
    usernameList: users,
    startTime: selectedDate?.startOf("day"),
    endTime: selectedDate?.endOf("day"),
    timeZone,
  });
  const { slots: _2, isLoading } = useSlots({
    eventTypeId: eventType.id,
    eventTypeSlug: eventType.slug,
    usernameList: users,
    startTime: browsingDate?.startOf("month"),
    endTime: browsingDate?.endOf("month"),
    timeZone,
  });

  const slots = useMemo(() => ({ ..._1, ..._2 }), [_1, _2]);

  return (
    <>
      <DatePicker
        isLoading={isLoading}
        className={classNames(
          "mt-8 w-full sm:mt-0 sm:min-w-[455px]",
          selectedDate
            ? "sm:dark:border-darkgray-200 border-gray-200 sm:w-1/2 sm:border-r sm:p-4 sm:pr-6 md:w-1/3 "
            : "sm:p-4"
        )}
        includedDates={Object.keys(slots).filter((k) => slots[k].length > 0)}
        locale={isLocaleReady ? i18n.language : "en"}
        selected={selectedDate}
        onChange={(newDate) => {
          setDate(newDate.format("YYYY-MM-DD"));
        }}
        onMonthChange={(newMonth) => {
          setMonth(newMonth.format("YYYY-MM"));
        }}
        browsingDate={browsingDate}
        weekStart={weekStart}
      />

      {selectedDate && (
        <AvailableTimes
          isLoading={isLoading}
          slots={slots[selectedDate.format("YYYY-MM-DD")]}
          date={selectedDate}
          timeFormat={timeFormat}
          eventTypeId={eventType.id}
          eventTypeSlug={eventType.slug}
          seatsPerTimeSlot={seatsPerTimeSlot}
          recurringCount={recurringEventCount}
        />
      )}
    </>
  );
};

function TimezoneDropdown({
  onChangeTimeFormat,
  onChangeTimeZone,
  timeZone,
  timeFormat,
}: {
  onChangeTimeFormat: (newTimeFormat: string) => void;
  onChangeTimeZone: (newTimeZone: string) => void;
  timeZone?: string;
  timeFormat: string;
}) {
  const [isTimeOptionsOpen, setIsTimeOptionsOpen] = useState(false);

  useEffect(() => {
    handleToggle24hClock(localStorage.getItem("timeOption.is24hClock") === "true");

    // eslint-disable-next-line react-hooks/exhaustive-deps
  }, []);

  const handleSelectTimeZone = (newTimeZone: string) => {
    onChangeTimeZone(newTimeZone);
    localStorageTimeZone(newTimeZone);
    setIsTimeOptionsOpen(false);
  };

  const handleToggle24hClock = (is24hClock: boolean) => {
    onChangeTimeFormat(is24hClock ? "HH:mm" : "h:mma");
  };

  return (
    <Collapsible.Root open={isTimeOptionsOpen} onOpenChange={setIsTimeOptionsOpen}>
      <Collapsible.Trigger className="min-w-32  dark:text-darkgray-600 mb-1 -ml-2 px-2 py-1 text-left text-gray-600">
        <p className="py-1 text-sm font-medium ">
          <Icon.FiGlobe className="mr-[10px] ml-[2px] -mt-1 inline-block h-4 w-4 " />
          {timeZone}
          {isTimeOptionsOpen ? (
            <Icon.FiChevronUp className="ml-1 -mt-1 inline-block h-4 w-4 " />
          ) : (
            <Icon.FiChevronDown className="ml-1 -mt-1 inline-block h-4 w-4 " />
          )}
        </p>
      </Collapsible.Trigger>
      <Collapsible.Content>
        <TimeOptions
          onSelectTimeZone={handleSelectTimeZone}
          onToggle24hClock={handleToggle24hClock}
          timeFormat={timeFormat}
        />
      </Collapsible.Content>
    </Collapsible.Root>
  );
}

const dateQuerySchema = z.object({
  rescheduleUid: z.string().optional().default(""),
  date: z.string().optional().default(""),
  timeZone: z.string().optional().default(""),
});

const useRouterQuery = <T extends string>(name: T) => {
  const router = useRouter();
  const existingQueryParams = router.asPath.split("?")[1];

  const urlParams = new URLSearchParams(existingQueryParams);
  const query = Object.fromEntries(urlParams);

  const setQuery = (newValue: string | number | null | undefined) => {
    router.replace({ query: { ...router.query, [name]: newValue } }, undefined, { shallow: true });
    router.replace({ query: { ...router.query, ...query, [name]: newValue } }, undefined, { shallow: true });
  };

  return { [name]: query[name], setQuery } as {
    [K in T]: string | undefined;
  } & { setQuery: typeof setQuery };
};

const AvailabilityPage = ({ profile, eventType }: Props) => {
  const router = useRouter();
  const isEmbed = useIsEmbed();
  const query = dateQuerySchema.parse(router.query);
  const { rescheduleUid } = query;
  useTheme(profile.theme);
  const { t } = useLocale();
  const { contracts } = useContracts();
  const availabilityDatePickerEmbedStyles = useEmbedStyles("availabilityDatePicker");
  const shouldAlignCentrallyInEmbed = useEmbedNonStylesConfig("align") !== "left";
  const shouldAlignCentrally = !isEmbed || shouldAlignCentrallyInEmbed;
  const isBackgroundTransparent = useIsBackgroundTransparent();

  const [timeZone, setTimeZone] = useState<string>();
  const [timeFormat, setTimeFormat] = useState(detectBrowserTimeFormat);
  const [isAvailableTimesVisible, setIsAvailableTimesVisible] = useState<boolean>();

  useEffect(() => {
    setTimeZone(localStorageTimeZone() || dayjs.tz.guess());
  }, []);

  useEffect(() => {
    setIsAvailableTimesVisible(!!query.date);
  }, [query.date]);

  // TODO: Improve this;
  useExposePlanGlobally(eventType.users.length === 1 ? eventType.users[0].plan : "PRO");

  // TODO: this needs to be extracted elsewhere
  useEffect(() => {
    if (eventType.metadata.smartContractAddress) {
      const eventOwner = eventType.users[0];
      if (!contracts[(eventType.metadata.smartContractAddress || null) as number])
        router.replace(`/${eventOwner.username}`);
    }
  }, [contracts, eventType.metadata.smartContractAddress, eventType.users, router]);

  const [recurringEventCount, setRecurringEventCount] = useState(eventType.recurringEvent?.count);

  const telemetry = useTelemetry();
  useEffect(() => {
    if (top !== window) {
      //page_view will be collected automatically by _middleware.ts
      telemetry.event(
        telemetryEventTypes.embedView,
        collectPageParameters("/availability", { isTeamBooking: document.URL.includes("team/") })
      );
    }
  }, [telemetry]);

  // get dynamic user list here
  const userList = eventType.users.map((user) => user.username).filter(notEmpty);
  // Recurring event sidebar requires more space
  const maxWidth = isAvailableTimesVisible
    ? recurringEventCount
      ? "max-w-6xl"
      : "max-w-5xl"
    : recurringEventCount
    ? "max-w-4xl"
    : "max-w-3xl";
  const timezoneDropdown = useMemo(
    () => (
      <TimezoneDropdown
        timeFormat={timeFormat}
        onChangeTimeFormat={setTimeFormat}
        timeZone={timeZone}
        onChangeTimeZone={setTimeZone}
      />
    ),
    [timeZone, timeFormat]
  );
  const rawSlug = profile.slug ? profile.slug.split("/") : [];
  if (rawSlug.length > 1) rawSlug.pop(); //team events have team name as slug, but user events have [user]/[type] as slug.
  const slug = rawSlug.join("/");

  return (
    <>
      <HeadSeo
        title={`${rescheduleUid ? t("reschedule") : ""} ${eventType.title} | ${profile.name}`}
        description={`${rescheduleUid ? t("reschedule") : ""} ${eventType.title}`}
        name={profile.name || undefined}
        username={slug || undefined}
        nextSeoProps={{
          nofollow: eventType.hidden,
          noindex: eventType.hidden,
        }}
      />
      <CustomBranding lightVal={profile.brandColor} darkVal={profile.darkBrandColor} />
      <div>
        <main
          className={classNames(
            shouldAlignCentrally ? "mx-auto" : "",
            isEmbed
              ? classNames(maxWidth)
              : classNames(
                  "transition-max-width dark:bg- mx-auto my-0 duration-500 ease-in-out md:my-24",
                  maxWidth
                )
          )}>
          <div
            style={availabilityDatePickerEmbedStyles}
            className={classNames(
              isBackgroundTransparent ? "" : "dark:bg-darkgray-300 sm:dark:border-darkgray-300 bg-white",
              "border-bookinglightest rounded-md md:border",
              isEmbed ? "mx-auto" : maxWidth
            )}>
            {/* mobile: details */}
            <div className="block px-4 pt-4 sm:p-8 md:hidden">
              <div>
                <UserAvatars
                  profile={profile}
                  users={eventType.users}
                  showMembers={eventType.schedulingType !== SchedulingType.ROUND_ROBIN}
                  size={9}
                  truncateAfter={5}
                />
                <div className="mt-4">
                  <p className="dark:text-darkgray-600 break-words text-sm font-medium text-black">
                    {profile.name}
                  </p>
                  <div className="dark:text-darkgray-900 mt-2 gap-2">
                    <h1 className="text-bookingdark dark:text-darkgray-900 mb-4 break-words text-xl font-semibold">
                      {eventType.title}
                    </h1>
                    <div className="flex flex-col space-y-2">
                      {eventType?.description && (
                        <div className="dark:text-darkgray-600 flex py-1 text-sm font-medium text-gray-600">
                          <div>
                            <Icon.FiInfo className="dark:text-darkgray-600 mr-[10px] ml-[2px] -mt-1 inline-block h-4 w-4 text-gray-400" />
                          </div>
                          <EventTypeDescriptionSafeHTML eventType={eventType} />
                        </div>
                      )}
                      {eventType?.requiresConfirmation && (
                        <p className="dark:text-darkgray-600 text-gray-600">
                          <Icon.FiCheckSquare className="dark:text-darkgray-600 mr-[10px] ml-[2px] -mt-1 inline-block h-4 w-4 text-gray-500" />
                          {t("requires_confirmation")}
                        </p>
                      )}
<<<<<<< HEAD
                      <AvailableEventLocations locations={eventType.locations} />
                      <p className="text-gray-600 dark:text-white">
                        <Icon.FiClock className="mr-[10px] -mt-1 ml-[2px] inline-block h-4 w-4 text-gray-500" />
=======
                      {eventType.locations.length === 1 && (
                        <p className="dark:text-darkgray-600 text-gray-600">
                          {Object.values(AppStoreLocationType).includes(
                            eventType.locations[0].type as unknown as AppStoreLocationType
                          ) ? (
                            <Icon.FiVideo className="dark:text-darkgray-600 mr-[10px] ml-[2px] -mt-1 inline-block h-4 w-4 text-gray-500" />
                          ) : (
                            <Icon.FiMapPin className="dark:text-darkgray-600 mr-[10px] ml-[2px] -mt-1 inline-block h-4 w-4 text-gray-500" />
                          )}

                          {locationKeyToString(eventType.locations[0], t)}
                        </p>
                      )}
                      {eventType.locations.length > 1 && (
                        <div className="flex-warp dark:text-darkgray-600 flex text-gray-600">
                          <div className="mr-[10px] ml-[2px] -mt-1 ">
                            <Icon.FiMapPin className="dark:text-darkgray-600 inline-block h-4 w-4 text-gray-500" />
                          </div>
                          <p>
                            {eventType.locations.map((el, i, arr) => {
                              return (
                                <span key={el.type}>
                                  {locationKeyToString(el, t)}{" "}
                                  {arr.length - 1 !== i && (
                                    <span className="font-light"> {t("or_lowercase")} </span>
                                  )}
                                </span>
                              );
                            })}
                          </p>
                        </div>
                      )}
                      <p className="dark:text-darkgray-600 text-gray-600">
                        <Icon.FiClock className="dark:text-darkgray-600 mr-[10px] -mt-1 ml-[2px] inline-block h-4 w-4 text-gray-500" />
>>>>>>> 1b541ff2
                        {eventType.length} {t("minutes")}
                      </p>
                      {eventType.price > 0 && (
                        <div className="dark:text-darkgray-600 text-gray-600">
                          <Icon.FiCreditCard className="dark:text-darkgray-600 mr-[10px] ml-[2px] -mt-1 inline-block h-4 w-4" />
                          <IntlProvider locale="en">
                            <FormattedNumber
                              value={eventType.price / 100.0}
                              style="currency"
                              currency={eventType.currency.toUpperCase()}
                            />
                          </IntlProvider>
                        </div>
                      )}
                      {!rescheduleUid && eventType.recurringEvent && (
                        <div className="dark:text-darkgray-600 flex items-center text-gray-600">
                          <Icon.FiRefreshCcw className="float-left mr-[10px] mt-1 ml-[2px] inline-block h-4 w-4 shrink-0 text-gray-500" />
                          <div>
                            <p className="mb-1 -ml-2 inline px-2 py-1">
                              {getRecurringFreq({ t, recurringEvent: eventType.recurringEvent })}
                            </p>
                            <input
                              type="number"
                              min="1"
                              max={eventType.recurringEvent.count}
                              className="w-15 dark:text-darkgray-600 h-7 rounded-sm border-gray-300 bg-white text-sm text-gray-600 [appearance:textfield] ltr:mr-2 rtl:ml-2 dark:border-gray-500 dark:bg-gray-600"
                              defaultValue={eventType.recurringEvent.count}
                              onChange={(event) => {
                                setRecurringEventCount(parseInt(event?.target.value));
                              }}
                            />
                            <p className="dark:text-darkgray-600 inline text-gray-600 ">
                              {t("occurrence", {
                                count: recurringEventCount,
                              })}
                            </p>
                          </div>
                        </div>
                      )}
                      {timezoneDropdown}

                      <div className="md:hidden">
                        {/* Temp disabled booking?.startTime && rescheduleUid && (
                            <div>
                              <p
                                className="mt-8 text-gray-600 dark:text-darkgray-600"
                                data-testid="former_time_p_mobile">
                                {t("former_time")}
                              </p>
                              <p className="text-gray-500 line-through dark:text-darkgray-600">
                                <CalendarIcon className="mr-[10px] -mt-1 inline-block h-4 w-4 text-gray-500" />
                                {typeof booking.startTime === "string" &&
                                  parseDate(dayjs(booking.startTime), i18n)}
                              </p>
                            </div>
                          )*/}
                      </div>
                    </div>
                  </div>
                </div>
              </div>
            </div>

            <div className="overflow-hidden sm:flex">
              <div
                className={
                  "sm:dark:border-darkgray-200 hidden overflow-hidden border-gray-200 p-5 sm:border-r md:flex md:flex-col " +
                  (isAvailableTimesVisible ? "sm:w-1/3" : recurringEventCount ? "sm:w-2/3" : "sm:w-1/2")
                }>
                <UserAvatars
                  profile={profile}
                  users={eventType.users}
                  showMembers={eventType.schedulingType !== SchedulingType.ROUND_ROBIN}
                  size={10}
                  truncateAfter={3}
                />
                <h2 className="mt-2 break-words text-sm font-medium text-gray-500 dark:text-gray-300">
                  {profile.name}
                </h2>
                <h1 className="font-cal dark:text-darkgray-900 mb-6 break-words text-2xl text-gray-900 ">
                  {eventType.title}
                </h1>
                <div className="flex flex-col space-y-2">
                  {eventType?.description && (
                    <div className="dark:text-darkgray-600 flex py-1 text-sm font-medium text-gray-600">
                      <div>
                        <Icon.FiInfo className="dark:text-darkgray-600 mr-[10px] ml-[2px] -mt-1 inline-block h-4 w-4 text-gray-500" />
                      </div>
                      <EventTypeDescriptionSafeHTML eventType={eventType} />
                    </div>
                  )}
                  {eventType?.requiresConfirmation && (
                    <div className="dark:text-darkgray-600 flex items-center text-sm font-medium text-gray-600">
                      <div>
                        <Icon.FiCheckSquare className="mr-[10px] ml-[2px] -mt-1 inline-block h-4 w-4 " />
                      </div>
                      {t("requires_confirmation")}
                    </div>
                  )}
<<<<<<< HEAD
                  <AvailableEventLocations locations={eventType.locations} />
                  <p className="py-1 text-sm font-medium text-gray-600 dark:text-white">
                    <Icon.FiClock className="mr-[10px] -mt-1 ml-[2px] inline-block h-4 w-4 text-gray-500" />
=======
                  {eventType.locations.length === 1 && (
                    <p className="dark:text-darkgray-600 py-1 text-sm font-medium text-gray-600">
                      {Object.values(AppStoreLocationType).includes(
                        eventType.locations[0].type as unknown as AppStoreLocationType
                      ) ? (
                        <Icon.FiVideo className="mr-[10px] ml-[2px] -mt-1 inline-block h-4 w-4 " />
                      ) : (
                        <Icon.FiMapPin className="mr-[10px] ml-[2px] -mt-1 inline-block h-4 w-4 " />
                      )}

                      {locationKeyToString(eventType.locations[0], t)}
                    </p>
                  )}
                  {eventType.locations.length > 1 && (
                    <div className="flex-warp dark:text-darkgray-600 flex items-center font-medium text-gray-600">
                      <div className="mr-[10px] ml-[2px] -mt-1 ">
                        <Icon.FiMapPin className="inline-block h-4 w-4 " />
                      </div>
                      <p className="dark:text-darkgray-600 py-1 text-sm font-medium ">
                        {eventType.locations.map((el, i, arr) => {
                          return (
                            <span key={el.type}>
                              {locationKeyToString(el, t)}{" "}
                              {arr.length - 1 !== i && (
                                <span className="text-sm font-light"> {t("or_lowercase")} </span>
                              )}
                            </span>
                          );
                        })}
                      </p>
                    </div>
                  )}
                  <p className="dark:text-darkgray-600 py-1 text-sm font-medium text-gray-600">
                    <Icon.FiClock className="mr-[10px] -mt-1 ml-[2px] inline-block h-4 w-4 " />
>>>>>>> 1b541ff2
                    {eventType.length} {t("minutes")}
                  </p>
                  {!rescheduleUid && eventType.recurringEvent && (
                    <div className="dark:text-darkgray-600 flex items-center text-gray-600">
                      <Icon.FiRefreshCcw className="float-left mr-[10px] mt-1 ml-[2px] inline-block h-4 w-4 " />
                      <div>
                        <p className="mb-1 -ml-2 inline px-2 py-1">
                          {getRecurringFreq({ t, recurringEvent: eventType.recurringEvent })}
                        </p>
                        <input
                          type="number"
                          min="1"
                          max={eventType.recurringEvent.count}
                          className="w-15 dark:text-darkgray-600 h-7 rounded-sm border-gray-300 bg-white text-sm text-gray-600 [appearance:textfield] ltr:mr-2 rtl:ml-2 dark:border-gray-500 dark:bg-gray-600"
                          defaultValue={eventType.recurringEvent.count}
                          onChange={(event) => {
                            setRecurringEventCount(parseInt(event?.target.value));
                          }}
                        />
                        <p className="dark:text-darkgray-600 inline text-gray-600">
                          {t("occurrence", {
                            count: recurringEventCount,
                          })}
                        </p>
                      </div>
                    </div>
                  )}
                  {eventType.price > 0 && (
                    <p className="dark:text-darkgray-600 -ml-2 px-2 py-1 text-gray-600">
                      <Icon.FiCreditCard className="mr-[10px] ml-[2px] -mt-1 inline-block h-4 w-4" />
                      <IntlProvider locale="en">
                        <FormattedNumber
                          value={eventType.price / 100.0}
                          style="currency"
                          currency={eventType.currency.toUpperCase()}
                        />
                      </IntlProvider>
                    </p>
                  )}
                  {timezoneDropdown}
                </div>

                {!isEmbed && <GoBackToPreviousPage t={t} />}

                {/* Temporarily disabled - booking?.startTime && rescheduleUid && (
                    <div>
                      <p
                        className="mt-4 mb-3 text-gray-600 dark:text-darkgray-600"
                        data-testid="former_time_p_desktop">
                        {t("former_time")}
                      </p>
                      <p className="text-gray-500 line-through dark:text-darkgray-600">
                        <CalendarIcon className="mr-[10px] -mt-1 inline-block h-4 w-4 text-gray-500" />
                        {typeof booking.startTime === "string" && parseDate(dayjs(booking.startTime), i18n)}
                      </p>
                    </div>
                  )*/}
              </div>
              <SlotPicker
                weekStart={
                  typeof profile.weekStart === "string"
                    ? (["Sunday", "Monday", "Tuesday", "Wednesday", "Thursday", "Friday", "Saturday"].indexOf(
                        profile.weekStart
                      ) as 0 | 1 | 2 | 3 | 4 | 5 | 6)
                    : profile.weekStart /* Allows providing weekStart as number */
                }
                eventType={eventType}
                timeFormat={timeFormat}
                timeZone={timeZone}
                users={userList}
                seatsPerTimeSlot={eventType.seatsPerTimeSlot || undefined}
                recurringEventCount={recurringEventCount}
              />
            </div>
          </div>
          {(!eventType.users[0] || !isBrandingHidden(eventType.users[0])) && !isEmbed && <PoweredByCal />}
        </main>
      </div>
    </>
  );
};

export default AvailabilityPage;<|MERGE_RESOLUTION|>--- conflicted
+++ resolved
@@ -424,46 +424,9 @@
                           {t("requires_confirmation")}
                         </p>
                       )}
-<<<<<<< HEAD
                       <AvailableEventLocations locations={eventType.locations} />
                       <p className="text-gray-600 dark:text-white">
                         <Icon.FiClock className="mr-[10px] -mt-1 ml-[2px] inline-block h-4 w-4 text-gray-500" />
-=======
-                      {eventType.locations.length === 1 && (
-                        <p className="dark:text-darkgray-600 text-gray-600">
-                          {Object.values(AppStoreLocationType).includes(
-                            eventType.locations[0].type as unknown as AppStoreLocationType
-                          ) ? (
-                            <Icon.FiVideo className="dark:text-darkgray-600 mr-[10px] ml-[2px] -mt-1 inline-block h-4 w-4 text-gray-500" />
-                          ) : (
-                            <Icon.FiMapPin className="dark:text-darkgray-600 mr-[10px] ml-[2px] -mt-1 inline-block h-4 w-4 text-gray-500" />
-                          )}
-
-                          {locationKeyToString(eventType.locations[0], t)}
-                        </p>
-                      )}
-                      {eventType.locations.length > 1 && (
-                        <div className="flex-warp dark:text-darkgray-600 flex text-gray-600">
-                          <div className="mr-[10px] ml-[2px] -mt-1 ">
-                            <Icon.FiMapPin className="dark:text-darkgray-600 inline-block h-4 w-4 text-gray-500" />
-                          </div>
-                          <p>
-                            {eventType.locations.map((el, i, arr) => {
-                              return (
-                                <span key={el.type}>
-                                  {locationKeyToString(el, t)}{" "}
-                                  {arr.length - 1 !== i && (
-                                    <span className="font-light"> {t("or_lowercase")} </span>
-                                  )}
-                                </span>
-                              );
-                            })}
-                          </p>
-                        </div>
-                      )}
-                      <p className="dark:text-darkgray-600 text-gray-600">
-                        <Icon.FiClock className="dark:text-darkgray-600 mr-[10px] -mt-1 ml-[2px] inline-block h-4 w-4 text-gray-500" />
->>>>>>> 1b541ff2
                         {eventType.length} {t("minutes")}
                       </p>
                       {eventType.price > 0 && (
@@ -563,46 +526,9 @@
                       {t("requires_confirmation")}
                     </div>
                   )}
-<<<<<<< HEAD
                   <AvailableEventLocations locations={eventType.locations} />
                   <p className="py-1 text-sm font-medium text-gray-600 dark:text-white">
                     <Icon.FiClock className="mr-[10px] -mt-1 ml-[2px] inline-block h-4 w-4 text-gray-500" />
-=======
-                  {eventType.locations.length === 1 && (
-                    <p className="dark:text-darkgray-600 py-1 text-sm font-medium text-gray-600">
-                      {Object.values(AppStoreLocationType).includes(
-                        eventType.locations[0].type as unknown as AppStoreLocationType
-                      ) ? (
-                        <Icon.FiVideo className="mr-[10px] ml-[2px] -mt-1 inline-block h-4 w-4 " />
-                      ) : (
-                        <Icon.FiMapPin className="mr-[10px] ml-[2px] -mt-1 inline-block h-4 w-4 " />
-                      )}
-
-                      {locationKeyToString(eventType.locations[0], t)}
-                    </p>
-                  )}
-                  {eventType.locations.length > 1 && (
-                    <div className="flex-warp dark:text-darkgray-600 flex items-center font-medium text-gray-600">
-                      <div className="mr-[10px] ml-[2px] -mt-1 ">
-                        <Icon.FiMapPin className="inline-block h-4 w-4 " />
-                      </div>
-                      <p className="dark:text-darkgray-600 py-1 text-sm font-medium ">
-                        {eventType.locations.map((el, i, arr) => {
-                          return (
-                            <span key={el.type}>
-                              {locationKeyToString(el, t)}{" "}
-                              {arr.length - 1 !== i && (
-                                <span className="text-sm font-light"> {t("or_lowercase")} </span>
-                              )}
-                            </span>
-                          );
-                        })}
-                      </p>
-                    </div>
-                  )}
-                  <p className="dark:text-darkgray-600 py-1 text-sm font-medium text-gray-600">
-                    <Icon.FiClock className="mr-[10px] -mt-1 ml-[2px] inline-block h-4 w-4 " />
->>>>>>> 1b541ff2
                     {eventType.length} {t("minutes")}
                   </p>
                   {!rescheduleUid && eventType.recurringEvent && (
