--- conflicted
+++ resolved
@@ -320,12 +320,7 @@
   const isBackgroundTransparent = useIsBackgroundTransparent();
 
   const [timeZone, setTimeZone] = useState<string>();
-<<<<<<< HEAD
-  const [timeFormat, setTimeFormat] = useState(detectBrowserTimeFormat);
-=======
   const [timeFormat, setTimeFormat] = useState(timeFormatFromProfile || detectBrowserTimeFormat);
-  const [isAvailableTimesVisible, setIsAvailableTimesVisible] = useState<boolean>();
->>>>>>> a7ee3366
   const [gateState, gateDispatcher] = useReducer(
     (state: GateState, newState: Partial<GateState>) => ({
       ...state,
