// Get router variables
import {
  ArrowLeftIcon,
  CalendarIcon,
  ChevronDownIcon,
  ChevronUpIcon,
  ClockIcon,
  CreditCardIcon,
  GlobeIcon,
  InformationCircleIcon,
  LocationMarkerIcon,
  RefreshIcon,
  VideoCameraIcon,
} from "@heroicons/react/solid";
import * as Collapsible from "@radix-ui/react-collapsible";
import { useContracts } from "contexts/contractsContext";
import dayjs, { Dayjs } from "dayjs";
import customParseFormat from "dayjs/plugin/customParseFormat";
import utc from "dayjs/plugin/utc";
import { TFunction } from "next-i18next";
import { useRouter } from "next/router";
import { useEffect, useMemo, useState } from "react";
import { FormattedNumber, IntlProvider } from "react-intl";
import { Frequency as RRuleFrequency } from "rrule";

import { AppStoreLocationType, LocationObject, LocationType } from "@calcom/app-store/locations";
import {
  useEmbedStyles,
  useIsEmbed,
  useIsBackgroundTransparent,
  sdkActionManager,
  useEmbedType,
  useEmbedNonStylesConfig,
} from "@calcom/embed-core";
import classNames from "@calcom/lib/classNames";
import { WEBAPP_URL } from "@calcom/lib/constants";
import { useLocale } from "@calcom/lib/hooks/useLocale";
import { localStorage } from "@calcom/lib/webstorage";

import { asStringOrNull } from "@lib/asStringOrNull";
import { timeZone } from "@lib/clock";
import { useExposePlanGlobally } from "@lib/hooks/useExposePlanGlobally";
import useTheme from "@lib/hooks/useTheme";
import { isBrandingHidden } from "@lib/isBrandingHidden";
import { parseDate } from "@lib/parseDate";
import { collectPageParameters, telemetryEventTypes, useTelemetry } from "@lib/telemetry";
import { detectBrowserTimeFormat } from "@lib/timeFormat";

import CustomBranding from "@components/CustomBranding";
import AvailableTimes from "@components/booking/AvailableTimes";
import DatePicker from "@components/booking/DatePicker";
import TimeOptions from "@components/booking/TimeOptions";
import { HeadSeo } from "@components/seo/head-seo";
import AvatarGroup from "@components/ui/AvatarGroup";
import PoweredByCal from "@components/ui/PoweredByCal";

import { AvailabilityPageProps } from "../../../pages/[user]/[type]";
import { AvailabilityTeamPageProps } from "../../../pages/team/[slug]/[type]";

dayjs.extend(utc);
dayjs.extend(customParseFormat);

type Props = AvailabilityTeamPageProps | AvailabilityPageProps;

export const locationKeyToString = (location: LocationObject, t: TFunction) => {
  switch (location.type) {
    case LocationType.InPerson:
      return location.address || "In Person"; // If disabled address won't exist on the object
    case LocationType.Link:
      return location.link || "Link"; // If disabled link won't exist on the object
    case LocationType.Phone:
      return t("phone_call");
    case LocationType.GoogleMeet:
      return "Google Meet";
    case LocationType.Zoom:
      return "Zoom";
    case LocationType.Daily:
      return "Cal Video";
    case LocationType.Jitsi:
      return "Jitsi";
    case LocationType.Huddle01:
      return "Huddle Video";
    case LocationType.Tandem:
      return "Tandem";
    case LocationType.Teams:
      return "Microsoft Teams";
    default:
      return null;
  }
};

const AvailabilityPage = ({ profile, plan, eventType, workingHours, previousPage, booking }: Props) => {
  const router = useRouter();
  const isEmbed = useIsEmbed();
  const { rescheduleUid } = router.query;
  const { isReady, Theme } = useTheme(profile.theme);
  const { t, i18n } = useLocale();
  const { contracts } = useContracts();
  const availabilityDatePickerEmbedStyles = useEmbedStyles("availabilityDatePicker");
  const shouldAlignCentrallyInEmbed = useEmbedNonStylesConfig("align") !== "left";
  const shouldAlignCentrally = !isEmbed || shouldAlignCentrallyInEmbed;
  let isBackgroundTransparent = useIsBackgroundTransparent();
  useExposePlanGlobally(plan);
  useEffect(() => {
    if (eventType.metadata.smartContractAddress) {
      const eventOwner = eventType.users[0];
      if (!contracts[(eventType.metadata.smartContractAddress || null) as number])
        router.replace(`/${eventOwner.username}`);
    }
<<<<<<< HEAD
  }, [contracts, eventType.metadata.smartContractAddress, router]);
=======
  }, [contracts, eventType.metadata.smartContractAddress, eventType.users, router]);

>>>>>>> 2655f816
  const selectedDate = useMemo(() => {
    const dateString = asStringOrNull(router.query.date);
    if (dateString) {
      const offsetString = dateString.substr(11, 14); // hhmm
      const offsetSign = dateString.substr(10, 1); // + or -

      const offsetHour = offsetString.slice(0, -2);
      const offsetMinute = offsetString.slice(-2);

      const utcOffsetInMinutes =
        (offsetSign === "-" ? -1 : 1) *
        (60 * (offsetHour !== "" ? parseInt(offsetHour) : 0) +
          (offsetMinute !== "" ? parseInt(offsetMinute) : 0));

      const date = dayjs(dateString.substr(0, 10)).utcOffset(utcOffsetInMinutes, true);
      return date.isValid() ? date : null;
    }
    return null;
  }, [router.query.date]);

  if (selectedDate) {
    // Let iframe take the width available due to increase in max-width
    sdkActionManager?.fire("__refreshWidth", {});
  }
  const [isTimeOptionsOpen, setIsTimeOptionsOpen] = useState(false);
  const [timeFormat, setTimeFormat] = useState(detectBrowserTimeFormat);
  const [recurringEventCount, setRecurringEventCount] = useState(eventType.recurringEvent?.count);

  const telemetry = useTelemetry();

  useEffect(() => {
    handleToggle24hClock(localStorage.getItem("timeOption.is24hClock") === "true");

    telemetry.withJitsu((jitsu) =>
      jitsu.track(
        top !== window ? telemetryEventTypes.embedView : telemetryEventTypes.pageView,
        collectPageParameters("/availability", { isTeamBooking: document.URL.includes("team/") })
      )
    );
  }, [telemetry]);

  const changeDate = (newDate: Dayjs) => {
    router.replace(
      {
        query: {
          ...router.query,
          date: newDate.format("YYYY-MM-DDZZ"),
        },
      },
      undefined,
      {
        shallow: true,
      }
    );
  };

  const handleSelectTimeZone = (selectedTimeZone: string): void => {
    if (selectedDate) {
      changeDate(selectedDate.tz(selectedTimeZone, true));
    }
    timeZone(selectedTimeZone);
    setIsTimeOptionsOpen(false);
  };

  const handleToggle24hClock = (is24hClock: boolean) => {
    setTimeFormat(is24hClock ? "HH:mm" : "h:mma");
  };

  // Recurring event sidebar requires more space
  const maxWidth = selectedDate
    ? recurringEventCount
      ? "max-w-6xl"
      : "max-w-5xl"
    : recurringEventCount
    ? "max-w-4xl"
    : "max-w-3xl";

  return (
    <>
      <Theme />
      <HeadSeo
        title={`${rescheduleUid ? t("reschedule") : ""} ${eventType.title} | ${profile.name}`}
        description={`${rescheduleUid ? t("reschedule") : ""} ${eventType.title}`}
        name={profile.name || undefined}
        username={profile.slug || undefined}
        // avatar={profile.image || undefined}
      />
      <CustomBranding lightVal={profile.brandColor} darkVal={profile.darkBrandColor} />
      <div>
        <main
          className={classNames(
            shouldAlignCentrally ? "mx-auto" : "",
            isEmbed
              ? classNames(maxWidth)
              : classNames("transition-max-width mx-auto my-0 duration-500 ease-in-out md:my-24", maxWidth)
          )}>
          {isReady && (
            <div
              style={availabilityDatePickerEmbedStyles}
              className={classNames(
                isBackgroundTransparent ? "" : "bg-white dark:bg-gray-800 sm:dark:border-gray-600",
                "border-bookinglightest rounded-md md:border",
                isEmbed ? "mx-auto" : maxWidth
              )}>
              {/* mobile: details */}
              <div className="block p-4 sm:p-8 md:hidden">
                <div>
                  <AvatarGroup
                    border="border-2 dark:border-gray-800 border-white"
                    items={
                      [
                        { image: profile.image, alt: profile.name, title: profile.name },
                        ...eventType.users
                          .filter((user) => user.name !== profile.name)
                          .map((user) => ({
                            title: user.name,
                            image: `${process.env.NEXT_PUBLIC_WEBSITE_URL}/${user.username}/avatar.png`,
                            alt: user.name || undefined,
                          })),
                      ].filter((item) => !!item.image) as { image: string; alt?: string; title?: string }[]
                    }
                    size={9}
                    truncateAfter={5}
                  />
                  <div className="mt-4">
                    <p className="text-sm font-medium text-black dark:text-white">{profile.name}</p>
                    <div className="mt-2 gap-2 dark:text-gray-100">
                      <h1 className="text-bookingdark mb-4 text-xl font-semibold dark:text-white">
                        {eventType.title}
                      </h1>
                      {eventType?.description && (
                        <p className="text-bookinglight mb-2 dark:text-white">
                          <InformationCircleIcon className="mr-[10px] ml-[2px] -mt-1 inline-block h-4 w-4" />
                          {eventType.description}
                        </p>
                      )}
                      {eventType.locations.length === 1 && (
                        <p className="text-bookinglight mb-2 dark:text-white">
                          <LocationMarkerIcon className="mr-[10px] ml-[2px] -mt-1 inline-block h-4 w-4 text-gray-400" />
                          {locationKeyToString(eventType.locations[0], t)}
                        </p>
                      )}
                      {eventType.locations.length === 1 && (
                        <p className="text-bookinglight mb-2 dark:text-white">
                          {Object.values(AppStoreLocationType).includes(
                            eventType.locations[0].type as unknown as AppStoreLocationType
                          ) ? (
                            <VideoCameraIcon className="mr-[10px] ml-[2px] -mt-1 inline-block h-4 w-4 text-gray-400" />
                          ) : (
                            <LocationMarkerIcon className="mr-[10px] ml-[2px] -mt-1 inline-block h-4 w-4 text-gray-400" />
                          )}

                          {locationKeyToString(eventType.locations[0], t)}
                        </p>
                      )}
                      <p className="text-bookinglight mb-2 dark:text-white">
                        <ClockIcon className="mr-[10px] -mt-1 ml-[2px] inline-block h-4 w-4" />
                        {eventType.length} {t("minutes")}
                      </p>
                      {eventType.price > 0 && (
                        <div className="text-gray-600 dark:text-white">
                          <CreditCardIcon className="mr-[10px] ml-[2px] -mt-1 inline-block h-4 w-4 dark:text-gray-400" />
                          <IntlProvider locale="en">
                            <FormattedNumber
                              value={eventType.price / 100.0}
                              style="currency"
                              currency={eventType.currency.toUpperCase()}
                            />
                          </IntlProvider>
                        </div>
                      )}
                      <div className="md:hidden">
                        {booking?.startTime && rescheduleUid && (
                          <div>
                            <p
                              className="mt-8 mb-2 text-gray-600 dark:text-white"
                              data-testid="former_time_p_mobile">
                              {t("former_time")}
                            </p>
                            <p className="text-gray-500 line-through dark:text-white">
                              <CalendarIcon className="mr-[10px] -mt-1 inline-block h-4 w-4 text-gray-400" />
                              {typeof booking.startTime === "string" &&
                                parseDate(dayjs(booking.startTime), i18n)}
                            </p>
                          </div>
                        )}
                      </div>
                    </div>
                  </div>
                </div>
              </div>

              <div className="px-4 sm:flex sm:p-4 sm:py-5">
                <div
                  className={
                    "hidden pr-8 sm:border-r sm:dark:border-gray-700 md:flex md:flex-col " +
                    (selectedDate ? "sm:w-1/3" : recurringEventCount ? "sm:w-2/3" : "sm:w-1/2")
                  }>
                  <AvatarGroup
                    border="border-2 dark:border-gray-800 border-white"
                    items={
                      [
                        { image: profile.image, alt: profile.name, title: profile.name },
                        ...eventType.users
                          .filter((user) => user.name !== profile.name)
                          .map((user) => ({
                            title: user.name,
                            alt: user.name,
                            image: `${process.env.NEXT_PUBLIC_WEBSITE_URL}/${user.username}/avatar.png`,
                          })),
                      ].filter((item) => !!item.image) as { image: string; alt?: string; title?: string }[]
                    }
                    size={10}
                    truncateAfter={3}
                  />
                  <h2 className="mt-3 font-medium text-gray-500 dark:text-gray-300">{profile.name}</h2>
                  <h1 className="font-cal mb-4 text-xl font-semibold text-gray-900 dark:text-white">
                    {eventType.title}
                  </h1>
                  {eventType?.description && (
                    <p className="text-bookinglight mb-3 dark:text-white">
                      <InformationCircleIcon className="mr-[10px] ml-[2px] -mt-1 inline-block h-4 w-4 text-gray-400" />
                      {eventType.description}
                    </p>
                  )}
                  {eventType.locations.length === 1 && (
                    <p className="text-bookinglight mb-2 dark:text-white">
                      {Object.values(AppStoreLocationType).includes(
                        eventType.locations[0].type as unknown as AppStoreLocationType
                      ) ? (
                        <VideoCameraIcon className="mr-[10px] ml-[2px] -mt-1 inline-block h-4 w-4 text-gray-400" />
                      ) : (
                        <LocationMarkerIcon className="mr-[10px] ml-[2px] -mt-1 inline-block h-4 w-4 text-gray-400" />
                      )}

                      {locationKeyToString(eventType.locations[0], t)}
                    </p>
                  )}
                  {eventType.locations.length > 1 && (
                    <div className="text-bookinglight flex-warp mb-2 flex dark:text-white">
                      <div className="mr-[10px] ml-[2px] -mt-1 ">
                        <LocationMarkerIcon className="inline-block h-4 w-4 text-gray-400" />
                      </div>
                      <p>
                        {eventType.locations.map((el, i, arr) => {
                          return (
                            <span key={el.type}>
                              {locationKeyToString(el, t)}{" "}
                              {arr.length - 1 !== i && <span className="font-light"> or </span>}
                            </span>
                          );
                        })}
                      </p>
                    </div>
                  )}
                  <p className="text-bookinglight mb-3 dark:text-white">
                    <ClockIcon className="mr-[10px] -mt-1 ml-[2px] inline-block h-4 w-4 text-gray-400" />
                    {eventType.length} {t("minutes")}
                  </p>
                  {!rescheduleUid && eventType.recurringEvent?.count && eventType.recurringEvent?.freq && (
                    <div className="mb-3 text-gray-600 dark:text-white">
                      <RefreshIcon className="mr-[10px] -mt-1 ml-[2px] inline-block h-4 w-4 text-gray-400" />
                      <p className="mb-1 -ml-2 inline px-2 py-1">
                        {t("every_for_freq", {
                          freq: t(
                            `${RRuleFrequency[eventType.recurringEvent.freq].toString().toLowerCase()}`
                          ),
                        })}
                      </p>
                      <input
                        type="number"
                        min="1"
                        max={eventType.recurringEvent.count}
                        className="w-16 rounded-sm border-gray-300 bg-white text-gray-600 shadow-sm [appearance:textfield] ltr:mr-2 rtl:ml-2 dark:border-gray-500 dark:bg-gray-600 dark:text-white sm:text-sm"
                        defaultValue={eventType.recurringEvent.count}
                        onChange={(event) => {
                          setRecurringEventCount(parseInt(event?.target.value));
                        }}
                      />
                      <p className="inline text-gray-600 dark:text-white">
                        {t(`${RRuleFrequency[eventType.recurringEvent.freq].toString().toLowerCase()}`, {
                          count: recurringEventCount,
                        })}
                      </p>
                    </div>
                  )}
                  {eventType.price > 0 && (
                    <p className="mb-1 -ml-2 px-2 py-1 text-gray-600 dark:text-white">
                      <CreditCardIcon className="mr-[10px] ml-[2px] -mt-1 inline-block h-4 w-4 text-gray-400" />
                      <IntlProvider locale="en">
                        <FormattedNumber
                          value={eventType.price / 100.0}
                          style="currency"
                          currency={eventType.currency.toUpperCase()}
                        />
                      </IntlProvider>
                    </p>
                  )}
                  <TimezoneDropdown />
                  {previousPage === `${WEBAPP_URL}/${profile.slug}` && (
                    <div className="flex h-full flex-col justify-end">
                      <ArrowLeftIcon
                        className="h-4 w-4 text-black  transition-opacity hover:cursor-pointer dark:text-white"
                        onClick={() => router.back()}
                      />
                      <p className="sr-only">Go Back</p>
                    </div>
                  )}
                  {booking?.startTime && rescheduleUid && (
                    <div>
                      <p
                        className="mt-4 mb-3 text-gray-600 dark:text-white"
                        data-testid="former_time_p_desktop">
                        {t("former_time")}
                      </p>
                      <p className="text-gray-500 line-through dark:text-white">
                        <CalendarIcon className="mr-[10px] -mt-1 inline-block h-4 w-4 text-gray-400" />
                        {typeof booking.startTime === "string" && parseDate(dayjs(booking.startTime), i18n)}
                      </p>
                    </div>
                  )}
                </div>

                <DatePicker
                  date={selectedDate}
                  periodType={eventType?.periodType}
                  periodStartDate={eventType?.periodStartDate}
                  periodEndDate={eventType?.periodEndDate}
                  periodDays={eventType?.periodDays}
                  periodCountCalendarDays={eventType?.periodCountCalendarDays}
                  onDatePicked={changeDate}
                  workingHours={workingHours}
                  weekStart={profile.weekStart || "Sunday"}
                  eventLength={eventType.length}
                  minimumBookingNotice={eventType.minimumBookingNotice}
                />

                <div className="mt-4 ml-1 block sm:hidden">
                  <TimezoneDropdown />
                </div>

                {selectedDate && (
                  <AvailableTimes
                    timeFormat={timeFormat}
                    minimumBookingNotice={eventType.minimumBookingNotice}
                    eventTypeId={eventType.id}
                    eventTypeSlug={eventType.slug}
                    slotInterval={eventType.slotInterval}
                    eventLength={eventType.length}
                    recurringCount={recurringEventCount}
                    date={selectedDate}
                    users={eventType.users}
                    schedulingType={eventType.schedulingType ?? null}
                    beforeBufferTime={eventType.beforeEventBuffer}
                    afterBufferTime={eventType.afterEventBuffer}
                  />
                )}
              </div>
            </div>
          )}
          {(!eventType.users[0] || !isBrandingHidden(eventType.users[0])) && !isEmbed && <PoweredByCal />}
        </main>
      </div>
    </>
  );

  function TimezoneDropdown() {
    return (
      <Collapsible.Root open={isTimeOptionsOpen} onOpenChange={setIsTimeOptionsOpen}>
        <Collapsible.Trigger className="min-w-32 mb-1 -ml-2 px-2 py-1 text-left text-gray-600 dark:text-white">
          <GlobeIcon className="mr-[10px] ml-[2px] -mt-1 inline-block h-4 w-4 text-gray-400" />
          {timeZone()}
          {isTimeOptionsOpen ? (
            <ChevronUpIcon className="ml-1 -mt-1 inline-block h-4 w-4" />
          ) : (
            <ChevronDownIcon className="ml-1 -mt-1 inline-block h-4 w-4" />
          )}
        </Collapsible.Trigger>
        <Collapsible.Content>
          <TimeOptions onSelectTimeZone={handleSelectTimeZone} onToggle24hClock={handleToggle24hClock} />
        </Collapsible.Content>
      </Collapsible.Root>
    );
  }
};

export default AvailabilityPage;<|MERGE_RESOLUTION|>--- conflicted
+++ resolved
@@ -107,12 +107,8 @@
       if (!contracts[(eventType.metadata.smartContractAddress || null) as number])
         router.replace(`/${eventOwner.username}`);
     }
-<<<<<<< HEAD
-  }, [contracts, eventType.metadata.smartContractAddress, router]);
-=======
   }, [contracts, eventType.metadata.smartContractAddress, eventType.users, router]);
 
->>>>>>> 2655f816
   const selectedDate = useMemo(() => {
     const dateString = asStringOrNull(router.query.date);
     if (dateString) {
