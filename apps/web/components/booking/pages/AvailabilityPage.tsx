// Get router variables
import autoAnimate from "@formkit/auto-animate";
import { EventType } from "@prisma/client";
import * as Popover from "@radix-ui/react-popover";
import { TFunction } from "next-i18next";
import { useRouter } from "next/router";
<<<<<<< HEAD
import type { NextRouter } from "next/router";
=======
>>>>>>> 9842c18d
import { useReducer, useEffect, useMemo, useState, useRef } from "react";
import { Toaster } from "react-hot-toast";
import { FormattedNumber, IntlProvider } from "react-intl";
import { z } from "zod";

import BookingPageTagManager from "@calcom/app-store/BookingPageTagManager";
import { getEventTypeAppData } from "@calcom/app-store/utils";
import dayjs, { Dayjs } from "@calcom/dayjs";
import {
  useEmbedNonStylesConfig,
  useEmbedStyles,
  useIsBackgroundTransparent,
  useIsEmbed,
} from "@calcom/embed-core/embed-iframe";
import CustomBranding from "@calcom/lib/CustomBranding";
import classNames from "@calcom/lib/classNames";
import { WEBSITE_URL } from "@calcom/lib/constants";
import getStripeAppData from "@calcom/lib/getStripeAppData";
import { useLocale } from "@calcom/lib/hooks/useLocale";
import useTheme from "@calcom/lib/hooks/useTheme";
import notEmpty from "@calcom/lib/notEmpty";
import { getRecurringFreq } from "@calcom/lib/recurringStrings";
import { collectPageParameters, telemetryEventTypes, useTelemetry } from "@calcom/lib/telemetry";
import { detectBrowserTimeFormat, getIs24hClockFromLocalStorage } from "@calcom/lib/timeFormat";
import { trpc } from "@calcom/trpc/react";
import { Icon } from "@calcom/ui/Icon";
import DatePicker from "@calcom/ui/v2/modules/booker/DatePicker";

import { timeZone as localStorageTimeZone } from "@lib/clock";
// import { timeZone } from "@lib/clock";
import { useExposePlanGlobally } from "@lib/hooks/useExposePlanGlobally";
import { isBrandingHidden } from "@lib/isBrandingHidden";

import Gates, { Gate, GateState } from "@components/Gates";
import AvailableTimes from "@components/booking/AvailableTimes";
import BookingDescription from "@components/booking/BookingDescription";
import TimeOptions from "@components/booking/TimeOptions";
import { HeadSeo } from "@components/seo/head-seo";
import PoweredByCal from "@components/ui/PoweredByCal";

import type { AvailabilityPageProps } from "../../../pages/[user]/[type]";
import type { DynamicAvailabilityPageProps } from "../../../pages/d/[link]/[slug]";
import type { AvailabilityTeamPageProps } from "../../../pages/team/[slug]/[type]";

const GoBackToPreviousPage = ({ t }: { t: TFunction }) => {
  const router = useRouter();
  const path = router.asPath.split("/");
  path.pop(); // Remove the last item (where we currently are)
  path.shift(); // Removes first item e.g. if we were visitng "/teams/test/30mins" the array will new look like ["teams","test"]
  const slug = path.join("/");
  return (
    <div className="flex h-full flex-col justify-end">
      <button title={t("profile")} onClick={() => router.replace(`${WEBSITE_URL}/${slug}`)}>
        <Icon.FiArrowLeft className="dark:text-darkgray-600 h-4 w-4 text-black transition-opacity hover:cursor-pointer" />
        <p className="sr-only">Go Back</p>
      </button>
    </div>
  );
};

const useSlots = ({
  eventTypeId,
  eventTypeSlug,
  eventTypeLength,
  startTime,
  endTime,
  usernameList,
  timeZone,
}: {
  eventTypeId: number;
  eventTypeSlug: string;
  eventTypeLength: number;
  startTime?: Dayjs;
  endTime?: Dayjs;
  usernameList: string[];
  timeZone?: string;
}) => {
  const { data, isLoading, isPaused } = trpc.useQuery(
    [
      "viewer.public.slots.getSchedule",
      {
        eventTypeId,
        eventTypeSlug,
        eventTypeLength,
        usernameList,
        startTime: startTime?.toISOString() || "",
        endTime: endTime?.toISOString() || "",
        timeZone,
      },
    ],
    { enabled: !!startTime && !!endTime, trpc: { context: { slotsProxyUrl: true } } }
  );
  const [cachedSlots, setCachedSlots] = useState<NonNullable<typeof data>["slots"]>({});

  useEffect(() => {
    if (data?.slots) {
      setCachedSlots((c) => ({ ...c, ...data?.slots }));
    }
  }, [data]);

  // The very first time isPaused is set if auto-fetch is disabled, so isPaused should also be considered a loading state.
  return { slots: cachedSlots, isLoading: isLoading || isPaused };
};

const SlotPicker = ({
  eventType,
  timeFormat,
  timeZone,
  recurringEventCount,
  users,
  seatsPerTimeSlot,
  weekStart = 0,
  ethSignature,
}: {
  eventType: Pick<EventType, "id" | "schedulingType" | "slug" | "length">;
  timeFormat: string;
  timeZone?: string;
  seatsPerTimeSlot?: number;
  recurringEventCount?: number;
  users: string[];
  weekStart?: 0 | 1 | 2 | 3 | 4 | 5 | 6;
  ethSignature?: string;
}) => {
  const [selectedDate, setSelectedDate] = useState<Dayjs>();
  const [browsingDate, setBrowsingDate] = useState<Dayjs>();
  const { date, setQuery: setDate } = useRouterQuery("date");
  const { month, setQuery: setMonth } = useRouterQuery("month");
  const router = useRouter();
  const slotPickerRef = useRef<HTMLDivElement>(null);

  useEffect(() => {
    slotPickerRef.current && autoAnimate(slotPickerRef.current);
  }, [slotPickerRef]);

  useEffect(() => {
    if (!router.isReady) return;

    // Etc/GMT is not actually a timeZone, so handle this select option explicitly to prevent a hard crash.
    if (timeZone === "Etc/GMT") {
      setBrowsingDate(dayjs.utc(month).set("date", 1).set("hour", 0).set("minute", 0).set("second", 0));
      if (date) {
        setSelectedDate(dayjs.utc(date));
      }
    } else {
      // Set the start of the month without shifting time like startOf() may do.
      setBrowsingDate(
        dayjs.tz(month, timeZone).set("date", 1).set("hour", 0).set("minute", 0).set("second", 0)
      );
      if (date) {
        // It's important to set the date immediately to the timeZone, dayjs(date) will convert to browsertime.
        setSelectedDate(dayjs.tz(date, timeZone));
      }
    }
  }, [router.isReady, month, date, timeZone]);

  const { i18n, isLocaleReady } = useLocale();
  const { slots: _1 } = useSlots({
    eventTypeId: eventType.id,
    eventTypeSlug: eventType.slug,
    eventTypeLength: eventType.length,
    usernameList: users,
    startTime: selectedDate?.startOf("day"),
    endTime: selectedDate?.endOf("day"),
    timeZone,
  });
  const { slots: _2, isLoading } = useSlots({
    eventTypeId: eventType.id,
    eventTypeSlug: eventType.slug,
    eventTypeLength: eventType.length,
    usernameList: users,
    startTime: browsingDate?.startOf("month"),
    endTime: browsingDate?.endOf("month"),
    timeZone,
  });

  const slots = useMemo(() => ({ ..._2, ..._1 }), [_1, _2]);

  return (
    <>
      <DatePicker
        isLoading={isLoading}
        className={classNames(
          "mt-8 px-4 pb-4 sm:mt-0 md:min-w-[300px] md:px-5 lg:min-w-[455px]",
          selectedDate ? "sm:dark:border-darkgray-200 border-gray-200 sm:border-r sm:p-4 sm:pr-6" : "sm:p-4"
        )}
        includedDates={Object.keys(slots).filter((k) => slots[k].length > 0)}
        locale={isLocaleReady ? i18n.language : "en"}
        selected={selectedDate}
        onChange={(newDate) => {
          setDate(newDate.format("YYYY-MM-DD"));
        }}
        onMonthChange={(newMonth) => {
          setMonth(newMonth.format("YYYY-MM"));
        }}
        browsingDate={browsingDate}
        weekStart={weekStart}
      />

      <div ref={slotPickerRef}>
        <AvailableTimes
          isLoading={isLoading}
          slots={selectedDate && slots[selectedDate.format("YYYY-MM-DD")]}
          date={selectedDate}
          timeFormat={timeFormat}
          eventTypeId={eventType.id}
          eventTypeSlug={eventType.slug}
          seatsPerTimeSlot={seatsPerTimeSlot}
          recurringCount={recurringEventCount}
          ethSignature={ethSignature}
        />
      </div>
    </>
  );
};

function TimezoneDropdown({
  onChangeTimeFormat,
  onChangeTimeZone,
  timeZone,
  timeFormat,
  hideTimeFormatToggle,
}: {
  onChangeTimeFormat: (newTimeFormat: string) => void;
  onChangeTimeZone: (newTimeZone: string) => void;
  timeZone?: string;
  timeFormat: string;
  hideTimeFormatToggle?: boolean;
}) {
  const [isTimeOptionsOpen, setIsTimeOptionsOpen] = useState(false);

  useEffect(() => {
    handleToggle24hClock(!!getIs24hClockFromLocalStorage());
    // eslint-disable-next-line react-hooks/exhaustive-deps
  }, []);

  const handleSelectTimeZone = (newTimeZone: string) => {
    onChangeTimeZone(newTimeZone);
    localStorageTimeZone(newTimeZone);
    setIsTimeOptionsOpen(false);
  };

  const handleToggle24hClock = (is24hClock: boolean) => {
    onChangeTimeFormat(is24hClock ? "HH:mm" : "h:mma");
  };

  return (
    <Popover.Root open={isTimeOptionsOpen} onOpenChange={setIsTimeOptionsOpen}>
      <Popover.Trigger className="min-w-32 dark:text-darkgray-600 radix-state-open:bg-gray-200 dark:radix-state-open:bg-darkgray-200 group relative mb-2 -ml-2 inline-block rounded-md px-2 py-2 text-left text-gray-600">
        <p className="text-sm font-medium">
          <Icon.FiGlobe className="mr-[10px] ml-[2px] -mt-[2px] inline-block h-4 w-4" />
          {timeZone}
          {isTimeOptionsOpen ? (
            <Icon.FiChevronUp className="ml-1 inline-block h-4 w-4" />
          ) : (
            <Icon.FiChevronDown className="ml-1 inline-block h-4 w-4" />
          )}
        </p>
      </Popover.Trigger>
      <Popover.Portal>
        <Popover.Content
          hideWhenDetached
          align="start"
          className="animate-fade-in-up absolute left-0 top-2 w-80 max-w-[calc(100vw_-_1.5rem)]">
          <TimeOptions
            onSelectTimeZone={handleSelectTimeZone}
            onToggle24hClock={handleToggle24hClock}
            timeFormat={timeFormat}
            hideTimeFormatToggle={hideTimeFormatToggle}
          />
        </Popover.Content>
      </Popover.Portal>
    </Popover.Root>
  );
}

const dateQuerySchema = z.object({
  rescheduleUid: z.string().optional().default(""),
  date: z.string().optional().default(""),
  timeZone: z.string().optional().default(""),
});

const useRouterQuery = <T extends string>(name: T) => {
  const router = useRouter();
  const existingQueryParams = router.asPath.split("?")[1];

  const urlParams = new URLSearchParams(existingQueryParams);
  const query = Object.fromEntries(urlParams);

  const setQuery = (newValue: string | number | null | undefined) => {
    router.replace({ query: { ...router.query, [name]: newValue } }, undefined, { shallow: true });
    router.replace({ query: { ...router.query, ...query, [name]: newValue } }, undefined, { shallow: true });
  };

  return { [name]: query[name], setQuery } as {
    [K in T]: string | undefined;
  } & { setQuery: typeof setQuery };
};

export type Props = AvailabilityTeamPageProps | AvailabilityPageProps | DynamicAvailabilityPageProps;
type WeekDayIndex = 0 | 1 | 2 | 3 | 4 | 5 | 6;

function weekDayToNumber(weekDay: string): WeekDayIndex {
  const index = ["Sunday", "Monday", "Tuesday", "Wednesday", "Thursday", "Friday", "Saturday"].indexOf(
    weekDay
  );
  return index === -1 ? 0 : (index as WeekDayIndex);
}

function getWeekStartFromRouterOrProfile(router: NextRouter, profile: Props["profile"]): WeekDayIndex {
  if (router.query.weekStart) {
    return weekDayToNumber(router.query.weekStart as string);
  }

  /* Allows providing weekStart as number */
  return typeof profile.weekStart === "string"
    ? weekDayToNumber(profile.weekStart)
    : (profile.weekStart as WeekDayIndex);
}

const timeFormatTotimeFormatString = (timeFormat?: number | null) => {
  if (!timeFormat) return null;
  return timeFormat === 24 ? "HH:mm" : "h:mma";
};

const timeFormatTotimeFormatString = (timeFormat?: number | null) => {
  if (!timeFormat) return null;
  return timeFormat === 24 ? "HH:mm" : "h:mma";
};

const AvailabilityPage = ({ profile, eventType }: Props) => {
  const { data: user } = trpc.useQuery(["viewer.me"]);
  const timeFormatFromProfile = timeFormatTotimeFormatString(user?.timeFormat);
  const router = useRouter();
  const isEmbed = useIsEmbed();
  const query = dateQuerySchema.parse(router.query);
  const { rescheduleUid } = query;
  useTheme(profile.theme);
  const { t } = useLocale();
  const availabilityDatePickerEmbedStyles = useEmbedStyles("availabilityDatePicker");
  const shouldAlignCentrallyInEmbed = useEmbedNonStylesConfig("align") !== "left";
  const shouldAlignCentrally = !isEmbed || shouldAlignCentrallyInEmbed;
  const isBackgroundTransparent = useIsBackgroundTransparent();
  const weekStart = getWeekStartFromRouterOrProfile(router, profile);

  const [timeZone, setTimeZone] = useState<string>();
  const [timeFormat, setTimeFormat] = useState<string>("HH:mm");

  const [gateState, gateDispatcher] = useReducer(
    (state: GateState, newState: Partial<GateState>) => ({
      ...state,
      ...newState,
    }),
    {}
  );

  useEffect(() => {
    setTimeZone(localStorageTimeZone() || dayjs.tz.guess());
    setTimeFormat(timeFormatFromProfile || detectBrowserTimeFormat);
  }, [timeFormatFromProfile]);

  // TODO: Improve this;
  useExposePlanGlobally(eventType.users.length === 1 ? eventType.users[0].plan : "PRO");

  const [recurringEventCount, setRecurringEventCount] = useState(eventType.recurringEvent?.count);

  const telemetry = useTelemetry();
  useEffect(() => {
    if (top !== window) {
      //page_view will be collected automatically by _middleware.ts
      telemetry.event(
        telemetryEventTypes.embedView,
        collectPageParameters("/availability", { isTeamBooking: document.URL.includes("team/") })
      );
    }
  }, [telemetry]);

  // get dynamic user list here
  const userList = eventType.users ? eventType.users.map((user) => user.username).filter(notEmpty) : [];

  const timezoneDropdown = useMemo(
    () => (
      <TimezoneDropdown
        timeFormat={timeFormat}
        onChangeTimeFormat={setTimeFormat}
        timeZone={timeZone}
        onChangeTimeZone={setTimeZone}
        // Currently we don't allow the user to change the timeformat when they're logged in,
        // the only way to change it is if they go to their profile.
        hideTimeFormatToggle={!!timeFormatFromProfile}
      />
    ),
    [timeZone, timeFormat, timeFormatFromProfile]
  );
  const stripeAppData = getStripeAppData(eventType);
  const rainbowAppData = getEventTypeAppData(eventType, "rainbow") || {};
  const rawSlug = profile.slug ? profile.slug.split("/") : [];
  if (rawSlug.length > 1) rawSlug.pop(); //team events have team name as slug, but user events have [user]/[type] as slug.
  const slug = rawSlug.join("/");

  // Define conditional gates here
  const gates = [
    // Rainbow gate is only added if the event has both a `blockchainId` and a `smartContractAddress`
    rainbowAppData && rainbowAppData.blockchainId && rainbowAppData.smartContractAddress
      ? ("rainbow" as Gate)
      : undefined,
  ];

  return (
    <Gates gates={gates} appData={rainbowAppData} dispatch={gateDispatcher}>
      <HeadSeo
        title={`${rescheduleUid ? t("reschedule") : ""} ${eventType.title} | ${profile.name}`}
        description={`${rescheduleUid ? t("reschedule") : ""} ${eventType.title}`}
        name={profile.name || undefined}
        username={slug || undefined}
        nextSeoProps={{
          nofollow: eventType.hidden,
          noindex: eventType.hidden,
        }}
      />
      <BookingPageTagManager eventType={eventType} />
      <CustomBranding lightVal={profile.brandColor} darkVal={profile.darkBrandColor} />
      <div>
        <main
          className={classNames(
            "flex-col md:mx-4 lg:flex",
            shouldAlignCentrally ? "items-center" : "items-start",
            !isEmbed && classNames("mx-auto my-0 ease-in-out md:my-24")
          )}>
          <div>
            <div
              style={availabilityDatePickerEmbedStyles}
              className={classNames(
                isBackgroundTransparent
                  ? ""
                  : "dark:bg-darkgray-100 sm:dark:border-darkgray-300 bg-white pb-4 md:pb-0",
                "border-bookinglightest overflow-hidden md:rounded-md md:border",
                isEmbed && "mx-auto"
              )}>
              <div className="overflow-hidden md:flex">
                <div
                  className={classNames(
                    "sm:dark:border-darkgray-200 flex flex-col border-gray-200 p-5 sm:border-r",
                    "min-w-full md:w-[280px] md:min-w-[280px]",
                    recurringEventCount && "xl:w-[380px] xl:min-w-[380px]"
                  )}>
                  <BookingDescription profile={profile} eventType={eventType} rescheduleUid={rescheduleUid}>
                    {!rescheduleUid && eventType.recurringEvent && (
                      <div className="flex items-start text-sm font-medium">
                        <Icon.FiRefreshCcw className="float-left mr-[10px] mt-[7px] ml-[2px] inline-block h-4 w-4 " />
                        <div>
                          <p className="mb-1 -ml-2 inline px-2 py-1">
                            {getRecurringFreq({ t, recurringEvent: eventType.recurringEvent })}
                          </p>
                          <input
                            type="number"
                            min="1"
                            max={eventType.recurringEvent.count}
                            className="w-15 dark:bg-darkgray-200 h-7 rounded-sm border-gray-300 bg-white text-sm font-medium [appearance:textfield] ltr:mr-2 rtl:ml-2 dark:border-gray-500"
                            defaultValue={eventType.recurringEvent.count}
                            onChange={(event) => {
                              setRecurringEventCount(parseInt(event?.target.value));
                            }}
                          />
                          <p className="inline">
                            {t("occurrence", {
                              count: recurringEventCount,
                            })}
                          </p>
                        </div>
                      </div>
                    )}
                    {stripeAppData.price > 0 && (
                      <p className="-ml-2 px-2 text-sm font-medium">
                        <Icon.FiCreditCard className="mr-[10px] ml-[2px] -mt-1 inline-block h-4 w-4" />
                        <IntlProvider locale="en">
                          <FormattedNumber
                            value={stripeAppData.price / 100.0}
                            style="currency"
                            currency={stripeAppData.currency.toUpperCase()}
                          />
                        </IntlProvider>
                      </p>
                    )}
                    {timezoneDropdown}
                  </BookingDescription>

                  {!isEmbed && (
                    <div className="mt-auto hidden md:block">
                      <GoBackToPreviousPage t={t} />
                    </div>
                  )}

                  {/* Temporarily disabled - booking?.startTime && rescheduleUid && (
                    <div>
                      <p
                        className="mt-4 mb-3 text-gray-600 dark:text-darkgray-600"
                        data-testid="former_time_p_desktop">
                        {t("former_time")}
                      </p>
                      <p className="text-gray-500 line-through dark:text-darkgray-600">
                        <CalendarIcon className="mr-[10px] -mt-1 inline-block h-4 w-4 text-gray-500" />
                        {typeof booking.startTime === "string" && parseDate(dayjs(booking.startTime), i18n)}
                      </p>
                    </div>
                  )*/}
                </div>
                <SlotPicker
<<<<<<< HEAD
                  weekStart={weekStart}
=======
                  weekStart={
                    typeof profile.weekStart === "string"
                      ? ([
                          "Sunday",
                          "Monday",
                          "Tuesday",
                          "Wednesday",
                          "Thursday",
                          "Friday",
                          "Saturday",
                        ].indexOf(profile.weekStart) as 0 | 1 | 2 | 3 | 4 | 5 | 6)
                      : profile.weekStart /* Allows providing weekStart as number */
                  }
>>>>>>> 9842c18d
                  eventType={eventType}
                  timeFormat={timeFormat}
                  timeZone={timeZone}
                  users={userList}
                  seatsPerTimeSlot={eventType.seatsPerTimeSlot || undefined}
                  recurringEventCount={recurringEventCount}
                  ethSignature={gateState.rainbowToken}
                />
              </div>
            </div>
            {(!eventType.users[0] || !isBrandingHidden(eventType.users[0])) && !isEmbed && <PoweredByCal />}
          </div>
        </main>
      </div>
      <Toaster position="bottom-right" />
    </Gates>
  );
};

export default AvailabilityPage;<|MERGE_RESOLUTION|>--- conflicted
+++ resolved
@@ -4,10 +4,7 @@
 import * as Popover from "@radix-ui/react-popover";
 import { TFunction } from "next-i18next";
 import { useRouter } from "next/router";
-<<<<<<< HEAD
 import type { NextRouter } from "next/router";
-=======
->>>>>>> 9842c18d
 import { useReducer, useEffect, useMemo, useState, useRef } from "react";
 import { Toaster } from "react-hot-toast";
 import { FormattedNumber, IntlProvider } from "react-intl";
@@ -515,23 +512,7 @@
                   )*/}
                 </div>
                 <SlotPicker
-<<<<<<< HEAD
                   weekStart={weekStart}
-=======
-                  weekStart={
-                    typeof profile.weekStart === "string"
-                      ? ([
-                          "Sunday",
-                          "Monday",
-                          "Tuesday",
-                          "Wednesday",
-                          "Thursday",
-                          "Friday",
-                          "Saturday",
-                        ].indexOf(profile.weekStart) as 0 | 1 | 2 | 3 | 4 | 5 | 6)
-                      : profile.weekStart /* Allows providing weekStart as number */
-                  }
->>>>>>> 9842c18d
                   eventType={eventType}
                   timeFormat={timeFormat}
                   timeZone={timeZone}
