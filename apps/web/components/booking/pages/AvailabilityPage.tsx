// Get router variables
import { EventType } from "@prisma/client";
import * as Collapsible from "@radix-ui/react-collapsible";
import { TFunction } from "next-i18next";
import { useRouter } from "next/router";
import { useEffect, useMemo, useState } from "react";
import { FormattedNumber, IntlProvider } from "react-intl";
import { z } from "zod";

import { AppStoreLocationType, LocationObject, LocationType } from "@calcom/app-store/locations";
import dayjs, { Dayjs } from "@calcom/dayjs";
import {
  useIsEmbed,
  useEmbedStyles,
  useEmbedNonStylesConfig,
  useIsBackgroundTransparent,
} from "@calcom/embed-core/embed-iframe";
import { useContracts } from "@calcom/features/ee/web3/contexts/contractsContext";
import CustomBranding from "@calcom/lib/CustomBranding";
import classNames from "@calcom/lib/classNames";
import { CAL_URL, WEBSITE_URL } from "@calcom/lib/constants";
import { useLocale } from "@calcom/lib/hooks/useLocale";
import useTheme from "@calcom/lib/hooks/useTheme";
import { getRecurringFreq } from "@calcom/lib/recurringStrings";
import { collectPageParameters, telemetryEventTypes, useTelemetry } from "@calcom/lib/telemetry";
import { detectBrowserTimeFormat } from "@calcom/lib/timeFormat";
import { localStorage } from "@calcom/lib/webstorage";
import { trpc } from "@calcom/trpc/react";
import { Icon } from "@calcom/ui/Icon";
import DatePicker from "@calcom/ui/booker/DatePicker";

import { timeZone as localStorageTimeZone } from "@lib/clock";
// import { timeZone } from "@lib/clock";
import { useExposePlanGlobally } from "@lib/hooks/useExposePlanGlobally";
import { isBrandingHidden } from "@lib/isBrandingHidden";

import AvailableTimes from "@components/booking/AvailableTimes";
import TimeOptions from "@components/booking/TimeOptions";
import { HeadSeo } from "@components/seo/head-seo";
import AvatarGroup from "@components/ui/AvatarGroup";
import PoweredByCal from "@components/ui/PoweredByCal";

import type { AvailabilityPageProps } from "../../../pages/[user]/[type]";
import type { DynamicAvailabilityPageProps } from "../../../pages/d/[link]/[slug]";
import type { AvailabilityTeamPageProps } from "../../../pages/team/[slug]/[type]";

type Props = AvailabilityTeamPageProps | AvailabilityPageProps | DynamicAvailabilityPageProps;

export const locationKeyToString = (location: LocationObject, t: TFunction) => {
  switch (location.type) {
    case LocationType.InPerson:
      return location.address || "In Person"; // If disabled address won't exist on the object
    case LocationType.Link:
      return location.link || "Link"; // If disabled link won't exist on the object
    case LocationType.Phone:
      return t("your_number");
    case LocationType.UserPhone:
      return t("phone_call");
    case LocationType.GoogleMeet:
      return "Google Meet";
    case LocationType.Zoom:
      return "Zoom";
    case LocationType.Daily:
      return "Cal Video";
    case LocationType.Jitsi:
      return "Jitsi";
    case LocationType.Huddle01:
      return "Huddle Video";
    case LocationType.Tandem:
      return "Tandem";
    case LocationType.Teams:
      return "Microsoft Teams";
    default:
      return null;
  }
};

const GoBackToPreviousPage = ({ t }: { t: TFunction }) => {
  const router = useRouter();
  const path = router.asPath.split("/");
  path.pop(); // Remove the last item (where we currently are)
  path.shift(); // Removes first item e.g. if we were visitng "/teams/test/30mins" the array will new look like ["teams","test"]
  const slug = path.join("/");
  return (
    <div className="flex h-full flex-col justify-end">
      <button title={t("profile")} onClick={() => router.replace(`${WEBSITE_URL}/${slug}`)}>
        <Icon.FiArrowLeft className="h-4 w-4 text-black transition-opacity hover:cursor-pointer dark:text-white" />
        <p className="sr-only">Go Back</p>
      </button>
    </div>
  );
};

const useSlots = ({
  eventTypeId,
  startTime,
  endTime,
  timeZone,
}: {
  eventTypeId: number;
  startTime?: Dayjs;
  endTime?: Dayjs;
  timeZone?: string;
}) => {
  const { data, isLoading, isIdle } = trpc.useQuery(
    [
      "viewer.public.slots.getSchedule",
      {
        eventTypeId,
        startTime: startTime?.toISOString() || "",
        endTime: endTime?.toISOString() || "",
        timeZone,
      },
    ],
    { enabled: !!startTime && !!endTime }
  );

  const [cachedSlots, setCachedSlots] = useState<NonNullable<typeof data>["slots"]>({});

  useEffect(() => {
    if (data?.slots) {
      setCachedSlots((c) => ({ ...c, ...data?.slots }));
    }
  }, [data]);

  // The very first time isIdle is set if auto-fetch is disabled, so isIdle should also be considered a loading state.
  return { slots: cachedSlots, isLoading: isLoading || isIdle };
};

const SlotPicker = ({
  eventType,
  timeFormat,
  timeZone,
  recurringEventCount,
  seatsPerTimeSlot,
  weekStart = 0,
}: {
  eventType: Pick<EventType, "id" | "schedulingType" | "slug">;
  timeFormat: string;
  timeZone?: string;
  seatsPerTimeSlot?: number;
  recurringEventCount?: number;
  weekStart?: 0 | 1 | 2 | 3 | 4 | 5 | 6;
}) => {
  const [selectedDate, setSelectedDate] = useState<Dayjs>();
  const [browsingDate, setBrowsingDate] = useState<Dayjs>();
  const { date, setQuery: setDate } = useRouterQuery("date");
  const { month, setQuery: setMonth } = useRouterQuery("month");
  const router = useRouter();

  useEffect(() => {
    if (!router.isReady) return;

    // Etc/GMT is not actually a timeZone, so handle this select option explicitly to prevent a hard crash.
    if (timeZone === "Etc/GMT") {
      setBrowsingDate(dayjs.utc(month).set("date", 1).set("hour", 0).set("minute", 0).set("second", 0));
      if (date) {
        setSelectedDate(dayjs.utc(date));
      }
    } else {
      // Set the start of the month without shifting time like startOf() may do.
      setBrowsingDate(
        dayjs.tz(month, timeZone).set("date", 1).set("hour", 0).set("minute", 0).set("second", 0)
      );
      if (date) {
        // It's important to set the date immediately to the timeZone, dayjs(date) will convert to browsertime.
        setSelectedDate(dayjs.tz(date, timeZone));
      }
    }
  }, [router.isReady, month, date, timeZone]);

  const { i18n, isLocaleReady } = useLocale();
  const { slots: _1 } = useSlots({
    eventTypeId: eventType.id,
    startTime: selectedDate?.startOf("day"),
    endTime: selectedDate?.endOf("day"),
    timeZone,
  });
  const { slots: _2, isLoading } = useSlots({
    eventTypeId: eventType.id,
    startTime: browsingDate?.startOf("month"),
    endTime: browsingDate?.endOf("month"),
    timeZone,
  });

  const slots = useMemo(() => ({ ..._1, ..._2 }), [_1, _2]);

  return (
    <>
      <DatePicker
        isLoading={isLoading}
        className={classNames(
          "mt-8 w-full sm:mt-0 sm:min-w-[455px]",
          selectedDate
            ? "border-gray-200 sm:w-1/2 sm:border-r sm:p-4 sm:pr-6 sm:dark:border-gray-700 md:w-1/3 "
            : "sm:p-4"
        )}
        includedDates={Object.keys(slots).filter((k) => slots[k].length > 0)}
        locale={isLocaleReady ? i18n.language : "en"}
        selected={selectedDate}
        onChange={(newDate) => {
          setDate(newDate.format("YYYY-MM-DD"));
        }}
        onMonthChange={(newMonth) => {
          setMonth(newMonth.format("YYYY-MM"));
        }}
        browsingDate={browsingDate}
        weekStart={weekStart}
      />

      {selectedDate && (
        <AvailableTimes
          isLoading={isLoading}
          slots={slots[selectedDate.format("YYYY-MM-DD")]}
          date={selectedDate}
          timeFormat={timeFormat}
          eventTypeId={eventType.id}
          eventTypeSlug={eventType.slug}
          seatsPerTimeSlot={seatsPerTimeSlot}
          recurringCount={recurringEventCount}
          schedulingType={eventType.schedulingType}
          users={[]}
        />
      )}
    </>
  );
};

function TimezoneDropdown({
  onChangeTimeFormat,
  onChangeTimeZone,
  timeZone,
  timeFormat,
}: {
  onChangeTimeFormat: (newTimeFormat: string) => void;
  onChangeTimeZone: (newTimeZone: string) => void;
  timeZone?: string;
  timeFormat: string;
}) {
  const [isTimeOptionsOpen, setIsTimeOptionsOpen] = useState(false);

  useEffect(() => {
    handleToggle24hClock(localStorage.getItem("timeOption.is24hClock") === "true");

    // eslint-disable-next-line react-hooks/exhaustive-deps
  }, []);

  const handleSelectTimeZone = (newTimeZone: string) => {
    onChangeTimeZone(newTimeZone);
    localStorageTimeZone(newTimeZone);
    setIsTimeOptionsOpen(false);
  };

  const handleToggle24hClock = (is24hClock: boolean) => {
    onChangeTimeFormat(is24hClock ? "HH:mm" : "h:mma");
  };

  return (
    <Collapsible.Root open={isTimeOptionsOpen} onOpenChange={setIsTimeOptionsOpen}>
      <Collapsible.Trigger className="min-w-32 text-bookinglight mb-1 -ml-2 px-2 py-1 text-left dark:text-white">
<<<<<<< HEAD
        <p className="py-1 text-sm font-medium text-gray-600 dark:text-white">
          <Icon.Globe className="mr-[10px] ml-[2px] -mt-1 inline-block h-4 w-4 text-gray-500" />
          {timeZone}
          {isTimeOptionsOpen ? (
            <Icon.ChevronUp className="ml-1 -mt-1 inline-block h-4 w-4 text-gray-500" />
          ) : (
            <Icon.ChevronDown className="ml-1 -mt-1 inline-block h-4 w-4 text-gray-500" />
=======
        <p className="text-gray-600 dark:text-white">
          <Icon.FiGlobe className="mr-[10px] ml-[2px] -mt-1 inline-block h-4 w-4 text-gray-400" />
          {timeZone}
          {isTimeOptionsOpen ? (
            <Icon.FiChevronUp className="ml-1 -mt-1 inline-block h-4 w-4 text-gray-400" />
          ) : (
            <Icon.FiChevronDown className="ml-1 -mt-1 inline-block h-4 w-4 text-gray-400" />
>>>>>>> 37309e84
          )}
        </p>
      </Collapsible.Trigger>
      <Collapsible.Content>
        <TimeOptions
          onSelectTimeZone={handleSelectTimeZone}
          onToggle24hClock={handleToggle24hClock}
          timeFormat={timeFormat}
        />
      </Collapsible.Content>
    </Collapsible.Root>
  );
}

const dateQuerySchema = z.object({
  rescheduleUid: z.string().optional().default(""),
  date: z.string().optional().default(""),
  timeZone: z.string().optional().default(""),
});

const useRouterQuery = <T extends string>(name: T) => {
  const router = useRouter();
  const query = z.object({ [name]: z.string().optional() }).parse(router.query);

  const setQuery = (newValue: string | number | null | undefined) => {
    router.replace({ query: { ...router.query, [name]: newValue } }, undefined, { shallow: true });
  };

  return { [name]: query[name], setQuery } as {
    [K in T]: string | undefined;
  } & { setQuery: typeof setQuery };
};

const AvailabilityPage = ({ profile, eventType }: Props) => {
  const router = useRouter();
  const isEmbed = useIsEmbed();
  const query = dateQuerySchema.parse(router.query);
  const { rescheduleUid } = query;
  useTheme(profile.theme);
  const { t } = useLocale();
  const { contracts } = useContracts();
  const availabilityDatePickerEmbedStyles = useEmbedStyles("availabilityDatePicker");
  const shouldAlignCentrallyInEmbed = useEmbedNonStylesConfig("align") !== "left";
  const shouldAlignCentrally = !isEmbed || shouldAlignCentrallyInEmbed;
  const isBackgroundTransparent = useIsBackgroundTransparent();

  const [timeZone, setTimeZone] = useState<string>();
  const [timeFormat, setTimeFormat] = useState(detectBrowserTimeFormat);
  const [isAvailableTimesVisible, setIsAvailableTimesVisible] = useState<boolean>();

  useEffect(() => {
    setTimeZone(localStorageTimeZone() || dayjs.tz.guess());
  }, []);

  useEffect(() => {
    setIsAvailableTimesVisible(!!query.date);
  }, [query.date]);

  // TODO: Improve this;
  useExposePlanGlobally(eventType.users.length === 1 ? eventType.users[0].plan : "PRO");

  // TODO: this needs to be extracted elsewhere
  useEffect(() => {
    if (eventType.metadata.smartContractAddress) {
      const eventOwner = eventType.users[0];
      if (!contracts[(eventType.metadata.smartContractAddress || null) as number])
        router.replace(`/${eventOwner.username}`);
    }
  }, [contracts, eventType.metadata.smartContractAddress, eventType.users, router]);

  const [recurringEventCount, setRecurringEventCount] = useState(eventType.recurringEvent?.count);

  const telemetry = useTelemetry();
  useEffect(() => {
    if (top !== window) {
      //page_view will be collected automatically by _middleware.ts
      telemetry.event(
        telemetryEventTypes.embedView,
        collectPageParameters("/availability", { isTeamBooking: document.URL.includes("team/") })
      );
    }
  }, [telemetry]);

  // Recurring event sidebar requires more space
  const maxWidth = isAvailableTimesVisible
    ? recurringEventCount
      ? "max-w-6xl"
      : "max-w-5xl"
    : recurringEventCount
    ? "max-w-4xl"
    : "max-w-3xl";
  const timezoneDropdown = useMemo(
    () => (
      <TimezoneDropdown
        timeFormat={timeFormat}
        onChangeTimeFormat={setTimeFormat}
        timeZone={timeZone}
        onChangeTimeZone={setTimeZone}
      />
    ),
    [timeZone]
  );
  const rawSlug = profile.slug ? profile.slug.split("/") : [];
  if (rawSlug.length > 1) rawSlug.pop(); //team events have team name as slug, but user events have [user]/[type] as slug.
  const slug = rawSlug.join("/");

  return (
    <>
      <HeadSeo
        title={`${rescheduleUid ? t("reschedule") : ""} ${eventType.title} | ${profile.name}`}
        description={`${rescheduleUid ? t("reschedule") : ""} ${eventType.title}`}
        name={profile.name || undefined}
        username={slug || undefined}
        nextSeoProps={{
          nofollow: eventType.hidden,
          noindex: eventType.hidden,
        }}
      />
      <CustomBranding lightVal={profile.brandColor} darkVal={profile.darkBrandColor} />
      <div>
        <main
          className={classNames(
            shouldAlignCentrally ? "mx-auto" : "",
            isEmbed
              ? classNames(maxWidth)
              : classNames("transition-max-width mx-auto my-0 duration-500 ease-in-out md:my-24", maxWidth)
          )}>
          <div
            style={availabilityDatePickerEmbedStyles}
            className={classNames(
              isBackgroundTransparent ? "" : "bg-white dark:bg-gray-800 sm:dark:border-gray-600",
              "border-bookinglightest rounded-md md:border",
              isEmbed ? "mx-auto" : maxWidth
            )}>
            {/* mobile: details */}
            <div className="block px-4 pt-4 sm:p-8 md:hidden">
              <div>
                <AvatarGroup
                  border="border-2 dark:border-gray-800 border-white"
                  items={
                    [
                      { image: profile.image, alt: profile.name, title: profile.name },
                      ...eventType.users
                        .filter((user) => user.name !== profile.name)
                        .map((user) => ({
                          title: user.name,
                          image: `${CAL_URL}/${user.username}/avatar.png`,
                          alt: user.name || undefined,
                        })),
                    ].filter((item) => !!item.image) as { image: string; alt?: string; title?: string }[]
                  }
                  size={9}
                  truncateAfter={5}
                />
                <div className="mt-4">
                  <p className="break-words text-sm font-medium text-black dark:text-white">{profile.name}</p>
                  <div className="mt-2 gap-2 dark:text-gray-100">
                    <h1 className="text-bookingdark mb-4 break-words text-xl font-semibold dark:text-white">
                      {eventType.title}
                    </h1>
                    <div className="flex flex-col space-y-2">
                      {eventType?.description && (
                        <p className="text-gray-600 dark:text-white">
<<<<<<< HEAD
                          <Icon.Info className="mr-[10px] ml-[2px] -mt-1 inline-block h-4 w-4 text-gray-500" />
=======
                          <Icon.FiInfo className="mr-[10px] ml-[2px] -mt-1 inline-block h-4 w-4 text-gray-400" />
>>>>>>> 37309e84
                          {eventType.description}
                        </p>
                      )}
                      {eventType?.requiresConfirmation && (
                        <p className="text-gray-600 dark:text-white">
<<<<<<< HEAD
                          <Icon.CheckSquare className="mr-[10px] ml-[2px] -mt-1 inline-block h-4 w-4 text-gray-500" />
=======
                          <Icon.FiCheckSquare className="mr-[10px] ml-[2px] -mt-1 inline-block h-4 w-4 text-gray-400" />
>>>>>>> 37309e84
                          {t("requires_confirmation")}
                        </p>
                      )}
                      {eventType.locations.length === 1 && (
                        <p className="text-gray-600 dark:text-white">
                          {Object.values(AppStoreLocationType).includes(
                            eventType.locations[0].type as unknown as AppStoreLocationType
                          ) ? (
<<<<<<< HEAD
                            <Icon.Video className="mr-[10px] ml-[2px] -mt-1 inline-block h-4 w-4 text-gray-500" />
                          ) : (
                            <Icon.MapPin className="mr-[10px] ml-[2px] -mt-1 inline-block h-4 w-4 text-gray-500" />
=======
                            <Icon.FiVideo className="mr-[10px] ml-[2px] -mt-1 inline-block h-4 w-4 text-gray-400" />
                          ) : (
                            <Icon.FiMapPin className="mr-[10px] ml-[2px] -mt-1 inline-block h-4 w-4 text-gray-400" />
>>>>>>> 37309e84
                          )}

                          {locationKeyToString(eventType.locations[0], t)}
                        </p>
                      )}
                      {eventType.locations.length > 1 && (
                        <div className="flex-warp flex text-gray-600 dark:text-white">
                          <div className="mr-[10px] ml-[2px] -mt-1 ">
<<<<<<< HEAD
                            <Icon.MapPin className="inline-block h-4 w-4 text-gray-500" />
=======
                            <Icon.FiMapPin className="inline-block h-4 w-4 text-gray-400" />
>>>>>>> 37309e84
                          </div>
                          <p>
                            {eventType.locations.map((el, i, arr) => {
                              return (
                                <span key={el.type}>
                                  {locationKeyToString(el, t)}{" "}
                                  {arr.length - 1 !== i && (
                                    <span className="font-light"> {t("or_lowercase")} </span>
                                  )}
                                </span>
                              );
                            })}
                          </p>
                        </div>
                      )}
                      <p className="text-gray-600 dark:text-white">
<<<<<<< HEAD
                        <Icon.Clock className="mr-[10px] -mt-1 ml-[2px] inline-block h-4 w-4 text-gray-500" />
=======
                        <Icon.FiClock className="mr-[10px] -mt-1 ml-[2px] inline-block h-4 w-4 text-gray-400" />
>>>>>>> 37309e84
                        {eventType.length} {t("minutes")}
                      </p>
                      {eventType.price > 0 && (
                        <div className="text-gray-600 dark:text-white">
<<<<<<< HEAD
                          <Icon.CreditCard className="mr-[10px] ml-[2px] -mt-1 inline-block h-4 w-4 dark:text-gray-500" />
=======
                          <Icon.FiCreditCard className="mr-[10px] ml-[2px] -mt-1 inline-block h-4 w-4 dark:text-gray-400" />
>>>>>>> 37309e84
                          <IntlProvider locale="en">
                            <FormattedNumber
                              value={eventType.price / 100.0}
                              style="currency"
                              currency={eventType.currency.toUpperCase()}
                            />
                          </IntlProvider>
                        </div>
                      )}
                      {!rescheduleUid && eventType.recurringEvent && (
                        <div className="text-gray-600 dark:text-white">
<<<<<<< HEAD
                          <Icon.RefreshCcw className="float-left mr-[10px] mt-1 ml-[2px] inline-block h-4 w-4 text-gray-500" />
=======
                          <Icon.FiRefreshCcw className="float-left mr-[10px] mt-1 ml-[2px] inline-block h-4 w-4 text-gray-400" />
>>>>>>> 37309e84
                          <div className="ml-[27px]">
                            <p className="mb-1 -ml-2 inline px-2 py-1">
                              {getRecurringFreq({ t, recurringEvent: eventType.recurringEvent })}
                            </p>
                            <input
                              type="number"
                              min="1"
                              max={eventType.recurringEvent.count}
                              className="w-15 h-7 rounded-sm border-gray-300 bg-white text-sm text-gray-600 [appearance:textfield] ltr:mr-2 rtl:ml-2 dark:border-gray-500 dark:bg-gray-600 dark:text-white"
                              defaultValue={eventType.recurringEvent.count}
                              onChange={(event) => {
                                setRecurringEventCount(parseInt(event?.target.value));
                              }}
                            />
                            <p className="inline text-gray-600 dark:text-white">
                              {t("occurrence", {
                                count: recurringEventCount,
                              })}
                            </p>
                          </div>
                        </div>
                      )}
                      {timezoneDropdown}

                      <div className="md:hidden">
                        {/* Temp disabled booking?.startTime && rescheduleUid && (
                            <div>
                              <p
                                className="mt-8 text-gray-600 dark:text-white"
                                data-testid="former_time_p_mobile">
                                {t("former_time")}
                              </p>
                              <p className="text-gray-500 line-through dark:text-white">
                                <CalendarIcon className="mr-[10px] -mt-1 inline-block h-4 w-4 text-gray-500" />
                                {typeof booking.startTime === "string" &&
                                  parseDate(dayjs(booking.startTime), i18n)}
                              </p>
                            </div>
                          )*/}
                      </div>
                    </div>
                  </div>
                </div>
              </div>
            </div>

            <div className="overflow-hidden sm:flex">
              <div
                className={
                  "hidden overflow-hidden border-gray-200 p-5 sm:border-r sm:dark:border-gray-700 md:flex md:flex-col " +
                  (isAvailableTimesVisible ? "sm:w-1/3" : recurringEventCount ? "sm:w-2/3" : "sm:w-1/2")
                }>
                <AvatarGroup
                  border="border-2 dark:border-gray-800 border-white"
                  items={
                    [
                      { image: profile.image, alt: profile.name, title: profile.name },
                      ...eventType.users
                        .filter((user) => user.name !== profile.name)
                        .map((user) => ({
                          title: user.name,
                          alt: user.name,
                          image: `${CAL_URL}/${user.username}/avatar.png`,
                        })),
                    ].filter((item) => !!item.image) as { image: string; alt?: string; title?: string }[]
                  }
                  size={10}
                  truncateAfter={3}
                />
                <h2 className="mt-2 break-words text-sm font-medium text-gray-500 dark:text-gray-300">
                  {profile.name}
                </h2>
                <h1 className="font-cal mb-6 break-words text-2xl text-gray-900 dark:text-white">
                  {eventType.title}
                </h1>
                <div className="flex flex-col space-y-2">
                  {eventType?.description && (
                    <div className="flex py-1 text-sm font-medium text-gray-600 dark:text-white">
                      <div>
<<<<<<< HEAD
                        <Icon.Info className="mr-[10px] ml-[2px] -mt-1 inline-block h-4 w-4 text-gray-500" />
=======
                        <Icon.FiInfo className="mr-[10px] ml-[2px] -mt-1 inline-block h-4 w-4 text-gray-400" />
>>>>>>> 37309e84
                      </div>
                      <p>{eventType.description}</p>
                    </div>
                  )}
                  {eventType?.requiresConfirmation && (
                    <div className="flex items-center text-sm font-medium text-gray-600 dark:text-white">
                      <div>
<<<<<<< HEAD
                        <Icon.CheckSquare className="mr-[10px] ml-[2px] -mt-1 inline-block h-4 w-4 text-gray-500" />
=======
                        <Icon.FiCheckSquare className="mr-[10px] ml-[2px] -mt-1 inline-block h-4 w-4 text-gray-400" />
>>>>>>> 37309e84
                      </div>
                      {t("requires_confirmation")}
                    </div>
                  )}
                  {eventType.locations.length === 1 && (
                    <p className="text-sm text-gray-600 dark:text-white">
                      {Object.values(AppStoreLocationType).includes(
                        eventType.locations[0].type as unknown as AppStoreLocationType
                      ) ? (
<<<<<<< HEAD
                        <Icon.Video className="mr-[10px] ml-[2px] -mt-1 inline-block h-4 w-4 text-gray-500" />
                      ) : (
                        <Icon.MapPin className="mr-[10px] ml-[2px] -mt-1 inline-block h-4 w-4 text-gray-500" />
=======
                        <Icon.FiVideo className="mr-[10px] ml-[2px] -mt-1 inline-block h-4 w-4 text-gray-400" />
                      ) : (
                        <Icon.FiMapPin className="mr-[10px] ml-[2px] -mt-1 inline-block h-4 w-4 text-gray-400" />
>>>>>>> 37309e84
                      )}

                      {locationKeyToString(eventType.locations[0], t)}
                    </p>
                  )}
                  {eventType.locations.length > 1 && (
                    <div className="flex-warp flex font-medium text-gray-600 dark:text-white">
                      <div className="mr-[10px] ml-[2px] -mt-1 ">
<<<<<<< HEAD
                        <Icon.MapPin className="inline-block h-4 w-4 text-gray-500" />
=======
                        <Icon.FiMapPin className="inline-block h-4 w-4 text-gray-400" />
>>>>>>> 37309e84
                      </div>
                      <p>
                        {eventType.locations.map((el, i, arr) => {
                          return (
                            <span key={el.type}>
                              {locationKeyToString(el, t)}{" "}
                              {arr.length - 1 !== i && (
                                <span className="text-sm font-light"> {t("or_lowercase")} </span>
                              )}
                            </span>
                          );
                        })}
                      </p>
                    </div>
                  )}
<<<<<<< HEAD
                  <p className="py-1 text-sm font-medium text-gray-600 dark:text-white">
                    <Icon.Clock className="mr-[10px] -mt-1 ml-[2px] inline-block h-4 w-4 text-gray-500" />
=======
                  <p className="text-gray-600 dark:text-white">
                    <Icon.FiClock className="mr-[10px] -mt-1 ml-[2px] inline-block h-4 w-4 text-gray-400" />
>>>>>>> 37309e84
                    {eventType.length} {t("minutes")}
                  </p>
                  {!rescheduleUid && eventType.recurringEvent && (
                    <div className="text-gray-600 dark:text-white">
<<<<<<< HEAD
                      <Icon.RefreshCcw className="float-left mr-[10px] mt-1 ml-[2px] inline-block h-4 w-4 text-gray-500" />
=======
                      <Icon.FiRefreshCcw className="float-left mr-[10px] mt-1 ml-[2px] inline-block h-4 w-4 text-gray-400" />
>>>>>>> 37309e84
                      <div className="ml-[27px]">
                        <p className="mb-1 -ml-2 inline px-2 py-1">
                          {getRecurringFreq({ t, recurringEvent: eventType.recurringEvent })}
                        </p>
                        <input
                          type="number"
                          min="1"
                          max={eventType.recurringEvent.count}
                          className="w-15 h-7 rounded-sm border-gray-300 bg-white text-sm text-gray-600 [appearance:textfield] ltr:mr-2 rtl:ml-2 dark:border-gray-500 dark:bg-gray-600 dark:text-white"
                          defaultValue={eventType.recurringEvent.count}
                          onChange={(event) => {
                            setRecurringEventCount(parseInt(event?.target.value));
                          }}
                        />
                        <p className="inline text-gray-600 dark:text-white">
                          {t("occurrence", {
                            count: recurringEventCount,
                          })}
                        </p>
                      </div>
                    </div>
                  )}
                  {eventType.price > 0 && (
                    <p className="-ml-2 px-2 py-1 text-gray-600 dark:text-white">
<<<<<<< HEAD
                      <Icon.CreditCard className="mr-[10px] ml-[2px] -mt-1 inline-block h-4 w-4 text-gray-500" />
=======
                      <Icon.FiCreditCard className="mr-[10px] ml-[2px] -mt-1 inline-block h-4 w-4 text-gray-400" />
>>>>>>> 37309e84
                      <IntlProvider locale="en">
                        <FormattedNumber
                          value={eventType.price / 100.0}
                          style="currency"
                          currency={eventType.currency.toUpperCase()}
                        />
                      </IntlProvider>
                    </p>
                  )}
                  {timezoneDropdown}
                </div>

                {!isEmbed && <GoBackToPreviousPage t={t} />}

                {/* Temporarily disabled - booking?.startTime && rescheduleUid && (
                    <div>
                      <p
                        className="mt-4 mb-3 text-gray-600 dark:text-white"
                        data-testid="former_time_p_desktop">
                        {t("former_time")}
                      </p>
                      <p className="text-gray-500 line-through dark:text-white">
                        <CalendarIcon className="mr-[10px] -mt-1 inline-block h-4 w-4 text-gray-500" />
                        {typeof booking.startTime === "string" && parseDate(dayjs(booking.startTime), i18n)}
                      </p>
                    </div>
                  )*/}
              </div>
              <SlotPicker
                weekStart={
                  typeof profile.weekStart === "string"
                    ? (["Sunday", "Monday", "Tuesday", "Wednesday", "Thursday", "Friday", "Saturday"].indexOf(
                        profile.weekStart
                      ) as 0 | 1 | 2 | 3 | 4 | 5 | 6)
                    : profile.weekStart /* Allows providing weekStart as number */
                }
                eventType={eventType}
                timeFormat={timeFormat}
                timeZone={timeZone}
                seatsPerTimeSlot={eventType.seatsPerTimeSlot || undefined}
                recurringEventCount={recurringEventCount}
              />
            </div>
          </div>
          {(!eventType.users[0] || !isBrandingHidden(eventType.users[0])) && !isEmbed && <PoweredByCal />}
        </main>
      </div>
    </>
  );
};

export default AvailabilityPage;<|MERGE_RESOLUTION|>--- conflicted
+++ resolved
@@ -258,23 +258,13 @@
   return (
     <Collapsible.Root open={isTimeOptionsOpen} onOpenChange={setIsTimeOptionsOpen}>
       <Collapsible.Trigger className="min-w-32 text-bookinglight mb-1 -ml-2 px-2 py-1 text-left dark:text-white">
-<<<<<<< HEAD
         <p className="py-1 text-sm font-medium text-gray-600 dark:text-white">
-          <Icon.Globe className="mr-[10px] ml-[2px] -mt-1 inline-block h-4 w-4 text-gray-500" />
+          <Icon.FiGlobe className="mr-[10px] ml-[2px] -mt-1 inline-block h-4 w-4 text-gray-500" />
           {timeZone}
           {isTimeOptionsOpen ? (
             <Icon.ChevronUp className="ml-1 -mt-1 inline-block h-4 w-4 text-gray-500" />
           ) : (
-            <Icon.ChevronDown className="ml-1 -mt-1 inline-block h-4 w-4 text-gray-500" />
-=======
-        <p className="text-gray-600 dark:text-white">
-          <Icon.FiGlobe className="mr-[10px] ml-[2px] -mt-1 inline-block h-4 w-4 text-gray-400" />
-          {timeZone}
-          {isTimeOptionsOpen ? (
-            <Icon.FiChevronUp className="ml-1 -mt-1 inline-block h-4 w-4 text-gray-400" />
-          ) : (
-            <Icon.FiChevronDown className="ml-1 -mt-1 inline-block h-4 w-4 text-gray-400" />
->>>>>>> 37309e84
+            <Icon.FiChevronDown className="ml-1 -mt-1 inline-block h-4 w-4 text-gray-500" />
           )}
         </p>
       </Collapsible.Trigger>
@@ -438,21 +428,13 @@
                     <div className="flex flex-col space-y-2">
                       {eventType?.description && (
                         <p className="text-gray-600 dark:text-white">
-<<<<<<< HEAD
-                          <Icon.Info className="mr-[10px] ml-[2px] -mt-1 inline-block h-4 w-4 text-gray-500" />
-=======
-                          <Icon.FiInfo className="mr-[10px] ml-[2px] -mt-1 inline-block h-4 w-4 text-gray-400" />
->>>>>>> 37309e84
+                          <Icon.FiInfo className="mr-[10px] ml-[2px] -mt-1 inline-block h-4 w-4 text-gray-500" />
                           {eventType.description}
                         </p>
                       )}
                       {eventType?.requiresConfirmation && (
                         <p className="text-gray-600 dark:text-white">
-<<<<<<< HEAD
-                          <Icon.CheckSquare className="mr-[10px] ml-[2px] -mt-1 inline-block h-4 w-4 text-gray-500" />
-=======
-                          <Icon.FiCheckSquare className="mr-[10px] ml-[2px] -mt-1 inline-block h-4 w-4 text-gray-400" />
->>>>>>> 37309e84
+                          <Icon.FiCheckSquare className="mr-[10px] ml-[2px] -mt-1 inline-block h-4 w-4 text-gray-500" />
                           {t("requires_confirmation")}
                         </p>
                       )}
@@ -461,15 +443,9 @@
                           {Object.values(AppStoreLocationType).includes(
                             eventType.locations[0].type as unknown as AppStoreLocationType
                           ) ? (
-<<<<<<< HEAD
-                            <Icon.Video className="mr-[10px] ml-[2px] -mt-1 inline-block h-4 w-4 text-gray-500" />
+                            <Icon.FiVideo className="mr-[10px] ml-[2px] -mt-1 inline-block h-4 w-4 text-gray-500" />
                           ) : (
-                            <Icon.MapPin className="mr-[10px] ml-[2px] -mt-1 inline-block h-4 w-4 text-gray-500" />
-=======
-                            <Icon.FiVideo className="mr-[10px] ml-[2px] -mt-1 inline-block h-4 w-4 text-gray-400" />
-                          ) : (
-                            <Icon.FiMapPin className="mr-[10px] ml-[2px] -mt-1 inline-block h-4 w-4 text-gray-400" />
->>>>>>> 37309e84
+                            <Icon.FiMapPin className="mr-[10px] ml-[2px] -mt-1 inline-block h-4 w-4 text-gray-500" />
                           )}
 
                           {locationKeyToString(eventType.locations[0], t)}
@@ -478,11 +454,7 @@
                       {eventType.locations.length > 1 && (
                         <div className="flex-warp flex text-gray-600 dark:text-white">
                           <div className="mr-[10px] ml-[2px] -mt-1 ">
-<<<<<<< HEAD
-                            <Icon.MapPin className="inline-block h-4 w-4 text-gray-500" />
-=======
-                            <Icon.FiMapPin className="inline-block h-4 w-4 text-gray-400" />
->>>>>>> 37309e84
+                            <Icon.FiMapPin className="inline-block h-4 w-4 text-gray-500" />
                           </div>
                           <p>
                             {eventType.locations.map((el, i, arr) => {
@@ -499,20 +471,12 @@
                         </div>
                       )}
                       <p className="text-gray-600 dark:text-white">
-<<<<<<< HEAD
-                        <Icon.Clock className="mr-[10px] -mt-1 ml-[2px] inline-block h-4 w-4 text-gray-500" />
-=======
-                        <Icon.FiClock className="mr-[10px] -mt-1 ml-[2px] inline-block h-4 w-4 text-gray-400" />
->>>>>>> 37309e84
+                        <Icon.FiClock className="mr-[10px] -mt-1 ml-[2px] inline-block h-4 w-4 text-gray-500" />
                         {eventType.length} {t("minutes")}
                       </p>
                       {eventType.price > 0 && (
                         <div className="text-gray-600 dark:text-white">
-<<<<<<< HEAD
-                          <Icon.CreditCard className="mr-[10px] ml-[2px] -mt-1 inline-block h-4 w-4 dark:text-gray-500" />
-=======
-                          <Icon.FiCreditCard className="mr-[10px] ml-[2px] -mt-1 inline-block h-4 w-4 dark:text-gray-400" />
->>>>>>> 37309e84
+                          <Icon.FiCreditCard className="mr-[10px] ml-[2px] -mt-1 inline-block h-4 w-4 dark:text-gray-500" />
                           <IntlProvider locale="en">
                             <FormattedNumber
                               value={eventType.price / 100.0}
@@ -524,11 +488,7 @@
                       )}
                       {!rescheduleUid && eventType.recurringEvent && (
                         <div className="text-gray-600 dark:text-white">
-<<<<<<< HEAD
-                          <Icon.RefreshCcw className="float-left mr-[10px] mt-1 ml-[2px] inline-block h-4 w-4 text-gray-500" />
-=======
-                          <Icon.FiRefreshCcw className="float-left mr-[10px] mt-1 ml-[2px] inline-block h-4 w-4 text-gray-400" />
->>>>>>> 37309e84
+                          <Icon.FiRefreshCcw className="float-left mr-[10px] mt-1 ml-[2px] inline-block h-4 w-4 text-gray-500" />
                           <div className="ml-[27px]">
                             <p className="mb-1 -ml-2 inline px-2 py-1">
                               {getRecurringFreq({ t, recurringEvent: eventType.recurringEvent })}
@@ -608,11 +568,7 @@
                   {eventType?.description && (
                     <div className="flex py-1 text-sm font-medium text-gray-600 dark:text-white">
                       <div>
-<<<<<<< HEAD
-                        <Icon.Info className="mr-[10px] ml-[2px] -mt-1 inline-block h-4 w-4 text-gray-500" />
-=======
-                        <Icon.FiInfo className="mr-[10px] ml-[2px] -mt-1 inline-block h-4 w-4 text-gray-400" />
->>>>>>> 37309e84
+                        <Icon.FiInfo className="mr-[10px] ml-[2px] -mt-1 inline-block h-4 w-4 text-gray-500" />
                       </div>
                       <p>{eventType.description}</p>
                     </div>
@@ -620,11 +576,7 @@
                   {eventType?.requiresConfirmation && (
                     <div className="flex items-center text-sm font-medium text-gray-600 dark:text-white">
                       <div>
-<<<<<<< HEAD
-                        <Icon.CheckSquare className="mr-[10px] ml-[2px] -mt-1 inline-block h-4 w-4 text-gray-500" />
-=======
-                        <Icon.FiCheckSquare className="mr-[10px] ml-[2px] -mt-1 inline-block h-4 w-4 text-gray-400" />
->>>>>>> 37309e84
+                        <Icon.FiCheckSquare className="mr-[10px] ml-[2px] -mt-1 inline-block h-4 w-4 text-gray-500" />
                       </div>
                       {t("requires_confirmation")}
                     </div>
@@ -634,15 +586,9 @@
                       {Object.values(AppStoreLocationType).includes(
                         eventType.locations[0].type as unknown as AppStoreLocationType
                       ) ? (
-<<<<<<< HEAD
-                        <Icon.Video className="mr-[10px] ml-[2px] -mt-1 inline-block h-4 w-4 text-gray-500" />
+                        <Icon.FiVideo className="mr-[10px] ml-[2px] -mt-1 inline-block h-4 w-4 text-gray-500" />
                       ) : (
-                        <Icon.MapPin className="mr-[10px] ml-[2px] -mt-1 inline-block h-4 w-4 text-gray-500" />
-=======
-                        <Icon.FiVideo className="mr-[10px] ml-[2px] -mt-1 inline-block h-4 w-4 text-gray-400" />
-                      ) : (
-                        <Icon.FiMapPin className="mr-[10px] ml-[2px] -mt-1 inline-block h-4 w-4 text-gray-400" />
->>>>>>> 37309e84
+                        <Icon.FiMapPin className="mr-[10px] ml-[2px] -mt-1 inline-block h-4 w-4 text-gray-500" />
                       )}
 
                       {locationKeyToString(eventType.locations[0], t)}
@@ -651,11 +597,7 @@
                   {eventType.locations.length > 1 && (
                     <div className="flex-warp flex font-medium text-gray-600 dark:text-white">
                       <div className="mr-[10px] ml-[2px] -mt-1 ">
-<<<<<<< HEAD
-                        <Icon.MapPin className="inline-block h-4 w-4 text-gray-500" />
-=======
-                        <Icon.FiMapPin className="inline-block h-4 w-4 text-gray-400" />
->>>>>>> 37309e84
+                        <Icon.FiMapPin className="inline-block h-4 w-4 text-gray-500" />
                       </div>
                       <p>
                         {eventType.locations.map((el, i, arr) => {
@@ -671,22 +613,13 @@
                       </p>
                     </div>
                   )}
-<<<<<<< HEAD
                   <p className="py-1 text-sm font-medium text-gray-600 dark:text-white">
-                    <Icon.Clock className="mr-[10px] -mt-1 ml-[2px] inline-block h-4 w-4 text-gray-500" />
-=======
-                  <p className="text-gray-600 dark:text-white">
-                    <Icon.FiClock className="mr-[10px] -mt-1 ml-[2px] inline-block h-4 w-4 text-gray-400" />
->>>>>>> 37309e84
+                    <Icon.FiClock className="mr-[10px] -mt-1 ml-[2px] inline-block h-4 w-4 text-gray-500" />
                     {eventType.length} {t("minutes")}
                   </p>
                   {!rescheduleUid && eventType.recurringEvent && (
                     <div className="text-gray-600 dark:text-white">
-<<<<<<< HEAD
-                      <Icon.RefreshCcw className="float-left mr-[10px] mt-1 ml-[2px] inline-block h-4 w-4 text-gray-500" />
-=======
-                      <Icon.FiRefreshCcw className="float-left mr-[10px] mt-1 ml-[2px] inline-block h-4 w-4 text-gray-400" />
->>>>>>> 37309e84
+                      <Icon.FiRefreshCcw className="float-left mr-[10px] mt-1 ml-[2px] inline-block h-4 w-4 text-gray-500" />
                       <div className="ml-[27px]">
                         <p className="mb-1 -ml-2 inline px-2 py-1">
                           {getRecurringFreq({ t, recurringEvent: eventType.recurringEvent })}
@@ -711,11 +644,7 @@
                   )}
                   {eventType.price > 0 && (
                     <p className="-ml-2 px-2 py-1 text-gray-600 dark:text-white">
-<<<<<<< HEAD
-                      <Icon.CreditCard className="mr-[10px] ml-[2px] -mt-1 inline-block h-4 w-4 text-gray-500" />
-=======
-                      <Icon.FiCreditCard className="mr-[10px] ml-[2px] -mt-1 inline-block h-4 w-4 text-gray-400" />
->>>>>>> 37309e84
+                      <Icon.FiCreditCard className="mr-[10px] ml-[2px] -mt-1 inline-block h-4 w-4 text-gray-500" />
                       <IntlProvider locale="en">
                         <FormattedNumber
                           value={eventType.price / 100.0}
