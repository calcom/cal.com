// Get router variables
import {
  ArrowLeftIcon,
  CalendarIcon,
  ChevronDownIcon,
  ChevronUpIcon,
  ClockIcon,
  CreditCardIcon,
  GlobeIcon,
  InformationCircleIcon,
  LocationMarkerIcon,
  RefreshIcon,
  VideoCameraIcon,
} from "@heroicons/react/solid";
import * as Collapsible from "@radix-ui/react-collapsible";
import { useContracts } from "contexts/contractsContext";
import dayjs, { Dayjs } from "dayjs";
import customParseFormat from "dayjs/plugin/customParseFormat";
import utc from "dayjs/plugin/utc";
import { TFunction } from "next-i18next";
import { useRouter } from "next/router";
import { useCallback, useEffect, useMemo, useState } from "react";
import { FormattedNumber, IntlProvider } from "react-intl";
import { Frequency as RRuleFrequency } from "rrule";

import { AppStoreLocationType, LocationObject, LocationType } from "@calcom/app-store/locations";
import {
  useEmbedStyles,
  useIsEmbed,
  useIsBackgroundTransparent,
  sdkActionManager,
  useEmbedNonStylesConfig,
} from "@calcom/embed-core/embed-iframe";
import classNames from "@calcom/lib/classNames";
import { CAL_URL, WEBAPP_URL } from "@calcom/lib/constants";
import { useLocale } from "@calcom/lib/hooks/useLocale";
import { localStorage } from "@calcom/lib/webstorage";

import { asStringOrNull } from "@lib/asStringOrNull";
import { timeZone } from "@lib/clock";
import { useExposePlanGlobally } from "@lib/hooks/useExposePlanGlobally";
import useTheme from "@lib/hooks/useTheme";
import { isBrandingHidden } from "@lib/isBrandingHidden";
import { parseDate } from "@lib/parseDate";
import { collectPageParameters, telemetryEventTypes, useTelemetry } from "@lib/telemetry";
import { detectBrowserTimeFormat } from "@lib/timeFormat";

import CustomBranding from "@components/CustomBranding";
import AvailableTimes from "@components/booking/AvailableTimes";
import DatePicker from "@components/booking/DatePicker";
import TimeOptions from "@components/booking/TimeOptions";
import { HeadSeo } from "@components/seo/head-seo";
import AvatarGroup from "@components/ui/AvatarGroup";
import PoweredByCal from "@components/ui/PoweredByCal";

import { AvailabilityPageProps } from "../../../pages/[user]/[type]";
import { AvailabilityTeamPageProps } from "../../../pages/team/[slug]/[type]";

dayjs.extend(utc);
dayjs.extend(customParseFormat);

type Props = AvailabilityTeamPageProps | AvailabilityPageProps;

export const locationKeyToString = (location: LocationObject, t: TFunction) => {
  switch (location.type) {
    case LocationType.InPerson:
      return location.address || "In Person"; // If disabled address won't exist on the object
    case LocationType.Link:
      return location.link || "Link"; // If disabled link won't exist on the object
    case LocationType.Phone:
      return t("your_number");
    case LocationType.UserPhone:
      return t("phone_call");
    case LocationType.GoogleMeet:
      return "Google Meet";
    case LocationType.Zoom:
      return "Zoom";
    case LocationType.Daily:
      return "Cal Video";
    case LocationType.Jitsi:
      return "Jitsi";
    case LocationType.Huddle01:
      return "Huddle Video";
    case LocationType.Tandem:
      return "Tandem";
    case LocationType.Teams:
      return "Microsoft Teams";
    default:
      return null;
  }
};

const AvailabilityPage = ({ profile, plan, eventType, workingHours, previousPage, booking }: Props) => {
  const router = useRouter();
  const isEmbed = useIsEmbed();
  const { rescheduleUid } = router.query;
  const { isReady, Theme } = useTheme(profile.theme);
  const { t, i18n } = useLocale();
  const { contracts } = useContracts();
  const availabilityDatePickerEmbedStyles = useEmbedStyles("availabilityDatePicker");
  const shouldAlignCentrallyInEmbed = useEmbedNonStylesConfig("align") !== "left";
  const shouldAlignCentrally = !isEmbed || shouldAlignCentrallyInEmbed;
  const isBackgroundTransparent = useIsBackgroundTransparent();
  useExposePlanGlobally(plan);
  useEffect(() => {
    if (eventType.metadata.smartContractAddress) {
      const eventOwner = eventType.users[0];
      if (!contracts[(eventType.metadata.smartContractAddress || null) as number])
        router.replace(`/${eventOwner.username}`);
    }
  }, [contracts, eventType.metadata.smartContractAddress, eventType.users, router]);

  const selectedDate = useMemo(() => {
    const dateString = asStringOrNull(router.query.date);
    if (dateString) {
      const offsetString = dateString.substr(11, 14); // hhmm
      const offsetSign = dateString.substr(10, 1); // + or -

      const offsetHour = offsetString.slice(0, -2);
      const offsetMinute = offsetString.slice(-2);

      const utcOffsetInMinutes =
        (offsetSign === "-" ? -1 : 1) *
        (60 * (offsetHour !== "" ? parseInt(offsetHour) : 0) +
          (offsetMinute !== "" ? parseInt(offsetMinute) : 0));

      const date = dayjs(dateString.substr(0, 10)).utcOffset(utcOffsetInMinutes, true);
      return date.isValid() ? date : null;
    }
    return null;
  }, [router.query.date]);

  if (selectedDate) {
    // Let iframe take the width available due to increase in max-width
    sdkActionManager?.fire("__refreshWidth", {});
  }
  const [isTimeOptionsOpen, setIsTimeOptionsOpen] = useState(false);
  const [timeFormat, setTimeFormat] = useState(detectBrowserTimeFormat);
  const [recurringEventCount, setRecurringEventCount] = useState(eventType.recurringEvent?.count);

  const telemetry = useTelemetry();

  useEffect(() => {
    handleToggle24hClock(localStorage.getItem("timeOption.is24hClock") === "true");

    telemetry.withJitsu((jitsu) =>
      jitsu.track(
        top !== window ? telemetryEventTypes.embedView : telemetryEventTypes.pageView,
        collectPageParameters("/availability", { isTeamBooking: document.URL.includes("team/") })
      )
    );
  }, [telemetry]);

  const changeDate = useCallback(
    (newDate: Dayjs) => {
      router.replace(
        {
          query: {
            ...router.query,
            date: newDate.tz(timeZone(), true).format("YYYY-MM-DDZZ"),
          },
        },
        undefined,
        { shallow: true }
      );
    },
    [router]
  );

  useEffect(() => {
    if (
      selectedDate != null &&
      selectedDate?.utcOffset() !== selectedDate.clone().utcOffset(0).tz(timeZone()).utcOffset()
    ) {
      changeDate(selectedDate.tz(timeZone(), true));
    }
  }, [selectedDate, changeDate]);

  const handleSelectTimeZone = (selectedTimeZone: string): void => {
    timeZone(selectedTimeZone);
    if (selectedDate) {
      changeDate(selectedDate.tz(selectedTimeZone, true));
    }
    setIsTimeOptionsOpen(false);
  };

  const handleToggle24hClock = (is24hClock: boolean) => {
    setTimeFormat(is24hClock ? "HH:mm" : "h:mma");
  };

  // Recurring event sidebar requires more space
  const maxWidth = selectedDate
    ? recurringEventCount
      ? "max-w-6xl"
      : "max-w-5xl"
    : recurringEventCount
    ? "max-w-4xl"
    : "max-w-3xl";

  return (
    <>
      <Theme />
      <HeadSeo
        title={`${rescheduleUid ? t("reschedule") : ""} ${eventType.title} | ${profile.name}`}
        description={`${rescheduleUid ? t("reschedule") : ""} ${eventType.title}`}
        name={profile.name || undefined}
        username={profile.slug || undefined}
        // avatar={profile.image || undefined}
      />
      <CustomBranding lightVal={profile.brandColor} darkVal={profile.darkBrandColor} />
      <div>
        <main
          className={classNames(
            shouldAlignCentrally ? "mx-auto" : "",
            isEmbed
              ? classNames(maxWidth)
              : classNames("transition-max-width mx-auto my-0 duration-500 ease-in-out md:my-24", maxWidth)
          )}>
          {isReady && (
            <div
              style={availabilityDatePickerEmbedStyles}
              className={classNames(
                isBackgroundTransparent ? "" : "bg-white dark:bg-gray-800 sm:dark:border-gray-600",
                "border-bookinglightest rounded-md md:border",
                isEmbed ? "mx-auto" : maxWidth
              )}>
              {/* mobile: details */}
              <div className="block p-4 sm:p-8 md:hidden">
                <div>
                  <AvatarGroup
                    border="border-2 dark:border-gray-800 border-white"
                    items={
                      [
                        { image: profile.image, alt: profile.name, title: profile.name },
                        ...eventType.users
                          .filter((user) => user.name !== profile.name)
                          .map((user) => ({
                            title: user.name,
                            image: `${CAL_URL}/${user.username}/avatar.png`,
                            alt: user.name || undefined,
                          })),
                      ].filter((item) => !!item.image) as { image: string; alt?: string; title?: string }[]
                    }
                    size={9}
                    truncateAfter={5}
                  />
                  <div className="mt-4">
                    <p className="break-words text-sm font-medium text-black dark:text-white">
                      {profile.name}
                    </p>
                    <div className="mt-2 gap-2 dark:text-gray-100">
                      <h1 className="text-bookingdark mb-4 break-words text-xl font-semibold dark:text-white">
                        {eventType.title}
                      </h1>
<<<<<<< HEAD
                      <div className="flex flex-col space-y-4">
                        {eventType?.description && (
                          <p className="text-bookinglightdark:text-white">
                            <InformationCircleIcon className="mr-[10px] ml-[2px] -mt-1 inline-block h-4 w-4" />
                            {eventType.description}
                          </p>
                        )}
                        {eventType.locations.length === 1 && (
                          <p className="text-bookinglight dark:text-white">
=======
                      {eventType?.description && (
                        <p className="text-bookinglight mb-2 dark:text-white">
                          <InformationCircleIcon className="mr-[10px] ml-[2px] -mt-1 inline-block h-4 w-4" />
                          {eventType.description}
                        </p>
                      )}
                      {eventType.locations.length === 1 && (
                        <p className="text-bookinglight mb-2 dark:text-white">
                          {Object.values(AppStoreLocationType).includes(
                            eventType.locations[0].type as unknown as AppStoreLocationType
                          ) ? (
                            <VideoCameraIcon className="mr-[10px] ml-[2px] -mt-1 inline-block h-4 w-4 text-gray-400" />
                          ) : (
>>>>>>> 9ded50b5
                            <LocationMarkerIcon className="mr-[10px] ml-[2px] -mt-1 inline-block h-4 w-4 text-gray-400" />
                            {locationKeyToString(eventType.locations[0], t)}
                          </p>
                        )}
                        {eventType.locations.length === 1 && (
                          <p className="text-bookinglight dark:text-white">
                            {Object.values(AppStoreLocationType).includes(
                              eventType.locations[0].type as unknown as AppStoreLocationType
                            ) ? (
                              <VideoCameraIcon className="mr-[10px] ml-[2px] -mt-1 inline-block h-4 w-4 text-gray-400" />
                            ) : (
                              <LocationMarkerIcon className="mr-[10px] ml-[2px] -mt-1 inline-block h-4 w-4 text-gray-400" />
                            )}

                            {locationKeyToString(eventType.locations[0], t)}
                          </p>
                        )}
                        <p className="text-bookinglight dark:text-white">
                          <ClockIcon className="mr-[10px] -mt-1 ml-[2px] inline-block h-4 w-4" />
                          {eventType.length} {t("minutes")}
                        </p>
<<<<<<< HEAD
                        {eventType.price > 0 && (
                          <div className="text-gray-600 dark:text-white">
                            <CreditCardIcon className="mr-[10px] ml-[2px] -mt-1 inline-block h-4 w-4 dark:text-gray-400" />
                            <IntlProvider locale="en">
                              <FormattedNumber
                                value={eventType.price / 100.0}
                                style="currency"
                                currency={eventType.currency.toUpperCase()}
                              />
                            </IntlProvider>
=======
                      )}
                      <p className="text-bookinglight mb-2 dark:text-white">
                        <ClockIcon className="mr-[10px] -mt-1 ml-[2px] inline-block h-4 w-4 text-gray-400" />
                        {eventType.length} {t("minutes")}
                      </p>
                      {eventType.price > 0 && (
                        <div className="text-bookinglight dark:text-white">
                          <CreditCardIcon className="mr-[10px] ml-[2px] -mt-1 inline-block h-4 w-4 text-gray-400" />
                          <IntlProvider locale="en">
                            <FormattedNumber
                              value={eventType.price / 100.0}
                              style="currency"
                              currency={eventType.currency.toUpperCase()}
                            />
                          </IntlProvider>
                        </div>
                      )}
                      <div className="md:hidden">
                        {booking?.startTime && rescheduleUid && (
                          <div>
                            <p
                              className="mt-8 mb-2 text-gray-600 dark:text-white"
                              data-testid="former_time_p_mobile">
                              {t("former_time")}
                            </p>
                            <p className="text-gray-500 line-through dark:text-white">
                              <CalendarIcon className="mr-[10px] -mt-1 inline-block h-4 w-4 text-gray-400" />
                              {typeof booking.startTime === "string" &&
                                parseDate(dayjs(booking.startTime), i18n)}
                            </p>
>>>>>>> 9ded50b5
                          </div>
                        )}
                        <div className="md:hidden">
                          {booking?.startTime && rescheduleUid && (
                            <div>
                              <p
                                className="mt-8 text-gray-600 dark:text-white"
                                data-testid="former_time_p_mobile">
                                {t("former_time")}
                              </p>
                              <p className="text-gray-500 line-through dark:text-white">
                                <CalendarIcon className="mr-[10px] -mt-1 inline-block h-4 w-4 text-gray-400" />
                                {typeof booking.startTime === "string" &&
                                  parseDate(dayjs(booking.startTime), i18n)}
                              </p>
                            </div>
                          )}
                        </div>
                      </div>
                    </div>
                  </div>
                </div>
              </div>

              <div className="px-4 sm:flex sm:p-4 sm:py-5">
                <div
                  className={
                    "hidden overflow-hidden pr-8 sm:border-r sm:dark:border-gray-700 md:flex md:flex-col " +
                    (selectedDate ? "sm:w-1/3" : recurringEventCount ? "sm:w-2/3" : "sm:w-1/2")
                  }>
                  <AvatarGroup
                    border="border-2 dark:border-gray-800 border-white"
                    items={
                      [
                        { image: profile.image, alt: profile.name, title: profile.name },
                        ...eventType.users
                          .filter((user) => user.name !== profile.name)
                          .map((user) => ({
                            title: user.name,
                            alt: user.name,
                            image: `${CAL_URL}/${user.username}/avatar.png`,
                          })),
                      ].filter((item) => !!item.image) as { image: string; alt?: string; title?: string }[]
                    }
                    size={10}
                    truncateAfter={3}
                  />
                  <h2 className="mt-3 break-words font-medium text-gray-500 dark:text-gray-300">
                    {profile.name}
                  </h2>
                  <h1 className="font-cal mb-4 break-words text-xl font-semibold text-gray-900 dark:text-white">
                    {eventType.title}
                  </h1>
                  <div className="flex flex-col space-y-4">
                    {eventType?.description && (
                      <div className="flex text-gray-600 dark:text-white">
                        <div>
                          <InformationCircleIcon className="mr-[10px] ml-[2px] -mt-1 inline-block h-4 w-4 text-gray-400" />
                        </div>
                        <p>{eventType.description}</p>
                      </div>
                    )}
                    {eventType.locations.length === 1 && (
                      <p className="text-gray-600  dark:text-white">
                        {Object.values(AppStoreLocationType).includes(
                          eventType.locations[0].type as unknown as AppStoreLocationType
                        ) ? (
                          <VideoCameraIcon className="mr-[10px] ml-[2px] -mt-1 inline-block h-4 w-4 text-gray-400" />
                        ) : (
                          <LocationMarkerIcon className="mr-[10px] ml-[2px] -mt-1 inline-block h-4 w-4 text-gray-400" />
                        )}

                        {locationKeyToString(eventType.locations[0], t)}
                      </p>
                    )}
                    {eventType.locations.length > 1 && (
                      <div className="flex-warp flex  text-gray-600 dark:text-white">
                        <div className="mr-[10px] ml-[2px] -mt-1 ">
                          <LocationMarkerIcon className="inline-block h-4 w-4 text-gray-400" />
                        </div>
                        <p>
                          {eventType.locations.map((el, i, arr) => {
                            return (
                              <span key={el.type}>
                                {locationKeyToString(el, t)}{" "}
                                {arr.length - 1 !== i && (
                                  <span className="font-light"> {t("or_lowercase")} </span>
                                )}
                              </span>
                            );
                          })}
                        </p>
                      </div>
                    )}
                    <p className="text-gray-600 dark:text-white">
                      <ClockIcon className="mr-[10px] -mt-1 ml-[2px] inline-block h-4 w-4 text-gray-400" />
                      {eventType.length} {t("minutes")}
                    </p>
                    {!rescheduleUid && eventType.recurringEvent?.count && eventType.recurringEvent?.freq && (
                      <div className="text-gray-600 dark:text-white">
                        <RefreshIcon className="mr-[10px] -mt-1 ml-[2px] inline-block h-4 w-4 text-gray-400" />
                        <p className="mb-1 -ml-2 inline px-2 py-1">
                          {t("every_for_freq", {
                            freq: t(
                              `${RRuleFrequency[eventType.recurringEvent.freq].toString().toLowerCase()}`
                            ),
                          })}
                        </p>
                        <input
                          type="number"
                          min="1"
                          max={eventType.recurringEvent.count}
                          className="w-15 h-7 rounded-sm border-gray-300 bg-white text-gray-600 shadow-sm [appearance:textfield] ltr:mr-2 rtl:ml-2 dark:border-gray-500 dark:bg-gray-600 dark:text-white sm:text-sm"
                          defaultValue={eventType.recurringEvent.count}
                          onChange={(event) => {
                            setRecurringEventCount(parseInt(event?.target.value));
                          }}
                        />
                        <p className="inline text-gray-600 dark:text-white">
                          {t(`${RRuleFrequency[eventType.recurringEvent.freq].toString().toLowerCase()}`, {
                            count: recurringEventCount,
                          })}
                        </p>
                      </div>
                    )}
                    {eventType.price > 0 && (
                      <p className="-ml-2 px-2 py-1 text-gray-600 dark:text-white">
                        <CreditCardIcon className="mr-[10px] ml-[2px] -mt-1 inline-block h-4 w-4 text-gray-400" />
                        <IntlProvider locale="en">
                          <FormattedNumber
                            value={eventType.price / 100.0}
                            style="currency"
                            currency={eventType.currency.toUpperCase()}
                          />
                        </IntlProvider>
                      </p>
<<<<<<< HEAD
                    )}
                    <TimezoneDropdown />
                  </div>

=======
                    </div>
                  )}
                  <p className="text-bookinglight mb-3 dark:text-white">
                    <ClockIcon className="mr-[10px] -mt-1 ml-[2px] inline-block h-4 w-4 text-gray-400" />
                    {eventType.length} {t("minutes")}
                  </p>
                  {!rescheduleUid && eventType.recurringEvent?.count && eventType.recurringEvent?.freq && (
                    <div className="mb-3 text-gray-600 dark:text-white">
                      <RefreshIcon className="mr-[10px] -mt-1 ml-[2px] inline-block h-4 w-4 text-gray-400" />
                      <p className="text-bookinglight mb-1 -ml-2 inline px-2 py-1">
                        {t("every_for_freq", {
                          freq: t(
                            `${RRuleFrequency[eventType.recurringEvent.freq].toString().toLowerCase()}`
                          ),
                        })}
                      </p>
                      <input
                        type="number"
                        min="1"
                        max={eventType.recurringEvent.count}
                        className="w-16 rounded-sm border-gray-300 bg-white text-gray-600 shadow-sm [appearance:textfield] ltr:mr-2 rtl:ml-2 dark:border-gray-500 dark:bg-gray-600 dark:text-white sm:text-sm"
                        defaultValue={eventType.recurringEvent.count}
                        onChange={(event) => {
                          setRecurringEventCount(parseInt(event?.target.value));
                        }}
                      />
                      <p className="text-bookinglight inline dark:text-white">
                        {t(`${RRuleFrequency[eventType.recurringEvent.freq].toString().toLowerCase()}`, {
                          count: recurringEventCount,
                        })}
                      </p>
                    </div>
                  )}
                  {eventType.price > 0 && (
                    <p className="text-bookinglight mb-1 -ml-2 px-2 py-1 dark:text-white">
                      <CreditCardIcon className="mr-[10px] ml-[2px] -mt-1 inline-block h-4 w-4 text-gray-400" />
                      <IntlProvider locale="en">
                        <FormattedNumber
                          value={eventType.price / 100.0}
                          style="currency"
                          currency={eventType.currency.toUpperCase()}
                        />
                      </IntlProvider>
                    </p>
                  )}
                  <TimezoneDropdown />
>>>>>>> 9ded50b5
                  {previousPage === `${WEBAPP_URL}/${profile.slug}` && (
                    <div className="flex h-full flex-col justify-end">
                      <ArrowLeftIcon
                        className="h-4 w-4 text-black transition-opacity hover:cursor-pointer dark:text-white"
                        onClick={() => router.back()}
                      />
                      <p className="sr-only">Go Back</p>
                    </div>
                  )}
                  {booking?.startTime && rescheduleUid && (
                    <div>
                      <p
                        className="mt-4 mb-3 text-gray-600 dark:text-white"
                        data-testid="former_time_p_desktop">
                        {t("former_time")}
                      </p>
                      <p className="text-gray-500 line-through dark:text-white">
                        <CalendarIcon className="mr-[10px] -mt-1 inline-block h-4 w-4 text-gray-400" />
                        {typeof booking.startTime === "string" && parseDate(dayjs(booking.startTime), i18n)}
                      </p>
                    </div>
                  )}
                </div>

                <DatePicker
                  date={selectedDate}
                  periodType={eventType?.periodType}
                  periodStartDate={eventType?.periodStartDate}
                  periodEndDate={eventType?.periodEndDate}
                  periodDays={eventType?.periodDays}
                  periodCountCalendarDays={eventType?.periodCountCalendarDays}
                  onDatePicked={changeDate}
                  workingHours={workingHours}
                  weekStart={profile.weekStart || "Sunday"}
                  eventLength={eventType.length}
                  minimumBookingNotice={eventType.minimumBookingNotice}
                />

                <div className="mt-4 ml-1 block sm:hidden">
                  <TimezoneDropdown />
                </div>

                {selectedDate && (
                  <AvailableTimes
                    timeFormat={timeFormat}
                    minimumBookingNotice={eventType.minimumBookingNotice}
                    eventTypeId={eventType.id}
                    eventTypeSlug={eventType.slug}
                    slotInterval={eventType.slotInterval}
                    eventLength={eventType.length}
                    recurringCount={recurringEventCount}
                    date={selectedDate}
                    users={eventType.users}
                    schedulingType={eventType.schedulingType ?? null}
                    beforeBufferTime={eventType.beforeEventBuffer}
                    afterBufferTime={eventType.afterEventBuffer}
                    seatsPerTimeSlot={eventType.seatsPerTimeSlot}
                  />
                )}
              </div>
            </div>
          )}
          {(!eventType.users[0] || !isBrandingHidden(eventType.users[0])) && !isEmbed && <PoweredByCal />}
        </main>
      </div>
    </>
  );

  function TimezoneDropdown() {
    return (
      <Collapsible.Root open={isTimeOptionsOpen} onOpenChange={setIsTimeOptionsOpen}>
        <Collapsible.Trigger className="min-w-32 text-bookinglight mb-1 -ml-2 px-2 py-1 text-left dark:text-white">
          <GlobeIcon className="mr-[10px] ml-[2px] -mt-1 inline-block h-4 w-4 text-gray-400" />
          {timeZone()}
          {isTimeOptionsOpen ? (
            <ChevronUpIcon className="ml-1 -mt-1 inline-block h-4 w-4" />
          ) : (
            <ChevronDownIcon className="ml-1 -mt-1 inline-block h-4 w-4" />
          )}
        </Collapsible.Trigger>
        <Collapsible.Content>
          <TimeOptions onSelectTimeZone={handleSelectTimeZone} onToggle24hClock={handleToggle24hClock} />
        </Collapsible.Content>
      </Collapsible.Root>
    );
  }
};

export default AvailabilityPage;<|MERGE_RESOLUTION|>--- conflicted
+++ resolved
@@ -252,7 +252,6 @@
                       <h1 className="text-bookingdark mb-4 break-words text-xl font-semibold dark:text-white">
                         {eventType.title}
                       </h1>
-<<<<<<< HEAD
                       <div className="flex flex-col space-y-4">
                         {eventType?.description && (
                           <p className="text-bookinglightdark:text-white">
@@ -262,21 +261,6 @@
                         )}
                         {eventType.locations.length === 1 && (
                           <p className="text-bookinglight dark:text-white">
-=======
-                      {eventType?.description && (
-                        <p className="text-bookinglight mb-2 dark:text-white">
-                          <InformationCircleIcon className="mr-[10px] ml-[2px] -mt-1 inline-block h-4 w-4" />
-                          {eventType.description}
-                        </p>
-                      )}
-                      {eventType.locations.length === 1 && (
-                        <p className="text-bookinglight mb-2 dark:text-white">
-                          {Object.values(AppStoreLocationType).includes(
-                            eventType.locations[0].type as unknown as AppStoreLocationType
-                          ) ? (
-                            <VideoCameraIcon className="mr-[10px] ml-[2px] -mt-1 inline-block h-4 w-4 text-gray-400" />
-                          ) : (
->>>>>>> 9ded50b5
                             <LocationMarkerIcon className="mr-[10px] ml-[2px] -mt-1 inline-block h-4 w-4 text-gray-400" />
                             {locationKeyToString(eventType.locations[0], t)}
                           </p>
@@ -298,7 +282,6 @@
                           <ClockIcon className="mr-[10px] -mt-1 ml-[2px] inline-block h-4 w-4" />
                           {eventType.length} {t("minutes")}
                         </p>
-<<<<<<< HEAD
                         {eventType.price > 0 && (
                           <div className="text-gray-600 dark:text-white">
                             <CreditCardIcon className="mr-[10px] ml-[2px] -mt-1 inline-block h-4 w-4 dark:text-gray-400" />
@@ -309,38 +292,6 @@
                                 currency={eventType.currency.toUpperCase()}
                               />
                             </IntlProvider>
-=======
-                      )}
-                      <p className="text-bookinglight mb-2 dark:text-white">
-                        <ClockIcon className="mr-[10px] -mt-1 ml-[2px] inline-block h-4 w-4 text-gray-400" />
-                        {eventType.length} {t("minutes")}
-                      </p>
-                      {eventType.price > 0 && (
-                        <div className="text-bookinglight dark:text-white">
-                          <CreditCardIcon className="mr-[10px] ml-[2px] -mt-1 inline-block h-4 w-4 text-gray-400" />
-                          <IntlProvider locale="en">
-                            <FormattedNumber
-                              value={eventType.price / 100.0}
-                              style="currency"
-                              currency={eventType.currency.toUpperCase()}
-                            />
-                          </IntlProvider>
-                        </div>
-                      )}
-                      <div className="md:hidden">
-                        {booking?.startTime && rescheduleUid && (
-                          <div>
-                            <p
-                              className="mt-8 mb-2 text-gray-600 dark:text-white"
-                              data-testid="former_time_p_mobile">
-                              {t("former_time")}
-                            </p>
-                            <p className="text-gray-500 line-through dark:text-white">
-                              <CalendarIcon className="mr-[10px] -mt-1 inline-block h-4 w-4 text-gray-400" />
-                              {typeof booking.startTime === "string" &&
-                                parseDate(dayjs(booking.startTime), i18n)}
-                            </p>
->>>>>>> 9ded50b5
                           </div>
                         )}
                         <div className="md:hidden">
@@ -477,59 +428,10 @@
                           />
                         </IntlProvider>
                       </p>
-<<<<<<< HEAD
                     )}
                     <TimezoneDropdown />
                   </div>
 
-=======
-                    </div>
-                  )}
-                  <p className="text-bookinglight mb-3 dark:text-white">
-                    <ClockIcon className="mr-[10px] -mt-1 ml-[2px] inline-block h-4 w-4 text-gray-400" />
-                    {eventType.length} {t("minutes")}
-                  </p>
-                  {!rescheduleUid && eventType.recurringEvent?.count && eventType.recurringEvent?.freq && (
-                    <div className="mb-3 text-gray-600 dark:text-white">
-                      <RefreshIcon className="mr-[10px] -mt-1 ml-[2px] inline-block h-4 w-4 text-gray-400" />
-                      <p className="text-bookinglight mb-1 -ml-2 inline px-2 py-1">
-                        {t("every_for_freq", {
-                          freq: t(
-                            `${RRuleFrequency[eventType.recurringEvent.freq].toString().toLowerCase()}`
-                          ),
-                        })}
-                      </p>
-                      <input
-                        type="number"
-                        min="1"
-                        max={eventType.recurringEvent.count}
-                        className="w-16 rounded-sm border-gray-300 bg-white text-gray-600 shadow-sm [appearance:textfield] ltr:mr-2 rtl:ml-2 dark:border-gray-500 dark:bg-gray-600 dark:text-white sm:text-sm"
-                        defaultValue={eventType.recurringEvent.count}
-                        onChange={(event) => {
-                          setRecurringEventCount(parseInt(event?.target.value));
-                        }}
-                      />
-                      <p className="text-bookinglight inline dark:text-white">
-                        {t(`${RRuleFrequency[eventType.recurringEvent.freq].toString().toLowerCase()}`, {
-                          count: recurringEventCount,
-                        })}
-                      </p>
-                    </div>
-                  )}
-                  {eventType.price > 0 && (
-                    <p className="text-bookinglight mb-1 -ml-2 px-2 py-1 dark:text-white">
-                      <CreditCardIcon className="mr-[10px] ml-[2px] -mt-1 inline-block h-4 w-4 text-gray-400" />
-                      <IntlProvider locale="en">
-                        <FormattedNumber
-                          value={eventType.price / 100.0}
-                          style="currency"
-                          currency={eventType.currency.toUpperCase()}
-                        />
-                      </IntlProvider>
-                    </p>
-                  )}
-                  <TimezoneDropdown />
->>>>>>> 9ded50b5
                   {previousPage === `${WEBAPP_URL}/${profile.slug}` && (
                     <div className="flex h-full flex-col justify-end">
                       <ArrowLeftIcon
