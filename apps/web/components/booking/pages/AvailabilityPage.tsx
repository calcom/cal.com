import dynamic from "next/dynamic";
import { useRouter } from "next/router";
import { useEffect, useMemo, useReducer, useState } from "react";
import { FormattedNumber, IntlProvider } from "react-intl";
import { z } from "zod";

import BookingPageTagManager from "@calcom/app-store/BookingPageTagManager";
import { getEventTypeAppData } from "@calcom/app-store/utils";
import dayjs from "@calcom/dayjs";
import {
  useEmbedNonStylesConfig,
  useEmbedStyles,
  useEmbedUiConfig,
  useIsBackgroundTransparent,
  useIsEmbed,
} from "@calcom/embed-core/embed-iframe";
import classNames from "@calcom/lib/classNames";
import useGetBrandingColours from "@calcom/lib/getBrandColours";
import getPaymentAppData from "@calcom/lib/getPaymentAppData";
import { useLocale } from "@calcom/lib/hooks/useLocale";
import useTheme from "@calcom/lib/hooks/useTheme";
import notEmpty from "@calcom/lib/notEmpty";
import { getRecurringFreq } from "@calcom/lib/recurringStrings";
import { collectPageParameters, telemetryEventTypes, useTelemetry } from "@calcom/lib/telemetry";
import { detectBrowserTimeFormat, setIs24hClockInLocalStorage, TimeFormat } from "@calcom/lib/timeFormat";
import { trpc } from "@calcom/trpc";
<<<<<<< HEAD
import { HeadSeo, NumberInput, useCalcomTheme } from "@calcom/ui";
import { FiCreditCard, FiUser, FiRefreshCcw } from "@calcom/ui/components/icon";
=======
import { HeadSeo, useCalcomTheme } from "@calcom/ui";
import { CreditCard, User, RefreshCcw } from "@calcom/ui/components/icon";
>>>>>>> cdc3833e

import { timeZone as localStorageTimeZone } from "@lib/clock";

import type { Gate, GateState } from "@components/Gates";
import Gates from "@components/Gates";
import BookingDescription from "@components/booking/BookingDescription";
import { SlotPicker } from "@components/booking/SlotPicker";

import type { AvailabilityPageProps } from "../../../pages/[user]/[type]";
import type { DynamicAvailabilityPageProps } from "../../../pages/d/[link]/[slug]";
import type { AvailabilityTeamPageProps } from "../../../pages/team/[slug]/[type]";

const PoweredByCal = dynamic(() => import("@components/ui/PoweredByCal"));

const Toaster = dynamic(() => import("react-hot-toast").then((mod) => mod.Toaster), { ssr: false });
/*const SlotPicker = dynamic(() => import("../SlotPicker").then((mod) => mod.SlotPicker), {
  ssr: false,
  loading: () => <div className="mt-8 px-4 pb-4 sm:mt-0 sm:p-4 md:min-w-[300px] md:px-5 lg:min-w-[455px]" />,
});*/
const TimezoneDropdown = dynamic(() => import("../TimezoneDropdown").then((mod) => mod.TimezoneDropdown), {
  ssr: false,
});

const dateQuerySchema = z.object({
  rescheduleUid: z.string().optional().default(""),
  date: z.string().optional().default(""),
  timeZone: z.string().optional().default(""),
  seatReferenceUid: z.string().optional(),
});

export type Props = AvailabilityTeamPageProps | AvailabilityPageProps | DynamicAvailabilityPageProps;

const useBrandColors = ({ brandColor, darkBrandColor }: { brandColor: string; darkBrandColor: string }) => {
  const brandTheme = useGetBrandingColours({
    lightVal: brandColor,
    darkVal: darkBrandColor,
  });
  useCalcomTheme(brandTheme);
};

const AvailabilityPage = ({ profile, eventType, ...restProps }: Props) => {
  const router = useRouter();
  const isEmbed = useIsEmbed(restProps.isEmbed);
  const query = dateQuerySchema.parse(router.query);
  const { rescheduleUid } = query;
  useTheme(profile.theme);
  useBrandColors({
    brandColor: profile.brandColor,
    darkBrandColor: profile.darkBrandColor,
  });
  const { t } = useLocale();
  const availabilityDatePickerEmbedStyles = useEmbedStyles("availabilityDatePicker");
  //TODO: Plan to remove shouldAlignCentrallyInEmbed config
  const shouldAlignCentrallyInEmbed = useEmbedNonStylesConfig("align") !== "left";
  const shouldAlignCentrally = !isEmbed || shouldAlignCentrallyInEmbed;
  const isBackgroundTransparent = useIsBackgroundTransparent();

  const [timeZone, setTimeZone] = useState<string>();
  const [timeFormat, setTimeFormat] = useState<TimeFormat>(detectBrowserTimeFormat);

  const onTimeFormatChange = (is24Hours: boolean) => {
    setTimeFormat(is24Hours ? TimeFormat.TWENTY_FOUR_HOUR : TimeFormat.TWELVE_HOUR);
    setIs24hClockInLocalStorage(is24Hours);
  };

  const [gateState, gateDispatcher] = useReducer(
    (state: GateState, newState: Partial<GateState>) => ({
      ...state,
      ...newState,
    }),
    {}
  );

  useEffect(() => {
    setTimeZone(localStorageTimeZone() || dayjs.tz.guess());
  }, []);

  const [recurringEventCount, setRecurringEventCount] = useState(eventType.recurringEvent?.count);

  const telemetry = useTelemetry();
  useEffect(() => {
    if (top !== window) {
      //page_view will be collected automatically by _middleware.ts
      telemetry.event(
        telemetryEventTypes.embedView,
        collectPageParameters("/availability", { isTeamBooking: document.URL.includes("team/") })
      );
    }
  }, [telemetry]);
  const embedUiConfig = useEmbedUiConfig();
  // get dynamic user list here
  const userList = eventType.users ? eventType.users.map((user) => user.username).filter(notEmpty) : [];

  const timezoneDropdown = useMemo(
    () => <TimezoneDropdown timeZone={timeZone} onChangeTimeZone={setTimeZone} />,
    [timeZone]
  );
  const paymentAppData = getPaymentAppData(eventType);
  const paymentAmount = () => {
    return;
    <IntlProvider locale="en">
      <FormattedNumber
        value={paymentAppData.price / 100.0}
        style="currency"
        currency={paymentAppData.currency?.toUpperCase()}
      />
    </IntlProvider>;
  };
  const rainbowAppData = getEventTypeAppData(eventType, "rainbow") || {};
  const rawSlug = profile.slug ? profile.slug.split("/") : [];
  if (rawSlug.length > 1) rawSlug.pop(); //team events have team name as slug, but user events have [user]/[type] as slug.

  const showEventTypeDetails = (isEmbed && !embedUiConfig.hideEventTypeDetails) || !isEmbed;

  // Define conditional gates here
  const gates = [
    // Rainbow gate is only added if the event has both a `blockchainId` and a `smartContractAddress`
    rainbowAppData && rainbowAppData.blockchainId && rainbowAppData.smartContractAddress
      ? ("rainbow" as Gate)
      : undefined,
  ];

  const { data: bookingAttendees } = trpc.viewer.bookings.getBookingAttendees.useQuery(
    {
      seatReferenceUid: rescheduleUid,
    },
    {
      enabled: !!(rescheduleUid && eventType.seatsPerTimeSlot),
    }
  );

  return (
    <Gates gates={gates} appData={rainbowAppData} dispatch={gateDispatcher}>
      <HeadSeo
        title={`${rescheduleUid ? t("reschedule") : ""} ${eventType.title} | ${profile.name}`}
        description={`${rescheduleUid ? t("reschedule") : ""} ${eventType.title}`}
        meeting={{
          title: eventType.title,
          profile: { name: `${profile.name}`, image: profile.image },
          users: [
            ...(eventType.users || []).map((user) => ({
              name: `${user.name}`,
              username: `${user.username}`,
            })),
          ],
        }}
        nextSeoProps={{
          nofollow: eventType.hidden,
          noindex: eventType.hidden,
        }}
        isBrandingHidden={restProps.isBrandingHidden}
      />
      <BookingPageTagManager eventType={eventType} />
      <div>
        <main
          className={classNames(
            "flex flex-col md:mx-4",
            shouldAlignCentrally ? "items-center" : "items-start",
            !isEmbed && classNames("bg-subtle dark:bg-default mx-auto my-0 ease-in-out md:my-24")
          )}>
          <div>
            <div
              style={availabilityDatePickerEmbedStyles}
              className={classNames(
                isBackgroundTransparent ? "" : "bg-default dark:bg-muted pb-4 md:pb-0",
                "border-subtle md:rounded-md md:border",
                isEmbed && "mx-auto"
              )}>
              <div className="md:flex">
                {showEventTypeDetails && (
                  <div
                    className={classNames(
                      " border-subtle flex flex-col p-5 sm:border-r",
                      "min-w-full md:w-[230px] md:min-w-[230px]",
                      recurringEventCount && "xl:w-[380px] xl:min-w-[380px]"
                    )}>
                    <BookingDescription profile={profile} eventType={eventType} rescheduleUid={rescheduleUid}>
                      {rescheduleUid && eventType.seatsPerTimeSlot && bookingAttendees && (
                        <div
                          className={classNames(
                            "flex flex-nowrap items-center text-sm font-medium",
                            " text-default",
                            "ltr:mr-[10px] rtl:ml-[10px]"
                          )}>
                          <User
                            className={classNames(
                              "min-h-4 min-w-4 ml-[2px] inline-block ltr:mr-[10px] rtl:ml-[10px]",
                              "mt-[2px]"
                            )}
                          />{" "}
                          {t("event_type_seats", { numberOfSeats: bookingAttendees })}
                        </div>
                      )}
                      {!rescheduleUid && eventType.recurringEvent && (
                        <div className="flex items-start text-sm font-medium">
<<<<<<< HEAD
                          <FiRefreshCcw className="float-left mt-[10px] ml-[2px] inline-block h-4 w-4 ltr:mr-[10px] rtl:ml-[10px] " />
=======
                          <RefreshCcw className="float-left mt-[7px] ml-[2px] inline-block h-4 w-4 ltr:mr-[10px] rtl:ml-[10px] " />
>>>>>>> cdc3833e
                          <div>
                            <p className="mb-1 -ml-2 inline px-2 py-1">
                              {getRecurringFreq({ t, recurringEvent: eventType.recurringEvent })}
                            </p>

                            <NumberInput
                              defaultValue={eventType.recurringEvent.count}
                              min="1"
                              max={eventType.recurringEvent.count}
                              isFullWidth={false}
                              className="me-2 inline w-16"
                              onChange={(event) => {
                                setRecurringEventCount(parseInt(event?.target.value));
                              }}
                            />

                            <p className="inline">
                              {t("occurrence", {
                                count: recurringEventCount,
                              })}
                            </p>
                          </div>
                        </div>
                      )}
                      {paymentAppData.price > 0 && (
                        <p className="-ml-2 px-2 text-sm font-medium">
                          <CreditCard className="ml-[2px] -mt-1 inline-block h-4 w-4 ltr:mr-[10px] rtl:ml-[10px]" />
                          {paymentAppData.paymentOption === "HOLD" ? (
                            <>
                              {t("no_show_fee_amount", {
                                amount: paymentAppData.price / 100.0,
                                formatParams: { amount: { currency: paymentAppData.currency } },
                              })}
                            </>
                          ) : (
                            <IntlProvider locale="en">
                              <FormattedNumber
                                value={paymentAppData.price / 100.0}
                                style="currency"
                                currency={paymentAppData.currency?.toUpperCase()}
                              />
                            </IntlProvider>
                          )}
                        </p>
                      )}
                      {timezoneDropdown}
                    </BookingDescription>

                    {/* Temporarily disabled - booking?.startTime && rescheduleUid && (
                    <div>
                      <p
                        className="mt-4 mb-3 text-default"
                        data-testid="former_time_p_desktop">
                        {t("former_time")}
                      </p>
                      <p className="text-subtle line-through ">
                        <CalendarIcon className="ltr:mr-[10px] rtl:ml-[10px] -mt-1 inline-block h-4 w-4 text-subtle" />
                        {typeof booking.startTime === "string" && parseDate(dayjs(booking.startTime), i18n)}
                      </p>
                    </div>
                  )*/}
                  </div>
                )}
                <SlotPicker
                  weekStart={
                    typeof profile.weekStart === "string"
                      ? ([
                          "Sunday",
                          "Monday",
                          "Tuesday",
                          "Wednesday",
                          "Thursday",
                          "Friday",
                          "Saturday",
                        ].indexOf(profile.weekStart) as 0 | 1 | 2 | 3 | 4 | 5 | 6)
                      : profile.weekStart /* Allows providing weekStart as number */
                  }
                  eventType={eventType}
                  timeFormat={timeFormat}
                  onTimeFormatChange={onTimeFormatChange}
                  timeZone={timeZone}
                  users={userList}
                  seatsPerTimeSlot={eventType.seatsPerTimeSlot || undefined}
                  bookingAttendees={bookingAttendees || undefined}
                  recurringEventCount={recurringEventCount}
                  ethSignature={gateState.rainbowToken}
                />
              </div>
            </div>
            {/* FIXME: We don't show branding in Embed yet because we need to place branding on top of the main content. Keeping it outside the main content would have visibility issues because outside main content background is transparent */}
            {!restProps.isBrandingHidden && !isEmbed && <PoweredByCal />}
          </div>
        </main>
      </div>
      <Toaster position="bottom-right" />
    </Gates>
  );
};

export default AvailabilityPage;<|MERGE_RESOLUTION|>--- conflicted
+++ resolved
@@ -24,13 +24,8 @@
 import { collectPageParameters, telemetryEventTypes, useTelemetry } from "@calcom/lib/telemetry";
 import { detectBrowserTimeFormat, setIs24hClockInLocalStorage, TimeFormat } from "@calcom/lib/timeFormat";
 import { trpc } from "@calcom/trpc";
-<<<<<<< HEAD
 import { HeadSeo, NumberInput, useCalcomTheme } from "@calcom/ui";
-import { FiCreditCard, FiUser, FiRefreshCcw } from "@calcom/ui/components/icon";
-=======
-import { HeadSeo, useCalcomTheme } from "@calcom/ui";
 import { CreditCard, User, RefreshCcw } from "@calcom/ui/components/icon";
->>>>>>> cdc3833e
 
 import { timeZone as localStorageTimeZone } from "@lib/clock";
 
@@ -226,11 +221,7 @@
                       )}
                       {!rescheduleUid && eventType.recurringEvent && (
                         <div className="flex items-start text-sm font-medium">
-<<<<<<< HEAD
-                          <FiRefreshCcw className="float-left mt-[10px] ml-[2px] inline-block h-4 w-4 ltr:mr-[10px] rtl:ml-[10px] " />
-=======
                           <RefreshCcw className="float-left mt-[7px] ml-[2px] inline-block h-4 w-4 ltr:mr-[10px] rtl:ml-[10px] " />
->>>>>>> cdc3833e
                           <div>
                             <p className="mb-1 -ml-2 inline px-2 py-1">
                               {getRecurringFreq({ t, recurringEvent: eventType.recurringEvent })}
