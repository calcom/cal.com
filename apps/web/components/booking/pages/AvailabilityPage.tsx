--- conflicted
+++ resolved
@@ -178,13 +178,8 @@
                 {showEventTypeDetails && (
                   <div
                     className={classNames(
-<<<<<<< HEAD
-                      "sm:dark:border-darkgray-200 flex flex-col border-subtle p-5 sm:border-r",
+                      " border-subtle flex flex-col p-5 sm:border-r",
                       "min-w-full md:w-[230px] md:min-w-[230px]",
-=======
-                      "sm:dark:border-darkgray-200 flex flex-col border-gray-200 p-5 sm:border-r",
-                      "min-w-full md:w-[280px] md:min-w-[280px]",
->>>>>>> 5cbd334a
                       recurringEventCount && "xl:w-[380px] xl:min-w-[380px]"
                     )}>
                     <BookingDescription profile={profile} eventType={eventType} rescheduleUid={rescheduleUid}>
@@ -215,7 +210,7 @@
                               type="number"
                               min="1"
                               max={eventType.recurringEvent.count}
-                              className="w-15 dark:bg-darkgray-200 border-default bg-default h-7 rounded-sm text-sm font-medium [appearance:textfield] ltr:mr-2 rtl:ml-2 dark:border-empthasis"
+                              className="w-15 dark:bg-darkgray-200 border-default bg-default dark:border-empthasis h-7 rounded-sm text-sm font-medium [appearance:textfield] ltr:mr-2 rtl:ml-2"
                               defaultValue={eventType.recurringEvent.count}
                               onChange={(event) => {
                                 setRecurringEventCount(parseInt(event?.target.value));
