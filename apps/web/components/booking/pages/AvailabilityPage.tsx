--- conflicted
+++ resolved
@@ -362,45 +362,6 @@
                 isEmbed && "mx-auto"
               )}>
               <div className="overflow-hidden md:flex">
-<<<<<<< HEAD
-                <div
-                  className={classNames(
-                    "sm:dark:border-darkgray-200 flex flex-col border-gray-200 p-5 sm:border-r",
-                    "min-w-full md:w-[230px] md:min-w-[230px]",
-                    recurringEventCount && "xl:w-[380px] xl:min-w-[380px]"
-                  )}>
-                  <BookingDescription profile={profile} eventType={eventType} rescheduleUid={rescheduleUid}>
-                    {!rescheduleUid && eventType.recurringEvent && (
-                      <div className="flex items-center text-sm font-medium">
-                        <Icon.FiRefreshCcw className="float-left mr-[10px]  ml-[2px] inline-block h-4 w-4 " />
-                        <p className="mb-1 -ml-2 inline px-2 py-1">
-                          {getRecurringFreq({ t, recurringEvent: eventType.recurringEvent })}
-                        </p>
-                      </div>
-                    )}
-                    {stripeAppData.price > 0 && (
-                      <p className="-ml-2 px-2 text-sm font-medium">
-                        <Icon.FiCreditCard className="mr-[10px] ml-[2px] -mt-1 inline-block h-4 w-4" />
-                        <IntlProvider locale="en">
-                          <FormattedNumber
-                            value={stripeAppData.price / 100.0}
-                            style="currency"
-                            currency={stripeAppData.currency.toUpperCase()}
-                          />
-                        </IntlProvider>
-                      </p>
-                    )}
-                    {timezoneDropdown}
-                  </BookingDescription>
-
-                  {!isEmbed && (
-                    <div className="mt-auto hidden md:block">
-                      <GoBackToPreviousPage t={t} />
-                    </div>
-                  )}
-
-                  {/* Temporarily disabled - booking?.startTime && rescheduleUid && (
-=======
                 {showEventTypeDetails && (
                   <div
                     className={classNames(
@@ -450,7 +411,6 @@
                     </BookingDescription>
 
                     {/* Temporarily disabled - booking?.startTime && rescheduleUid && (
->>>>>>> 546f0c38
                     <div>
                       <p
                         className="mt-4 mb-3 text-gray-600 dark:text-darkgray-600"
