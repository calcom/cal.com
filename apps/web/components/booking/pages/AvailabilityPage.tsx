--- conflicted
+++ resolved
@@ -400,13 +400,7 @@
           <div
             style={availabilityDatePickerEmbedStyles}
             className={classNames(
-<<<<<<< HEAD
               isBackgroundTransparent ? "" : "bg-white",
-=======
-              isBackgroundTransparent
-                ? ""
-                : "dark:bg-darkgray-100 sm:dark:border-darkgray-300 bg-white pb-4 md:pb-0",
->>>>>>> f3e2cf50
               "border-bookinglightest overflow-hidden rounded-md md:border",
               isEmbed ? "mx-auto" : maxWidth
             )}>
