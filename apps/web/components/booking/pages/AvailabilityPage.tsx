--- conflicted
+++ resolved
@@ -37,11 +37,8 @@
 import { useLocale } from "@calcom/lib/hooks/useLocale";
 import { getRecurringFreq } from "@calcom/lib/recurringStrings";
 import { localStorage } from "@calcom/lib/webstorage";
-<<<<<<< HEAD
 import { Frequency } from "@calcom/prisma/zod-utils";
 import DatePicker from "@calcom/ui/booker/DatePicker";
-=======
->>>>>>> ad4bcfaf
 
 import { asStringOrNull } from "@lib/asStringOrNull";
 import { timeZone } from "@lib/clock";
@@ -667,28 +664,6 @@
       </div>
     </>
   );
-<<<<<<< HEAD
-=======
-
-  function TimezoneDropdown() {
-    return (
-      <Collapsible.Root open={isTimeOptionsOpen} onOpenChange={setIsTimeOptionsOpen}>
-        <Collapsible.Trigger className="min-w-32 text-gray mb-1 -ml-2 px-2 py-1 text-left dark:text-white">
-          <GlobeIcon className="mr-[10px] ml-[2px] -mt-1 inline-block h-4 w-4 text-gray-400" />
-          {timeZone()}
-          {isTimeOptionsOpen ? (
-            <ChevronUpIcon className="ml-1 -mt-1 inline-block h-4 w-4" />
-          ) : (
-            <ChevronDownIcon className="ml-1 -mt-1 inline-block h-4 w-4" />
-          )}
-        </Collapsible.Trigger>
-        <Collapsible.Content>
-          <TimeOptions onSelectTimeZone={handleSelectTimeZone} onToggle24hClock={handleToggle24hClock} />
-        </Collapsible.Content>
-      </Collapsible.Root>
-    );
-  }
->>>>>>> ad4bcfaf
 };
 
 export default AvailabilityPage;