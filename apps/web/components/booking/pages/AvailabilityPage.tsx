import { useAutoAnimate } from "@formkit/auto-animate/react";
import { EventType } from "@prisma/client";
import * as Popover from "@radix-ui/react-popover";
import { TFunction } from "next-i18next";
import { useRouter } from "next/router";
import { useReducer, useEffect, useMemo, useState } from "react";
import { Toaster } from "react-hot-toast";
import { FormattedNumber, IntlProvider } from "react-intl";
import { z } from "zod";

import BookingPageTagManager from "@calcom/app-store/BookingPageTagManager";
import { getEventTypeAppData } from "@calcom/app-store/utils";
import dayjs, { Dayjs } from "@calcom/dayjs";
import {
  useEmbedNonStylesConfig,
  useEmbedStyles,
  useIsBackgroundTransparent,
  useIsEmbed,
} from "@calcom/embed-core/embed-iframe";
import CustomBranding from "@calcom/lib/CustomBranding";
import classNames from "@calcom/lib/classNames";
import { WEBSITE_URL } from "@calcom/lib/constants";
import getStripeAppData from "@calcom/lib/getStripeAppData";
import { useLocale } from "@calcom/lib/hooks/useLocale";
import useTheme from "@calcom/lib/hooks/useTheme";
import notEmpty from "@calcom/lib/notEmpty";
import { getRecurringFreq } from "@calcom/lib/recurringStrings";
import { collectPageParameters, telemetryEventTypes, useTelemetry } from "@calcom/lib/telemetry";
import { detectBrowserTimeFormat, setIs24hClockInLocalStorage, TimeFormat } from "@calcom/lib/timeFormat";
import { trpc } from "@calcom/trpc/react";
import { Icon } from "@calcom/ui/Icon";
import DatePicker from "@calcom/ui/v2/modules/booker/DatePicker";

import { timeZone as localStorageTimeZone } from "@lib/clock";
// import { timeZone } from "@lib/clock";
import { useExposePlanGlobally } from "@lib/hooks/useExposePlanGlobally";
import { isBrandingHidden } from "@lib/isBrandingHidden";

import Gates, { Gate, GateState } from "@components/Gates";
import AvailableTimes from "@components/booking/AvailableTimes";
import BookingDescription from "@components/booking/BookingDescription";
import TimeOptions from "@components/booking/TimeOptions";
import { HeadSeo } from "@components/seo/head-seo";
import PoweredByCal from "@components/ui/PoweredByCal";

import type { AvailabilityPageProps } from "../../../pages/[user]/[type]";
import type { DynamicAvailabilityPageProps } from "../../../pages/d/[link]/[slug]";
import type { AvailabilityTeamPageProps } from "../../../pages/team/[slug]/[type]";

// Get router variables
const GoBackToPreviousPage = ({ t }: { t: TFunction }) => {
  const router = useRouter();
  const path = router.asPath.split("/");
  path.pop(); // Remove the last item (where we currently are)
  path.shift(); // Removes first item e.g. if we were visitng "/teams/test/30mins" the array will new look like ["teams","test"]
  const slug = path.join("/");
  return (
    <div className="flex h-full flex-col justify-end">
      <button title={t("profile")} onClick={() => router.replace(`${WEBSITE_URL}/${slug}`)}>
        <Icon.FiArrowLeft className="dark:text-darkgray-600 h-4 w-4 text-black transition-opacity hover:cursor-pointer" />
        <p className="sr-only">Go Back</p>
      </button>
    </div>
  );
};

const useSlots = ({
  eventTypeId,
  eventTypeSlug,
  startTime,
  endTime,
  usernameList,
  timeZone,
}: {
  eventTypeId: number;
  eventTypeSlug: string;
  startTime?: Dayjs;
  endTime?: Dayjs;
  usernameList: string[];
  timeZone?: string;
}) => {
  const { data, isLoading, isPaused } = trpc.useQuery(
    [
      "viewer.public.slots.getSchedule",
      {
        eventTypeId,
        eventTypeSlug,
        usernameList,
        startTime: startTime?.toISOString() || "",
        endTime: endTime?.toISOString() || "",
        timeZone,
      },
    ],
    { enabled: !!startTime && !!endTime }
  );
  const [cachedSlots, setCachedSlots] = useState<NonNullable<typeof data>["slots"]>({});

  useEffect(() => {
    if (data?.slots) {
      setCachedSlots((c) => ({ ...c, ...data?.slots }));
    }
  }, [data]);

  // The very first time isPaused is set if auto-fetch is disabled, so isPaused should also be considered a loading state.
  return { slots: cachedSlots, isLoading: isLoading || isPaused };
};

const SlotPicker = ({
  eventType,
  timeFormat,
  onTimeFormatChange,
  timeZone,
  recurringEventCount,
  users,
  seatsPerTimeSlot,
  weekStart = 0,
  ethSignature,
}: {
  eventType: Pick<EventType, "id" | "schedulingType" | "slug">;
  timeFormat: TimeFormat;
  onTimeFormatChange: (is24Hour: boolean) => void;
  timeZone?: string;
  seatsPerTimeSlot?: number;
  recurringEventCount?: number;
  users: string[];
  weekStart?: 0 | 1 | 2 | 3 | 4 | 5 | 6;
  ethSignature?: string;
}) => {
  const [selectedDate, setSelectedDate] = useState<Dayjs>();
  const [browsingDate, setBrowsingDate] = useState<Dayjs>();
  const { date, setQuery: setDate } = useRouterQuery("date");
  const { month, setQuery: setMonth } = useRouterQuery("month");
  const router = useRouter();

  const [slotPickerRef] = useAutoAnimate<HTMLDivElement>();

  useEffect(() => {
    if (!router.isReady) return;

    // Etc/GMT is not actually a timeZone, so handle this select option explicitly to prevent a hard crash.
    if (timeZone === "Etc/GMT") {
      setBrowsingDate(dayjs.utc(month).set("date", 1).set("hour", 0).set("minute", 0).set("second", 0));
      if (date) {
        setSelectedDate(dayjs.utc(date));
      }
    } else {
      // Set the start of the month without shifting time like startOf() may do.
      setBrowsingDate(
        dayjs.tz(month, timeZone).set("date", 1).set("hour", 0).set("minute", 0).set("second", 0)
      );
      if (date) {
        // It's important to set the date immediately to the timeZone, dayjs(date) will convert to browsertime.
        setSelectedDate(dayjs.tz(date, timeZone));
      }
    }
  }, [router.isReady, month, date, timeZone]);

  const { i18n, isLocaleReady } = useLocale();
  const { slots: _1 } = useSlots({
    eventTypeId: eventType.id,
    eventTypeSlug: eventType.slug,
    usernameList: users,
    startTime: selectedDate?.startOf("day"),
    endTime: selectedDate?.endOf("day"),
    timeZone,
  });
  const { slots: _2, isLoading } = useSlots({
    eventTypeId: eventType.id,
    eventTypeSlug: eventType.slug,
    usernameList: users,
    startTime: browsingDate?.startOf("month"),
    endTime: browsingDate?.endOf("month"),
    timeZone,
  });

  const slots = useMemo(() => ({ ..._2, ..._1 }), [_1, _2]);

  return (
    <>
      <DatePicker
        isLoading={isLoading}
        className={classNames(
          "mt-8 px-4 pb-4 sm:mt-0 md:min-w-[300px] md:px-5 lg:min-w-[455px]",
          selectedDate ? "sm:dark:border-darkgray-200 border-gray-200 sm:border-r sm:p-4 sm:pr-6" : "sm:p-4"
        )}
        includedDates={Object.keys(slots).filter((k) => slots[k].length > 0)}
        locale={isLocaleReady ? i18n.language : "en"}
        selected={selectedDate}
        onChange={(newDate) => {
          setDate(newDate.format("YYYY-MM-DD"));
        }}
        onMonthChange={(newMonth) => {
          setMonth(newMonth.format("YYYY-MM"));
        }}
        browsingDate={browsingDate}
        weekStart={weekStart}
      />

      <div ref={slotPickerRef}>
        <AvailableTimes
          isLoading={isLoading}
          slots={selectedDate && slots[selectedDate.format("YYYY-MM-DD")]}
          date={selectedDate}
          timeFormat={timeFormat}
          onTimeFormatChange={onTimeFormatChange}
          eventTypeId={eventType.id}
          eventTypeSlug={eventType.slug}
          seatsPerTimeSlot={seatsPerTimeSlot}
          recurringCount={recurringEventCount}
          ethSignature={ethSignature}
        />
      </div>
    </>
  );
};

function TimezoneDropdown({
  onChangeTimeZone,
  timeZone,
}: {
  onChangeTimeZone: (newTimeZone: string) => void;
  timeZone?: string;
}) {
  const [isTimeOptionsOpen, setIsTimeOptionsOpen] = useState(false);

  const handleSelectTimeZone = (newTimeZone: string) => {
    onChangeTimeZone(newTimeZone);
    localStorageTimeZone(newTimeZone);
    setIsTimeOptionsOpen(false);
  };

  return (
    <Popover.Root open={isTimeOptionsOpen} onOpenChange={setIsTimeOptionsOpen}>
      <Popover.Trigger className="min-w-32 dark:text-darkgray-600 radix-state-open:bg-gray-200 dark:radix-state-open:bg-darkgray-200 group relative mb-2 -ml-2 inline-block rounded-md px-2 py-2 text-left text-gray-600">
        <p className="text-sm font-medium">
          <Icon.FiGlobe className="mr-[10px] ml-[2px] -mt-[2px] inline-block h-4 w-4" />
          {timeZone}
          {isTimeOptionsOpen ? (
            <Icon.FiChevronUp className="ml-1 inline-block h-4 w-4" />
          ) : (
            <Icon.FiChevronDown className="ml-1 inline-block h-4 w-4" />
          )}
        </p>
      </Popover.Trigger>
      <Popover.Portal>
        <Popover.Content
          hideWhenDetached
          align="start"
          className="animate-fade-in-up absolute left-0 top-2 w-80 max-w-[calc(100vw_-_1.5rem)]">
          <TimeOptions onSelectTimeZone={handleSelectTimeZone} />
        </Popover.Content>
      </Popover.Portal>
    </Popover.Root>
  );
}

const dateQuerySchema = z.object({
  rescheduleUid: z.string().optional().default(""),
  date: z.string().optional().default(""),
  timeZone: z.string().optional().default(""),
});

const useRouterQuery = <T extends string>(name: T) => {
  const router = useRouter();
  const existingQueryParams = router.asPath.split("?")[1];

  const urlParams = new URLSearchParams(existingQueryParams);
  const query = Object.fromEntries(urlParams);

  const setQuery = (newValue: string | number | null | undefined) => {
    router.replace({ query: { ...router.query, [name]: newValue } }, undefined, { shallow: true });
    router.replace({ query: { ...router.query, ...query, [name]: newValue } }, undefined, { shallow: true });
  };

  return { [name]: query[name], setQuery } as {
    [K in T]: string | undefined;
  } & { setQuery: typeof setQuery };
};

export type Props = AvailabilityTeamPageProps | AvailabilityPageProps | DynamicAvailabilityPageProps;

const AvailabilityPage = ({ profile, eventType, ...restProps }: Props) => {
  const router = useRouter();
  const isEmbed = useIsEmbed(restProps.isEmbed);
  const query = dateQuerySchema.parse(router.query);
  const { rescheduleUid } = query;
  useTheme(profile.theme);
  const { t } = useLocale();
  const availabilityDatePickerEmbedStyles = useEmbedStyles("availabilityDatePicker");
  const shouldAlignCentrallyInEmbed = useEmbedNonStylesConfig("align") !== "left";
  const shouldAlignCentrally = !isEmbed || shouldAlignCentrallyInEmbed;
  const isBackgroundTransparent = useIsBackgroundTransparent();

  const [timeZone, setTimeZone] = useState<string>();
  const [timeFormat, setTimeFormat] = useState<TimeFormat>(detectBrowserTimeFormat);

  const onTimeFormatChange = (is24Hours: boolean) => {
    setTimeFormat(is24Hours ? TimeFormat.TWENTY_FOUR_HOUR : TimeFormat.TWELVE_HOUR);
    setIs24hClockInLocalStorage(is24Hours);
  };

  const [gateState, gateDispatcher] = useReducer(
    (state: GateState, newState: Partial<GateState>) => ({
      ...state,
      ...newState,
    }),
    {}
  );

  useEffect(() => {
    setTimeZone(localStorageTimeZone() || dayjs.tz.guess());
  }, []);

  // TODO: Improve this;
  useExposePlanGlobally(eventType.users.length === 1 ? eventType.users[0].plan : "PRO");

  const [recurringEventCount, setRecurringEventCount] = useState(eventType.recurringEvent?.count);

  const telemetry = useTelemetry();
  useEffect(() => {
    if (top !== window) {
      //page_view will be collected automatically by _middleware.ts
      telemetry.event(
        telemetryEventTypes.embedView,
        collectPageParameters("/availability", { isTeamBooking: document.URL.includes("team/") })
      );
    }
  }, [telemetry]);

  // get dynamic user list here
  const userList = eventType.users ? eventType.users.map((user) => user.username).filter(notEmpty) : [];

  const timezoneDropdown = useMemo(
    () => <TimezoneDropdown timeZone={timeZone} onChangeTimeZone={setTimeZone} />,
    [timeZone]
  );
  const stripeAppData = getStripeAppData(eventType);
  const rainbowAppData = getEventTypeAppData(eventType, "rainbow") || {};
  const rawSlug = profile.slug ? profile.slug.split("/") : [];
  if (rawSlug.length > 1) rawSlug.pop(); //team events have team name as slug, but user events have [user]/[type] as slug.

  // Define conditional gates here
  const gates = [
    // Rainbow gate is only added if the event has both a `blockchainId` and a `smartContractAddress`
    rainbowAppData && rainbowAppData.blockchainId && rainbowAppData.smartContractAddress
      ? ("rainbow" as Gate)
      : undefined,
  ];

  return (
    <Gates gates={gates} appData={rainbowAppData} dispatch={gateDispatcher}>
      <HeadSeo
        title={`${rescheduleUid ? t("reschedule") : ""} ${eventType.title} | ${profile.name}`}
        description={`${rescheduleUid ? t("reschedule") : ""} ${eventType.title}`}
        meeting={{
          title: eventType.title,
          profile: { name: `${profile.name}`, image: profile.image },
          users: [
            ...(eventType.users || []).map((user) => ({
              name: `${user.name}`,
              username: `${user.username}`,
            })),
          ],
        }}
        nextSeoProps={{
          nofollow: eventType.hidden,
          noindex: eventType.hidden,
        }}
      />
      <BookingPageTagManager eventType={eventType} />
      <CustomBranding lightVal={profile.brandColor} darkVal={profile.darkBrandColor} />
      <div>
        <div className="flex items-center justify-center p-4">
          <img
            src="https://mento-space.nyc3.digitaloceanspaces.com/logo.svg"
            alt="logo"
            width="100"
            height="40"
          />
        </div>
        <main
          className={classNames(
<<<<<<< HEAD
            shouldAlignCentrally ? "mx-auto" : "",
            isEmbed
              ? classNames(maxWidth)
              : classNames("transition-max-width mx-auto my-0 duration-500 ease-in-out md:my-12", maxWidth)
          )}>
          <div
            style={availabilityDatePickerEmbedStyles}
            className={classNames(
              isBackgroundTransparent ? "" : "bg-white",
              "border-bookinglightest overflow-hidden rounded-md md:border",
              isEmbed ? "mx-auto" : maxWidth
            )}>
            {/* mobile: details */}
            <div className="block px-4 pt-4 sm:p-8 md:hidden">
              <div>
                <UserAvatars
                  profile={profile}
                  users={eventType.users}
                  showMembers={eventType.schedulingType !== SchedulingType.ROUND_ROBIN}
                  size={9}
                  truncateAfter={5}
                />
                <div className="mt-4">
                  <div className="dark:text-darkgray-900 mt-2 gap-2">
                    <p className="break-words text-sm font-medium text-gray-600 dark:text-gray-300">
                      {profile.name}
                    </p>
                    <h1 className="text-bookingdark dark:text-darkgray-900 mb-4 break-words text-xl font-semibold">
                      {eventType.title}
                    </h1>
                    <div className="flex flex-col space-y-3">
                      {eventType?.description && (
                        <div className="dark:text-darkgray-600 flex py-1 text-sm font-medium text-gray-600">
                          <div>
                            <Icon.FiInfo className="mr-[10px] ml-[2px] inline-block h-4 w-4" />
                          </div>
                          <EventTypeDescriptionSafeHTML eventType={eventType} />
                        </div>
                      )}
                      {eventType?.requiresConfirmation && (
                        <p className="dark:text-darkgray-600 text-gray-600">
                          <Icon.FiCheckSquare className="mr-[10px] ml-[2px] -mt-1 inline-block h-4 w-4" />
                          {t("requires_confirmation")}
                        </p>
                      )}
                      <AvailableEventLocations locations={eventType.locations} />
                      <p className="dark:text-darkgray-600 text-gray-600">
                        <Icon.FiClock className="mr-[10px] -mt-1 ml-[2px] inline-block h-4 w-4" />
                        {eventType.length} {t("minutes")}
                      </p>
                      {eventType.price > 0 && (
                        <div className="dark:text-darkgray-600 text-gray-600">
                          <Icon.FiCreditCard className="mr-[10px] ml-[2px] -mt-1 inline-block h-4 w-4" />
                          <IntlProvider locale="en">
                            <FormattedNumber
                              value={eventType.price / 100.0}
                              style="currency"
                              currency={eventType.currency.toUpperCase()}
                            />
                          </IntlProvider>
                        </div>
                      )}
                      {!rescheduleUid && eventType.recurringEvent && (
                        <div className="dark:text-darkgray-600 flex items-center text-gray-600">
                          <Icon.FiRefreshCcw className="float-left mr-[10px] mt-1 ml-[2px] inline-block h-4 w-4 shrink-0 text-gray-500" />
                          <div>
                            <p className="mb-1 -ml-2 inline px-2 py-1">
                              {getRecurringFreq({ t, recurringEvent: eventType.recurringEvent })}
                            </p>
                            {/*<input*/}
                            {/*  type="number"*/}
                            {/*  min="1"*/}
                            {/*  max={eventType.recurringEvent.count}*/}
                            {/*  className="w-15 dark:text-darkgray-600 h-7 rounded-sm border-gray-300 bg-white text-sm text-gray-600 [appearance:textfield] ltr:mr-2 rtl:ml-2 dark:border-gray-500 dark:bg-gray-600"*/}
                            {/*  defaultValue={eventType.recurringEvent.count}*/}
                            {/*  onChange={(event) => {*/}
                            {/*    setRecurringEventCount(parseInt(event?.target.value));*/}
                            {/*  }}*/}
                            {/*/>*/}
                            {/*<p className="dark:text-darkgray-600 inline text-gray-600">*/}
                            {/*  {t("occurrence", {*/}
                            {/*    count: recurringEventCount,*/}
                            {/*  })}*/}
                            {/*</p>*/}
                          </div>
                        </div>
                      )}
                      {timezoneDropdown}

                      <div className="md:hidden">
                        {/* Temp disabled booking?.startTime && rescheduleUid && (
                            <div>
                              <p
                                className="mt-8 text-gray-600 dark:text-darkgray-600"
                                data-testid="former_time_p_mobile">
                                {t("former_time")}
                              </p>
                              <p className="text-gray-500 line-through dark:text-darkgray-600">
                                <CalendarIcon className="mr-[10px] -mt-1 inline-block h-4 w-4 text-gray-500" />
                                {typeof booking.startTime === "string" &&
                                  parseDate(dayjs(booking.startTime), i18n)}
                              </p>
                            </div>
                          )*/}
=======
            "flex-col md:mx-4 lg:flex",
            shouldAlignCentrally ? "items-center" : "items-start",
            !isEmbed && classNames("mx-auto my-0 ease-in-out md:my-24")
          )}>
          <div>
            <div
              style={availabilityDatePickerEmbedStyles}
              className={classNames(
                isBackgroundTransparent
                  ? ""
                  : "dark:bg-darkgray-100 sm:dark:border-darkgray-300 bg-white pb-4 md:pb-0",
                "border-bookinglightest overflow-hidden md:rounded-md md:border",
                isEmbed && "mx-auto"
              )}>
              <div className="overflow-hidden md:flex">
                <div
                  className={classNames(
                    "sm:dark:border-darkgray-200 flex flex-col border-gray-200 p-5 sm:border-r",
                    "min-w-full md:w-[230px] md:min-w-[230px]",
                    recurringEventCount && "xl:w-[380px] xl:min-w-[380px]"
                  )}>
                  <BookingDescription profile={profile} eventType={eventType} rescheduleUid={rescheduleUid}>
                    {!rescheduleUid && eventType.recurringEvent && (
                      <div className="flex items-start text-sm font-medium">
                        <Icon.FiRefreshCcw className="float-left mr-[10px] mt-[7px] ml-[2px] inline-block h-4 w-4 " />
                        <div>
                          <p className="mb-1 -ml-2 inline px-2 py-1">
                            {getRecurringFreq({ t, recurringEvent: eventType.recurringEvent })}
                          </p>
                          <input
                            type="number"
                            min="1"
                            max={eventType.recurringEvent.count}
                            className="w-15 dark:bg-darkgray-200 h-7 rounded-sm border-gray-300 bg-white text-sm font-medium [appearance:textfield] ltr:mr-2 rtl:ml-2 dark:border-gray-500"
                            defaultValue={eventType.recurringEvent.count}
                            onChange={(event) => {
                              setRecurringEventCount(parseInt(event?.target.value));
                            }}
                          />
                          <p className="inline">
                            {t("occurrence", {
                              count: recurringEventCount,
                            })}
                          </p>
                        </div>
>>>>>>> 142be70b
                      </div>
                    )}
                    {stripeAppData.price > 0 && (
                      <p className="-ml-2 px-2 text-sm font-medium">
                        <Icon.FiCreditCard className="mr-[10px] ml-[2px] -mt-1 inline-block h-4 w-4" />
                        <IntlProvider locale="en">
                          <FormattedNumber
                            value={stripeAppData.price / 100.0}
                            style="currency"
                            currency={stripeAppData.currency.toUpperCase()}
                          />
                        </IntlProvider>
                      </p>
                    )}
                    {timezoneDropdown}
                  </BookingDescription>

                  {!isEmbed && (
                    <div className="mt-auto hidden md:block">
                      <GoBackToPreviousPage t={t} />
                    </div>
                  )}
<<<<<<< HEAD
                  {eventType?.requiresConfirmation && (
                    <div className="flex items-center">
                      <div>
                        <Icon.FiCheckSquare className="mr-[10px] ml-[2px] -mt-1 inline-block h-4 w-4 " />
                      </div>
                      {t("requires_confirmation")}
                    </div>
                  )}
                  <AvailableEventLocations locations={eventType.locations} />
                  <p className="text-sm font-medium">
                    <Icon.FiClock className="mr-[10px] -mt-1 ml-[2px] inline-block h-4 w-4" />
                    {eventType.length} {t("minutes")}
                  </p>
                  {!rescheduleUid && eventType.recurringEvent && (
                    <div className="flex items-start text-sm font-medium">
                      <Icon.FiRefreshCcw className="float-left mr-[10px] mt-[7px] ml-[2px] inline-block h-4 w-4 " />
                      <div>
                        <p className="mb-1 -ml-2 inline px-2 py-1">
                          {getRecurringFreq({ t, recurringEvent: eventType.recurringEvent })}
                        </p>
                        {/*<input*/}
                        {/*  type="number"*/}
                        {/*  min="1"*/}
                        {/*  max={eventType.recurringEvent.count}*/}
                        {/*  className="w-15 dark:bg-darkgray-200 h-7 rounded-sm border-gray-300 bg-white text-sm font-medium [appearance:textfield] ltr:mr-2 rtl:ml-2 dark:border-gray-500"*/}
                        {/*  defaultValue={eventType.recurringEvent.count}*/}
                        {/*  onChange={(event) => {*/}
                        {/*    setRecurringEventCount(parseInt(event?.target.value));*/}
                        {/*  }}*/}
                        {/*/>*/}
                        {/*<p className="inline">*/}
                        {/*  {t("occurrence", {*/}
                        {/*    count: recurringEventCount,*/}
                        {/*  })}*/}
                        {/*</p>*/}
                      </div>
                    </div>
                  )}
                  {eventType.price > 0 && (
                    <p className="-ml-2 px-2 text-sm font-medium">
                      <Icon.FiCreditCard className="mr-[10px] ml-[2px] -mt-1 inline-block h-4 w-4" />
                      <IntlProvider locale="en">
                        <FormattedNumber
                          value={eventType.price / 100.0}
                          style="currency"
                          currency={eventType.currency.toUpperCase()}
                        />
                      </IntlProvider>
                    </p>
                  )}
                  {timezoneDropdown}
                </div>

                {!isEmbed && <GoBackToPreviousPage t={t} />}
=======
>>>>>>> 142be70b

                  {/* Temporarily disabled - booking?.startTime && rescheduleUid && (
                    <div>
                      <p
                        className="mt-4 mb-3 text-gray-600 dark:text-darkgray-600"
                        data-testid="former_time_p_desktop">
                        {t("former_time")}
                      </p>
                      <p className="text-gray-500 line-through dark:text-darkgray-600">
                        <CalendarIcon className="mr-[10px] -mt-1 inline-block h-4 w-4 text-gray-500" />
                        {typeof booking.startTime === "string" && parseDate(dayjs(booking.startTime), i18n)}
                      </p>
                    </div>
                  )*/}
                </div>
                <SlotPicker
                  weekStart={
                    typeof profile.weekStart === "string"
                      ? ([
                          "Sunday",
                          "Monday",
                          "Tuesday",
                          "Wednesday",
                          "Thursday",
                          "Friday",
                          "Saturday",
                        ].indexOf(profile.weekStart) as 0 | 1 | 2 | 3 | 4 | 5 | 6)
                      : profile.weekStart /* Allows providing weekStart as number */
                  }
                  eventType={eventType}
                  timeFormat={timeFormat}
                  onTimeFormatChange={onTimeFormatChange}
                  timeZone={timeZone}
                  users={userList}
                  seatsPerTimeSlot={eventType.seatsPerTimeSlot || undefined}
                  recurringEventCount={recurringEventCount}
                  ethSignature={gateState.rainbowToken}
                />
              </div>
            </div>
            {(!eventType.users[0] || !isBrandingHidden(eventType.users[0])) && !isEmbed && <PoweredByCal />}
          </div>
        </main>
      </div>
      <Toaster position="bottom-right" />
    </Gates>
  );
};

export default AvailabilityPage;<|MERGE_RESOLUTION|>--- conflicted
+++ resolved
@@ -380,112 +380,6 @@
         </div>
         <main
           className={classNames(
-<<<<<<< HEAD
-            shouldAlignCentrally ? "mx-auto" : "",
-            isEmbed
-              ? classNames(maxWidth)
-              : classNames("transition-max-width mx-auto my-0 duration-500 ease-in-out md:my-12", maxWidth)
-          )}>
-          <div
-            style={availabilityDatePickerEmbedStyles}
-            className={classNames(
-              isBackgroundTransparent ? "" : "bg-white",
-              "border-bookinglightest overflow-hidden rounded-md md:border",
-              isEmbed ? "mx-auto" : maxWidth
-            )}>
-            {/* mobile: details */}
-            <div className="block px-4 pt-4 sm:p-8 md:hidden">
-              <div>
-                <UserAvatars
-                  profile={profile}
-                  users={eventType.users}
-                  showMembers={eventType.schedulingType !== SchedulingType.ROUND_ROBIN}
-                  size={9}
-                  truncateAfter={5}
-                />
-                <div className="mt-4">
-                  <div className="dark:text-darkgray-900 mt-2 gap-2">
-                    <p className="break-words text-sm font-medium text-gray-600 dark:text-gray-300">
-                      {profile.name}
-                    </p>
-                    <h1 className="text-bookingdark dark:text-darkgray-900 mb-4 break-words text-xl font-semibold">
-                      {eventType.title}
-                    </h1>
-                    <div className="flex flex-col space-y-3">
-                      {eventType?.description && (
-                        <div className="dark:text-darkgray-600 flex py-1 text-sm font-medium text-gray-600">
-                          <div>
-                            <Icon.FiInfo className="mr-[10px] ml-[2px] inline-block h-4 w-4" />
-                          </div>
-                          <EventTypeDescriptionSafeHTML eventType={eventType} />
-                        </div>
-                      )}
-                      {eventType?.requiresConfirmation && (
-                        <p className="dark:text-darkgray-600 text-gray-600">
-                          <Icon.FiCheckSquare className="mr-[10px] ml-[2px] -mt-1 inline-block h-4 w-4" />
-                          {t("requires_confirmation")}
-                        </p>
-                      )}
-                      <AvailableEventLocations locations={eventType.locations} />
-                      <p className="dark:text-darkgray-600 text-gray-600">
-                        <Icon.FiClock className="mr-[10px] -mt-1 ml-[2px] inline-block h-4 w-4" />
-                        {eventType.length} {t("minutes")}
-                      </p>
-                      {eventType.price > 0 && (
-                        <div className="dark:text-darkgray-600 text-gray-600">
-                          <Icon.FiCreditCard className="mr-[10px] ml-[2px] -mt-1 inline-block h-4 w-4" />
-                          <IntlProvider locale="en">
-                            <FormattedNumber
-                              value={eventType.price / 100.0}
-                              style="currency"
-                              currency={eventType.currency.toUpperCase()}
-                            />
-                          </IntlProvider>
-                        </div>
-                      )}
-                      {!rescheduleUid && eventType.recurringEvent && (
-                        <div className="dark:text-darkgray-600 flex items-center text-gray-600">
-                          <Icon.FiRefreshCcw className="float-left mr-[10px] mt-1 ml-[2px] inline-block h-4 w-4 shrink-0 text-gray-500" />
-                          <div>
-                            <p className="mb-1 -ml-2 inline px-2 py-1">
-                              {getRecurringFreq({ t, recurringEvent: eventType.recurringEvent })}
-                            </p>
-                            {/*<input*/}
-                            {/*  type="number"*/}
-                            {/*  min="1"*/}
-                            {/*  max={eventType.recurringEvent.count}*/}
-                            {/*  className="w-15 dark:text-darkgray-600 h-7 rounded-sm border-gray-300 bg-white text-sm text-gray-600 [appearance:textfield] ltr:mr-2 rtl:ml-2 dark:border-gray-500 dark:bg-gray-600"*/}
-                            {/*  defaultValue={eventType.recurringEvent.count}*/}
-                            {/*  onChange={(event) => {*/}
-                            {/*    setRecurringEventCount(parseInt(event?.target.value));*/}
-                            {/*  }}*/}
-                            {/*/>*/}
-                            {/*<p className="dark:text-darkgray-600 inline text-gray-600">*/}
-                            {/*  {t("occurrence", {*/}
-                            {/*    count: recurringEventCount,*/}
-                            {/*  })}*/}
-                            {/*</p>*/}
-                          </div>
-                        </div>
-                      )}
-                      {timezoneDropdown}
-
-                      <div className="md:hidden">
-                        {/* Temp disabled booking?.startTime && rescheduleUid && (
-                            <div>
-                              <p
-                                className="mt-8 text-gray-600 dark:text-darkgray-600"
-                                data-testid="former_time_p_mobile">
-                                {t("former_time")}
-                              </p>
-                              <p className="text-gray-500 line-through dark:text-darkgray-600">
-                                <CalendarIcon className="mr-[10px] -mt-1 inline-block h-4 w-4 text-gray-500" />
-                                {typeof booking.startTime === "string" &&
-                                  parseDate(dayjs(booking.startTime), i18n)}
-                              </p>
-                            </div>
-                          )*/}
-=======
             "flex-col md:mx-4 lg:flex",
             shouldAlignCentrally ? "items-center" : "items-start",
             !isEmbed && classNames("mx-auto my-0 ease-in-out md:my-24")
@@ -509,29 +403,11 @@
                   )}>
                   <BookingDescription profile={profile} eventType={eventType} rescheduleUid={rescheduleUid}>
                     {!rescheduleUid && eventType.recurringEvent && (
-                      <div className="flex items-start text-sm font-medium">
-                        <Icon.FiRefreshCcw className="float-left mr-[10px] mt-[7px] ml-[2px] inline-block h-4 w-4 " />
-                        <div>
-                          <p className="mb-1 -ml-2 inline px-2 py-1">
-                            {getRecurringFreq({ t, recurringEvent: eventType.recurringEvent })}
-                          </p>
-                          <input
-                            type="number"
-                            min="1"
-                            max={eventType.recurringEvent.count}
-                            className="w-15 dark:bg-darkgray-200 h-7 rounded-sm border-gray-300 bg-white text-sm font-medium [appearance:textfield] ltr:mr-2 rtl:ml-2 dark:border-gray-500"
-                            defaultValue={eventType.recurringEvent.count}
-                            onChange={(event) => {
-                              setRecurringEventCount(parseInt(event?.target.value));
-                            }}
-                          />
-                          <p className="inline">
-                            {t("occurrence", {
-                              count: recurringEventCount,
-                            })}
-                          </p>
-                        </div>
->>>>>>> 142be70b
+                      <div className="flex items-center text-sm font-medium">
+                        <Icon.FiRefreshCcw className="float-left mr-[10px]  ml-[2px] inline-block h-4 w-4 " />
+                        <p className="mb-1 -ml-2 inline px-2 py-1">
+                          {getRecurringFreq({ t, recurringEvent: eventType.recurringEvent })}
+                        </p>
                       </div>
                     )}
                     {stripeAppData.price > 0 && (
@@ -554,63 +430,6 @@
                       <GoBackToPreviousPage t={t} />
                     </div>
                   )}
-<<<<<<< HEAD
-                  {eventType?.requiresConfirmation && (
-                    <div className="flex items-center">
-                      <div>
-                        <Icon.FiCheckSquare className="mr-[10px] ml-[2px] -mt-1 inline-block h-4 w-4 " />
-                      </div>
-                      {t("requires_confirmation")}
-                    </div>
-                  )}
-                  <AvailableEventLocations locations={eventType.locations} />
-                  <p className="text-sm font-medium">
-                    <Icon.FiClock className="mr-[10px] -mt-1 ml-[2px] inline-block h-4 w-4" />
-                    {eventType.length} {t("minutes")}
-                  </p>
-                  {!rescheduleUid && eventType.recurringEvent && (
-                    <div className="flex items-start text-sm font-medium">
-                      <Icon.FiRefreshCcw className="float-left mr-[10px] mt-[7px] ml-[2px] inline-block h-4 w-4 " />
-                      <div>
-                        <p className="mb-1 -ml-2 inline px-2 py-1">
-                          {getRecurringFreq({ t, recurringEvent: eventType.recurringEvent })}
-                        </p>
-                        {/*<input*/}
-                        {/*  type="number"*/}
-                        {/*  min="1"*/}
-                        {/*  max={eventType.recurringEvent.count}*/}
-                        {/*  className="w-15 dark:bg-darkgray-200 h-7 rounded-sm border-gray-300 bg-white text-sm font-medium [appearance:textfield] ltr:mr-2 rtl:ml-2 dark:border-gray-500"*/}
-                        {/*  defaultValue={eventType.recurringEvent.count}*/}
-                        {/*  onChange={(event) => {*/}
-                        {/*    setRecurringEventCount(parseInt(event?.target.value));*/}
-                        {/*  }}*/}
-                        {/*/>*/}
-                        {/*<p className="inline">*/}
-                        {/*  {t("occurrence", {*/}
-                        {/*    count: recurringEventCount,*/}
-                        {/*  })}*/}
-                        {/*</p>*/}
-                      </div>
-                    </div>
-                  )}
-                  {eventType.price > 0 && (
-                    <p className="-ml-2 px-2 text-sm font-medium">
-                      <Icon.FiCreditCard className="mr-[10px] ml-[2px] -mt-1 inline-block h-4 w-4" />
-                      <IntlProvider locale="en">
-                        <FormattedNumber
-                          value={eventType.price / 100.0}
-                          style="currency"
-                          currency={eventType.currency.toUpperCase()}
-                        />
-                      </IntlProvider>
-                    </p>
-                  )}
-                  {timezoneDropdown}
-                </div>
-
-                {!isEmbed && <GoBackToPreviousPage t={t} />}
-=======
->>>>>>> 142be70b
 
                   {/* Temporarily disabled - booking?.startTime && rescheduleUid && (
                     <div>
