// Get router variables
import {
  ArrowLeftIcon,
  CalendarIcon,
  ChevronDownIcon,
  ChevronUpIcon,
  ClockIcon,
  CreditCardIcon,
  GlobeIcon,
  InformationCircleIcon,
  LocationMarkerIcon,
  RefreshIcon,
  VideoCameraIcon,
} from "@heroicons/react/solid";
import * as Collapsible from "@radix-ui/react-collapsible";
import { useContracts } from "contexts/contractsContext";
import dayjs, { Dayjs } from "dayjs";
import customParseFormat from "dayjs/plugin/customParseFormat";
import utc from "dayjs/plugin/utc";
import { TFunction } from "next-i18next";
import { useRouter } from "next/router";
import { useCallback, useEffect, useMemo, useState } from "react";
import { FormattedNumber, IntlProvider } from "react-intl";

import { AppStoreLocationType, LocationObject, LocationType } from "@calcom/app-store/locations";
import {
  useEmbedStyles,
  useIsEmbed,
  useIsBackgroundTransparent,
  sdkActionManager,
  useEmbedNonStylesConfig,
} from "@calcom/embed-core/embed-iframe";
import classNames from "@calcom/lib/classNames";
import { CAL_URL, WEBAPP_URL } from "@calcom/lib/constants";
import { useLocale } from "@calcom/lib/hooks/useLocale";
import { getRecurringFreq } from "@calcom/lib/recurringStrings";
import { localStorage } from "@calcom/lib/webstorage";
import { Frequency } from "@calcom/prisma/zod-utils";

import { asStringOrNull } from "@lib/asStringOrNull";
import { timeZone } from "@lib/clock";
import { useExposePlanGlobally } from "@lib/hooks/useExposePlanGlobally";
import useTheme from "@lib/hooks/useTheme";
import { isBrandingHidden } from "@lib/isBrandingHidden";
import { parseDate } from "@lib/parseDate";
import { collectPageParameters, telemetryEventTypes, useTelemetry } from "@lib/telemetry";
import { detectBrowserTimeFormat } from "@lib/timeFormat";

import CustomBranding from "@components/CustomBranding";
import AvailableTimes from "@components/booking/AvailableTimes";
import DatePicker from "@components/booking/DatePicker";
import TimeOptions from "@components/booking/TimeOptions";
import { HeadSeo } from "@components/seo/head-seo";
import AvatarGroup from "@components/ui/AvatarGroup";
import PoweredByCal from "@components/ui/PoweredByCal";

import { AvailabilityPageProps } from "../../../pages/[user]/[type]";
import { AvailabilityTeamPageProps } from "../../../pages/team/[slug]/[type]";

dayjs.extend(utc);
dayjs.extend(customParseFormat);

type Props = AvailabilityTeamPageProps | AvailabilityPageProps;

export const locationKeyToString = (location: LocationObject, t: TFunction) => {
  switch (location.type) {
    case LocationType.InPerson:
      return location.address || "In Person"; // If disabled address won't exist on the object
    case LocationType.Link:
      return location.link || "Link"; // If disabled link won't exist on the object
    case LocationType.Phone:
      return t("your_number");
    case LocationType.UserPhone:
      return t("phone_call");
    case LocationType.GoogleMeet:
      return "Google Meet";
    case LocationType.Zoom:
      return "Zoom";
    case LocationType.Daily:
      return "Cal Video";
    case LocationType.Jitsi:
      return "Jitsi";
    case LocationType.Huddle01:
      return "Huddle Video";
    case LocationType.Tandem:
      return "Tandem";
    case LocationType.Teams:
      return "Microsoft Teams";
    default:
      return null;
  }
};

const AvailabilityPage = ({ profile, plan, eventType, workingHours, previousPage, booking }: Props) => {
  const router = useRouter();
  const isEmbed = useIsEmbed();
  const { rescheduleUid } = router.query;
  const { isReady, Theme } = useTheme(profile.theme);
  const { t, i18n } = useLocale();
  const { contracts } = useContracts();
  const availabilityDatePickerEmbedStyles = useEmbedStyles("availabilityDatePicker");
  const shouldAlignCentrallyInEmbed = useEmbedNonStylesConfig("align") !== "left";
  const shouldAlignCentrally = !isEmbed || shouldAlignCentrallyInEmbed;
  const isBackgroundTransparent = useIsBackgroundTransparent();
  useExposePlanGlobally(plan);
  useEffect(() => {
    if (eventType.metadata.smartContractAddress) {
      const eventOwner = eventType.users[0];
      if (!contracts[(eventType.metadata.smartContractAddress || null) as number])
        router.replace(`/${eventOwner.username}`);
    }
  }, [contracts, eventType.metadata.smartContractAddress, eventType.users, router]);

  const selectedDate = useMemo(() => {
    const dateString = asStringOrNull(router.query.date);
    if (dateString) {
      const offsetString = dateString.substr(11, 14); // hhmm
      const offsetSign = dateString.substr(10, 1); // + or -

      const offsetHour = offsetString.slice(0, -2);
      const offsetMinute = offsetString.slice(-2);

      const utcOffsetInMinutes =
        (offsetSign === "-" ? -1 : 1) *
        (60 * (offsetHour !== "" ? parseInt(offsetHour) : 0) +
          (offsetMinute !== "" ? parseInt(offsetMinute) : 0));

      const date = dayjs(dateString.substr(0, 10)).utcOffset(utcOffsetInMinutes, true);
      return date.isValid() ? date : null;
    }
    return null;
  }, [router.query.date]);

  if (selectedDate) {
    // Let iframe take the width available due to increase in max-width
    sdkActionManager?.fire("__refreshWidth", {});
  }
  const [isTimeOptionsOpen, setIsTimeOptionsOpen] = useState(false);
  const [timeFormat, setTimeFormat] = useState(detectBrowserTimeFormat);
  const [recurringEventCount, setRecurringEventCount] = useState(eventType.recurringEvent?.count);

  const telemetry = useTelemetry();

  useEffect(() => {
    handleToggle24hClock(localStorage.getItem("timeOption.is24hClock") === "true");

    if (top !== window) {
      //page_view will be collected automatically by _middleware.ts
      telemetry.event(
        telemetryEventTypes.embedView,
        collectPageParameters("/availability", { isTeamBooking: document.URL.includes("team/") })
      );
    }
  }, [telemetry]);

  const changeDate = useCallback(
    (newDate: Dayjs) => {
      router.replace(
        {
          query: {
            ...router.query,
            date: newDate.tz(timeZone(), true).format("YYYY-MM-DDZZ"),
          },
        },
        undefined,
        { shallow: true }
      );
    },
    [router]
  );

  useEffect(() => {
    if (
      selectedDate != null &&
      selectedDate?.utcOffset() !== selectedDate.clone().utcOffset(0).tz(timeZone()).utcOffset()
    ) {
      changeDate(selectedDate.tz(timeZone(), true));
    }
  }, [selectedDate, changeDate]);

  const handleSelectTimeZone = (selectedTimeZone: string): void => {
    timeZone(selectedTimeZone);
    if (selectedDate) {
      changeDate(selectedDate.tz(selectedTimeZone, true));
    }
    setIsTimeOptionsOpen(false);
  };

  const handleToggle24hClock = (is24hClock: boolean) => {
    setTimeFormat(is24hClock ? "HH:mm" : "h:mma");
  };

  // Recurring event sidebar requires more space
  const maxWidth = selectedDate
    ? recurringEventCount
      ? "max-w-6xl"
      : "max-w-5xl"
    : recurringEventCount
    ? "max-w-4xl"
    : "max-w-3xl";

  return (
    <>
      <Theme />
      <HeadSeo
        title={`${rescheduleUid ? t("reschedule") : ""} ${eventType.title} | ${profile.name}`}
        description={`${rescheduleUid ? t("reschedule") : ""} ${eventType.title}`}
        name={profile.name || undefined}
        username={profile.slug || undefined}
        // avatar={profile.image || undefined}
      />
      <CustomBranding lightVal={profile.brandColor} darkVal={profile.darkBrandColor} />
      <div>
        <main
          className={classNames(
            shouldAlignCentrally ? "mx-auto" : "",
            isEmbed
              ? classNames(maxWidth)
              : classNames("transition-max-width mx-auto my-0 duration-500 ease-in-out md:my-24", maxWidth)
          )}>
          {isReady && (
            <div
              style={availabilityDatePickerEmbedStyles}
              className={classNames(
                isBackgroundTransparent ? "" : "bg-white dark:bg-gray-800 sm:dark:border-gray-600",
                "border-bookinglightest rounded-md md:border",
                isEmbed ? "mx-auto" : maxWidth
              )}>
              {/* mobile: details */}
              <div className="block p-4 sm:p-8 md:hidden">
                <div>
                  <AvatarGroup
                    border="border-2 dark:border-gray-800 border-white"
                    items={
                      [
                        { image: profile.image, alt: profile.name, title: profile.name },
                        ...eventType.users
                          .filter((user) => user.name !== profile.name)
                          .map((user) => ({
                            title: user.name,
                            image: `${CAL_URL}/${user.username}/avatar.png`,
                            alt: user.name || undefined,
                          })),
                      ].filter((item) => !!item.image) as { image: string; alt?: string; title?: string }[]
                    }
                    size={9}
                    truncateAfter={5}
                  />
                  <div className="mt-4">
                    <p className="break-words text-sm font-medium text-black dark:text-white">
                      {profile.name}
                    </p>
                    <div className="mt-2 gap-2 dark:text-gray-100">
                      <h1 className="text-bookingdark mb-4 break-words text-xl font-semibold dark:text-white">
                        {eventType.title}
                      </h1>
                      <div className="flex flex-col space-y-4">
                        {eventType?.description && (
                          <p className="text-gray-600 dark:text-white">
                            <InformationCircleIcon className="mr-[10px] ml-[2px] -mt-1 inline-block h-4 w-4" />
                            {eventType.description}
                          </p>
                        )}
                        {eventType.locations.length === 1 && (
                          <p className="text-gray-600 dark:text-white">
                            {Object.values(AppStoreLocationType).includes(
                              eventType.locations[0].type as unknown as AppStoreLocationType
                            ) ? (
                              <VideoCameraIcon className="mr-[10px] ml-[2px] -mt-1 inline-block h-4 w-4 text-gray-400" />
                            ) : (
                              <LocationMarkerIcon className="mr-[10px] ml-[2px] -mt-1 inline-block h-4 w-4 text-gray-400" />
                            )}

                            {locationKeyToString(eventType.locations[0], t)}
                          </p>
                        )}
                        {eventType.locations.length > 1 && (
                          <div className="flex-warp flex text-gray-600 dark:text-white">
                            <div className="mr-[10px] ml-[2px] -mt-1 ">
                              <LocationMarkerIcon className="inline-block h-4 w-4 text-gray-400" />
                            </div>
                            <p>
                              {eventType.locations.map((el, i, arr) => {
                                return (
                                  <span key={el.type}>
                                    {locationKeyToString(el, t)}{" "}
                                    {arr.length - 1 !== i && (
                                      <span className="font-light"> {t("or_lowercase")} </span>
                                    )}
                                  </span>
                                );
                              })}
                            </p>
                          </div>
                        )}
                        <p className="text-gray-600 dark:text-white">
                          <ClockIcon className="mr-[10px] -mt-1 ml-[2px] inline-block h-4 w-4 text-gray-400" />
                          {eventType.length} {t("minutes")}
                        </p>
<<<<<<< HEAD
                        {!rescheduleUid &&
                          eventType.recurringEvent?.count &&
                          eventType.recurringEvent?.freq &&
                          eventType.recurringEvent?.interval && (
                            <div className="text-gray-600 dark:text-white">
                              <RefreshIcon className="mr-[10px] -mt-1 ml-[2px] inline-block h-4 w-4 text-gray-400" />
                              <p className="mb-1 -ml-2 inline px-2 py-1">
                                {getRecurringFreq({ t, recurringEvent: eventType.recurringEvent })}
                              </p>
                              <input
                                type="number"
                                min="1"
                                max={eventType.recurringEvent.count}
                                className="w-15 h-7 rounded-sm border-gray-300 bg-white text-gray-600 shadow-sm [appearance:textfield] ltr:mr-2 rtl:ml-2 dark:border-gray-500 dark:bg-gray-600 dark:text-white sm:text-sm"
                                defaultValue={eventType.recurringEvent.count}
                                onChange={(event) => {
                                  setRecurringEventCount(parseInt(event?.target.value));
                                }}
                              />
                              <p className="inline text-gray-600 dark:text-white">
                                {t("occurrence", {
                                  count: recurringEventCount,
                                })}
                              </p>
                            </div>
                          )}
=======
                        {!rescheduleUid && eventType.recurringEvent?.count && eventType.recurringEvent?.freq && (
                          <div className="text-gray-600 dark:text-white">
                            <RefreshIcon className="mr-[10px] -mt-1 ml-[2px] inline-block h-4 w-4 text-gray-400" />
                            <p className="mb-1 -ml-2 inline px-2 py-1">
                              {t("every_for_freq", {
                                freq: t(
                                  `${Frequency[eventType.recurringEvent.freq].toString().toLowerCase()}`
                                ),
                              })}
                            </p>
                            <input
                              type="number"
                              min="1"
                              max={eventType.recurringEvent.count}
                              className="w-15 h-7 rounded-sm border-gray-300 bg-white text-gray-600 shadow-sm [appearance:textfield] ltr:mr-2 rtl:ml-2 dark:border-gray-500 dark:bg-gray-600 dark:text-white sm:text-sm"
                              defaultValue={eventType.recurringEvent.count}
                              onChange={(event) => {
                                setRecurringEventCount(parseInt(event?.target.value));
                              }}
                            />
                            <p className="inline text-gray-600 dark:text-white">
                              {t(`${Frequency[eventType.recurringEvent.freq].toString().toLowerCase()}`, {
                                count: recurringEventCount,
                              })}
                            </p>
                          </div>
                        )}
>>>>>>> 1f1e364a
                        {eventType.price > 0 && (
                          <div className="text-gray-600 dark:text-white">
                            <CreditCardIcon className="mr-[10px] ml-[2px] -mt-1 inline-block h-4 w-4 dark:text-gray-400" />
                            <IntlProvider locale="en">
                              <FormattedNumber
                                value={eventType.price / 100.0}
                                style="currency"
                                currency={eventType.currency.toUpperCase()}
                              />
                            </IntlProvider>
                          </div>
                        )}
                        {!rescheduleUid && eventType.recurringEvent?.count && eventType.recurringEvent?.freq && (
                          <div className="text-gray-600 dark:text-white">
                            <RefreshIcon className="mr-[10px] -mt-1 ml-[2px] inline-block h-4 w-4 text-gray-400" />
                            <p className="mb-1 -ml-2 inline px-2 py-1">
                              {t("every_for_freq", {
                                freq: t(
                                  `${Frequency[eventType.recurringEvent.freq].toString().toLowerCase()}`
                                ),
                              })}
                            </p>
                            <input
                              type="number"
                              min="1"
                              max={eventType.recurringEvent.count}
                              className="w-15 h-7 rounded-sm border-gray-300 bg-white text-gray-600 shadow-sm [appearance:textfield] ltr:mr-2 rtl:ml-2 dark:border-gray-500 dark:bg-gray-600 dark:text-white sm:text-sm"
                              defaultValue={eventType.recurringEvent.count}
                              onChange={(event) => {
                                setRecurringEventCount(parseInt(event?.target.value));
                              }}
                            />
                            <p className="inline text-gray-600 dark:text-white">
                              {t(`${Frequency[eventType.recurringEvent.freq].toString().toLowerCase()}`, {
                                count: recurringEventCount,
                              })}
                            </p>
                          </div>
                        )}
                        <TimezoneDropdown />

                        <div className="md:hidden">
                          {booking?.startTime && rescheduleUid && (
                            <div>
                              <p
                                className="mt-8 text-gray-600 dark:text-white"
                                data-testid="former_time_p_mobile">
                                {t("former_time")}
                              </p>
                              <p className="text-gray-500 line-through dark:text-white">
                                <CalendarIcon className="mr-[10px] -mt-1 inline-block h-4 w-4 text-gray-400" />
                                {typeof booking.startTime === "string" &&
                                  parseDate(dayjs(booking.startTime), i18n)}
                              </p>
                            </div>
                          )}
                        </div>
                      </div>
                    </div>
                  </div>
                </div>
              </div>

              <div className="px-4 sm:flex sm:p-4 sm:py-5">
                <div
                  className={
                    "hidden overflow-hidden pr-8 sm:border-r sm:dark:border-gray-700 md:flex md:flex-col " +
                    (selectedDate ? "sm:w-1/3" : recurringEventCount ? "sm:w-2/3" : "sm:w-1/2")
                  }>
                  <AvatarGroup
                    border="border-2 dark:border-gray-800 border-white"
                    items={
                      [
                        { image: profile.image, alt: profile.name, title: profile.name },
                        ...eventType.users
                          .filter((user) => user.name !== profile.name)
                          .map((user) => ({
                            title: user.name,
                            alt: user.name,
                            image: `${CAL_URL}/${user.username}/avatar.png`,
                          })),
                      ].filter((item) => !!item.image) as { image: string; alt?: string; title?: string }[]
                    }
                    size={10}
                    truncateAfter={3}
                  />
                  <h2 className="mt-3 break-words font-medium text-gray-500 dark:text-gray-300">
                    {profile.name}
                  </h2>
                  <h1 className="font-cal mb-4 break-words text-xl font-semibold text-gray-900 dark:text-white">
                    {eventType.title}
                  </h1>
                  <div className="flex flex-col space-y-4">
                    {eventType?.description && (
                      <div className="flex text-gray-600 dark:text-white">
                        <div>
                          <InformationCircleIcon className="mr-[10px] ml-[2px] -mt-1 inline-block h-4 w-4 text-gray-400" />
                        </div>
                        <p>{eventType.description}</p>
                      </div>
                    )}
                    {eventType.locations.length === 1 && (
                      <p className="text-gray-600 dark:text-white">
                        {Object.values(AppStoreLocationType).includes(
                          eventType.locations[0].type as unknown as AppStoreLocationType
                        ) ? (
                          <VideoCameraIcon className="mr-[10px] ml-[2px] -mt-1 inline-block h-4 w-4 text-gray-400" />
                        ) : (
                          <LocationMarkerIcon className="mr-[10px] ml-[2px] -mt-1 inline-block h-4 w-4 text-gray-400" />
                        )}

                        {locationKeyToString(eventType.locations[0], t)}
                      </p>
                    )}
                    {eventType.locations.length > 1 && (
                      <div className="flex-warp flex text-gray-600 dark:text-white">
                        <div className="mr-[10px] ml-[2px] -mt-1 ">
                          <LocationMarkerIcon className="inline-block h-4 w-4 text-gray-400" />
                        </div>
                        <p>
                          {eventType.locations.map((el, i, arr) => {
                            return (
                              <span key={el.type}>
                                {locationKeyToString(el, t)}{" "}
                                {arr.length - 1 !== i && (
                                  <span className="font-light"> {t("or_lowercase")} </span>
                                )}
                              </span>
                            );
                          })}
                        </p>
                      </div>
                    )}
                    <p className="text-gray-600 dark:text-white">
                      <ClockIcon className="mr-[10px] -mt-1 ml-[2px] inline-block h-4 w-4 text-gray-400" />
                      {eventType.length} {t("minutes")}
                    </p>
<<<<<<< HEAD
                    {!rescheduleUid &&
                      eventType.recurringEvent?.count &&
                      eventType.recurringEvent?.freq &&
                      eventType.recurringEvent?.interval && (
                        <div className="text-gray-600 dark:text-white">
                          <RefreshIcon className="mr-[10px] -mt-1 ml-[2px] inline-block h-4 w-4 text-gray-400" />
                          <p className="mb-1 -ml-2 inline px-2 py-1">
                            {getRecurringFreq({ t, recurringEvent: eventType.recurringEvent })}
                          </p>
                          <input
                            type="number"
                            min="1"
                            max={eventType.recurringEvent.count}
                            className="w-15 h-7 rounded-sm border-gray-300 bg-white text-gray-600 shadow-sm [appearance:textfield] ltr:mr-2 rtl:ml-2 dark:border-gray-500 dark:bg-gray-600 dark:text-white sm:text-sm"
                            defaultValue={eventType.recurringEvent.count}
                            onChange={(event) => {
                              setRecurringEventCount(parseInt(event?.target.value));
                            }}
                          />
                          <p className="inline text-gray-600 dark:text-white">
                            {t("occurrence", {
                              count: recurringEventCount,
                            })}
                          </p>
                        </div>
                      )}
=======
                    {!rescheduleUid && eventType.recurringEvent?.count && eventType.recurringEvent?.freq && (
                      <div className="text-gray-600 dark:text-white">
                        <RefreshIcon className="mr-[10px] -mt-1 ml-[2px] inline-block h-4 w-4 text-gray-400" />
                        <p className="mb-1 -ml-2 inline px-2 py-1">
                          {t("every_for_freq", {
                            freq: t(`${Frequency[eventType.recurringEvent.freq].toString().toLowerCase()}`),
                          })}
                        </p>
                        <input
                          type="number"
                          min="1"
                          max={eventType.recurringEvent.count}
                          className="w-15 h-7 rounded-sm border-gray-300 bg-white text-gray-600 shadow-sm [appearance:textfield] ltr:mr-2 rtl:ml-2 dark:border-gray-500 dark:bg-gray-600 dark:text-white sm:text-sm"
                          defaultValue={eventType.recurringEvent.count}
                          onChange={(event) => {
                            setRecurringEventCount(parseInt(event?.target.value));
                          }}
                        />
                        <p className="inline text-gray-600 dark:text-white">
                          {t(`${Frequency[eventType.recurringEvent.freq].toString().toLowerCase()}`, {
                            count: recurringEventCount,
                          })}
                        </p>
                      </div>
                    )}
>>>>>>> 1f1e364a
                    {eventType.price > 0 && (
                      <p className="-ml-2 px-2 py-1 text-gray-600 dark:text-white">
                        <CreditCardIcon className="mr-[10px] ml-[2px] -mt-1 inline-block h-4 w-4 text-gray-400" />
                        <IntlProvider locale="en">
                          <FormattedNumber
                            value={eventType.price / 100.0}
                            style="currency"
                            currency={eventType.currency.toUpperCase()}
                          />
                        </IntlProvider>
                      </p>
                    )}
                    <TimezoneDropdown />
                  </div>

                  {previousPage === `${WEBAPP_URL}/${profile.slug}` && (
                    <div className="flex h-full flex-col justify-end">
                      <ArrowLeftIcon
                        className="h-4 w-4 text-black transition-opacity hover:cursor-pointer dark:text-white"
                        onClick={() => router.back()}
                      />
                      <p className="sr-only">Go Back</p>
                    </div>
                  )}
                  {booking?.startTime && rescheduleUid && (
                    <div>
                      <p
                        className="mt-4 mb-3 text-gray-600 dark:text-white"
                        data-testid="former_time_p_desktop">
                        {t("former_time")}
                      </p>
                      <p className="text-gray-500 line-through dark:text-white">
                        <CalendarIcon className="mr-[10px] -mt-1 inline-block h-4 w-4 text-gray-400" />
                        {typeof booking.startTime === "string" && parseDate(dayjs(booking.startTime), i18n)}
                      </p>
                    </div>
                  )}
                </div>

                <DatePicker
                  date={selectedDate}
                  periodType={eventType?.periodType}
                  periodStartDate={eventType?.periodStartDate}
                  periodEndDate={eventType?.periodEndDate}
                  periodDays={eventType?.periodDays}
                  periodCountCalendarDays={eventType?.periodCountCalendarDays}
                  onDatePicked={changeDate}
                  workingHours={workingHours}
                  weekStart={profile.weekStart || "Sunday"}
                  eventLength={eventType.length}
                  minimumBookingNotice={eventType.minimumBookingNotice}
                />

                <div className="mt-4 ml-1 block sm:hidden">
                  <TimezoneDropdown />
                </div>

                {selectedDate && (
                  <AvailableTimes
                    timeFormat={timeFormat}
                    minimumBookingNotice={eventType.minimumBookingNotice}
                    eventTypeId={eventType.id}
                    eventTypeSlug={eventType.slug}
                    slotInterval={eventType.slotInterval}
                    eventLength={eventType.length}
                    recurringCount={recurringEventCount}
                    date={selectedDate}
                    users={eventType.users}
                    schedulingType={eventType.schedulingType ?? null}
                    beforeBufferTime={eventType.beforeEventBuffer}
                    afterBufferTime={eventType.afterEventBuffer}
                    seatsPerTimeSlot={eventType.seatsPerTimeSlot}
                  />
                )}
              </div>
            </div>
          )}
          {(!eventType.users[0] || !isBrandingHidden(eventType.users[0])) && !isEmbed && <PoweredByCal />}
        </main>
      </div>
    </>
  );

  function TimezoneDropdown() {
    return (
      <Collapsible.Root open={isTimeOptionsOpen} onOpenChange={setIsTimeOptionsOpen}>
        <Collapsible.Trigger className="min-w-32 text-bookinglight mb-1 -ml-2 px-2 py-1 text-left dark:text-white">
          <GlobeIcon className="mr-[10px] ml-[2px] -mt-1 inline-block h-4 w-4 text-gray-400" />
          {timeZone()}
          {isTimeOptionsOpen ? (
            <ChevronUpIcon className="ml-1 -mt-1 inline-block h-4 w-4" />
          ) : (
            <ChevronDownIcon className="ml-1 -mt-1 inline-block h-4 w-4" />
          )}
        </Collapsible.Trigger>
        <Collapsible.Content>
          <TimeOptions onSelectTimeZone={handleSelectTimeZone} onToggle24hClock={handleToggle24hClock} />
        </Collapsible.Content>
      </Collapsible.Root>
    );
  }
};

export default AvailabilityPage;<|MERGE_RESOLUTION|>--- conflicted
+++ resolved
@@ -297,43 +297,11 @@
                           <ClockIcon className="mr-[10px] -mt-1 ml-[2px] inline-block h-4 w-4 text-gray-400" />
                           {eventType.length} {t("minutes")}
                         </p>
-<<<<<<< HEAD
-                        {!rescheduleUid &&
-                          eventType.recurringEvent?.count &&
-                          eventType.recurringEvent?.freq &&
-                          eventType.recurringEvent?.interval && (
-                            <div className="text-gray-600 dark:text-white">
-                              <RefreshIcon className="mr-[10px] -mt-1 ml-[2px] inline-block h-4 w-4 text-gray-400" />
-                              <p className="mb-1 -ml-2 inline px-2 py-1">
-                                {getRecurringFreq({ t, recurringEvent: eventType.recurringEvent })}
-                              </p>
-                              <input
-                                type="number"
-                                min="1"
-                                max={eventType.recurringEvent.count}
-                                className="w-15 h-7 rounded-sm border-gray-300 bg-white text-gray-600 shadow-sm [appearance:textfield] ltr:mr-2 rtl:ml-2 dark:border-gray-500 dark:bg-gray-600 dark:text-white sm:text-sm"
-                                defaultValue={eventType.recurringEvent.count}
-                                onChange={(event) => {
-                                  setRecurringEventCount(parseInt(event?.target.value));
-                                }}
-                              />
-                              <p className="inline text-gray-600 dark:text-white">
-                                {t("occurrence", {
-                                  count: recurringEventCount,
-                                })}
-                              </p>
-                            </div>
-                          )}
-=======
-                        {!rescheduleUid && eventType.recurringEvent?.count && eventType.recurringEvent?.freq && (
+                        {!rescheduleUid && eventType.recurringEvent && (
                           <div className="text-gray-600 dark:text-white">
                             <RefreshIcon className="mr-[10px] -mt-1 ml-[2px] inline-block h-4 w-4 text-gray-400" />
                             <p className="mb-1 -ml-2 inline px-2 py-1">
-                              {t("every_for_freq", {
-                                freq: t(
-                                  `${Frequency[eventType.recurringEvent.freq].toString().toLowerCase()}`
-                                ),
-                              })}
+                              {getRecurringFreq({ t, recurringEvent: eventType.recurringEvent })}
                             </p>
                             <input
                               type="number"
@@ -346,13 +314,12 @@
                               }}
                             />
                             <p className="inline text-gray-600 dark:text-white">
-                              {t(`${Frequency[eventType.recurringEvent.freq].toString().toLowerCase()}`, {
+                              {t("occurrence", {
                                 count: recurringEventCount,
                               })}
                             </p>
                           </div>
                         )}
->>>>>>> 1f1e364a
                         {eventType.price > 0 && (
                           <div className="text-gray-600 dark:text-white">
                             <CreditCardIcon className="mr-[10px] ml-[2px] -mt-1 inline-block h-4 w-4 dark:text-gray-400" />
@@ -365,7 +332,7 @@
                             </IntlProvider>
                           </div>
                         )}
-                        {!rescheduleUid && eventType.recurringEvent?.count && eventType.recurringEvent?.freq && (
+                        {!rescheduleUid && eventType.recurringEvent && (
                           <div className="text-gray-600 dark:text-white">
                             <RefreshIcon className="mr-[10px] -mt-1 ml-[2px] inline-block h-4 w-4 text-gray-400" />
                             <p className="mb-1 -ml-2 inline px-2 py-1">
@@ -490,41 +457,11 @@
                       <ClockIcon className="mr-[10px] -mt-1 ml-[2px] inline-block h-4 w-4 text-gray-400" />
                       {eventType.length} {t("minutes")}
                     </p>
-<<<<<<< HEAD
-                    {!rescheduleUid &&
-                      eventType.recurringEvent?.count &&
-                      eventType.recurringEvent?.freq &&
-                      eventType.recurringEvent?.interval && (
-                        <div className="text-gray-600 dark:text-white">
-                          <RefreshIcon className="mr-[10px] -mt-1 ml-[2px] inline-block h-4 w-4 text-gray-400" />
-                          <p className="mb-1 -ml-2 inline px-2 py-1">
-                            {getRecurringFreq({ t, recurringEvent: eventType.recurringEvent })}
-                          </p>
-                          <input
-                            type="number"
-                            min="1"
-                            max={eventType.recurringEvent.count}
-                            className="w-15 h-7 rounded-sm border-gray-300 bg-white text-gray-600 shadow-sm [appearance:textfield] ltr:mr-2 rtl:ml-2 dark:border-gray-500 dark:bg-gray-600 dark:text-white sm:text-sm"
-                            defaultValue={eventType.recurringEvent.count}
-                            onChange={(event) => {
-                              setRecurringEventCount(parseInt(event?.target.value));
-                            }}
-                          />
-                          <p className="inline text-gray-600 dark:text-white">
-                            {t("occurrence", {
-                              count: recurringEventCount,
-                            })}
-                          </p>
-                        </div>
-                      )}
-=======
-                    {!rescheduleUid && eventType.recurringEvent?.count && eventType.recurringEvent?.freq && (
+                    {!rescheduleUid && eventType.recurringEvent && (
                       <div className="text-gray-600 dark:text-white">
                         <RefreshIcon className="mr-[10px] -mt-1 ml-[2px] inline-block h-4 w-4 text-gray-400" />
                         <p className="mb-1 -ml-2 inline px-2 py-1">
-                          {t("every_for_freq", {
-                            freq: t(`${Frequency[eventType.recurringEvent.freq].toString().toLowerCase()}`),
-                          })}
+                          {getRecurringFreq({ t, recurringEvent: eventType.recurringEvent })}
                         </p>
                         <input
                           type="number"
@@ -537,13 +474,12 @@
                           }}
                         />
                         <p className="inline text-gray-600 dark:text-white">
-                          {t(`${Frequency[eventType.recurringEvent.freq].toString().toLowerCase()}`, {
+                          {t("occurrence", {
                             count: recurringEventCount,
                           })}
                         </p>
                       </div>
                     )}
->>>>>>> 1f1e364a
                     {eventType.price > 0 && (
                       <p className="-ml-2 px-2 py-1 text-gray-600 dark:text-white">
                         <CreditCardIcon className="mr-[10px] ml-[2px] -mt-1 inline-block h-4 w-4 text-gray-400" />
