// Get router variables
import { EventType } from "@prisma/client";
import * as Collapsible from "@radix-ui/react-collapsible";
import { useContracts } from "contexts/contractsContext";
import { TFunction } from "next-i18next";
import { useRouter } from "next/router";
import { useEffect, useMemo, useState } from "react";
import { FormattedNumber, IntlProvider } from "react-intl";
import { z } from "zod";

import { AppStoreLocationType, LocationObject, LocationType } from "@calcom/app-store/locations";
import dayjs, { Dayjs } from "@calcom/dayjs";
import {
  useIsEmbed,
  useEmbedStyles,
  useEmbedNonStylesConfig,
  useIsBackgroundTransparent,
} from "@calcom/embed-core/embed-iframe";
import CustomBranding from "@calcom/lib/CustomBranding";
import classNames from "@calcom/lib/classNames";
import { CAL_URL, WEBSITE_URL } from "@calcom/lib/constants";
import { useLocale } from "@calcom/lib/hooks/useLocale";
import { getRecurringFreq } from "@calcom/lib/recurringStrings";
import { localStorage } from "@calcom/lib/webstorage";
<<<<<<< HEAD
import { Icon } from "@calcom/ui/Icon";
=======
import { trpc } from "@calcom/trpc/react";
>>>>>>> 5ad25a69
import DatePicker from "@calcom/ui/booker/DatePicker";

import { timeZone as localStorageTimeZone } from "@lib/clock";
// import { timeZone } from "@lib/clock";
import { useExposePlanGlobally } from "@lib/hooks/useExposePlanGlobally";
import useTheme from "@lib/hooks/useTheme";
import { isBrandingHidden } from "@lib/isBrandingHidden";
import { collectPageParameters, telemetryEventTypes, useTelemetry } from "@lib/telemetry";
import { detectBrowserTimeFormat } from "@lib/timeFormat";

import AvailableTimes from "@components/booking/AvailableTimes";
import TimeOptions from "@components/booking/TimeOptions";
import { HeadSeo } from "@components/seo/head-seo";
import AvatarGroup from "@components/ui/AvatarGroup";
import PoweredByCal from "@components/ui/PoweredByCal";

import type { AvailabilityPageProps } from "../../../pages/[user]/[type]";
import type { DynamicAvailabilityPageProps } from "../../../pages/d/[link]/[slug]";
import type { AvailabilityTeamPageProps } from "../../../pages/team/[slug]/[type]";

type Props = AvailabilityTeamPageProps | AvailabilityPageProps | DynamicAvailabilityPageProps;

export const locationKeyToString = (location: LocationObject, t: TFunction) => {
  switch (location.type) {
    case LocationType.InPerson:
      return location.address || "In Person"; // If disabled address won't exist on the object
    case LocationType.Link:
      return location.link || "Link"; // If disabled link won't exist on the object
    case LocationType.Phone:
      return t("your_number");
    case LocationType.UserPhone:
      return t("phone_call");
    case LocationType.GoogleMeet:
      return "Google Meet";
    case LocationType.Zoom:
      return "Zoom";
    case LocationType.Daily:
      return "Cal Video";
    case LocationType.Jitsi:
      return "Jitsi";
    case LocationType.Huddle01:
      return "Huddle Video";
    case LocationType.Tandem:
      return "Tandem";
    case LocationType.Teams:
      return "Microsoft Teams";
    default:
      return null;
  }
};

const GoBackToPreviousPage = ({ t }: { t: TFunction }) => {
  const router = useRouter();
  const path = router.asPath.split("/");
  path.pop(); // Remove the last item (where we currently are)
  path.shift(); // Removes first item e.g. if we were visitng "/teams/test/30mins" the array will new look like ["teams","test"]
  const slug = path.join("/");
  return (
    <div className="flex h-full flex-col justify-end">
      <button title={t("profile")} onClick={() => router.replace(`${WEBSITE_URL}/${slug}`)}>
        <Icon.ArrowLeft className="h-4 w-4 text-black transition-opacity hover:cursor-pointer dark:text-white" />
        <p className="sr-only">Go Back</p>
      </button>
    </div>
  );
};

const useSlots = ({
  eventTypeId,
  startTime,
  endTime,
  timeZone,
}: {
  eventTypeId: number;
  startTime?: Dayjs;
  endTime?: Dayjs;
  timeZone?: string;
}) => {
  const { data, isLoading, isIdle } = trpc.useQuery(
    [
      "viewer.public.slots.getSchedule",
      {
        eventTypeId,
        startTime: startTime?.toISOString() || "",
        endTime: endTime?.toISOString() || "",
        timeZone,
      },
    ],
    { enabled: !!startTime && !!endTime }
  );

  const [cachedSlots, setCachedSlots] = useState<NonNullable<typeof data>["slots"]>({});

  useEffect(() => {
    if (data?.slots) {
      setCachedSlots((c) => ({ ...c, ...data?.slots }));
    }
  }, [data]);

  // The very first time isIdle is set if auto-fetch is disabled, so isIdle should also be considered a loading state.
  return { slots: cachedSlots, isLoading: isLoading || isIdle };
};

const SlotPicker = ({
  eventType,
  timeFormat,
  timeZone,
  recurringEventCount,
  seatsPerTimeSlot,
  weekStart = 0,
}: {
  eventType: Pick<EventType, "id" | "schedulingType" | "slug">;
  timeFormat: string;
  timeZone?: string;
  seatsPerTimeSlot?: number;
  recurringEventCount?: number;
  weekStart?: 0 | 1 | 2 | 3 | 4 | 5 | 6;
}) => {
  const [selectedDate, setSelectedDate] = useState<Dayjs>();
  const [browsingDate, setBrowsingDate] = useState<Dayjs>();
  const { date, setQuery: setDate } = useRouterQuery("date");
  const { month, setQuery: setMonth } = useRouterQuery("month");
  const router = useRouter();

  useEffect(() => {
    if (!router.isReady) return;

    // Etc/GMT is not actually a timeZone, so handle this select option explicitly to prevent a hard crash.
    if (timeZone === "Etc/GMT") {
      setBrowsingDate(dayjs.utc(month).set("date", 1).set("hour", 0).set("minute", 0).set("second", 0));
      if (date) {
        setSelectedDate(dayjs.utc(date));
      }
    } else {
      // Set the start of the month without shifting time like startOf() may do.
      setBrowsingDate(
        dayjs.tz(month, timeZone).set("date", 1).set("hour", 0).set("minute", 0).set("second", 0)
      );
      if (date) {
        // It's important to set the date immediately to the timeZone, dayjs(date) will convert to browsertime.
        setSelectedDate(dayjs.tz(date, timeZone));
      }
    }
  }, [router.isReady, month, date, timeZone]);

  const { i18n, isLocaleReady } = useLocale();
  const { slots: _1 } = useSlots({
    eventTypeId: eventType.id,
    startTime: selectedDate?.startOf("day"),
    endTime: selectedDate?.endOf("day"),
    timeZone,
  });
  const { slots: _2, isLoading } = useSlots({
    eventTypeId: eventType.id,
    startTime: browsingDate?.startOf("month"),
    endTime: browsingDate?.endOf("month"),
    timeZone,
  });

  const slots = useMemo(() => ({ ..._1, ..._2 }), [_1, _2]);

  return (
    <>
      <DatePicker
        isLoading={isLoading}
        className={classNames(
          "mt-8 w-full sm:mt-0 sm:min-w-[455px]",
          selectedDate ? "sm:w-1/2 sm:border-r sm:pl-4 sm:pr-6 sm:dark:border-gray-700 md:w-1/3 " : "sm:pl-4"
        )}
        includedDates={Object.keys(slots).filter((k) => slots[k].length > 0)}
        locale={isLocaleReady ? i18n.language : "en"}
        selected={selectedDate}
        onChange={(newDate) => {
          setDate(newDate.format("YYYY-MM-DD"));
        }}
        onMonthChange={(newMonth) => {
          setMonth(newMonth.format("YYYY-MM"));
        }}
        browsingDate={browsingDate}
        weekStart={weekStart}
      />

      {selectedDate && (
        <AvailableTimes
          isLoading={isLoading}
          slots={slots[selectedDate.format("YYYY-MM-DD")]}
          date={selectedDate}
          timeFormat={timeFormat}
          eventTypeId={eventType.id}
          eventTypeSlug={eventType.slug}
          seatsPerTimeSlot={seatsPerTimeSlot}
          recurringCount={recurringEventCount}
          schedulingType={eventType.schedulingType}
          users={[]}
        />
      )}
    </>
  );
};

function TimezoneDropdown({
  onChangeTimeFormat,
  onChangeTimeZone,
  timeZone,
  timeFormat,
}: {
  onChangeTimeFormat: (newTimeFormat: string) => void;
  onChangeTimeZone: (newTimeZone: string) => void;
  timeZone?: string;
  timeFormat: string;
}) {
  const [isTimeOptionsOpen, setIsTimeOptionsOpen] = useState(false);

  useEffect(() => {
    handleToggle24hClock(localStorage.getItem("timeOption.is24hClock") === "true");

    // eslint-disable-next-line react-hooks/exhaustive-deps
  }, []);

  const handleSelectTimeZone = (newTimeZone: string) => {
    onChangeTimeZone(newTimeZone);
    localStorageTimeZone(newTimeZone);
    setIsTimeOptionsOpen(false);
  };

  const handleToggle24hClock = (is24hClock: boolean) => {
    onChangeTimeFormat(is24hClock ? "HH:mm" : "h:mma");
  };

  return (
    <Collapsible.Root open={isTimeOptionsOpen} onOpenChange={setIsTimeOptionsOpen}>
      <Collapsible.Trigger className="min-w-32 text-bookinglight mb-1 -ml-2 px-2 py-1 text-left dark:text-white">
        <p className="text-gray-600 dark:text-white">
          <Icon.Globe className="mr-[10px] ml-[2px] -mt-1 inline-block h-4 w-4 text-gray-400" />
          {timeZone}
          {isTimeOptionsOpen ? (
            <Icon.ChevronUp className="ml-1 -mt-1 inline-block h-4 w-4 text-gray-400" />
          ) : (
            <Icon.ChevronDown className="ml-1 -mt-1 inline-block h-4 w-4 text-gray-400" />
          )}
        </p>
      </Collapsible.Trigger>
      <Collapsible.Content>
        <TimeOptions
          onSelectTimeZone={handleSelectTimeZone}
          onToggle24hClock={handleToggle24hClock}
          timeFormat={timeFormat}
        />
      </Collapsible.Content>
    </Collapsible.Root>
  );
}

const dateQuerySchema = z.object({
  rescheduleUid: z.string().optional().default(""),
  date: z.string().optional().default(""),
  timeZone: z.string().optional().default(""),
});

const useRouterQuery = <T extends string>(name: T) => {
  const router = useRouter();
  const query = z.object({ [name]: z.string().optional() }).parse(router.query);

  const setQuery = (newValue: string | number | null | undefined) => {
    router.replace({ query: { ...router.query, [name]: newValue } }, undefined, { shallow: true });
  };

  return { [name]: query[name], setQuery } as {
    [K in T]: string | undefined;
  } & { setQuery: typeof setQuery };
};

const AvailabilityPage = ({ profile, eventType }: Props) => {
  const router = useRouter();
  const isEmbed = useIsEmbed();
  const query = dateQuerySchema.parse(router.query);
  const { rescheduleUid } = query;
  useTheme(profile.theme);
  const { t } = useLocale();
  const { contracts } = useContracts();
  const availabilityDatePickerEmbedStyles = useEmbedStyles("availabilityDatePicker");
  const shouldAlignCentrallyInEmbed = useEmbedNonStylesConfig("align") !== "left";
  const shouldAlignCentrally = !isEmbed || shouldAlignCentrallyInEmbed;
  const isBackgroundTransparent = useIsBackgroundTransparent();

  const [timeZone, setTimeZone] = useState<string>();
  const [timeFormat, setTimeFormat] = useState(detectBrowserTimeFormat);
  const [isAvailableTimesVisible, setIsAvailableTimesVisible] = useState<boolean>();

  useEffect(() => {
    setTimeZone(localStorageTimeZone() || dayjs.tz.guess());
  }, []);

  useEffect(() => {
    setIsAvailableTimesVisible(!!query.date);
  }, [query.date]);

  // TODO: Improve this;
  useExposePlanGlobally(eventType.users.length === 1 ? eventType.users[0].plan : "PRO");

  // TODO: this needs to be extracted elsewhere
  useEffect(() => {
    if (eventType.metadata.smartContractAddress) {
      const eventOwner = eventType.users[0];
      if (!contracts[(eventType.metadata.smartContractAddress || null) as number])
        router.replace(`/${eventOwner.username}`);
    }
  }, [contracts, eventType.metadata.smartContractAddress, eventType.users, router]);

  const [recurringEventCount, setRecurringEventCount] = useState(eventType.recurringEvent?.count);

  const telemetry = useTelemetry();
  useEffect(() => {
    if (top !== window) {
      //page_view will be collected automatically by _middleware.ts
      telemetry.event(
        telemetryEventTypes.embedView,
        collectPageParameters("/availability", { isTeamBooking: document.URL.includes("team/") })
      );
    }
  }, [telemetry]);

  // Recurring event sidebar requires more space
  const maxWidth = isAvailableTimesVisible
    ? recurringEventCount
      ? "max-w-6xl"
      : "max-w-5xl"
    : recurringEventCount
    ? "max-w-4xl"
    : "max-w-3xl";
  const timezoneDropdown = useMemo(
    () => (
      <TimezoneDropdown
        timeFormat={timeFormat}
        onChangeTimeFormat={setTimeFormat}
        timeZone={timeZone}
        onChangeTimeZone={setTimeZone}
      />
    ),
    [timeZone]
  );
  const rawSlug = profile.slug ? profile.slug.split("/") : [];
  if (rawSlug.length > 1) rawSlug.pop(); //team events have team name as slug, but user events have [user]/[type] as slug.
  const slug = rawSlug.join("/");

  return (
    <>
      <HeadSeo
        title={`${rescheduleUid ? t("reschedule") : ""} ${eventType.title} | ${profile.name}`}
        description={`${rescheduleUid ? t("reschedule") : ""} ${eventType.title}`}
        name={profile.name || undefined}
        username={slug || undefined}
        nextSeoProps={{
          nofollow: eventType.hidden,
          noindex: eventType.hidden,
        }}
      />
      <CustomBranding lightVal={profile.brandColor} darkVal={profile.darkBrandColor} />
      <div>
        <main
          className={classNames(
            shouldAlignCentrally ? "mx-auto" : "",
            isEmbed
              ? classNames(maxWidth)
              : classNames("transition-max-width mx-auto my-0 duration-500 ease-in-out md:my-24", maxWidth)
          )}>
          <div
            style={availabilityDatePickerEmbedStyles}
            className={classNames(
              isBackgroundTransparent ? "" : "bg-white dark:bg-gray-800 sm:dark:border-gray-600",
              "border-bookinglightest rounded-md md:border",
              isEmbed ? "mx-auto" : maxWidth
            )}>
            {/* mobile: details */}
            <div className="block px-4 pt-4 sm:p-8 md:hidden">
              <div>
                <AvatarGroup
                  border="border-2 dark:border-gray-800 border-white"
                  items={
                    [
                      { image: profile.image, alt: profile.name, title: profile.name },
                      ...eventType.users
                        .filter((user) => user.name !== profile.name)
                        .map((user) => ({
                          title: user.name,
                          image: `${CAL_URL}/${user.username}/avatar.png`,
                          alt: user.name || undefined,
                        })),
                    ].filter((item) => !!item.image) as { image: string; alt?: string; title?: string }[]
                  }
                  size={9}
                  truncateAfter={5}
                />
                <div className="mt-4">
                  <p className="break-words text-sm font-medium text-black dark:text-white">{profile.name}</p>
                  <div className="mt-2 gap-2 dark:text-gray-100">
                    <h1 className="text-bookingdark mb-4 break-words text-xl font-semibold dark:text-white">
                      {eventType.title}
                    </h1>
                    <div className="flex flex-col space-y-4">
                      {eventType?.description && (
                        <p className="text-gray-600 dark:text-white">
                          <Icon.Info className="mr-[10px] ml-[2px] -mt-1 inline-block h-4 w-4 text-gray-400" />
                          {eventType.description}
                        </p>
                      )}
                      {eventType?.requiresConfirmation && (
                        <p className="text-gray-600 dark:text-white">
                          <Icon.CheckSquare className="mr-[10px] ml-[2px] -mt-1 inline-block h-4 w-4 text-gray-400" />
                          {t("requires_confirmation")}
                        </p>
                      )}
                      {eventType.locations.length === 1 && (
                        <p className="text-gray-600 dark:text-white">
                          {Object.values(AppStoreLocationType).includes(
                            eventType.locations[0].type as unknown as AppStoreLocationType
                          ) ? (
                            <Icon.Video className="mr-[10px] ml-[2px] -mt-1 inline-block h-4 w-4 text-gray-400" />
                          ) : (
                            <Icon.MapPin className="mr-[10px] ml-[2px] -mt-1 inline-block h-4 w-4 text-gray-400" />
                          )}

                          {locationKeyToString(eventType.locations[0], t)}
                        </p>
                      )}
                      {eventType.locations.length > 1 && (
                        <div className="flex-warp flex text-gray-600 dark:text-white">
                          <div className="mr-[10px] ml-[2px] -mt-1 ">
                            <Icon.MapPin className="inline-block h-4 w-4 text-gray-400" />
                          </div>
                          <p>
                            {eventType.locations.map((el, i, arr) => {
                              return (
                                <span key={el.type}>
                                  {locationKeyToString(el, t)}{" "}
                                  {arr.length - 1 !== i && (
                                    <span className="font-light"> {t("or_lowercase")} </span>
                                  )}
                                </span>
                              );
                            })}
                          </p>
                        </div>
                      )}
                      <p className="text-gray-600 dark:text-white">
                        <Icon.Clock className="mr-[10px] -mt-1 ml-[2px] inline-block h-4 w-4 text-gray-400" />
                        {eventType.length} {t("minutes")}
                      </p>
                      {eventType.price > 0 && (
                        <div className="text-gray-600 dark:text-white">
                          <Icon.CreditCard className="mr-[10px] ml-[2px] -mt-1 inline-block h-4 w-4 dark:text-gray-400" />
                          <IntlProvider locale="en">
                            <FormattedNumber
                              value={eventType.price / 100.0}
                              style="currency"
                              currency={eventType.currency.toUpperCase()}
                            />
                          </IntlProvider>
                        </div>
                      )}
                      {!rescheduleUid && eventType.recurringEvent && (
                        <div className="text-gray-600 dark:text-white">
                          <Icon.RefreshCcw className="float-left mr-[10px] mt-1 ml-[2px] inline-block h-4 w-4 text-gray-400" />
                          <div className="ml-[27px]">
                            <p className="mb-1 -ml-2 inline px-2 py-1">
                              {getRecurringFreq({ t, recurringEvent: eventType.recurringEvent })}
                            </p>
                            <input
                              type="number"
                              min="1"
                              max={eventType.recurringEvent.count}
                              className="w-15 h-7 rounded-sm border-gray-300 bg-white text-sm text-gray-600 [appearance:textfield] ltr:mr-2 rtl:ml-2 dark:border-gray-500 dark:bg-gray-600 dark:text-white"
                              defaultValue={eventType.recurringEvent.count}
                              onChange={(event) => {
                                setRecurringEventCount(parseInt(event?.target.value));
                              }}
                            />
                            <p className="inline text-gray-600 dark:text-white">
                              {t("occurrence", {
                                count: recurringEventCount,
                              })}
                            </p>
                          </div>
                        </div>
                      )}
                      {timezoneDropdown}

                      <div className="md:hidden">
                        {/* Temp disabled booking?.startTime && rescheduleUid && (
                            <div>
                              <p
                                className="mt-8 text-gray-600 dark:text-white"
                                data-testid="former_time_p_mobile">
                                {t("former_time")}
                              </p>
                              <p className="text-gray-500 line-through dark:text-white">
                                <CalendarIcon className="mr-[10px] -mt-1 inline-block h-4 w-4 text-gray-400" />
                                {typeof booking.startTime === "string" &&
                                  parseDate(dayjs(booking.startTime), i18n)}
                              </p>
                            </div>
                          )*/}
                      </div>
                    </div>
                  </div>
                </div>
              </div>
            </div>

            <div className="p-4 sm:flex sm:py-5">
              <div
                className={
                  "hidden overflow-hidden pr-8 sm:border-r sm:dark:border-gray-700 md:flex md:flex-col " +
                  (isAvailableTimesVisible ? "sm:w-1/3" : recurringEventCount ? "sm:w-2/3" : "sm:w-1/2")
                }>
                <AvatarGroup
                  border="border-2 dark:border-gray-800 border-white"
                  items={
                    [
                      { image: profile.image, alt: profile.name, title: profile.name },
                      ...eventType.users
                        .filter((user) => user.name !== profile.name)
                        .map((user) => ({
                          title: user.name,
                          alt: user.name,
                          image: `${CAL_URL}/${user.username}/avatar.png`,
                        })),
                    ].filter((item) => !!item.image) as { image: string; alt?: string; title?: string }[]
                  }
                  size={10}
                  truncateAfter={3}
                />
                <h2 className="mt-3 break-words font-medium text-gray-500 dark:text-gray-300">
                  {profile.name}
                </h2>
                <h1 className="font-cal mb-4 break-words text-xl font-semibold text-gray-900 dark:text-white">
                  {eventType.title}
                </h1>
                <div className="flex flex-col space-y-4">
                  {eventType?.description && (
                    <div className="flex text-gray-600 dark:text-white">
                      <div>
                        <Icon.Info className="mr-[10px] ml-[2px] -mt-1 inline-block h-4 w-4 text-gray-400" />
                      </div>
                      <p>{eventType.description}</p>
                    </div>
                  )}
                  {eventType?.requiresConfirmation && (
                    <div className="flex text-gray-600 dark:text-white">
                      <div>
                        <Icon.CheckSquare className="mr-[10px] ml-[2px] -mt-1 inline-block h-4 w-4 text-gray-400" />
                      </div>
                      {t("requires_confirmation")}
                    </div>
                  )}
                  {eventType.locations.length === 1 && (
                    <p className="text-gray-600 dark:text-white">
                      {Object.values(AppStoreLocationType).includes(
                        eventType.locations[0].type as unknown as AppStoreLocationType
                      ) ? (
                        <Icon.Video className="mr-[10px] ml-[2px] -mt-1 inline-block h-4 w-4 text-gray-400" />
                      ) : (
                        <Icon.MapPin className="mr-[10px] ml-[2px] -mt-1 inline-block h-4 w-4 text-gray-400" />
                      )}

                      {locationKeyToString(eventType.locations[0], t)}
                    </p>
                  )}
                  {eventType.locations.length > 1 && (
                    <div className="flex-warp flex text-gray-600 dark:text-white">
                      <div className="mr-[10px] ml-[2px] -mt-1 ">
                        <Icon.MapPin className="inline-block h-4 w-4 text-gray-400" />
                      </div>
                      <p>
                        {eventType.locations.map((el, i, arr) => {
                          return (
                            <span key={el.type}>
                              {locationKeyToString(el, t)}{" "}
                              {arr.length - 1 !== i && (
                                <span className="font-light"> {t("or_lowercase")} </span>
                              )}
                            </span>
                          );
                        })}
                      </p>
                    </div>
                  )}
                  <p className="text-gray-600 dark:text-white">
                    <Icon.Clock className="mr-[10px] -mt-1 ml-[2px] inline-block h-4 w-4 text-gray-400" />
                    {eventType.length} {t("minutes")}
                  </p>
                  {!rescheduleUid && eventType.recurringEvent && (
                    <div className="text-gray-600 dark:text-white">
                      <Icon.RefreshCcw className="float-left mr-[10px] mt-1 ml-[2px] inline-block h-4 w-4 text-gray-400" />
                      <div className="ml-[27px]">
                        <p className="mb-1 -ml-2 inline px-2 py-1">
                          {getRecurringFreq({ t, recurringEvent: eventType.recurringEvent })}
                        </p>
                        <input
                          type="number"
                          min="1"
                          max={eventType.recurringEvent.count}
                          className="w-15 h-7 rounded-sm border-gray-300 bg-white text-sm text-gray-600 [appearance:textfield] ltr:mr-2 rtl:ml-2 dark:border-gray-500 dark:bg-gray-600 dark:text-white"
                          defaultValue={eventType.recurringEvent.count}
                          onChange={(event) => {
                            setRecurringEventCount(parseInt(event?.target.value));
                          }}
                        />
                        <p className="inline text-gray-600 dark:text-white">
                          {t("occurrence", {
                            count: recurringEventCount,
                          })}
                        </p>
                      </div>
                    </div>
                  )}
                  {eventType.price > 0 && (
                    <p className="-ml-2 px-2 py-1 text-gray-600 dark:text-white">
                      <Icon.CreditCard className="mr-[10px] ml-[2px] -mt-1 inline-block h-4 w-4 text-gray-400" />
                      <IntlProvider locale="en">
                        <FormattedNumber
                          value={eventType.price / 100.0}
                          style="currency"
                          currency={eventType.currency.toUpperCase()}
                        />
                      </IntlProvider>
                    </p>
                  )}
                  {timezoneDropdown}
                </div>

                {!isEmbed && <GoBackToPreviousPage t={t} />}

                {/* Temporarily disabled - booking?.startTime && rescheduleUid && (
                    <div>
                      <p
                        className="mt-4 mb-3 text-gray-600 dark:text-white"
                        data-testid="former_time_p_desktop">
                        {t("former_time")}
                      </p>
                      <p className="text-gray-500 line-through dark:text-white">
                        <CalendarIcon className="mr-[10px] -mt-1 inline-block h-4 w-4 text-gray-400" />
                        {typeof booking.startTime === "string" && parseDate(dayjs(booking.startTime), i18n)}
                      </p>
                    </div>
                  )*/}
              </div>
              <SlotPicker
                weekStart={
                  typeof profile.weekStart === "string"
                    ? (["Sunday", "Monday", "Tuesday", "Wednesday", "Thursday", "Friday", "Saturday"].indexOf(
                        profile.weekStart
                      ) as 0 | 1 | 2 | 3 | 4 | 5 | 6)
                    : profile.weekStart /* Allows providing weekStart as number */
                }
                eventType={eventType}
                timeFormat={timeFormat}
                timeZone={timeZone}
                seatsPerTimeSlot={eventType.seatsPerTimeSlot || undefined}
                recurringEventCount={recurringEventCount}
              />
            </div>
          </div>
          {(!eventType.users[0] || !isBrandingHidden(eventType.users[0])) && !isEmbed && <PoweredByCal />}
        </main>
      </div>
    </>
  );
};

export default AvailabilityPage;<|MERGE_RESOLUTION|>--- conflicted
+++ resolved
@@ -22,11 +22,8 @@
 import { useLocale } from "@calcom/lib/hooks/useLocale";
 import { getRecurringFreq } from "@calcom/lib/recurringStrings";
 import { localStorage } from "@calcom/lib/webstorage";
-<<<<<<< HEAD
+import { trpc } from "@calcom/trpc/react";
 import { Icon } from "@calcom/ui/Icon";
-=======
-import { trpc } from "@calcom/trpc/react";
->>>>>>> 5ad25a69
 import DatePicker from "@calcom/ui/booker/DatePicker";
 
 import { timeZone as localStorageTimeZone } from "@lib/clock";
