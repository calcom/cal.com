import { zodResolver } from "@hookform/resolvers/zod";
import { EventTypeCustomInputType, WorkflowActions } from "@prisma/client";
import { SchedulingType } from "@prisma/client";
import { useMutation } from "@tanstack/react-query";
import { isValidPhoneNumber } from "libphonenumber-js";
import { useSession } from "next-auth/react";
import Head from "next/head";
import { useRouter } from "next/router";
import { useEffect, useMemo, useState, useReducer } from "react";
import { Controller, useForm, useWatch } from "react-hook-form";
import { FormattedNumber, IntlProvider } from "react-intl";
import { ReactMultiEmail } from "react-multi-email";
import { v4 as uuidv4 } from "uuid";
import { z } from "zod";

import BookingPageTagManager from "@calcom/app-store/BookingPageTagManager";
import {
  locationKeyToString,
  getEventLocationValue,
  getEventLocationType,
  EventLocationType,
} from "@calcom/app-store/locations";
import { createPaymentLink } from "@calcom/app-store/stripepayment/lib/client";
import { getEventTypeAppData } from "@calcom/app-store/utils";
import { LocationObject, LocationType } from "@calcom/core/location";
import dayjs from "@calcom/dayjs";
import {
  useEmbedNonStylesConfig,
  useIsBackgroundTransparent,
  useIsEmbed,
} from "@calcom/embed-core/embed-iframe";
import CustomBranding from "@calcom/lib/CustomBranding";
import classNames from "@calcom/lib/classNames";
import getStripeAppData from "@calcom/lib/getStripeAppData";
import { useLocale } from "@calcom/lib/hooks/useLocale";
import useTheme from "@calcom/lib/hooks/useTheme";
import { HttpError } from "@calcom/lib/http-error";
import { getEveryFreqFor } from "@calcom/lib/recurringStrings";
import { collectPageParameters, telemetryEventTypes, useTelemetry } from "@calcom/lib/telemetry";
import { Icon } from "@calcom/ui/Icon";
import { Tooltip } from "@calcom/ui/Tooltip";
import PhoneInput from "@calcom/ui/form/PhoneInputLazy";
import { EmailInput, Form } from "@calcom/ui/form/fields";
import { Button } from "@calcom/ui/v2";

import { asStringOrNull } from "@lib/asStringOrNull";
import { timeZone } from "@lib/clock";
import { ensureArray } from "@lib/ensureArray";
import createBooking from "@lib/mutations/bookings/create-booking";
import createRecurringBooking from "@lib/mutations/bookings/create-recurring-booking";
import { parseDate, parseRecurringDates } from "@lib/parseDate";
import slugify from "@lib/slugify";

import Gates, { Gate, GateState } from "@components/Gates";
import BookingDescription from "@components/booking/BookingDescription";
import { UserAvatars } from "@components/booking/UserAvatars";
import EventTypeDescriptionSafeHTML from "@components/eventtype/EventTypeDescriptionSafeHTML";

import { BookPageProps } from "../../../pages/[user]/book";
import { HashLinkPageProps } from "../../../pages/d/[link]/book";
import { TeamBookingPageProps } from "../../../pages/team/[slug]/book";

type BookingPageProps = BookPageProps | TeamBookingPageProps | HashLinkPageProps;

type BookingFormValues = {
  name: string;
  email: string;
  notes?: string;
  locationType?: EventLocationType["type"];
  guests?: string[];
  phone?: string;
  hostPhoneNumber?: string; // Maybe come up with a better way to name this to distingish between two types of phone numbers
  customInputs?: {
    [key: string]: string | boolean;
  };
  rescheduleReason?: string;
  smsReminderNumber?: string;
};

const BookingPage = ({
  eventType,
  booking,
  profile,
  isDynamicGroupBooking,
  recurringEventCount,
  hasHashedBookingLink,
  hashedLink,
}: BookingPageProps) => {
  const { t, i18n } = useLocale();
  const isEmbed = useIsEmbed();
  const shouldAlignCentrallyInEmbed = useEmbedNonStylesConfig("align") !== "left";
  const shouldAlignCentrally = !isEmbed || shouldAlignCentrallyInEmbed;
  const router = useRouter();
  const { data: session } = useSession();
  const isBackgroundTransparent = useIsBackgroundTransparent();
  const telemetry = useTelemetry();
  const [gateState, gateDispatcher] = useReducer(
    (state: GateState, newState: Partial<GateState>) => ({
      ...state,
      ...newState,
    }),
    {}
  );
  const stripeAppData = getStripeAppData(eventType);

  useEffect(() => {
    if (top !== window) {
      //page_view will be collected automatically by _middleware.ts
      telemetry.event(
        telemetryEventTypes.embedView,
        collectPageParameters("/book", { isTeamBooking: document.URL.includes("team/") })
      );
    }
    // eslint-disable-next-line react-hooks/exhaustive-deps
  }, []);

  const mutation = useMutation(createBooking, {
    onSuccess: async (responseData) => {
      const { id, attendees, paymentUid } = responseData;
      if (paymentUid) {
        return await router.push(
          createPaymentLink({
            paymentUid,
            date,
            name: attendees[0].name,
            email: attendees[0].email,
            absolute: false,
          })
        );
      }

      return router.push({
        pathname: "/success",
        query: {
          date,
          type: eventType.id,
          eventSlug: eventType.slug,
          user: profile.slug,
          reschedule: !!rescheduleUid,
          name: attendees[0].name,
          email: attendees[0].email,
          location: responseData.location,
          eventName: profile.eventName || "",
          bookingId: id,
          isSuccessBookingPage: true,
        },
      });
    },
  });

  const recurringMutation = useMutation(createRecurringBooking, {
    onSuccess: async (responseData = []) => {
      const { attendees = [], id, recurringEventId } = responseData[0] || {};
      const location = (function humanReadableLocation(location) {
        if (!location) {
          return;
        }
        if (location.includes("integration")) {
          return t("web_conferencing_details_to_follow");
        }
        return location;
      })(responseData[0].location);

      return router.push({
        pathname: "/success",
        query: {
          date,
          type: eventType.id,
          eventSlug: eventType.slug,
          recur: recurringEventId,
          user: profile.slug,
          reschedule: !!rescheduleUid,
          name: attendees[0].name,
          email: attendees[0].email,
          location,
          eventName: profile.eventName || "",
          bookingId: id,
        },
      });
    },
  });

  const rescheduleUid = router.query.rescheduleUid as string;
  useTheme(profile.theme);
  const date = asStringOrNull(router.query.date);

  const [guestToggle, setGuestToggle] = useState(booking && booking.attendees.length > 1);
  // it would be nice if Prisma at some point in the future allowed for Json<Location>; as of now this is not the case.
  const locations: LocationObject[] = useMemo(
    () => (eventType.locations as LocationObject[]) || [],
    [eventType.locations]
  );

  useEffect(() => {
    if (router.query.guest) {
      setGuestToggle(true);
    }
  }, [router.query.guest]);

  const loggedInIsOwner = eventType?.users[0]?.id === session?.user?.id;
  const guestListEmails = !isDynamicGroupBooking
    ? booking?.attendees.slice(1).map((attendee) => attendee.email)
    : [];

  // There should only exists one default userData variable for primaryAttendee.
  const defaultUserValues = {
    email: rescheduleUid
      ? booking?.attendees[0].email
      : router.query.email
      ? (router.query.email as string)
      : "",
    name: rescheduleUid ? booking?.attendees[0].name : router.query.name ? (router.query.name as string) : "",
  };

  const defaultValues = () => {
    if (!rescheduleUid) {
      return {
        name: defaultUserValues.name || (!loggedInIsOwner && session?.user?.name) || "",
        email: defaultUserValues.email || (!loggedInIsOwner && session?.user?.email) || "",
        notes: (router.query.notes as string) || "",
        guests: ensureArray(router.query.guest) as string[],
        customInputs: eventType.customInputs.reduce(
          (customInputs, input) => ({
            ...customInputs,
            [input.id]: router.query[slugify(input.label)],
          }),
          {}
        ),
      };
    }
    if (!booking || !booking.attendees.length) {
      return {};
    }
    const primaryAttendee = booking.attendees[0];
    if (!primaryAttendee) {
      return {};
    }

    const customInputType = booking.customInputs;
    return {
      name: defaultUserValues.name,
      email: defaultUserValues.email || "",
      guests: guestListEmails,
      notes: booking.description || "",
      rescheduleReason: "",
      smsReminderNumber: booking.smsReminderNumber || undefined,
      customInputs: eventType.customInputs.reduce(
        (customInputs, input) => ({
          ...customInputs,
          [input.id]: booking.customInputs
            ? booking.customInputs[input.label as keyof typeof customInputType]
            : "",
        }),
        {}
      ),
    };
  };

  const bookingFormSchema = z
    .object({
      name: z.string().min(1),
      email: z.string().email(),
      phone: z
        .string()
        .refine((val) => isValidPhoneNumber(val))
        .optional(),
      smsReminderNumber: z
        .string()
        .refine((val) => isValidPhoneNumber(val))
        .optional(),
    })
    .passthrough();

  const bookingForm = useForm<BookingFormValues>({
    defaultValues: defaultValues(),
    resolver: zodResolver(bookingFormSchema), // Since this isn't set to strict we only validate the fields in the schema
  });

  const selectedLocationType = useWatch({
    control: bookingForm.control,
    name: "locationType",
    defaultValue: ((): EventLocationType["type"] | undefined => {
      if (router.query.location) {
        return router.query.location as EventLocationType["type"];
      }
      if (locations.length === 1) {
        return locations[0]?.type;
      }
    })(),
  });

  const selectedLocation = getEventLocationType(selectedLocationType);
  const AttendeeInput =
    selectedLocation?.attendeeInputType === "text"
      ? "input"
      : selectedLocation?.attendeeInputType === "phone"
      ? PhoneInput
      : null;

  // Calculate the booking date(s)
  let recurringStrings: string[] = [],
    recurringDates: Date[] = [];
  if (eventType.recurringEvent?.freq && recurringEventCount !== null) {
    [recurringStrings, recurringDates] = parseRecurringDates(
      {
        startDate: date,
        timeZone: timeZone(),
        recurringEvent: eventType.recurringEvent,
        recurringCount: parseInt(recurringEventCount.toString()),
      },
      i18n
    );
  }

  const bookEvent = (booking: BookingFormValues) => {
    telemetry.event(
      top !== window ? telemetryEventTypes.embedBookingConfirmed : telemetryEventTypes.bookingConfirmed,
      { isTeamBooking: document.URL.includes("team/") }
    );
    // "metadata" is a reserved key to allow for connecting external users without relying on the email address.
    // <...url>&metadata[user_id]=123 will be send as a custom input field as the hidden type.

    // @TODO: move to metadata
    const metadata = Object.keys(router.query)
      .filter((key) => key.startsWith("metadata"))
      .reduce(
        (metadata, key) => ({
          ...metadata,
          [key.substring("metadata[".length, key.length - 1)]: router.query[key],
        }),
        {}
      );

    if (recurringDates.length) {
      // Identify set of bookings to one intance of recurring event to support batch changes
      const recurringEventId = uuidv4();
      const recurringBookings = recurringDates.map((recurringDate) => ({
        ...booking,
        start: dayjs(recurringDate).format(),
        end: dayjs(recurringDate).add(eventType.length, "minute").format(),
        eventTypeId: eventType.id,
        eventTypeSlug: eventType.slug,
        recurringEventId,
        // Added to track down the number of actual occurrences selected by the user
        recurringCount: recurringDates.length,
        timeZone: timeZone(),
        language: i18n.language,
        rescheduleUid,
        user: router.query.user,
        location: getEventLocationValue(locations, {
          type: booking.locationType ? booking.locationType : selectedLocationType || "",
          phone: booking.phone,
        }),
        metadata,
        customInputs: Object.keys(booking.customInputs || {}).map((inputId) => ({
          label: eventType.customInputs.find((input) => input.id === parseInt(inputId))?.label || "",
          value: booking.customInputs && inputId in booking.customInputs ? booking.customInputs[inputId] : "",
        })),
        hasHashedBookingLink,
        hashedLink,
        smsReminderNumber:
          selectedLocationType === LocationType.Phone ? booking.phone : booking.smsReminderNumber,
        ethSignature: gateState.rainbowToken,
      }));
      recurringMutation.mutate(recurringBookings);
    } else {
      mutation.mutate({
        ...booking,
        start: dayjs(date).format(),
        end: dayjs(date).add(eventType.length, "minute").format(),
        eventTypeId: eventType.id,
        eventTypeSlug: eventType.slug,
        timeZone: timeZone(),
        language: i18n.language,
        rescheduleUid,
        bookingUid: router.query.bookingUid as string,
        user: router.query.user,
        location: getEventLocationValue(locations, {
          type: (booking.locationType ? booking.locationType : selectedLocationType) || "",
          phone: booking.phone,
        }),
        metadata,
        customInputs: Object.keys(booking.customInputs || {}).map((inputId) => ({
          label: eventType.customInputs.find((input) => input.id === parseInt(inputId))?.label || "",
          value: booking.customInputs && inputId in booking.customInputs ? booking.customInputs[inputId] : "",
        })),
        hasHashedBookingLink,
        hashedLink,
        smsReminderNumber:
          selectedLocationType === LocationType.Phone ? booking.phone : booking.smsReminderNumber,
        ethSignature: gateState.rainbowToken,
      });
    }
  };

  // Should be disabled when rescheduleUid is present and data was found in defaultUserValues name/email fields.
  const disableInput = !!rescheduleUid && !!defaultUserValues.email && !!defaultUserValues.name;
  const disableLocations = !!rescheduleUid;
  const disabledExceptForOwner = disableInput && !loggedInIsOwner;
  const inputClassName =
    "dark:placeholder:text-darkgray-600 focus:border-brand dark:border-darkgray-300 dark:text-darkgray-900 block w-full rounded-md border-gray-300 text-sm focus:ring-black disabled:bg-gray-200 disabled:hover:cursor-not-allowed dark:bg-transparent dark:selection:bg-green-500 disabled:dark:text-gray-500";

  let isSmsReminderNumberNeeded = false;

  if (eventType.workflows.length > 0) {
    eventType.workflows.forEach((workflowReference) => {
      if (workflowReference.workflow.steps.length > 0) {
        workflowReference.workflow.steps.forEach((step) => {
          if (step.action === WorkflowActions.SMS_ATTENDEE) {
            isSmsReminderNumberNeeded = true;
            return;
          }
        });
      }
    });
  }
  const rainbowAppData = getEventTypeAppData(eventType, "rainbow") || {};

  // Define conditional gates here
  const gates = [
    // Rainbow gate is only added if the event has both a `blockchainId` and a `smartContractAddress`
    rainbowAppData && rainbowAppData.blockchainId && rainbowAppData.smartContractAddress
      ? ("rainbow" as Gate)
      : undefined,
  ];

  return (
    <Gates gates={gates} appData={rainbowAppData} dispatch={gateDispatcher}>
      <Head>
        <title>
          {rescheduleUid
            ? t("booking_reschedule_confirmation", {
                eventTypeTitle: eventType.title,
                profileName: profile.name,
              })
            : t("booking_confirmation", {
                eventTypeTitle: eventType.title,
                profileName: profile.name,
              })}{" "}
          | Cal.com
        </title>
        <link rel="icon" href="/favicon.ico" />
      </Head>
      <BookingPageTagManager eventType={eventType} />
      <CustomBranding lightVal={profile.brandColor} darkVal={profile.darkBrandColor} />
      <main
        className={classNames(
          shouldAlignCentrally ? "mx-auto" : "",
          isEmbed ? "" : "sm:my-24",
          "my-0 max-w-3xl "
        )}>
        <div
          className={classNames(
            "main overflow-hidden",
            isBackgroundTransparent ? "" : "dark:border-1 dark:bg-darkgray-100 bg-white",
            "dark:border-darkgray-300 rounded-md sm:border"
          )}>
          <div className="sm:flex">
            <div className="sm:dark:border-darkgray-300 dark:text-darkgray-600 flex flex-col px-6 pt-6 pb-0 text-gray-600 sm:w-1/2 sm:border-r sm:pb-6">
<<<<<<< HEAD
              <UserAvatars
                profile={profile}
                users={eventType.users}
                showMembers={eventType.schedulingType !== SchedulingType.ROUND_ROBIN}
                size={10}
                truncateAfter={3}
              />
              <h2 className="mt-2 break-words text-sm font-medium text-gray-500 dark:text-gray-300">
                {profile.name}
              </h2>
              <h1 className="font-cal dark:text-darkgray-900 break-words text-2xl text-gray-900 ">
                {eventType.title}
              </h1>
              <div className="mt-4 flex flex-col space-y-3 lg:mt-9">
                {eventType?.description && (
                  <div className="dark:text-darkgray-600 flex text-sm font-medium text-gray-600">
                    <div>
                      <Icon.FiInfo className="dark:text-darkgray-600 mr-[10px] ml-[2px] -mt-1 inline-block h-4 w-4 text-gray-500" />
                    </div>
                    <EventTypeDescriptionSafeHTML eventType={eventType} />
                  </div>
                )}
                {eventType?.requiresConfirmation && (
                  <div className="dark:text-darkgray-600 flex items-center text-sm font-medium text-gray-600">
                    <div>
                      <Icon.FiCheckSquare className="mr-[10px] ml-[2px] -mt-1 inline-block h-4 w-4 " />
                    </div>
                    {t("requires_confirmation")}
                  </div>
                )}
                <p className="dark:text-darkgray-600 text-sm font-medium text-gray-600">
                  <Icon.FiClock className="mr-[10px] -mt-1 ml-[2px] inline-block h-4 w-4" />
                  {eventType.length} {t("minutes")}
                </p>
                {stripeAppData.price > 0 && (
=======
              <BookingDescription isBookingPage profile={profile} eventType={eventType}>
                {eventType.price > 0 && (
>>>>>>> 8583d9b2
                  <p className="text-bookinglight -ml-2 px-2 text-sm ">
                    <Icon.FiCreditCard className="mr-[10px] ml-[2px] -mt-1 inline-block h-4 w-4" />
                    <IntlProvider locale="en">
                      <FormattedNumber
                        value={stripeAppData.price / 100.0}
                        style="currency"
                        currency={stripeAppData.currency.toUpperCase()}
                      />
                    </IntlProvider>
                  </p>
                )}
                {!rescheduleUid && eventType.recurringEvent?.freq && recurringEventCount && (
                  <div className="items-start text-sm font-medium text-gray-600 dark:text-white">
                    <Icon.FiRefreshCw className="mr-[10px] ml-[2px] inline-block h-4 w-4" />
                    <p className="-ml-2 inline-block items-center px-2">
                      {getEveryFreqFor({
                        t,
                        recurringEvent: eventType.recurringEvent,
                        recurringCount: recurringEventCount,
                      })}
                    </p>
                  </div>
                )}
                <div className="text-bookinghighlight flex items-start text-sm">
                  <Icon.FiCalendar className="mr-[10px] ml-[2px] mt-[2px] inline-block h-4 w-4" />
                  <div className="text-sm font-medium">
                    {(rescheduleUid || !eventType.recurringEvent?.freq) &&
                      parseDate(dayjs(date).tz(timeZone()), i18n)}
                    {!rescheduleUid &&
                      eventType.recurringEvent?.freq &&
                      recurringStrings.slice(0, 5).map((aDate, key) => <p key={key}>{aDate}</p>)}
                    {!rescheduleUid && eventType.recurringEvent?.freq && recurringStrings.length > 5 && (
                      <div className="flex">
                        <Tooltip
                          content={recurringStrings.slice(5).map((aDate, key) => (
                            <p key={key}>{aDate}</p>
                          ))}>
                          <p className="dark:text-darkgray-600 text-sm">
                            {t("plus_more", { count: recurringStrings.length - 5 })}
                          </p>
                        </Tooltip>
                      </div>
                    )}
                  </div>
                </div>
                {booking?.startTime && rescheduleUid && (
                  <div>
                    <p className="mt-8 mb-2 text-sm " data-testid="former_time_p">
                      {t("former_time")}
                    </p>
                    <p className="line-through ">
                      <Icon.FiCalendar className="mr-[10px] ml-[2px] -mt-1 inline-block h-4 w-4" />
                      {typeof booking.startTime === "string" && parseDate(dayjs(booking.startTime), i18n)}
                    </p>
                  </div>
                )}
                {!!eventType.seatsPerTimeSlot && (
                  <div className="text-bookinghighlight flex items-start text-sm">
                    <Icon.FiUser className="mr-[10px] ml-[2px] mt-[2px] inline-block h-4 w-4" />
                    <p
                      className={`${
                        booking && booking.attendees.length / eventType.seatsPerTimeSlot >= 0.5
                          ? "text-rose-600"
                          : booking && booking.attendees.length / eventType.seatsPerTimeSlot >= 0.33
                          ? "text-yellow-500"
                          : "text-bookinghighlight"
                      } mb-2 font-medium`}>
                      {booking
                        ? eventType.seatsPerTimeSlot - booking.attendees.length
                        : eventType.seatsPerTimeSlot}{" "}
                      / {eventType.seatsPerTimeSlot} {t("seats_available")}
                    </p>
                  </div>
                )}
              </BookingDescription>
            </div>
            <div className="p-6 sm:w-1/2">
              <Form form={bookingForm} handleSubmit={bookEvent}>
                <div className="mb-4">
                  <label htmlFor="name" className="block text-sm font-medium text-gray-700 dark:text-white">
                    {t("your_name")}
                  </label>
                  <div className="mt-1">
                    <input
                      {...bookingForm.register("name", { required: true })}
                      type="text"
                      name="name"
                      id="name"
                      required
                      className={inputClassName}
                      placeholder={t("example_name")}
                      disabled={disableInput}
                    />
                  </div>
                </div>
                <div className="mb-4">
                  <label htmlFor="email" className="block text-sm font-medium text-gray-700 dark:text-white">
                    {t("email_address")}
                  </label>
                  <div className="mt-1">
                    <EmailInput
                      {...bookingForm.register("email")}
                      required
                      className={classNames(
                        inputClassName,
                        bookingForm.formState.errors.email && "!focus:ring-red-700 !border-red-700"
                      )}
                      placeholder="you@example.com"
                      type="search" // Disables annoying 1password intrusive popup (non-optimal, I know I know...)
                      disabled={disableInput}
                    />
                    {bookingForm.formState.errors.email && (
                      <div className="mt-2 flex items-center text-sm text-red-700 ">
                        <Icon.FiInfo className="mr-2 h-3 w-3" />
                        <p>{t("email_validation_error")}</p>
                      </div>
                    )}
                  </div>
                </div>
                {locations.length > 1 && (
                  <div className="mb-4">
                    <span className="block text-sm font-medium text-gray-700 dark:text-white">
                      {t("location")}
                    </span>
                    {locations.map((location, i) => {
                      const locationString = locationKeyToString(location);
                      // TODO: Right now selectedLocationType isn't send by getSSP. Once that's available defaultChecked should work and show the location in the original booking
                      const defaultChecked = rescheduleUid ? selectedLocationType === location.type : i === 0;
                      if (typeof locationString !== "string") {
                        // It's possible that location app got uninstalled
                        return null;
                      }
                      return (
                        <label key={i} className="block">
                          <input
                            type="radio"
                            disabled={!!disableLocations}
                            className="location dark:bg-darkgray-300 dark:border-darkgray-300 h-4 w-4 border-gray-300 text-black focus:ring-black ltr:mr-2 rtl:ml-2"
                            {...bookingForm.register("locationType", { required: true })}
                            value={location.type}
                            defaultChecked={defaultChecked}
                          />
                          <span className="text-sm ltr:ml-2 rtl:mr-2 dark:text-white">
                            {locationKeyToString(location)}
                          </span>
                        </label>
                      );
                    })}
                  </div>
                )}
                {/* TODO: Change name and id ="phone" to something generic */}
                {AttendeeInput && (
                  <div className="mb-4">
                    <label
                      htmlFor="phone"
                      className="block text-sm font-medium text-gray-700 dark:text-white">
                      {t("phone_number")}
                    </label>
                    <div className="mt-1">
                      <AttendeeInput<BookingFormValues>
                        control={bookingForm.control}
                        name="phone"
                        placeholder={t(selectedLocation?.attendeeInputPlaceholder || "")}
                        id="phone"
                        required
                        disabled={disableInput}
                      />
                    </div>
                    {bookingForm.formState.errors.phone && (
                      <div className="mt-2 flex items-center text-sm text-red-700 ">
                        <Icon.FiInfo className="mr-2 h-3 w-3" />
                        <p>{t("invalid_number")}</p>
                      </div>
                    )}
                  </div>
                )}
                {eventType.customInputs
                  .sort((a, b) => a.id - b.id)
                  .map((input) => (
                    <div className="mb-4" key={input.id}>
                      {input.type !== EventTypeCustomInputType.BOOL && (
                        <label
                          htmlFor={"custom_" + input.id}
                          className="mb-1 block text-sm font-medium text-gray-700 dark:text-white">
                          {input.label}
                        </label>
                      )}
                      {input.type === EventTypeCustomInputType.TEXTLONG && (
                        <textarea
                          {...bookingForm.register(`customInputs.${input.id}`, {
                            required: input.required,
                          })}
                          required={input.required}
                          id={"custom_" + input.id}
                          rows={3}
                          className={inputClassName}
                          placeholder={input.placeholder}
                          disabled={disabledExceptForOwner}
                        />
                      )}
                      {input.type === EventTypeCustomInputType.TEXT && (
                        <input
                          type="text"
                          {...bookingForm.register(`customInputs.${input.id}`, {
                            required: input.required,
                          })}
                          required={input.required}
                          id={"custom_" + input.id}
                          className={inputClassName}
                          placeholder={input.placeholder}
                          disabled={disabledExceptForOwner}
                        />
                      )}
                      {input.type === EventTypeCustomInputType.NUMBER && (
                        <input
                          type="number"
                          {...bookingForm.register(`customInputs.${input.id}`, {
                            required: input.required,
                          })}
                          required={input.required}
                          id={"custom_" + input.id}
                          className={inputClassName}
                          placeholder=""
                          disabled={disabledExceptForOwner}
                        />
                      )}
                      {input.type === EventTypeCustomInputType.BOOL && (
                        <div className="my-6">
                          <div className="flex">
                            <input
                              type="checkbox"
                              {...bookingForm.register(`customInputs.${input.id}`, {
                                required: input.required,
                              })}
                              required={input.required}
                              id={"custom_" + input.id}
                              className="h-4 w-4 rounded border-gray-300 text-black focus:ring-black disabled:bg-gray-200 ltr:mr-2 rtl:ml-2 disabled:dark:text-gray-500"
                              placeholder=""
                              disabled={disabledExceptForOwner}
                            />
                            <label
                              htmlFor={"custom_" + input.id}
                              className="-mt-px block text-sm font-medium text-gray-700 dark:text-white">
                              {input.label}
                            </label>
                          </div>
                        </div>
                      )}
                    </div>
                  ))}
                {!eventType.disableGuests && guestToggle && (
                  <div className="mb-4">
                    <div>
                      <label
                        htmlFor="guests"
                        className="mb-1 block text-sm font-medium text-gray-700 dark:text-white">
                        {t("guests")}
                      </label>
                      {!disableInput && (
                        <Controller
                          control={bookingForm.control}
                          name="guests"
                          render={({ field: { onChange, value } }) => (
                            <ReactMultiEmail
                              className="relative"
                              placeholder={<span className="dark:text-darkgray-600">guest@example.com</span>}
                              emails={value}
                              onChange={onChange}
                              getLabel={(
                                email: string,
                                index: number,
                                removeEmail: (index: number) => void
                              ) => {
                                return (
                                  <div data-tag key={index} className="cursor-pointer">
                                    {email}
                                    {!disableInput && (
                                      <span data-tag-handle onClick={() => removeEmail(index)}>
                                        ×
                                      </span>
                                    )}
                                  </div>
                                );
                              }}
                            />
                          )}
                        />
                      )}
                      {/* Custom code when guest emails should not be editable */}
                      {disableInput && guestListEmails && guestListEmails.length > 0 && (
                        <div data-tag className="react-multi-email">
                          {/* // @TODO: user owners are appearing as guest here when should be only user input */}
                          {guestListEmails.map((email, index) => {
                            return (
                              <div key={index} className="cursor-pointer">
                                <span data-tag>{email}</span>
                              </div>
                            );
                          })}
                        </div>
                      )}
                    </div>
                  </div>
                )}
                {isSmsReminderNumberNeeded && selectedLocationType !== LocationType.Phone && (
                  <div className="mb-4">
                    <label
                      htmlFor="smsReminderNumber"
                      className="block text-sm font-medium text-gray-700 dark:text-white">
                      {t("number_for_sms_reminders")}
                    </label>
                    <div className="mt-1">
                      <PhoneInput<BookingFormValues>
                        control={bookingForm.control}
                        name="smsReminderNumber"
                        placeholder={t("enter_phone_number")}
                        id="smsReminderNumber"
                        required
                      />
                    </div>
                    {bookingForm.formState.errors.smsReminderNumber && (
                      <div className="mt-2 flex items-center text-sm text-red-700 ">
                        <Icon.FiInfo className="mr-2 h-3 w-3" />
                        <p>{t("invalid_number")}</p>
                      </div>
                    )}
                  </div>
                )}
                <div className="mb-4">
                  <label
                    htmlFor="notes"
                    className="mb-1 block text-sm font-medium text-gray-700 dark:text-white">
                    {rescheduleUid ? t("reschedule_optional") : t("additional_notes")}
                  </label>
                  {rescheduleUid ? (
                    <textarea
                      {...bookingForm.register("rescheduleReason")}
                      id="rescheduleReason"
                      name="rescheduleReason"
                      rows={3}
                      className={inputClassName}
                      placeholder={t("reschedule_placeholder")}
                    />
                  ) : (
                    <textarea
                      {...bookingForm.register("notes")}
                      id="notes"
                      name="notes"
                      rows={3}
                      className={inputClassName}
                      placeholder={t("share_additional_notes")}
                      disabled={disabledExceptForOwner}
                    />
                  )}
                </div>

                <div className="flex justify-end space-x-2 rtl:space-x-reverse">
                  {!eventType.disableGuests && !guestToggle && (
                    <Button
                      type="button"
                      color="minimalSecondary"
                      size="icon"
                      tooltip={t("additional_guests")}
                      StartIcon={Icon.FiUserPlus}
                      onClick={() => setGuestToggle(!guestToggle)}
                      className="mr-auto"
                    />
                  )}
                  <Button
                    color="minimal"
                    type="button"
                    onClick={() => router.back()}
                    // We override this for this component only for now - as we don't support darkmode everywhere in the app
                    className="dark:hover:bg-darkgray-200 dark:border-none dark:text-white">
                    {t("cancel")}
                  </Button>
                  <Button
                    type="submit"
                    className="dark:bg-darkmodebrand dark:text-darkmodebrandcontrast dark:hover:border-darkmodebrandcontrast mr-auto dark:border-transparent"
                    data-testid={rescheduleUid ? "confirm-reschedule-button" : "confirm-book-button"}
                    loading={mutation.isLoading || recurringMutation.isLoading}>
                    {rescheduleUid ? t("reschedule") : t("confirm")}
                  </Button>
                </div>
              </Form>
              {(mutation.isError || recurringMutation.isError) && (
                <ErrorMessage error={mutation.error || recurringMutation.error} />
              )}
            </div>
          </div>
        </div>
      </main>
    </Gates>
  );
};

export default BookingPage;

function ErrorMessage({ error }: { error: unknown }) {
  const { t } = useLocale();
  const { query: { rescheduleUid } = {} } = useRouter();

  return (
    <div data-testid="booking-fail" className="mt-2 border-l-4 border-yellow-400 bg-yellow-50 p-4">
      <div className="flex">
        <div className="flex-shrink-0">
          <Icon.FiAlertTriangle className="h-5 w-5 text-yellow-400" aria-hidden="true" />
        </div>
        <div className="ltr:ml-3 rtl:mr-3">
          <p className="text-sm text-yellow-700">
            {rescheduleUid ? t("reschedule_fail") : t("booking_fail")}{" "}
            {error instanceof HttpError || error instanceof Error ? error.message : "Unknown error"}
          </p>
        </div>
      </div>
    </div>
  );
}<|MERGE_RESOLUTION|>--- conflicted
+++ resolved
@@ -457,46 +457,8 @@
           )}>
           <div className="sm:flex">
             <div className="sm:dark:border-darkgray-300 dark:text-darkgray-600 flex flex-col px-6 pt-6 pb-0 text-gray-600 sm:w-1/2 sm:border-r sm:pb-6">
-<<<<<<< HEAD
-              <UserAvatars
-                profile={profile}
-                users={eventType.users}
-                showMembers={eventType.schedulingType !== SchedulingType.ROUND_ROBIN}
-                size={10}
-                truncateAfter={3}
-              />
-              <h2 className="mt-2 break-words text-sm font-medium text-gray-500 dark:text-gray-300">
-                {profile.name}
-              </h2>
-              <h1 className="font-cal dark:text-darkgray-900 break-words text-2xl text-gray-900 ">
-                {eventType.title}
-              </h1>
-              <div className="mt-4 flex flex-col space-y-3 lg:mt-9">
-                {eventType?.description && (
-                  <div className="dark:text-darkgray-600 flex text-sm font-medium text-gray-600">
-                    <div>
-                      <Icon.FiInfo className="dark:text-darkgray-600 mr-[10px] ml-[2px] -mt-1 inline-block h-4 w-4 text-gray-500" />
-                    </div>
-                    <EventTypeDescriptionSafeHTML eventType={eventType} />
-                  </div>
-                )}
-                {eventType?.requiresConfirmation && (
-                  <div className="dark:text-darkgray-600 flex items-center text-sm font-medium text-gray-600">
-                    <div>
-                      <Icon.FiCheckSquare className="mr-[10px] ml-[2px] -mt-1 inline-block h-4 w-4 " />
-                    </div>
-                    {t("requires_confirmation")}
-                  </div>
-                )}
-                <p className="dark:text-darkgray-600 text-sm font-medium text-gray-600">
-                  <Icon.FiClock className="mr-[10px] -mt-1 ml-[2px] inline-block h-4 w-4" />
-                  {eventType.length} {t("minutes")}
-                </p>
+              <BookingDescription isBookingPage profile={profile} eventType={eventType}>
                 {stripeAppData.price > 0 && (
-=======
-              <BookingDescription isBookingPage profile={profile} eventType={eventType}>
-                {eventType.price > 0 && (
->>>>>>> 8583d9b2
                   <p className="text-bookinglight -ml-2 px-2 text-sm ">
                     <Icon.FiCreditCard className="mr-[10px] ml-[2px] -mt-1 inline-block h-4 w-4" />
                     <IntlProvider locale="en">
