--- conflicted
+++ resolved
@@ -265,24 +265,13 @@
         );
       }
 
-<<<<<<< HEAD
-      return router.push({
-        pathname: `/booking/${uid}`,
-        query: {
-          isSuccessBookingPage: true,
-          email: bookingForm.getValues("responses.email"),
-          eventTypeSlug: eventType.slug,
-          tz: timeZone(),
-          seatReferenceUid: "seatReferenceUid" in responseData ? responseData.seatReferenceUid : null,
-          ...(rescheduleUid && booking?.startTime && { formerTime: booking.startTime.toString() }),
-        },
-=======
       const query = {
         isSuccessBookingPage: true,
         email: bookingForm.getValues("responses.email"),
         eventTypeSlug: eventType.slug,
         seatReferenceUid: "seatReferenceUid" in responseData ? responseData.seatReferenceUid : null,
         ...(rescheduleUid && booking?.startTime && { formerTime: booking.startTime.toString() }),
+        tz: timeZone(),
       };
 
       return bookingSuccessRedirect({
@@ -290,7 +279,6 @@
         successRedirectUrl: eventType.successRedirectUrl,
         query,
         bookingUid: uid,
->>>>>>> 636ee7b8
       });
     },
   });
@@ -298,32 +286,19 @@
   const recurringMutation = useMutation(createRecurringBooking, {
     onSuccess: async (responseData = []) => {
       const { uid } = responseData[0] || {};
-<<<<<<< HEAD
-
-      return router.push({
-        pathname: `/booking/${uid}`,
-        query: {
-          isSuccessBookingPage: true,
-          allRemainingBookings: true,
-          email: bookingForm.getValues("responses.email"),
-          eventTypeSlug: eventType.slug,
-          formerTime: booking?.startTime.toString(),
-          tz: timeZone(),
-        },
-=======
       const query = {
         isSuccessBookingPage: true,
         allRemainingBookings: true,
         email: bookingForm.getValues("responses.email"),
         eventTypeSlug: eventType.slug,
         formerTime: booking?.startTime.toString(),
+        tz: timeZone(),
       };
       return bookingSuccessRedirect({
         router,
         successRedirectUrl: eventType.successRedirectUrl,
         query,
         bookingUid: uid,
->>>>>>> 636ee7b8
       });
     },
   });
