--- conflicted
+++ resolved
@@ -489,7 +489,6 @@
                   {t("requires_confirmation")}
                 </div>
               )}
-<<<<<<< HEAD
               <div className="text-bookinghighlight mb-4 flex items-center text-sm">
                 <Icon.FiCalendar className="mr-[10px] ml-[2px] inline-block h-4 w-4" />
                 <div>
@@ -520,23 +519,6 @@
                   <p className="line-through ">
                     <Icon.FiCalendar className="mr-[10px] ml-[2px] -mt-1 inline-block h-4 w-4" />
                     {typeof booking.startTime === "string" && parseDate(dayjs(booking.startTime), i18n)}
-=======
-              <div className="flex flex-col space-y-2">
-                <p className="dark:text-darkgray-600 text-sm font-medium text-gray-600">
-                  <Icon.FiClock className="mr-[10px] -mt-1 ml-[2px] inline-block h-4 w-4" />
-                  {eventType.length} {t("minutes")}
-                </p>
-                {eventType.price > 0 && (
-                  <p className="text-bookinglight -ml-2 px-2 text-sm ">
-                    <Icon.FiCreditCard className="mr-[10px] ml-[2px] -mt-1 inline-block h-4 w-4" />
-                    <IntlProvider locale="en">
-                      <FormattedNumber
-                        value={eventType.price / 100.0}
-                        style="currency"
-                        currency={eventType.currency.toUpperCase()}
-                      />
-                    </IntlProvider>
->>>>>>> 19ae065f
                   </p>
                 )}
                 {!rescheduleUid && eventType.recurringEvent?.freq && recurringEventCount && (
@@ -573,11 +555,6 @@
                     )}
                   </div>
                 </div>
-                {eventTypeDetail.isWeb3Active && eventType.metadata.smartContractAddress && (
-                  <p className="text-bookinglight mb-1 -ml-2 px-2">
-                    {t("requires_ownership_of_a_token") + " " + eventType.metadata.smartContractAddress}
-                  </p>
-                )}
                 {booking?.startTime && rescheduleUid && (
                   <div>
                     <p className="mt-8 mb-2 text-sm " data-testid="former_time_p">
