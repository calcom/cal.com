--- conflicted
+++ resolved
@@ -39,19 +39,6 @@
 import { HttpError } from "@calcom/lib/http-error";
 import { getEveryFreqFor } from "@calcom/lib/recurringStrings";
 import { collectPageParameters, telemetryEventTypes, useTelemetry } from "@calcom/lib/telemetry";
-<<<<<<< HEAD
-import {
-  AddressInput,
-  Button,
-  EmailInput,
-  Form,
-  Group,
-  Icon,
-  PhoneInput,
-  RadioField,
-  Tooltip,
-} from "@calcom/ui";
-=======
 import { AddressInput, Button, EmailInput, Form, PhoneInput, Tooltip, Group, RadioField } from "@calcom/ui";
 import {
   FiAlertTriangle,
@@ -62,7 +49,6 @@
   FiUser,
   FiUserPlus,
 } from "@calcom/ui/components/icon";
->>>>>>> 2d50d09c
 
 import { asStringOrNull } from "@lib/asStringOrNull";
 import { timeZone } from "@lib/clock";
@@ -535,11 +521,7 @@
                 <BookingDescription isBookingPage profile={profile} eventType={eventType}>
                   {stripeAppData.price > 0 && (
                     <p className="text-bookinglight -ml-2 px-2 text-sm ">
-<<<<<<< HEAD
-                      <Icon.FiCreditCard className="ml-[2px] -mt-1 inline-block h-4 w-4 ltr:mr-[10px] rtl:ml-[10px]" />
-=======
                       <FiCreditCard className="ml-[2px] -mt-1 inline-block h-4 w-4 ltr:mr-[10px] rtl:ml-[10px]" />
->>>>>>> 2d50d09c
                       <IntlProvider locale="en">
                         <FormattedNumber
                           value={stripeAppData.price / 100.0}
@@ -551,11 +533,7 @@
                   )}
                   {!rescheduleUid && eventType.recurringEvent?.freq && recurringEventCount && (
                     <div className="items-start text-sm font-medium text-gray-600 dark:text-white">
-<<<<<<< HEAD
-                      <Icon.FiRefreshCw className="ml-[2px] inline-block h-4 w-4 ltr:mr-[10px] rtl:ml-[10px]" />
-=======
                       <FiRefreshCw className="ml-[2px] inline-block h-4 w-4 ltr:mr-[10px] rtl:ml-[10px]" />
->>>>>>> 2d50d09c
                       <p className="-ml-2 inline-block items-center px-2">
                         {getEveryFreqFor({
                           t,
@@ -566,11 +544,7 @@
                     </div>
                   )}
                   <div className="text-bookinghighlight flex items-start text-sm">
-<<<<<<< HEAD
-                    <Icon.FiCalendar className="ml-[2px] mt-[2px] inline-block h-4 w-4 ltr:mr-[10px] rtl:ml-[10px]" />
-=======
                     <FiCalendar className="ml-[2px] mt-[2px] inline-block h-4 w-4 ltr:mr-[10px] rtl:ml-[10px]" />
->>>>>>> 2d50d09c
                     <div className="text-sm font-medium">
                       {(rescheduleUid || !eventType.recurringEvent?.freq) && `${parseDate(date, i18n)}`}
                       {!rescheduleUid &&
@@ -598,22 +572,14 @@
                         {t("former_time")}
                       </p>
                       <p className="line-through ">
-<<<<<<< HEAD
-                        <Icon.FiCalendar className="ml-[2px] -mt-1 inline-block h-4 w-4 ltr:mr-[10px] rtl:ml-[10px]" />
-=======
                         <FiCalendar className="ml-[2px] -mt-1 inline-block h-4 w-4 ltr:mr-[10px] rtl:ml-[10px]" />
->>>>>>> 2d50d09c
                         {typeof booking.startTime === "string" && parseDate(dayjs(booking.startTime), i18n)}
                       </p>
                     </div>
                   )}
                   {!!eventType.seatsPerTimeSlot && (
                     <div className="text-bookinghighlight flex items-start text-sm">
-<<<<<<< HEAD
-                      <Icon.FiUser
-=======
                       <FiUser
->>>>>>> 2d50d09c
                         className={`ml-[2px] mt-[2px] inline-block h-4 w-4 ltr:mr-[10px] rtl:ml-[10px] ${
                           booking && booking.attendees.length / eventType.seatsPerTimeSlot >= 0.5
                             ? "text-rose-600"
@@ -677,11 +643,7 @@
                     />
                     {bookingForm.formState.errors.email && (
                       <div className="mt-2 flex items-center text-sm text-red-700 ">
-<<<<<<< HEAD
-                        <Icon.FiInfo className="h-3 w-3 ltr:mr-2 rtl:ml-2" />
-=======
                         <FiInfo className="h-3 w-3 ltr:mr-2 rtl:ml-2" />
->>>>>>> 2d50d09c
                         <p>{t("email_validation_error")}</p>
                       </div>
                     )}
@@ -774,11 +736,7 @@
                     </div>
                     {bookingForm.formState.errors.phone && (
                       <div className="mt-2 flex items-center text-sm text-red-700 ">
-<<<<<<< HEAD
-                        <Icon.FiInfo className="h-3 w-3 ltr:mr-2 rtl:ml-2" />
-=======
                         <FiInfo className="h-3 w-3 ltr:mr-2 rtl:ml-2" />
->>>>>>> 2d50d09c
                         <p>{t("invalid_number")}</p>
                       </div>
                     )}
@@ -896,11 +854,7 @@
                           />
                           {bookingForm.formState.errors?.customInputs?.[input.id] && (
                             <div className="mt-2 flex items-center text-sm text-red-700 ">
-<<<<<<< HEAD
-                              <Icon.FiInfo className="h-3 w-3 ltr:mr-2 rtl:ml-2" />
-=======
                               <FiInfo className="h-3 w-3 ltr:mr-2 rtl:ml-2" />
->>>>>>> 2d50d09c
                               <p>{t("invalid_number")}</p>
                             </div>
                           )}
@@ -980,11 +934,7 @@
                     </div>
                     {bookingForm.formState.errors.smsReminderNumber && (
                       <div className="mt-2 flex items-center text-sm text-red-700 ">
-<<<<<<< HEAD
-                        <Icon.FiInfo className="h-3 w-3 ltr:mr-2 rtl:ml-2" />
-=======
                         <FiInfo className="h-3 w-3 ltr:mr-2 rtl:ml-2" />
->>>>>>> 2d50d09c
                         <p>{t("invalid_number")}</p>
                       </div>
                     )}
