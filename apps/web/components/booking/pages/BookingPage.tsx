import {
  CalendarIcon,
  ClockIcon,
  CreditCardIcon,
  ExclamationIcon,
  InformationCircleIcon,
  RefreshIcon,
} from "@heroicons/react/solid";
import { zodResolver } from "@hookform/resolvers/zod";
import { EventTypeCustomInputType } from "@prisma/client";
import { useContracts } from "contexts/contractsContext";
import dayjs from "dayjs";
import { useSession } from "next-auth/react";
import dynamic from "next/dynamic";
import Head from "next/head";
import { useRouter } from "next/router";
import { useEffect, useMemo, useState } from "react";
import { Controller, useForm, useWatch } from "react-hook-form";
import { FormattedNumber, IntlProvider } from "react-intl";
import { ReactMultiEmail } from "react-multi-email";
import { useMutation } from "react-query";
<<<<<<< HEAD
import { Frequency as RRuleFrequency } from "rrule";
import { v4 as uuidv4 } from "uuid";
=======
import { z } from "zod";
>>>>>>> eea40c69

import {
  useIsEmbed,
  useEmbedStyles,
  useIsBackgroundTransparent,
  useEmbedType,
  useEmbedNonStylesConfig,
} from "@calcom/embed-core";
import classNames from "@calcom/lib/classNames";
import { useLocale } from "@calcom/lib/hooks/useLocale";
import { HttpError } from "@calcom/lib/http-error";
import { createPaymentLink } from "@calcom/stripe/client";
import { RecurringEvent } from "@calcom/types/Calendar";
import { Button } from "@calcom/ui/Button";
import { Tooltip } from "@calcom/ui/Tooltip";
import { EmailInput, Form } from "@calcom/ui/form/fields";

import { asStringOrNull } from "@lib/asStringOrNull";
import { timeZone } from "@lib/clock";
import { ensureArray } from "@lib/ensureArray";
import useTheme from "@lib/hooks/useTheme";
import { LocationType } from "@lib/location";
import createBooking from "@lib/mutations/bookings/create-booking";
import createRecurringBooking from "@lib/mutations/bookings/create-recurring-booking";
import { parseDate, parseRecurringDates } from "@lib/parseDate";
import slugify from "@lib/slugify";
import { collectPageParameters, telemetryEventTypes, useTelemetry } from "@lib/telemetry";
import { BookingCreateBody } from "@lib/types/booking";

import CustomBranding from "@components/CustomBranding";
import AvatarGroup from "@components/ui/AvatarGroup";
import type PhoneInputType from "@components/ui/form/PhoneInput";

import { BookPageProps } from "../../../pages/[user]/book";
import { TeamBookingPageProps } from "../../../pages/team/[slug]/book";

/** These are like 40kb that not every user needs */
const PhoneInput = dynamic(
  () => import("@components/ui/form/PhoneInput")
) as unknown as typeof PhoneInputType;

type BookingPageProps = BookPageProps | TeamBookingPageProps;

type BookingFormValues = {
  name: string;
  email: string;
  notes?: string;
  locationType?: LocationType;
  guests?: string[];
  phone?: string;
  customInputs?: {
    [key: string]: string;
  };
};

const BookingPage = ({
  eventType,
  booking,
  profile,
  isDynamicGroupBooking,
  recurringEventCount,
  locationLabels,
}: BookingPageProps) => {
  const { t, i18n } = useLocale();
  const isEmbed = useIsEmbed();
  const shouldAlignCentrallyInEmbed = useEmbedNonStylesConfig("align") !== "left";
  const shouldAlignCentrally = !isEmbed || shouldAlignCentrallyInEmbed;
  const router = useRouter();
  const { contracts } = useContracts();
  const { data: session } = useSession();
  const isBackgroundTransparent = useIsBackgroundTransparent();

  useEffect(() => {
    if (eventType.metadata.smartContractAddress) {
      const eventOwner = eventType.users[0];

      if (!contracts[(eventType.metadata.smartContractAddress || null) as number])
        /* @ts-ignore */
        router.replace(`/${eventOwner.username}`);
    }
  }, [contracts, eventType.metadata.smartContractAddress, router]);

  const mutation = useMutation(createBooking, {
    onSuccess: async (responseData: any) => {
      const { attendees, paymentUid } = responseData;
      if (paymentUid) {
        return await router.push(
          createPaymentLink({
            paymentUid,
            date,
            name: attendees[0].name,
            absolute: false,
          })
        );
      }

      const location = (function humanReadableLocation(location) {
        if (!location) {
          return;
        }
        if (location.includes("integration")) {
          return t("web_conferencing_details_to_follow");
        }
        return location;
      })(responseData.location);

      return router.push({
        pathname: "/success",
        query: {
          date,
          type: eventType.id,
          eventSlug: eventType.slug,
          user: profile.slug,
          reschedule: !!rescheduleUid,
          name: attendees[0].name,
          email: attendees[0].email,
          location,
          eventName: profile.eventName || "",
        },
      });
    },
  });

  const recurringMutation = useMutation(createRecurringBooking, {
    onSuccess: async (responseData: any[]) => {
      const { attendees, paymentUid, recurringEventId } = responseData[0];
      if (paymentUid) {
        return await router.push(
          createPaymentLink({
            paymentUid,
            date,
            name: attendees[0].name,
            absolute: false,
          })
        );
      }

      const location = (function humanReadableLocation(location) {
        if (!location) {
          return;
        }
        if (location.includes("integration")) {
          return t("web_conferencing_details_to_follow");
        }
        return location;
      })(responseData[0].location);

      return router.push({
        pathname: "/success",
        query: {
          date,
          type: eventType.id,
          eventSlug: eventType.slug,
          recur: recurringEventId,
          user: profile.slug,
          reschedule: !!rescheduleUid,
          name: attendees[0].name,
          email: attendees[0].email,
          location,
          eventName: profile.eventName || "",
        },
      });
    },
  });

  const rescheduleUid = router.query.rescheduleUid as string;
  const { isReady, Theme } = useTheme(profile.theme);
  const date = asStringOrNull(router.query.date);

  const [guestToggle, setGuestToggle] = useState(booking && booking.attendees.length > 1);

  const eventTypeDetail = { isWeb3Active: false, ...eventType };

  type Location = { type: LocationType; address?: string; link?: string };
  // it would be nice if Prisma at some point in the future allowed for Json<Location>; as of now this is not the case.
  const locations: Location[] = useMemo(
    () => (eventType.locations as Location[]) || [],
    [eventType.locations]
  );

  useEffect(() => {
    if (router.query.guest) {
      setGuestToggle(true);
    }
  }, [router.query.guest]);

  const telemetry = useTelemetry();

  const locationInfo = (type: LocationType) => locations.find((location) => location.type === type);
  const loggedInIsOwner = eventType?.users[0]?.name === session?.user?.name;
  const guestListEmails = !isDynamicGroupBooking
    ? booking?.attendees.slice(1).map((attendee) => attendee.email)
    : [];

  const defaultValues = () => {
    if (!rescheduleUid) {
      return {
        name: loggedInIsOwner ? "" : session?.user?.name || (router.query.name as string) || "",
        email: loggedInIsOwner ? "" : session?.user?.email || (router.query.email as string) || "",
        notes: (router.query.notes as string) || "",
        guests: ensureArray(router.query.guest) as string[],
        customInputs: eventType.customInputs.reduce(
          (customInputs, input) => ({
            ...customInputs,
            [input.id]: router.query[slugify(input.label)],
          }),
          {}
        ),
      };
    }
    if (!booking || !booking.attendees.length) {
      return {};
    }
    const primaryAttendee = booking.attendees[0];
    if (!primaryAttendee) {
      return {};
    }
    return {
      name: primaryAttendee.name || "",
      email: primaryAttendee.email || "",
      guests: guestListEmails,
      notes: booking.description || "",
    };
  };

  const bookingFormSchema = z
    .object({
      name: z.string().min(1),
      email: z.string().email(),
    })
    .passthrough();

  const bookingForm = useForm<BookingFormValues>({
    defaultValues: defaultValues(),
    resolver: zodResolver(bookingFormSchema), // Since this isn't set to strict we only validate the fields in the schema
  });

  const selectedLocation = useWatch({
    control: bookingForm.control,
    name: "locationType",
    defaultValue: ((): LocationType | undefined => {
      if (router.query.location) {
        return router.query.location as LocationType;
      }
      if (locations.length === 1) {
        return locations[0]?.type;
      }
    })(),
  });

  const getLocationValue = (booking: Pick<BookingFormValues, "locationType" | "phone">) => {
    const { locationType } = booking;
    switch (locationType) {
      case LocationType.Phone: {
        return booking.phone || "";
      }
      case LocationType.InPerson: {
        return locationInfo(locationType)?.address || "";
      }
      case LocationType.Link: {
        return locationInfo(locationType)?.link || "";
      }
      // Catches all other location types, such as Google Meet, Zoom etc.
      default:
        return selectedLocation || "";
    }
  };

  // Calculate the booking date(s)
  let recurringStrings: string[] = [],
    recurringDates: Date[] = [];
  if (eventType.recurringEvent && recurringEventCount !== null) {
    [recurringStrings, recurringDates] = parseRecurringDates(
      date,
      i18n,
      eventType.recurringEvent,
      parseInt(recurringEventCount.toString())
    );
  }

  const bookEvent = (booking: BookingFormValues) => {
    telemetry.withJitsu((jitsu) =>
      jitsu.track(
        telemetryEventTypes.bookingConfirmed,
        collectPageParameters("/book", { isTeamBooking: document.URL.includes("team/") })
      )
    );

    // "metadata" is a reserved key to allow for connecting external users without relying on the email address.
    // <...url>&metadata[user_id]=123 will be send as a custom input field as the hidden type.

    // @TODO: move to metadata
    const metadata = Object.keys(router.query)
      .filter((key) => key.startsWith("metadata"))
      .reduce(
        (metadata, key) => ({
          ...metadata,
          [key.substring("metadata[".length, key.length - 1)]: router.query[key],
        }),
        {}
      );

    let web3Details: any;
    if (eventTypeDetail.metadata.smartContractAddress) {
      web3Details = {
        // @ts-ignore
        userWallet: window.web3.currentProvider.selectedAddress,
        userSignature: contracts[(eventTypeDetail.metadata.smartContractAddress || null) as number],
      };
    }

    if (recurringDates) {
      // Identify set of bookings to one intance of recurring event to support batch changes
      const recurringEventId = uuidv4();
      const recurringBookings: BookingCreateBody[] = recurringDates.map((recurringDate) => ({
        ...booking,
        web3Details,
        start: dayjs(recurringDate).format(),
        end: dayjs(recurringDate).add(eventType.length, "minute").format(),
        eventTypeId: eventType.id,
        eventTypeSlug: eventType.slug,
        recurringEventId,
        timeZone: timeZone(),
        language: i18n.language,
        rescheduleUid,
        user: router.query.user,
        location: getLocationValue(
          booking.locationType ? booking : { ...booking, locationType: selectedLocation }
        ),
        metadata,
        customInputs: Object.keys(booking.customInputs || {}).map((inputId) => ({
          label: eventType.customInputs.find((input) => input.id === parseInt(inputId))!.label,
          value: booking.customInputs![inputId],
        })),
      }));
      recurringMutation.mutate(recurringBookings);
    } else {
      mutation.mutate({
        ...booking,
        web3Details,
        start: dayjs(date).format(),
        end: dayjs(date).add(eventType.length, "minute").format(),
        eventTypeId: eventType.id,
        eventTypeSlug: eventType.slug,
        recurringEventId: undefined,
        timeZone: timeZone(),
        language: i18n.language,
        rescheduleUid,
        user: router.query.user,
        location: getLocationValue(
          booking.locationType ? booking : { ...booking, locationType: selectedLocation }
        ),
        metadata,
        customInputs: Object.keys(booking.customInputs || {}).map((inputId) => ({
          label: eventType.customInputs.find((input) => input.id === parseInt(inputId))!.label,
          value: booking.customInputs![inputId],
        })),
      });
    }
  };

  const disableInput = !!rescheduleUid;

  return (
    <div>
      <Theme />
      <Head>
        <title>
          {rescheduleUid
            ? t("booking_reschedule_confirmation", {
                eventTypeTitle: eventType.title,
                profileName: profile.name,
              })
            : t("booking_confirmation", {
                eventTypeTitle: eventType.title,
                profileName: profile.name,
              })}{" "}
          | Cal.com
        </title>
        <link rel="icon" href="/favicon.ico" />
      </Head>
      <CustomBranding lightVal={profile.brandColor} darkVal={profile.darkBrandColor} />
      <main
        className={classNames(
          shouldAlignCentrally ? "mx-auto" : "",
          isEmbed ? "" : "sm:my-24",
          "my-0 max-w-3xl "
        )}>
        {isReady && (
          <div
            className={classNames(
              "main overflow-hidden",
              isEmbed ? "" : "border border-gray-200",
              isBackgroundTransparent ? "" : "dark:border-1 bg-white dark:bg-gray-800",
              "rounded-md sm:border sm:dark:border-gray-600"
            )}>
            <div className="px-4 py-5 sm:flex sm:p-4">
              <div className="sm:w-1/2 sm:border-r sm:dark:border-gray-700">
                <AvatarGroup
                  border="border-2 border-white dark:border-gray-800"
                  size={14}
                  items={[{ image: profile.image || "", alt: profile.name || "" }].concat(
                    eventType.users
                      .filter((user) => user.name !== profile.name)
                      .map((user) => ({
                        image: user.avatar || "",
                        alt: user.name || "",
                      }))
                  )}
                />
                <h2 className="font-cal text-bookinglight mt-2 font-medium dark:text-gray-300">
                  {profile.name}
                </h2>
                <h1 className="text-bookingdark mb-4 text-xl font-semibold dark:text-white">
                  {eventType.title}
                </h1>
                {eventType?.description && (
                  <p className="text-bookinglight mb-2 dark:text-white">
                    <InformationCircleIcon className="mr-[10px] ml-[2px] -mt-1 inline-block h-4 w-4 text-gray-400" />
                    {eventType.description}
                  </p>
                )}
                <p className="text-bookinglight mb-2 dark:text-white">
                  <ClockIcon className="mr-[10px] -mt-1 ml-[2px] inline-block h-4 w-4 text-gray-400" />
                  {eventType.length} {t("minutes")}
                </p>
                {eventType.price > 0 && (
                  <p className="text-bookinglight mb-1 -ml-2 px-2 py-1 dark:text-white">
                    <CreditCardIcon className="mr-[10px] ml-[2px] -mt-1 inline-block h-4 w-4" />
                    <IntlProvider locale="en">
                      <FormattedNumber
                        value={eventType.price / 100.0}
                        style="currency"
                        currency={eventType.currency.toUpperCase()}
                      />
                    </IntlProvider>
                  </p>
                )}
                {eventType.recurringEvent && recurringEventCount && (
                  <div className="mb-3 text-gray-600 dark:text-white">
                    <RefreshIcon className="mr-[10px] -mt-1 ml-[2px] inline-block h-4 w-4 text-gray-400" />
                    <p className="mb-1 -ml-2 inline px-2 py-1">
                      {`${t("every_for_freq", {
                        freq: t(
                          `recurring_${RRuleFrequency[eventType.recurringEvent.freq]
                            .toString()
                            .toLowerCase()}`
                        ),
                      })} ${recurringEventCount} ${t(
                        `recurring_${RRuleFrequency[eventType.recurringEvent.freq].toString().toLowerCase()}`,
                        { count: parseInt(recurringEventCount.toString()) }
                      )}`}
                    </p>
                  </div>
                )}
                <div className="text-bookinghighlight mb-4 flex">
                  <CalendarIcon className="mr-[10px] ml-[2px] inline-block h-4 w-4" />
                  <div className="-mt-1">
                    {!eventType.recurringEvent && parseDate(date, i18n)}
                    {eventType.recurringEvent &&
                      recurringStrings.slice(0, 5).map((aDate, key) => <p key={key}>{aDate}</p>)}
                    {eventType.recurringEvent && recurringStrings.length > 5 && (
                      <div className="flex">
                        <Tooltip
                          content={recurringStrings.slice(5).map((aDate, key) => (
                            <p key={key}>{aDate}</p>
                          ))}>
                          <p className="text-gray-600 dark:text-white">
                            {t("plus_more", { count: recurringStrings.length - 5 })}
                          </p>
                        </Tooltip>
                      </div>
                    )}
                  </div>
                </div>
                {eventTypeDetail.isWeb3Active && eventType.metadata.smartContractAddress && (
                  <p className="text-bookinglight mb-1 -ml-2 px-2 py-1">
                    {t("requires_ownership_of_a_token") + " " + eventType.metadata.smartContractAddress}
                  </p>
                )}
                {booking?.startTime && rescheduleUid && (
                  <div>
                    <p className="mt-8 mb-2 text-gray-600 dark:text-white" data-testid="former_time_p">
                      {t("former_time")}
                    </p>
                    <p className="text-gray-500 line-through dark:text-white">
                      <CalendarIcon className="mr-[10px] ml-[2px] -mt-1 inline-block h-4 w-4 text-gray-400" />
                      {typeof booking.startTime === "string" && parseDate(dayjs(booking.startTime), i18n)}
                    </p>
                  </div>
                )}
              </div>
              <div className="mt-8 sm:w-1/2 sm:pl-8 sm:pr-4">
                <Form form={bookingForm} handleSubmit={bookEvent}>
                  <div className="mb-4">
                    <label htmlFor="name" className="block text-sm font-medium text-gray-700 dark:text-white">
                      {t("your_name")}
                    </label>
                    <div className="mt-1">
                      <input
                        {...bookingForm.register("name", { required: true })}
                        type="text"
                        name="name"
                        id="name"
                        required
                        className={classNames(
                          "focus:border-brand block w-full rounded-sm border-gray-300 shadow-sm focus:ring-black dark:border-gray-900 dark:bg-gray-700 dark:text-white dark:selection:bg-green-500 sm:text-sm",
                          disableInput ? "bg-gray-200 dark:text-gray-500" : ""
                        )}
                        placeholder={t("example_name")}
                        disabled={disableInput}
                      />
                    </div>
                  </div>
                  <div className="mb-4">
                    <label
                      htmlFor="email"
                      className="block text-sm font-medium text-gray-700 dark:text-white">
                      {t("email_address")}
                    </label>
                    <div className="mt-1">
                      <EmailInput
                        {...bookingForm.register("email")}
                        required
                        className={classNames(
                          "focus:border-brand block w-full rounded-sm border-gray-300 shadow-sm focus:ring-black dark:border-gray-900 dark:bg-gray-700 dark:text-white dark:selection:bg-green-500 sm:text-sm",
                          disableInput ? "bg-gray-200 dark:text-gray-500" : ""
                        )}
                        placeholder="you@example.com"
                        type="search" // Disables annoying 1password intrusive popup (non-optimal, I know I know...)
                        disabled={disableInput}
                      />
                    </div>
                  </div>
                  {locations.length > 1 && (
                    <div className="mb-4">
                      <span className="block text-sm font-medium text-gray-700 dark:text-white">
                        {t("location")}
                      </span>
                      {locations.map((location, i) => (
                        <label key={i} className="block">
                          <input
                            type="radio"
                            className="location h-4 w-4 border-gray-300 text-black focus:ring-black ltr:mr-2 rtl:ml-2"
                            {...bookingForm.register("locationType", { required: true })}
                            value={location.type}
                            defaultChecked={selectedLocation === location.type}
                            disabled={disableInput}
                          />
                          <span className="text-sm ltr:ml-2 rtl:mr-2 dark:text-gray-500">
                            {locationLabels[location.type]}
                          </span>
                        </label>
                      ))}
                    </div>
                  )}
                  {selectedLocation === LocationType.Phone && (
                    <div className="mb-4">
                      <label
                        htmlFor="phone"
                        className="block text-sm font-medium text-gray-700 dark:text-white">
                        {t("phone_number")}
                      </label>
                      <div className="mt-1">
                        <PhoneInput<BookingFormValues>
                          control={bookingForm.control}
                          name="phone"
                          placeholder={t("enter_phone_number")}
                          id="phone"
                          required
                          disabled={disableInput}
                        />
                      </div>
                    </div>
                  )}
                  {eventType.customInputs
                    .sort((a, b) => a.id - b.id)
                    .map((input) => (
                      <div className="mb-4" key={input.id}>
                        {input.type !== EventTypeCustomInputType.BOOL && (
                          <label
                            htmlFor={"custom_" + input.id}
                            className="mb-1 block text-sm font-medium text-gray-700 dark:text-white">
                            {input.label}
                          </label>
                        )}
                        {input.type === EventTypeCustomInputType.TEXTLONG && (
                          <textarea
                            {...bookingForm.register(`customInputs.${input.id}`, {
                              required: input.required,
                            })}
                            id={"custom_" + input.id}
                            rows={3}
                            className={classNames(
                              "focus:border-brand block w-full rounded-sm border-gray-300 shadow-sm focus:ring-black dark:border-gray-900 dark:bg-gray-700 dark:text-white dark:selection:bg-green-500 sm:text-sm",
                              disableInput ? "bg-gray-200 dark:text-gray-500" : ""
                            )}
                            placeholder={input.placeholder}
                            disabled={disableInput}
                          />
                        )}
                        {input.type === EventTypeCustomInputType.TEXT && (
                          <input
                            type="text"
                            {...bookingForm.register(`customInputs.${input.id}`, {
                              required: input.required,
                            })}
                            id={"custom_" + input.id}
                            className="focus:border-brand block w-full rounded-sm border-gray-300 shadow-sm focus:ring-black dark:border-gray-900 dark:bg-gray-700 dark:text-white dark:selection:bg-green-500 sm:text-sm"
                            placeholder={input.placeholder}
                            disabled={disableInput}
                          />
                        )}
                        {input.type === EventTypeCustomInputType.NUMBER && (
                          <input
                            type="number"
                            {...bookingForm.register(`customInputs.${input.id}`, {
                              required: input.required,
                            })}
                            id={"custom_" + input.id}
                            className="focus:border-brand block w-full rounded-sm border-gray-300 shadow-sm focus:ring-black dark:border-gray-900 dark:bg-gray-700 dark:text-white dark:selection:bg-green-500 sm:text-sm"
                            placeholder=""
                          />
                        )}
                        {input.type === EventTypeCustomInputType.BOOL && (
                          <div className="flex h-5 items-center">
                            <input
                              type="checkbox"
                              {...bookingForm.register(`customInputs.${input.id}`, {
                                required: input.required,
                              })}
                              id={"custom_" + input.id}
                              className="h-4 w-4 rounded border-gray-300 text-black focus:ring-black ltr:mr-2 rtl:ml-2"
                              placeholder=""
                            />
                            <label
                              htmlFor={"custom_" + input.id}
                              className="mb-1 block text-sm font-medium text-gray-700 dark:text-white">
                              {input.label}
                            </label>
                          </div>
                        )}
                      </div>
                    ))}
                  {!eventType.disableGuests && (
                    <div className="mb-4">
                      {!guestToggle && (
                        <label
                          onClick={() => setGuestToggle(!guestToggle)}
                          htmlFor="guests"
                          className="mb-1 block text-sm font-medium hover:cursor-pointer dark:text-white">
                          {/*<UserAddIcon className="inline-block w-5 h-5 mr-1 -mt-1" />*/}
                          {t("additional_guests")}
                        </label>
                      )}
                      {guestToggle && (
                        <div>
                          <label
                            htmlFor="guests"
                            className="mb-1 block text-sm font-medium text-gray-700 dark:text-white">
                            {t("guests")}
                          </label>
                          {!disableInput && (
                            <Controller
                              control={bookingForm.control}
                              name="guests"
                              render={({ field: { onChange, value } }) => (
                                <ReactMultiEmail
                                  className="relative"
                                  placeholder="guest@example.com"
                                  emails={value}
                                  onChange={onChange}
                                  getLabel={(
                                    email: string,
                                    index: number,
                                    removeEmail: (index: number) => void
                                  ) => {
                                    return (
                                      <div data-tag key={index} className="cursor-pointer">
                                        {email}
                                        {!disableInput && (
                                          <span data-tag-handle onClick={() => removeEmail(index)}>
                                            ×
                                          </span>
                                        )}
                                      </div>
                                    );
                                  }}
                                />
                              )}
                            />
                          )}
                          {/* Custom code when guest emails should not be editable */}
                          {disableInput && guestListEmails && guestListEmails.length > 0 && (
                            <div data-tag className="react-multi-email">
                              {/* // @TODO: user owners are appearing as guest here when should be only user input */}
                              {guestListEmails.map((email, index) => {
                                return (
                                  <div key={index} className="cursor-pointer">
                                    <span data-tag>{email}</span>
                                  </div>
                                );
                              })}
                            </div>
                          )}
                        </div>
                      )}
                    </div>
                  )}
                  <div className="mb-4">
                    <label
                      htmlFor="notes"
                      className="mb-1 block text-sm font-medium text-gray-700 dark:text-white">
                      {t("additional_notes")}
                    </label>
                    <textarea
                      {...bookingForm.register("notes")}
                      id="notes"
                      name="notes"
                      rows={3}
                      className={classNames(
                        "focus:border-brand block w-full rounded-sm border-gray-300 shadow-sm focus:ring-black dark:border-gray-900 dark:bg-gray-700 dark:text-white dark:selection:bg-green-500 sm:text-sm",
                        disableInput ? "bg-gray-200 dark:text-gray-500" : ""
                      )}
                      placeholder={t("share_additional_notes")}
                      disabled={disableInput}
                    />
                  </div>
                  <div className="flex items-start space-x-2 rtl:space-x-reverse">
                    <Button
                      type="submit"
                      data-testid={rescheduleUid ? "confirm-reschedule-button" : "confirm-book-button"}
                      loading={mutation.isLoading}>
                      {rescheduleUid ? t("reschedule") : t("confirm")}
                    </Button>
                    <Button color="secondary" type="button" onClick={() => router.back()}>
                      {t("cancel")}
                    </Button>
                  </div>
                </Form>
                {mutation.isError && (
                  <div
                    data-testid="booking-fail"
                    className="mt-2 border-l-4 border-yellow-400 bg-yellow-50 p-4">
                    <div className="flex">
                      <div className="flex-shrink-0">
                        <ExclamationIcon className="h-5 w-5 text-yellow-400" aria-hidden="true" />
                      </div>
                      <div className="ltr:ml-3 rtl:mr-3">
                        <p className="text-sm text-yellow-700">
                          {rescheduleUid ? t("reschedule_fail") : t("booking_fail")}{" "}
                          {(mutation.error as HttpError)?.message}
                        </p>
                      </div>
                    </div>
                  </div>
                )}
              </div>
            </div>
          </div>
        )}
      </main>
    </div>
  );
};

export default BookingPage;<|MERGE_RESOLUTION|>--- conflicted
+++ resolved
@@ -19,12 +19,9 @@
 import { FormattedNumber, IntlProvider } from "react-intl";
 import { ReactMultiEmail } from "react-multi-email";
 import { useMutation } from "react-query";
-<<<<<<< HEAD
 import { Frequency as RRuleFrequency } from "rrule";
 import { v4 as uuidv4 } from "uuid";
-=======
 import { z } from "zod";
->>>>>>> eea40c69
 
 import {
   useIsEmbed,
