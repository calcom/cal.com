--- conflicted
+++ resolved
@@ -478,10 +478,13 @@
             "dark:border-darkgray-300 rounded-md sm:border"
           )}>
           <div className="sm:flex">
-<<<<<<< HEAD
             {showEventTypeDetails && (
               <div className="sm:dark:border-darkgray-300 dark:text-darkgray-600 flex flex-col px-6 pt-6 pb-0 text-gray-600 sm:w-1/2 sm:border-r sm:pb-6">
-                <BookingDescription isBookingPage profile={profile} eventType={eventType}>
+                <BookingDescription
+                  isBookingPage
+                  profile={profile}
+                  eventType={eventType}
+                  user={userToBeBooked}>
                   {stripeAppData.price > 0 && (
                     <p className="text-bookinglight -ml-2 px-2 text-sm ">
                       <Icon.FiCreditCard className="mr-[10px] ml-[2px] -mt-1 inline-block h-4 w-4" />
@@ -492,65 +495,6 @@
                           currency={stripeAppData.currency.toUpperCase()}
                         />
                       </IntlProvider>
-=======
-            <div className="sm:dark:border-darkgray-300 dark:text-darkgray-600 flex flex-col px-6 pt-6 pb-0 text-gray-600 sm:w-1/2 sm:border-r sm:pb-6">
-              <BookingDescription isBookingPage profile={profile} eventType={eventType} user={userToBeBooked}>
-                {stripeAppData.price > 0 && (
-                  <p className="text-bookinglight -ml-2 px-2 text-sm ">
-                    <Icon.FiCreditCard className="mr-[10px] ml-[2px] -mt-1 inline-block h-4 w-4" />
-                    <IntlProvider locale="en">
-                      <FormattedNumber
-                        value={stripeAppData.price / 100.0}
-                        style="currency"
-                        currency={stripeAppData.currency.toUpperCase()}
-                      />
-                    </IntlProvider>
-                  </p>
-                )}
-                {!rescheduleUid && eventType.recurringEvent?.freq && recurringEventCount && (
-                  <div className="items-start text-sm font-medium text-gray-600 dark:text-white">
-                    <Icon.FiRefreshCw className="mr-[10px] ml-[2px] inline-block h-4 w-4" />
-                    <p className="-ml-2 inline-block items-center px-2">
-                      {getEveryFreqFor({
-                        t,
-                        recurringEvent: eventType.recurringEvent,
-                        recurringCount: recurringEventCount,
-                      })}
-                    </p>
-                  </div>
-                )}
-                <div className="text-bookinghighlight flex items-start text-sm">
-                  <Icon.FiCalendar className="mr-[10px] ml-[2px] mt-[2px] inline-block h-4 w-4" />
-                  <div className="text-sm font-medium">
-                    {(rescheduleUid || !eventType.recurringEvent?.freq) && `${parseDate(date, i18n)}`}
-                    {!rescheduleUid &&
-                      eventType.recurringEvent?.freq &&
-                      recurringStrings.slice(0, 5).map((timeFormatted, key) => {
-                        return <p key={key}>{timeFormatted}</p>;
-                      })}
-                    {!rescheduleUid && eventType.recurringEvent?.freq && recurringStrings.length > 5 && (
-                      <div className="flex">
-                        <Tooltip
-                          content={recurringStrings.slice(5).map((timeFormatted, key) => (
-                            <p key={key}>{timeFormatted}</p>
-                          ))}>
-                          <p className="dark:text-darkgray-600 text-sm">
-                            + {t("plus_more", { count: recurringStrings.length - 5 })}
-                          </p>
-                        </Tooltip>
-                      </div>
-                    )}
-                  </div>
-                </div>
-                {booking?.startTime && rescheduleUid && (
-                  <div>
-                    <p className="mt-8 mb-2 text-sm " data-testid="former_time_p">
-                      {t("former_time")}
-                    </p>
-                    <p className="line-through ">
-                      <Icon.FiCalendar className="mr-[10px] ml-[2px] -mt-1 inline-block h-4 w-4" />
-                      {typeof booking.startTime === "string" && parseDate(dayjs(booking.startTime), i18n)}
->>>>>>> 4f68a777
                     </p>
                   )}
                   {!rescheduleUid && eventType.recurringEvent?.freq && recurringEventCount && (
@@ -768,23 +712,15 @@
                   .sort((a, b) => a.id - b.id)
                   .map((input) => (
                     <div className="mb-4" key={input.id}>
-<<<<<<< HEAD
-                      {input.type !== EventTypeCustomInputType.BOOL && (
-                        <label
-                          htmlFor={"custom_" + input.id}
-                          className={classNames(
-                            "mb-1 block text-sm font-medium text-gray-700 transition-colors dark:text-white",
-                            bookingForm.formState.errors.customInputs?.[input.id] && "!text-red-700"
-                          )}>
-                          {input.label} {input.required && <span className="text-red-700">*</span>}
-                        </label>
-=======
                       {input.type !== EventTypeCustomInputType.BOOL &&
                         input.type !== EventTypeCustomInputType.HIDDEN && (
                           <label
                             htmlFor={"custom_" + input.id}
-                            className="mb-1 block text-sm font-medium text-gray-700 dark:text-white">
-                            {input.label}
+                            className={classNames(
+                              "mb-1 block text-sm font-medium text-gray-700 transition-colors dark:text-white",
+                              bookingForm.formState.errors.customInputs?.[input.id] && "!text-red-700"
+                            )}>
+                            {input.label} {input.required && <span className="text-red-700">*</span>}
                           </label>
                         )}
                       {input.type === EventTypeCustomInputType.HIDDEN && (
@@ -795,7 +731,6 @@
                           })}
                           id={"custom_" + input.id}
                         />
->>>>>>> 4f68a777
                       )}
                       {input.type === EventTypeCustomInputType.TEXTLONG && (
                         <textarea
