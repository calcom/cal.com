import { zodResolver } from "@hookform/resolvers/zod";
import { EventTypeCustomInputType, WorkflowActions } from "@prisma/client";
import { useMutation } from "@tanstack/react-query";
import { isValidPhoneNumber } from "libphonenumber-js";
import { useSession } from "next-auth/react";
import Head from "next/head";
import { useRouter } from "next/router";
import { useEffect, useMemo, useState, useReducer } from "react";
import { Controller, useForm, useWatch } from "react-hook-form";
import { FormattedNumber, IntlProvider } from "react-intl";
import { ReactMultiEmail } from "react-multi-email";
import { v4 as uuidv4 } from "uuid";
import { z } from "zod";

import BookingPageTagManager from "@calcom/app-store/BookingPageTagManager";
import {
  locationKeyToString,
  getEventLocationValue,
  getEventLocationType,
  EventLocationType,
  getHumanReadableLocationValue,
} from "@calcom/app-store/locations";
import { createPaymentLink } from "@calcom/app-store/stripepayment/lib/client";
import { getEventTypeAppData } from "@calcom/app-store/utils";
import { LocationObject, LocationType } from "@calcom/core/location";
import dayjs from "@calcom/dayjs";
import {
  useEmbedNonStylesConfig,
  useIsBackgroundTransparent,
  useIsEmbed,
} from "@calcom/embed-core/embed-iframe";
import CustomBranding from "@calcom/lib/CustomBranding";
import classNames from "@calcom/lib/classNames";
import getStripeAppData from "@calcom/lib/getStripeAppData";
import { useLocale } from "@calcom/lib/hooks/useLocale";
import useTheme from "@calcom/lib/hooks/useTheme";
import { HttpError } from "@calcom/lib/http-error";
import { getEveryFreqFor } from "@calcom/lib/recurringStrings";
import { collectPageParameters, telemetryEventTypes, useTelemetry } from "@calcom/lib/telemetry";
import { Icon } from "@calcom/ui/Icon";
import { Tooltip } from "@calcom/ui/Tooltip";
import { Button } from "@calcom/ui/components";
import AddressInput from "@calcom/ui/form/AddressInputLazy";
import PhoneInput from "@calcom/ui/form/PhoneInputLazy";
import { EmailInput, Form } from "@calcom/ui/form/fields";

import { asStringOrNull } from "@lib/asStringOrNull";
import { timeZone } from "@lib/clock";
import { ensureArray } from "@lib/ensureArray";
import useMeQuery from "@lib/hooks/useMeQuery";
import createBooking from "@lib/mutations/bookings/create-booking";
import createRecurringBooking from "@lib/mutations/bookings/create-recurring-booking";
import { parseDate, parseRecurringDates } from "@lib/parseDate";
import slugify from "@lib/slugify";

import Gates, { Gate, GateState } from "@components/Gates";
import BookingDescription from "@components/booking/BookingDescription";

import { BookPageProps } from "../../../pages/[user]/book";
import { HashLinkPageProps } from "../../../pages/d/[link]/book";
import { TeamBookingPageProps } from "../../../pages/team/[slug]/book";

type BookingPageProps = BookPageProps | TeamBookingPageProps | HashLinkPageProps;

type BookingFormValues = {
  name: string;
  email: string;
  notes?: string;
  locationType?: EventLocationType["type"];
  guests?: string[];
  address?: string;
  attendeeAddress?: string;
  phone?: string;
  hostPhoneNumber?: string; // Maybe come up with a better way to name this to distingish between two types of phone numbers
  customInputs?: {
    [key: string]: string | boolean;
  };
  rescheduleReason?: string;
  smsReminderNumber?: string;
};

const BookingPage = ({
  eventType,
  booking,
  profile,
  isDynamicGroupBooking,
  recurringEventCount,
  hasHashedBookingLink,
  hashedLink,
  ...restProps
}: BookingPageProps) => {
  const { t, i18n } = useLocale();
  // Get user so we can determine 12/24 hour format preferences
  const query = useMeQuery();
  const user = query.data;
  const isEmbed = useIsEmbed(restProps.isEmbed);
  const shouldAlignCentrallyInEmbed = useEmbedNonStylesConfig("align") !== "left";
  const shouldAlignCentrally = !isEmbed || shouldAlignCentrallyInEmbed;
  const router = useRouter();
  const { data: session } = useSession();
  const isBackgroundTransparent = useIsBackgroundTransparent();
  const telemetry = useTelemetry();
  const [gateState, gateDispatcher] = useReducer(
    (state: GateState, newState: Partial<GateState>) => ({
      ...state,
      ...newState,
    }),
    {}
  );
  const stripeAppData = getStripeAppData(eventType);

  useEffect(() => {
    if (top !== window) {
      //page_view will be collected automatically by _middleware.ts
      telemetry.event(
        telemetryEventTypes.embedView,
        collectPageParameters("/book", { isTeamBooking: document.URL.includes("team/") })
      );
    }
    // eslint-disable-next-line react-hooks/exhaustive-deps
  }, []);

  const mutation = useMutation(createBooking, {
    onSuccess: async (responseData) => {
      const { uid, paymentUid } = responseData;
      if (paymentUid) {
        return await router.push(
          createPaymentLink({
            paymentUid,
            date,
            name: bookingForm.getValues("name"),
            email: bookingForm.getValues("email"),
            absolute: false,
          })
        );
      }

      return router.push({
        pathname: "/success",
        query: {
          uid,
          isSuccessBookingPage: true,
          email: bookingForm.getValues("email"),
          eventTypeSlug: eventType.slug,
        },
      });
    },
  });

  const recurringMutation = useMutation(createRecurringBooking, {
    onSuccess: async (responseData = []) => {
      const { uid } = responseData[0] || {};

      return router.push({
        pathname: "/success",
        query: {
          uid,
<<<<<<< HEAD
          allRemainingBookings: true,
=======
          email: bookingForm.getValues("email"),
          eventTypeSlug: eventType.slug,
>>>>>>> 4fef7ba5
        },
      });
    },
  });

  const rescheduleUid = router.query.rescheduleUid as string;
  useTheme(profile.theme);
  const date = asStringOrNull(router.query.date);

  const [guestToggle, setGuestToggle] = useState(booking && booking.attendees.length > 1);
  // it would be nice if Prisma at some point in the future allowed for Json<Location>; as of now this is not the case.
  const locations: LocationObject[] = useMemo(
    () => (eventType.locations as LocationObject[]) || [],
    [eventType.locations]
  );

  useEffect(() => {
    if (router.query.guest) {
      setGuestToggle(true);
    }
  }, [router.query.guest]);

  const loggedInIsOwner = eventType?.users[0]?.id === session?.user?.id;
  const guestListEmails = !isDynamicGroupBooking
    ? booking?.attendees.slice(1).map((attendee) => attendee.email)
    : [];

  // There should only exists one default userData variable for primaryAttendee.
  const defaultUserValues = {
    email: rescheduleUid
      ? booking?.attendees[0].email
      : router.query.email
      ? (router.query.email as string)
      : "",
    name: rescheduleUid ? booking?.attendees[0].name : router.query.name ? (router.query.name as string) : "",
  };

  const defaultValues = () => {
    if (!rescheduleUid) {
      return {
        name: defaultUserValues.name || (!loggedInIsOwner && session?.user?.name) || "",
        email: defaultUserValues.email || (!loggedInIsOwner && session?.user?.email) || "",
        notes: (router.query.notes as string) || "",
        guests: ensureArray(router.query.guest) as string[],
        customInputs: eventType.customInputs.reduce(
          (customInputs, input) => ({
            ...customInputs,
            [input.id]: router.query[slugify(input.label)],
          }),
          {}
        ),
      };
    }
    if (!booking || !booking.attendees.length) {
      return {};
    }
    const primaryAttendee = booking.attendees[0];
    if (!primaryAttendee) {
      return {};
    }

    const customInputType = booking.customInputs;
    return {
      name: defaultUserValues.name,
      email: defaultUserValues.email || "",
      guests: guestListEmails,
      notes: booking.description || "",
      rescheduleReason: "",
      smsReminderNumber: booking.smsReminderNumber || undefined,
      customInputs: eventType.customInputs.reduce(
        (customInputs, input) => ({
          ...customInputs,
          [input.id]: booking.customInputs
            ? booking.customInputs[input.label as keyof typeof customInputType]
            : "",
        }),
        {}
      ),
    };
  };

  const bookingFormSchema = z
    .object({
      name: z.string().min(1),
      email: z.string().email(),
      phone: z
        .string()
        .refine((val) => isValidPhoneNumber(val))
        .optional()
        .nullable(),
      attendeeAddress: z.string().optional().nullable(),
      smsReminderNumber: z
        .string()
        .refine((val) => isValidPhoneNumber(val))
        .optional()
        .nullable(),
    })
    .passthrough();

  const bookingForm = useForm<BookingFormValues>({
    defaultValues: defaultValues(),
    resolver: zodResolver(bookingFormSchema), // Since this isn't set to strict we only validate the fields in the schema
  });

  const selectedLocationType = useWatch({
    control: bookingForm.control,
    name: "locationType",
    defaultValue: ((): EventLocationType["type"] | undefined => {
      if (router.query.location) {
        return router.query.location as EventLocationType["type"];
      }
      if (locations.length === 1) {
        return locations[0]?.type;
      }
    })(),
  });

  const selectedLocation = getEventLocationType(selectedLocationType);
  const AttendeeInput =
    selectedLocation?.attendeeInputType === "phone"
      ? PhoneInput
      : selectedLocation?.attendeeInputType === "attendeeAddress"
      ? AddressInput
      : null;

  // Calculate the booking date(s)
  let recurringStrings: string[] = [],
    recurringDates: Date[] = [];
  if (eventType.recurringEvent?.freq && recurringEventCount !== null) {
    [recurringStrings, recurringDates] = parseRecurringDates(
      {
        startDate: date,
        timeZone: timeZone(),
        recurringEvent: eventType.recurringEvent,
        recurringCount: parseInt(recurringEventCount.toString()),
      },
      i18n
    );
  }

  const bookEvent = (booking: BookingFormValues) => {
    telemetry.event(
      top !== window ? telemetryEventTypes.embedBookingConfirmed : telemetryEventTypes.bookingConfirmed,
      { isTeamBooking: document.URL.includes("team/") }
    );
    // "metadata" is a reserved key to allow for connecting external users without relying on the email address.
    // <...url>&metadata[user_id]=123 will be send as a custom input field as the hidden type.

    // @TODO: move to metadata
    const metadata = Object.keys(router.query)
      .filter((key) => key.startsWith("metadata"))
      .reduce(
        (metadata, key) => ({
          ...metadata,
          [key.substring("metadata[".length, key.length - 1)]: router.query[key],
        }),
        {}
      );

    if (recurringDates.length) {
      // Identify set of bookings to one intance of recurring event to support batch changes
      const recurringEventId = uuidv4();
      const recurringBookings = recurringDates.map((recurringDate) => ({
        ...booking,
        start: dayjs(recurringDate).format(),
        end: dayjs(recurringDate).add(eventType.length, "minute").format(),
        eventTypeId: eventType.id,
        eventTypeSlug: eventType.slug,
        recurringEventId,
        // Added to track down the number of actual occurrences selected by the user
        recurringCount: recurringDates.length,
        timeZone: timeZone(),
        language: i18n.language,
        rescheduleUid,
        user: router.query.user,
        location: getEventLocationValue(locations, {
          type: booking.locationType ? booking.locationType : selectedLocationType || "",
          phone: booking.phone,
          attendeeAddress: booking.attendeeAddress,
        }),
        metadata,
        customInputs: Object.keys(booking.customInputs || {}).map((inputId) => ({
          label: eventType.customInputs.find((input) => input.id === parseInt(inputId))?.label || "",
          value: booking.customInputs && inputId in booking.customInputs ? booking.customInputs[inputId] : "",
        })),
        hasHashedBookingLink,
        hashedLink,
        smsReminderNumber:
          selectedLocationType === LocationType.Phone
            ? booking.phone
            : booking.smsReminderNumber || undefined,
        ethSignature: gateState.rainbowToken,
      }));
      recurringMutation.mutate(recurringBookings);
    } else {
      mutation.mutate({
        ...booking,
        start: dayjs(date).format(),
        end: dayjs(date).add(eventType.length, "minute").format(),
        eventTypeId: eventType.id,
        eventTypeSlug: eventType.slug,
        timeZone: timeZone(),
        language: i18n.language,
        rescheduleUid,
        bookingUid: router.query.bookingUid as string,
        user: router.query.user,
        location: getEventLocationValue(locations, {
          type: (booking.locationType ? booking.locationType : selectedLocationType) || "",
          phone: booking.phone,
          attendeeAddress: booking.attendeeAddress,
        }),
        metadata,
        customInputs: Object.keys(booking.customInputs || {}).map((inputId) => ({
          label: eventType.customInputs.find((input) => input.id === parseInt(inputId))?.label || "",
          value: booking.customInputs && inputId in booking.customInputs ? booking.customInputs[inputId] : "",
        })),
        hasHashedBookingLink,
        hashedLink,
        smsReminderNumber:
          selectedLocationType === LocationType.Phone
            ? booking.phone
            : booking.smsReminderNumber || undefined,
        ethSignature: gateState.rainbowToken,
      });
    }
  };

  // Should be disabled when rescheduleUid is present and data was found in defaultUserValues name/email fields.
  const disableInput = !!rescheduleUid && !!defaultUserValues.email && !!defaultUserValues.name;
  const disableLocations = !!rescheduleUid;
  const disabledExceptForOwner = disableInput && !loggedInIsOwner;
  const inputClassName =
    "dark:placeholder:text-darkgray-600 focus:border-brand dark:border-darkgray-300 dark:text-darkgray-900 block w-full rounded-md border-gray-300 text-sm focus:ring-black disabled:bg-gray-200 disabled:hover:cursor-not-allowed dark:bg-transparent dark:selection:bg-green-500 disabled:dark:text-gray-500";

  let isSmsReminderNumberNeeded = false;
  let isSmsReminderNumberRequired = false;

  if (eventType.workflows.length > 0) {
    eventType.workflows.forEach((workflowReference) => {
      if (workflowReference.workflow.steps.length > 0) {
        workflowReference.workflow.steps.forEach((step) => {
          if (step.action === WorkflowActions.SMS_ATTENDEE) {
            isSmsReminderNumberNeeded = true;
            isSmsReminderNumberRequired = step.numberRequired || false;
            return;
          }
        });
      }
    });
  }
  const rainbowAppData = getEventTypeAppData(eventType, "rainbow") || {};

  // Define conditional gates here
  const gates = [
    // Rainbow gate is only added if the event has both a `blockchainId` and a `smartContractAddress`
    rainbowAppData && rainbowAppData.blockchainId && rainbowAppData.smartContractAddress
      ? ("rainbow" as Gate)
      : undefined,
  ];

  return (
    <Gates gates={gates} appData={rainbowAppData} dispatch={gateDispatcher}>
      <Head>
        <title>
          {rescheduleUid
            ? t("booking_reschedule_confirmation", {
                eventTypeTitle: eventType.title,
                profileName: profile.name,
              })
            : t("booking_confirmation", {
                eventTypeTitle: eventType.title,
                profileName: profile.name,
              })}{" "}
          | Cal.com
        </title>
        <link rel="icon" href="/favicon.ico" />
      </Head>
      <BookingPageTagManager eventType={eventType} />
      <CustomBranding lightVal={profile.brandColor} darkVal={profile.darkBrandColor} />
      <main
        className={classNames(
          shouldAlignCentrally ? "mx-auto" : "",
          isEmbed ? "" : "sm:my-24",
          "my-0 max-w-3xl "
        )}>
        <div
          className={classNames(
            "main overflow-hidden",
            isBackgroundTransparent ? "" : "dark:border-1 dark:bg-darkgray-100 bg-white",
            "dark:border-darkgray-300 rounded-md sm:border"
          )}>
          <div className="sm:flex">
            <div className="sm:dark:border-darkgray-300 dark:text-darkgray-600 flex flex-col px-6 pt-6 pb-0 text-gray-600 sm:w-1/2 sm:border-r sm:pb-6">
              <BookingDescription isBookingPage profile={profile} eventType={eventType}>
                {stripeAppData.price > 0 && (
                  <p className="text-bookinglight -ml-2 px-2 text-sm ">
                    <Icon.FiCreditCard className="mr-[10px] ml-[2px] -mt-1 inline-block h-4 w-4" />
                    <IntlProvider locale="en">
                      <FormattedNumber
                        value={stripeAppData.price / 100.0}
                        style="currency"
                        currency={stripeAppData.currency.toUpperCase()}
                      />
                    </IntlProvider>
                  </p>
                )}
                {!rescheduleUid && eventType.recurringEvent?.freq && recurringEventCount && (
                  <div className="items-start text-sm font-medium text-gray-600 dark:text-white">
                    <Icon.FiRefreshCw className="mr-[10px] ml-[2px] inline-block h-4 w-4" />
                    <p className="-ml-2 inline-block items-center px-2">
                      {getEveryFreqFor({
                        t,
                        recurringEvent: eventType.recurringEvent,
                        recurringCount: recurringEventCount,
                      })}
                    </p>
                  </div>
                )}
                <div className="text-bookinghighlight flex items-start text-sm">
                  <Icon.FiCalendar className="mr-[10px] ml-[2px] mt-[2px] inline-block h-4 w-4" />
                  <div className="text-sm font-medium">
                    {(rescheduleUid || !eventType.recurringEvent?.freq) && `${parseDate(date, i18n)}`}
                    {!rescheduleUid &&
                      eventType.recurringEvent?.freq &&
                      recurringStrings.slice(0, 5).map((timeFormatted, key) => {
                        return <p key={key}>{timeFormatted}</p>;
                      })}
                    {!rescheduleUid && eventType.recurringEvent?.freq && recurringStrings.length > 5 && (
                      <div className="flex">
                        <Tooltip
                          content={recurringStrings.slice(5).map((timeFormatted, key) => (
                            <p key={key}>{timeFormatted}</p>
                          ))}>
                          <p className="dark:text-darkgray-600 text-sm">
                            + {t("plus_more", { count: recurringStrings.length - 5 })}
                          </p>
                        </Tooltip>
                      </div>
                    )}
                  </div>
                </div>
                {booking?.startTime && rescheduleUid && (
                  <div>
                    <p className="mt-8 mb-2 text-sm " data-testid="former_time_p">
                      {t("former_time")}
                    </p>
                    <p className="line-through ">
                      <Icon.FiCalendar className="mr-[10px] ml-[2px] -mt-1 inline-block h-4 w-4" />
                      {typeof booking.startTime === "string" && parseDate(dayjs(booking.startTime), i18n)}
                    </p>
                  </div>
                )}
                {!!eventType.seatsPerTimeSlot && (
                  <div className="text-bookinghighlight flex items-start text-sm">
                    <Icon.FiUser
                      className={`mr-[10px] ml-[2px] mt-[2px] inline-block h-4 w-4 ${
                        booking && booking.attendees.length / eventType.seatsPerTimeSlot >= 0.5
                          ? "text-rose-600"
                          : booking && booking.attendees.length / eventType.seatsPerTimeSlot >= 0.33
                          ? "text-yellow-500"
                          : "text-bookinghighlight"
                      }`}
                    />
                    <p
                      className={`${
                        booking && booking.attendees.length / eventType.seatsPerTimeSlot >= 0.5
                          ? "text-rose-600"
                          : booking && booking.attendees.length / eventType.seatsPerTimeSlot >= 0.33
                          ? "text-yellow-500"
                          : "text-bookinghighlight"
                      } mb-2 font-medium`}>
                      {booking
                        ? eventType.seatsPerTimeSlot - booking.attendees.length
                        : eventType.seatsPerTimeSlot}{" "}
                      / {eventType.seatsPerTimeSlot} {t("seats_available")}
                    </p>
                  </div>
                )}
              </BookingDescription>
            </div>
            <div className="p-6 sm:w-1/2">
              <Form form={bookingForm} handleSubmit={bookEvent}>
                <div className="mb-4">
                  <label htmlFor="name" className="block text-sm font-medium text-gray-700 dark:text-white">
                    {t("your_name")}
                  </label>
                  <div className="mt-1">
                    <input
                      {...bookingForm.register("name", { required: true })}
                      type="text"
                      name="name"
                      id="name"
                      required
                      className={inputClassName}
                      placeholder={t("example_name")}
                      disabled={disableInput}
                    />
                  </div>
                </div>
                <div className="mb-4">
                  <label htmlFor="email" className="block text-sm font-medium text-gray-700 dark:text-white">
                    {t("email_address")}
                  </label>
                  <div className="mt-1">
                    <EmailInput
                      {...bookingForm.register("email")}
                      required
                      className={classNames(
                        inputClassName,
                        bookingForm.formState.errors.email && "!focus:ring-red-700 !border-red-700"
                      )}
                      placeholder="you@example.com"
                      type="search" // Disables annoying 1password intrusive popup (non-optimal, I know I know...)
                      disabled={disableInput}
                    />
                    {bookingForm.formState.errors.email && (
                      <div className="mt-2 flex items-center text-sm text-red-700 ">
                        <Icon.FiInfo className="mr-2 h-3 w-3" />
                        <p>{t("email_validation_error")}</p>
                      </div>
                    )}
                  </div>
                </div>
                <>
                  {rescheduleUid ? (
                    <div className="mb-4">
                      <span className="block text-sm font-medium text-gray-700 dark:text-white">
                        {t("location")}
                      </span>
                      <p className="mt-1 text-sm text-gray-500">
                        {getHumanReadableLocationValue(booking?.location, t)}
                      </p>
                    </div>
                  ) : (
                    locations.length > 1 && (
                      <div className="mb-4">
                        <span className="block text-sm font-medium text-gray-700 dark:text-white">
                          {t("location")}
                        </span>
                        {locations.map((location, i) => {
                          const locationString = locationKeyToString(location);
                          if (!selectedLocationType) {
                            bookingForm.setValue("locationType", locations[0].type);
                          }
                          if (typeof locationString !== "string") {
                            // It's possible that location app got uninstalled
                            return null;
                          }
                          return (
                            <label key={i} className="block">
                              <input
                                type="radio"
                                disabled={!!disableLocations}
                                className="location dark:bg-darkgray-300 dark:border-darkgray-300 h-4 w-4 border-gray-300 text-black focus:ring-black ltr:mr-2 rtl:ml-2"
                                {...bookingForm.register("locationType", { required: true })}
                                value={location.type}
                                defaultChecked={i === 0}
                              />
                              <span className="text-sm ltr:ml-2 rtl:mr-2 dark:text-white">
                                {locationKeyToString(location)}
                              </span>
                            </label>
                          );
                        })}
                      </div>
                    )
                  )}
                </>
                {/* TODO: Change name and id ="phone" to something generic */}
                {AttendeeInput && (
                  <div className="mb-4">
                    <label
                      htmlFor={
                        selectedLocationType === LocationType.Phone
                          ? "phone"
                          : selectedLocationType === LocationType.AttendeeInPerson
                          ? "attendeeAddress"
                          : ""
                      }
                      className="block text-sm font-medium text-gray-700 dark:text-white">
                      {selectedLocationType === LocationType.Phone
                        ? t("phone_number")
                        : selectedLocationType === LocationType.AttendeeInPerson
                        ? t("Address")
                        : ""}
                    </label>
                    <div className="mt-1">
                      <AttendeeInput<BookingFormValues>
                        control={bookingForm.control}
                        bookingForm={bookingForm}
                        name={
                          selectedLocationType === LocationType.Phone
                            ? "phone"
                            : selectedLocationType === LocationType.AttendeeInPerson
                            ? "attendeeAddress"
                            : ""
                        }
                        placeholder={t(selectedLocation?.attendeeInputPlaceholder || "")}
                        id={
                          selectedLocationType === LocationType.Phone
                            ? "phone"
                            : selectedLocationType === LocationType.AttendeeInPerson
                            ? "attendeeAddress"
                            : ""
                        }
                        required
                        disabled={disableInput}
                      />
                    </div>
                    {bookingForm.formState.errors.phone && (
                      <div className="mt-2 flex items-center text-sm text-red-700 ">
                        <Icon.FiInfo className="mr-2 h-3 w-3" />
                        <p>{t("invalid_number")}</p>
                      </div>
                    )}
                  </div>
                )}
                {eventType.customInputs
                  .sort((a, b) => a.id - b.id)
                  .map((input) => (
                    <div className="mb-4" key={input.id}>
                      {input.type !== EventTypeCustomInputType.BOOL && (
                        <label
                          htmlFor={"custom_" + input.id}
                          className="mb-1 block text-sm font-medium text-gray-700 dark:text-white">
                          {input.label}
                        </label>
                      )}
                      {input.type === EventTypeCustomInputType.TEXTLONG && (
                        <textarea
                          {...bookingForm.register(`customInputs.${input.id}`, {
                            required: input.required,
                          })}
                          required={input.required}
                          id={"custom_" + input.id}
                          rows={3}
                          className={inputClassName}
                          placeholder={input.placeholder}
                          disabled={disabledExceptForOwner}
                        />
                      )}
                      {input.type === EventTypeCustomInputType.TEXT && (
                        <input
                          type="text"
                          {...bookingForm.register(`customInputs.${input.id}`, {
                            required: input.required,
                          })}
                          required={input.required}
                          id={"custom_" + input.id}
                          className={inputClassName}
                          placeholder={input.placeholder}
                          disabled={disabledExceptForOwner}
                        />
                      )}
                      {input.type === EventTypeCustomInputType.NUMBER && (
                        <input
                          type="number"
                          {...bookingForm.register(`customInputs.${input.id}`, {
                            required: input.required,
                          })}
                          required={input.required}
                          id={"custom_" + input.id}
                          className={inputClassName}
                          placeholder=""
                          disabled={disabledExceptForOwner}
                        />
                      )}
                      {input.type === EventTypeCustomInputType.BOOL && (
                        <div className="my-6">
                          <div className="flex">
                            <input
                              type="checkbox"
                              {...bookingForm.register(`customInputs.${input.id}`, {
                                required: input.required,
                              })}
                              required={input.required}
                              id={"custom_" + input.id}
                              className="h-4 w-4 rounded border-gray-300 text-black focus:ring-black disabled:bg-gray-200 ltr:mr-2 rtl:ml-2 disabled:dark:text-gray-500"
                              placeholder=""
                              disabled={disabledExceptForOwner}
                            />
                            <label
                              htmlFor={"custom_" + input.id}
                              className="-mt-px block text-sm font-medium text-gray-700 dark:text-white">
                              {input.label}
                            </label>
                          </div>
                        </div>
                      )}
                    </div>
                  ))}
                {!eventType.disableGuests && guestToggle && (
                  <div className="mb-4">
                    <div>
                      <label
                        htmlFor="guests"
                        className="mb-1 block text-sm font-medium text-gray-700 dark:text-white">
                        {t("guests")}
                      </label>
                      {!disableInput && (
                        <Controller
                          control={bookingForm.control}
                          name="guests"
                          render={({ field: { onChange, value } }) => (
                            <ReactMultiEmail
                              className="relative"
                              placeholder={<span className="dark:text-darkgray-600">guest@example.com</span>}
                              emails={value}
                              onChange={onChange}
                              getLabel={(
                                email: string,
                                index: number,
                                removeEmail: (index: number) => void
                              ) => {
                                return (
                                  <div data-tag key={index} className="cursor-pointer">
                                    {email}
                                    {!disableInput && (
                                      <span data-tag-handle onClick={() => removeEmail(index)}>
                                        ×
                                      </span>
                                    )}
                                  </div>
                                );
                              }}
                            />
                          )}
                        />
                      )}
                      {/* Custom code when guest emails should not be editable */}
                      {disableInput && guestListEmails && guestListEmails.length > 0 && (
                        <div data-tag className="react-multi-email">
                          {/* // @TODO: user owners are appearing as guest here when should be only user input */}
                          {guestListEmails.map((email, index) => {
                            return (
                              <div key={index} className="cursor-pointer">
                                <span data-tag>{email}</span>
                              </div>
                            );
                          })}
                        </div>
                      )}
                    </div>
                  </div>
                )}
                {isSmsReminderNumberNeeded && selectedLocationType !== LocationType.Phone && (
                  <div className="mb-4">
                    <label
                      htmlFor="smsReminderNumber"
                      className="block text-sm font-medium text-gray-700 dark:text-white">
                      {t("number_sms_notifications")}
                    </label>
                    <div className="mt-1">
                      <PhoneInput<BookingFormValues>
                        control={bookingForm.control}
                        name="smsReminderNumber"
                        placeholder={t("enter_phone_number")}
                        id="smsReminderNumber"
                        required={isSmsReminderNumberRequired}
                      />
                    </div>
                    {bookingForm.formState.errors.smsReminderNumber && (
                      <div className="mt-2 flex items-center text-sm text-red-700 ">
                        <Icon.FiInfo className="mr-2 h-3 w-3" />
                        <p>{t("invalid_number")}</p>
                      </div>
                    )}
                  </div>
                )}
                <div className="mb-4">
                  <label
                    htmlFor="notes"
                    className="mb-1 block text-sm font-medium text-gray-700 dark:text-white">
                    {rescheduleUid ? t("reschedule_optional") : t("additional_notes")}
                  </label>
                  {rescheduleUid ? (
                    <textarea
                      {...bookingForm.register("rescheduleReason")}
                      id="rescheduleReason"
                      name="rescheduleReason"
                      rows={3}
                      className={inputClassName}
                      placeholder={t("reschedule_placeholder")}
                    />
                  ) : (
                    <textarea
                      {...bookingForm.register("notes")}
                      required={!!eventType.metadata.additionalNotesRequired}
                      id="notes"
                      name="notes"
                      rows={3}
                      className={inputClassName}
                      placeholder={t("share_additional_notes")}
                      disabled={disabledExceptForOwner}
                    />
                  )}
                </div>

                <div className="flex justify-end space-x-2 rtl:space-x-reverse">
                  {!eventType.disableGuests && !guestToggle && (
                    <Button
                      type="button"
                      color="minimalSecondary"
                      size="icon"
                      tooltip={t("additional_guests")}
                      StartIcon={Icon.FiUserPlus}
                      onClick={() => setGuestToggle(!guestToggle)}
                      className="mr-auto"
                    />
                  )}
                  <Button
                    color="minimal"
                    type="button"
                    onClick={() => router.back()}
                    // We override this for this component only for now - as we don't support darkmode everywhere in the app
                    className="dark:hover:bg-darkgray-200 dark:border-none dark:text-white">
                    {t("cancel")}
                  </Button>
                  <Button
                    type="submit"
                    className="dark:bg-darkmodebrand dark:text-darkmodebrandcontrast dark:hover:border-darkmodebrandcontrast mr-auto dark:border-transparent"
                    data-testid={rescheduleUid ? "confirm-reschedule-button" : "confirm-book-button"}
                    loading={mutation.isLoading || recurringMutation.isLoading}>
                    {rescheduleUid ? t("reschedule") : t("confirm")}
                  </Button>
                </div>
              </Form>
              {(mutation.isError || recurringMutation.isError) && (
                <ErrorMessage error={mutation.error || recurringMutation.error} />
              )}
            </div>
          </div>
        </div>
      </main>
    </Gates>
  );
};

export default BookingPage;

function ErrorMessage({ error }: { error: unknown }) {
  const { t } = useLocale();
  const { query: { rescheduleUid } = {} } = useRouter();

  return (
    <div data-testid="booking-fail" className="mt-2 border-l-4 border-yellow-400 bg-yellow-50 p-4">
      <div className="flex">
        <div className="flex-shrink-0">
          <Icon.FiAlertTriangle className="h-5 w-5 text-yellow-400" aria-hidden="true" />
        </div>
        <div className="ltr:ml-3 rtl:mr-3">
          <p className="text-sm text-yellow-700">
            {rescheduleUid ? t("reschedule_fail") : t("booking_fail")}{" "}
            {error instanceof HttpError || error instanceof Error ? error.message : "Unknown error"}
          </p>
        </div>
      </div>
    </div>
  );
}<|MERGE_RESOLUTION|>--- conflicted
+++ resolved
@@ -155,12 +155,9 @@
         pathname: "/success",
         query: {
           uid,
-<<<<<<< HEAD
           allRemainingBookings: true,
-=======
           email: bookingForm.getValues("email"),
           eventTypeSlug: eventType.slug,
->>>>>>> 4fef7ba5
         },
       });
     },
