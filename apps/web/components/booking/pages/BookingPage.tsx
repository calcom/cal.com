--- conflicted
+++ resolved
@@ -3,14 +3,9 @@
 import { useSession } from "next-auth/react";
 import dynamic from "next/dynamic";
 import Head from "next/head";
-<<<<<<< HEAD
 import { useSearchParams } from "next/navigation";
 import { useRouter } from "next/navigation";
 import { useEffect, useMemo, useReducer, useState } from "react";
-=======
-import { useRouter } from "next/router";
-import { useEffect, useMemo, useState } from "react";
->>>>>>> b5fd33d6
 import { useForm, useFormContext } from "react-hook-form";
 import { v4 as uuidv4 } from "uuid";
 import { z } from "zod";
@@ -502,12 +497,7 @@
         metadata,
         hasHashedBookingLink,
         hashedLink,
-<<<<<<< HEAD
-        ethSignature: gateState.rainbowToken,
         seatReferenceUid: searchParams?.get("seatReferenceUid") as string,
-=======
-        seatReferenceUid: router.query.seatReferenceUid as string,
->>>>>>> b5fd33d6
       });
     }
   };
