--- conflicted
+++ resolved
@@ -38,33 +38,8 @@
 import { HttpError } from "@calcom/lib/http-error";
 import { getEveryFreqFor } from "@calcom/lib/recurringStrings";
 import { collectPageParameters, telemetryEventTypes, useTelemetry } from "@calcom/lib/telemetry";
-<<<<<<< HEAD
-import { trpc } from "@calcom/trpc/react";
-import {
-  AddressInput,
-  Button,
-  EmailField,
-  EmailInput,
-  Form,
-  Group,
-  PhoneInput,
-  RadioField,
-  Tooltip,
-} from "@calcom/ui";
-import {
-  FiUserPlus,
-  FiCalendar,
-  FiX,
-  FiInfo,
-  FiCreditCard,
-  FiRefreshCw,
-  FiUser,
-  FiAlertTriangle,
-} from "@calcom/ui/components/icon";
-=======
 import { Button, Form, Tooltip } from "@calcom/ui";
 import { FiAlertTriangle, FiCalendar, FiRefreshCw, FiUser } from "@calcom/ui/components/icon";
->>>>>>> 295748ad
 
 import { asStringOrNull } from "@lib/asStringOrNull";
 import { timeZone } from "@lib/clock";
@@ -230,13 +205,9 @@
     }),
     {}
   );
-<<<<<<< HEAD
-  const paymentAppData = getPaymentAppData(eventType);
   const reserveSlot = () => {
     selectSlotMutation.mutate({ eventTypeId: eventType.id, slotUtcDate: dayjs(queryDate).utc().format() });
   };
-=======
->>>>>>> 295748ad
   // Define duration now that we support multiple duration eventTypes
   let duration = eventType.length;
   if (
