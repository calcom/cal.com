import { CalendarIcon, ClockIcon, CreditCardIcon, ExclamationIcon } from "@heroicons/react/solid";
import { EventTypeCustomInputType } from "@prisma/client";
import { useContracts } from "contexts/contractsContext";
import dayjs from "dayjs";
import { useSession } from "next-auth/react";
import dynamic from "next/dynamic";
import Head from "next/head";
import { useRouter } from "next/router";
import { useEffect, useMemo, useState } from "react";
import { Controller, useForm, useWatch } from "react-hook-form";
import { FormattedNumber, IntlProvider } from "react-intl";
import { ReactMultiEmail } from "react-multi-email";
import { useMutation } from "react-query";

import { useLocale } from "@calcom/lib/hooks/useLocale";
import { HttpError } from "@calcom/lib/http-error";
import { createPaymentLink } from "@calcom/stripe/client";
import { Button } from "@calcom/ui/Button";
import { EmailInput, Form } from "@calcom/ui/form/fields";

import { asStringOrNull } from "@lib/asStringOrNull";
import { timeZone } from "@lib/clock";
import { ensureArray } from "@lib/ensureArray";
import useTheme from "@lib/hooks/useTheme";
import { LocationType } from "@lib/location";
import createBooking from "@lib/mutations/bookings/create-booking";
import { parseZone } from "@lib/parseZone";
import slugify from "@lib/slugify";
import { collectPageParameters, telemetryEventTypes, useTelemetry } from "@lib/telemetry";
import { detectBrowserTimeFormat } from "@lib/timeFormat";

import CustomBranding from "@components/CustomBranding";
import AvatarGroup from "@components/ui/AvatarGroup";

import { BookPageProps } from "../../../pages/[user]/book";
import { TeamBookingPageProps } from "../../../pages/team/[slug]/book";

/** These are like 40kb that not every user needs */
const PhoneInput = dynamic(() => import("@components/ui/form/PhoneInput"));

type BookingPageProps = BookPageProps | TeamBookingPageProps;

type BookingFormValues = {
  name: string;
  email: string;
  notes?: string;
  locationType?: LocationType;
  guests?: string[];
  phone?: string;
  customInputs?: {
    [key: string]: string;
  };
};

<<<<<<< HEAD
const BookingPage = ({ eventType, booking, profile, isDynamicGroupBooking }: BookingPageProps) => {
=======
const BookingPage = ({ eventType, booking, profile, locationLabels }: BookingPageProps) => {
>>>>>>> f8b7e17f
  const { t, i18n } = useLocale();
  const router = useRouter();
  const { contracts } = useContracts();
  const { data: session } = useSession();
  useEffect(() => {
    if (eventType.metadata.smartContractAddress) {
      const eventOwner = eventType.users[0];

      if (!contracts[(eventType.metadata.smartContractAddress || null) as number])
        /* @ts-ignore */
        router.replace(`/${eventOwner.username}`);
    }
  }, [contracts, eventType.metadata.smartContractAddress, router]);

  const mutation = useMutation(createBooking, {
    onSuccess: async (responseData) => {
      const { attendees, paymentUid } = responseData;
      if (paymentUid) {
        return await router.push(
          createPaymentLink({
            paymentUid,
            date,
            name: attendees[0].name,
            absolute: false,
          })
        );
      }

      const location = (function humanReadableLocation(location) {
        if (!location) {
          return;
        }
        if (location.includes("integration")) {
          return t("web_conferencing_details_to_follow");
        }
        return location;
      })(responseData.location);

      return router.push({
        pathname: "/success",
        query: {
          date,
          type: eventType.id,
          eventSlug: eventType.slug,
          user: profile.slug,
          reschedule: !!rescheduleUid,
          name: attendees[0].name,
          email: attendees[0].email,
          location,
        },
      });
    },
  });

  const rescheduleUid = router.query.rescheduleUid as string;
  const { isReady, Theme } = useTheme(profile.theme);
  const date = asStringOrNull(router.query.date);

  const [guestToggle, setGuestToggle] = useState(booking && booking.attendees.length > 1);

  const eventTypeDetail = { isWeb3Active: false, ...eventType };

  type Location = { type: LocationType; address?: string; link?: string };
  // it would be nice if Prisma at some point in the future allowed for Json<Location>; as of now this is not the case.
  const locations: Location[] = useMemo(
    () => (eventType.locations as Location[]) || [],
    [eventType.locations]
  );

  useEffect(() => {
    if (router.query.guest) {
      setGuestToggle(true);
    }
  }, [router.query.guest]);

  const telemetry = useTelemetry();

  const locationInfo = (type: LocationType) => locations.find((location) => location.type === type);
  const loggedInIsOwner = eventType?.users[0]?.name === session?.user?.name;
  const defaultValues = () => {
    if (!rescheduleUid) {
      return {
        name: loggedInIsOwner ? "" : session?.user?.name || (router.query.name as string) || "",
        email: loggedInIsOwner ? "" : session?.user?.email || (router.query.email as string) || "",
        notes: (router.query.notes as string) || "",
        guests: ensureArray(router.query.guest) as string[],
        customInputs: eventType.customInputs.reduce(
          (customInputs, input) => ({
            ...customInputs,
            [input.id]: router.query[slugify(input.label)],
          }),
          {}
        ),
      };
    }
    if (!booking || !booking.attendees.length) {
      return {};
    }
    const primaryAttendee = booking.attendees[0];
    if (!primaryAttendee) {
      return {};
    }
    return {
      name: primaryAttendee.name || "",
      email: primaryAttendee.email || "",
      guests: !isDynamicGroupBooking ? booking.attendees.slice(1).map((attendee) => attendee.email) : [],
    };
  };

  const bookingForm = useForm<BookingFormValues>({
    defaultValues: defaultValues(),
  });

  const selectedLocation = useWatch({
    control: bookingForm.control,
    name: "locationType",
    defaultValue: ((): LocationType | undefined => {
      if (router.query.location) {
        return router.query.location as LocationType;
      }
      if (locations.length === 1) {
        return locations[0]?.type;
      }
    })(),
  });

  const getLocationValue = (booking: Pick<BookingFormValues, "locationType" | "phone">) => {
    const { locationType } = booking;
    switch (locationType) {
      case LocationType.Phone: {
        return booking.phone || "";
      }
      case LocationType.InPerson: {
        return locationInfo(locationType)?.address || "";
      }
      case LocationType.Link: {
        return locationInfo(locationType)?.link || "";
      }
      // Catches all other location types, such as Google Meet, Zoom etc.
      default:
        return selectedLocation || "";
    }
  };

  const parseDate = (date: string | null) => {
    if (!date) return "No date";
    const parsedZone = parseZone(date);
    if (!parsedZone?.isValid()) return "Invalid date";
    const formattedTime = parsedZone?.format(detectBrowserTimeFormat);
    return formattedTime + ", " + dayjs(date).toDate().toLocaleString(i18n.language, { dateStyle: "full" });
  };

  const bookEvent = (booking: BookingFormValues) => {
    telemetry.withJitsu((jitsu) =>
      jitsu.track(telemetryEventTypes.bookingConfirmed, collectPageParameters())
    );

    // "metadata" is a reserved key to allow for connecting external users without relying on the email address.
    // <...url>&metadata[user_id]=123 will be send as a custom input field as the hidden type.

    // @TODO: move to metadata
    const metadata = Object.keys(router.query)
      .filter((key) => key.startsWith("metadata"))
      .reduce(
        (metadata, key) => ({
          ...metadata,
          [key.substring("metadata[".length, key.length - 1)]: router.query[key],
        }),
        {}
      );

    let web3Details;
    if (eventTypeDetail.metadata.smartContractAddress) {
      web3Details = {
        // @ts-ignore
        userWallet: window.web3.currentProvider.selectedAddress,
        userSignature: contracts[(eventTypeDetail.metadata.smartContractAddress || null) as number],
      };
    }

    mutation.mutate({
      ...booking,
      web3Details,
      start: dayjs(date).format(),
      end: dayjs(date).add(eventType.length, "minute").format(),
      eventTypeId: eventType.id,
      eventTypeSlug: eventType.slug,
      timeZone: timeZone(),
      language: i18n.language,
      rescheduleUid,
      user: router.query.user,
      location: getLocationValue(
        booking.locationType ? booking : { ...booking, locationType: selectedLocation }
      ),
      metadata,
      customInputs: Object.keys(booking.customInputs || {}).map((inputId) => ({
        label: eventType.customInputs.find((input) => input.id === parseInt(inputId))!.label,
        value: booking.customInputs![inputId],
      })),
    });
  };

  return (
    <div>
      <Theme />
      <Head>
        <title>
          {rescheduleUid
            ? t("booking_reschedule_confirmation", {
                eventTypeTitle: eventType.title,
                profileName: profile.name,
              })
            : t("booking_confirmation", {
                eventTypeTitle: eventType.title,
                profileName: profile.name,
              })}{" "}
          | Cal.com
        </title>
        <link rel="icon" href="/favicon.ico" />
      </Head>
      <CustomBranding lightVal={profile.brandColor} darkVal={profile.darkBrandColor} />
      <main className="mx-auto my-0 max-w-3xl rounded-sm sm:my-24 sm:border sm:dark:border-gray-600">
        {isReady && (
          <div className="overflow-hidden border border-gray-200 bg-white dark:border-0 dark:bg-gray-800 sm:rounded-sm">
            <div className="px-4 py-5 sm:flex sm:p-4">
              <div className="sm:w-1/2 sm:border-r sm:dark:border-gray-700">
                <AvatarGroup
                  border="border-2 border-white dark:border-gray-800"
                  size={14}
                  items={[{ image: profile.image || "", alt: profile.name || "" }].concat(
                    eventType.users
                      .filter((user) => user.name !== profile.name)
                      .map((user) => ({
                        image: user.avatar || "",
                        alt: user.name || "",
                      }))
                  )}
                />
                <h2 className="font-cal mt-2 font-medium text-gray-500 dark:text-gray-300">{profile.name}</h2>
                <h1 className="mb-4 text-3xl font-semibold text-gray-800 dark:text-white">
                  {eventType.title}
                </h1>
                <p className="mb-2 text-gray-500">
                  <ClockIcon className="mr-1 -mt-1 inline-block h-4 w-4" />
                  {eventType.length} {t("minutes")}
                </p>
                {eventType.price > 0 && (
                  <p className="mb-1 -ml-2 px-2 py-1 text-gray-500">
                    <CreditCardIcon className="mr-1 -mt-1 inline-block h-4 w-4" />
                    <IntlProvider locale="en">
                      <FormattedNumber
                        value={eventType.price / 100.0}
                        style="currency"
                        currency={eventType.currency.toUpperCase()}
                      />
                    </IntlProvider>
                  </p>
                )}
                <p className="mb-4 text-green-500">
                  <CalendarIcon className="mr-1 -mt-1 inline-block h-4 w-4" />
                  {parseDate(date)}
                </p>
                {eventTypeDetail.isWeb3Active && eventType.metadata.smartContractAddress && (
                  <p className="mb-1 -ml-2 px-2 py-1 text-gray-500">
                    {t("requires_ownership_of_a_token") + " " + eventType.metadata.smartContractAddress}
                  </p>
                )}
                <p className="mb-8 text-gray-600 dark:text-white">{eventType.description}</p>
              </div>
              <div className="sm:w-1/2 sm:pl-8 sm:pr-4">
                <Form form={bookingForm} handleSubmit={bookEvent}>
                  <div className="mb-4">
                    <label htmlFor="name" className="block text-sm font-medium text-gray-700 dark:text-white">
                      {t("your_name")}
                    </label>
                    <div className="mt-1">
                      <input
                        {...bookingForm.register("name")}
                        type="text"
                        name="name"
                        id="name"
                        required
                        className="focus:border-brand block w-full rounded-sm border-gray-300 shadow-sm focus:ring-black dark:border-gray-900 dark:bg-gray-700 dark:text-white dark:selection:bg-green-500 sm:text-sm"
                        placeholder={t("example_name")}
                      />
                    </div>
                  </div>
                  <div className="mb-4">
                    <label
                      htmlFor="email"
                      className="block text-sm font-medium text-gray-700 dark:text-white">
                      {t("email_address")}
                    </label>
                    <div className="mt-1">
                      <EmailInput
                        {...bookingForm.register("email")}
                        required
                        className="focus:border-brand block w-full rounded-sm border-gray-300 shadow-sm focus:ring-black dark:border-gray-900 dark:bg-gray-700 dark:text-white dark:selection:bg-green-500 sm:text-sm"
                        placeholder="you@example.com"
                        type="search" // Disables annoying 1password intrusive popup (non-optimal, I know I know...)
                      />
                    </div>
                  </div>
                  {locations.length > 1 && (
                    <div className="mb-4">
                      <span className="block text-sm font-medium text-gray-700 dark:text-white">
                        {t("location")}
                      </span>
                      {locations.map((location, i) => (
                        <label key={i} className="block">
                          <input
                            type="radio"
                            className="location h-4 w-4 border-gray-300 text-black focus:ring-black ltr:mr-2 rtl:ml-2"
                            {...bookingForm.register("locationType", { required: true })}
                            value={location.type}
                            defaultChecked={selectedLocation === location.type}
                          />
                          <span className="text-sm ltr:ml-2 rtl:mr-2 dark:text-gray-500">
                            {locationLabels[location.type]}
                          </span>
                        </label>
                      ))}
                    </div>
                  )}
                  {selectedLocation === LocationType.Phone && (
                    <div className="mb-4">
                      <label
                        htmlFor="phone"
                        className="block text-sm font-medium text-gray-700 dark:text-white">
                        {t("phone_number")}
                      </label>
                      <div className="mt-1">
                        <PhoneInput
                          // @ts-expect-error
                          control={bookingForm.control}
                          name="phone"
                          placeholder={t("enter_phone_number")}
                          id="phone"
                          required
                        />
                      </div>
                    </div>
                  )}
                  {eventType.customInputs
                    .sort((a, b) => a.id - b.id)
                    .map((input) => (
                      <div className="mb-4" key={input.id}>
                        {input.type !== EventTypeCustomInputType.BOOL && (
                          <label
                            htmlFor={"custom_" + input.id}
                            className="mb-1 block text-sm font-medium text-gray-700 dark:text-white">
                            {input.label}
                          </label>
                        )}
                        {input.type === EventTypeCustomInputType.TEXTLONG && (
                          <textarea
                            {...bookingForm.register(`customInputs.${input.id}`, {
                              required: input.required,
                            })}
                            id={"custom_" + input.id}
                            rows={3}
                            className="focus:border-brand block w-full rounded-sm border-gray-300 shadow-sm focus:ring-black dark:border-gray-900 dark:bg-gray-700 dark:text-white dark:selection:bg-green-500 sm:text-sm"
                            placeholder={input.placeholder}
                          />
                        )}
                        {input.type === EventTypeCustomInputType.TEXT && (
                          <input
                            type="text"
                            {...bookingForm.register(`customInputs.${input.id}`, {
                              required: input.required,
                            })}
                            id={"custom_" + input.id}
                            className="focus:border-brand block w-full rounded-sm border-gray-300 shadow-sm focus:ring-black dark:border-gray-900 dark:bg-gray-700 dark:text-white dark:selection:bg-green-500 sm:text-sm"
                            placeholder={input.placeholder}
                          />
                        )}
                        {input.type === EventTypeCustomInputType.NUMBER && (
                          <input
                            type="number"
                            {...bookingForm.register(`customInputs.${input.id}`, {
                              required: input.required,
                            })}
                            id={"custom_" + input.id}
                            className="focus:border-brand block w-full rounded-sm border-gray-300 shadow-sm focus:ring-black dark:border-gray-900 dark:bg-gray-700 dark:text-white dark:selection:bg-green-500 sm:text-sm"
                            placeholder=""
                          />
                        )}
                        {input.type === EventTypeCustomInputType.BOOL && (
                          <div className="flex h-5 items-center">
                            <input
                              type="checkbox"
                              {...bookingForm.register(`customInputs.${input.id}`, {
                                required: input.required,
                              })}
                              id={"custom_" + input.id}
                              className="h-4 w-4 rounded border-gray-300 text-black focus:ring-black ltr:mr-2 rtl:ml-2"
                              placeholder=""
                            />
                            <label
                              htmlFor={"custom_" + input.id}
                              className="mb-1 block text-sm font-medium text-gray-700 dark:text-white">
                              {input.label}
                            </label>
                          </div>
                        )}
                      </div>
                    ))}
                  {!eventType.disableGuests && (
                    <div className="mb-4">
                      {!guestToggle && (
                        <label
                          onClick={() => setGuestToggle(!guestToggle)}
                          htmlFor="guests"
                          className="mb-1 block text-sm font-medium hover:cursor-pointer dark:text-white">
                          {/*<UserAddIcon className="inline-block w-5 h-5 mr-1 -mt-1" />*/}
                          {t("additional_guests")}
                        </label>
                      )}
                      {guestToggle && (
                        <div>
                          <label
                            htmlFor="guests"
                            className="mb-1 block text-sm font-medium text-gray-700 dark:text-white">
                            {t("guests")}
                          </label>
                          <Controller
                            control={bookingForm.control}
                            name="guests"
                            render={({ field: { onChange, value } }) => (
                              <ReactMultiEmail
                                className="relative"
                                placeholder="guest@example.com"
                                emails={value}
                                onChange={onChange}
                                getLabel={(
                                  email: string,
                                  index: number,
                                  removeEmail: (index: number) => void
                                ) => {
                                  return (
                                    <div data-tag key={index}>
                                      {email}
                                      <span data-tag-handle onClick={() => removeEmail(index)}>
                                        ×
                                      </span>
                                    </div>
                                  );
                                }}
                              />
                            )}
                          />
                        </div>
                      )}
                    </div>
                  )}
                  <div className="mb-4">
                    <label
                      htmlFor="notes"
                      className="mb-1 block text-sm font-medium text-gray-700 dark:text-white">
                      {t("additional_notes")}
                    </label>
                    <textarea
                      {...bookingForm.register("notes")}
                      id="notes"
                      rows={3}
                      className="focus:border-brand block w-full rounded-sm border-gray-300 shadow-sm focus:ring-black dark:border-gray-900 dark:bg-gray-700 dark:text-white dark:selection:bg-green-500 sm:text-sm"
                      placeholder={t("share_additional_notes")}
                    />
                  </div>
                  <div className="flex items-start space-x-2 rtl:space-x-reverse">
                    <Button
                      type="submit"
                      data-testid={rescheduleUid ? "confirm-reschedule-button" : "confirm-book-button"}
                      loading={mutation.isLoading}>
                      {rescheduleUid ? t("reschedule") : t("confirm")}
                    </Button>
                    <Button color="secondary" type="button" onClick={() => router.back()}>
                      {t("cancel")}
                    </Button>
                  </div>
                </Form>
                {mutation.isError && (
                  <div
                    data-testid="booking-fail"
                    className="mt-2 border-l-4 border-yellow-400 bg-yellow-50 p-4">
                    <div className="flex">
                      <div className="flex-shrink-0">
                        <ExclamationIcon className="h-5 w-5 text-yellow-400" aria-hidden="true" />
                      </div>
                      <div className="ltr:ml-3 rtl:mr-3">
                        <p className="text-sm text-yellow-700">
                          {rescheduleUid ? t("reschedule_fail") : t("booking_fail")}{" "}
                          {(mutation.error as HttpError)?.message}
                        </p>
                      </div>
                    </div>
                  </div>
                )}
              </div>
            </div>
          </div>
        )}
      </main>
    </div>
  );
};

export default BookingPage;<|MERGE_RESOLUTION|>--- conflicted
+++ resolved
@@ -52,11 +52,13 @@
   };
 };
 
-<<<<<<< HEAD
-const BookingPage = ({ eventType, booking, profile, isDynamicGroupBooking }: BookingPageProps) => {
-=======
-const BookingPage = ({ eventType, booking, profile, locationLabels }: BookingPageProps) => {
->>>>>>> f8b7e17f
+const BookingPage = ({
+  eventType,
+  booking,
+  profile,
+  isDynamicGroupBooking,
+  locationLabels,
+}: BookingPageProps) => {
   const { t, i18n } = useLocale();
   const router = useRouter();
   const { contracts } = useContracts();
