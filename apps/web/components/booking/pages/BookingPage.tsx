--- conflicted
+++ resolved
@@ -153,11 +153,7 @@
 
   const recurringMutation = useMutation(createRecurringBooking, {
     onSuccess: async (responseData = []) => {
-<<<<<<< HEAD
-      const { attendees = [], recurringEventId, id } = responseData[0] || {};
-=======
       const { attendees = [], id, recurringEventId } = responseData[0] || {};
->>>>>>> 19128fb0
       const location = (function humanReadableLocation(location) {
         if (!location) {
           return;
