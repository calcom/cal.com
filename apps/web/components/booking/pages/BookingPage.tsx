import { zodResolver } from "@hookform/resolvers/zod";
import { EventTypeCustomInputType, WorkflowActions } from "@prisma/client";
import { SchedulingType } from "@prisma/client";
import { isValidPhoneNumber } from "libphonenumber-js";
import { useSession } from "next-auth/react";
import Head from "next/head";
import { useRouter } from "next/router";
import { useEffect, useMemo, useState } from "react";
import { Controller, useForm, useWatch } from "react-hook-form";
import { FormattedNumber, IntlProvider } from "react-intl";
import { ReactMultiEmail } from "react-multi-email";
import { useMutation } from "react-query";
import { v4 as uuidv4 } from "uuid";
import { z } from "zod";

import {
  locationKeyToString,
  getEventLocationValue,
  getEventLocationType,
  EventLocationType,
} from "@calcom/app-store/locations";
import { createPaymentLink } from "@calcom/app-store/stripepayment/lib/client";
import { LocationObject, LocationType } from "@calcom/core/location";
import dayjs from "@calcom/dayjs";
import {
  useEmbedNonStylesConfig,
  useIsBackgroundTransparent,
  useIsEmbed,
} from "@calcom/embed-core/embed-iframe";
import { useContracts } from "@calcom/features/ee/web3/contexts/contractsContext";
import CustomBranding from "@calcom/lib/CustomBranding";
import classNames from "@calcom/lib/classNames";
import { useLocale } from "@calcom/lib/hooks/useLocale";
import useTheme from "@calcom/lib/hooks/useTheme";
import { HttpError } from "@calcom/lib/http-error";
import { getEveryFreqFor } from "@calcom/lib/recurringStrings";
import { collectPageParameters, telemetryEventTypes, useTelemetry } from "@calcom/lib/telemetry";
import { Button } from "@calcom/ui/Button";
import { Icon } from "@calcom/ui/Icon";
import { Tooltip } from "@calcom/ui/Tooltip";
import PhoneInput from "@calcom/ui/form/PhoneInputLazy";
import { EmailInput, Form } from "@calcom/ui/form/fields";

import { asStringOrNull } from "@lib/asStringOrNull";
import { timeZone } from "@lib/clock";
import { ensureArray } from "@lib/ensureArray";
import createBooking from "@lib/mutations/bookings/create-booking";
import createRecurringBooking from "@lib/mutations/bookings/create-recurring-booking";
import { parseDate, parseRecurringDates } from "@lib/parseDate";
import slugify from "@lib/slugify";

import { UserAvatars } from "@components/booking/UserAvatars";

import { BookPageProps } from "../../../pages/[user]/book";
import { HashLinkPageProps } from "../../../pages/d/[link]/book";
import { TeamBookingPageProps } from "../../../pages/team/[slug]/book";

declare global {
  // eslint-disable-next-line no-var
  var web3: {
    currentProvider: {
      selectedAddress: string;
    };
  };
}

type BookingPageProps = BookPageProps | TeamBookingPageProps | HashLinkPageProps;

type BookingFormValues = {
  name: string;
  email: string;
  notes?: string;
  locationType?: EventLocationType["type"];
  guests?: string[];
  phone?: string;
  hostPhoneNumber?: string; // Maybe come up with a better way to name this to distingish between two types of phone numbers
  customInputs?: {
    [key: string]: string | boolean;
  };
  rescheduleReason?: string;
  smsReminderNumber?: string;
};

const BookingPage = ({
  eventType,
  booking,
  profile,
  isDynamicGroupBooking,
  recurringEventCount,
  hasHashedBookingLink,
  hashedLink,
}: BookingPageProps) => {
  const { t, i18n } = useLocale();
  const isEmbed = useIsEmbed();
  const shouldAlignCentrallyInEmbed = useEmbedNonStylesConfig("align") !== "left";
  const shouldAlignCentrally = !isEmbed || shouldAlignCentrallyInEmbed;
  const router = useRouter();
  const { contracts } = useContracts();
  const { data: session } = useSession();
  const isBackgroundTransparent = useIsBackgroundTransparent();
  const telemetry = useTelemetry();

  useEffect(() => {
    if (top !== window) {
      //page_view will be collected automatically by _middleware.ts
      telemetry.event(
        telemetryEventTypes.embedView,
        collectPageParameters("/book", { isTeamBooking: document.URL.includes("team/") })
      );
    }
    // eslint-disable-next-line react-hooks/exhaustive-deps
  }, []);

  useEffect(() => {
    if (eventType.metadata.smartContractAddress) {
      const eventOwner = eventType.users[0];

      if (!contracts[(eventType.metadata.smartContractAddress || null) as number])
        router.replace(`/${eventOwner.username}`);
    }
  }, [contracts, eventType.metadata.smartContractAddress, eventType.users, router]);

  const mutation = useMutation(createBooking, {
    onSuccess: async (responseData) => {
      const { id, attendees, paymentUid } = responseData;
      if (paymentUid) {
        return await router.push(
          createPaymentLink({
            paymentUid,
            date,
            name: attendees[0].name,
            email: attendees[0].email,
            absolute: false,
          })
        );
      }

      return router.push({
        pathname: "/success",
        query: {
          date,
          type: eventType.id,
          eventSlug: eventType.slug,
          user: profile.slug,
          reschedule: !!rescheduleUid,
          name: attendees[0].name,
          email: attendees[0].email,
          location: responseData.location,
          eventName: profile.eventName || "",
          bookingId: id,
          isSuccessBookingPage: true,
        },
      });
    },
  });

  const recurringMutation = useMutation(createRecurringBooking, {
    onSuccess: async (responseData = []) => {
      const { attendees = [], id, recurringEventId } = responseData[0] || {};
      const location = (function humanReadableLocation(location) {
        if (!location) {
          return;
        }
        if (location.includes("integration")) {
          return t("web_conferencing_details_to_follow");
        }
        return location;
      })(responseData[0].location);

      return router.push({
        pathname: "/success",
        query: {
          date,
          type: eventType.id,
          eventSlug: eventType.slug,
          recur: recurringEventId,
          user: profile.slug,
          reschedule: !!rescheduleUid,
          name: attendees[0].name,
          email: attendees[0].email,
          location,
          eventName: profile.eventName || "",
          bookingId: id,
        },
      });
    },
  });

  const rescheduleUid = router.query.rescheduleUid as string;
  useTheme(profile.theme);
  const date = asStringOrNull(router.query.date);

  const [guestToggle, setGuestToggle] = useState(booking && booking.attendees.length > 1);

  const eventTypeDetail = { isWeb3Active: false, ...eventType };

  // it would be nice if Prisma at some point in the future allowed for Json<Location>; as of now this is not the case.
  const locations: LocationObject[] = useMemo(
    () => (eventType.locations as LocationObject[]) || [],
    [eventType.locations]
  );

  useEffect(() => {
    if (router.query.guest) {
      setGuestToggle(true);
    }
  }, [router.query.guest]);

  const loggedInIsOwner = eventType?.users[0]?.id === session?.user?.id;
  const guestListEmails = !isDynamicGroupBooking
    ? booking?.attendees.slice(1).map((attendee) => attendee.email)
    : [];

  // There should only exists one default userData variable for primaryAttendee.
  const defaultUserValues = {
    email: booking?.attendees[0].email
      ? booking.attendees[0].email
      : router.query.email
      ? (router.query.email as string)
      : "",
    name: booking?.attendees[0].name
      ? booking.attendees[0].name
      : router.query.name
      ? (router.query.name as string)
      : "",
  };

  const defaultValues = () => {
    if (!rescheduleUid) {
      return {
        name: defaultUserValues.name || (!loggedInIsOwner && session?.user?.name) || "",
        email: defaultUserValues.email || (!loggedInIsOwner && session?.user?.email) || "",
        notes: (router.query.notes as string) || "",
        guests: ensureArray(router.query.guest) as string[],
        customInputs: eventType.customInputs.reduce(
          (customInputs, input) => ({
            ...customInputs,
            [input.id]: router.query[slugify(input.label)],
          }),
          {}
        ),
      };
    }
    if (!booking || !booking.attendees.length) {
      return {};
    }
    const primaryAttendee = booking.attendees[0];
    if (!primaryAttendee) {
      return {};
    }

    const customInputType = booking.customInputs;
    return {
      name: defaultUserValues.name,
      email: defaultUserValues.email || "",
      guests: guestListEmails,
      notes: booking.description || "",
      rescheduleReason: "",
      customInputs: eventType.customInputs.reduce(
        (customInputs, input) => ({
          ...customInputs,
          [input.id]: booking.customInputs
            ? booking.customInputs[input.label as keyof typeof customInputType]
            : "",
        }),
        {}
      ),
    };
  };

  const bookingFormSchema = z
    .object({
      name: z.string().min(1),
      email: z.string().email(),
      phone: z
        .string()
        .refine((val) => isValidPhoneNumber(val))
        .optional(),
      smsReminderNumber: z
        .string()
        .refine((val) => isValidPhoneNumber(val))
        .optional(),
    })
    .passthrough();

  const bookingForm = useForm<BookingFormValues>({
    defaultValues: defaultValues(),
    resolver: zodResolver(bookingFormSchema), // Since this isn't set to strict we only validate the fields in the schema
  });

  const selectedLocationType = useWatch({
    control: bookingForm.control,
    name: "locationType",
    defaultValue: ((): EventLocationType["type"] | undefined => {
      if (router.query.location) {
        return router.query.location as EventLocationType["type"];
      }
      if (locations.length === 1) {
        return locations[0]?.type;
      }
    })(),
  });

  const selectedLocation = getEventLocationType(selectedLocationType);
  const AttendeeInput =
    selectedLocation?.attendeeInputType === "text"
      ? "input"
      : selectedLocation?.attendeeInputType === "phone"
      ? PhoneInput
      : null;

  // Calculate the booking date(s)
  let recurringStrings: string[] = [],
    recurringDates: Date[] = [];
  if (eventType.recurringEvent?.freq && recurringEventCount !== null) {
    [recurringStrings, recurringDates] = parseRecurringDates(
      {
        startDate: date,
        timeZone: timeZone(),
        recurringEvent: eventType.recurringEvent,
        recurringCount: parseInt(recurringEventCount.toString()),
      },
      i18n
    );
  }

  const bookEvent = (booking: BookingFormValues) => {
    telemetry.event(
      top !== window ? telemetryEventTypes.embedBookingConfirmed : telemetryEventTypes.bookingConfirmed,
      { isTeamBooking: document.URL.includes("team/") }
    );
    // "metadata" is a reserved key to allow for connecting external users without relying on the email address.
    // <...url>&metadata[user_id]=123 will be send as a custom input field as the hidden type.

    // @TODO: move to metadata
    const metadata = Object.keys(router.query)
      .filter((key) => key.startsWith("metadata"))
      .reduce(
        (metadata, key) => ({
          ...metadata,
          [key.substring("metadata[".length, key.length - 1)]: router.query[key],
        }),
        {}
      );

    let web3Details: Record<"userWallet" | "userSignature", string> | undefined;
    if (eventTypeDetail.metadata.smartContractAddress) {
      web3Details = {
        userWallet: window.web3.currentProvider.selectedAddress,
        userSignature: contracts[(eventTypeDetail.metadata.smartContractAddress || null) as number],
      };
    }

    if (recurringDates.length) {
      // Identify set of bookings to one intance of recurring event to support batch changes
      const recurringEventId = uuidv4();
      const recurringBookings = recurringDates.map((recurringDate) => ({
        ...booking,
        web3Details,
        start: dayjs(recurringDate).format(),
        end: dayjs(recurringDate).add(eventType.length, "minute").format(),
        eventTypeId: eventType.id,
        eventTypeSlug: eventType.slug,
        recurringEventId,
        // Added to track down the number of actual occurrences selected by the user
        recurringCount: recurringDates.length,
        timeZone: timeZone(),
        language: i18n.language,
        rescheduleUid,
        user: router.query.user,
        location: getEventLocationValue(locations, {
          type: booking.locationType ? booking.locationType : selectedLocationType || "",
          phone: booking.phone,
        }),
        metadata,
        customInputs: Object.keys(booking.customInputs || {}).map((inputId) => ({
          label: eventType.customInputs.find((input) => input.id === parseInt(inputId))?.label || "",
          value: booking.customInputs && inputId in booking.customInputs ? booking.customInputs[inputId] : "",
        })),
        hasHashedBookingLink,
        hashedLink,
        smsReminderNumber:
          selectedLocationType === LocationType.Phone ? booking.phone : booking.smsReminderNumber,
      }));
      recurringMutation.mutate(recurringBookings);
    } else {
      mutation.mutate({
        ...booking,
        web3Details,
        start: dayjs(date).format(),
        end: dayjs(date).add(eventType.length, "minute").format(),
        eventTypeId: eventType.id,
        eventTypeSlug: eventType.slug,
        timeZone: timeZone(),
        language: i18n.language,
        rescheduleUid,
        bookingUid: router.query.bookingUid as string,
        user: router.query.user,
        location: getEventLocationValue(locations, {
          type: (booking.locationType ? booking.locationType : selectedLocationType) || "",
          phone: booking.phone,
        }),
        metadata,
        customInputs: Object.keys(booking.customInputs || {}).map((inputId) => ({
          label: eventType.customInputs.find((input) => input.id === parseInt(inputId))?.label || "",
          value: booking.customInputs && inputId in booking.customInputs ? booking.customInputs[inputId] : "",
        })),
        hasHashedBookingLink,
        hashedLink,
        smsReminderNumber:
          selectedLocationType === LocationType.Phone ? booking.phone : booking.smsReminderNumber,
      });
    }
  };

  // Should be disabled when rescheduleUid is present and data was found in defaultUserValues name/email fields.
  const disableInput = !!rescheduleUid && !!defaultUserValues.email && !!defaultUserValues.name;
  const disableLocations = !!rescheduleUid;
  const disabledExceptForOwner = disableInput && !loggedInIsOwner;
  const inputClassName =
    "dark:placeholder:text-darkgray-600 focus:border-brand dark:border-darkgray-300 dark:text-darkgray-900 block w-full rounded-md border-gray-300 text-sm focus:ring-black disabled:bg-gray-200 disabled:hover:cursor-not-allowed dark:bg-transparent dark:selection:bg-green-500 disabled:dark:text-gray-500";

  let isSmsReminderNumberNeeded = false;

  if (eventType.workflows.length > 0) {
    eventType.workflows.forEach((workflowReference) => {
      if (workflowReference.workflow.steps.length > 0) {
        workflowReference.workflow.steps.forEach((step) => {
          if (step.action === WorkflowActions.SMS_ATTENDEE) {
            isSmsReminderNumberNeeded = true;
            return;
          }
        });
      }
    });
  }

  return (
    <div>
      <Head>
        <title>
          {rescheduleUid
            ? t("booking_reschedule_confirmation", {
                eventTypeTitle: eventType.title,
                profileName: profile.name,
              })
            : t("booking_confirmation", {
                eventTypeTitle: eventType.title,
                profileName: profile.name,
              })}{" "}
          | Cal.com
        </title>
        <link rel="icon" href="/favicon.ico" />
      </Head>
      <CustomBranding lightVal={profile.brandColor} darkVal={profile.darkBrandColor} />
      <main
        className={classNames(
          shouldAlignCentrally ? "mx-auto" : "",
          isEmbed ? "" : "sm:my-24",
          "my-0 max-w-3xl "
        )}>
        <div
          className={classNames(
            "main overflow-hidden",
            isEmbed ? "" : "border border-gray-200",
            isBackgroundTransparent ? "" : "dark:border-1 dark:bg-darkgray-200 bg-white",
            "dark:border-darkgray-300 rounded-md sm:border"
          )}>
          <div className="sm:flex">
            <div className="sm:dark:border-darkgray-50 dark:text-darkgray-600 px-6 pt-6 pb-0 text-gray-600 sm:w-1/2 sm:border-r sm:pb-6">
              <UserAvatars
                profile={profile}
                users={eventType.users}
                showMembers={eventType.schedulingType !== SchedulingType.ROUND_ROBIN}
                size={14}
              />
              <h2 className="font-cal text-bookinglight mt-2 font-medium dark:text-gray-300">
                {profile.name}
              </h2>
              <h1 className="text-bookingdark mb-4 text-xl font-semibold dark:text-white">
                {eventType.title}
              </h1>
              {!!eventType.seatsPerTimeSlot && (
                <p
                  className={`${
                    booking && booking.attendees.length / eventType.seatsPerTimeSlot >= 0.5
                      ? "text-rose-600"
                      : booking && booking.attendees.length / eventType.seatsPerTimeSlot >= 0.33
                      ? "text-yellow-500"
                      : "text-emerald-400"
                  } mb-2`}>
                  {booking
                    ? eventType.seatsPerTimeSlot - booking.attendees.length
                    : eventType.seatsPerTimeSlot}{" "}
                  / {eventType.seatsPerTimeSlot} {t("seats_available")}
                </p>
              )}
              {eventType?.description && (
                <p className="text-bookinglight mb-2 text-sm ">
                  <Icon.FiInfo className="mr-[10px] ml-[2px] -mt-1 inline-block h-4 w-4" />
                  {eventType.description}
                </p>
              )}
              {eventType?.requiresConfirmation && (
                <p className="text-bookinglight mb-2 text-sm ">
                  <Icon.FiClipboard className="mr-[10px] ml-[2px] -mt-1 inline-block h-4 w-4" />
                  {t("requires_confirmation")}
                </p>
              )}
              <p className="text-bookinglight mb-2 text-sm ">
                <Icon.FiClock className="mr-[10px] -mt-1 ml-[2px] inline-block h-4 w-4" />
                {eventType.length} {t("minutes")}
              </p>
              {eventType.price > 0 && (
                <p className="text-bookinglight mb-1 -ml-2 px-2 py-1 text-sm ">
                  <Icon.FiCreditCard className="mr-[10px] ml-[2px] -mt-1 inline-block h-4 w-4" />
                  <IntlProvider locale="en">
                    <FormattedNumber
                      value={eventType.price / 100.0}
                      style="currency"
                      currency={eventType.currency.toUpperCase()}
                    />
                  </IntlProvider>
                </p>
              )}
              {!rescheduleUid && eventType.recurringEvent?.freq && recurringEventCount && (
                <div className="mb-3 text-sm text-gray-600 ">
                  <Icon.FiRefreshCw className="mr-[10px] -mt-1 ml-[2px] inline-block h-4 w-4" />
                  <p className="mb-1 -ml-2 inline px-2 py-1">
                    {getEveryFreqFor({
                      t,
                      recurringEvent: eventType.recurringEvent,
                      recurringCount: recurringEventCount,
                    })}
                  </p>
                </div>
              )}
              <div className="text-bookinghighlight mb-4 flex items-center text-sm">
                <Icon.FiCalendar className="mr-[10px] ml-[2px] inline-block h-4 w-4" />
                <div>
                  {(rescheduleUid || !eventType.recurringEvent?.freq) &&
                    parseDate(dayjs(date).tz(timeZone()), i18n)}
                  {!rescheduleUid &&
                    eventType.recurringEvent?.freq &&
                    recurringStrings.slice(0, 5).map((aDate, key) => <p key={key}>{aDate}</p>)}
                  {!rescheduleUid && eventType.recurringEvent?.freq && recurringStrings.length > 5 && (
                    <div className="flex">
                      <Tooltip
                        content={recurringStrings.slice(5).map((aDate, key) => (
                          <p key={key}>{aDate}</p>
                        ))}>
                        <p className="dark:text-darkgray-600  text-sm">
                          {t("plus_more", { count: recurringStrings.length - 5 })}
                        </p>
                      </Tooltip>
                    </div>
                  )}
                </div>
              </div>
              {eventTypeDetail.isWeb3Active && eventType.metadata.smartContractAddress && (
                <p className="text-bookinglight mb-1 -ml-2 px-2 py-1">
                  {t("requires_ownership_of_a_token") + " " + eventType.metadata.smartContractAddress}
                </p>
              )}
              {booking?.startTime && rescheduleUid && (
                <div>
                  <p className="mt-8 mb-2 text-sm " data-testid="former_time_p">
                    {t("former_time")}
                  </p>
                  <p className="line-through ">
                    <Icon.FiCalendar className="mr-[10px] ml-[2px] -mt-1 inline-block h-4 w-4" />
                    {typeof booking.startTime === "string" && parseDate(dayjs(booking.startTime), i18n)}
                  </p>
                </div>
              )}
            </div>
            <div className="p-6 sm:w-1/2">
              <Form form={bookingForm} handleSubmit={bookEvent}>
                <div className="mb-4">
                  <label htmlFor="name" className="block text-sm font-medium text-gray-700 dark:text-white">
                    {t("your_name")}
                  </label>
                  <div className="mt-1">
                    <input
                      {...bookingForm.register("name", { required: true })}
                      type="text"
                      name="name"
                      id="name"
                      required
                      className={inputClassName}
                      placeholder={t("example_name")}
                      disabled={disableInput}
                    />
                  </div>
                </div>
                <div className="mb-4">
                  <label htmlFor="email" className="block text-sm font-medium text-gray-700 dark:text-white">
                    {t("email_address")}
                  </label>
                  <div className="mt-1">
                    <EmailInput
                      {...bookingForm.register("email")}
                      required
                      className={classNames(
                        inputClassName,
                        bookingForm.formState.errors.email
                          ? "border-red-700 focus:ring-red-700"
                          : " border-gray-300  dark:border-gray-900"
                      )}
                      placeholder="you@example.com"
                      type="search" // Disables annoying 1password intrusive popup (non-optimal, I know I know...)
                      disabled={disableInput}
                    />
                    {bookingForm.formState.errors.email && (
                      <div className="mt-2 flex items-center text-sm text-red-700 ">
                        <Icon.FiInfo className="mr-2 h-3 w-3" />
                        <p>{t("email_validation_error")}</p>
                      </div>
                    )}
                  </div>
                </div>
                {locations.length > 1 && (
                  <div className="mb-4">
                    <span className="block text-sm font-medium text-gray-700 dark:text-white">
                      {t("location")}
                    </span>
<<<<<<< HEAD
                    {locations.map((location, i) => {
                      const locationString = locationKeyToString(location);
                      // TODO: Right now selectedLocationType isn't send by getSSP. Once that's available defaultChecked should work and show the location in the original booking
                      const defaultChecked = rescheduleUid ? selectedLocationType === location.type : i === 0;
                      if (typeof locationString !== "string") {
                        // It's possible that location app got uninstalled
                        return null;
                      }
                      return (
                        <label key={i} className="block">
                          <input
                            type="radio"
                            disabled={!!disableLocations}
                            className="location h-4 w-4 border-gray-300 text-black focus:ring-black ltr:mr-2 rtl:ml-2"
                            {...bookingForm.register("locationType", { required: true })}
                            value={location.type}
                            defaultChecked={defaultChecked}
                          />
                          <span className="text-sm ltr:ml-2 rtl:mr-2 dark:text-gray-500">
                            {locationKeyToString(location)}
                          </span>
                        </label>
                      );
                    })}
=======
                    {locations.map((location, i) => (
                      <label key={i} className="block">
                        <input
                          type="radio"
                          className="location h-4 w-4 border-gray-300 text-black focus:ring-black ltr:mr-2 rtl:ml-2"
                          {...bookingForm.register("locationType", { required: true })}
                          value={location.type}
                          defaultChecked={selectedLocation === location.type}
                        />
                        <span className="text-sm ltr:ml-2 rtl:mr-2 ">{locationLabels[location.type]}</span>
                      </label>
                    ))}
>>>>>>> 1b541ff2
                  </div>
                )}
                {/* TODO: Change name and id ="phone" to something generic */}
                {AttendeeInput && (
                  <div className="mb-4">
                    <label
                      htmlFor="phone"
                      className="block text-sm font-medium text-gray-700 dark:text-white">
                      {t("phone_number")}
                    </label>
                    <div className="mt-1">
                      <AttendeeInput<BookingFormValues>
                        control={bookingForm.control}
                        name="phone"
                        placeholder={t(selectedLocation?.attendeeInputPlaceholder || "")}
                        id="phone"
                        required
                        disabled={disableInput}
                      />
                    </div>
                    {bookingForm.formState.errors.phone && (
                      <div className="mt-2 flex items-center text-sm text-red-700 ">
                        <Icon.FiInfo className="mr-2 h-3 w-3" />
                        <p>{t("invalid_number")}</p>
                      </div>
                    )}
                  </div>
                )}
                {eventType.customInputs
                  .sort((a, b) => a.id - b.id)
                  .map((input) => (
                    <div className="mb-4" key={input.id}>
                      {input.type !== EventTypeCustomInputType.BOOL && (
                        <label
                          htmlFor={"custom_" + input.id}
                          className="mb-1 block text-sm font-medium text-gray-700 dark:text-white">
                          {input.label}
                        </label>
                      )}
                      {input.type === EventTypeCustomInputType.TEXTLONG && (
                        <textarea
                          {...bookingForm.register(`customInputs.${input.id}`, {
                            required: input.required,
                          })}
                          id={"custom_" + input.id}
                          rows={3}
                          className={inputClassName}
                          placeholder={input.placeholder}
                          disabled={disabledExceptForOwner}
                        />
                      )}
                      {input.type === EventTypeCustomInputType.TEXT && (
                        <input
                          type="text"
                          {...bookingForm.register(`customInputs.${input.id}`, {
                            required: input.required,
                          })}
                          id={"custom_" + input.id}
                          className={inputClassName}
                          placeholder={input.placeholder}
                          disabled={disabledExceptForOwner}
                        />
                      )}
                      {input.type === EventTypeCustomInputType.NUMBER && (
                        <input
                          type="number"
                          {...bookingForm.register(`customInputs.${input.id}`, {
                            required: input.required,
                          })}
                          id={"custom_" + input.id}
                          className={inputClassName}
                          placeholder=""
                          disabled={disabledExceptForOwner}
                        />
                      )}
                      {input.type === EventTypeCustomInputType.BOOL && (
                        <div className="flex h-5 items-center">
                          <input
                            type="checkbox"
                            {...bookingForm.register(`customInputs.${input.id}`, {
                              required: input.required,
                            })}
                            id={"custom_" + input.id}
                            className="h-4 w-4 rounded border-gray-300 text-black focus:ring-black disabled:bg-gray-200 ltr:mr-2 rtl:ml-2 disabled:dark:text-gray-500"
                            placeholder=""
                            disabled={disabledExceptForOwner}
                          />
                          <label
                            htmlFor={"custom_" + input.id}
                            className="mb-1 block text-sm font-medium text-gray-700 dark:text-white">
                            {input.label}
                          </label>
                        </div>
                      )}
                    </div>
                  ))}
                {!eventType.disableGuests && (
                  <div className="mb-4">
                    {!guestToggle && (
                      <label
                        onClick={() => setGuestToggle(!guestToggle)}
                        htmlFor="guests"
                        className="mb-1 block text-sm font-medium hover:cursor-pointer dark:text-white">
                        {/*<UserAddIcon className="inline-block w-5 h-5 mr-1 -mt-1" />*/}
                        {t("additional_guests")}
                      </label>
                    )}
                    {guestToggle && (
                      <div>
                        <label
                          htmlFor="guests"
                          className="mb-1 block text-sm font-medium text-gray-700 dark:text-white">
                          {t("guests")}
                        </label>
                        {!disableInput && (
                          <Controller
                            control={bookingForm.control}
                            name="guests"
                            render={({ field: { onChange, value } }) => (
                              <ReactMultiEmail
                                className="relative"
                                placeholder="guest@example.com"
                                emails={value}
                                onChange={onChange}
                                getLabel={(
                                  email: string,
                                  index: number,
                                  removeEmail: (index: number) => void
                                ) => {
                                  return (
                                    <div data-tag key={index} className="cursor-pointer">
                                      {email}
                                      {!disableInput && (
                                        <span data-tag-handle onClick={() => removeEmail(index)}>
                                          ×
                                        </span>
                                      )}
                                    </div>
                                  );
                                }}
                              />
                            )}
                          />
                        )}
                        {/* Custom code when guest emails should not be editable */}
                        {disableInput && guestListEmails && guestListEmails.length > 0 && (
                          <div data-tag className="react-multi-email">
                            {/* // @TODO: user owners are appearing as guest here when should be only user input */}
                            {guestListEmails.map((email, index) => {
                              return (
                                <div key={index} className="cursor-pointer">
                                  <span data-tag>{email}</span>
                                </div>
                              );
                            })}
                          </div>
                        )}
                      </div>
                    )}
                  </div>
                )}
                {isSmsReminderNumberNeeded && selectedLocationType !== LocationType.Phone && (
                  <div className="mb-4">
                    <label
                      htmlFor="smsReminderNumber"
                      className="block text-sm font-medium text-gray-700 dark:text-white">
                      {t("number_for_sms_reminders")}
                    </label>
                    <div className="mt-1">
                      <PhoneInput<BookingFormValues>
                        control={bookingForm.control}
                        name="smsReminderNumber"
                        placeholder={t("enter_phone_number")}
                        id="smsReminderNumber"
                        required
                        disabled={disableInput}
                      />
                    </div>
                    {bookingForm.formState.errors.smsReminderNumber && (
                      <div className="mt-2 flex items-center text-sm text-red-700 ">
                        <Icon.FiInfo className="mr-2 h-3 w-3" />
                        <p>{t("invalid_number")}</p>
                      </div>
                    )}
                  </div>
                )}
                <div className="mb-4">
                  <label
                    htmlFor="notes"
                    className="mb-1 block text-sm font-medium text-gray-700 dark:text-white">
                    {rescheduleUid ? t("reschedule_optional") : t("additional_notes")}
                  </label>
                  {rescheduleUid ? (
                    <textarea
                      {...bookingForm.register("rescheduleReason")}
                      id="rescheduleReason"
                      name="rescheduleReason"
                      rows={3}
                      className={inputClassName}
                      placeholder={t("reschedule_placeholder")}
                    />
                  ) : (
                    <textarea
                      {...bookingForm.register("notes")}
                      id="notes"
                      name="notes"
                      rows={3}
                      className={inputClassName}
                      placeholder={t("share_additional_notes")}
                      disabled={disabledExceptForOwner}
                    />
                  )}
                </div>

                <div className="flex items-start space-x-2 rtl:space-x-reverse">
                  <Button
                    type="submit"
                    className="dark:bg-darkmodebrand dark:text-darkmodebrandcontrast"
                    data-testid={rescheduleUid ? "confirm-reschedule-button" : "confirm-book-button"}
                    loading={mutation.isLoading || recurringMutation.isLoading}>
                    {rescheduleUid ? t("reschedule") : t("confirm")}
                  </Button>
                  <Button color="secondary" type="button" onClick={() => router.back()}>
                    {t("cancel")}
                  </Button>
                </div>
              </Form>
              {(mutation.isError || recurringMutation.isError) && (
                <ErrorMessage error={mutation.error || recurringMutation.error} />
              )}
            </div>
          </div>
        </div>
      </main>
    </div>
  );
};

export default BookingPage;

function ErrorMessage({ error }: { error: unknown }) {
  const { t } = useLocale();
  const { query: { rescheduleUid } = {} } = useRouter();

  return (
    <div data-testid="booking-fail" className="mt-2 border-l-4 border-yellow-400 bg-yellow-50 p-4">
      <div className="flex">
        <div className="flex-shrink-0">
          <Icon.FiAlertTriangle className="h-5 w-5 text-yellow-400" aria-hidden="true" />
        </div>
        <div className="ltr:ml-3 rtl:mr-3">
          <p className="text-sm text-yellow-700">
            {rescheduleUid ? t("reschedule_fail") : t("booking_fail")}{" "}
            {error instanceof HttpError || error instanceof Error ? error.message : "Unknown error"}
          </p>
        </div>
      </div>
    </div>
  );
}<|MERGE_RESOLUTION|>--- conflicted
+++ resolved
@@ -624,7 +624,6 @@
                     <span className="block text-sm font-medium text-gray-700 dark:text-white">
                       {t("location")}
                     </span>
-<<<<<<< HEAD
                     {locations.map((location, i) => {
                       const locationString = locationKeyToString(location);
                       // TODO: Right now selectedLocationType isn't send by getSSP. Once that's available defaultChecked should work and show the location in the original booking
@@ -649,20 +648,6 @@
                         </label>
                       );
                     })}
-=======
-                    {locations.map((location, i) => (
-                      <label key={i} className="block">
-                        <input
-                          type="radio"
-                          className="location h-4 w-4 border-gray-300 text-black focus:ring-black ltr:mr-2 rtl:ml-2"
-                          {...bookingForm.register("locationType", { required: true })}
-                          value={location.type}
-                          defaultChecked={selectedLocation === location.type}
-                        />
-                        <span className="text-sm ltr:ml-2 rtl:mr-2 ">{locationLabels[location.type]}</span>
-                      </label>
-                    ))}
->>>>>>> 1b541ff2
                   </div>
                 )}
                 {/* TODO: Change name and id ="phone" to something generic */}
