import { zodResolver } from "@hookform/resolvers/zod";
import { EventTypeCustomInputType, WorkflowActions } from "@prisma/client";
import { useMutation } from "@tanstack/react-query";
import { isValidPhoneNumber } from "libphonenumber-js";
import { useSession } from "next-auth/react";
import Head from "next/head";
import { useRouter } from "next/router";
import { useEffect, useMemo, useState, useReducer } from "react";
import { Controller, useForm, useWatch } from "react-hook-form";
import { FormattedNumber, IntlProvider } from "react-intl";
import { ReactMultiEmail } from "react-multi-email";
import { v4 as uuidv4 } from "uuid";
import { z } from "zod";

import BookingPageTagManager from "@calcom/app-store/BookingPageTagManager";
import {
  locationKeyToString,
  getEventLocationValue,
  getEventLocationType,
  EventLocationType,
  getHumanReadableLocationValue,
} from "@calcom/app-store/locations";
import { createPaymentLink } from "@calcom/app-store/stripepayment/lib/client";
import { getEventTypeAppData } from "@calcom/app-store/utils";
import { LocationObject, LocationType } from "@calcom/core/location";
import dayjs from "@calcom/dayjs";
import {
  useEmbedNonStylesConfig,
  useIsBackgroundTransparent,
  useIsEmbed,
} from "@calcom/embed-core/embed-iframe";
import CustomBranding from "@calcom/lib/CustomBranding";
import classNames from "@calcom/lib/classNames";
import { formatTime } from "@calcom/lib/date-fns";
import getStripeAppData from "@calcom/lib/getStripeAppData";
import { useLocale } from "@calcom/lib/hooks/useLocale";
import useTheme from "@calcom/lib/hooks/useTheme";
import { HttpError } from "@calcom/lib/http-error";
import { getEveryFreqFor } from "@calcom/lib/recurringStrings";
import { collectPageParameters, telemetryEventTypes, useTelemetry } from "@calcom/lib/telemetry";
import { Icon } from "@calcom/ui/Icon";
import { Tooltip } from "@calcom/ui/Tooltip";
import PhoneInput from "@calcom/ui/form/PhoneInputLazy";
import { EmailInput, Form } from "@calcom/ui/form/fields";
import { Button } from "@calcom/ui/v2";

import { asStringOrNull } from "@lib/asStringOrNull";
import { timeZone } from "@lib/clock";
import { ensureArray } from "@lib/ensureArray";
import useMeQuery from "@lib/hooks/useMeQuery";
import createBooking from "@lib/mutations/bookings/create-booking";
import createRecurringBooking from "@lib/mutations/bookings/create-recurring-booking";
import { parseDate, parseRecurringDates } from "@lib/parseDate";
import slugify from "@lib/slugify";

import Gates, { Gate, GateState } from "@components/Gates";
import BookingDescription from "@components/booking/BookingDescription";

import { BookPageProps } from "../../../pages/[user]/book";
import { HashLinkPageProps } from "../../../pages/d/[link]/book";
import { TeamBookingPageProps } from "../../../pages/team/[slug]/book";

type BookingPageProps = BookPageProps | TeamBookingPageProps | HashLinkPageProps;

type BookingFormValues = {
  name: string;
  email: string;
  notes?: string;
  locationType?: EventLocationType["type"];
  guests?: string[];
  phone?: string;
  hostPhoneNumber?: string; // Maybe come up with a better way to name this to distingish between two types of phone numbers
  customInputs?: {
    [key: string]: string | boolean;
  };
  rescheduleReason?: string;
  smsReminderNumber?: string;
};

const BookingPage = ({
  eventType,
  booking,
  profile,
  isDynamicGroupBooking,
  recurringEventCount,
  hasHashedBookingLink,
  hashedLink,
  ...restProps
}: BookingPageProps) => {
  const { t, i18n } = useLocale();
  // Get user so we can determine 12/24 hour format preferences
  const query = useMeQuery();
  const user = query.data;
  const isEmbed = useIsEmbed(restProps.isEmbed);
  const shouldAlignCentrallyInEmbed = useEmbedNonStylesConfig("align") !== "left";
  const shouldAlignCentrally = !isEmbed || shouldAlignCentrallyInEmbed;
  const router = useRouter();
  const { data: session } = useSession();
  const isBackgroundTransparent = useIsBackgroundTransparent();
  const telemetry = useTelemetry();
  const [gateState, gateDispatcher] = useReducer(
    (state: GateState, newState: Partial<GateState>) => ({
      ...state,
      ...newState,
    }),
    {}
  );
  const stripeAppData = getStripeAppData(eventType);

  useEffect(() => {
    if (top !== window) {
      //page_view will be collected automatically by _middleware.ts
      telemetry.event(
        telemetryEventTypes.embedView,
        collectPageParameters("/book", { isTeamBooking: document.URL.includes("team/") })
      );
    }
    // eslint-disable-next-line react-hooks/exhaustive-deps
  }, []);

  const mutation = useMutation(createBooking, {
    onSuccess: async (responseData) => {
      const { uid, paymentUid } = responseData;
      if (paymentUid) {
        return await router.push(
          createPaymentLink({
            paymentUid,
            date,
            name: bookingForm.getValues("name"),
            email: bookingForm.getValues("email"),
            absolute: false,
          })
        );
      }

      return router.push({
        pathname: "/success",
        query: {
          uid,
          isSuccessBookingPage: true,
        },
      });
    },
  });

  const recurringMutation = useMutation(createRecurringBooking, {
    onSuccess: async (responseData = []) => {
<<<<<<< HEAD
      const { uid } = responseData[0];
      const location = (function humanReadableLocation(location) {
        if (!location) {
          return;
        }
        if (location.includes("integration")) {
          return t("web_conferencing_details_to_follow");
        }
        return location;
      })(responseData[0].location);
=======
      const { uid } = responseData[0] || {};
>>>>>>> 0b35919e

      return router.push({
        pathname: "/success",
        query: {
          uid,
<<<<<<< HEAD
          isSuccessBookingPage: true,
          allRemainingBookings: true,
=======
>>>>>>> 0b35919e
        },
      });
    },
  });

  const rescheduleUid = router.query.rescheduleUid as string;
  useTheme(profile.theme);
  const date = asStringOrNull(router.query.date);

  const [guestToggle, setGuestToggle] = useState(booking && booking.attendees.length > 1);
  // it would be nice if Prisma at some point in the future allowed for Json<Location>; as of now this is not the case.
  const locations: LocationObject[] = useMemo(
    () => (eventType.locations as LocationObject[]) || [],
    [eventType.locations]
  );

  useEffect(() => {
    if (router.query.guest) {
      setGuestToggle(true);
    }
  }, [router.query.guest]);

  const loggedInIsOwner = eventType?.users[0]?.id === session?.user?.id;
  const guestListEmails = !isDynamicGroupBooking
    ? booking?.attendees.slice(1).map((attendee) => attendee.email)
    : [];

  // There should only exists one default userData variable for primaryAttendee.
  const defaultUserValues = {
    email: rescheduleUid
      ? booking?.attendees[0].email
      : router.query.email
      ? (router.query.email as string)
      : "",
    name: rescheduleUid ? booking?.attendees[0].name : router.query.name ? (router.query.name as string) : "",
  };

  const defaultValues = () => {
    if (!rescheduleUid) {
      return {
        name: defaultUserValues.name || (!loggedInIsOwner && session?.user?.name) || "",
        email: defaultUserValues.email || (!loggedInIsOwner && session?.user?.email) || "",
        notes: (router.query.notes as string) || "",
        guests: ensureArray(router.query.guest) as string[],
        customInputs: eventType.customInputs.reduce(
          (customInputs, input) => ({
            ...customInputs,
            [input.id]: router.query[slugify(input.label)],
          }),
          {}
        ),
      };
    }
    if (!booking || !booking.attendees.length) {
      return {};
    }
    const primaryAttendee = booking.attendees[0];
    if (!primaryAttendee) {
      return {};
    }

    const customInputType = booking.customInputs;
    return {
      name: defaultUserValues.name,
      email: defaultUserValues.email || "",
      guests: guestListEmails,
      notes: booking.description || "",
      rescheduleReason: "",
      smsReminderNumber: booking.smsReminderNumber || undefined,
      customInputs: eventType.customInputs.reduce(
        (customInputs, input) => ({
          ...customInputs,
          [input.id]: booking.customInputs
            ? booking.customInputs[input.label as keyof typeof customInputType]
            : "",
        }),
        {}
      ),
    };
  };

  const bookingFormSchema = z
    .object({
      name: z.string().min(1),
      email: z.string().email(),
      phone: z
        .string()
        .refine((val) => isValidPhoneNumber(val))
        .optional()
        .nullable(),
      smsReminderNumber: z
        .string()
        .refine((val) => isValidPhoneNumber(val))
        .optional()
        .nullable(),
    })
    .passthrough();

  const bookingForm = useForm<BookingFormValues>({
    defaultValues: defaultValues(),
    resolver: zodResolver(bookingFormSchema), // Since this isn't set to strict we only validate the fields in the schema
  });

  const selectedLocationType = useWatch({
    control: bookingForm.control,
    name: "locationType",
    defaultValue: ((): EventLocationType["type"] | undefined => {
      if (router.query.location) {
        return router.query.location as EventLocationType["type"];
      }
      if (locations.length === 1) {
        return locations[0]?.type;
      }
    })(),
  });

  const selectedLocation = getEventLocationType(selectedLocationType);
  const AttendeeInput =
    selectedLocation?.attendeeInputType === "text"
      ? "input"
      : selectedLocation?.attendeeInputType === "phone"
      ? PhoneInput
      : null;

  // Calculate the booking date(s)
  let recurringStrings: string[] = [],
    recurringDates: Date[] = [];
  if (eventType.recurringEvent?.freq && recurringEventCount !== null) {
    [recurringStrings, recurringDates] = parseRecurringDates(
      {
        startDate: date,
        timeZone: timeZone(),
        recurringEvent: eventType.recurringEvent,
        recurringCount: parseInt(recurringEventCount.toString()),
      },
      i18n
    );
  }

  const bookEvent = (booking: BookingFormValues) => {
    telemetry.event(
      top !== window ? telemetryEventTypes.embedBookingConfirmed : telemetryEventTypes.bookingConfirmed,
      { isTeamBooking: document.URL.includes("team/") }
    );
    // "metadata" is a reserved key to allow for connecting external users without relying on the email address.
    // <...url>&metadata[user_id]=123 will be send as a custom input field as the hidden type.

    // @TODO: move to metadata
    const metadata = Object.keys(router.query)
      .filter((key) => key.startsWith("metadata"))
      .reduce(
        (metadata, key) => ({
          ...metadata,
          [key.substring("metadata[".length, key.length - 1)]: router.query[key],
        }),
        {}
      );

    if (recurringDates.length) {
      // Identify set of bookings to one intance of recurring event to support batch changes
      const recurringEventId = uuidv4();
      const recurringBookings = recurringDates.map((recurringDate) => ({
        ...booking,
        start: dayjs(recurringDate).format(),
        end: dayjs(recurringDate).add(eventType.length, "minute").format(),
        eventTypeId: eventType.id,
        eventTypeSlug: eventType.slug,
        recurringEventId,
        // Added to track down the number of actual occurrences selected by the user
        recurringCount: recurringDates.length,
        timeZone: timeZone(),
        language: i18n.language,
        rescheduleUid,
        user: router.query.user,
        location: getEventLocationValue(locations, {
          type: booking.locationType ? booking.locationType : selectedLocationType || "",
          phone: booking.phone,
        }),
        metadata,
        customInputs: Object.keys(booking.customInputs || {}).map((inputId) => ({
          label: eventType.customInputs.find((input) => input.id === parseInt(inputId))?.label || "",
          value: booking.customInputs && inputId in booking.customInputs ? booking.customInputs[inputId] : "",
        })),
        hasHashedBookingLink,
        hashedLink,
        smsReminderNumber:
          selectedLocationType === LocationType.Phone
            ? booking.phone
            : booking.smsReminderNumber || undefined,
        ethSignature: gateState.rainbowToken,
      }));
      recurringMutation.mutate(recurringBookings);
    } else {
      mutation.mutate({
        ...booking,
        start: dayjs(date).format(),
        end: dayjs(date).add(eventType.length, "minute").format(),
        eventTypeId: eventType.id,
        eventTypeSlug: eventType.slug,
        timeZone: timeZone(),
        language: i18n.language,
        rescheduleUid,
        bookingUid: router.query.bookingUid as string,
        user: router.query.user,
        location: getEventLocationValue(locations, {
          type: (booking.locationType ? booking.locationType : selectedLocationType) || "",
          phone: booking.phone,
        }),
        metadata,
        customInputs: Object.keys(booking.customInputs || {}).map((inputId) => ({
          label: eventType.customInputs.find((input) => input.id === parseInt(inputId))?.label || "",
          value: booking.customInputs && inputId in booking.customInputs ? booking.customInputs[inputId] : "",
        })),
        hasHashedBookingLink,
        hashedLink,
        smsReminderNumber:
          selectedLocationType === LocationType.Phone
            ? booking.phone
            : booking.smsReminderNumber || undefined,
        ethSignature: gateState.rainbowToken,
      });
    }
  };

  // Should be disabled when rescheduleUid is present and data was found in defaultUserValues name/email fields.
  const disableInput = !!rescheduleUid && !!defaultUserValues.email && !!defaultUserValues.name;
  const disableLocations = !!rescheduleUid;
  const disabledExceptForOwner = disableInput && !loggedInIsOwner;
  const inputClassName =
    "dark:placeholder:text-darkgray-600 focus:border-brand dark:border-darkgray-300 dark:text-darkgray-900 block w-full rounded-md border-gray-300 text-sm focus:ring-black disabled:bg-gray-200 disabled:hover:cursor-not-allowed dark:bg-transparent dark:selection:bg-green-500 disabled:dark:text-gray-500";

  let isSmsReminderNumberNeeded = false;
  let isSmsReminderNumberRequired = false;

  if (eventType.workflows.length > 0) {
    eventType.workflows.forEach((workflowReference) => {
      if (workflowReference.workflow.steps.length > 0) {
        workflowReference.workflow.steps.forEach((step) => {
          if (step.action === WorkflowActions.SMS_ATTENDEE) {
            isSmsReminderNumberNeeded = true;
            isSmsReminderNumberRequired = step.numberRequired || false;
            return;
          }
        });
      }
    });
  }
  const rainbowAppData = getEventTypeAppData(eventType, "rainbow") || {};

  // Define conditional gates here
  const gates = [
    // Rainbow gate is only added if the event has both a `blockchainId` and a `smartContractAddress`
    rainbowAppData && rainbowAppData.blockchainId && rainbowAppData.smartContractAddress
      ? ("rainbow" as Gate)
      : undefined,
  ];

  return (
    <Gates gates={gates} appData={rainbowAppData} dispatch={gateDispatcher}>
      <Head>
        <title>
          {rescheduleUid
            ? t("booking_reschedule_confirmation", {
                eventTypeTitle: eventType.title,
                profileName: profile.name,
              })
            : t("booking_confirmation", {
                eventTypeTitle: eventType.title,
                profileName: profile.name,
              })}{" "}
          | Cal.com
        </title>
        <link rel="icon" href="/favicon.ico" />
      </Head>
      <BookingPageTagManager eventType={eventType} />
      <CustomBranding lightVal={profile.brandColor} darkVal={profile.darkBrandColor} />
      <main
        className={classNames(
          shouldAlignCentrally ? "mx-auto" : "",
          isEmbed ? "" : "sm:my-24",
          "my-0 max-w-3xl "
        )}>
        <div
          className={classNames(
            "main overflow-hidden",
            isBackgroundTransparent ? "" : "dark:border-1 dark:bg-darkgray-100 bg-white",
            "dark:border-darkgray-300 rounded-md sm:border"
          )}>
          <div className="sm:flex">
            <div className="sm:dark:border-darkgray-300 dark:text-darkgray-600 flex flex-col px-6 pt-6 pb-0 text-gray-600 sm:w-1/2 sm:border-r sm:pb-6">
              <BookingDescription isBookingPage profile={profile} eventType={eventType}>
                {stripeAppData.price > 0 && (
                  <p className="text-bookinglight -ml-2 px-2 text-sm ">
                    <Icon.FiCreditCard className="mr-[10px] ml-[2px] -mt-1 inline-block h-4 w-4" />
                    <IntlProvider locale="en">
                      <FormattedNumber
                        value={stripeAppData.price / 100.0}
                        style="currency"
                        currency={stripeAppData.currency.toUpperCase()}
                      />
                    </IntlProvider>
                  </p>
                )}
                {!rescheduleUid && eventType.recurringEvent?.freq && recurringEventCount && (
                  <div className="items-start text-sm font-medium text-gray-600 dark:text-white">
                    <Icon.FiRefreshCw className="mr-[10px] ml-[2px] inline-block h-4 w-4" />
                    <p className="-ml-2 inline-block items-center px-2">
                      {getEveryFreqFor({
                        t,
                        recurringEvent: eventType.recurringEvent,
                        recurringCount: recurringEventCount,
                      })}
                    </p>
                  </div>
                )}
                <div className="text-bookinghighlight flex items-start text-sm">
                  <Icon.FiCalendar className="mr-[10px] ml-[2px] mt-[2px] inline-block h-4 w-4" />
                  <div className="text-sm font-medium">
                    {(rescheduleUid || !eventType.recurringEvent?.freq) &&
                      `${formatTime(dayjs(date).toDate(), user?.timeFormat, user?.timeZone)}, ${dayjs(
                        date
                      ).format("dddd, D MMMM YYYY")}`}
                    {!rescheduleUid &&
                      eventType.recurringEvent?.freq &&
                      recurringDates.slice(0, 5).map((aDate, key) => {
                        return (
                          <p key={key}>{`${formatTime(aDate, user?.timeFormat, user?.timeZone)}, ${dayjs(
                            aDate
                          ).format("dddd, D MMMM YYYY")}`}</p>
                        );
                      })}
                    {!rescheduleUid && eventType.recurringEvent?.freq && recurringStrings.length > 5 && (
                      <div className="flex">
                        <Tooltip
                          content={recurringDates.slice(5).map((aDate, key) => (
                            <p key={key}>{`${formatTime(aDate, user?.timeFormat, user?.timeZone)}, ${dayjs(
                              aDate
                            ).format("dddd, D MMMM YYYY")}`}</p>
                          ))}>
                          <p className="dark:text-darkgray-600 text-sm">
                            {t("plus_more", { count: recurringStrings.length - 5 })}
                          </p>
                        </Tooltip>
                      </div>
                    )}
                  </div>
                </div>
                {booking?.startTime && rescheduleUid && (
                  <div>
                    <p className="mt-8 mb-2 text-sm " data-testid="former_time_p">
                      {t("former_time")}
                    </p>
                    <p className="line-through ">
                      <Icon.FiCalendar className="mr-[10px] ml-[2px] -mt-1 inline-block h-4 w-4" />
                      {typeof booking.startTime === "string" && parseDate(dayjs(booking.startTime), i18n)}
                    </p>
                  </div>
                )}
                {!!eventType.seatsPerTimeSlot && (
                  <div className="text-bookinghighlight flex items-start text-sm">
                    <Icon.FiUser
                      className={`mr-[10px] ml-[2px] mt-[2px] inline-block h-4 w-4 ${
                        booking && booking.attendees.length / eventType.seatsPerTimeSlot >= 0.5
                          ? "text-rose-600"
                          : booking && booking.attendees.length / eventType.seatsPerTimeSlot >= 0.33
                          ? "text-yellow-500"
                          : "text-bookinghighlight"
                      }`}
                    />
                    <p
                      className={`${
                        booking && booking.attendees.length / eventType.seatsPerTimeSlot >= 0.5
                          ? "text-rose-600"
                          : booking && booking.attendees.length / eventType.seatsPerTimeSlot >= 0.33
                          ? "text-yellow-500"
                          : "text-bookinghighlight"
                      } mb-2 font-medium`}>
                      {booking
                        ? eventType.seatsPerTimeSlot - booking.attendees.length
                        : eventType.seatsPerTimeSlot}{" "}
                      / {eventType.seatsPerTimeSlot} {t("seats_available")}
                    </p>
                  </div>
                )}
              </BookingDescription>
            </div>
            <div className="p-6 sm:w-1/2">
              <Form form={bookingForm} handleSubmit={bookEvent}>
                <div className="mb-4">
                  <label htmlFor="name" className="block text-sm font-medium text-gray-700 dark:text-white">
                    {t("your_name")}
                  </label>
                  <div className="mt-1">
                    <input
                      {...bookingForm.register("name", { required: true })}
                      type="text"
                      name="name"
                      id="name"
                      required
                      className={inputClassName}
                      placeholder={t("example_name")}
                      disabled={disableInput}
                    />
                  </div>
                </div>
                <div className="mb-4">
                  <label htmlFor="email" className="block text-sm font-medium text-gray-700 dark:text-white">
                    {t("email_address")}
                  </label>
                  <div className="mt-1">
                    <EmailInput
                      {...bookingForm.register("email")}
                      required
                      className={classNames(
                        inputClassName,
                        bookingForm.formState.errors.email && "!focus:ring-red-700 !border-red-700"
                      )}
                      placeholder="you@example.com"
                      type="search" // Disables annoying 1password intrusive popup (non-optimal, I know I know...)
                      disabled={disableInput}
                    />
                    {bookingForm.formState.errors.email && (
                      <div className="mt-2 flex items-center text-sm text-red-700 ">
                        <Icon.FiInfo className="mr-2 h-3 w-3" />
                        <p>{t("email_validation_error")}</p>
                      </div>
                    )}
                  </div>
                </div>
                <>
                  {rescheduleUid ? (
                    <div className="mb-4">
                      <span className="block text-sm font-medium text-gray-700 dark:text-white">
                        {t("location")}
                      </span>
                      <p className="mt-1 text-sm text-gray-500">
                        {getHumanReadableLocationValue(booking?.location, t)}
                      </p>
                    </div>
                  ) : (
                    locations.length > 1 && (
                      <div className="mb-4">
                        <span className="block text-sm font-medium text-gray-700 dark:text-white">
                          {t("location")}
                        </span>
                        {locations.map((location, i) => {
                          const locationString = locationKeyToString(location);
                          if (!selectedLocationType) {
                            bookingForm.setValue("locationType", locations[0].type);
                          }
                          if (typeof locationString !== "string") {
                            // It's possible that location app got uninstalled
                            return null;
                          }
                          return (
                            <label key={i} className="block">
                              <input
                                type="radio"
                                disabled={!!disableLocations}
                                className="location dark:bg-darkgray-300 dark:border-darkgray-300 h-4 w-4 border-gray-300 text-black focus:ring-black ltr:mr-2 rtl:ml-2"
                                {...bookingForm.register("locationType", { required: true })}
                                value={location.type}
                                defaultChecked={i === 0}
                              />
                              <span className="text-sm ltr:ml-2 rtl:mr-2 dark:text-white">
                                {locationKeyToString(location)}
                              </span>
                            </label>
                          );
                        })}
                      </div>
                    )
                  )}
                </>
                {/* TODO: Change name and id ="phone" to something generic */}
                {AttendeeInput && (
                  <div className="mb-4">
                    <label
                      htmlFor="phone"
                      className="block text-sm font-medium text-gray-700 dark:text-white">
                      {t("phone_number")}
                    </label>
                    <div className="mt-1">
                      <AttendeeInput<BookingFormValues>
                        control={bookingForm.control}
                        name="phone"
                        placeholder={t(selectedLocation?.attendeeInputPlaceholder || "")}
                        id="phone"
                        required
                        disabled={disableInput}
                      />
                    </div>
                    {bookingForm.formState.errors.phone && (
                      <div className="mt-2 flex items-center text-sm text-red-700 ">
                        <Icon.FiInfo className="mr-2 h-3 w-3" />
                        <p>{t("invalid_number")}</p>
                      </div>
                    )}
                  </div>
                )}
                {eventType.customInputs
                  .sort((a, b) => a.id - b.id)
                  .map((input) => (
                    <div className="mb-4" key={input.id}>
                      {input.type !== EventTypeCustomInputType.BOOL && (
                        <label
                          htmlFor={"custom_" + input.id}
                          className="mb-1 block text-sm font-medium text-gray-700 dark:text-white">
                          {input.label}
                        </label>
                      )}
                      {input.type === EventTypeCustomInputType.TEXTLONG && (
                        <textarea
                          {...bookingForm.register(`customInputs.${input.id}`, {
                            required: input.required,
                          })}
                          required={input.required}
                          id={"custom_" + input.id}
                          rows={3}
                          className={inputClassName}
                          placeholder={input.placeholder}
                          disabled={disabledExceptForOwner}
                        />
                      )}
                      {input.type === EventTypeCustomInputType.TEXT && (
                        <input
                          type="text"
                          {...bookingForm.register(`customInputs.${input.id}`, {
                            required: input.required,
                          })}
                          required={input.required}
                          id={"custom_" + input.id}
                          className={inputClassName}
                          placeholder={input.placeholder}
                          disabled={disabledExceptForOwner}
                        />
                      )}
                      {input.type === EventTypeCustomInputType.NUMBER && (
                        <input
                          type="number"
                          {...bookingForm.register(`customInputs.${input.id}`, {
                            required: input.required,
                          })}
                          required={input.required}
                          id={"custom_" + input.id}
                          className={inputClassName}
                          placeholder=""
                          disabled={disabledExceptForOwner}
                        />
                      )}
                      {input.type === EventTypeCustomInputType.BOOL && (
                        <div className="my-6">
                          <div className="flex">
                            <input
                              type="checkbox"
                              {...bookingForm.register(`customInputs.${input.id}`, {
                                required: input.required,
                              })}
                              required={input.required}
                              id={"custom_" + input.id}
                              className="h-4 w-4 rounded border-gray-300 text-black focus:ring-black disabled:bg-gray-200 ltr:mr-2 rtl:ml-2 disabled:dark:text-gray-500"
                              placeholder=""
                              disabled={disabledExceptForOwner}
                            />
                            <label
                              htmlFor={"custom_" + input.id}
                              className="-mt-px block text-sm font-medium text-gray-700 dark:text-white">
                              {input.label}
                            </label>
                          </div>
                        </div>
                      )}
                    </div>
                  ))}
                {!eventType.disableGuests && guestToggle && (
                  <div className="mb-4">
                    <div>
                      <label
                        htmlFor="guests"
                        className="mb-1 block text-sm font-medium text-gray-700 dark:text-white">
                        {t("guests")}
                      </label>
                      {!disableInput && (
                        <Controller
                          control={bookingForm.control}
                          name="guests"
                          render={({ field: { onChange, value } }) => (
                            <ReactMultiEmail
                              className="relative"
                              placeholder={<span className="dark:text-darkgray-600">guest@example.com</span>}
                              emails={value}
                              onChange={onChange}
                              getLabel={(
                                email: string,
                                index: number,
                                removeEmail: (index: number) => void
                              ) => {
                                return (
                                  <div data-tag key={index} className="cursor-pointer">
                                    {email}
                                    {!disableInput && (
                                      <span data-tag-handle onClick={() => removeEmail(index)}>
                                        ×
                                      </span>
                                    )}
                                  </div>
                                );
                              }}
                            />
                          )}
                        />
                      )}
                      {/* Custom code when guest emails should not be editable */}
                      {disableInput && guestListEmails && guestListEmails.length > 0 && (
                        <div data-tag className="react-multi-email">
                          {/* // @TODO: user owners are appearing as guest here when should be only user input */}
                          {guestListEmails.map((email, index) => {
                            return (
                              <div key={index} className="cursor-pointer">
                                <span data-tag>{email}</span>
                              </div>
                            );
                          })}
                        </div>
                      )}
                    </div>
                  </div>
                )}
                {isSmsReminderNumberNeeded && selectedLocationType !== LocationType.Phone && (
                  <div className="mb-4">
                    <label
                      htmlFor="smsReminderNumber"
                      className="block text-sm font-medium text-gray-700 dark:text-white">
                      {t("number_sms_notifications")}
                    </label>
                    <div className="mt-1">
                      <PhoneInput<BookingFormValues>
                        control={bookingForm.control}
                        name="smsReminderNumber"
                        placeholder={t("enter_phone_number")}
                        id="smsReminderNumber"
                        required={isSmsReminderNumberRequired}
                      />
                    </div>
                    {bookingForm.formState.errors.smsReminderNumber && (
                      <div className="mt-2 flex items-center text-sm text-red-700 ">
                        <Icon.FiInfo className="mr-2 h-3 w-3" />
                        <p>{t("invalid_number")}</p>
                      </div>
                    )}
                  </div>
                )}
                <div className="mb-4">
                  <label
                    htmlFor="notes"
                    className="mb-1 block text-sm font-medium text-gray-700 dark:text-white">
                    {rescheduleUid ? t("reschedule_optional") : t("additional_notes")}
                  </label>
                  {rescheduleUid ? (
                    <textarea
                      {...bookingForm.register("rescheduleReason")}
                      id="rescheduleReason"
                      name="rescheduleReason"
                      rows={3}
                      className={inputClassName}
                      placeholder={t("reschedule_placeholder")}
                    />
                  ) : (
                    <textarea
                      {...bookingForm.register("notes")}
                      required={!!eventType.metadata.additionalNotesRequired}
                      id="notes"
                      name="notes"
                      rows={3}
                      className={inputClassName}
                      placeholder={t("share_additional_notes")}
                      disabled={disabledExceptForOwner}
                    />
                  )}
                </div>

                <div className="flex justify-end space-x-2 rtl:space-x-reverse">
                  {!eventType.disableGuests && !guestToggle && (
                    <Button
                      type="button"
                      color="minimalSecondary"
                      size="icon"
                      tooltip={t("additional_guests")}
                      StartIcon={Icon.FiUserPlus}
                      onClick={() => setGuestToggle(!guestToggle)}
                      className="mr-auto"
                    />
                  )}
                  <Button
                    color="minimal"
                    type="button"
                    onClick={() => router.back()}
                    // We override this for this component only for now - as we don't support darkmode everywhere in the app
                    className="dark:hover:bg-darkgray-200 dark:border-none dark:text-white">
                    {t("cancel")}
                  </Button>
                  <Button
                    type="submit"
                    className="dark:bg-darkmodebrand dark:text-darkmodebrandcontrast dark:hover:border-darkmodebrandcontrast mr-auto dark:border-transparent"
                    data-testid={rescheduleUid ? "confirm-reschedule-button" : "confirm-book-button"}
                    loading={mutation.isLoading || recurringMutation.isLoading}>
                    {rescheduleUid ? t("reschedule") : t("confirm")}
                  </Button>
                </div>
              </Form>
              {(mutation.isError || recurringMutation.isError) && (
                <ErrorMessage error={mutation.error || recurringMutation.error} />
              )}
            </div>
          </div>
        </div>
      </main>
    </Gates>
  );
};

export default BookingPage;

function ErrorMessage({ error }: { error: unknown }) {
  const { t } = useLocale();
  const { query: { rescheduleUid } = {} } = useRouter();

  return (
    <div data-testid="booking-fail" className="mt-2 border-l-4 border-yellow-400 bg-yellow-50 p-4">
      <div className="flex">
        <div className="flex-shrink-0">
          <Icon.FiAlertTriangle className="h-5 w-5 text-yellow-400" aria-hidden="true" />
        </div>
        <div className="ltr:ml-3 rtl:mr-3">
          <p className="text-sm text-yellow-700">
            {rescheduleUid ? t("reschedule_fail") : t("booking_fail")}{" "}
            {error instanceof HttpError || error instanceof Error ? error.message : "Unknown error"}
          </p>
        </div>
      </div>
    </div>
  );
}<|MERGE_RESOLUTION|>--- conflicted
+++ resolved
@@ -145,30 +145,12 @@
 
   const recurringMutation = useMutation(createRecurringBooking, {
     onSuccess: async (responseData = []) => {
-<<<<<<< HEAD
-      const { uid } = responseData[0];
-      const location = (function humanReadableLocation(location) {
-        if (!location) {
-          return;
-        }
-        if (location.includes("integration")) {
-          return t("web_conferencing_details_to_follow");
-        }
-        return location;
-      })(responseData[0].location);
-=======
       const { uid } = responseData[0] || {};
->>>>>>> 0b35919e
 
       return router.push({
         pathname: "/success",
         query: {
           uid,
-<<<<<<< HEAD
-          isSuccessBookingPage: true,
-          allRemainingBookings: true,
-=======
->>>>>>> 0b35919e
         },
       });
     },
