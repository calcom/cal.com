--- conflicted
+++ resolved
@@ -6,10 +6,6 @@
 import { useRouter } from "next/router";
 import { useEffect, useMemo, useReducer, useState } from "react";
 import { useForm, useFormContext } from "react-hook-form";
-<<<<<<< HEAD
-import { FormattedNumber, IntlProvider } from "react-intl";
-=======
->>>>>>> 897844ca
 import { v4 as uuidv4 } from "uuid";
 import { z } from "zod";
 
@@ -43,11 +39,7 @@
 import { getEveryFreqFor } from "@calcom/lib/recurringStrings";
 import { collectPageParameters, telemetryEventTypes, useTelemetry } from "@calcom/lib/telemetry";
 import { Button, Form, Tooltip } from "@calcom/ui";
-<<<<<<< HEAD
-import { FiAlertTriangle, FiCalendar, FiCreditCard, FiRefreshCw, FiUser } from "@calcom/ui/components/icon";
-=======
 import { FiAlertTriangle, FiCalendar, FiRefreshCw, FiUser } from "@calcom/ui/components/icon";
->>>>>>> 897844ca
 
 import { asStringOrNull } from "@lib/asStringOrNull";
 import { timeZone } from "@lib/clock";
@@ -341,7 +333,6 @@
 
     const defaults = {
       responses: {} as Partial<z.infer<typeof bookingFormSchema>["responses"]>,
-<<<<<<< HEAD
     };
 
     const responses = eventType.bookingFields.reduce((responses, field) => {
@@ -355,21 +346,6 @@
       name: defaultUserValues.name || (!loggedInIsOwner && session?.user?.name) || "",
       email: defaultUserValues.email || (!loggedInIsOwner && session?.user?.email) || "",
     };
-=======
-    };
-
-    const responses = eventType.bookingFields.reduce((responses, field) => {
-      return {
-        ...responses,
-        [field.name]: booking.responses[field.name],
-      };
-    }, {});
-    defaults.responses = {
-      ...responses,
-      name: defaultUserValues.name || (!loggedInIsOwner && session?.user?.name) || "",
-      email: defaultUserValues.email || (!loggedInIsOwner && session?.user?.email) || "",
-    };
->>>>>>> 897844ca
     return defaults;
   };
 
