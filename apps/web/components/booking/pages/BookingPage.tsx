import { CalendarIcon, ClockIcon, CreditCardIcon, ExclamationIcon } from "@heroicons/react/solid";
import { EventTypeCustomInputType } from "@prisma/client";
import { useContracts } from "contexts/contractsContext";
import dayjs from "dayjs";
import dynamic from "next/dynamic";
import Head from "next/head";
import { useRouter } from "next/router";
import React, { useEffect, useMemo, useState } from "react";
import { Controller, useForm, useWatch } from "react-hook-form";
import { FormattedNumber, IntlProvider } from "react-intl";
import { ReactMultiEmail } from "react-multi-email";
import { useMutation } from "react-query";
import { v4 as uuidv4 } from "uuid";

import { createPaymentLink } from "@ee/lib/stripe/client";

import { asStringOrNull } from "@lib/asStringOrNull";
import { timeZone } from "@lib/clock";
import { ensureArray } from "@lib/ensureArray";
import { useLocale } from "@lib/hooks/useLocale";
import useTheme from "@lib/hooks/useTheme";
import { LocationType } from "@lib/location";
import createBooking from "@lib/mutations/bookings/create-booking";
import { parseZone } from "@lib/parseZone";
import slugify from "@lib/slugify";
import { collectPageParameters, telemetryEventTypes, useTelemetry } from "@lib/telemetry";
import { detectBrowserTimeFormat } from "@lib/timeFormat";

import CustomBranding from "@components/CustomBranding";
import { EmailInput, Form } from "@components/form/fields";
import AvatarGroup from "@components/ui/AvatarGroup";
import { Button } from "@components/ui/Button";

import { BookPageProps } from "../../../pages/[user]/book";
import { TeamBookingPageProps } from "../../../pages/team/[slug]/book";

/** These are like 40kb that not every user needs */
const PhoneInput = dynamic(() => import("@components/ui/form/PhoneInput"));

type BookingPageProps = BookPageProps | TeamBookingPageProps;

type BookingFormValues = {
  name: string;
  email: string;
  notes?: string;
  locationType?: LocationType;
  guests?: string[];
  phone?: string;
  customInputs?: {
    [key: string]: string;
  };
};

const BookingPage = (props: BookingPageProps) => {
  const { t, i18n } = useLocale();
  const router = useRouter();
  const { contracts } = useContracts();
  const { eventType } = props;

  useEffect(() => {
    if (eventType.metadata.smartContractAddress) {
      const eventOwner = eventType.users[0];

      if (!contracts[(eventType.metadata.smartContractAddress || null) as number])
        /* @ts-ignore */
        router.replace(`/${eventOwner.username}`);
    }
  }, [contracts, eventType.metadata.smartContractAddress, router]);

  const mutation = useMutation(createBooking, {
    onSuccess: async (responseData) => {
      const { attendees, paymentUid } = responseData;
      if (paymentUid) {
        return await router.push(
          createPaymentLink({
            paymentUid,
            date,
            name: attendees[0].name,
            absolute: false,
          })
        );
      }

      const location = (function humanReadableLocation(location) {
        if (!location) {
          return;
        }
        if (location.includes("integration")) {
          return t("web_conferencing_details_to_follow");
        }
        return location;
      })(responseData.location);

      return router.push({
        pathname: "/success",
        query: {
          date,
          type: props.eventType.id,
          user: props.profile.slug,
          reschedule: !!rescheduleUid,
          name: attendees[0].name,
          email: attendees[0].email,
          location,
        },
      });
    },
  });

  const rescheduleUid = router.query.rescheduleUid as string;
  const { isReady, Theme } = useTheme(props.profile.theme);
  const date = asStringOrNull(router.query.date);

  const [guestToggle, setGuestToggle] = useState(props.booking && props.booking.attendees.length > 1);

  const eventTypeDetail = { isWeb3Active: false, ...props.eventType };

  type Location = { type: LocationType; address?: string };
  // it would be nice if Prisma at some point in the future allowed for Json<Location>; as of now this is not the case.
  const locations: Location[] = useMemo(
    () => (props.eventType.locations as Location[]) || [],
    [props.eventType.locations]
  );

  useEffect(() => {
    if (router.query.guest) {
      setGuestToggle(true);
    }
  }, [router.query.guest]);

  const telemetry = useTelemetry();

  const locationInfo = (type: LocationType) => locations.find((location) => location.type === type);

  // TODO: Move to translations
  const locationLabels = {
    [LocationType.InPerson]: t("in_person_meeting"),
    [LocationType.Phone]: t("phone_call"),
    [LocationType.GoogleMeet]: "Google Meet",
    [LocationType.Zoom]: "Zoom Video",
    [LocationType.Jitsi]: "Jitsi Meet",
    [LocationType.Daily]: "Daily.co Video",
    [LocationType.Huddle01]: "Huddle01 Video",
    [LocationType.Tandem]: "Tandem Video",
  };

  const defaultValues = () => {
    if (!rescheduleUid) {
      return {
        name: (router.query.name as string) || "",
        email: (router.query.email as string) || "",
        notes: (router.query.notes as string) || "",
        guests: ensureArray(router.query.guest) as string[],
        customInputs: props.eventType.customInputs.reduce(
          (customInputs, input) => ({
            ...customInputs,
            [input.id]: router.query[slugify(input.label)],
          }),
          {}
        ),
      };
    }
    if (!props.booking || !props.booking.attendees.length) {
      return {};
    }
    const primaryAttendee = props.booking.attendees[0];
    if (!primaryAttendee) {
      return {};
    }
    return {
      name: primaryAttendee.name || "",
      email: primaryAttendee.email || "",
      guests: props.booking.attendees.slice(1).map((attendee) => attendee.email),
    };
  };

  const bookingForm = useForm<BookingFormValues>({
    defaultValues: defaultValues(),
  });

  const selectedLocation = useWatch({
    control: bookingForm.control,
    name: "locationType",
    defaultValue: ((): LocationType | undefined => {
      if (router.query.location) {
        return router.query.location as LocationType;
      }
      if (locations.length === 1) {
        return locations[0]?.type;
      }
    })(),
  });

  const getLocationValue = (booking: Pick<BookingFormValues, "locationType" | "phone">) => {
    const { locationType } = booking;
    switch (locationType) {
      case LocationType.Phone: {
        return booking.phone || "";
      }
      case LocationType.InPerson: {
        return locationInfo(locationType)?.address || "";
      }
      // Catches all other location types, such as Google Meet, Zoom etc.
      default:
        return selectedLocation || "";
    }
  };

  const parseDate = (date: string | null) => {
    if (!date) return "No date";
    const parsedZone = parseZone(date);
    if (!parsedZone?.isValid()) return "Invalid date";
    const formattedTime = parsedZone?.format(detectBrowserTimeFormat);
    return formattedTime + ", " + dayjs(date).toDate().toLocaleString(i18n.language, { dateStyle: "full" });
  };

  const bookEvent = (booking: BookingFormValues) => {
    telemetry.withJitsu((jitsu) =>
      jitsu.track(telemetryEventTypes.bookingConfirmed, collectPageParameters())
    );

    // "metadata" is a reserved key to allow for connecting external users without relying on the email address.
    // <...url>&metadata[user_id]=123 will be send as a custom input field as the hidden type.

    // @TODO: move to metadata
    const metadata = Object.keys(router.query)
      .filter((key) => key.startsWith("metadata"))
      .reduce(
        (metadata, key) => ({
          ...metadata,
          [key.substring("metadata[".length, key.length - 1)]: router.query[key],
        }),
        {}
      );

    let web3Details;
    if (eventTypeDetail.metadata.smartContractAddress) {
      web3Details = {
        // @ts-ignore
        userWallet: window.web3.currentProvider.selectedAddress,
        userSignature: contracts[(eventTypeDetail.metadata.smartContractAddress || null) as number],
      };
    }

    mutation.mutate({
      ...booking,
      web3Details,
      start: dayjs(date).format(),
      end: dayjs(date).add(props.eventType.length, "minute").format(),
      eventTypeId: props.eventType.id,
      timeZone: timeZone(),
      language: i18n.language,
      rescheduleUid,
      user: router.query.user,
      location: getLocationValue(
        booking.locationType ? booking : { ...booking, locationType: selectedLocation }
      ),
      metadata,
      customInputs: Object.keys(booking.customInputs || {}).map((inputId) => ({
        label: props.eventType.customInputs.find((input) => input.id === parseInt(inputId))!.label,
        value: booking.customInputs![inputId],
      })),
    });
  };

  return (
    <div>
      <Theme />
      <Head>
        <title>
          {rescheduleUid
            ? t("booking_reschedule_confirmation", {
                eventTypeTitle: props.eventType.title,
                profileName: props.profile.name,
              })
            : t("booking_confirmation", {
                eventTypeTitle: props.eventType.title,
                profileName: props.profile.name,
              })}{" "}
          | Cal.com
        </title>
        <link rel="icon" href="/favicon.ico" />
      </Head>
<<<<<<< HEAD
      <CustomBranding lightVal={props.profile.brandColor} darkVal={props.profile.darkBrandColor}/>
      <main className=" mx-auto my-0 max-w-3xl rounded-sm sm:my-24 sm:border sm:dark:border-gray-600">
=======
      <CustomBranding val={props.profile.brandColor} />
      <main className="mx-auto my-0 max-w-3xl rounded-sm sm:my-24 sm:border sm:dark:border-gray-600">
>>>>>>> d920774b
        {isReady && (
          <div className="overflow-hidden border border-gray-200 bg-white dark:border-0 dark:bg-neutral-900 sm:rounded-sm">
            <div className="px-4 py-5 sm:flex sm:p-4">
              <div className="sm:w-1/2 sm:border-r sm:dark:border-gray-800">
                <AvatarGroup
                  border="border-2 border-white dark:border-gray-900"
                  size={14}
                  items={[{ image: props.profile.image || "", alt: props.profile.name || "" }].concat(
                    props.eventType.users
                      .filter((user) => user.name !== props.profile.name)
                      .map((user) => ({
                        image: user.avatar || "",
                        alt: user.name || "",
                      }))
                  )}
                />
                <h2 className="font-cal mt-2 font-medium text-gray-500 dark:text-gray-300">
                  {props.profile.name}
                </h2>
                <h1 className="mb-4 text-3xl font-semibold text-gray-800 dark:text-white">
                  {props.eventType.title}
                </h1>
                <p className="mb-2 text-gray-500">
                  <ClockIcon className="mr-1 -mt-1 inline-block h-4 w-4" />
                  {props.eventType.length} {t("minutes")}
                </p>
                {props.eventType.price > 0 && (
                  <p className="mb-1 -ml-2 px-2 py-1 text-gray-500">
                    <CreditCardIcon className="mr-1 -mt-1 inline-block h-4 w-4" />
                    <IntlProvider locale="en">
                      <FormattedNumber
                        value={props.eventType.price / 100.0}
                        style="currency"
                        currency={props.eventType.currency.toUpperCase()}
                      />
                    </IntlProvider>
                  </p>
                )}
                <p className="mb-4 text-green-500">
                  <CalendarIcon className="mr-1 -mt-1 inline-block h-4 w-4" />
                  {parseDate(date)}
                </p>
                {eventTypeDetail.isWeb3Active && eventType.metadata.smartContractAddress && (
                  <p className="mb-1 -ml-2 px-2 py-1 text-gray-500">
                    {t("requires_ownership_of_a_token") + " " + eventType.metadata.smartContractAddress}
                  </p>
                )}
                <p className="mb-8 text-gray-600 dark:text-white">{props.eventType.description}</p>
              </div>
              <div className="sm:w-1/2 sm:pl-8 sm:pr-4">
                <Form form={bookingForm} handleSubmit={bookEvent}>
                  <div className="mb-4">
                    <label htmlFor="name" className="block text-sm font-medium text-gray-700 dark:text-white">
                      {t("your_name")}
                    </label>
                    <div className="mt-1">
                      <input
                        {...bookingForm.register("name")}
                        type="text"
                        name="name"
                        id="name"
                        required
                        className="focus:border-brand block w-full rounded-sm border-gray-300 shadow-sm focus:ring-black dark:border-gray-900 dark:bg-black dark:text-white sm:text-sm"
                        placeholder={t("example_name")}
                      />
                    </div>
                  </div>
                  <div className="mb-4">
                    <label
                      htmlFor="email"
                      className="block text-sm font-medium text-gray-700 dark:text-white">
                      {t("email_address")}
                    </label>
                    <div className="mt-1">
                      <EmailInput
                        {...bookingForm.register("email")}
                        required
                        className="focus:border-brand block w-full rounded-sm border-gray-300 shadow-sm focus:ring-black dark:border-gray-900 dark:bg-black dark:text-white sm:text-sm"
                        placeholder="you@example.com"
                      />
                    </div>
                  </div>
                  {locations.length > 1 && (
                    <div className="mb-4">
                      <span className="block text-sm font-medium text-gray-700 dark:text-white">
                        {t("location")}
                      </span>
                      {locations.map((location, i) => (
                        <label key={i} className="block">
                          <input
                            type="radio"
                            className="location h-4 w-4 border-gray-300 text-black focus:ring-black ltr:mr-2 rtl:ml-2"
                            {...bookingForm.register("locationType", { required: true })}
                            value={location.type}
                            defaultChecked={selectedLocation === location.type}
                          />
                          <span className="text-sm ltr:ml-2 rtl:mr-2 dark:text-gray-500">
                            {locationLabels[location.type]}
                          </span>
                        </label>
                      ))}
                    </div>
                  )}
                  {selectedLocation === LocationType.Phone && (
                    <div className="mb-4">
                      <label
                        htmlFor="phone"
                        className="block text-sm font-medium text-gray-700 dark:text-white">
                        {t("phone_number")}
                      </label>
                      <div className="mt-1">
                        <PhoneInput
                          // @ts-expect-error
                          control={bookingForm.control}
                          name="phone"
                          placeholder={t("enter_phone_number")}
                          id="phone"
                          required
                        />
                      </div>
                    </div>
                  )}
                  {props.eventType.customInputs
                    .sort((a, b) => a.id - b.id)
                    .map((input) => (
                      <div className="mb-4" key={input.id}>
                        {input.type !== EventTypeCustomInputType.BOOL && (
                          <label
                            htmlFor={"custom_" + input.id}
                            className="mb-1 block text-sm font-medium text-gray-700 dark:text-white">
                            {input.label}
                          </label>
                        )}
                        {input.type === EventTypeCustomInputType.TEXTLONG && (
                          <textarea
                            {...bookingForm.register(`customInputs.${input.id}`, {
                              required: input.required,
                            })}
                            id={"custom_" + input.id}
                            rows={3}
                            className="focus:border-brand block w-full rounded-sm border-gray-300 shadow-sm focus:ring-black dark:border-gray-900 dark:bg-black dark:text-white sm:text-sm"
                            placeholder={input.placeholder}
                          />
                        )}
                        {input.type === EventTypeCustomInputType.TEXT && (
                          <input
                            type="text"
                            {...bookingForm.register(`customInputs.${input.id}`, {
                              required: input.required,
                            })}
                            id={"custom_" + input.id}
                            className="focus:border-brand block w-full rounded-sm border-gray-300 shadow-sm focus:ring-black dark:border-gray-900 dark:bg-black dark:text-white sm:text-sm"
                            placeholder={input.placeholder}
                          />
                        )}
                        {input.type === EventTypeCustomInputType.NUMBER && (
                          <input
                            type="number"
                            {...bookingForm.register(`customInputs.${input.id}`, {
                              required: input.required,
                            })}
                            id={"custom_" + input.id}
                            className="focus:border-brand block w-full rounded-sm border-gray-300 shadow-sm focus:ring-black dark:border-gray-900 dark:bg-black dark:text-white sm:text-sm"
                            placeholder=""
                          />
                        )}
                        {input.type === EventTypeCustomInputType.BOOL && (
                          <div className="flex h-5 items-center">
                            <input
                              type="checkbox"
                              {...bookingForm.register(`customInputs.${input.id}`, {
                                required: input.required,
                              })}
                              id={"custom_" + input.id}
                              className="h-4 w-4 rounded border-gray-300 text-black focus:ring-black ltr:mr-2 rtl:ml-2"
                              placeholder=""
                            />
                            <label
                              htmlFor={"custom_" + input.id}
                              className="mb-1 block text-sm font-medium text-gray-700 dark:text-white">
                              {input.label}
                            </label>
                          </div>
                        )}
                      </div>
                    ))}
                  {!props.eventType.disableGuests && (
                    <div className="mb-4">
                      {!guestToggle && (
                        <label
                          onClick={() => setGuestToggle(!guestToggle)}
                          htmlFor="guests"
                          className="mb-1 block text-sm font-medium hover:cursor-pointer dark:text-white">
                          {/*<UserAddIcon className="inline-block w-5 h-5 mr-1 -mt-1" />*/}
                          {t("additional_guests")}
                        </label>
                      )}
                      {guestToggle && (
                        <div>
                          <label
                            htmlFor="guests"
                            className="mb-1 block text-sm font-medium text-gray-700 dark:text-white">
                            {t("guests")}
                          </label>
                          <Controller
                            control={bookingForm.control}
                            name="guests"
                            render={({ field: { onChange, value } }) => (
                              <ReactMultiEmail
                                className="relative"
                                placeholder="guest@example.com"
                                emails={value}
                                onChange={onChange}
                                getLabel={(
                                  email: string,
                                  index: number,
                                  removeEmail: (index: number) => void
                                ) => {
                                  return (
                                    <div data-tag key={index}>
                                      {email}
                                      <span data-tag-handle onClick={() => removeEmail(index)}>
                                        ×
                                      </span>
                                    </div>
                                  );
                                }}
                              />
                            )}
                          />
                        </div>
                      )}
                    </div>
                  )}
                  <div className="mb-4">
                    <label
                      htmlFor="notes"
                      className="mb-1 block text-sm font-medium text-gray-700 dark:text-white">
                      {t("additional_notes")}
                    </label>
                    <textarea
                      {...bookingForm.register("notes")}
                      id="notes"
                      rows={3}
                      className="focus:border-brand block w-full rounded-sm border-gray-300 shadow-sm focus:ring-black dark:border-gray-900 dark:bg-black dark:text-white sm:text-sm"
                      placeholder={t("share_additional_notes")}
                    />
                  </div>
                  <div className="flex items-start space-x-2 rtl:space-x-reverse">
                    <Button type="submit" loading={mutation.isLoading}>
                      {rescheduleUid ? t("reschedule") : t("confirm")}
                    </Button>
                    <Button color="secondary" type="button" onClick={() => router.back()}>
                      {t("cancel")}
                    </Button>
                  </div>
                </Form>
                {mutation.isError && (
                  <div className="mt-2 border-l-4 border-yellow-400 bg-yellow-50 p-4">
                    <div className="flex">
                      <div className="flex-shrink-0">
                        <ExclamationIcon className="h-5 w-5 text-yellow-400" aria-hidden="true" />
                      </div>
                      <div className="ltr:ml-3 rtl:mr-3">
                        <p className="text-sm text-yellow-700">
                          {rescheduleUid ? t("reschedule_fail") : t("booking_fail")}
                        </p>
                      </div>
                    </div>
                  </div>
                )}
              </div>
            </div>
          </div>
        )}
      </main>
    </div>
  );
};

export default BookingPage;<|MERGE_RESOLUTION|>--- conflicted
+++ resolved
@@ -280,13 +280,8 @@
         </title>
         <link rel="icon" href="/favicon.ico" />
       </Head>
-<<<<<<< HEAD
-      <CustomBranding lightVal={props.profile.brandColor} darkVal={props.profile.darkBrandColor}/>
-      <main className=" mx-auto my-0 max-w-3xl rounded-sm sm:my-24 sm:border sm:dark:border-gray-600">
-=======
       <CustomBranding val={props.profile.brandColor} />
       <main className="mx-auto my-0 max-w-3xl rounded-sm sm:my-24 sm:border sm:dark:border-gray-600">
->>>>>>> d920774b
         {isReady && (
           <div className="overflow-hidden border border-gray-200 bg-white dark:border-0 dark:bg-neutral-900 sm:rounded-sm">
             <div className="px-4 py-5 sm:flex sm:p-4">
