import { zodResolver } from "@hookform/resolvers/zod";
import { EventTypeCustomInputType, WorkflowActions } from "@prisma/client";
import { useMutation } from "@tanstack/react-query";
import { isValidPhoneNumber } from "libphonenumber-js";
import { useSession } from "next-auth/react";
import Head from "next/head";
import { useRouter } from "next/router";
import { useEffect, useMemo, useState, useReducer } from "react";
import { Controller, useForm, useWatch } from "react-hook-form";
import { FormattedNumber, IntlProvider } from "react-intl";
import { ReactMultiEmail } from "react-multi-email";
import { v4 as uuidv4 } from "uuid";
import { z } from "zod";

import BookingPageTagManager from "@calcom/app-store/BookingPageTagManager";
import {
  locationKeyToString,
  getEventLocationValue,
  getEventLocationType,
  EventLocationType,
  getHumanReadableLocationValue,
} from "@calcom/app-store/locations";
import { createPaymentLink } from "@calcom/app-store/stripepayment/lib/client";
import { getEventTypeAppData } from "@calcom/app-store/utils";
import { LocationObject, LocationType } from "@calcom/core/location";
import dayjs from "@calcom/dayjs";
import {
  useEmbedNonStylesConfig,
  useIsBackgroundTransparent,
  useIsEmbed,
} from "@calcom/embed-core/embed-iframe";
import CustomBranding from "@calcom/lib/CustomBranding";
import classNames from "@calcom/lib/classNames";
import { formatTime } from "@calcom/lib/date-fns";
import getStripeAppData from "@calcom/lib/getStripeAppData";
import { useLocale } from "@calcom/lib/hooks/useLocale";
import useTheme from "@calcom/lib/hooks/useTheme";
import { HttpError } from "@calcom/lib/http-error";
import { getEveryFreqFor } from "@calcom/lib/recurringStrings";
import { collectPageParameters, telemetryEventTypes, useTelemetry } from "@calcom/lib/telemetry";
import { Icon } from "@calcom/ui/Icon";
import { Tooltip } from "@calcom/ui/Tooltip";
<<<<<<< HEAD
import AddressInput from "@calcom/ui/form/AddressInputLazy";
=======
import { Button } from "@calcom/ui/components";
>>>>>>> 9d1a0637
import PhoneInput from "@calcom/ui/form/PhoneInputLazy";
import { EmailInput, Form } from "@calcom/ui/form/fields";

import { asStringOrNull } from "@lib/asStringOrNull";
import { timeZone } from "@lib/clock";
import { ensureArray } from "@lib/ensureArray";
import useMeQuery from "@lib/hooks/useMeQuery";
import createBooking from "@lib/mutations/bookings/create-booking";
import createRecurringBooking from "@lib/mutations/bookings/create-recurring-booking";
import { parseDate, parseRecurringDates } from "@lib/parseDate";
import slugify from "@lib/slugify";

import Gates, { Gate, GateState } from "@components/Gates";
import BookingDescription from "@components/booking/BookingDescription";

import { BookPageProps } from "../../../pages/[user]/book";
import { HashLinkPageProps } from "../../../pages/d/[link]/book";
import { TeamBookingPageProps } from "../../../pages/team/[slug]/book";

type BookingPageProps = BookPageProps | TeamBookingPageProps | HashLinkPageProps;

type BookingFormValues = {
  name: string;
  email: string;
  notes?: string;
  locationType?: EventLocationType["type"];
  guests?: string[];
  address?: string;
  attendeeAddress?: string;
  phone?: string;
  hostPhoneNumber?: string; // Maybe come up with a better way to name this to distingish between two types of phone numbers
  customInputs?: {
    [key: string]: string | boolean;
  };
  rescheduleReason?: string;
  smsReminderNumber?: string;
};

const BookingPage = ({
  eventType,
  booking,
  profile,
  isDynamicGroupBooking,
  recurringEventCount,
  hasHashedBookingLink,
  hashedLink,
  ...restProps
}: BookingPageProps) => {
  const { t, i18n } = useLocale();
  // Get user so we can determine 12/24 hour format preferences
  const query = useMeQuery();
  const user = query.data;
  const isEmbed = useIsEmbed(restProps.isEmbed);
  const shouldAlignCentrallyInEmbed = useEmbedNonStylesConfig("align") !== "left";
  const shouldAlignCentrally = !isEmbed || shouldAlignCentrallyInEmbed;
  const router = useRouter();
  const { data: session } = useSession();
  const isBackgroundTransparent = useIsBackgroundTransparent();
  const telemetry = useTelemetry();
  const [gateState, gateDispatcher] = useReducer(
    (state: GateState, newState: Partial<GateState>) => ({
      ...state,
      ...newState,
    }),
    {}
  );
  const stripeAppData = getStripeAppData(eventType);

  useEffect(() => {
    if (top !== window) {
      //page_view will be collected automatically by _middleware.ts
      telemetry.event(
        telemetryEventTypes.embedView,
        collectPageParameters("/book", { isTeamBooking: document.URL.includes("team/") })
      );
    }
    // eslint-disable-next-line react-hooks/exhaustive-deps
  }, []);

  const mutation = useMutation(createBooking, {
    onSuccess: async (responseData) => {
      const { id, paymentUid } = responseData;
      if (paymentUid) {
        return await router.push(
          createPaymentLink({
            paymentUid,
            date,
            name: bookingForm.getValues("name"),
            email: bookingForm.getValues("email"),
            absolute: false,
          })
        );
      }

      return router.push({
        pathname: "/success",
        query: {
          date,
          type: eventType.id,
          eventSlug: eventType.slug,
          username: profile.slug,
          reschedule: !!rescheduleUid,
          name: bookingForm.getValues("name"),
          email: bookingForm.getValues("email"),
          location: responseData.location,
          eventName: profile.eventName || "",
          bookingId: id,
          isSuccessBookingPage: true,
        },
      });
    },
  });

  const recurringMutation = useMutation(createRecurringBooking, {
    onSuccess: async (responseData = []) => {
      const { attendees = [], id, recurringEventId } = responseData[0] || {};
      const location = (function humanReadableLocation(location) {
        if (!location) {
          return;
        }
        if (location.includes("integration")) {
          return t("web_conferencing_details_to_follow");
        }
        return location;
      })(responseData[0].location);

      return router.push({
        pathname: "/success",
        query: {
          date,
          type: eventType.id,
          eventSlug: eventType.slug,
          recur: recurringEventId,
          username: profile.slug,
          reschedule: !!rescheduleUid,
          name: attendees[0].name,
          email: attendees[0].email,
          location,
          eventName: profile.eventName || "",
          bookingId: id,
        },
      });
    },
  });

  const rescheduleUid = router.query.rescheduleUid as string;
  useTheme(profile.theme);
  const date = asStringOrNull(router.query.date);

  const [guestToggle, setGuestToggle] = useState(booking && booking.attendees.length > 1);
  // it would be nice if Prisma at some point in the future allowed for Json<Location>; as of now this is not the case.
  const locations: LocationObject[] = useMemo(
    () => (eventType.locations as LocationObject[]) || [],
    [eventType.locations]
  );

  useEffect(() => {
    if (router.query.guest) {
      setGuestToggle(true);
    }
  }, [router.query.guest]);

  const loggedInIsOwner = eventType?.users[0]?.id === session?.user?.id;
  const guestListEmails = !isDynamicGroupBooking
    ? booking?.attendees.slice(1).map((attendee) => attendee.email)
    : [];

  // There should only exists one default userData variable for primaryAttendee.
  const defaultUserValues = {
    email: rescheduleUid
      ? booking?.attendees[0].email
      : router.query.email
      ? (router.query.email as string)
      : "",
    name: rescheduleUid ? booking?.attendees[0].name : router.query.name ? (router.query.name as string) : "",
  };

  const defaultValues = () => {
    if (!rescheduleUid) {
      return {
        name: defaultUserValues.name || (!loggedInIsOwner && session?.user?.name) || "",
        email: defaultUserValues.email || (!loggedInIsOwner && session?.user?.email) || "",
        notes: (router.query.notes as string) || "",
        guests: ensureArray(router.query.guest) as string[],
        customInputs: eventType.customInputs.reduce(
          (customInputs, input) => ({
            ...customInputs,
            [input.id]: router.query[slugify(input.label)],
          }),
          {}
        ),
      };
    }
    if (!booking || !booking.attendees.length) {
      return {};
    }
    const primaryAttendee = booking.attendees[0];
    if (!primaryAttendee) {
      return {};
    }

    const customInputType = booking.customInputs;
    return {
      name: defaultUserValues.name,
      email: defaultUserValues.email || "",
      guests: guestListEmails,
      notes: booking.description || "",
      rescheduleReason: "",
      smsReminderNumber: booking.smsReminderNumber || undefined,
      customInputs: eventType.customInputs.reduce(
        (customInputs, input) => ({
          ...customInputs,
          [input.id]: booking.customInputs
            ? booking.customInputs[input.label as keyof typeof customInputType]
            : "",
        }),
        {}
      ),
    };
  };

  const bookingFormSchema = z
    .object({
      name: z.string().min(1),
      email: z.string().email(),
      phone: z
        .string()
        .refine((val) => isValidPhoneNumber(val))
        .optional()
        .nullable(),
      attendeeAddress: z.string().optional().nullable(),
      smsReminderNumber: z
        .string()
        .refine((val) => isValidPhoneNumber(val))
        .optional()
        .nullable(),
    })
    .passthrough();

  const bookingForm = useForm<BookingFormValues>({
    defaultValues: defaultValues(),
    resolver: zodResolver(bookingFormSchema), // Since this isn't set to strict we only validate the fields in the schema
  });

  const selectedLocationType = useWatch({
    control: bookingForm.control,
    name: "locationType",
    defaultValue: ((): EventLocationType["type"] | undefined => {
      if (router.query.location) {
        return router.query.location as EventLocationType["type"];
      }
      if (locations.length === 1) {
        return locations[0]?.type;
      }
    })(),
  });

  const selectedLocation = getEventLocationType(selectedLocationType);
  const AttendeeInput =
    selectedLocation?.attendeeInputType === "phone"
      ? PhoneInput
      : selectedLocation?.attendeeInputType === "attendeeAddress"
      ? AddressInput
      : null;

  // Calculate the booking date(s)
  let recurringStrings: string[] = [],
    recurringDates: Date[] = [];
  if (eventType.recurringEvent?.freq && recurringEventCount !== null) {
    [recurringStrings, recurringDates] = parseRecurringDates(
      {
        startDate: date,
        timeZone: timeZone(),
        recurringEvent: eventType.recurringEvent,
        recurringCount: parseInt(recurringEventCount.toString()),
      },
      i18n
    );
  }

  const bookEvent = (booking: BookingFormValues) => {
    telemetry.event(
      top !== window ? telemetryEventTypes.embedBookingConfirmed : telemetryEventTypes.bookingConfirmed,
      { isTeamBooking: document.URL.includes("team/") }
    );
    // "metadata" is a reserved key to allow for connecting external users without relying on the email address.
    // <...url>&metadata[user_id]=123 will be send as a custom input field as the hidden type.

    // @TODO: move to metadata
    const metadata = Object.keys(router.query)
      .filter((key) => key.startsWith("metadata"))
      .reduce(
        (metadata, key) => ({
          ...metadata,
          [key.substring("metadata[".length, key.length - 1)]: router.query[key],
        }),
        {}
      );

    if (recurringDates.length) {
      // Identify set of bookings to one intance of recurring event to support batch changes
      const recurringEventId = uuidv4();
      const recurringBookings = recurringDates.map((recurringDate) => ({
        ...booking,
        start: dayjs(recurringDate).format(),
        end: dayjs(recurringDate).add(eventType.length, "minute").format(),
        eventTypeId: eventType.id,
        eventTypeSlug: eventType.slug,
        recurringEventId,
        // Added to track down the number of actual occurrences selected by the user
        recurringCount: recurringDates.length,
        timeZone: timeZone(),
        language: i18n.language,
        rescheduleUid,
        user: router.query.user,
        location: getEventLocationValue(locations, {
          type: booking.locationType ? booking.locationType : selectedLocationType || "",
          phone: booking.phone,
          attendeeAddress: booking.attendeeAddress,
        }),
        metadata,
        customInputs: Object.keys(booking.customInputs || {}).map((inputId) => ({
          label: eventType.customInputs.find((input) => input.id === parseInt(inputId))?.label || "",
          value: booking.customInputs && inputId in booking.customInputs ? booking.customInputs[inputId] : "",
        })),
        hasHashedBookingLink,
        hashedLink,
        smsReminderNumber:
          selectedLocationType === LocationType.Phone
            ? booking.phone
            : booking.smsReminderNumber || undefined,
        ethSignature: gateState.rainbowToken,
      }));
      recurringMutation.mutate(recurringBookings);
    } else {
      mutation.mutate({
        ...booking,
        start: dayjs(date).format(),
        end: dayjs(date).add(eventType.length, "minute").format(),
        eventTypeId: eventType.id,
        eventTypeSlug: eventType.slug,
        timeZone: timeZone(),
        language: i18n.language,
        rescheduleUid,
        bookingUid: router.query.bookingUid as string,
        user: router.query.user,
        location: getEventLocationValue(locations, {
          type: (booking.locationType ? booking.locationType : selectedLocationType) || "",
          phone: booking.phone,
          attendeeAddress: booking.attendeeAddress,
        }),
        metadata,
        customInputs: Object.keys(booking.customInputs || {}).map((inputId) => ({
          label: eventType.customInputs.find((input) => input.id === parseInt(inputId))?.label || "",
          value: booking.customInputs && inputId in booking.customInputs ? booking.customInputs[inputId] : "",
        })),
        hasHashedBookingLink,
        hashedLink,
        smsReminderNumber:
          selectedLocationType === LocationType.Phone
            ? booking.phone
            : booking.smsReminderNumber || undefined,
        ethSignature: gateState.rainbowToken,
      });
    }
  };

  // Should be disabled when rescheduleUid is present and data was found in defaultUserValues name/email fields.
  const disableInput = !!rescheduleUid && !!defaultUserValues.email && !!defaultUserValues.name;
  const disableLocations = !!rescheduleUid;
  const disabledExceptForOwner = disableInput && !loggedInIsOwner;
  const inputClassName =
    "dark:placeholder:text-darkgray-600 focus:border-brand dark:border-darkgray-300 dark:text-darkgray-900 block w-full rounded-md border-gray-300 text-sm focus:ring-black disabled:bg-gray-200 disabled:hover:cursor-not-allowed dark:bg-transparent dark:selection:bg-green-500 disabled:dark:text-gray-500";

  let isSmsReminderNumberNeeded = false;
  let isSmsReminderNumberRequired = false;

  if (eventType.workflows.length > 0) {
    eventType.workflows.forEach((workflowReference) => {
      if (workflowReference.workflow.steps.length > 0) {
        workflowReference.workflow.steps.forEach((step) => {
          if (step.action === WorkflowActions.SMS_ATTENDEE) {
            isSmsReminderNumberNeeded = true;
            isSmsReminderNumberRequired = step.numberRequired || false;
            return;
          }
        });
      }
    });
  }
  const rainbowAppData = getEventTypeAppData(eventType, "rainbow") || {};

  // Define conditional gates here
  const gates = [
    // Rainbow gate is only added if the event has both a `blockchainId` and a `smartContractAddress`
    rainbowAppData && rainbowAppData.blockchainId && rainbowAppData.smartContractAddress
      ? ("rainbow" as Gate)
      : undefined,
  ];

  return (
    <Gates gates={gates} appData={rainbowAppData} dispatch={gateDispatcher}>
      <Head>
        <title>
          {rescheduleUid
            ? t("booking_reschedule_confirmation", {
                eventTypeTitle: eventType.title,
                profileName: profile.name,
              })
            : t("booking_confirmation", {
                eventTypeTitle: eventType.title,
                profileName: profile.name,
              })}{" "}
          | Cal.com
        </title>
        <link rel="icon" href="/favicon.ico" />
      </Head>
      <BookingPageTagManager eventType={eventType} />
      <CustomBranding lightVal={profile.brandColor} darkVal={profile.darkBrandColor} />
      <main
        className={classNames(
          shouldAlignCentrally ? "mx-auto" : "",
          isEmbed ? "" : "sm:my-24",
          "my-0 max-w-3xl "
        )}>
        <div
          className={classNames(
            "main overflow-hidden",
            isBackgroundTransparent ? "" : "dark:border-1 dark:bg-darkgray-100 bg-white",
            "dark:border-darkgray-300 rounded-md sm:border"
          )}>
          <div className="sm:flex">
            <div className="sm:dark:border-darkgray-300 dark:text-darkgray-600 flex flex-col px-6 pt-6 pb-0 text-gray-600 sm:w-1/2 sm:border-r sm:pb-6">
              <BookingDescription isBookingPage profile={profile} eventType={eventType}>
                {stripeAppData.price > 0 && (
                  <p className="text-bookinglight -ml-2 px-2 text-sm ">
                    <Icon.FiCreditCard className="mr-[10px] ml-[2px] -mt-1 inline-block h-4 w-4" />
                    <IntlProvider locale="en">
                      <FormattedNumber
                        value={stripeAppData.price / 100.0}
                        style="currency"
                        currency={stripeAppData.currency.toUpperCase()}
                      />
                    </IntlProvider>
                  </p>
                )}
                {!rescheduleUid && eventType.recurringEvent?.freq && recurringEventCount && (
                  <div className="items-start text-sm font-medium text-gray-600 dark:text-white">
                    <Icon.FiRefreshCw className="mr-[10px] ml-[2px] inline-block h-4 w-4" />
                    <p className="-ml-2 inline-block items-center px-2">
                      {getEveryFreqFor({
                        t,
                        recurringEvent: eventType.recurringEvent,
                        recurringCount: recurringEventCount,
                      })}
                    </p>
                  </div>
                )}
                <div className="text-bookinghighlight flex items-start text-sm">
                  <Icon.FiCalendar className="mr-[10px] ml-[2px] mt-[2px] inline-block h-4 w-4" />
                  <div className="text-sm font-medium">
                    {(rescheduleUid || !eventType.recurringEvent?.freq) && `${parseDate(date, i18n)}`}
                    {!rescheduleUid &&
                      eventType.recurringEvent?.freq &&
                      recurringStrings.slice(0, 5).map((timeFormatted, key) => {
                        return <p key={key}>{timeFormatted}</p>;
                      })}
                    {!rescheduleUid && eventType.recurringEvent?.freq && recurringStrings.length > 5 && (
                      <div className="flex">
                        <Tooltip
                          content={recurringStrings.slice(5).map((timeFormatted, key) => (
                            <p key={key}>{timeFormatted}</p>
                          ))}>
                          <p className="dark:text-darkgray-600 text-sm">
                            {t("plus_more", { count: recurringStrings.length - 5 })}
                          </p>
                        </Tooltip>
                      </div>
                    )}
                  </div>
                </div>
                {booking?.startTime && rescheduleUid && (
                  <div>
                    <p className="mt-8 mb-2 text-sm " data-testid="former_time_p">
                      {t("former_time")}
                    </p>
                    <p className="line-through ">
                      <Icon.FiCalendar className="mr-[10px] ml-[2px] -mt-1 inline-block h-4 w-4" />
                      {typeof booking.startTime === "string" && parseDate(dayjs(booking.startTime), i18n)}
                    </p>
                  </div>
                )}
                {!!eventType.seatsPerTimeSlot && (
                  <div className="text-bookinghighlight flex items-start text-sm">
                    <Icon.FiUser
                      className={`mr-[10px] ml-[2px] mt-[2px] inline-block h-4 w-4 ${
                        booking && booking.attendees.length / eventType.seatsPerTimeSlot >= 0.5
                          ? "text-rose-600"
                          : booking && booking.attendees.length / eventType.seatsPerTimeSlot >= 0.33
                          ? "text-yellow-500"
                          : "text-bookinghighlight"
                      }`}
                    />
                    <p
                      className={`${
                        booking && booking.attendees.length / eventType.seatsPerTimeSlot >= 0.5
                          ? "text-rose-600"
                          : booking && booking.attendees.length / eventType.seatsPerTimeSlot >= 0.33
                          ? "text-yellow-500"
                          : "text-bookinghighlight"
                      } mb-2 font-medium`}>
                      {booking
                        ? eventType.seatsPerTimeSlot - booking.attendees.length
                        : eventType.seatsPerTimeSlot}{" "}
                      / {eventType.seatsPerTimeSlot} {t("seats_available")}
                    </p>
                  </div>
                )}
              </BookingDescription>
            </div>
            <div className="p-6 sm:w-1/2">
              <Form form={bookingForm} handleSubmit={bookEvent}>
                <div className="mb-4">
                  <label htmlFor="name" className="block text-sm font-medium text-gray-700 dark:text-white">
                    {t("your_name")}
                  </label>
                  <div className="mt-1">
                    <input
                      {...bookingForm.register("name", { required: true })}
                      type="text"
                      name="name"
                      id="name"
                      required
                      className={inputClassName}
                      placeholder={t("example_name")}
                      disabled={disableInput}
                    />
                  </div>
                </div>
                <div className="mb-4">
                  <label htmlFor="email" className="block text-sm font-medium text-gray-700 dark:text-white">
                    {t("email_address")}
                  </label>
                  <div className="mt-1">
                    <EmailInput
                      {...bookingForm.register("email")}
                      required
                      className={classNames(
                        inputClassName,
                        bookingForm.formState.errors.email && "!focus:ring-red-700 !border-red-700"
                      )}
                      placeholder="you@example.com"
                      type="search" // Disables annoying 1password intrusive popup (non-optimal, I know I know...)
                      disabled={disableInput}
                    />
                    {bookingForm.formState.errors.email && (
                      <div className="mt-2 flex items-center text-sm text-red-700 ">
                        <Icon.FiInfo className="mr-2 h-3 w-3" />
                        <p>{t("email_validation_error")}</p>
                      </div>
                    )}
                  </div>
                </div>
                <>
                  {rescheduleUid ? (
                    <div className="mb-4">
                      <span className="block text-sm font-medium text-gray-700 dark:text-white">
                        {t("location")}
                      </span>
                      <p className="mt-1 text-sm text-gray-500">
                        {getHumanReadableLocationValue(booking?.location, t)}
                      </p>
                    </div>
                  ) : (
                    locations.length > 1 && (
                      <div className="mb-4">
                        <span className="block text-sm font-medium text-gray-700 dark:text-white">
                          {t("location")}
                        </span>
                        {locations.map((location, i) => {
                          const locationString = locationKeyToString(location);
                          if (!selectedLocationType) {
                            bookingForm.setValue("locationType", locations[0].type);
                          }
                          if (typeof locationString !== "string") {
                            // It's possible that location app got uninstalled
                            return null;
                          }
                          return (
                            <label key={i} className="block">
                              <input
                                type="radio"
                                disabled={!!disableLocations}
                                className="location dark:bg-darkgray-300 dark:border-darkgray-300 h-4 w-4 border-gray-300 text-black focus:ring-black ltr:mr-2 rtl:ml-2"
                                {...bookingForm.register("locationType", { required: true })}
                                value={location.type}
                                defaultChecked={i === 0}
                              />
                              <span className="text-sm ltr:ml-2 rtl:mr-2 dark:text-white">
                                {locationKeyToString(location)}
                              </span>
                            </label>
                          );
                        })}
                      </div>
                    )
                  )}
                </>
                {/* TODO: Change name and id ="phone" to something generic */}
                {AttendeeInput && (
                  <div className="mb-4">
                    <label
                      htmlFor={
                        selectedLocationType === LocationType.Phone
                          ? "phone"
                          : selectedLocationType === LocationType.AttendeeInPerson
                          ? "attendeeAddress"
                          : ""
                      }
                      className="block text-sm font-medium text-gray-700 dark:text-white">
                      {selectedLocationType === LocationType.Phone
                        ? t("phone_number")
                        : selectedLocationType === LocationType.AttendeeInPerson
                        ? t("Address")
                        : ""}
                    </label>
                    <div className="mt-1">
                      <AttendeeInput<BookingFormValues>
                        control={bookingForm.control}
                        bookingForm={bookingForm}
                        name={
                          selectedLocationType === LocationType.Phone
                            ? "phone"
                            : selectedLocationType === LocationType.AttendeeInPerson
                            ? "attendeeAddress"
                            : ""
                        }
                        placeholder={t(selectedLocation?.attendeeInputPlaceholder || "")}
                        id={
                          selectedLocationType === LocationType.Phone
                            ? "phone"
                            : selectedLocationType === LocationType.AttendeeInPerson
                            ? "attendeeAddress"
                            : ""
                        }
                        required
                        disabled={disableInput}
                      />
                    </div>
                    {bookingForm.formState.errors.phone && (
                      <div className="mt-2 flex items-center text-sm text-red-700 ">
                        <Icon.FiInfo className="mr-2 h-3 w-3" />
                        <p>{t("invalid_number")}</p>
                      </div>
                    )}
                  </div>
                )}
                {eventType.customInputs
                  .sort((a, b) => a.id - b.id)
                  .map((input) => (
                    <div className="mb-4" key={input.id}>
                      {input.type !== EventTypeCustomInputType.BOOL && (
                        <label
                          htmlFor={"custom_" + input.id}
                          className="mb-1 block text-sm font-medium text-gray-700 dark:text-white">
                          {input.label}
                        </label>
                      )}
                      {input.type === EventTypeCustomInputType.TEXTLONG && (
                        <textarea
                          {...bookingForm.register(`customInputs.${input.id}`, {
                            required: input.required,
                          })}
                          required={input.required}
                          id={"custom_" + input.id}
                          rows={3}
                          className={inputClassName}
                          placeholder={input.placeholder}
                          disabled={disabledExceptForOwner}
                        />
                      )}
                      {input.type === EventTypeCustomInputType.TEXT && (
                        <input
                          type="text"
                          {...bookingForm.register(`customInputs.${input.id}`, {
                            required: input.required,
                          })}
                          required={input.required}
                          id={"custom_" + input.id}
                          className={inputClassName}
                          placeholder={input.placeholder}
                          disabled={disabledExceptForOwner}
                        />
                      )}
                      {input.type === EventTypeCustomInputType.NUMBER && (
                        <input
                          type="number"
                          {...bookingForm.register(`customInputs.${input.id}`, {
                            required: input.required,
                          })}
                          required={input.required}
                          id={"custom_" + input.id}
                          className={inputClassName}
                          placeholder=""
                          disabled={disabledExceptForOwner}
                        />
                      )}
                      {input.type === EventTypeCustomInputType.BOOL && (
                        <div className="my-6">
                          <div className="flex">
                            <input
                              type="checkbox"
                              {...bookingForm.register(`customInputs.${input.id}`, {
                                required: input.required,
                              })}
                              required={input.required}
                              id={"custom_" + input.id}
                              className="h-4 w-4 rounded border-gray-300 text-black focus:ring-black disabled:bg-gray-200 ltr:mr-2 rtl:ml-2 disabled:dark:text-gray-500"
                              placeholder=""
                              disabled={disabledExceptForOwner}
                            />
                            <label
                              htmlFor={"custom_" + input.id}
                              className="-mt-px block text-sm font-medium text-gray-700 dark:text-white">
                              {input.label}
                            </label>
                          </div>
                        </div>
                      )}
                    </div>
                  ))}
                {!eventType.disableGuests && guestToggle && (
                  <div className="mb-4">
                    <div>
                      <label
                        htmlFor="guests"
                        className="mb-1 block text-sm font-medium text-gray-700 dark:text-white">
                        {t("guests")}
                      </label>
                      {!disableInput && (
                        <Controller
                          control={bookingForm.control}
                          name="guests"
                          render={({ field: { onChange, value } }) => (
                            <ReactMultiEmail
                              className="relative"
                              placeholder={<span className="dark:text-darkgray-600">guest@example.com</span>}
                              emails={value}
                              onChange={onChange}
                              getLabel={(
                                email: string,
                                index: number,
                                removeEmail: (index: number) => void
                              ) => {
                                return (
                                  <div data-tag key={index} className="cursor-pointer">
                                    {email}
                                    {!disableInput && (
                                      <span data-tag-handle onClick={() => removeEmail(index)}>
                                        ×
                                      </span>
                                    )}
                                  </div>
                                );
                              }}
                            />
                          )}
                        />
                      )}
                      {/* Custom code when guest emails should not be editable */}
                      {disableInput && guestListEmails && guestListEmails.length > 0 && (
                        <div data-tag className="react-multi-email">
                          {/* // @TODO: user owners are appearing as guest here when should be only user input */}
                          {guestListEmails.map((email, index) => {
                            return (
                              <div key={index} className="cursor-pointer">
                                <span data-tag>{email}</span>
                              </div>
                            );
                          })}
                        </div>
                      )}
                    </div>
                  </div>
                )}
                {isSmsReminderNumberNeeded && selectedLocationType !== LocationType.Phone && (
                  <div className="mb-4">
                    <label
                      htmlFor="smsReminderNumber"
                      className="block text-sm font-medium text-gray-700 dark:text-white">
                      {t("number_sms_notifications")}
                    </label>
                    <div className="mt-1">
                      <PhoneInput<BookingFormValues>
                        control={bookingForm.control}
                        name="smsReminderNumber"
                        placeholder={t("enter_phone_number")}
                        id="smsReminderNumber"
                        required={isSmsReminderNumberRequired}
                      />
                    </div>
                    {bookingForm.formState.errors.smsReminderNumber && (
                      <div className="mt-2 flex items-center text-sm text-red-700 ">
                        <Icon.FiInfo className="mr-2 h-3 w-3" />
                        <p>{t("invalid_number")}</p>
                      </div>
                    )}
                  </div>
                )}
                <div className="mb-4">
                  <label
                    htmlFor="notes"
                    className="mb-1 block text-sm font-medium text-gray-700 dark:text-white">
                    {rescheduleUid ? t("reschedule_optional") : t("additional_notes")}
                  </label>
                  {rescheduleUid ? (
                    <textarea
                      {...bookingForm.register("rescheduleReason")}
                      id="rescheduleReason"
                      name="rescheduleReason"
                      rows={3}
                      className={inputClassName}
                      placeholder={t("reschedule_placeholder")}
                    />
                  ) : (
                    <textarea
                      {...bookingForm.register("notes")}
                      required={!!eventType.metadata.additionalNotesRequired}
                      id="notes"
                      name="notes"
                      rows={3}
                      className={inputClassName}
                      placeholder={t("share_additional_notes")}
                      disabled={disabledExceptForOwner}
                    />
                  )}
                </div>

                <div className="flex justify-end space-x-2 rtl:space-x-reverse">
                  {!eventType.disableGuests && !guestToggle && (
                    <Button
                      type="button"
                      color="minimalSecondary"
                      size="icon"
                      tooltip={t("additional_guests")}
                      StartIcon={Icon.FiUserPlus}
                      onClick={() => setGuestToggle(!guestToggle)}
                      className="mr-auto"
                    />
                  )}
                  <Button
                    color="minimal"
                    type="button"
                    onClick={() => router.back()}
                    // We override this for this component only for now - as we don't support darkmode everywhere in the app
                    className="dark:hover:bg-darkgray-200 dark:border-none dark:text-white">
                    {t("cancel")}
                  </Button>
                  <Button
                    type="submit"
                    className="dark:bg-darkmodebrand dark:text-darkmodebrandcontrast dark:hover:border-darkmodebrandcontrast mr-auto dark:border-transparent"
                    data-testid={rescheduleUid ? "confirm-reschedule-button" : "confirm-book-button"}
                    loading={mutation.isLoading || recurringMutation.isLoading}>
                    {rescheduleUid ? t("reschedule") : t("confirm")}
                  </Button>
                </div>
              </Form>
              {(mutation.isError || recurringMutation.isError) && (
                <ErrorMessage error={mutation.error || recurringMutation.error} />
              )}
            </div>
          </div>
        </div>
      </main>
    </Gates>
  );
};

export default BookingPage;

function ErrorMessage({ error }: { error: unknown }) {
  const { t } = useLocale();
  const { query: { rescheduleUid } = {} } = useRouter();

  return (
    <div data-testid="booking-fail" className="mt-2 border-l-4 border-yellow-400 bg-yellow-50 p-4">
      <div className="flex">
        <div className="flex-shrink-0">
          <Icon.FiAlertTriangle className="h-5 w-5 text-yellow-400" aria-hidden="true" />
        </div>
        <div className="ltr:ml-3 rtl:mr-3">
          <p className="text-sm text-yellow-700">
            {rescheduleUid ? t("reschedule_fail") : t("booking_fail")}{" "}
            {error instanceof HttpError || error instanceof Error ? error.message : "Unknown error"}
          </p>
        </div>
      </div>
    </div>
  );
}<|MERGE_RESOLUTION|>--- conflicted
+++ resolved
@@ -40,11 +40,8 @@
 import { collectPageParameters, telemetryEventTypes, useTelemetry } from "@calcom/lib/telemetry";
 import { Icon } from "@calcom/ui/Icon";
 import { Tooltip } from "@calcom/ui/Tooltip";
-<<<<<<< HEAD
 import AddressInput from "@calcom/ui/form/AddressInputLazy";
-=======
 import { Button } from "@calcom/ui/components";
->>>>>>> 9d1a0637
 import PhoneInput from "@calcom/ui/form/PhoneInputLazy";
 import { EmailInput, Form } from "@calcom/ui/form/fields";
 
