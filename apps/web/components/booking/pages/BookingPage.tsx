--- conflicted
+++ resolved
@@ -47,12 +47,6 @@
 
 import { timeZone } from "@lib/clock";
 import useRouterQuery from "@lib/hooks/useRouterQuery";
-<<<<<<< HEAD
-=======
-import createBooking from "@lib/mutations/bookings/create-booking";
-import createRecurringBooking from "@lib/mutations/bookings/create-recurring-booking";
-import { parseRecurringDates, parseDate } from "@lib/parseDate";
->>>>>>> 1bf50e09
 
 import type { Gate, GateState } from "@components/Gates";
 import Gates from "@components/Gates";
@@ -245,23 +239,6 @@
     duration = Number(queryDuration);
   }
 
-<<<<<<< HEAD
-  // This is a workaround for forcing the same time format for both server side rendering and client side rendering
-  // At initial render, we use the default time format which is 12H
-  const [withDefaultTimeFormat, setWithDefaultTimeFormat] = useState(true);
-  const parseDateFunc = useCallback(
-    (date: string | null | Dayjs) => {
-      return parseDate(date, i18n.language, withDefaultTimeFormat);
-    },
-    [withDefaultTimeFormat]
-  );
-  // After intial render on client side, we let parseDateFunc to use the time format from the localStorage
-  useEffect(() => {
-    setWithDefaultTimeFormat(false);
-  }, []);
-
-=======
->>>>>>> 1bf50e09
   useEffect(() => {
     if (top !== window) {
       //page_view will be collected automatically by _middleware.ts
@@ -428,25 +405,6 @@
   // Calculate the booking date(s)
   let recurringStrings: string[] = [],
     recurringDates: Date[] = [];
-<<<<<<< HEAD
-  const parseRecurringDatesFunc = useCallback(
-    (date: string | null | Dayjs, recurringEvent: RecurringEvent, recurringCount: number) => {
-      return parseRecurringDates(
-        {
-          startDate: date,
-          timeZone: timeZone(),
-          recurringEvent: recurringEvent,
-          recurringCount: recurringCount,
-          withDefaultTimeFormat: withDefaultTimeFormat,
-        },
-        i18n.language
-      );
-    },
-    [withDefaultTimeFormat, date, eventType.recurringEvent, recurringEventCount]
-  );
-=======
-
->>>>>>> 1bf50e09
   if (eventType.recurringEvent?.freq && recurringEventCount !== null) {
     [recurringStrings, recurringDates] = parseRecurringDates(
       {
@@ -456,7 +414,7 @@
         recurringCount: parseInt(recurringEventCount.toString()),
         selectedTimeFormat: timeFormat,
       },
-      i18n
+      i18n.language
     );
   }
 
@@ -586,7 +544,7 @@
                     <div className="text-sm font-medium">
                       {isClientTimezoneAvailable &&
                         (rescheduleUid || !eventType.recurringEvent?.freq) &&
-                        `${parseDate(date, i18n, timeFormat)}`}
+                        `${parseDate(date, i18n.language, { selectedTimeFormat: timeFormat })}`}
                       {isClientTimezoneAvailable &&
                         !rescheduleUid &&
                         eventType.recurringEvent?.freq &&
@@ -616,7 +574,9 @@
                         <FiCalendar className="ml-[2px] -mt-1 inline-block h-4 w-4 ltr:mr-[10px] rtl:ml-[10px]" />
                         {isClientTimezoneAvailable &&
                           typeof booking.startTime === "string" &&
-                          parseDate(dayjs(booking.startTime), i18n, timeFormat)}
+                          parseDate(dayjs(booking.startTime), i18n.language, {
+                            selectedTimeFormat: timeFormat,
+                          })}
                       </p>
                     </div>
                   )}
