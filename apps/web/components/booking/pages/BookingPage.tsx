import { zodResolver } from "@hookform/resolvers/zod";
import { EventTypeCustomInputType, WorkflowActions } from "@prisma/client";
import { useMutation } from "@tanstack/react-query";
import { isValidPhoneNumber } from "libphonenumber-js";
import { useSession } from "next-auth/react";
import Head from "next/head";
import { useRouter } from "next/router";
import { useEffect, useMemo, useReducer, useState } from "react";
import { Controller, useForm, useWatch } from "react-hook-form";
import { FormattedNumber, IntlProvider } from "react-intl";
import { ReactMultiEmail } from "react-multi-email";
import { v4 as uuidv4 } from "uuid";
import { z } from "zod";

import BookingPageTagManager from "@calcom/app-store/BookingPageTagManager";
import {
  EventLocationType,
  getEventLocationType,
  getEventLocationValue,
  getHumanReadableLocationValue,
  locationKeyToString,
} from "@calcom/app-store/locations";
import { createPaymentLink } from "@calcom/app-store/stripepayment/lib/client";
import { getEventTypeAppData } from "@calcom/app-store/utils";
import { LocationObject, LocationType } from "@calcom/core/location";
import dayjs from "@calcom/dayjs";
import {
  useEmbedNonStylesConfig,
  useEmbedUiConfig,
  useIsBackgroundTransparent,
  useIsEmbed,
} from "@calcom/embed-core/embed-iframe";
import CustomBranding from "@calcom/lib/CustomBranding";
import classNames from "@calcom/lib/classNames";
import { APP_NAME } from "@calcom/lib/constants";
import getStripeAppData from "@calcom/lib/getStripeAppData";
import { useLocale } from "@calcom/lib/hooks/useLocale";
import useTheme from "@calcom/lib/hooks/useTheme";
import { HttpError } from "@calcom/lib/http-error";
import { getEveryFreqFor } from "@calcom/lib/recurringStrings";
import { collectPageParameters, telemetryEventTypes, useTelemetry } from "@calcom/lib/telemetry";
import { AddressInput, Button, EmailInput, Form, Icon, PhoneInput, Tooltip } from "@calcom/ui";
import { Group, RadioField } from "@calcom/ui";

import { asStringOrNull } from "@lib/asStringOrNull";
import { timeZone } from "@lib/clock";
import { ensureArray } from "@lib/ensureArray";
import useRouterQuery from "@lib/hooks/useRouterQuery";
import createBooking from "@lib/mutations/bookings/create-booking";
import createRecurringBooking from "@lib/mutations/bookings/create-recurring-booking";
import { parseDate, parseRecurringDates } from "@lib/parseDate";
import slugify from "@lib/slugify";

import Gates, { Gate, GateState } from "@components/Gates";
import BookingDescription from "@components/booking/BookingDescription";

import { BookPageProps } from "../../../pages/[user]/book";
import { HashLinkPageProps } from "../../../pages/d/[link]/book";
import { TeamBookingPageProps } from "../../../pages/team/[slug]/book";

type BookingPageProps = BookPageProps | TeamBookingPageProps | HashLinkPageProps;

type BookingFormValues = {
  name: string;
  email: string;
  notes?: string;
  locationType?: EventLocationType["type"];
  guests?: string[];
  address?: string;
  attendeeAddress?: string;
  phone?: string;
  hostPhoneNumber?: string; // Maybe come up with a better way to name this to distingish between two types of phone numbers
  customInputs?: {
    [key: string]: string | boolean;
  };
  rescheduleReason?: string;
  smsReminderNumber?: string;
};

const BookingPage = ({
  eventType,
  booking,
  profile,
  isDynamicGroupBooking,
  recurringEventCount,
  hasHashedBookingLink,
  hashedLink,
  ...restProps
}: BookingPageProps) => {
  const { t, i18n } = useLocale();
  const { duration: queryDuration } = useRouterQuery("duration");
  const isEmbed = useIsEmbed(restProps.isEmbed);
  const embedUiConfig = useEmbedUiConfig();
  const shouldAlignCentrallyInEmbed = useEmbedNonStylesConfig("align") !== "left";
  const shouldAlignCentrally = !isEmbed || shouldAlignCentrallyInEmbed;
  const router = useRouter();
  const { data: session } = useSession();
  const isBackgroundTransparent = useIsBackgroundTransparent();
  const telemetry = useTelemetry();
  const [gateState, gateDispatcher] = useReducer(
    (state: GateState, newState: Partial<GateState>) => ({
      ...state,
      ...newState,
    }),
    {}
  );
  const stripeAppData = getStripeAppData(eventType);
  // Define duration now that we support multiple duration eventTypes
  let duration = eventType.length;
  if (queryDuration && !isNaN(Number(queryDuration))) {
    duration = Number(queryDuration);
  }

  useEffect(() => {
    if (top !== window) {
      //page_view will be collected automatically by _middleware.ts
      telemetry.event(
        telemetryEventTypes.embedView,
        collectPageParameters("/book", { isTeamBooking: document.URL.includes("team/") })
      );
    }
    // eslint-disable-next-line react-hooks/exhaustive-deps
  }, []);

  const mutation = useMutation(createBooking, {
    onSuccess: async (responseData) => {
      const { uid, paymentUid } = responseData;
      if (paymentUid) {
        return await router.push(
          createPaymentLink({
            paymentUid,
            date,
            name: bookingForm.getValues("name"),
            email: bookingForm.getValues("email"),
            absolute: false,
          })
        );
      }

      return router.push({
        pathname: `/booking/${uid}`,
        query: {
          isSuccessBookingPage: true,
          email: bookingForm.getValues("email"),
          eventTypeSlug: eventType.slug,
        },
      });
    },
  });

  const recurringMutation = useMutation(createRecurringBooking, {
    onSuccess: async (responseData = []) => {
      const { uid } = responseData[0] || {};

      return router.push({
        pathname: `/booking/${uid}`,
        query: {
          allRemainingBookings: true,
          email: bookingForm.getValues("email"),
          eventTypeSlug: eventType.slug,
        },
      });
    },
  });

  const rescheduleUid = router.query.rescheduleUid as string;
  const shouldDisableInput = router.query.shouldDisableInput as string;

  useTheme(profile.theme);
  const date = asStringOrNull(router.query.date);

  const [guestToggle, setGuestToggle] = useState(booking && booking.attendees.length > 1);
  // it would be nice if Prisma at some point in the future allowed for Json<Location>; as of now this is not the case.
  const locations: LocationObject[] = useMemo(
    () => (eventType.locations as LocationObject[]) || [],
    [eventType.locations]
  );

  useEffect(() => {
    if (router.query.guest) {
      setGuestToggle(true);
    }
  }, [router.query.guest]);

  const loggedInIsOwner = eventType?.users[0]?.id === session?.user?.id;
  const guestListEmails = !isDynamicGroupBooking
    ? booking?.attendees.slice(1).map((attendee) => attendee.email)
    : [];

  // There should only exists one default userData variable for primaryAttendee.
  const defaultUserValues = {
    email: rescheduleUid
      ? booking?.attendees[0].email
      : router.query.email
      ? (router.query.email as string)
      : "",
    name: rescheduleUid ? booking?.attendees[0].name : router.query.name ? (router.query.name as string) : "",
  };

  const defaultValues = () => {
    if (!rescheduleUid) {
      return {
        name: defaultUserValues.name || (!loggedInIsOwner && session?.user?.name) || "",
        email: defaultUserValues.email || (!loggedInIsOwner && session?.user?.email) || "",
        notes: (router.query.notes as string) || "",
        guests: ensureArray(router.query.guest) as string[],
        customInputs: eventType.customInputs.reduce(
          (customInputs, input) => ({
            ...customInputs,
            [input.id]: router.query[slugify(input.label)],
          }),
          {}
        ),
      };
    }
    if (!booking || !booking.attendees.length) {
      return {};
    }
    const primaryAttendee = booking.attendees[0];
    if (!primaryAttendee) {
      return {};
    }

    const customInputType = booking.customInputs;
    return {
      name: defaultUserValues.name,
      email: defaultUserValues.email || "",
      guests: guestListEmails,
      notes: booking.description || "",
      rescheduleReason: "",
      smsReminderNumber: booking.smsReminderNumber || undefined,
      customInputs: eventType.customInputs.reduce(
        (customInputs, input) => ({
          ...customInputs,
          [input.id]: booking.customInputs
            ? booking.customInputs[input.label as keyof typeof customInputType]
            : "",
        }),
        {}
      ),
    };
  };

  const bookingFormSchema = z
    .object({
      name: z.string().min(1),
      email: z.string().trim().email(),
      phone: z
        .string()
        .refine((val) => isValidPhoneNumber(val))
        .optional()
        .nullable(),
      attendeeAddress: z.string().optional().nullable(),
      smsReminderNumber: z
        .string()
        .refine((val) => isValidPhoneNumber(val))
        .optional()
        .nullable(),
    })
    .passthrough();

  const bookingForm = useForm<BookingFormValues>({
    defaultValues: defaultValues(),
    resolver: zodResolver(bookingFormSchema), // Since this isn't set to strict we only validate the fields in the schema
  });

  const selectedLocationType = useWatch({
    control: bookingForm.control,
    name: "locationType",
    defaultValue: ((): EventLocationType["type"] | undefined => {
      if (router.query.location) {
        return router.query.location as EventLocationType["type"];
      }
      if (locations.length === 1) {
        return locations[0]?.type;
      }
    })(),
  });

  const selectedLocation = getEventLocationType(selectedLocationType);
  const AttendeeInput =
    selectedLocation?.attendeeInputType === "phone"
      ? PhoneInput
      : selectedLocation?.attendeeInputType === "attendeeAddress"
      ? AddressInput
      : null;

  // Calculate the booking date(s)
  let recurringStrings: string[] = [],
    recurringDates: Date[] = [];
  if (eventType.recurringEvent?.freq && recurringEventCount !== null) {
    [recurringStrings, recurringDates] = parseRecurringDates(
      {
        startDate: date,
        timeZone: timeZone(),
        recurringEvent: eventType.recurringEvent,
        recurringCount: parseInt(recurringEventCount.toString()),
      },
      i18n
    );
  }

  const bookEvent = (booking: BookingFormValues) => {
    telemetry.event(
      top !== window ? telemetryEventTypes.embedBookingConfirmed : telemetryEventTypes.bookingConfirmed,
      { isTeamBooking: document.URL.includes("team/") }
    );
    // "metadata" is a reserved key to allow for connecting external users without relying on the email address.
    // <...url>&metadata[user_id]=123 will be send as a custom input field as the hidden type.

    // @TODO: move to metadata
    const metadata = Object.keys(router.query)
      .filter((key) => key.startsWith("metadata"))
      .reduce(
        (metadata, key) => ({
          ...metadata,
          [key.substring("metadata[".length, key.length - 1)]: router.query[key],
        }),
        {}
      );

    if (eventType.customInputs.length > 0) {
      // find all required custom inputs and ensure they are filled out in the booking form
      const requiredCustomInputs = eventType.customInputs.filter((input) => input.required);
      const missingRequiredCustomInputs = requiredCustomInputs.filter(
        (input) => !booking?.customInputs?.[input.id]
      );
      if (missingRequiredCustomInputs.length > 0) {
        missingRequiredCustomInputs.forEach((input) => {
          bookingForm.setError(`customInputs.${input.id}`, {
            type: "required",
          });
        });
        return;
      }
    }

    if (recurringDates.length) {
      // Identify set of bookings to one intance of recurring event to support batch changes
      const recurringEventId = uuidv4();
      const recurringBookings = recurringDates.map((recurringDate) => ({
        ...booking,
        start: dayjs(recurringDate).format(),
        end: dayjs(recurringDate).add(duration, "minute").format(),
        eventTypeId: eventType.id,
        eventTypeSlug: eventType.slug,
        recurringEventId,
        // Added to track down the number of actual occurrences selected by the user
        recurringCount: recurringDates.length,
        timeZone: timeZone(),
        language: i18n.language,
        rescheduleUid,
        user: router.query.user,
        location: getEventLocationValue(locations, {
          type: booking.locationType ? booking.locationType : selectedLocationType || "",
          phone: booking.phone,
          attendeeAddress: booking.attendeeAddress,
        }),
        metadata,
        customInputs: Object.keys(booking.customInputs || {}).map((inputId) => ({
          label: eventType.customInputs.find((input) => input.id === parseInt(inputId))?.label || "",
          value: booking.customInputs && inputId in booking.customInputs ? booking.customInputs[inputId] : "",
        })),
        hasHashedBookingLink,
        hashedLink,
        smsReminderNumber:
          selectedLocationType === LocationType.Phone
            ? booking.phone
            : booking.smsReminderNumber || undefined,
        ethSignature: gateState.rainbowToken,
      }));
      recurringMutation.mutate(recurringBookings);
    } else {
      mutation.mutate({
        ...booking,
        start: dayjs(date).format(),
        end: dayjs(date).add(duration, "minute").format(),
        eventTypeId: eventType.id,
        eventTypeSlug: eventType.slug,
        timeZone: timeZone(),
        language: i18n.language,
        rescheduleUid,
        bookingUid: router.query.bookingUid as string,
        user: router.query.user,
        location: getEventLocationValue(locations, {
          type: (booking.locationType ? booking.locationType : selectedLocationType) || "",
          phone: booking.phone,
          attendeeAddress: booking.attendeeAddress,
        }),
        metadata,
        customInputs: Object.keys(booking.customInputs || {}).map((inputId) => ({
          label: eventType.customInputs.find((input) => input.id === parseInt(inputId))?.label || "",
          value: booking.customInputs && inputId in booking.customInputs ? booking.customInputs[inputId] : "",
        })),
        hasHashedBookingLink,
        hashedLink,
        smsReminderNumber:
          selectedLocationType === LocationType.Phone
            ? booking.phone
            : booking.smsReminderNumber || undefined,
        ethSignature: gateState.rainbowToken,
      });
    }
  };

  // Should be disabled when rescheduleUid is present and data was found in defaultUserValues name/email fields.
  const disableInput = !!rescheduleUid && !!defaultUserValues.email && !!defaultUserValues.name;
  const forceDisable = !!shouldDisableInput && !!defaultUserValues.email && !!defaultUserValues.name;
  const disableLocations = !!rescheduleUid;
  const disabledExceptForOwner = disableInput && !loggedInIsOwner;
  const inputClassName =
    "dark:placeholder:text-darkgray-600 focus:border-brand dark:border-darkgray-300 dark:text-darkgray-900 block w-full rounded-md border-gray-300 text-sm focus:ring-black disabled:bg-gray-200 disabled:hover:cursor-not-allowed dark:bg-transparent dark:selection:bg-green-500 disabled:dark:text-gray-500";

  let isSmsReminderNumberNeeded = false;
  let isSmsReminderNumberRequired = false;

  if (eventType.workflows.length > 0) {
    eventType.workflows.forEach((workflowReference) => {
      if (workflowReference.workflow.steps.length > 0) {
        workflowReference.workflow.steps.forEach((step) => {
          if (step.action === WorkflowActions.SMS_ATTENDEE) {
            isSmsReminderNumberNeeded = true;
            isSmsReminderNumberRequired = step.numberRequired || false;
            return;
          }
        });
      }
    });
  }
  const showEventTypeDetails = (isEmbed && !embedUiConfig.hideEventTypeDetails) || !isEmbed;
  const rainbowAppData = getEventTypeAppData(eventType, "rainbow") || {};

  // Define conditional gates here
  const gates = [
    // Rainbow gate is only added if the event has both a `blockchainId` and a `smartContractAddress`
    rainbowAppData && rainbowAppData.blockchainId && rainbowAppData.smartContractAddress
      ? ("rainbow" as Gate)
      : undefined,
  ];

  return (
    <Gates gates={gates} appData={rainbowAppData} dispatch={gateDispatcher}>
      <Head>
        <title>
          {rescheduleUid
            ? t("booking_reschedule_confirmation", {
                eventTypeTitle: eventType.title,
                profileName: profile.name,
              })
            : t("booking_confirmation", {
                eventTypeTitle: eventType.title,
                profileName: profile.name,
              })}{" "}
          | {APP_NAME}
        </title>
        <link rel="icon" href="/favicon.ico" />
      </Head>
      <BookingPageTagManager eventType={eventType} />
      <CustomBranding lightVal={profile.brandColor} darkVal={profile.darkBrandColor} />

      <div className="flex items-center justify-center p-4">
        <img
          src="https://mento-space.nyc3.digitaloceanspaces.com/logo.svg"
          alt="logo"
          width="100"
          height="40"
        />
      </div>
      <main
        className={classNames(
          shouldAlignCentrally ? "mx-auto" : "",
<<<<<<< HEAD
          isEmbed ? "" : "sm:my-12",
          "my-0 max-w-3xl "
=======
          isEmbed ? "" : "sm:my-24",
          "my-0 max-w-3xl"
>>>>>>> 546f0c38
        )}>
        <div
          className={classNames(
            "main overflow-hidden",
            isBackgroundTransparent ? "" : "dark:border-1 dark:bg-darkgray-100 bg-white",
            "dark:border-darkgray-300 rounded-md sm:border"
          )}>
          <div className="sm:flex">
<<<<<<< HEAD
            <div className="sm:dark:border-darkgray-300 dark:text-darkgray-600 flex flex-col px-6 pt-6 pb-0 text-gray-600 sm:w-1/2 sm:border-r sm:pb-6">
              <BookingDescription isBookingPage profile={profile} eventType={eventType}>
                {stripeAppData.price > 0 && (
                  <p className="text-bookinglight -ml-2 px-2 text-sm ">
                    <Icon.FiCreditCard className="mr-[10px] ml-[2px] -mt-1 inline-block h-4 w-4" />
                    <IntlProvider locale="en">
                      <FormattedNumber
                        value={stripeAppData.price / 100.0}
                        style="currency"
                        currency={stripeAppData.currency.toUpperCase()}
                      />
                    </IntlProvider>
                  </p>
                )}
                {!rescheduleUid && eventType.recurringEvent?.freq && recurringEventCount && (
                  <div className="items-start text-sm font-medium text-gray-600 dark:text-white">
                    <Icon.FiRefreshCw className="mr-[10px] ml-[2px] inline-block h-4 w-4" />
                    <p className="-ml-2 inline-block items-center px-2">
                      {getEveryFreqFor({
                        t,
                        recurringEvent: eventType.recurringEvent,
                        recurringCount: recurringEventCount,
                      })}
                    </p>
                  </div>
                )}
                {/*<div className="text-bookinghighlight flex items-start text-sm">*/}
                {/*  <Icon.FiCalendar className="mr-[10px] ml-[2px] mt-[2px] inline-block h-4 w-4" />*/}
                {/*  <div className="text-sm font-medium">*/}
                {/*    {(rescheduleUid || !eventType.recurringEvent?.freq) && `${parseDate(date, i18n)}`}*/}
                {/*    {!rescheduleUid &&*/}
                {/*      eventType.recurringEvent?.freq &&*/}
                {/*      recurringStrings.slice(0, 5).map((timeFormatted, key) => {*/}
                {/*        return <p key={key}>{timeFormatted}</p>;*/}
                {/*      })}*/}
                {/*    {!rescheduleUid && eventType.recurringEvent?.freq && recurringStrings.length > 5 && (*/}
                {/*      <div className="flex">*/}
                {/*        <Tooltip*/}
                {/*          content={recurringStrings.slice(5).map((timeFormatted, key) => (*/}
                {/*            <p key={key}>{timeFormatted}</p>*/}
                {/*          ))}>*/}
                {/*          <p className="dark:text-darkgray-600 text-sm">*/}
                {/*            {t("plus_more", { count: recurringStrings.length - 5 })}*/}
                {/*          </p>*/}
                {/*        </Tooltip>*/}
                {/*      </div>*/}
                {/*    )}*/}
                {/*  </div>*/}
                {/*</div>*/}
                {booking?.startTime && rescheduleUid && (
                  <div>
                    <p className="mt-8 mb-2 text-sm " data-testid="former_time_p">
                      {t("former_time")}
                    </p>
                    <p className="line-through ">
                      <Icon.FiCalendar className="mr-[10px] ml-[2px] -mt-1 inline-block h-4 w-4" />
                      {typeof booking.startTime === "string" && parseDate(dayjs(booking.startTime), i18n)}
=======
            {showEventTypeDetails && (
              <div className="sm:dark:border-darkgray-300 dark:text-darkgray-600 flex flex-col px-6 pt-6 pb-0 text-gray-600 sm:w-1/2 sm:border-r sm:pb-6">
                <BookingDescription isBookingPage profile={profile} eventType={eventType}>
                  {stripeAppData.price > 0 && (
                    <p className="text-bookinglight -ml-2 px-2 text-sm ">
                      <Icon.FiCreditCard className="mr-[10px] ml-[2px] -mt-1 inline-block h-4 w-4" />
                      <IntlProvider locale="en">
                        <FormattedNumber
                          value={stripeAppData.price / 100.0}
                          style="currency"
                          currency={stripeAppData.currency.toUpperCase()}
                        />
                      </IntlProvider>
>>>>>>> 546f0c38
                    </p>
                  )}
                  {!rescheduleUid && eventType.recurringEvent?.freq && recurringEventCount && (
                    <div className="items-start text-sm font-medium text-gray-600 dark:text-white">
                      <Icon.FiRefreshCw className="mr-[10px] ml-[2px] inline-block h-4 w-4" />
                      <p className="-ml-2 inline-block items-center px-2">
                        {getEveryFreqFor({
                          t,
                          recurringEvent: eventType.recurringEvent,
                          recurringCount: recurringEventCount,
                        })}
                      </p>
                    </div>
                  )}
                  <div className="text-bookinghighlight flex items-start text-sm">
                    <Icon.FiCalendar className="mr-[10px] ml-[2px] mt-[2px] inline-block h-4 w-4" />
                    <div className="text-sm font-medium">
                      {(rescheduleUid || !eventType.recurringEvent?.freq) && `${parseDate(date, i18n)}`}
                      {!rescheduleUid &&
                        eventType.recurringEvent?.freq &&
                        recurringStrings.slice(0, 5).map((timeFormatted, key) => {
                          return <p key={key}>{timeFormatted}</p>;
                        })}
                      {!rescheduleUid && eventType.recurringEvent?.freq && recurringStrings.length > 5 && (
                        <div className="flex">
                          <Tooltip
                            content={recurringStrings.slice(5).map((timeFormatted, key) => (
                              <p key={key}>{timeFormatted}</p>
                            ))}>
                            <p className="dark:text-darkgray-600 text-sm">
                              + {t("plus_more", { count: recurringStrings.length - 5 })}
                            </p>
                          </Tooltip>
                        </div>
                      )}
                    </div>
                  </div>
                  {booking?.startTime && rescheduleUid && (
                    <div>
                      <p className="mt-8 mb-2 text-sm " data-testid="former_time_p">
                        {t("former_time")}
                      </p>
                      <p className="line-through ">
                        <Icon.FiCalendar className="mr-[10px] ml-[2px] -mt-1 inline-block h-4 w-4" />
                        {typeof booking.startTime === "string" && parseDate(dayjs(booking.startTime), i18n)}
                      </p>
                    </div>
                  )}
                  {!!eventType.seatsPerTimeSlot && (
                    <div className="text-bookinghighlight flex items-start text-sm">
                      <Icon.FiUser
                        className={`mr-[10px] ml-[2px] mt-[2px] inline-block h-4 w-4 ${
                          booking && booking.attendees.length / eventType.seatsPerTimeSlot >= 0.5
                            ? "text-rose-600"
                            : booking && booking.attendees.length / eventType.seatsPerTimeSlot >= 0.33
                            ? "text-yellow-500"
                            : "text-bookinghighlight"
                        }`}
                      />
                      <p
                        className={`${
                          booking && booking.attendees.length / eventType.seatsPerTimeSlot >= 0.5
                            ? "text-rose-600"
                            : booking && booking.attendees.length / eventType.seatsPerTimeSlot >= 0.33
                            ? "text-yellow-500"
                            : "text-bookinghighlight"
                        } mb-2 font-medium`}>
                        {booking
                          ? eventType.seatsPerTimeSlot - booking.attendees.length
                          : eventType.seatsPerTimeSlot}{" "}
                        / {eventType.seatsPerTimeSlot} {t("seats_available")}
                      </p>
                    </div>
                  )}
                </BookingDescription>
              </div>
            )}
            <div className={classNames("p-6", showEventTypeDetails ? "sm:w-1/2" : "w-full")}>
              <Form form={bookingForm} handleSubmit={bookEvent}>
                <div className="mb-4">
                  <label htmlFor="name" className="block text-sm font-medium text-gray-700 dark:text-white">
                    {t("your_name")}
                  </label>
                  <div className="mt-1">
                    <input
                      {...bookingForm.register("name", { required: true })}
                      type="text"
                      name="name"
                      id="name"
                      required
                      className={inputClassName}
                      placeholder={t("example_name")}
                      disabled={disableInput || forceDisable}
                    />
                  </div>
                </div>
                <div className="mb-4">
                  <label htmlFor="email" className="block text-sm font-medium text-gray-700 dark:text-white">
                    {t("email_address")}
                  </label>
                  <div className="mt-1">
                    <EmailInput
                      {...bookingForm.register("email")}
                      required
                      className={classNames(
                        inputClassName,
                        bookingForm.formState.errors.email && "!focus:ring-red-700 !border-red-700"
                      )}
                      placeholder="you@example.com"
                      type="search" // Disables annoying 1password intrusive popup (non-optimal, I know I know...)
                      disabled={disableInput || forceDisable}
                    />
                    {bookingForm.formState.errors.email && (
                      <div className="mt-2 flex items-center text-sm text-red-700 ">
                        <Icon.FiInfo className="mr-2 h-3 w-3" />
                        <p>{t("email_validation_error")}</p>
                      </div>
                    )}
                  </div>
                </div>
                <>
                  {rescheduleUid ? (
                    <div className="mb-4">
                      <span className="block text-sm font-medium text-gray-700 dark:text-white">
                        {t("location")}
                      </span>
                      <p className="mt-1 text-sm text-gray-500">
                        {getHumanReadableLocationValue(booking?.location, t)}
                      </p>
                    </div>
                  ) : (
                    locations.length > 1 && (
                      <div className="mb-4">
                        <span className="block text-sm font-medium text-gray-700 dark:text-white">
                          {t("location")}
                        </span>
                        {locations.map((location, i) => {
                          const locationString = locationKeyToString(location);
                          if (!selectedLocationType) {
                            bookingForm.setValue("locationType", locations[0].type);
                          }
                          if (typeof locationString !== "string") {
                            // It's possible that location app got uninstalled
                            return null;
                          }
                          return (
                            <label key={i} className="block">
                              <input
                                type="radio"
                                disabled={!!disableLocations}
                                className="location dark:bg-darkgray-300 dark:border-darkgray-300 h-4 w-4 border-gray-300 text-black focus:ring-black ltr:mr-2 rtl:ml-2"
                                {...bookingForm.register("locationType", { required: true })}
                                value={location.type}
                                defaultChecked={i === 0}
                              />
                              <span className="text-sm ltr:ml-2 rtl:mr-2 dark:text-white">
                                {locationKeyToString(location)}
                              </span>
                            </label>
                          );
                        })}
                      </div>
                    )
                  )}
                </>
                {/* TODO: Change name and id ="phone" to something generic */}
                {AttendeeInput && !disableInput && (
                  <div className="mb-4">
                    <label
                      htmlFor={
                        selectedLocationType === LocationType.Phone
                          ? "phone"
                          : selectedLocationType === LocationType.AttendeeInPerson
                          ? "attendeeAddress"
                          : ""
                      }
                      className="block text-sm font-medium text-gray-700 dark:text-white">
                      {selectedLocationType === LocationType.Phone
                        ? t("phone_number")
                        : selectedLocationType === LocationType.AttendeeInPerson
                        ? t("Address")
                        : ""}
                    </label>
                    <div className="mt-1">
                      <AttendeeInput<BookingFormValues>
                        control={bookingForm.control}
                        bookingForm={bookingForm}
                        name={
                          selectedLocationType === LocationType.Phone
                            ? "phone"
                            : selectedLocationType === LocationType.AttendeeInPerson
                            ? "attendeeAddress"
                            : ""
                        }
                        placeholder={t(selectedLocation?.attendeeInputPlaceholder || "")}
                        id={
                          selectedLocationType === LocationType.Phone
                            ? "phone"
                            : selectedLocationType === LocationType.AttendeeInPerson
                            ? "attendeeAddress"
                            : ""
                        }
                        required
                      />
                    </div>
                    {bookingForm.formState.errors.phone && (
                      <div className="mt-2 flex items-center text-sm text-red-700 ">
                        <Icon.FiInfo className="mr-2 h-3 w-3" />
                        <p>{t("invalid_number")}</p>
                      </div>
                    )}
                  </div>
                )}
                {eventType.customInputs
                  .sort((a, b) => a.id - b.id)
                  .map((input) => (
                    <div className="mb-4" key={input.id}>
                      {input.type !== EventTypeCustomInputType.BOOL && (
                        <label
                          htmlFor={"custom_" + input.id}
                          className={classNames(
                            "mb-1 block text-sm font-medium text-gray-700 transition-colors dark:text-white",
                            bookingForm.formState.errors.customInputs?.[input.id] && "!text-red-700"
                          )}>
                          {input.label} {input.required && <span className="text-red-700">*</span>}
                        </label>
                      )}
                      {input.type === EventTypeCustomInputType.TEXTLONG && (
                        <textarea
                          {...bookingForm.register(`customInputs.${input.id}`, {
                            required: input.required,
                          })}
                          required={input.required}
                          id={"custom_" + input.id}
                          rows={3}
                          className={inputClassName}
                          placeholder={input.placeholder}
                          disabled={disabledExceptForOwner}
                        />
                      )}
                      {input.type === EventTypeCustomInputType.TEXT && (
                        <input
                          type="text"
                          {...bookingForm.register(`customInputs.${input.id}`, {
                            required: input.required,
                          })}
                          required={input.required}
                          id={"custom_" + input.id}
                          className={inputClassName}
                          placeholder={input.placeholder}
                          disabled={disabledExceptForOwner}
                        />
                      )}
                      {input.type === EventTypeCustomInputType.NUMBER && (
                        <input
                          type="number"
                          {...bookingForm.register(`customInputs.${input.id}`, {
                            required: input.required,
                          })}
                          required={input.required}
                          id={"custom_" + input.id}
                          className={inputClassName}
                          placeholder=""
                          disabled={disabledExceptForOwner}
                        />
                      )}
                      {input.type === EventTypeCustomInputType.BOOL && (
                        <div className="my-6">
                          <div className="flex">
                            <input
                              type="checkbox"
                              {...bookingForm.register(`customInputs.${input.id}`, {
                                required: input.required,
                              })}
                              required={input.required}
                              id={"custom_" + input.id}
                              className="h-4 w-4 rounded border-gray-300 text-black focus:ring-black disabled:bg-gray-200 ltr:mr-2 rtl:ml-2 disabled:dark:text-gray-500"
                              placeholder=""
                              disabled={disabledExceptForOwner}
                            />
                            <label
                              htmlFor={"custom_" + input.id}
                              className="-mt-px block text-sm font-medium text-gray-700 dark:text-white">
                              {input.label}
                            </label>
                          </div>
                        </div>
                      )}
                      {input.options && input.type === EventTypeCustomInputType.RADIO && (
                        <div className="flex">
                          <Group
                            required={input.required}
                            onValueChange={(e) => {
                              bookingForm.setValue(`customInputs.${input.id}`, e);
                            }}>
                            <>
                              {input.options.map((option, i) => (
                                <RadioField
                                  label={option.label}
                                  key={`option.${i}.radio`}
                                  value={option.label}
                                  id={`option.${i}.radio`}
                                />
                              ))}
                            </>
                            {bookingForm.formState.errors.customInputs?.[input.id] && (
                              <div className="mt-px flex items-center text-xs text-red-700 ">
                                <p>{t("required")}</p>
                              </div>
                            )}
                          </Group>
                        </div>
                      )}
                    </div>
                  ))}
                {!eventType.disableGuests && guestToggle && (
                  <div className="mb-4">
                    <div>
                      <label
                        htmlFor="guests"
                        className="mb-1 block text-sm font-medium text-gray-700 dark:text-white">
                        {t("guests")}
                      </label>
                      {!disableInput && (
                        <Controller
                          control={bookingForm.control}
                          name="guests"
                          render={({ field: { onChange, value } }) => (
                            <ReactMultiEmail
                              className="relative"
                              placeholder={<span className="dark:text-darkgray-600">guest@example.com</span>}
                              emails={value}
                              onChange={onChange}
                              getLabel={(
                                email: string,
                                index: number,
                                removeEmail: (index: number) => void
                              ) => {
                                return (
                                  <div data-tag key={index} className="cursor-pointer">
                                    {email}
                                    {!disableInput && (
                                      <span data-tag-handle onClick={() => removeEmail(index)}>
                                        ×
                                      </span>
                                    )}
                                  </div>
                                );
                              }}
                            />
                          )}
                        />
                      )}
                      {/* Custom code when guest emails should not be editable */}
                      {disableInput && guestListEmails && guestListEmails.length > 0 && (
                        <div data-tag className="react-multi-email">
                          {/* // @TODO: user owners are appearing as guest here when should be only user input */}
                          {guestListEmails.map((email, index) => {
                            return (
                              <div key={index} className="cursor-pointer">
                                <span data-tag>{email}</span>
                              </div>
                            );
                          })}
                        </div>
                      )}
                    </div>
                  </div>
                )}
                {isSmsReminderNumberNeeded && selectedLocationType !== LocationType.Phone && (
                  <div className="mb-4">
                    <label
                      htmlFor="smsReminderNumber"
                      className="block text-sm font-medium text-gray-700 dark:text-white">
                      {t("number_sms_notifications")}
                    </label>
                    <div className="mt-1">
                      <PhoneInput<BookingFormValues>
                        control={bookingForm.control}
                        name="smsReminderNumber"
                        placeholder={t("enter_phone_number")}
                        id="smsReminderNumber"
                        required={isSmsReminderNumberRequired}
                      />
                    </div>
                    {bookingForm.formState.errors.smsReminderNumber && (
                      <div className="mt-2 flex items-center text-sm text-red-700 ">
                        <Icon.FiInfo className="mr-2 h-3 w-3" />
                        <p>{t("invalid_number")}</p>
                      </div>
                    )}
                  </div>
                )}
                <div className="mb-4">
                  <label
                    htmlFor="notes"
                    className="mb-1 block text-sm font-medium text-gray-700 dark:text-white">
                    {rescheduleUid ? t("reschedule_optional") : t("additional_notes")}
                  </label>
                  {rescheduleUid ? (
                    <textarea
                      {...bookingForm.register("rescheduleReason")}
                      id="rescheduleReason"
                      name="rescheduleReason"
                      rows={3}
                      className={inputClassName}
                      placeholder={t("reschedule_placeholder")}
                    />
                  ) : (
                    <textarea
                      {...bookingForm.register("notes")}
                      required={!!eventType.metadata?.additionalNotesRequired}
                      id="notes"
                      name="notes"
                      rows={3}
                      className={inputClassName}
                      placeholder={t("share_additional_notes")}
                      disabled={disabledExceptForOwner}
                    />
                  )}
                </div>

                <div className="flex justify-end space-x-2 rtl:space-x-reverse">
                  {!eventType.disableGuests && !guestToggle && (
                    <Button
                      type="button"
                      color="minimal"
                      size="icon"
                      tooltip={t("additional_guests")}
                      StartIcon={Icon.FiUserPlus}
                      onClick={() => setGuestToggle(!guestToggle)}
                      className="mr-auto"
                    />
                  )}
                  <Button
                    color="minimal"
                    type="button"
                    onClick={() => router.back()}
                    // We override this for this component only for now - as we don't support darkmode everywhere in the app
                    className="dark:hover:bg-darkgray-200 dark:border-none dark:text-white">
                    {t("cancel")}
                  </Button>
                  <Button
                    type="submit"
                    data-testid={rescheduleUid ? "confirm-reschedule-button" : "confirm-book-button"}
                    loading={mutation.isLoading || recurringMutation.isLoading}>
                    {rescheduleUid ? t("reschedule") : t("confirm")}
                  </Button>
                </div>
              </Form>
              {(mutation.isError || recurringMutation.isError) && (
                <ErrorMessage error={mutation.error || recurringMutation.error} />
              )}
            </div>
          </div>
        </div>
      </main>
    </Gates>
  );
};

export default BookingPage;

function ErrorMessage({ error }: { error: unknown }) {
  const { t } = useLocale();
  const { query: { rescheduleUid } = {} } = useRouter();

  return (
    <div data-testid="booking-fail" className="mt-2 border-l-4 border-yellow-400 bg-yellow-50 p-4">
      <div className="flex">
        <div className="flex-shrink-0">
          <Icon.FiAlertTriangle className="h-5 w-5 text-yellow-400" aria-hidden="true" />
        </div>
        <div className="ltr:ml-3 rtl:mr-3">
          <p className="text-sm text-yellow-700">
            {rescheduleUid ? t("reschedule_fail") : t("booking_fail")}{" "}
            {error instanceof HttpError || error instanceof Error ? t(error.message) : "Unknown error"}
          </p>
        </div>
      </div>
    </div>
  );
}<|MERGE_RESOLUTION|>--- conflicted
+++ resolved
@@ -39,8 +39,17 @@
 import { HttpError } from "@calcom/lib/http-error";
 import { getEveryFreqFor } from "@calcom/lib/recurringStrings";
 import { collectPageParameters, telemetryEventTypes, useTelemetry } from "@calcom/lib/telemetry";
-import { AddressInput, Button, EmailInput, Form, Icon, PhoneInput, Tooltip } from "@calcom/ui";
-import { Group, RadioField } from "@calcom/ui";
+import {
+  AddressInput,
+  Button,
+  EmailInput,
+  Form,
+  Group,
+  Icon,
+  PhoneInput,
+  RadioField,
+  Tooltip,
+} from "@calcom/ui";
 
 import { asStringOrNull } from "@lib/asStringOrNull";
 import { timeZone } from "@lib/clock";
@@ -469,13 +478,8 @@
       <main
         className={classNames(
           shouldAlignCentrally ? "mx-auto" : "",
-<<<<<<< HEAD
-          isEmbed ? "" : "sm:my-12",
-          "my-0 max-w-3xl "
-=======
           isEmbed ? "" : "sm:my-24",
           "my-0 max-w-3xl"
->>>>>>> 546f0c38
         )}>
         <div
           className={classNames(
@@ -484,65 +488,6 @@
             "dark:border-darkgray-300 rounded-md sm:border"
           )}>
           <div className="sm:flex">
-<<<<<<< HEAD
-            <div className="sm:dark:border-darkgray-300 dark:text-darkgray-600 flex flex-col px-6 pt-6 pb-0 text-gray-600 sm:w-1/2 sm:border-r sm:pb-6">
-              <BookingDescription isBookingPage profile={profile} eventType={eventType}>
-                {stripeAppData.price > 0 && (
-                  <p className="text-bookinglight -ml-2 px-2 text-sm ">
-                    <Icon.FiCreditCard className="mr-[10px] ml-[2px] -mt-1 inline-block h-4 w-4" />
-                    <IntlProvider locale="en">
-                      <FormattedNumber
-                        value={stripeAppData.price / 100.0}
-                        style="currency"
-                        currency={stripeAppData.currency.toUpperCase()}
-                      />
-                    </IntlProvider>
-                  </p>
-                )}
-                {!rescheduleUid && eventType.recurringEvent?.freq && recurringEventCount && (
-                  <div className="items-start text-sm font-medium text-gray-600 dark:text-white">
-                    <Icon.FiRefreshCw className="mr-[10px] ml-[2px] inline-block h-4 w-4" />
-                    <p className="-ml-2 inline-block items-center px-2">
-                      {getEveryFreqFor({
-                        t,
-                        recurringEvent: eventType.recurringEvent,
-                        recurringCount: recurringEventCount,
-                      })}
-                    </p>
-                  </div>
-                )}
-                {/*<div className="text-bookinghighlight flex items-start text-sm">*/}
-                {/*  <Icon.FiCalendar className="mr-[10px] ml-[2px] mt-[2px] inline-block h-4 w-4" />*/}
-                {/*  <div className="text-sm font-medium">*/}
-                {/*    {(rescheduleUid || !eventType.recurringEvent?.freq) && `${parseDate(date, i18n)}`}*/}
-                {/*    {!rescheduleUid &&*/}
-                {/*      eventType.recurringEvent?.freq &&*/}
-                {/*      recurringStrings.slice(0, 5).map((timeFormatted, key) => {*/}
-                {/*        return <p key={key}>{timeFormatted}</p>;*/}
-                {/*      })}*/}
-                {/*    {!rescheduleUid && eventType.recurringEvent?.freq && recurringStrings.length > 5 && (*/}
-                {/*      <div className="flex">*/}
-                {/*        <Tooltip*/}
-                {/*          content={recurringStrings.slice(5).map((timeFormatted, key) => (*/}
-                {/*            <p key={key}>{timeFormatted}</p>*/}
-                {/*          ))}>*/}
-                {/*          <p className="dark:text-darkgray-600 text-sm">*/}
-                {/*            {t("plus_more", { count: recurringStrings.length - 5 })}*/}
-                {/*          </p>*/}
-                {/*        </Tooltip>*/}
-                {/*      </div>*/}
-                {/*    )}*/}
-                {/*  </div>*/}
-                {/*</div>*/}
-                {booking?.startTime && rescheduleUid && (
-                  <div>
-                    <p className="mt-8 mb-2 text-sm " data-testid="former_time_p">
-                      {t("former_time")}
-                    </p>
-                    <p className="line-through ">
-                      <Icon.FiCalendar className="mr-[10px] ml-[2px] -mt-1 inline-block h-4 w-4" />
-                      {typeof booking.startTime === "string" && parseDate(dayjs(booking.startTime), i18n)}
-=======
             {showEventTypeDetails && (
               <div className="sm:dark:border-darkgray-300 dark:text-darkgray-600 flex flex-col px-6 pt-6 pb-0 text-gray-600 sm:w-1/2 sm:border-r sm:pb-6">
                 <BookingDescription isBookingPage profile={profile} eventType={eventType}>
@@ -556,7 +501,6 @@
                           currency={stripeAppData.currency.toUpperCase()}
                         />
                       </IntlProvider>
->>>>>>> 546f0c38
                     </p>
                   )}
                   {!rescheduleUid && eventType.recurringEvent?.freq && recurringEventCount && (
