--- conflicted
+++ resolved
@@ -518,44 +518,24 @@
                 </p>
               )}
               {eventType?.description && (
-<<<<<<< HEAD
                 <p className="text-bookinglight mb-2 text-sm dark:text-white">
-                  <Icon.Info className="mr-[10px] ml-[2px] -mt-1 inline-block h-4 w-4 text-gray-400" />
-=======
-                <p className="text-bookinglight mb-2 dark:text-white">
                   <Icon.FiInfo className="mr-[10px] ml-[2px] -mt-1 inline-block h-4 w-4 text-gray-400" />
->>>>>>> 37309e84
                   {eventType.description}
                 </p>
               )}
               {eventType?.requiresConfirmation && (
-<<<<<<< HEAD
                 <p className="text-bookinglight mb-2 text-sm dark:text-white">
-                  <Icon.Clipboard className="mr-[10px] ml-[2px] -mt-1 inline-block h-4 w-4 text-gray-400" />
+                  <Icon.FiClipboard className="mr-[10px] ml-[2px] -mt-1 inline-block h-4 w-4 text-gray-400" />
                   {t("requires_confirmation")}
                 </p>
               )}
               <p className="text-bookinglight mb-2 text-sm dark:text-white">
-                <Icon.Clock className="mr-[10px] -mt-1 ml-[2px] inline-block h-4 w-4 text-gray-400" />
+                <Icon.FiClock className="mr-[10px] -mt-1 ml-[2px] inline-block h-4 w-4 text-gray-400" />
                 {eventType.length} {t("minutes")}
               </p>
               {eventType.price > 0 && (
                 <p className="text-bookinglight mb-1 -ml-2 px-2 py-1 text-sm dark:text-white">
-                  <Icon.CreditCard className="mr-[10px] ml-[2px] -mt-1 inline-block h-4 w-4" />
-=======
-                <p className="text-bookinglight mb-2 dark:text-white">
-                  <Icon.FiClipboard className="mr-[10px] ml-[2px] -mt-1 inline-block h-4 w-4 text-gray-400" />
-                  {t("requires_confirmation")}
-                </p>
-              )}
-              <p className="text-bookinglight mb-2 dark:text-white">
-                <Icon.FiClock className="mr-[10px] -mt-1 ml-[2px] inline-block h-4 w-4 text-gray-400" />
-                {eventType.length} {t("minutes")}
-              </p>
-              {eventType.price > 0 && (
-                <p className="text-bookinglight mb-1 -ml-2 px-2 py-1 dark:text-white">
                   <Icon.FiCreditCard className="mr-[10px] ml-[2px] -mt-1 inline-block h-4 w-4" />
->>>>>>> 37309e84
                   <IntlProvider locale="en">
                     <FormattedNumber
                       value={eventType.price / 100.0}
@@ -566,13 +546,8 @@
                 </p>
               )}
               {!rescheduleUid && eventType.recurringEvent?.freq && recurringEventCount && (
-<<<<<<< HEAD
                 <div className="mb-3 text-sm text-gray-600 dark:text-white">
-                  <Icon.RefreshCw className="mr-[10px] -mt-1 ml-[2px] inline-block h-4 w-4 text-gray-400" />
-=======
-                <div className="mb-3 text-gray-600 dark:text-white">
                   <Icon.FiRefreshCw className="mr-[10px] -mt-1 ml-[2px] inline-block h-4 w-4 text-gray-400" />
->>>>>>> 37309e84
                   <p className="mb-1 -ml-2 inline px-2 py-1">
                     {getEveryFreqFor({
                       t,
@@ -582,13 +557,8 @@
                   </p>
                 </div>
               )}
-<<<<<<< HEAD
               <div className="text-bookinghighlight mb-4 flex text-sm">
-                <Icon.Calendar className="mr-[10px] ml-[2px] inline-block h-4 w-4" />
-=======
-              <div className="text-bookinghighlight mb-4 flex">
                 <Icon.FiCalendar className="mr-[10px] ml-[2px] inline-block h-4 w-4" />
->>>>>>> 37309e84
                 <div className="-mt-1">
                   {(rescheduleUid || !eventType.recurringEvent?.freq) &&
                     parseDate(dayjs(date).tz(timeZone()), i18n)}
