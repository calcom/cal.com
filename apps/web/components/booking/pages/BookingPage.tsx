--- conflicted
+++ resolved
@@ -194,10 +194,6 @@
 
   const eventTypeDetail = { isWeb3Active: false, ...eventType };
 
-<<<<<<< HEAD
-=======
-  type Location = { type: LocationType; address?: string; link?: string; hostPhoneNumber?: string };
->>>>>>> 3421af10
   // it would be nice if Prisma at some point in the future allowed for Json<Location>; as of now this is not the case.
   const locations: LocationObject[] = useMemo(
     () => (eventType.locations as LocationObject[]) || [],
