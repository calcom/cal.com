--- conflicted
+++ resolved
@@ -73,16 +73,6 @@
                 data-testid="cancel"
                 onClick={async () => {
                   setLoading(true);
-<<<<<<< HEAD
-                  // @NOTE: very important this shouldn't cancel with number ID use uid instead
-                  const payload = {
-                    id: booking?.id,
-                    cancellationReason: cancellationReason,
-                    allRemainingBookings,
-                    seatReferenceUId,
-                  };
-=======
->>>>>>> f4b7e788
 
                   telemetry.event(telemetryEventTypes.bookingCancelled, collectPageParameters());
 
