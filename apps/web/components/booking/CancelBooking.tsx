--- conflicted
+++ resolved
@@ -6,11 +6,7 @@
 import { useRefreshData } from "@calcom/lib/hooks/useRefreshData";
 import { collectPageParameters, telemetryEventTypes, useTelemetry } from "@calcom/lib/telemetry";
 import type { RecurringEvent } from "@calcom/types/Calendar";
-<<<<<<< HEAD
-import { Button, Icon, TextArea, Dialog, DialogContent, DialogHeader, Input } from "@calcom/ui";
-=======
-import { Button, Icon, Label, TextArea } from "@calcom/ui";
->>>>>>> 95bf9040
+import { Button, Icon, TextArea, Dialog, Label, DialogContent, DialogHeader, Input } from "@calcom/ui";
 
 type Props = {
   booking: {
@@ -162,7 +158,7 @@
           {props.isHost ? (
             <div className="-mt-2 mb-4 flex items-center gap-2">
               <Icon name="info" className="text-subtle h-4 w-4" />
-              <p className="text-default text-subtle text-sm leading-none">
+              <p className="text-subtle text-sm leading-none">
                 {t("notify_attendee_cancellation_reason_warning")}
               </p>
             </div>
@@ -175,55 +171,11 @@
                 onClick={() => props.setIsCancellationMode(false)}>
                 {t("nevermind")}
               </Button>
-<<<<<<< HEAD
-              <Button data-testid="confirm_cancel" onClick={verifyAndCancel} loading={loading}>
-=======
               <Button
                 data-testid="confirm_cancel"
                 disabled={props.isHost && !cancellationReason}
-                onClick={async () => {
-                  setLoading(true);
-
-                  telemetry.event(telemetryEventTypes.bookingCancelled, collectPageParameters());
-
-                  const res = await fetch("/api/cancel", {
-                    body: JSON.stringify({
-                      uid: booking?.uid,
-                      cancellationReason: cancellationReason,
-                      allRemainingBookings,
-                      // @NOTE: very important this shouldn't cancel with number ID use uid instead
-                      seatReferenceUid,
-                      cancelledBy: currentUserEmail,
-                    }),
-                    headers: {
-                      "Content-Type": "application/json",
-                    },
-                    method: "POST",
-                  });
-
-                  const bookingWithCancellationReason = {
-                    ...(bookingCancelledEventProps.booking as object),
-                    cancellationReason,
-                  } as unknown;
-
-                  if (res.status >= 200 && res.status < 300) {
-                    // tested by apps/web/playwright/booking-pages.e2e.ts
-                    sdkActionManager?.fire("bookingCancelled", {
-                      ...bookingCancelledEventProps,
-                      booking: bookingWithCancellationReason,
-                    });
-                    refreshData();
-                  } else {
-                    setLoading(false);
-                    setError(
-                      `${t("error_with_status_code_occured", { status: res.status })} ${t(
-                        "please_try_again"
-                      )}`
-                    );
-                  }
-                }}
+                onClick={verifyAndCancel}
                 loading={loading}>
->>>>>>> 95bf9040
                 {props.allRemainingBookings ? t("cancel_all_remaining") : t("cancel_event")}
               </Button>
             </div>
