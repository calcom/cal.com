--- conflicted
+++ resolved
@@ -135,6 +135,9 @@
 
     telemetry.event(telemetryEventTypes.bookingCancelled, collectPageParameters());
 
+    const response = await fetch("/api/csrf", { cache: "no-store" });
+    const { csrfToken } = await response.json();
+
     const res = await fetch("/api/cancel", {
       body: JSON.stringify({
         uid: booking?.uid,
@@ -144,6 +147,7 @@
         seatReferenceUid,
         cancelledBy: currentUserEmail,
         internalNote: internalNote,
+        csrfToken,
       }),
       headers: {
         "Content-Type": "application/json",
@@ -242,56 +246,7 @@
                   props.isHost &&
                   (!cancellationReason?.trim() || (props.internalNotePresets.length > 0 && !internalNote?.id))
                 }
-<<<<<<< HEAD
                 onClick={handleCancellation}
-=======
-                onClick={async () => {
-                  setLoading(true);
-
-                  telemetry.event(telemetryEventTypes.bookingCancelled, collectPageParameters());
-
-                  const response = await fetch("/api/csrf", { cache: "no-store" });
-                  const { csrfToken } = await response.json();
-
-                  const res = await fetch("/api/cancel", {
-                    body: JSON.stringify({
-                      uid: booking?.uid,
-                      cancellationReason: cancellationReason,
-                      allRemainingBookings,
-                      // @NOTE: very important this shouldn't cancel with number ID use uid instead
-                      seatReferenceUid,
-                      cancelledBy: currentUserEmail,
-                      internalNote: internalNote,
-                      csrfToken,
-                    }),
-                    headers: {
-                      "Content-Type": "application/json",
-                    },
-                    method: "POST",
-                  });
-
-                  const bookingWithCancellationReason = {
-                    ...(bookingCancelledEventProps.booking as object),
-                    cancellationReason,
-                  } as unknown;
-
-                  if (res.status >= 200 && res.status < 300) {
-                    // tested by apps/web/playwright/booking-pages.e2e.ts
-                    sdkActionManager?.fire("bookingCancelled", {
-                      ...bookingCancelledEventProps,
-                      booking: bookingWithCancellationReason,
-                    });
-                    refreshData();
-                  } else {
-                    setLoading(false);
-                    setError(
-                      `${t("error_with_status_code_occured", { status: res.status })} ${t(
-                        "please_try_again"
-                      )}`
-                    );
-                  }
-                }}
->>>>>>> b7e66821
                 loading={loading}>
                 {props.allRemainingBookings ? t("cancel_all_remaining") : t("cancel_event")}
               </Button>
