"use client";

import { Button } from "@calid/features/ui/components/button";
import { Icon } from "@calid/features/ui/components/icon";
import { Checkbox } from "@calid/features/ui/components/input/checkbox-field";
import { triggerToast } from "@calid/features/ui/components/toast";
import React, { useState, useRef, useEffect } from "react";
import { createPortal } from "react-dom";

import { useCopy } from "@calcom/lib/hooks/useCopy";
import { useLocale } from "@calcom/lib/hooks/useLocale";
import { isPrismaObjOrUndefined } from "@calcom/lib/isPrismaObj";
import { bookingMetadataSchema } from "@calcom/prisma/zod-utils";
import type { RouterOutputs } from "@calcom/trpc/react";
import { trpc } from "@calcom/trpc/react";

import { MeetingNotesDialog } from "@components/dialog/MeetingNotesDialog";

type BookingItem = RouterOutputs["viewer"]["bookings"]["calid_get"]["bookings"][number];

export type BookingItemProps = BookingItem & {
  isHost: boolean;
  showExpandedActions: boolean;
  setSelectedMeeting: (booking: BookingItemProps | null) => void;
  setShowMeetingNotes: (show: boolean) => void;
  handleMarkNoShow: () => void;
  isCurrentTime: (time: Date) => boolean;
};

export function BookingExpandedCard(props: BookingItemProps) {
  const { t } = useLocale();
  const utils = trpc.useUtils();
  const [showRTE, setShowRTE] = useState(false);
  const { description: additionalNotes, id, startTime, endTime, responses } = props;
  const isBookingInPast = new Date(props.endTime) < new Date();
  const parsedMetadata = bookingMetadataSchema.safeParse(props.metadata ?? null);
  const meetingNote =
    parsedMetadata.success && parsedMetadata.data ? parsedMetadata.data.meetingNote : undefined;
  const [displayNotes, setDisplayNotes] = useState<string>(meetingNote || "");
  const [editingNotes, setEditingNotes] = useState<string>(meetingNote || "");
  const [showAttendeeDetails, setShowAttendeeDetails] = useState<string | null>(null);
  const [dialogPosition, setDialogPosition] = useState<{ top: number; left: number } | null>(null);
  const spanRefs = useRef<{ [key: string]: HTMLSpanElement | null }>({});
  const hoverTimeoutRef = useRef<NodeJS.Timeout | null>(null);

  const saveNotesMutation = trpc.viewer.bookings.saveNote.useMutation({
    onSuccess: async () => {
      setDisplayNotes(editingNotes);
      triggerToast(t("meeting_notes_saved"), "success");
      await utils.viewer.bookings.invalidate();
    },
  });

  const handleMeetingNoteSave = async (): Promise<void> => {
    await saveNotesMutation.mutate({ bookingId: props.id, meetingNote: editingNotes });
  };

  useEffect(() => {
    if (showRTE) {
      setEditingNotes(displayNotes);
    }
  }, [showRTE, displayNotes]);

  const [isNoShowDialogOpen, setIsNoShowDialogOpen] = useState<boolean>(false);
  const noShowMutation = trpc.viewer.loggedInViewerRouter.markNoShow.useMutation({
    onSuccess: async (data) => {
      triggerToast(t(data.message), "success");
      await utils.viewer.bookings.invalidate();
    },
    onError: (err) => {
      triggerToast(err.message, "error");
    },
  });

  const { copyToClipboard } = useCopy();
  const setSelectedMeeting = (booking: BookingItemProps | null) => {};
  const setShowMeetingNotes = (show: boolean) => {};

  const handleMarkNoShow = () => {
    if (attendeeList.length === 1) {
      const attendee = attendeeList[0];
      noShowMutation.mutate({
        bookingUid: props.uid,
        attendees: [{ email: attendee.email, noShow: !attendee.noShow }],
      });
      return;
    }
    setIsNoShowDialogOpen(true);
  };

  const isCurrentTime = (time: Date) => true;

  const firstAttendee = props.attendees[0];

  const attendeeList = props.attendees.map((attendee) => {
    return {
      name: attendee.name,
      email: attendee.email,
      id: attendee.id,
      noShow: attendee.noShow || false,
      phoneNumber: attendee.phoneNumber,
      timeZone: attendee.timeZone,
    };
  });

  const popupRef = useRef<HTMLDivElement>(null);

  const attendeePhoneNo = isPrismaObjOrUndefined(responses)?.phone as string | undefined;
  const openWhatsAppChat = (phoneNumber: string) => {
    const width = 800;
    const height = 600;
    const left = (window.innerWidth - width) / 2;
    const top = (window.innerHeight - height) / 2;
    const options = `width=${width},height=${height},left=${left},top=${top},resizable,scrollbars=yes,status=1`;

    const generateWhatsAppLink = (phoneNumber: string): string => {
      const cleanedPhoneNumber = phoneNumber.replace(/\D/g, "");
      const urlEndcodedTextMessage = encodeURIComponent(
        `Hi, I'm running late by 5 minutes. I'll be there soon.`
      );

      // this opens the whatsapp web instead of defaulting to whatsapp app (linux doesn't support app)
      // const whatsappLink = `https://web.whatsapp.com/send?phone=${cleanedPhoneNumber}&text=${urlEndcodedTextMessage}`;

      const whatsappLink = `https://api.whatsapp.com/send?phone=${cleanedPhoneNumber}&text=${urlEndcodedTextMessage}`;
      return whatsappLink;
    };
    //Generating the whatsapp link
    const url = generateWhatsAppLink(phoneNumber);
    // Open the popup window with the provided URL and options
    window.open(url, "_blank", options);
  };

  useEffect(() => {
    function handleClickOutside(event: MouseEvent) {
      if (popupRef.current && !popupRef.current.contains(event.target as Node)) {
        setShowAttendeeDetails(null);
        setDialogPosition(null);
      }
    }

    document.addEventListener("mousedown", handleClickOutside);
    return () => {
      document.removeEventListener("mousedown", handleClickOutside);
      if (hoverTimeoutRef.current) {
        clearTimeout(hoverTimeoutRef.current);
      }
    };
  }, []);

  return (
    <>
      {isNoShowDialogOpen && (
        <NoShowAttendeesDialog
          bookingUid={props.uid}
          setDialog={() => setIsNoShowDialogOpen(false)}
          attendees={attendeeList}
          setIsOpen={setIsNoShowDialogOpen}
          isOpen={isNoShowDialogOpen}
        />
      )}

      <div
        className="animate-fade-in border-muted bg-muted rounded-b-lg border-t"
        onClick={(e) => e.stopPropagation()}>
        <div className="grid grid-cols-1 gap-4 p-4 lg:grid-cols-2 lg:gap-8">
          <div className="space-y-4">
            <div>
              <div className="text-foreground text-sm font-medium">{t("duration")}</div>
              <div className="text-muted-foreground text-sm">
                {endTime && startTime
                  ? `${Math.round((new Date(endTime).getTime() - new Date(startTime).getTime()) / 60000)} min`
                  : "-"}
              </div>
            </div>

            <div>
              <div className="text-foreground text-sm font-medium">{t("invitee_details")}</div>
              <div className="text-muted-foreground flex items-center gap-2 text-sm">
                <div className="flex min-w-0 items-center gap-2 overflow-auto">
                  <span>{firstAttendee?.name}</span>
                  <span>•</span>
                  <span>{firstAttendee?.timeZone}</span>
                  <span>•</span>
                  <span className="break-all">{firstAttendee?.email}</span>
                </div>
                <Button
                  StartIcon="copy"
                  color="minimal"
                  variant="icon"
                  size="xs"
                  onClick={() => {
                    copyToClipboard(firstAttendee?.email || "");
                    triggerToast(t("email_copied"), "success");
                  }}
                  aria-label="Copy email"
                />
              </div>
            </div>

            {attendeeList?.length > 1 && (
              <div>
                <div className="text-default text-sm font-medium">{t("attendees")}</div>
                <div className="flex flex-wrap gap-2">
                  {attendeeList.slice(1).map((attendee, index) => {
                    const idKey = `${id}-${index}`;
                    return (
                      <div key={idKey} className="relative">
                        <span
                          ref={(el) => (spanRefs.current[idKey] = el)}
                          className="text-default hover:bg-muted cursor-pointer rounded-md text-sm font-normal transition-colors"
                          aria-expanded={showAttendeeDetails === idKey}
                          onMouseEnter={() => {
                            if (hoverTimeoutRef.current) {
                              clearTimeout(hoverTimeoutRef.current);
                              hoverTimeoutRef.current = null;
                            }

                            const span = spanRefs.current[idKey];
                            if (span) {
                              const rect = span.getBoundingClientRect();
                              setDialogPosition({
                                top: rect.bottom + window.scrollY + 4,
                                left: rect.left + window.scrollX,
                              });
                            }
                            setShowAttendeeDetails(idKey);
                          }}
                          onMouseLeave={() => {
                            hoverTimeoutRef.current = setTimeout(() => {
                              setShowAttendeeDetails(null);
                              setDialogPosition(null);
                            }, 100);
                          }}>
                          {attendee.email.split(" ")[0]}
                        </span>
                      </div>
                    );
                  })}
                </div>
              </div>
            )}

            {additionalNotes && (
              <div>
                <div className="text-foreground text-sm font-medium">{t("additional_notes")}</div>
                <div className="text-muted-foreground text-sm">{additionalNotes}</div>
              </div>
            )}

            {displayNotes && (
              <div>
                <div className="text-foreground text-sm font-medium">{t("meeting_notes")}</div>
                <div
                  className="text-muted-foreground prose prose-sm max-w-none text-sm"
                  dangerouslySetInnerHTML={{ __html: displayNotes }}
                />
              </div>
            )}
          </div>

          {props.showExpandedActions && (
            <div className="flex flex-col items-start space-y-2 lg:items-end">
              <MeetingNotesDialog
                notes={editingNotes}
                setNotes={setEditingNotes}
                isOpenDialog={showRTE}
                setIsOpenDialog={setShowRTE}
                handleMeetingNoteSave={handleMeetingNoteSave}
              />

              {isBookingInPast && (
                <Button
                  color="secondary"
                  className="min-w-40 justify-center"
                  onClick={(e) => {
                    e.stopPropagation();
                    handleMarkNoShow();
                  }}>
                  {t("mark_as_no_show")}
                </Button>
              )}
              {attendeePhoneNo && (
                <Button
                  color="secondary"
                  className="min-w-40 justify-center"
                  onClick={() => openWhatsAppChat(attendeePhoneNo)}>
                  {t("whatsapp_chat")}
                </Button>
              )}
            </div>
          )}
        </div>
      </div>

      {showAttendeeDetails &&
        dialogPosition &&
        typeof document !== "undefined" &&
        createPortal(
          <div
            ref={popupRef}
<<<<<<< HEAD
            className="border-border bg-primary fixed z-[99999] min-w-48 space-y-2 rounded-md border p-2 shadow-xl"
=======
            className="border-border fixed z-[99999] min-w-48 space-y-2 rounded-md border bg-white p-2 shadow-xl"
>>>>>>> 00f2e41b
            style={{
              top: `${dialogPosition.top}px`,
              left: `${dialogPosition.left}px`,
            }}
            onMouseEnter={() => {
              if (hoverTimeoutRef.current) {
                clearTimeout(hoverTimeoutRef.current);
                hoverTimeoutRef.current = null;
              }
            }}
            onMouseLeave={() => {
              setShowAttendeeDetails(null);
              setDialogPosition(null);
            }}>
            {(() => {
              const attendeeIndex = parseInt(showAttendeeDetails.split("-").pop() || "0") + 1;
              const attendee = attendeeList[attendeeIndex];

              if (!attendee) return null;

              return (
                <div className="space-y-2">
                  <div className="flex items-center gap-2">
                    <Icon name="mail" className="h-4 w-4" />
                    <span className="text-default text-sm font-normal">{attendee.email}</span>
                    <Button
                      onClick={() => {
                        copyToClipboard(attendee.email);
                      }}
                      StartIcon="copy"
                      color="minimal"
                      variant="icon"
                      size="xs"
                      tooltip={t("copy")}
                    />
                  </div>
                  <div className="flex items-center gap-2">
                    <Icon name="globe" className="h-4 w-4" />
                    <span className="text-default text-sm font-normal">{attendee.timeZone}</span>
                  </div>
                </div>
              );
            })()}
          </div>,
          document.body
        )}
    </>
  );
}

type NoShowAttendee = {
  id: number | string;
  email: string;
  name?: string | null;
  noShow?: boolean;
};

const NoShowAttendeesDialog = ({
  attendees,
  bookingUid,
  setDialog,
  setIsOpen,
  isOpen,
}: {
  attendees: Array<{
    name: string;
    email: string;
    id: number;
    noShow: boolean;
    phoneNumber: string | null;
    timeZone?: string;
  }>;
  bookingUid: string;
  setDialog: () => void;
  setIsOpen: (open: boolean) => void;
  isOpen: boolean;
}) => {
  const { t } = useLocale();
  const [noShowAttendees, setNoShowAttendees] = useState(
    attendees.map((attendee) => ({
      id: attendee.id,
      email: attendee.email,
      name: attendee.name,
      noShow: attendee.noShow || false,
    }))
  );

  const [loading, setLoading] = useState(false);

  const utils = trpc.useUtils();
  const noShowMutation = trpc.viewer.loggedInViewerRouter.markNoShow.useMutation({
    onSuccess: async (data) => {
      const newValue = data.attendees[0];
      setNoShowAttendees((old) =>
        old.map((attendee) =>
          attendee.email === newValue.email ? { ...attendee, noShow: newValue.noShow } : attendee
        )
      );
      triggerToast(t(data.message), "success");
      await utils.viewer.bookings.invalidate();

      setLoading(false);
      setDialog();
    },
    onError: (err) => {
      triggerToast(err.message, "error");
    },
  });

  return (
    <div
      className="fixed inset-0 z-50 flex items-center justify-center bg-black/50"
      onClick={() => setDialog()}>
      <div
        className="fixed inset-0 z-50 flex items-center justify-center bg-black/50"
        onClick={(e) => e.stopPropagation()}>
        <div className="bg-primary w-full max-w-md rounded-lg p-6 shadow-xl">
          <h2 className="mb-2 text-xl font-semibold">{t("mark_as_no_show_title")}</h2>
          <p className="mb-6 text-sm text-gray-600">{t("no_show_description")}</p>

          <div className="mb-6 space-y-4">
            {noShowAttendees.map((attendee, index) => (
              <div key={index} className="flex items-center justify-between rounded-lg p-2 hover:bg-gray-50">
                <div className="flex items-center space-x-3">
                  <div className="bg-cal-active flex h-7 w-7 items-center justify-center rounded-full">
                    <span className="text-sm font-medium text-default">
                      {(attendee.name || attendee?.email).charAt(0)}
                    </span>
                  </div>
                  <span className="text-sm font-medium">{attendee?.name || attendee?.email}</span>
                </div>

                <Checkbox
                  key={attendee.email}
                  checked={attendee.noShow}
                  onCheckedChange={(checked) => {
                    setNoShowAttendees((prev) =>
                      prev.map((a) => (a.email === attendee.email ? { ...a, noShow: checked === true } : a))
                    );
                  }}
                />
              </div>
            ))}
          </div>

          <div className="flex justify-end space-x-3">
            <Button color="secondary" onClick={() => setDialog(false)}>
              Cancel
            </Button>
            <Button
              loading={loading}
              onClick={(e) => {
                e.preventDefault();
                setLoading(true);
                noShowAttendees.forEach((attendee) => {
                  const originalAttendee = attendees.find((e) => e.email === attendee.email);
                  if (originalAttendee && originalAttendee.noShow !== attendee.noShow) {
                    noShowMutation.mutate({
                      bookingUid,
                      attendees: [{ email: attendee.email, noShow: attendee.noShow }],
                    });
                  }
                });
              }}>
              {t("mark_as_no_show")}
            </Button>
          </div>
        </div>
      </div>
    </div>
  );
};<|MERGE_RESOLUTION|>--- conflicted
+++ resolved
@@ -299,11 +299,7 @@
         createPortal(
           <div
             ref={popupRef}
-<<<<<<< HEAD
-            className="border-border bg-primary fixed z-[99999] min-w-48 space-y-2 rounded-md border p-2 shadow-xl"
-=======
-            className="border-border fixed z-[99999] min-w-48 space-y-2 rounded-md border bg-white p-2 shadow-xl"
->>>>>>> 00f2e41b
+            className="border-border bg-default fixed z-[99999] min-w-48 space-y-2 rounded-md border p-2 shadow-xl"
             style={{
               top: `${dialogPosition.top}px`,
               left: `${dialogPosition.left}px`,
@@ -429,7 +425,7 @@
               <div key={index} className="flex items-center justify-between rounded-lg p-2 hover:bg-gray-50">
                 <div className="flex items-center space-x-3">
                   <div className="bg-cal-active flex h-7 w-7 items-center justify-center rounded-full">
-                    <span className="text-sm font-medium text-default">
+                    <span className="text-default text-sm font-medium">
                       {(attendee.name || attendee?.email).charAt(0)}
                     </span>
                   </div>
