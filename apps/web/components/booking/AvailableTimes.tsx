import Link from "next/link";
import { useRouter } from "next/router";
import { FC, useEffect, useState } from "react";

import dayjs, { Dayjs } from "@calcom/dayjs";
import { useLocale } from "@calcom/lib/hooks/useLocale";
import { TimeFormat } from "@calcom/lib/timeFormat";
import { nameOfDay } from "@calcom/lib/weekday";
import type { Slot } from "@calcom/trpc/server/routers/viewer/slots";
import { SkeletonContainer, SkeletonText, ToggleGroup } from "@calcom/ui";

import classNames from "@lib/classNames";
import { timeZone } from "@lib/clock";

type AvailableTimesProps = {
  timeFormat: TimeFormat;
  onTimeFormatChange: (is24Hour: boolean) => void;
  eventTypeId: number;
  recurringCount: number | undefined;
  eventTypeSlug: string;
  date?: Dayjs;
  seatsPerTimeSlot?: number | null;
  slots?: Slot[];
  isLoading: boolean;
  ethSignature?: string;
};

const AvailableTimes: FC<AvailableTimesProps> = ({
  slots = [],
  isLoading,
  date,
  eventTypeId,
  eventTypeSlug,
  recurringCount,
  timeFormat,
  onTimeFormatChange,
  seatsPerTimeSlot,
  ethSignature,
}) => {
  const { t, i18n } = useLocale();
  const router = useRouter();
  const { rescheduleUid } = router.query;

  const [brand, setBrand] = useState("#292929");

  useEffect(() => {
    setBrand(getComputedStyle(document.documentElement).getPropertyValue("--brand-color").trim());
  }, []);

  if (!date) return null;

  return (
    <div className="dark:bg-darkgray-100 mt-8 flex h-full w-full flex-col px-4 text-center sm:mt-0 sm:p-5 md:-mb-5 md:min-w-[200px] lg:min-w-[300px]">
      <div className="mb-6 flex items-center text-left text-base">
        <div className="mr-4">
          <span className="text-bookingdarker dark:text-darkgray-800 font-semibold text-gray-900">
            {nameOfDay(i18n.language, Number(date.format("d")), "short")}
          </span>
          <span className="text-bookinglight font-medium">
            , {date.toDate().toLocaleString(i18n.language, { month: "short" })} {date.format(" D ")}
          </span>
        </div>
        <div className="ml-auto">
          <ToggleGroup
            onValueChange={(timeFormat) => onTimeFormatChange(timeFormat === "24")}
            defaultValue={timeFormat === TimeFormat.TWELVE_HOUR ? "12" : "24"}
            options={[
              { value: "12", label: t("12_hour_short") },
              { value: "24", label: t("24_hour_short") },
            ]}
          />
        </div>
      </div>
      <div className="-mb-5 grid flex-grow grid-cols-1 gap-x-2 overflow-y-auto sm:block md:h-[364px]">
        {slots.length > 0 &&
          slots.map((slot) => {
            type BookingURL = {
              pathname: string;
              query: Record<string, string | number | string[] | undefined>;
            };
            const bookingUrl: BookingURL = {
              pathname: router.pathname.endsWith("/embed") ? "../book" : "book",
              query: {
                ...router.query,
                date: dayjs.utc(slot.time).tz(timeZone()).format(),
                type: eventTypeId,
                slug: eventTypeSlug,
                /** Treat as recurring only when a count exist and it's not a rescheduling workflow */
                count: recurringCount && !rescheduleUid ? recurringCount : undefined,
                ethSignature,
              },
            };

            if (rescheduleUid) {
              bookingUrl.query.rescheduleUid = rescheduleUid as string;
            }

            // If event already has an attendee add booking id
            if (slot.bookingUid) {
              bookingUrl.query.bookingUid = slot.bookingUid;
            }

            return (
<<<<<<< HEAD
              <div data-slot-owner={slot.userId} key={`${dayjs(slot.time).format()}-${slot.userId}`}>
=======
              <div data-slot-owner={(slot.userIds || []).join(",")} key={`${dayjs(slot.time).format()}`}>
>>>>>>> 0ad623fc
                {/* Current there is no way to disable Next.js Links */}
                {seatsPerTimeSlot && slot.attendees && slot.attendees >= seatsPerTimeSlot ? (
                  <div
                    className={classNames(
                      "text-primary-500 dark:bg-darkgray-200 dark:text-darkgray-900 mb-2 block rounded-sm border bg-white py-2  font-medium opacity-25 dark:border-transparent ",
                      brand === "#fff" || brand === "#ffffff" ? "" : ""
                    )}>
                    {dayjs(slot.time).tz(timeZone()).format(timeFormat)}
                    {!!seatsPerTimeSlot && <p className="text-sm">{t("booking_full")}</p>}
                  </div>
                ) : (
                  <Link href={bookingUrl} prefetch={false}>
                    <a
                      className={classNames(
                        "text-primary-500 hover:border-gray-900 hover:bg-gray-50",
                        "dark:bg-darkgray-200 dark:hover:bg-darkgray-300 dark:hover:border-darkmodebrand mb-2 block rounded-md border bg-white py-2 text-sm font-medium dark:border-transparent dark:text-neutral-200",
                        brand === "#fff" || brand === "#ffffff" ? "" : ""
                      )}
                      data-testid="time">
                      {dayjs(slot.time).tz(timeZone()).format(timeFormat)}
                      {!!seatsPerTimeSlot && (
                        <p
                          className={`${
                            slot.attendees && slot.attendees / seatsPerTimeSlot >= 0.8
                              ? "text-rose-600"
                              : slot.attendees && slot.attendees / seatsPerTimeSlot >= 0.33
                              ? "text-yellow-500"
                              : "text-emerald-400"
                          } text-sm`}>
                          {slot.attendees ? seatsPerTimeSlot - slot.attendees : seatsPerTimeSlot} /{" "}
                          {seatsPerTimeSlot} {t("seats_available")}
                        </p>
                      )}
                    </a>
                  </Link>
                )}
              </div>
            );
          })}

        {!isLoading && !slots.length && (
          <div className="-mt-4 flex h-full w-full flex-col content-center items-center justify-center">
            <h1 className="my-6 text-xl text-black dark:text-white">{t("all_booked_today")}</h1>
          </div>
        )}

        {isLoading && !slots.length && (
          <>
            <SkeletonContainer className="mb-2">
              <SkeletonText className="h-5 w-full" />
            </SkeletonContainer>
            <SkeletonContainer className="mb-2">
              <SkeletonText className="h-5 w-full" />
            </SkeletonContainer>
            <SkeletonContainer className="mb-2">
              <SkeletonText className="h-5 w-full" />
            </SkeletonContainer>
          </>
        )}
      </div>
    </div>
  );
};

AvailableTimes.displayName = "AvailableTimes";

export default AvailableTimes;<|MERGE_RESOLUTION|>--- conflicted
+++ resolved
@@ -101,11 +101,7 @@
             }
 
             return (
-<<<<<<< HEAD
-              <div data-slot-owner={slot.userId} key={`${dayjs(slot.time).format()}-${slot.userId}`}>
-=======
               <div data-slot-owner={(slot.userIds || []).join(",")} key={`${dayjs(slot.time).format()}`}>
->>>>>>> 0ad623fc
                 {/* Current there is no way to disable Next.js Links */}
                 {seatsPerTimeSlot && slot.attendees && slot.attendees >= seatsPerTimeSlot ? (
                   <div
