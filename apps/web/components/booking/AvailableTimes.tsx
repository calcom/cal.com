import { useAutoAnimate } from "@formkit/auto-animate/react";
import Link from "next/link";
import { useRouter } from "next/router";
import type { FC } from "react";
import { useEffect, useState } from "react";

import type { Dayjs } from "@calcom/dayjs";
import dayjs from "@calcom/dayjs";
import { useLocale } from "@calcom/lib/hooks/useLocale";
import { TimeFormat } from "@calcom/lib/timeFormat";
import { nameOfDay } from "@calcom/lib/weekday";
import type { Slot } from "@calcom/trpc/server/routers/viewer/slots";
import { SkeletonContainer, SkeletonText, ToggleGroup } from "@calcom/ui";

import classNames from "@lib/classNames";
import { timeZone } from "@lib/clock";

type AvailableTimesProps = {
  timeFormat: TimeFormat;
  onTimeFormatChange: (is24Hour: boolean) => void;
  eventTypeId: number;
  recurringCount: number | undefined;
  eventTypeSlug: string;
  date?: Dayjs;
  seatsPerTimeSlot?: number | null;
  bookingAttendees?: number | null;
  slots?: Slot[];
  isLoading: boolean;
  ethSignature?: string;
};

const AvailableTimes: FC<AvailableTimesProps> = ({
  slots = [],
  isLoading,
  date,
  eventTypeId,
  eventTypeSlug,
  recurringCount,
  timeFormat,
  onTimeFormatChange,
  seatsPerTimeSlot,
  bookingAttendees,
  ethSignature,
}) => {
  const [slotPickerRef] = useAutoAnimate<HTMLDivElement>();
  const { t, i18n } = useLocale();
  const router = useRouter();
  const { rescheduleUid } = router.query;

  const [brand, setBrand] = useState("#292929");

  useEffect(() => {
    setBrand(getComputedStyle(document.documentElement).getPropertyValue("--brand-color").trim());
  }, []);

  return (
    <div ref={slotPickerRef}>
      {!!date ? (
        <div className="dark:bg-darkgray-100 mt-8 flex h-full w-full flex-col px-4 text-center sm:mt-0 sm:p-5 md:-mb-5 md:min-w-[200px] lg:min-w-[300px]">
          <div className="mb-6 flex items-center text-left text-base">
            <div className="mr-4">
              <span className="text-bookingdarker dark:text-darkgray-800 font-semibold text-gray-900">
                {nameOfDay(i18n.language, Number(date.format("d")), "short")}
              </span>
              <span className="text-bookinglight font-medium">
                , {date.toDate().toLocaleString(i18n.language, { month: "short" })} {date.format(" D ")}
              </span>
            </div>
            <div className="ml-auto">
              <ToggleGroup
                onValueChange={(timeFormat) => onTimeFormatChange(timeFormat === "24")}
                defaultValue={timeFormat === TimeFormat.TWELVE_HOUR ? "12" : "24"}
                options={[
                  { value: "12", label: t("12_hour_short") },
                  { value: "24", label: t("24_hour_short") },
                ]}
              />
            </div>
          </div>
          <div className="flex-grow overflow-y-auto sm:block md:h-[364px]">
            {slots.length > 0 &&
              slots.map((slot) => {
                type BookingURL = {
                  pathname: string;
                  query: Record<string, string | number | string[] | undefined>;
                };
                const bookingUrl: BookingURL = {
                  pathname: router.pathname.endsWith("/embed") ? "../book" : "book",
                  query: {
                    ...router.query,
                    date: dayjs.utc(slot.time).tz(timeZone()).format(),
                    type: eventTypeId,
                    slug: eventTypeSlug,
                    /** Treat as recurring only when a count exist and it's not a rescheduling workflow */
                    count: recurringCount && !rescheduleUid ? recurringCount : undefined,
                    ...(ethSignature ? { ethSignature } : {}),
                  },
                };

                if (rescheduleUid) {
                  bookingUrl.query.rescheduleUid = rescheduleUid as string;
                }

                // If event already has an attendee add booking id
                if (slot.bookingUid) {
                  bookingUrl.query.bookingUid = slot.bookingUid;
                }

<<<<<<< HEAD
            let slotFull, notEnoughSeats;

            if (slot.attendees && seatsPerTimeSlot) slotFull = slot.attendees >= seatsPerTimeSlot;
            if (slot.attendees && bookingAttendees && seatsPerTimeSlot)
              notEnoughSeats = slot.attendees + bookingAttendees > seatsPerTimeSlot;

            return (
              <div data-slot-owner={(slot.userIds || []).join(",")} key={`${dayjs(slot.time).format()}`}>
                {/* ^ data-slot-owner is helpful in debugging and used to identify the owners of the slot. Owners are the users which have the timeslot in their schedule. It doesn't consider if a user has that timeslot booked */}
                {/* Current there is no way to disable Next.js Links */}
                {seatsPerTimeSlot && slot.attendees && (slotFull || notEnoughSeats) ? (
                  <div
                    className={classNames(
                      "text-primary-500 dark:bg-darkgray-200 dark:text-darkgray-900 mb-2 block rounded-sm border bg-white py-2  font-medium opacity-25 dark:border-transparent ",
                      brand === "#fff" || brand === "#ffffff" ? "" : ""
                    )}>
                    {dayjs(slot.time).tz(timeZone()).format(timeFormat)}
                    {notEnoughSeats ? (
                      <p className="text-sm">{t("not_enough_seats")}</p>
                    ) : slots ? (
                      <p className="text-sm">{t("booking_full")}</p>
                    ) : null}
                  </div>
                ) : (
                  <Link
                    href={bookingUrl}
                    prefetch={false}
                    className={classNames(
                      "text-primary-500 hover:border-gray-900 hover:bg-gray-50",
                      "dark:bg-darkgray-200 dark:hover:bg-darkgray-300 dark:hover:border-darkmodebrand dark:text-darkgray-800 mb-2 block rounded-md border bg-white py-2 text-sm font-medium dark:border-transparent",
                      brand === "#fff" || brand === "#ffffff" ? "" : ""
=======
                return (
                  <div data-slot-owner={(slot.userIds || []).join(",")} key={`${dayjs(slot.time).format()}`}>
                    {/* ^ data-slot-owner is helpful in debugging and used to identify the owners of the slot. Owners are the users which have the timeslot in their schedule. It doesn't consider if a user has that timeslot booked */}
                    {/* Current there is no way to disable Next.js Links */}
                    {seatsPerTimeSlot && slot.attendees && slot.attendees >= seatsPerTimeSlot ? (
                      <div
                        className={classNames(
                          "text-primary-500 dark:bg-darkgray-200 dark:text-darkgray-900 mb-2 block rounded-sm border bg-white py-2  font-medium opacity-25 dark:border-transparent ",
                          brand === "#fff" || brand === "#ffffff" ? "" : ""
                        )}>
                        {dayjs(slot.time).tz(timeZone()).format(timeFormat)}
                        {!!seatsPerTimeSlot && <p className="text-sm">{t("booking_full")}</p>}
                      </div>
                    ) : (
                      <Link
                        href={bookingUrl}
                        prefetch={false}
                        className={classNames(
                          "text-primary-500 hover:border-gray-900 hover:bg-gray-50",
                          "dark:bg-darkgray-200 dark:hover:bg-darkgray-300 dark:hover:border-darkmodebrand dark:text-darkgray-800 mb-2 block rounded-md border bg-white py-2 text-sm font-medium dark:border-transparent",
                          brand === "#fff" || brand === "#ffffff" ? "" : ""
                        )}
                        data-testid="time">
                        {dayjs(slot.time).tz(timeZone()).format(timeFormat)}
                        {!!seatsPerTimeSlot && (
                          <p
                            className={`${
                              slot.attendees && slot.attendees / seatsPerTimeSlot >= 0.8
                                ? "text-rose-600"
                                : slot.attendees && slot.attendees / seatsPerTimeSlot >= 0.33
                                ? "text-yellow-500"
                                : "text-emerald-400"
                            } text-sm`}>
                            {slot.attendees ? seatsPerTimeSlot - slot.attendees : seatsPerTimeSlot} /{" "}
                            {seatsPerTimeSlot} {t("seats_available")}
                          </p>
                        )}
                      </Link>
>>>>>>> 9a4411a1
                    )}
                  </div>
                );
              })}

            {!isLoading && !slots.length && (
              <div className="-mt-4 flex h-full w-full flex-col content-center items-center justify-center">
                <h1 className="my-6 text-xl text-black dark:text-white">{t("all_booked_today")}</h1>
              </div>
            )}

            {isLoading && !slots.length && (
              <>
                <SkeletonContainer className="mb-2">
                  <SkeletonText className="h-5 w-full" />
                </SkeletonContainer>
                <SkeletonContainer className="mb-2">
                  <SkeletonText className="h-5 w-full" />
                </SkeletonContainer>
                <SkeletonContainer className="mb-2">
                  <SkeletonText className="h-5 w-full" />
                </SkeletonContainer>
              </>
            )}
          </div>
        </div>
      ) : null}
    </div>
  );
};

AvailableTimes.displayName = "AvailableTimes";

export default AvailableTimes;<|MERGE_RESOLUTION|>--- conflicted
+++ resolved
@@ -106,51 +106,28 @@
                   bookingUrl.query.bookingUid = slot.bookingUid;
                 }
 
-<<<<<<< HEAD
-            let slotFull, notEnoughSeats;
+                let slotFull, notEnoughSeats;
 
-            if (slot.attendees && seatsPerTimeSlot) slotFull = slot.attendees >= seatsPerTimeSlot;
-            if (slot.attendees && bookingAttendees && seatsPerTimeSlot)
-              notEnoughSeats = slot.attendees + bookingAttendees > seatsPerTimeSlot;
+                if (slot.attendees && seatsPerTimeSlot) slotFull = slot.attendees >= seatsPerTimeSlot;
+                if (slot.attendees && bookingAttendees && seatsPerTimeSlot)
+                  notEnoughSeats = slot.attendees + bookingAttendees > seatsPerTimeSlot;
 
-            return (
-              <div data-slot-owner={(slot.userIds || []).join(",")} key={`${dayjs(slot.time).format()}`}>
-                {/* ^ data-slot-owner is helpful in debugging and used to identify the owners of the slot. Owners are the users which have the timeslot in their schedule. It doesn't consider if a user has that timeslot booked */}
-                {/* Current there is no way to disable Next.js Links */}
-                {seatsPerTimeSlot && slot.attendees && (slotFull || notEnoughSeats) ? (
-                  <div
-                    className={classNames(
-                      "text-primary-500 dark:bg-darkgray-200 dark:text-darkgray-900 mb-2 block rounded-sm border bg-white py-2  font-medium opacity-25 dark:border-transparent ",
-                      brand === "#fff" || brand === "#ffffff" ? "" : ""
-                    )}>
-                    {dayjs(slot.time).tz(timeZone()).format(timeFormat)}
-                    {notEnoughSeats ? (
-                      <p className="text-sm">{t("not_enough_seats")}</p>
-                    ) : slots ? (
-                      <p className="text-sm">{t("booking_full")}</p>
-                    ) : null}
-                  </div>
-                ) : (
-                  <Link
-                    href={bookingUrl}
-                    prefetch={false}
-                    className={classNames(
-                      "text-primary-500 hover:border-gray-900 hover:bg-gray-50",
-                      "dark:bg-darkgray-200 dark:hover:bg-darkgray-300 dark:hover:border-darkmodebrand dark:text-darkgray-800 mb-2 block rounded-md border bg-white py-2 text-sm font-medium dark:border-transparent",
-                      brand === "#fff" || brand === "#ffffff" ? "" : ""
-=======
                 return (
                   <div data-slot-owner={(slot.userIds || []).join(",")} key={`${dayjs(slot.time).format()}`}>
                     {/* ^ data-slot-owner is helpful in debugging and used to identify the owners of the slot. Owners are the users which have the timeslot in their schedule. It doesn't consider if a user has that timeslot booked */}
                     {/* Current there is no way to disable Next.js Links */}
-                    {seatsPerTimeSlot && slot.attendees && slot.attendees >= seatsPerTimeSlot ? (
+                    {seatsPerTimeSlot && slot.attendees && (slotFull || notEnoughSeats) ? (
                       <div
                         className={classNames(
                           "text-primary-500 dark:bg-darkgray-200 dark:text-darkgray-900 mb-2 block rounded-sm border bg-white py-2  font-medium opacity-25 dark:border-transparent ",
                           brand === "#fff" || brand === "#ffffff" ? "" : ""
                         )}>
                         {dayjs(slot.time).tz(timeZone()).format(timeFormat)}
-                        {!!seatsPerTimeSlot && <p className="text-sm">{t("booking_full")}</p>}
+                        {notEnoughSeats ? (
+                          <p className="text-sm">{t("not_enough_seats")}</p>
+                        ) : slots ? (
+                          <p className="text-sm">{t("booking_full")}</p>
+                        ) : null}
                       </div>
                     ) : (
                       <Link
@@ -177,7 +154,6 @@
                           </p>
                         )}
                       </Link>
->>>>>>> 9a4411a1
                     )}
                   </div>
                 );
