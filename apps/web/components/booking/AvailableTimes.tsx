import Link from "next/link";
import { useRouter } from "next/router";
import { FC, useEffect, useState } from "react";

import dayjs, { Dayjs } from "@calcom/dayjs";
import { useLocale } from "@calcom/lib/hooks/useLocale";
import { nameOfDay } from "@calcom/lib/weekday";
import type { Slot } from "@calcom/trpc/server/routers/viewer/slots";
import { SkeletonContainer, SkeletonText } from "@calcom/ui";

import classNames from "@lib/classNames";
import { timeZone } from "@lib/clock";

type AvailableTimesProps = {
  timeFormat: string;
  eventTypeId: number;
  recurringCount: number | undefined;
  eventTypeSlug: string;
  date: Dayjs;
  seatsPerTimeSlot?: number | null;
  slots?: Slot[];
  isLoading: boolean;
};

const AvailableTimes: FC<AvailableTimesProps> = ({
  slots = [],
  isLoading,
  date,
  eventTypeId,
  eventTypeSlug,
  recurringCount,
  timeFormat,
  seatsPerTimeSlot,
}) => {
  const { t, i18n } = useLocale();
  const router = useRouter();
  const { rescheduleUid } = router.query;

  const [brand, setBrand] = useState("#292929");

  useEffect(() => {
    setBrand(getComputedStyle(document.documentElement).getPropertyValue("--brand-color").trim());
  }, []);

  return (
    <div className="dark:bg-darkgray-100 mt-8 flex flex-col px-4 text-center sm:mt-0 sm:w-1/3 sm:p-5 md:-mb-5">
      <div className="mb-4 text-left text-base">
        <span className="text-bookingdarker dark:text-darkgray-800 mb-8 w-1/2 break-words font-semibold text-gray-900">
          {nameOfDay(i18n.language, Number(date.format("d")))}
        </span>
        <span className="text-bookinglight font-medium">
          {date.format(", D ")}
          {date.toDate().toLocaleString(i18n.language, { month: "long" })}
        </span>
      </div>
      <div className="grid flex-grow grid-cols-1 gap-x-2 overflow-y-auto sm:block md:h-[364px]">
        {slots.length > 0 &&
          slots.map((slot) => {
            type BookingURL = {
              pathname: string;
              query: Record<string, string | number | string[] | undefined>;
            };
            const bookingUrl: BookingURL = {
              pathname: "book",
              query: {
                ...router.query,
                date: dayjs(slot.time).format(),
                type: eventTypeId,
                slug: eventTypeSlug,
                /** Treat as recurring only when a count exist and it's not a rescheduling workflow */
                count: recurringCount && !rescheduleUid ? recurringCount : undefined,
              },
            };

            if (rescheduleUid) {
              bookingUrl.query.rescheduleUid = rescheduleUid as string;
            }

            // If event already has an attendee add booking id
            if (slot.bookingUid) {
              bookingUrl.query.bookingUid = slot.bookingUid;
            }

            return (
              <div key={dayjs(slot.time).format()}>
                {/* Current there is no way to disable Next.js Links */}
                {seatsPerTimeSlot && slot.attendees && slot.attendees >= seatsPerTimeSlot ? (
                  <div
                    className={classNames(
                      "text-primary-500 dark:bg-darkgray-200 dark:text-darkgray-900 mb-2 block rounded-sm border bg-white py-2  font-medium opacity-25 dark:border-transparent ",
                      brand === "#fff" || brand === "#ffffff" ? "" : ""
                    )}>
                    {dayjs(slot.time).tz(timeZone()).format(timeFormat)}
                    {!!seatsPerTimeSlot && <p className="text-sm">{t("booking_full")}</p>}
                  </div>
                ) : (
                  <Link href={bookingUrl} prefetch={false}>
                    <a
                      className={classNames(
<<<<<<< HEAD
                        "text-primary-500 hover:border-gray-900 hover:bg-gray-50",
                        "dark:bg-darkgray-200 dark:hover:bg-darkgray-300 dark:hover:border-darkmodebrand mb-2 block rounded-md border bg-white py-2 text-sm font-medium dark:border-transparent dark:text-neutral-200",
=======
                        "text-primary-500 hover:bg-brand hover:text-brandcontrast dark:hover:bg-darkmodebrand",
                        "dark:hover:text-darkmodebrandcontrast dark:bg-darkgray-200 dark:hover:border-darkgray-900 mb-2 block rounded-md border bg-white py-2.5 text-sm font-medium hover:text-white dark:border-transparent dark:text-neutral-200",
>>>>>>> d27b7ab2
                        brand === "#fff" || brand === "#ffffff" ? "" : ""
                      )}
                      data-testid="time">
                      {dayjs(slot.time).tz(timeZone()).format(timeFormat)}
                      {!!seatsPerTimeSlot && (
                        <p
                          className={`${
                            slot.attendees && slot.attendees / seatsPerTimeSlot >= 0.8
                              ? "text-rose-600"
                              : slot.attendees && slot.attendees / seatsPerTimeSlot >= 0.33
                              ? "text-yellow-500"
                              : "text-emerald-400"
                          } text-sm`}>
                          {slot.attendees ? seatsPerTimeSlot - slot.attendees : seatsPerTimeSlot} /{" "}
                          {seatsPerTimeSlot} {t("seats_available")}
                        </p>
                      )}
                    </a>
                  </Link>
                )}
              </div>
            );
          })}

        {!isLoading && !slots.length && (
          <div className="-mt-4 flex h-full w-full flex-col content-center items-center justify-center">
            <h1 className="my-6 text-xl text-black dark:text-white">{t("all_booked_today")}</h1>
          </div>
        )}

        {isLoading && !slots.length && (
          <>
            <SkeletonContainer className="mb-2">
              <SkeletonText width="full" height="20" />
            </SkeletonContainer>
            <SkeletonContainer className="mb-2">
              <SkeletonText width="full" height="20" />
            </SkeletonContainer>
            <SkeletonContainer className="mb-2">
              <SkeletonText width="full" height="20" />
            </SkeletonContainer>
          </>
        )}
      </div>
    </div>
  );
};

export default AvailableTimes;<|MERGE_RESOLUTION|>--- conflicted
+++ resolved
@@ -97,13 +97,8 @@
                   <Link href={bookingUrl} prefetch={false}>
                     <a
                       className={classNames(
-<<<<<<< HEAD
                         "text-primary-500 hover:border-gray-900 hover:bg-gray-50",
                         "dark:bg-darkgray-200 dark:hover:bg-darkgray-300 dark:hover:border-darkmodebrand mb-2 block rounded-md border bg-white py-2 text-sm font-medium dark:border-transparent dark:text-neutral-200",
-=======
-                        "text-primary-500 hover:bg-brand hover:text-brandcontrast dark:hover:bg-darkmodebrand",
-                        "dark:hover:text-darkmodebrandcontrast dark:bg-darkgray-200 dark:hover:border-darkgray-900 mb-2 block rounded-md border bg-white py-2.5 text-sm font-medium hover:text-white dark:border-transparent dark:text-neutral-200",
->>>>>>> d27b7ab2
                         brand === "#fff" || brand === "#ffffff" ? "" : ""
                       )}
                       data-testid="time">
