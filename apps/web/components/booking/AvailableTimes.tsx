import Link from "next/link";
import { useRouter } from "next/router";
import { FC, useEffect, useState } from "react";

import dayjs, { Dayjs } from "@calcom/dayjs";
import { useLocale } from "@calcom/lib/hooks/useLocale";
import { TimeFormat } from "@calcom/lib/timeFormat";
import { nameOfDay } from "@calcom/lib/weekday";
import type { Slot } from "@calcom/trpc/server/routers/viewer/slots";
import { SkeletonContainer, SkeletonText, ToggleGroup } from "@calcom/ui";

import classNames from "@lib/classNames";
import { timeZone } from "@lib/clock";

function compactObject(obj: Record<string, any>) {
  return Object.fromEntries(Object.entries(obj).filter(([key, val]) => val !== undefined && val !== null));
}

type AvailableTimesProps = {
  timeFormat: TimeFormat;
  onTimeFormatChange: (is24Hour: boolean) => void;
  eventTypeId: number;
  recurringCount: number | undefined;
  eventTypeSlug: string;
  date?: Dayjs;
  seatsPerTimeSlot?: number | null;
  slots?: Slot[];
  isLoading: boolean;
  ethSignature?: string;
};

const AvailableTimes: FC<AvailableTimesProps> = ({
  slots = [],
  isLoading,
  date,
  eventTypeId,
  eventTypeSlug,
  recurringCount,
  timeFormat,
  onTimeFormatChange,
  seatsPerTimeSlot,
  ethSignature,
}) => {
  const { t, i18n } = useLocale();
  const router = useRouter();
  const { rescheduleUid } = router.query;

  const [brand, setBrand] = useState("#292929");

  useEffect(() => {
    setBrand(getComputedStyle(document.documentElement).getPropertyValue("--brand-color").trim());
  }, []);

  if (!date) return null;

  return (
    <div className="dark:bg-darkgray-100 mt-8 flex h-full w-full flex-col px-4 text-center sm:mt-0 sm:p-5 md:-mb-5 md:min-w-[200px] lg:min-w-[300px]">
      <div className="mb-6 flex items-center text-left text-base">
        <div className="mr-4">
          <span className="text-bookingdarker dark:text-darkgray-800 font-semibold text-gray-900">
            {nameOfDay(i18n.language, Number(date.format("d")), "short")}
          </span>
          <span className="text-bookinglight font-medium">
            , {date.toDate().toLocaleString(i18n.language, { month: "short" })} {date.format(" D ")}
          </span>
        </div>
        <div className="ml-auto">
          <ToggleGroup
            onValueChange={(timeFormat) => onTimeFormatChange(timeFormat === "24")}
            defaultValue={timeFormat === TimeFormat.TWELVE_HOUR ? "12" : "24"}
            options={[
              { value: "12", label: t("12_hour_short") },
              { value: "24", label: t("24_hour_short") },
            ]}
          />
        </div>
      </div>
      <div className="flex-grow overflow-y-auto sm:block md:h-[364px]">
        {slots.length > 0 &&
          slots.map((slot) => {
<<<<<<< HEAD
            type BookingURL = {
              pathname: string;
              query: Record<string, string | number | string[] | undefined>;
            };
            const bookingUrl: BookingURL = {
              pathname: router.pathname.endsWith("/embed") ? "../book" : "book",
              query: {
                ...router.query,
                date: dayjs.utc(slot.time).tz(timeZone()).format(),
                type: eventTypeId,
                slug: eventTypeSlug,
                /** Treat as recurring only when a count exist and it's not a rescheduling workflow */
                count: recurringCount && !rescheduleUid ? recurringCount : undefined,
                ...(ethSignature ? { ethSignature } : {}),
              },
            };

            if (rescheduleUid) {
              bookingUrl.query.rescheduleUid = rescheduleUid as string;
            }

            // If event already has an attendee add booking id
            if (slot.bookingUid) {
              bookingUrl.query.bookingUid = slot.bookingUid;
            }
=======
            const bookingParams = compactObject({
              ...router.query,
              date: dayjs(slot.time).format(),
              type: eventTypeId,
              slug: eventTypeSlug,
              /** Treat as recurring only when a count exist and it's not a rescheduling workflow */
              count: recurringCount && !rescheduleUid ? recurringCount : undefined,
              ethSignature,
              rescheduleUid,
              bookingUid: slot.bookingUid,
              username: slot.users?.[0],
            });
            const path = router.pathname.endsWith("/embed") ? "../book" : "book";
            const bookingUrl = `${path}?${new URLSearchParams(bookingParams).toString()}`;
>>>>>>> 46926777

            return (
              <div key={dayjs(slot.time).format()}>
                {/* Current there is no way to disable Next.js Links */}
                {seatsPerTimeSlot && slot.attendees && slot.attendees >= seatsPerTimeSlot ? (
                  <div
                    className={classNames(
                      "text-primary-500 dark:bg-darkgray-200 dark:text-darkgray-900 mb-2 block rounded-sm border bg-white py-2  font-medium opacity-25 dark:border-transparent ",
                      brand === "#fff" || brand === "#ffffff" ? "" : ""
                    )}>
                    {dayjs(slot.time).tz(timeZone()).format(timeFormat)}
                    {!!seatsPerTimeSlot && <p className="text-sm">{t("booking_full")}</p>}
                  </div>
                ) : (
                  <Link
                    href={bookingUrl}
                    prefetch={false}
                    className={classNames(
                      "text-primary-500 hover:border-gray-900 hover:bg-gray-50",
                      "dark:bg-darkgray-200 dark:hover:bg-darkgray-300 dark:hover:border-darkmodebrand dark:text-darkgray-800 mb-2 block rounded-md border bg-white py-2 text-sm font-medium dark:border-transparent",
                      brand === "#fff" || brand === "#ffffff" ? "" : ""
                    )}
                    data-testid="time">
                    {dayjs(slot.time).tz(timeZone()).format(timeFormat)}
                    {!!seatsPerTimeSlot && (
                      <p
                        className={`${
                          slot.attendees && slot.attendees / seatsPerTimeSlot >= 0.8
                            ? "text-rose-600"
                            : slot.attendees && slot.attendees / seatsPerTimeSlot >= 0.33
                            ? "text-yellow-500"
                            : "text-emerald-400"
                        } text-sm`}>
                        {slot.attendees ? seatsPerTimeSlot - slot.attendees : seatsPerTimeSlot} /{" "}
                        {seatsPerTimeSlot} {t("seats_available")}
                      </p>
                    )}
                  </Link>
                )}
              </div>
            );
          })}

        {!isLoading && !slots.length && (
          <div className="-mt-4 flex h-full w-full flex-col content-center items-center justify-center">
            <h1 className="my-6 text-xl text-black dark:text-white">{t("all_booked_today")}</h1>
          </div>
        )}

        {isLoading && !slots.length && (
          <>
            <SkeletonContainer className="mb-2">
              <SkeletonText className="h-5 w-full" />
            </SkeletonContainer>
            <SkeletonContainer className="mb-2">
              <SkeletonText className="h-5 w-full" />
            </SkeletonContainer>
            <SkeletonContainer className="mb-2">
              <SkeletonText className="h-5 w-full" />
            </SkeletonContainer>
          </>
        )}
      </div>
    </div>
  );
};

AvailableTimes.displayName = "AvailableTimes";

export default AvailableTimes;<|MERGE_RESOLUTION|>--- conflicted
+++ resolved
@@ -78,33 +78,6 @@
       <div className="flex-grow overflow-y-auto sm:block md:h-[364px]">
         {slots.length > 0 &&
           slots.map((slot) => {
-<<<<<<< HEAD
-            type BookingURL = {
-              pathname: string;
-              query: Record<string, string | number | string[] | undefined>;
-            };
-            const bookingUrl: BookingURL = {
-              pathname: router.pathname.endsWith("/embed") ? "../book" : "book",
-              query: {
-                ...router.query,
-                date: dayjs.utc(slot.time).tz(timeZone()).format(),
-                type: eventTypeId,
-                slug: eventTypeSlug,
-                /** Treat as recurring only when a count exist and it's not a rescheduling workflow */
-                count: recurringCount && !rescheduleUid ? recurringCount : undefined,
-                ...(ethSignature ? { ethSignature } : {}),
-              },
-            };
-
-            if (rescheduleUid) {
-              bookingUrl.query.rescheduleUid = rescheduleUid as string;
-            }
-
-            // If event already has an attendee add booking id
-            if (slot.bookingUid) {
-              bookingUrl.query.bookingUid = slot.bookingUid;
-            }
-=======
             const bookingParams = compactObject({
               ...router.query,
               date: dayjs(slot.time).format(),
@@ -119,7 +92,6 @@
             });
             const path = router.pathname.endsWith("/embed") ? "../book" : "book";
             const bookingUrl = `${path}?${new URLSearchParams(bookingParams).toString()}`;
->>>>>>> 46926777
 
             return (
               <div key={dayjs(slot.time).format()}>
