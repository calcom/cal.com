import { BookingStatus, SchedulingType } from "@calcom/prisma/enums";
import type { ActionType } from "@calcom/ui/components/table";

import type { BookingItemProps } from "./BookingListItem";

export interface BookingActionContext {
  booking: BookingItemProps;
  isUpcoming: boolean;
  isOngoing: boolean;
  isBookingInPast: boolean;
  isCancelled: boolean;
  isConfirmed: boolean;
  isRejected: boolean;
  isPending: boolean;
  isRescheduled: boolean;
  isRecurring: boolean;
  isTabRecurring: boolean;
  isTabUnconfirmed: boolean;
  isBookingFromRoutingForm: boolean;
  isDisabledCancelling: boolean;
  isDisabledRescheduling: boolean;
  isCalVideoLocation: boolean;
  showPendingPayment: boolean;
  isAttendee: boolean;
  cardCharged: boolean;
  checkIfUserIsAuthorizedToCancelSeats: () => boolean;
  attendeeList: Array<{
    name: string;
    email: string;
    id: number;
    noShow: boolean;
    phoneNumber: string | null;
  }>;
  getSeatReferenceUid: () => string | undefined;
  t: (key: string) => string;
}

export function getPendingActions(context: BookingActionContext): ActionType[] {
  const { booking, isPending, isTabRecurring, isTabUnconfirmed, isRecurring, showPendingPayment, t } =
    context;

  const actions: ActionType[] = [
    {
      id: "reject",
      label: (isTabRecurring || isTabUnconfirmed) && isRecurring ? t("reject_all") : t("reject"),
      icon: "ban",
      disabled: false, // This would be controlled by mutation state in the component
    },
  ];

  // For bookings with payment, only confirm if the booking is paid for
  // Original logic: (isPending && !paymentAppData.enabled) || (paymentAppData.enabled && !!paymentAppData.price && booking.paid)
  if ((isPending && !showPendingPayment) || (showPendingPayment && booking.paid)) {
    actions.push({
      id: "confirm",
      bookingId: booking.id,
      label: (isTabRecurring || isTabUnconfirmed) && isRecurring ? t("confirm_all") : t("confirm"),
      icon: "check" as const,
      disabled: false, // This would be controlled by mutation state in the component
    });
  }

  return actions;
}

export function getCancelEventAction(context: BookingActionContext): ActionType {
  const { booking, isTabRecurring, isRecurring, getSeatReferenceUid, t } = context;

  return {
    id: "cancel",
    label: isTabRecurring && isRecurring ? t("cancel_all_remaining") : t("cancel_event"),
    href: `/booking/${booking.uid}?cancel=true${
      isTabRecurring && isRecurring ? "&allRemainingBookings=true" : ""
    }${booking.seatsReferences.length ? `&seatReferenceUid=${getSeatReferenceUid()}` : ""}`,
    icon: "circle-x",
    color: "destructive",
    disabled: isActionDisabled("cancel", context),
  };
}

export function getVideoOptionsActions(context: BookingActionContext): ActionType[] {
  const { booking, isBookingInPast, isConfirmed, isCalVideoLocation, t } = context;

  return [
    {
      id: "view_recordings",
      label: t("view_recordings"),
      icon: "video",
      disabled: !(isBookingInPast && isConfirmed && isCalVideoLocation && booking.isRecorded),
    },
    {
      id: "meeting_session_details",
      label: t("view_session_details"),
      icon: "info",
      disabled: !(isBookingInPast && isConfirmed && isCalVideoLocation),
    },
  ];
}

export function getEditEventActions(context: BookingActionContext): ActionType[] {
  const {
    booking,
    isBookingInPast,
    isDisabledRescheduling,
    isBookingFromRoutingForm,
    getSeatReferenceUid,
<<<<<<< HEAD
    checkIfUserIsAuthorizedToCancelSeats,
=======
    isAttendee,
>>>>>>> d5557fa5
    t,
  } = context;

  const actions: (ActionType | null)[] = [
    {
      id: "reschedule",
      icon: "clock",
      label: t("reschedule_booking"),
      href: `/reschedule/${booking.uid}${
        booking.seatsReferences.length && isAttendee ? `?seatReferenceUid=${getSeatReferenceUid()}` : ""
      }`,
      disabled:
        (isBookingInPast && !booking.eventType.allowReschedulingPastBookings) || isDisabledRescheduling,
    },
    {
      id: "reschedule_request",
      icon: "send",
      iconClassName: "rotate-45 w-[16px] -translate-x-0.5 ",
      label: t("send_reschedule_request"),
      disabled:
        (isBookingInPast && !booking.eventType.allowReschedulingPastBookings) || isDisabledRescheduling,
    },
    isBookingFromRoutingForm
      ? {
          id: "reroute",
          label: t("reroute"),
          icon: "waypoints",
          disabled: false,
        }
      : null,
    {
      id: "change_location",
      label: t("edit_location"),
      icon: "map-pin",
      disabled: false,
    },
    booking.eventType?.disableGuests
      ? null
      : {
          id: "add_members",
          label: t("additional_guests"),
          icon: "user-plus",
          disabled: false,
        },
    booking.seatsReferences.length > 0 && !isBookingInPast && checkIfUserIsAuthorizedToCancelSeats()
      ? {
          id: "remove_seats",
          label: t("remove_seats"),
          icon: "user-x",
          disabled: false,
        }
      : null,
    // Reassign if round robin with no or one host groups
    booking.eventType.schedulingType === SchedulingType.ROUND_ROBIN &&
    (!booking.eventType.hostGroups || booking.eventType.hostGroups?.length <= 1)
      ? {
          id: "reassign",
          label: t("reassign"),
          icon: "users",
          disabled: false,
        }
      : null,
  ];

  return actions.filter(Boolean) as ActionType[];
}

export function getAfterEventActions(context: BookingActionContext): ActionType[] {
  const { booking, cardCharged, attendeeList, t } = context;

  const actions: (ActionType | null)[] = [
    ...getVideoOptionsActions(context),
    booking.status === BookingStatus.ACCEPTED && booking.paid && booking.payment[0]?.paymentOption === "HOLD"
      ? {
          id: "charge_card",
          label: cardCharged ? t("no_show_fee_charged") : t("collect_no_show_fee"),
          icon: "credit-card",
          disabled: cardCharged,
        }
      : null,
    {
      id: "no_show",
      label:
        attendeeList.length === 1 && attendeeList[0].noShow ? t("unmark_as_no_show") : t("mark_as_no_show"),
      icon: attendeeList.length === 1 && attendeeList[0].noShow ? "eye" : "eye-off",
      disabled: false, // This would be controlled by booking state in the component
    },
  ];

  return actions.filter(Boolean) as ActionType[];
}

export function shouldShowPendingActions(context: BookingActionContext): boolean {
  const { isPending, isUpcoming, isCancelled } = context;
  return isPending && isUpcoming && !isCancelled;
}

export function shouldShowEditActions(context: BookingActionContext): boolean {
  const { isPending, isTabRecurring, isRecurring, isCancelled } = context;
  return !isPending && !(isTabRecurring && isRecurring) && !isCancelled;
}

export function shouldShowRecurringCancelAction(context: BookingActionContext): boolean {
  const { isTabRecurring, isRecurring } = context;
  return isTabRecurring && isRecurring;
}

export function isActionDisabled(actionId: string, context: BookingActionContext): boolean {
  const { booking, isBookingInPast, isDisabledRescheduling, isDisabledCancelling, isPending, isConfirmed } =
    context;

  switch (actionId) {
    case "reschedule":
    case "reschedule_request":
      return (isBookingInPast && !booking.eventType.allowReschedulingPastBookings) || isDisabledRescheduling;
    case "cancel":
      return isDisabledCancelling || isBookingInPast;
    case "view_recordings":
      return !(isBookingInPast && booking.status === BookingStatus.ACCEPTED && context.isCalVideoLocation);
    case "meeting_session_details":
      return !(isBookingInPast && booking.status === BookingStatus.ACCEPTED && context.isCalVideoLocation);
    case "charge_card":
      return context.cardCharged;
    default:
      return false;
  }
}

export function getActionLabel(actionId: string, context: BookingActionContext): string {
  const { booking, isTabRecurring, isRecurring, attendeeList, cardCharged, t } = context;

  switch (actionId) {
    case "reject":
      return (isTabRecurring || context.isTabUnconfirmed) && isRecurring ? t("reject_all") : t("reject");
    case "confirm":
      return (isTabRecurring || context.isTabUnconfirmed) && isRecurring ? t("confirm_all") : t("confirm");
    case "cancel":
      return isTabRecurring && isRecurring ? t("cancel_all_remaining") : t("cancel_event");
    case "no_show":
      return attendeeList.length === 1 && attendeeList[0].noShow
        ? t("unmark_as_no_show")
        : t("mark_as_no_show");
    case "charge_card":
      return cardCharged ? t("no_show_fee_charged") : t("collect_no_show_fee");
    default:
      return t(actionId);
  }
}<|MERGE_RESOLUTION|>--- conflicted
+++ resolved
@@ -104,11 +104,8 @@
     isDisabledRescheduling,
     isBookingFromRoutingForm,
     getSeatReferenceUid,
-<<<<<<< HEAD
+    isAttendee,
     checkIfUserIsAuthorizedToCancelSeats,
-=======
-    isAttendee,
->>>>>>> d5557fa5
     t,
   } = context;
 
