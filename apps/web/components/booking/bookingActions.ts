--- conflicted
+++ resolved
@@ -148,7 +148,6 @@
           icon: "user-plus",
           disabled: false,
         },
-<<<<<<< HEAD
     booking.seatsReferences.length > 0 && !isBookingInPast && checkIfUserIsAuthorizedToCancelSeats()
       ? {
           id: "remove_seats",
@@ -157,13 +156,9 @@
           disabled: false,
         }
       : null,
-    // Reassign (if round robin)
-    booking.eventType.schedulingType === SchedulingType.ROUND_ROBIN
-=======
     // Reassign if round robin with no or one host groups
     booking.eventType.schedulingType === SchedulingType.ROUND_ROBIN &&
     (!booking.eventType.hostGroups || booking.eventType.hostGroups?.length <= 1)
->>>>>>> 3b471f0e
       ? {
           id: "reassign",
           label: t("reassign"),
