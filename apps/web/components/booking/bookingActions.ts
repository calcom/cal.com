--- conflicted
+++ resolved
@@ -146,16 +146,12 @@
           icon: "user-plus",
           disabled: false,
         },
-<<<<<<< HEAD
-    // Reassign (if round robin)
-    booking.eventType.schedulingType === SchedulingType.ROUND_ROBIN ||
+    
+    // Reassign if round robin with no or one host groups
+    (booking.eventType.schedulingType === SchedulingType.ROUND_ROBIN &&
+    (!booking.eventType.hostGroups || booking.eventType.hostGroups?.length <= 1)) ||
     (booking.eventType.schedulingType === SchedulingType.MANAGED &&
       booking.eventType.allowManagedEventReassignment)
-=======
-    // Reassign if round robin with no or one host groups
-    booking.eventType.schedulingType === SchedulingType.ROUND_ROBIN &&
-    (!booking.eventType.hostGroups || booking.eventType.hostGroups?.length <= 1)
->>>>>>> c9898173
       ? {
           id: "reassign",
           label: t("reassign"),
