--- conflicted
+++ resolved
@@ -1,10 +1,5 @@
-<<<<<<< HEAD
 import { i18n } from "next-i18next";
 import type { TFunction } from "next-i18next";
-=======
-import type { TFunction } from "next-i18next";
-import { FormattedNumber, IntlProvider } from "react-intl";
->>>>>>> a8368aac
 
 import getPaymentAppData from "@calcom/lib/getPaymentAppData";
 import { CreditCard } from "@calcom/ui/components/icon";
@@ -12,10 +7,7 @@
 const BookingDescriptionPayment = (props: {
   eventType: Parameters<typeof getPaymentAppData>[0];
   t: TFunction;
-<<<<<<< HEAD
   i18n: typeof i18n;
-=======
->>>>>>> a8368aac
 }) => {
   const paymentAppData = getPaymentAppData(props.eventType);
   if (!paymentAppData || paymentAppData.price <= 0) return null;
@@ -27,8 +19,7 @@
 
   return (
     <p className="text-bookinglight -ml-2 px-2 text-sm ">
-<<<<<<< HEAD
-      <FiCreditCard className="ml-[2px] -mt-1 inline-block h-4 w-4 ltr:mr-[10px] rtl:ml-[10px]" />
+      <CreditCard className="ml-[2px] -mt-1 inline-block h-4 w-4 ltr:mr-[10px] rtl:ml-[10px]" />
       {paymentAppData.paymentOption === "HOLD" ? (
         <>{props.t("no_show_fee_amount", params)}</>
       ) : (
@@ -39,24 +30,6 @@
             currency: paymentAppData.currency,
           }).format(paymentAppData.price / 100)}
         </>
-=======
-      <CreditCard className="ml-[2px] -mt-1 inline-block h-4 w-4 ltr:mr-[10px] rtl:ml-[10px]" />
-      {paymentAppData.paymentOption === "HOLD" ? (
-        <>
-          {props.t("no_show_fee_amount", {
-            amount: paymentAppData.price / 100.0,
-            formatParams: { amount: { currency: paymentAppData.currency } },
-          })}
-        </>
-      ) : (
-        <IntlProvider locale="en">
-          <FormattedNumber
-            value={paymentAppData.price / 100.0}
-            style="currency"
-            currency={paymentAppData.currency?.toUpperCase()}
-          />
-        </IntlProvider>
->>>>>>> a8368aac
       )}
     </p>
   );
