--- conflicted
+++ resolved
@@ -1,11 +1,7 @@
 import { getEventLocationType, locationKeyToString } from "@calcom/app-store/locations";
 import { classNames } from "@calcom/lib";
-<<<<<<< HEAD
 import { useLocale } from "@calcom/lib/hooks/useLocale";
-import Tooltip from "@calcom/ui/v2/core/Tooltip";
-=======
 import { Icon, Tooltip } from "@calcom/ui";
->>>>>>> 2e6c3a60
 
 import { Props } from "./pages/AvailabilityPage";
 
@@ -22,18 +18,6 @@
         }
         return (
           <div key={location.type} className="flex flex-row items-center text-sm font-medium">
-<<<<<<< HEAD
-            <img
-              src={eventLocationType.iconUrl}
-              className={classNames(
-                "mr-[10px] ml-[2px] h-4 w-4 opacity-70 dark:opacity-100 ",
-                !eventLocationType.iconUrl?.includes("api") ? "dark:invert" : ""
-              )}
-              alt={`${eventLocationType.label} icon`}
-            />
-            <Tooltip content={t(locationKeyToString(location) ?? "")}>
-              <p className="truncate">{t(locationKeyToString(location) ?? "")}</p>
-=======
             {eventLocationType.iconUrl === "/link.svg" ? (
               <Icon.FiLink className="dark:text-darkgray-600 mr-[10px] ml-[2px] h-4 w-4 opacity-70 dark:opacity-100 " />
             ) : (
@@ -46,9 +30,8 @@
                 alt={`${eventLocationType.label} icon`}
               />
             )}
-            <Tooltip content={locationKeyToString(location)}>
-              <p className="truncate">{locationKeyToString(location)}</p>
->>>>>>> 2e6c3a60
+            <Tooltip content={t(locationKeyToString(location) ?? "")}>
+              <p className="truncate">{t(locationKeyToString(location) ?? "")}</p>
             </Tooltip>
           </div>
         );
