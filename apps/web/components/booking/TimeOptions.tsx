import { FC, useEffect, useState } from "react";

import { useLocale } from "@calcom/lib/hooks/useLocale";
import Switch from "@calcom/ui/Switch";
<<<<<<< HEAD
import TimezoneSelect, { ITimezoneOption } from "@calcom/ui/form/TimezoneSelect";
=======

import TimezoneSelect, { ITimezoneOption } from "@components/ui/form/TimezoneSelect";
>>>>>>> 7537ea5b

import { is24h, timeZone } from "../../lib/clock";

type Props = {
  onSelectTimeZone: (selectedTimeZone: string) => void;
  onToggle24hClock: (is24hClock: boolean) => void;
  timeFormat: string;
};

const TimeOptions: FC<Props> = ({ onToggle24hClock, onSelectTimeZone, timeFormat }) => {
  const [selectedTimeZone, setSelectedTimeZone] = useState("");
  const [is24hClock, setIs24hClock] = useState(timeFormat === "HH:mm" && true);
  const { t } = useLocale();

  useEffect(() => {
    setIs24hClock(is24h());
    setSelectedTimeZone(timeZone());
  }, []);

  useEffect(() => {
    if (selectedTimeZone && timeZone() && selectedTimeZone !== timeZone()) {
      onSelectTimeZone(timeZone(selectedTimeZone));
    }
  }, [selectedTimeZone, onSelectTimeZone]);
  const handle24hClockToggle = (is24hClock: boolean) => {
    setIs24hClock(is24hClock);
    onToggle24hClock(is24h(is24hClock));
  };

  return selectedTimeZone !== "" ? (
    <div className="max-w-80 absolute z-10 w-full rounded-sm border border-gray-200 bg-white px-4 py-2 dark:border-0 dark:bg-gray-700">
      <div className="mb-4 flex">
        <div className="font-medium text-gray-600 dark:text-white">{t("time_options")}</div>
        <div className="ml-auto flex items-center">
          <label className="ltl:mr-3 mr-2 align-text-top text-sm font-medium text-neutral-700 ltr:ml-3 rtl:mr-3 dark:text-white">
            {t("am_pm")}
          </label>
          <Switch
            name="24hClock"
            label={t("24_h")}
            defaultChecked={is24hClock}
            onCheckedChange={handle24hClockToggle}
          />
        </div>
      </div>
      <TimezoneSelect
        id="timeZone"
        value={selectedTimeZone}
        onChange={(tz: ITimezoneOption) => setSelectedTimeZone(tz.value)}
        className="focus:border-brand mt-1 mb-2 block w-full rounded-md border-gray-300 text-sm focus:ring-black"
      />
    </div>
  ) : null;
};

export default TimeOptions;<|MERGE_RESOLUTION|>--- conflicted
+++ resolved
@@ -2,12 +2,7 @@
 
 import { useLocale } from "@calcom/lib/hooks/useLocale";
 import Switch from "@calcom/ui/Switch";
-<<<<<<< HEAD
 import TimezoneSelect, { ITimezoneOption } from "@calcom/ui/form/TimezoneSelect";
-=======
-
-import TimezoneSelect, { ITimezoneOption } from "@components/ui/form/TimezoneSelect";
->>>>>>> 7537ea5b
 
 import { is24h, timeZone } from "../../lib/clock";
 
