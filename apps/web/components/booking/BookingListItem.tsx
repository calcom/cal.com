import Link from "next/link";
import { useState } from "react";

import type { EventLocationType, getEventLocationValue } from "@calcom/app-store/locations";
import {
  getEventLocationType,
  getSuccessPageLocationMessage,
  guessEventLocationType,
} from "@calcom/app-store/locations";
import dayjs from "@calcom/dayjs";
// TODO: Use browser locale, implement Intl in Dayjs maybe?
import "@calcom/dayjs/locales";
import ViewRecordingsDialog from "@calcom/features/ee/video/ViewRecordingsDialog";
import classNames from "@calcom/lib/classNames";
import { formatTime } from "@calcom/lib/date-fns";
import getPaymentAppData from "@calcom/lib/getPaymentAppData";
import { useBookerUrl } from "@calcom/lib/hooks/useBookerUrl";
import { useLocale } from "@calcom/lib/hooks/useLocale";
import { getEveryFreqFor } from "@calcom/lib/recurringStrings";
import { BookingStatus } from "@calcom/prisma/enums";
import { bookingMetadataSchema } from "@calcom/prisma/zod-utils";
import type { RouterInputs, RouterOutputs } from "@calcom/trpc/react";
import { trpc } from "@calcom/trpc/react";
import type { ActionType } from "@calcom/ui";
import {
  Badge,
  Button,
  Dialog,
  DialogClose,
  DialogContent,
  DialogFooter,
  Icon,
  MeetingTimeInTimezones,
  showToast,
  TableActions,
  TextAreaField,
  Tooltip,
  Dropdown,
  DropdownMenuContent,
  DropdownMenuTrigger,
  DropdownMenuItem,
  DropdownItem,
} from "@calcom/ui";
<<<<<<< HEAD
import {
  Ban,
  Check,
  Clock,
  CreditCard,
  Eye,
  MapPin,
  RefreshCcw,
  Send,
  Clipboard,
  X,
  EyeOff,
  Mail,
} from "@calcom/ui/components/icon";
=======
>>>>>>> d19034c2

import { ChargeCardDialog } from "@components/dialog/ChargeCardDialog";
import { EditLocationDialog } from "@components/dialog/EditLocationDialog";
import { RescheduleDialog } from "@components/dialog/RescheduleDialog";

type BookingListingStatus = RouterInputs["viewer"]["bookings"]["get"]["filters"]["status"];

type BookingItem = RouterOutputs["viewer"]["bookings"]["get"]["bookings"][number];

type BookingItemProps = BookingItem & {
  listingStatus: BookingListingStatus;
  recurringInfo: RouterOutputs["viewer"]["bookings"]["get"]["recurringInfo"][number] | undefined;
  loggedInUser: {
    userId: number | undefined;
    userTimeZone: string | undefined;
    userTimeFormat: number | null | undefined;
    userEmail: string | undefined;
  };
};

function BookingListItem(booking: BookingItemProps) {
  const bookerUrl = useBookerUrl();
  const { userId, userTimeZone, userTimeFormat, userEmail } = booking.loggedInUser;

  const {
    t,
    i18n: { language },
  } = useLocale();
  const utils = trpc.useUtils();
  const [rejectionReason, setRejectionReason] = useState<string>("");
  const [rejectionDialogIsOpen, setRejectionDialogIsOpen] = useState(false);
  const [chargeCardDialogIsOpen, setChargeCardDialogIsOpen] = useState(false);
  const [viewRecordingsDialogIsOpen, setViewRecordingsDialogIsOpen] = useState<boolean>(false);
  const cardCharged = booking?.payment[0]?.success;
  const mutation = trpc.viewer.bookings.confirm.useMutation({
    onSuccess: (data) => {
      if (data?.status === BookingStatus.REJECTED) {
        setRejectionDialogIsOpen(false);
        showToast(t("booking_rejection_success"), "success");
      } else {
        showToast(t("booking_confirmation_success"), "success");
      }
      utils.viewer.bookings.invalidate();
    },
    onError: () => {
      showToast(t("booking_confirmation_failed"), "error");
      utils.viewer.bookings.invalidate();
    },
  });

  const isUpcoming = new Date(booking.endTime) >= new Date();
  const isPast = new Date(booking.endTime) < new Date();
  const isCancelled = booking.status === BookingStatus.CANCELLED;
  const isConfirmed = booking.status === BookingStatus.ACCEPTED;
  const isRejected = booking.status === BookingStatus.REJECTED;
  const isPending = booking.status === BookingStatus.PENDING;
  const isRecurring = booking.recurringEventId !== null;
  const isTabRecurring = booking.listingStatus === "recurring";
  const isTabUnconfirmed = booking.listingStatus === "unconfirmed";

  const paymentAppData = getPaymentAppData(booking.eventType);

  const location = booking.location as ReturnType<typeof getEventLocationValue>;
  const locationVideoCallUrl = bookingMetadataSchema.parse(booking?.metadata || {})?.videoCallUrl;

  const locationToDisplay = getSuccessPageLocationMessage(
    locationVideoCallUrl ? locationVideoCallUrl : location,
    t,
    booking.status
  );
  const provider = guessEventLocationType(location);

  const bookingConfirm = async (confirm: boolean) => {
    let body = {
      bookingId: booking.id,
      confirmed: confirm,
      reason: rejectionReason,
    };
    /**
     * Only pass down the recurring event id when we need to confirm the entire series, which happens in
     * the "Recurring" tab and "Unconfirmed" tab, to support confirming discretionally in the "Recurring" tab.
     */
    if ((isTabRecurring || isTabUnconfirmed) && isRecurring) {
      body = Object.assign({}, body, { recurringEventId: booking.recurringEventId });
    }
    mutation.mutate(body);
  };

  const getSeatReferenceUid = () => {
    if (!booking.seatsReferences[0]) {
      return undefined;
    }
    return booking.seatsReferences[0].referenceUid;
  };

  const pendingActions: ActionType[] = [
    {
      id: "reject",
      label: (isTabRecurring || isTabUnconfirmed) && isRecurring ? t("reject_all") : t("reject"),
      onClick: () => {
        setRejectionDialogIsOpen(true);
      },
      icon: "ban",
      disabled: mutation.isPending,
    },
    // For bookings with payment, only confirm if the booking is paid for
    ...((isPending && !paymentAppData.enabled) ||
    (paymentAppData.enabled && !!paymentAppData.price && booking.paid)
      ? [
          {
            id: "confirm",
            bookingId: booking.id,
            label: (isTabRecurring || isTabUnconfirmed) && isRecurring ? t("confirm_all") : t("confirm"),
            onClick: () => {
              bookingConfirm(true);
            },
            icon: "check" as const,
            disabled: mutation.isPending,
          },
        ]
      : []),
  ];

  let bookedActions: ActionType[] = [
    {
      id: "cancel",
      label: isTabRecurring && isRecurring ? t("cancel_all_remaining") : t("cancel_event"),
      /* When cancelling we need to let the UI and the API know if the intention is to
               cancel all remaining bookings or just that booking instance. */
      href: `/booking/${booking.uid}?cancel=true${
        isTabRecurring && isRecurring ? "&allRemainingBookings=true" : ""
      }${booking.seatsReferences.length ? `&seatReferenceUid=${getSeatReferenceUid()}` : ""}
      `,
      icon: "x" as const,
    },
    {
      id: "edit_booking",
      label: t("edit"),
      actions: [
        {
          id: "reschedule",
          icon: "clock" as const,
          label: t("reschedule_booking"),
          href: `${bookerUrl}/reschedule/${booking.uid}${
            booking.seatsReferences.length ? `?seatReferenceUid=${getSeatReferenceUid()}` : ""
          }`,
        },
        {
          id: "reschedule_request",
          icon: "send" as const,
          iconClassName: "rotate-45 w-[16px] -translate-x-0.5 ",
          label: t("send_reschedule_request"),
          onClick: () => {
            setIsOpenRescheduleDialog(true);
          },
        },
        {
          id: "change_location",
          label: t("edit_location"),
          onClick: () => {
            setIsOpenLocationDialog(true);
          },
          icon: "map-pin" as const,
        },
      ],
    },
  ];

  const chargeCardActions: ActionType[] = [
    {
      id: "charge_card",
      label: cardCharged ? t("no_show_fee_charged") : t("collect_no_show_fee"),
      disabled: cardCharged,
      onClick: () => {
        setChargeCardDialogIsOpen(true);
      },
      icon: "credit-card" as const,
    },
  ];

  if (isTabRecurring && isRecurring) {
    bookedActions = bookedActions.filter((action) => action.id !== "edit_booking");
  }

  if (isPast && isPending && !isConfirmed) {
    bookedActions = bookedActions.filter((action) => action.id !== "cancel");
  }

  const RequestSentMessage = () => {
    return (
      <Badge startIcon="send" size="md" variant="gray" data-testid="request_reschedule_sent">
        {t("reschedule_request_sent")}
      </Badge>
    );
  };

  const startTime = dayjs(booking.startTime)
    .tz(userTimeZone)
    .locale(language)
    .format(isUpcoming ? "ddd, D MMM" : "D MMMM YYYY");
  const [isOpenRescheduleDialog, setIsOpenRescheduleDialog] = useState(false);
  const [isOpenSetLocationDialog, setIsOpenLocationDialog] = useState(false);
  const setLocationMutation = trpc.viewer.bookings.editLocation.useMutation({
    onSuccess: () => {
      showToast(t("location_updated"), "success");
      setIsOpenLocationDialog(false);
      utils.viewer.bookings.invalidate();
    },
  });

  const saveLocation = (
    newLocationType: EventLocationType["type"],
    details: {
      [key: string]: string;
    }
  ) => {
    let newLocation = newLocationType as string;
    const eventLocationType = getEventLocationType(newLocationType);
    if (eventLocationType?.organizerInputType) {
      newLocation = details[Object.keys(details)[0]];
    }
    setLocationMutation.mutate({ bookingId: booking.id, newLocation, details });
  };

  // Getting accepted recurring dates to show
  const recurringDates = booking.recurringInfo?.bookings[BookingStatus.ACCEPTED]
    .concat(booking.recurringInfo?.bookings[BookingStatus.CANCELLED])
    .concat(booking.recurringInfo?.bookings[BookingStatus.PENDING])
    .sort((date1: Date, date2: Date) => date1.getTime() - date2.getTime());

  const buildBookingLink = () => {
    const urlSearchParams = new URLSearchParams({
      allRemainingBookings: isTabRecurring.toString(),
    });
    if (booking.attendees[0]) urlSearchParams.set("email", booking.attendees[0].email);
    return `/booking/${booking.uid}?${urlSearchParams.toString()}`;
  };

  const bookingLink = buildBookingLink();

  const title = booking.title;

  const showViewRecordingsButton = !!(booking.isRecorded && isPast && isConfirmed);
  const showCheckRecordingButton =
    isPast &&
    isConfirmed &&
    !booking.isRecorded &&
    (!booking.location || booking.location === "integrations:daily" || booking?.location?.trim() === "");

  const showRecordingActions: ActionType[] = [
    {
      id: "view_recordings",
      label: showCheckRecordingButton ? t("check_for_recordings") : t("view_recordings"),
      onClick: () => {
        setViewRecordingsDialogIsOpen(true);
      },
      color: showCheckRecordingButton ? "secondary" : "primary",
      disabled: mutation.isPending,
    },
  ];

  const showPendingPayment = paymentAppData.enabled && booking.payment.length && !booking.paid;

  return (
    <>
      <RescheduleDialog
        isOpenDialog={isOpenRescheduleDialog}
        setIsOpenDialog={setIsOpenRescheduleDialog}
        bookingUId={booking.uid}
      />
      <EditLocationDialog
        booking={booking}
        saveLocation={saveLocation}
        isOpenDialog={isOpenSetLocationDialog}
        setShowLocationModal={setIsOpenLocationDialog}
        teamId={booking.eventType?.team?.id}
      />
      {booking.paid && booking.payment[0] && (
        <ChargeCardDialog
          isOpenDialog={chargeCardDialogIsOpen}
          setIsOpenDialog={setChargeCardDialogIsOpen}
          bookingId={booking.id}
          paymentAmount={booking.payment[0].amount}
          paymentCurrency={booking.payment[0].currency}
        />
      )}
      {(showViewRecordingsButton || showCheckRecordingButton) && (
        <ViewRecordingsDialog
          booking={booking}
          isOpenDialog={viewRecordingsDialogIsOpen}
          setIsOpenDialog={setViewRecordingsDialogIsOpen}
          timeFormat={userTimeFormat ?? null}
        />
      )}
      {/* NOTE: Should refactor this dialog component as is being rendered multiple times */}
      <Dialog open={rejectionDialogIsOpen} onOpenChange={setRejectionDialogIsOpen}>
        <DialogContent title={t("rejection_reason_title")} description={t("rejection_reason_description")}>
          <div>
            <TextAreaField
              name="rejectionReason"
              label={
                <>
                  {t("rejection_reason")}
                  <span className="text-subtle font-normal"> (Optional)</span>
                </>
              }
              value={rejectionReason}
              onChange={(e) => setRejectionReason(e.target.value)}
            />
          </div>

          <DialogFooter>
            <DialogClose />
            <Button
              disabled={mutation.isPending}
              data-testid="rejection-confirm"
              onClick={() => {
                bookingConfirm(false);
              }}>
              {t("rejection_confirmation")}
            </Button>
          </DialogFooter>
        </DialogContent>
      </Dialog>

      <tr data-testid="booking-item" className="hover:bg-muted group flex flex-col sm:flex-row">
        <td className="hidden align-top ltr:pl-6 rtl:pr-6 sm:table-cell sm:min-w-[12rem]">
          <Link href={bookingLink}>
            <div className="cursor-pointer py-4">
              <div className="text-emphasis text-sm leading-6">{startTime}</div>
              <div className="text-subtle text-sm">
                {formatTime(booking.startTime, userTimeFormat, userTimeZone)} -{" "}
                {formatTime(booking.endTime, userTimeFormat, userTimeZone)}
                <MeetingTimeInTimezones
                  timeFormat={userTimeFormat}
                  userTimezone={userTimeZone}
                  startTime={booking.startTime}
                  endTime={booking.endTime}
                  attendees={booking.attendees}
                />
              </div>
              {!isPending && (
                <div>
                  {(provider?.label || locationToDisplay?.startsWith("https://")) &&
                    locationToDisplay.startsWith("http") && (
                      <a
                        href={locationToDisplay}
                        onClick={(e) => e.stopPropagation()}
                        target="_blank"
                        title={locationToDisplay}
                        rel="noreferrer"
                        className="text-sm leading-6 text-blue-600 hover:underline dark:text-blue-400">
                        <div className="flex items-center gap-2">
                          {provider?.iconUrl && (
                            <img
                              src={provider.iconUrl}
                              className="h-4 w-4 rounded-sm"
                              alt={`${provider?.label} logo`}
                            />
                          )}
                          {provider?.label
                            ? t("join_event_location", { eventLocationType: provider?.label })
                            : t("join_meeting")}
                        </div>
                      </a>
                    )}
                </div>
              )}
              {isPending && (
                <Badge className="ltr:mr-2 rtl:ml-2" variant="orange">
                  {t("unconfirmed")}
                </Badge>
              )}
              {booking.eventType?.team && (
                <Badge className="ltr:mr-2 rtl:ml-2" variant="gray">
                  {booking.eventType.team.name}
                </Badge>
              )}
              {booking.paid && !booking.payment[0] ? (
                <Badge className="ltr:mr-2 rtl:ml-2" variant="orange">
                  {t("error_collecting_card")}
                </Badge>
              ) : booking.paid ? (
                <Badge className="ltr:mr-2 rtl:ml-2" variant="green" data-testid="paid_badge">
                  {booking.payment[0].paymentOption === "HOLD" ? t("card_held") : t("paid")}
                </Badge>
              ) : null}
              {recurringDates !== undefined && (
                <div className="text-muted mt-2 text-sm">
                  <RecurringBookingsTooltip
                    userTimeFormat={userTimeFormat}
                    userTimeZone={userTimeZone}
                    booking={booking}
                    recurringDates={recurringDates}
                  />
                </div>
              )}
            </div>
          </Link>
        </td>
        <td className={`w-full px-4${isRejected ? " line-through" : ""}`}>
          <Link href={bookingLink}>
            {/* Time and Badges for mobile */}
            <div className="w-full pb-2 pt-4 sm:hidden">
              <div className="flex w-full items-center justify-between sm:hidden">
                <div className="text-emphasis text-sm leading-6">{startTime}</div>
                <div className="text-subtle pr-2 text-sm">
                  {formatTime(booking.startTime, userTimeFormat, userTimeZone)} -{" "}
                  {formatTime(booking.endTime, userTimeFormat, userTimeZone)}
                  <MeetingTimeInTimezones
                    timeFormat={userTimeFormat}
                    userTimezone={userTimeZone}
                    startTime={booking.startTime}
                    endTime={booking.endTime}
                    attendees={booking.attendees}
                  />
                </div>
              </div>

              {isPending && (
                <Badge className="ltr:mr-2 rtl:ml-2 sm:hidden" variant="orange">
                  {t("unconfirmed")}
                </Badge>
              )}
              {booking.eventType?.team && (
                <Badge className="ltr:mr-2 rtl:ml-2 sm:hidden" variant="gray">
                  {booking.eventType.team.name}
                </Badge>
              )}
              {showPendingPayment && (
                <Badge className="ltr:mr-2 rtl:ml-2 sm:hidden" variant="orange">
                  {t("pending_payment")}
                </Badge>
              )}
              {recurringDates !== undefined && (
                <div className="text-muted text-sm sm:hidden">
                  <RecurringBookingsTooltip
                    userTimeFormat={userTimeFormat}
                    userTimeZone={userTimeZone}
                    booking={booking}
                    recurringDates={recurringDates}
                  />
                </div>
              )}
            </div>

            <div className="cursor-pointer py-4">
              <div
                title={title}
                className={classNames(
                  "max-w-10/12 sm:max-w-56 text-emphasis text-sm font-medium leading-6 md:max-w-full",
                  isCancelled ? "line-through" : ""
                )}>
                {title}
                <span> </span>

                {showPendingPayment && (
                  <Badge className="hidden sm:inline-flex" variant="orange">
                    {t("pending_payment")}
                  </Badge>
                )}
              </div>
              {booking.description && (
                <div
                  className="max-w-10/12 sm:max-w-32 md:max-w-52 xl:max-w-80 text-default truncate text-sm"
                  title={booking.description}>
                  &quot;{booking.description}&quot;
                </div>
              )}
              {booking.attendees.length !== 0 && (
                <DisplayAttendees
                  attendees={booking.attendees}
                  user={booking.user}
                  currentEmail={userEmail}
                />
              )}
              {isCancelled && booking.rescheduled && (
                <div className="mt-2 inline-block md:hidden">
                  <RequestSentMessage />
                </div>
              )}
            </div>
          </Link>
        </td>
        <td className="flex w-full justify-end py-4 pl-4 text-right text-sm font-medium ltr:pr-4 rtl:pl-4 sm:pl-0">
          {isUpcoming && !isCancelled ? (
            <>
              {isPending && userId === booking.user?.id && <TableActions actions={pendingActions} />}
              {isConfirmed && <TableActions actions={bookedActions} />}
              {isRejected && <div className="text-subtle text-sm">{t("rejected")}</div>}
            </>
          ) : null}
          {isPast && isPending && !isConfirmed ? <TableActions actions={bookedActions} /> : null}
          {(showViewRecordingsButton || showCheckRecordingButton) && (
            <TableActions actions={showRecordingActions} />
          )}
          {isCancelled && booking.rescheduled && (
            <div className="hidden h-full items-center md:flex">
              <RequestSentMessage />
            </div>
          )}
          {booking.status === "ACCEPTED" && booking.paid && booking.payment[0]?.paymentOption === "HOLD" && (
            <div className="ml-2">
              <TableActions actions={chargeCardActions} />
            </div>
          )}
        </td>
      </tr>
    </>
  );
}

interface RecurringBookingsTooltipProps {
  booking: BookingItemProps;
  recurringDates: Date[];
  userTimeZone: string | undefined;
  userTimeFormat: number | null | undefined;
}

const RecurringBookingsTooltip = ({
  booking,
  recurringDates,
  userTimeZone,
  userTimeFormat,
}: RecurringBookingsTooltipProps) => {
  const {
    t,
    i18n: { language },
  } = useLocale();
  const now = new Date();
  const recurringCount = recurringDates.filter((recurringDate) => {
    return (
      recurringDate >= now &&
      !booking.recurringInfo?.bookings[BookingStatus.CANCELLED]
        .map((date) => date.toString())
        .includes(recurringDate.toString())
    );
  }).length;

  return (
    (booking.recurringInfo &&
      booking.eventType?.recurringEvent?.freq &&
      (booking.listingStatus === "recurring" ||
        booking.listingStatus === "unconfirmed" ||
        booking.listingStatus === "cancelled") && (
        <div className="underline decoration-gray-400 decoration-dashed underline-offset-2">
          <div className="flex">
            <Tooltip
              content={recurringDates.map((aDate, key) => {
                const pastOrCancelled =
                  aDate < now ||
                  booking.recurringInfo?.bookings[BookingStatus.CANCELLED]
                    .map((date) => date.toString())
                    .includes(aDate.toString());
                return (
                  <p key={key} className={classNames(pastOrCancelled && "line-through")}>
                    {formatTime(aDate, userTimeFormat, userTimeZone)}
                    {" - "}
                    {dayjs(aDate).locale(language).format("D MMMM YYYY")}
                  </p>
                );
              })}>
              <div className="text-default">
                <Icon
                  name="refresh-ccw"
                  strokeWidth="3"
                  className="text-muted float-left mr-1 mt-1.5 inline-block h-3 w-3"
                />
                <p className="mt-1 pl-5 text-xs">
                  {booking.status === BookingStatus.ACCEPTED
                    ? `${t("event_remaining_other", {
                        count: recurringCount,
                      })}`
                    : getEveryFreqFor({
                        t,
                        recurringEvent: booking.eventType.recurringEvent,
                        recurringCount: booking.recurringInfo.count,
                      })}
                </p>
              </div>
            </Tooltip>
          </div>
        </div>
      )) ||
    null
  );
};

interface UserProps {
  id: number;
  name: string | null;
  email: string;
}

const FirstAttendee = ({
  user,
  currentEmail,
}: {
  user: UserProps;
  currentEmail: string | null | undefined;
}) => {
  const { t } = useLocale();
  return user.email === currentEmail ? (
    <div className="inline-block">{t("you")}</div>
  ) : (
    <a
      key={user.email}
      className=" hover:text-blue-500"
      href={`mailto:${user.email}`}
      onClick={(e) => e.stopPropagation()}>
      {user.name}
    </a>
  );
};

type AttendeeProps = {
  name?: string;
  email: string;
};

const Attendee = ({ email, name }: AttendeeProps) => {
  const { t } = useLocale();
  const [noShow, setNoShow] = useState(false);

  function toggleNoShow(noShow: boolean, event: React.MouseEvent<HTMLButtonElement>) {
    // TODO: backend call to update noShow status peer attendee

    // TODO: optimistically update UI, likely without useState
    setNoShow(!noShow);
    event.preventDefault();
    event.stopPropagation();
  }

  return (
    <Dropdown>
      <DropdownMenuTrigger asChild>
        <button
          onClick={(e) => e.stopPropagation()}
          className="radix-state-open:text-blue-500 hover:text-blue-500">
          {noShow ? (
            <s>
              {name || email} <EyeOff className="inline h-4" />
            </s>
          ) : (
            <>{name || email}</>
          )}
        </button>
      </DropdownMenuTrigger>
      <DropdownMenuContent>
        {/* TODO: figure out how to close the dropdown after clicking, since we are stopping propagation due to the <Link> */}
        <DropdownMenuItem className="focus:outline-none">
          {/* TODO: add subject: title */}
          <DropdownItem StartIcon={Mail} href={`mailto:${email}`} onClick={(e) => e.stopPropagation()}>
            <a href={`mailto:${email}`}>{t("email")}</a>
          </DropdownItem>
        </DropdownMenuItem>
        <DropdownMenuItem className="focus:outline-none">
          {/* TODO: add copy to clipboard functionality */}
          <DropdownItem StartIcon={Clipboard} href={`mailto:${email}`} onClick={(e) => e.stopPropagation()}>
            <a href={`mailto:${email}`}>{t("copy_to_clipboard")}</a>
          </DropdownItem>
        </DropdownMenuItem>
        <DropdownMenuItem className="focus:outline-none">
          {noShow ? (
            <DropdownItem onClick={(e) => toggleNoShow(noShow, e)} StartIcon={Eye}>
              {t("unmark_as_no_show")}
            </DropdownItem>
          ) : (
            <DropdownItem onClick={(e) => toggleNoShow(noShow, e)} StartIcon={EyeOff}>
              {t("mark_as_no_show")}
            </DropdownItem>
          )}
        </DropdownMenuItem>
      </DropdownMenuContent>
    </Dropdown>
  );
};

const DisplayAttendees = ({
  attendees,
  user,
  currentEmail,
}: {
  attendees: AttendeeProps[];
  user: UserProps | null;
  currentEmail?: string | null;
}) => {
  const { t } = useLocale();
  return (
    <div className="text-emphasis text-sm">
      {user && <FirstAttendee user={user} currentEmail={currentEmail} />}
      {attendees.length > 1 ? <span>,&nbsp;</span> : <span>&nbsp;{t("and")}&nbsp;</span>}
      <Attendee {...attendees[0]} />
      {attendees.length > 1 && (
        <>
          <div className="text-emphasis inline-block text-sm">&nbsp;{t("and")}&nbsp;</div>
          {attendees.length > 2 ? (
            <Tooltip
              content={attendees.slice(1).map((attendee) => (
                <p key={attendee.email}>
                  <Attendee {...attendee} />
                </p>
              ))}>
              <div className="inline-block">{t("plus_more", { count: attendees.length - 1 })}</div>
            </Tooltip>
          ) : (
            <Attendee {...attendees[1]} />
          )}
        </>
      )}
    </div>
  );
};

export default BookingListItem;<|MERGE_RESOLUTION|>--- conflicted
+++ resolved
@@ -41,7 +41,7 @@
   DropdownMenuItem,
   DropdownItem,
 } from "@calcom/ui";
-<<<<<<< HEAD
+
 import {
   Ban,
   Check,
@@ -56,8 +56,6 @@
   EyeOff,
   Mail,
 } from "@calcom/ui/components/icon";
-=======
->>>>>>> d19034c2
 
 import { ChargeCardDialog } from "@components/dialog/ChargeCardDialog";
 import { EditLocationDialog } from "@components/dialog/EditLocationDialog";
