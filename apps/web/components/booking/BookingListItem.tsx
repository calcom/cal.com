import { BookingStatus } from "@prisma/client";
import { useRouter } from "next/router";
import { useState, useMemo } from "react";

import { EventLocationType, getEventLocationType } from "@calcom/app-store/locations";
import dayjs from "@calcom/dayjs";
import classNames from "@calcom/lib/classNames";
import { formatTime } from "@calcom/lib/date-fns";
import { useLocale } from "@calcom/lib/hooks/useLocale";
import { getEveryFreqFor } from "@calcom/lib/recurringStrings";
import { RouterInputs, RouterOutputs, trpc } from "@calcom/trpc/react";
import { Dialog, DialogClose, DialogContent, DialogFooter, DialogHeader } from "@calcom/ui/Dialog";
import { Icon } from "@calcom/ui/Icon";
<<<<<<< HEAD
import Badge from "@calcom/ui/v2/core/Badge";
import Button from "@calcom/ui/v2/core/Button";
=======
import { Badge } from "@calcom/ui/components/badge";
import { Button } from "@calcom/ui/components/button";
import { TextArea } from "@calcom/ui/form/fields";
>>>>>>> 4fef7ba5
import MeetingTimeInTimezones from "@calcom/ui/v2/core/MeetingTimeInTimezones";
import Tooltip from "@calcom/ui/v2/core/Tooltip";
import { TextArea } from "@calcom/ui/v2/core/form/fields";
import showToast from "@calcom/ui/v2/core/notifications";

import useMeQuery from "@lib/hooks/useMeQuery";

import { EditLocationDialog } from "@components/dialog/EditLocationDialog";
import { RescheduleDialog } from "@components/dialog/RescheduleDialog";
import TableActions, { ActionType } from "@components/ui/TableActions";

type BookingListingStatus = RouterInputs["viewer"]["bookings"]["get"]["status"];

type BookingItem = RouterOutputs["viewer"]["bookings"]["get"]["bookings"][number];

type BookingItemProps = BookingItem & {
  listingStatus: BookingListingStatus;
  recurringInfo: RouterOutputs["viewer"]["bookings"]["get"]["recurringInfo"][number] | undefined;
};

function BookingListItem(booking: BookingItemProps) {
  // Get user so we can determine 12/24 hour format preferences
  const query = useMeQuery();
  const user = query.data;
  const { t } = useLocale();
  const utils = trpc.useContext();
  const router = useRouter();
  const [rejectionReason, setRejectionReason] = useState<string>("");
  const [rejectionDialogIsOpen, setRejectionDialogIsOpen] = useState(false);
  const mutation = trpc.viewer.bookings.confirm.useMutation({
    onSuccess: (data) => {
      if (data.status === BookingStatus.REJECTED) {
        setRejectionDialogIsOpen(false);
        showToast(t("booking_rejection_success"), "success");
      } else {
        showToast(t("booking_confirmation_success"), "success");
      }
      utils.viewer.bookings.invalidate();
    },
    onError: () => {
      showToast(t("booking_confirmation_failed"), "error");
      utils.viewer.bookings.invalidate();
    },
  });

  const isUpcoming = new Date(booking.endTime) >= new Date();
  const isPast = new Date(booking.endTime) < new Date();
  const isCancelled = booking.status === BookingStatus.CANCELLED;
  const isConfirmed = booking.status === BookingStatus.ACCEPTED;
  const isRejected = booking.status === BookingStatus.REJECTED;
  const isPending = booking.status === BookingStatus.PENDING;
  const isRecurring = booking.recurringEventId !== null;
  const isTabRecurring = booking.listingStatus === "recurring";
  const isTabUnconfirmed = booking.listingStatus === "unconfirmed";

  const bookingConfirm = async (confirm: boolean) => {
    let body = {
      bookingId: booking.id,
      confirmed: confirm,
      reason: rejectionReason,
    };
    /**
     * Only pass down the recurring event id when we need to confirm the entire series, which happens in
     * the "Recurring" tab and "Unconfirmed" tab, to support confirming discretionally in the "Recurring" tab.
     */
    if ((isTabRecurring || isTabUnconfirmed) && isRecurring) {
      body = Object.assign({}, body, { recurringEventId: booking.recurringEventId });
    }
    mutation.mutate(body);
  };

  const pendingActions: ActionType[] = [
    {
      id: "reject",
      label: (isTabRecurring || isTabUnconfirmed) && isRecurring ? t("reject_all") : t("reject"),
      onClick: () => {
        setRejectionDialogIsOpen(true);
      },
      icon: Icon.FiSlash,
      disabled: mutation.isLoading,
    },
    {
      id: "confirm",
      label: (isTabRecurring || isTabUnconfirmed) && isRecurring ? t("confirm_all") : t("confirm"),
      onClick: () => {
        bookingConfirm(true);
      },
      icon: Icon.FiCheck,
      disabled: mutation.isLoading,
      color: "primary",
    },
  ];

  let bookedActions: ActionType[] = [
    {
      id: "cancel",
      label: isTabRecurring && isRecurring ? t("cancel_all_remaining") : t("cancel"),
      /* When cancelling we need to let the UI and the API know if the intention is to
         cancel all remaining bookings or just that booking instance. */
      href: `/success?uid=${booking.uid}&cancel=true${
        isTabRecurring && isRecurring ? "&allRemainingBookings=true" : ""
      }`,
      icon: Icon.FiX,
    },
    {
      id: "edit_booking",
      label: t("edit"),
      actions: [
        {
          id: "reschedule",
          icon: Icon.FiClock,
          label: t("reschedule_booking"),
          href: `/reschedule/${booking.uid}`,
        },
        {
          id: "reschedule_request",
          icon: Icon.FiSend,
          iconClassName: "rotate-45 w-[16px] -translate-x-0.5 ",
          label: t("send_reschedule_request"),
          onClick: () => {
            setIsOpenRescheduleDialog(true);
          },
        },
        {
          id: "change_location",
          label: t("edit_location"),
          onClick: () => {
            setIsOpenLocationDialog(true);
          },
          icon: Icon.FiMapPin,
        },
      ],
    },
  ];

  if (isTabRecurring && isRecurring) {
    bookedActions = bookedActions.filter((action) => action.id !== "edit_booking");
  }

  const RequestSentMessage = () => {
    return (
      <div className="ml-1 mr-8 flex text-gray-500" data-testid="request_reschedule_sent">
        <Icon.FiSend className="-mt-[1px] w-4 rotate-45" />
        <p className="ml-2 ">{t("reschedule_request_sent")}</p>
      </div>
    );
  };

  const startTime = dayjs(booking.startTime).format(isUpcoming ? "ddd, D MMM" : "D MMMM YYYY");
  const [isOpenRescheduleDialog, setIsOpenRescheduleDialog] = useState(false);
  const [isOpenSetLocationDialog, setIsOpenLocationDialog] = useState(false);
  const setLocationMutation = trpc.viewer.bookings.editLocation.useMutation({
    onSuccess: () => {
      showToast(t("location_updated"), "success");
      setIsOpenLocationDialog(false);
      utils.viewer.bookings.invalidate();
    },
  });

  const saveLocation = (newLocationType: EventLocationType["type"], details: { [key: string]: string }) => {
    let newLocation = newLocationType as string;
    const eventLocationType = getEventLocationType(newLocationType);
    if (eventLocationType?.organizerInputType) {
      newLocation = details[Object.keys(details)[0]];
    }
    setLocationMutation.mutate({ bookingId: booking.id, newLocation });
  };

<<<<<<< HEAD
  const [, recurringDates] = useMemo(() => {
    if (
      booking.recurringBookings !== undefined &&
      booking.eventType.recurringEvent?.freq !== undefined &&
      booking.recurringEventId
    ) {
      return extractRecurringDates(booking, user?.timeZone, i18n);
    }
    return [[], []];
    // eslint-disable-next-line react-hooks/exhaustive-deps
  }, [user?.timeZone, i18n.language, booking.recurringBookings]);
=======
  // Getting accepted recurring dates to show
  const recurringDates = booking.recurringInfo?.bookings[BookingStatus.ACCEPTED]
    .concat(booking.recurringInfo?.bookings[BookingStatus.CANCELLED])
    .concat(booking.recurringInfo?.bookings[BookingStatus.PENDING])
    .sort((date1: Date, date2: Date) => date1.getTime() - date2.getTime());
>>>>>>> 4fef7ba5

  const onClickTableData = () => {
    router.push({
      pathname: "/success",
      query: {
        uid: booking.uid,
<<<<<<< HEAD
        allRemainingBookings: isTabRecurring,
=======
        listingStatus: booking.listingStatus,
        email: booking.attendees[0] ? booking.attendees[0].email : undefined,
>>>>>>> 4fef7ba5
      },
    });
  };

  return (
    <>
      <RescheduleDialog
        isOpenDialog={isOpenRescheduleDialog}
        setIsOpenDialog={setIsOpenRescheduleDialog}
        bookingUId={booking.uid}
      />
      <EditLocationDialog
        booking={booking}
        saveLocation={saveLocation}
        isOpenDialog={isOpenSetLocationDialog}
        setShowLocationModal={setIsOpenLocationDialog}
      />

      {/* NOTE: Should refactor this dialog component as is being rendered multiple times */}
      <Dialog open={rejectionDialogIsOpen} onOpenChange={setRejectionDialogIsOpen}>
        <DialogContent>
          <DialogHeader title={t("rejection_reason_title")} />

          <p className="-mt-4 text-sm text-gray-500">{t("rejection_reason_description")}</p>
          <p className="mt-6 mb-2 text-sm font-bold text-black">
            {t("rejection_reason")}
            <span className="font-normal text-gray-500"> (Optional)</span>
          </p>
          <TextArea
            name={t("rejection_reason")}
            value={rejectionReason}
            onChange={(e) => setRejectionReason(e.target.value)}
            className="mb-5 sm:mb-6"
          />

          <DialogFooter>
            <DialogClose>
              <Button color="secondary">{t("cancel")}</Button>
            </DialogClose>

            <Button
              disabled={mutation.isLoading}
              onClick={() => {
                bookingConfirm(false);
              }}>
              {t("rejection_confirmation")}
            </Button>
          </DialogFooter>
        </DialogContent>
      </Dialog>

      <tr className="flex flex-col hover:bg-neutral-50 sm:flex-row">
        <td
          className="hidden align-top ltr:pl-6 rtl:pr-6 sm:table-cell sm:min-w-[12rem]"
          onClick={onClickTableData}>
          <div className="cursor-pointer py-4">
            <div className="text-sm leading-6 text-gray-900">{startTime}</div>
            <div className="text-sm text-gray-500">
              {formatTime(booking.startTime, user?.timeFormat, user?.timeZone)} -{" "}
              {formatTime(booking.endTime, user?.timeFormat, user?.timeZone)}
              <MeetingTimeInTimezones
                timeFormat={user?.timeFormat}
                userTimezone={user?.timeZone}
                startTime={booking.startTime}
                endTime={booking.endTime}
                attendees={booking.attendees}
              />
            </div>
            {isPending && (
              <Badge className="ltr:mr-2 rtl:ml-2" variant="orange">
                {t("unconfirmed")}
              </Badge>
            )}
            {booking.eventType?.team && (
              <Badge className="ltr:mr-2 rtl:ml-2" variant="gray">
                {booking.eventType.team.name}
              </Badge>
            )}
            {!!booking?.eventType?.price && !booking.paid && (
              <Badge className="ltr:mr-2 rtl:ml-2" variant="orange">
                {t("pending_payment")}
              </Badge>
            )}
            {recurringDates !== undefined && (
              <div className="mt-2 text-sm text-gray-400">
                <RecurringBookingsTooltip booking={booking} recurringDates={recurringDates} />
              </div>
            )}
          </div>
        </td>
        <td className={"w-full px-4" + (isRejected ? " line-through" : "")} onClick={onClickTableData}>
          {/* Time and Badges for mobile */}
          <div className="w-full pt-4 pb-2 sm:hidden">
            <div className="flex w-full items-center justify-between sm:hidden">
              <div className="text-sm leading-6 text-gray-900">{startTime}</div>
              <div className="pr-2 text-sm text-gray-500">
                {formatTime(booking.startTime, user?.timeFormat, user?.timeZone)} -{" "}
                {formatTime(booking.endTime, user?.timeFormat, user?.timeZone)}
                <MeetingTimeInTimezones
                  timeFormat={user?.timeFormat}
                  userTimezone={user?.timeZone}
                  startTime={booking.startTime}
                  endTime={booking.endTime}
                  attendees={booking.attendees}
                />
              </div>
            </div>

            {isPending && (
              <Badge className="ltr:mr-2 rtl:ml-2 sm:hidden" variant="orange">
                {t("unconfirmed")}
              </Badge>
            )}
            {booking.eventType?.team && (
              <Badge className="ltr:mr-2 rtl:ml-2 sm:hidden" variant="gray">
                {booking.eventType.team.name}
              </Badge>
            )}
            {!!booking?.eventType?.price && !booking.paid && (
              <Badge className="ltr:mr-2 rtl:ml-2 sm:hidden" variant="orange">
                {t("pending_payment")}
              </Badge>
            )}
            {recurringDates !== undefined && (
              <div className="text-sm text-gray-400 sm:hidden">
                <RecurringBookingsTooltip booking={booking} recurringDates={recurringDates} />
              </div>
            )}
          </div>

          <div className="cursor-pointer py-4">
            <div
              title={booking.title}
              className={classNames(
                "max-w-10/12 sm:max-w-56 text-sm font-medium leading-6 text-neutral-900 md:max-w-full",
                isCancelled ? "line-through" : ""
              )}>
              {booking.title}
              <span> </span>

              {!!booking?.eventType?.price && !booking.paid && (
                <Tag className="hidden ltr:ml-2 rtl:mr-2 sm:inline-flex">Pending payment</Tag>
              )}
            </div>
            {booking.description && (
              <div
                className="max-w-10/12 sm:max-w-40 md:max-w-56 xl:max-w-80 lg:max-w-64 truncate text-sm text-gray-600"
                title={booking.description}>
                &quot;{booking.description}&quot;
              </div>
            )}
            {booking.attendees.length !== 0 && (
              <DisplayAttendees
                attendees={booking.attendees}
                user={booking.user}
                currentEmail={user?.email}
              />
            )}
            {isCancelled && booking.rescheduled && (
              <div className="mt-2 inline-block text-left text-sm md:hidden">
                <RequestSentMessage />
              </div>
            )}
          </div>
        </td>
        <td className="py-4 pl-4 text-right text-sm font-medium ltr:pr-4 rtl:pl-4 sm:pl-0">
          {isUpcoming && !isCancelled ? (
            <>
              {isPending && user?.id === booking.user?.id && <TableActions actions={pendingActions} />}
              {isConfirmed && <TableActions actions={bookedActions} />}
              {isRejected && <div className="text-sm text-gray-500">{t("rejected")}</div>}
            </>
          ) : null}
          {isPast && isPending && !isConfirmed ? <TableActions actions={bookedActions} /> : null}
          {isCancelled && booking.rescheduled && (
            <div className="hidden h-full items-center md:flex">
              <RequestSentMessage />
            </div>
          )}
        </td>
      </tr>
    </>
  );
}

interface RecurringBookingsTooltipProps {
  booking: BookingItemProps;
  recurringDates: Date[];
}

const RecurringBookingsTooltip = ({ booking, recurringDates }: RecurringBookingsTooltipProps) => {
  // Get user so we can determine 12/24 hour format preferences
  const query = useMeQuery();
  const user = query.data;
  const { t } = useLocale();
  const now = new Date();
  const recurringCount = recurringDates.filter((date) => {
    return (
      date >= now &&
      !booking.recurringInfo?.bookings[BookingStatus.CANCELLED]
        .map((date) => date.toDateString())
        .includes(date.toDateString())
    );
  }).length;

  return (
    (booking.recurringInfo &&
      booking.eventType?.recurringEvent?.freq &&
      (booking.listingStatus === "recurring" ||
        booking.listingStatus === "unconfirmed" ||
        booking.listingStatus === "cancelled") && (
        <div className="underline decoration-gray-400 decoration-dashed underline-offset-2">
          <div className="flex">
            <Tooltip
              content={recurringDates.map((aDate, key) => {
                const pastOrCancelled =
                  aDate < now ||
                  booking.recurringInfo?.bookings[BookingStatus.CANCELLED]
                    .map((date) => date.toDateString())
                    .includes(aDate.toDateString());
                return (
                  <p key={key} className={classNames(pastOrCancelled && "line-through")}>
                    {formatTime(aDate, user?.timeFormat, user?.timeZone)}
                    {" - "}
                    {dayjs(aDate).format("D MMMM YYYY")}
                  </p>
                );
              })}>
              <div className="text-gray-600 dark:text-white">
                <Icon.FiRefreshCcw
                  strokeWidth="3"
                  className="float-left mr-1 mt-1.5 inline-block h-3 w-3 text-gray-400"
                />
                <p className="mt-1 pl-5 text-xs">
                  {booking.status === BookingStatus.ACCEPTED
                    ? `${t("event_remaining", {
                        count: recurringCount,
                      })}`
                    : getEveryFreqFor({
                        t,
                        recurringEvent: booking.eventType.recurringEvent,
                        recurringCount: booking.recurringInfo.count,
                      })}
                </p>
              </div>
            </Tooltip>
          </div>
        </div>
      )) ||
    null
  );
};

interface UserProps {
  id: number;
  name: string | null;
  email: string;
}

const FirstAttendee = ({
  user,
  currentEmail,
}: {
  user: UserProps;
  currentEmail: string | null | undefined;
}) => {
  const { t } = useLocale();
  return user.email === currentEmail ? (
    <div className="inline-block">{t("you")}</div>
  ) : (
    <a
      key={user.email}
      className=" hover:text-blue-500"
      href={"mailto:" + user.email}
      onClick={(e) => e.stopPropagation()}>
      {user.name}
    </a>
  );
};

type AttendeeProps = {
  name?: string;
  email: string;
};

const Attendee = ({ email, name }: AttendeeProps) => {
  return (
    <a className="hover:text-blue-500" href={"mailto:" + email} onClick={(e) => e.stopPropagation()}>
      {name || email}
    </a>
  );
};

const DisplayAttendees = ({
  attendees,
  user,
  currentEmail,
}: {
  attendees: AttendeeProps[];
  user: UserProps | null;
  currentEmail?: string | null;
}) => {
  const { t } = useLocale();
  return (
    <div className="text-sm text-gray-900">
      {user && <FirstAttendee user={user} currentEmail={currentEmail} />}
      {attendees.length > 1 ? <span>,&nbsp;</span> : <span>&nbsp;{t("and")}&nbsp;</span>}
      <Attendee {...attendees[0]} />
      {attendees.length > 1 && (
        <>
          <div className="inline-block text-sm text-gray-900">&nbsp;{t("and")}&nbsp;</div>
          {attendees.length > 2 ? (
            <Tooltip
              content={attendees.slice(1).map((attendee) => (
                <p key={attendee.email}>
                  <Attendee {...attendee} />
                </p>
              ))}>
              <div className="inline-block">{t("plus_more", { count: attendees.length - 1 })}</div>
            </Tooltip>
          ) : (
            <Attendee {...attendees[1]} />
          )}
        </>
      )}
    </div>
  );
};

const Tag = ({ children, className = "" }: React.PropsWithChildren<{ className?: string }>) => {
  return (
    <span
      className={`inline-flex items-center rounded-sm bg-yellow-100 px-1.5 py-0.5 text-xs font-medium text-yellow-800 ${className}`}>
      {children}
    </span>
  );
};

export default BookingListItem;<|MERGE_RESOLUTION|>--- conflicted
+++ resolved
@@ -11,17 +11,11 @@
 import { RouterInputs, RouterOutputs, trpc } from "@calcom/trpc/react";
 import { Dialog, DialogClose, DialogContent, DialogFooter, DialogHeader } from "@calcom/ui/Dialog";
 import { Icon } from "@calcom/ui/Icon";
-<<<<<<< HEAD
-import Badge from "@calcom/ui/v2/core/Badge";
-import Button from "@calcom/ui/v2/core/Button";
-=======
 import { Badge } from "@calcom/ui/components/badge";
 import { Button } from "@calcom/ui/components/button";
 import { TextArea } from "@calcom/ui/form/fields";
->>>>>>> 4fef7ba5
 import MeetingTimeInTimezones from "@calcom/ui/v2/core/MeetingTimeInTimezones";
 import Tooltip from "@calcom/ui/v2/core/Tooltip";
-import { TextArea } from "@calcom/ui/v2/core/form/fields";
 import showToast from "@calcom/ui/v2/core/notifications";
 
 import useMeQuery from "@lib/hooks/useMeQuery";
@@ -187,37 +181,20 @@
     setLocationMutation.mutate({ bookingId: booking.id, newLocation });
   };
 
-<<<<<<< HEAD
-  const [, recurringDates] = useMemo(() => {
-    if (
-      booking.recurringBookings !== undefined &&
-      booking.eventType.recurringEvent?.freq !== undefined &&
-      booking.recurringEventId
-    ) {
-      return extractRecurringDates(booking, user?.timeZone, i18n);
-    }
-    return [[], []];
-    // eslint-disable-next-line react-hooks/exhaustive-deps
-  }, [user?.timeZone, i18n.language, booking.recurringBookings]);
-=======
   // Getting accepted recurring dates to show
   const recurringDates = booking.recurringInfo?.bookings[BookingStatus.ACCEPTED]
     .concat(booking.recurringInfo?.bookings[BookingStatus.CANCELLED])
     .concat(booking.recurringInfo?.bookings[BookingStatus.PENDING])
     .sort((date1: Date, date2: Date) => date1.getTime() - date2.getTime());
->>>>>>> 4fef7ba5
 
   const onClickTableData = () => {
     router.push({
       pathname: "/success",
       query: {
         uid: booking.uid,
-<<<<<<< HEAD
         allRemainingBookings: isTabRecurring,
-=======
         listingStatus: booking.listingStatus,
         email: booking.attendees[0] ? booking.attendees[0].email : undefined,
->>>>>>> 4fef7ba5
       },
     });
   };
