import Link from "next/link";
import { useState } from "react";
import { Controller, useFieldArray, useForm } from "react-hook-form";

import { getPaymentAppData } from "@calcom/app-store/_utils/payments/getPaymentAppData";
import type { getEventLocationValue } from "@calcom/app-store/locations";
import { getSuccessPageLocationMessage, guessEventLocationType } from "@calcom/app-store/locations";
import dayjs from "@calcom/dayjs";
// TODO: Use browser locale, implement Intl in Dayjs maybe?
import "@calcom/dayjs/locales";
import { Dialog } from "@calcom/features/components/controlled-dialog";
import { formatTime } from "@calcom/lib/dayjs";
import { useCopy } from "@calcom/lib/hooks/useCopy";
import { useLocale } from "@calcom/lib/hooks/useLocale";
import { useGetTheme } from "@calcom/lib/hooks/useTheme";
import isSmsCalEmail from "@calcom/lib/isSmsCalEmail";
import { getEveryFreqFor } from "@calcom/lib/recurringStrings";
import type { AssignmentReason } from "@calcom/prisma/client";
import { BookingStatus } from "@calcom/prisma/enums";
import { bookingMetadataSchema } from "@calcom/prisma/zod-utils";
import { trpc } from "@calcom/trpc/react";
import type { Ensure } from "@calcom/types/utils";
import classNames from "@calcom/ui/classNames";
import { Badge } from "@calcom/ui/components/badge";
import { Button } from "@calcom/ui/components/button";
import { DialogContent, DialogFooter, DialogClose } from "@calcom/ui/components/dialog";
import {
  Dropdown,
  DropdownItem,
  DropdownMenuCheckboxItem,
  DropdownMenuContent,
  DropdownMenuItem,
  DropdownMenuLabel,
  DropdownMenuSeparator,
  DropdownMenuTrigger,
  DropdownMenuPortal,
} from "@calcom/ui/components/dropdown";
import { TextAreaField } from "@calcom/ui/components/form";
import { Icon } from "@calcom/ui/components/icon";
import { MeetingTimeInTimezones } from "@calcom/ui/components/popover";
import { TableActions } from "@calcom/ui/components/table";
import type { ActionType } from "@calcom/ui/components/table";
import { showToast } from "@calcom/ui/components/toast";
import { Tooltip } from "@calcom/ui/components/tooltip";

import assignmentReasonBadgeTitleMap from "@lib/booking/assignmentReasonBadgeTitleMap";

import { buildBookingLink } from "../../modules/bookings/lib/buildBookingLink";
import { BookingActionsDropdown } from "./actions/BookingActionsDropdown";
import {
  useBookingActionsStoreContext,
  BookingActionsStoreProvider,
} from "./actions/BookingActionsStoreProvider";
import {
  getPendingActions,
  getCancelEventAction,
  shouldShowPendingActions,
  shouldShowRecurringCancelAction,
  shouldShowIndividualReportButton,
  type BookingActionContext,
  getReportAction,
} from "./actions/bookingActions";
import type { BookingItemProps } from "./types";

type ParsedBooking = ReturnType<typeof buildParsedBooking>;
type TeamEvent = Ensure<NonNullable<ParsedBooking["eventType"]>, "team">;
type TeamEventBooking = Omit<ParsedBooking, "eventType"> & {
  eventType: TeamEvent;
};
type ReroutableBooking = Ensure<TeamEventBooking, "routedFromRoutingFormReponse">;

function buildParsedBooking(booking: BookingItemProps) {
  // The way we fetch bookings there could be eventType object even without an eventType, but id confirms its existence
  const bookingEventType = booking.eventType.id
    ? (booking.eventType as Ensure<
        typeof booking.eventType,
        // It would only ensure that the props are present, if they are optional in the original type. So, it is safe to assert here.
        "id" | "length" | "title" | "slug" | "schedulingType" | "team"
      >)
    : null;

  const parsedMetadata = bookingMetadataSchema.safeParse(booking.metadata ?? null);
  const bookingMetadata = parsedMetadata.success ? parsedMetadata.data : null;

  return {
    ...booking,
    eventType: bookingEventType,
    metadata: bookingMetadata,
  };
}

const isBookingReroutable = (booking: ParsedBooking): booking is ReroutableBooking => {
  // We support only team bookings for now for rerouting
  // Though `routedFromRoutingFormReponse` could be there for a non-team booking, we don't want to support it for now.
  // Let's not support re-routing for a booking without an event-type for now.
  // Such a booking has its event-type deleted and there might not be something to reroute to.
  return !!booking.routedFromRoutingFormReponse && !!booking.eventType?.team;
};

const ConditionalLink = ({
  children,
  onClick,
  bookingLink,
  className,
}: {
  children: React.ReactNode;
  onClick?: () => void;
  bookingLink: string;
  className?: string;
}) => {
  const { t } = useLocale();

  if (onClick) {
    const handleKeyDown = (e: React.KeyboardEvent) => {
      if (e.key === "Enter" || e.key === " ") {
        e.preventDefault();
        onClick();
      }
    };

    return (
      <div
        role="button"
        tabIndex={0}
        onClick={onClick}
        onKeyDown={handleKeyDown}
        className={className}
        aria-label={t("view_booking_details")}>
        {children}
      </div>
    );
  }
  return (
    <Link href={bookingLink} className={className}>
      {children}
    </Link>
  );
};

function BookingListItem(booking: BookingItemProps) {
  const parsedBooking = buildParsedBooking(booking);

  const { userTimeZone, userTimeFormat, userEmail } = booking.loggedInUser;
  const { onClick } = booking;
  const {
    t,
    i18n: { language },
  } = useLocale();
  const utils = trpc.useUtils();
  const [rejectionReason, setRejectionReason] = useState<string>("");
  const [rejectionDialogIsOpen, setRejectionDialogIsOpen] = useState(false);

  // Hide team member emails when hideOrganizerEmail is enabled for COLLECTIVE/ROUND_ROBIN events
  const teamMemberEmails = new Set<string>([]);
  const shouldHideTeamEmails =
    !!booking.eventType?.hideOrganizerEmail &&
    (booking.eventType?.schedulingType === "COLLECTIVE" ||
      booking.eventType?.schedulingType === "ROUND_ROBIN");

  const attendeeList = booking.attendees.map((attendee) => {
    const isTeamMember = teamMemberEmails.has(attendee.email);
    const hideAttendeeEmail = shouldHideTeamEmails && isTeamMember;

    return {
      name: attendee.name,
      email: hideAttendeeEmail ? "" : attendee.email,
      id: attendee.id,
      noShow: attendee.noShow || false,
      phoneNumber: attendee.phoneNumber,
    };
  });

  const mutation = trpc.viewer.bookings.confirm.useMutation({
    onSuccess: (data) => {
      if (data?.status === BookingStatus.REJECTED) {
        setRejectionDialogIsOpen(false);
        showToast(t("booking_rejection_success"), "success");
      } else {
        showToast(t("booking_confirmation_success"), "success");
      }
      utils.viewer.bookings.invalidate();
      utils.viewer.me.bookingUnconfirmedCount.invalidate();
    },
    onError: () => {
      showToast(t("booking_confirmation_failed"), "error");
      utils.viewer.bookings.invalidate();
    },
  });

  const isUpcoming = new Date(booking.endTime) >= new Date();
  const isOngoing = isUpcoming && new Date() >= new Date(booking.startTime);
  const isBookingInPast = new Date(booking.endTime) < new Date();
  const isCancelled = booking.status === BookingStatus.CANCELLED;
  const isConfirmed = booking.status === BookingStatus.ACCEPTED;
  const isRejected = booking.status === BookingStatus.REJECTED;
  const isPending = booking.status === BookingStatus.PENDING;
  const isRescheduled = booking.fromReschedule !== null;
  const isRecurring = booking.recurringEventId !== null;

  const isTabRecurring = booking.listingStatus === "recurring";
  const isTabUnconfirmed = booking.listingStatus === "unconfirmed";
  const isBookingFromRoutingForm = isBookingReroutable(parsedBooking);

  const userSeat = booking.seatsReferences.find((seat) => !!userEmail && seat.attendee?.email === userEmail);

  const isAttendee = !!userSeat;

  const paymentAppData = getPaymentAppData(booking.eventType);

  const location = booking.location as ReturnType<typeof getEventLocationValue>;
  const locationVideoCallUrl = parsedBooking.metadata?.videoCallUrl;

  const { resolvedTheme, forcedTheme } = useGetTheme();
  const hasDarkTheme = !forcedTheme && resolvedTheme === "dark";
  const eventTypeColor =
    booking.eventType.eventTypeColor &&
    booking.eventType.eventTypeColor[hasDarkTheme ? "darkEventTypeColor" : "lightEventTypeColor"];

  const locationToDisplay = getSuccessPageLocationMessage(
    locationVideoCallUrl ? locationVideoCallUrl : location,
    t,
    booking.status
  );
  const provider = guessEventLocationType(location);

  const isDisabledCancelling = booking.eventType.disableCancelling;
  const isDisabledRescheduling = booking.eventType.disableRescheduling;
  const cardCharged = booking?.payment[0]?.success;

  const bookingConfirm = async (confirm: boolean) => {
    let body = {
      bookingId: booking.id,
      confirmed: confirm,
      reason: rejectionReason,
    };
    /**
     * Only pass down the recurring event id when we need to confirm the entire series, which happens in
     * the "Recurring" tab and "Unconfirmed" tab, to support confirming discretionally in the "Recurring" tab.
     */
    if ((isTabRecurring || isTabUnconfirmed) && isRecurring) {
      body = Object.assign({}, body, { recurringEventId: booking.recurringEventId });
    }
    mutation.mutate(body);
  };

  const getSeatReferenceUid = () => {
    return userSeat?.referenceUid;
  };

  const actionContext: BookingActionContext = {
    booking,
    isUpcoming,
    isOngoing,
    isBookingInPast,
    isCancelled,
    isConfirmed,
    isRejected,
    isPending,
    isRescheduled,
    isRecurring,
    isTabRecurring,
    isTabUnconfirmed,
    isBookingFromRoutingForm,
    isDisabledCancelling,
    isDisabledRescheduling,
    isCalVideoLocation:
      !booking.location ||
      booking.location === "integrations:daily" ||
      (typeof booking.location === "string" && booking.location.trim() === ""),
    showPendingPayment: paymentAppData.enabled && booking.payment.length && !booking.paid,
    isAttendee,
    cardCharged,
    attendeeList,
    getSeatReferenceUid,
    t,
  } as BookingActionContext;

  const basePendingActions = getPendingActions(actionContext);
  const pendingActions: ActionType[] = basePendingActions.map((action) => ({
    ...action,
    onClick:
      action.id === "reject"
        ? () => setRejectionDialogIsOpen(true)
        : action.id === "confirm"
        ? () => bookingConfirm(true)
        : undefined,
    disabled: action.disabled || mutation.isPending,
  })) as ActionType[];

  const cancelEventAction = getCancelEventAction(actionContext);

  const RequestSentMessage = () => {
    return (
      <Badge startIcon="send" size="md" variant="gray" data-testid="request_reschedule_sent">
        {t("reschedule_request_sent")}
      </Badge>
    );
  };

  const bookingYear = dayjs(booking.startTime).year();
  const currentYear = dayjs().year();
  const isDifferentYear = bookingYear !== currentYear;

  const startTime = dayjs(booking.startTime)
    .tz(userTimeZone)
    .locale(language)
    .format(isUpcoming ? (isDifferentYear ? "ddd, D MMM YYYY" : "ddd, D MMM") : "D MMMM YYYY");

  // Getting accepted recurring dates to show
  const recurringDates = booking.recurringInfo?.bookings[BookingStatus.ACCEPTED]
    .concat(booking.recurringInfo?.bookings[BookingStatus.CANCELLED])
    .concat(booking.recurringInfo?.bookings[BookingStatus.PENDING])
    .sort((date1: Date, date2: Date) => date1.getTime() - date2.getTime());

<<<<<<< HEAD
  const buildBookingLink = () => {
    const urlSearchParams = new URLSearchParams({
      allRemainingBookings: isTabRecurring.toString(),
    });

    // Use the first attendee's email from attendeeList (already has email hidden if needed)
    if (attendeeList?.[0]?.email) urlSearchParams.set("email", attendeeList[0].email);
    return `/booking/${booking.uid}?${urlSearchParams.toString()}`;
  };

  const bookingLink = buildBookingLink();
=======
  const bookingLink = buildBookingLink({
    bookingUid: booking.uid,
    allRemainingBookings: isTabRecurring,
    email: booking.attendees?.[0]?.email,
  });
>>>>>>> 6479adf1

  const title = booking.title;

  const showPendingPayment = paymentAppData.enabled && booking.payment.length && !booking.paid;

  const setIsOpenReportDialog = useBookingActionsStoreContext((state) => state.setIsOpenReportDialog);

  const reportAction = getReportAction(actionContext);
  const reportActionWithHandler = {
    ...reportAction,
    onClick: () => setIsOpenReportDialog(true),
  };

  return (
    <>
      <Dialog open={rejectionDialogIsOpen} onOpenChange={setRejectionDialogIsOpen}>
        <DialogContent title={t("rejection_reason_title")} description={t("rejection_reason_description")}>
          <div>
            <TextAreaField
              name="rejectionReason"
              label={
                <>
                  {t("rejection_reason")}
                  <span className="text-subtle font-normal"> (Optional)</span>
                </>
              }
              value={rejectionReason}
              onChange={(e) => setRejectionReason(e.target.value)}
            />
          </div>

          <DialogFooter>
            <DialogClose />
            <Button
              disabled={mutation.isPending}
              data-testid="rejection-confirm"
              onClick={() => {
                bookingConfirm(false);
              }}>
              {t("rejection_confirmation")}
            </Button>
          </DialogFooter>
        </DialogContent>
      </Dialog>
      <div
        data-testid="booking-item"
        data-today={String(booking.isToday)}
        className="hover:bg-cal-muted group w-full">
        <div className="flex flex-col sm:flex-row">
          <div className="hidden align-top ltr:pl-3 rtl:pr-6 sm:table-cell sm:min-w-48">
            <div className="flex h-full items-center">
              {eventTypeColor && (
                <div className="h-[70%] w-0.5" style={{ backgroundColor: eventTypeColor }} />
              )}
              <ConditionalLink onClick={onClick} bookingLink={bookingLink} className="ml-3">
                <div className="cursor-pointer py-4">
                  <div className="text-emphasis text-sm leading-6">{startTime}</div>
                  <div className="text-subtle text-sm">
                    {formatTime(booking.startTime, userTimeFormat, userTimeZone)} -{" "}
                    {formatTime(booking.endTime, userTimeFormat, userTimeZone)}
                    <MeetingTimeInTimezones
                      timeFormat={userTimeFormat}
                      userTimezone={userTimeZone}
                      startTime={booking.startTime}
                      endTime={booking.endTime}
                      attendees={booking.attendees}
                    />
                  </div>
                  {!isPending && (
                    <div>
                      {(provider?.label ||
                        (typeof locationToDisplay === "string" &&
                          locationToDisplay?.startsWith("https://"))) &&
                        locationToDisplay.startsWith("http") && (
                          <a
                            href={locationToDisplay}
                            onClick={(e) => e.stopPropagation()}
                            target="_blank"
                            title={locationToDisplay}
                            rel="noreferrer"
                            className="text-sm leading-6 text-blue-600 hover:underline dark:text-blue-400">
                            <div className="flex items-center gap-2">
                              {provider?.iconUrl && (
                                // eslint-disable-next-line @next/next/no-img-element
                                <img
                                  src={provider.iconUrl}
                                  width={16}
                                  height={16}
                                  className="h-4 w-4 rounded-sm"
                                  alt={`${provider?.label} logo`}
                                />
                              )}
                              {provider?.label
                                ? t("join_event_location", { eventLocationType: provider?.label })
                                : t("join_meeting")}
                            </div>
                          </a>
                        )}
                    </div>
                  )}
                </div>
              </ConditionalLink>
            </div>
          </div>
          <div data-testid="title-and-attendees" className={`w-full px-4${isRejected ? "line-through" : ""}`}>
            <ConditionalLink onClick={onClick} bookingLink={bookingLink}>
              {/* Time and Badges for mobile */}
              <div className="w-full pb-2 pt-4 sm:hidden">
                <div className="flex w-full items-center justify-between sm:hidden">
                  <div className="text-emphasis text-sm leading-6">{startTime}</div>
                  <div className="text-subtle pr-2 text-sm">
                    {formatTime(booking.startTime, userTimeFormat, userTimeZone)} -{" "}
                    {formatTime(booking.endTime, userTimeFormat, userTimeZone)}
                    <MeetingTimeInTimezones
                      timeFormat={userTimeFormat}
                      userTimezone={userTimeZone}
                      startTime={booking.startTime}
                      endTime={booking.endTime}
                      attendees={booking.attendees}
                    />
                  </div>
                </div>

                {isPending && (
                  <Badge className="ltr:mr-2 rtl:ml-2 sm:hidden" variant="orange">
                    {t("unconfirmed")}
                  </Badge>
                )}
                {booking.eventType?.team && (
                  <Badge className="ltr:mr-2 rtl:ml-2 sm:hidden" variant="gray">
                    {booking.eventType.team.name}
                  </Badge>
                )}
                {showPendingPayment && (
                  <Badge className="ltr:mr-2 rtl:ml-2 sm:hidden" variant="orange">
                    {t("pending_payment")}
                  </Badge>
                )}
                {recurringDates !== undefined && (
                  <div className="text-muted text-sm sm:hidden">
                    <RecurringBookingsTooltip
                      userTimeFormat={userTimeFormat}
                      userTimeZone={userTimeZone}
                      booking={booking}
                      recurringDates={recurringDates}
                    />
                  </div>
                )}
              </div>

              <div className="cursor-pointer py-4">
                <div
                  title={title}
                  className={classNames(
                    "max-w-10/12 sm:max-w-56 text-emphasis break-words text-sm font-medium leading-6 md:max-w-full",
                    isCancelled ? "line-through" : ""
                  )}>
                  {title}
                  <span> </span>

                  {showPendingPayment && (
                    <Badge className="hidden sm:inline-flex" variant="orange">
                      {t("pending_payment")}
                    </Badge>
                  )}
                </div>
                {booking.description && (
                  <div
                    className="max-w-10/12 sm:max-w-32 md:max-w-52 xl:max-w-80 text-default truncate text-sm"
                    title={booking.description}>
                    &quot;{booking.description}&quot;
                  </div>
                )}
                {attendeeList.length !== 0 && (
                  <DisplayAttendees
                    attendees={attendeeList}
                    user={booking.user}
                    currentEmail={userEmail}
                    bookingUid={booking.uid}
                    isBookingInPast={isBookingInPast}
                    shouldHideTeamEmails={shouldHideTeamEmails || false}
                  />
                )}
                {isCancelled && booking.rescheduled && (
                  <div className="mt-2 inline-block md:hidden">
                    <RequestSentMessage />
                  </div>
                )}
              </div>
            </ConditionalLink>
          </div>
          <div className="flex w-full flex-col flex-wrap items-end justify-end space-x-2 stack-y-2 py-4 pl-4 text-right text-sm font-medium ltr:pr-4 rtl:pl-4 sm:flex-row sm:flex-nowrap sm:items-start sm:stack-y-0 sm:pl-0">
            {shouldShowPendingActions(actionContext) && <TableActions actions={pendingActions} />}
            <BookingActionsDropdown booking={booking} context="list" />
            {shouldShowRecurringCancelAction(actionContext) && <TableActions actions={[cancelEventAction]} />}
            {shouldShowIndividualReportButton(actionContext) && (
              <div className="flex items-center space-x-2">
                <Button
                  type="button"
                  variant="icon"
                  color="destructive"
                  StartIcon={reportActionWithHandler.icon}
                  onClick={reportActionWithHandler.onClick}
                  disabled={reportActionWithHandler.disabled}
                  data-testid={reportActionWithHandler.id}
                  className="min-h-[34px] min-w-[34px]"
                  tooltip={reportActionWithHandler.label}
                />
              </div>
            )}
            {isRejected && <div className="text-subtle text-sm">{t("rejected")}</div>}
            {isCancelled && booking.rescheduled && (
              <div className="hidden h-full items-center md:flex">
                <RequestSentMessage />
              </div>
            )}
          </div>
        </div>
        <BookingItemBadges
          booking={booking}
          isPending={isPending}
          recurringDates={recurringDates}
          userTimeFormat={userTimeFormat}
          userTimeZone={userTimeZone}
          isRescheduled={isRescheduled}
        />
      </div>
    </>
  );
}

const BookingItemBadges = ({
  booking,
  isPending,
  recurringDates,
  userTimeFormat,
  userTimeZone,
  isRescheduled,
}: {
  booking: BookingItemProps;
  isPending: boolean;
  recurringDates: Date[] | undefined;
  userTimeFormat: number | null | undefined;
  userTimeZone: string | undefined;
  isRescheduled: boolean;
}) => {
  const { t } = useLocale();

  return (
    <div className="hidden h-9 flex-row items-center pb-4 pl-6 sm:flex">
      {isPending && (
        <Badge className="ltr:mr-2 rtl:ml-2" variant="orange">
          {t("unconfirmed")}
        </Badge>
      )}
      {isRescheduled && (
        <Tooltip content={`${t("rescheduled_by")} ${booking.rescheduler}`}>
          <Badge variant="orange" className="ltr:mr-2 rtl:ml-2">
            {t("rescheduled")}
          </Badge>
        </Tooltip>
      )}
      {booking.eventType?.team && (
        <Badge className="ltr:mr-2 rtl:ml-2" variant="gray">
          {booking.eventType.team.name}
        </Badge>
      )}
      {booking?.assignmentReason.length > 0 && (
        <AssignmentReasonTooltip assignmentReason={booking.assignmentReason[0]} />
      )}
      {booking.report && (
        <Tooltip
          content={
            <div className="text-xs">
              {(() => {
                const reasonKey = `report_reason_${booking.report.reason.toLowerCase()}`;
                const reasonText = t(reasonKey);
                return booking.report.description
                  ? `${reasonText}: ${booking.report.description}`
                  : reasonText;
              })()}
            </div>
          }>
          <Badge className="ltr:mr-2 rtl:ml-2" variant="red">
            {t("reported")}
          </Badge>
        </Tooltip>
      )}
      {booking.paid && !booking.payment[0] ? (
        <Badge className="ltr:mr-2 rtl:ml-2" variant="orange">
          {t("error_collecting_card")}
        </Badge>
      ) : booking.paid ? (
        <Badge className="ltr:mr-2 rtl:ml-2" variant="green" data-testid="paid_badge">
          {booking.payment[0].paymentOption === "HOLD" ? t("card_held") : t("paid")}
        </Badge>
      ) : null}
      {recurringDates !== undefined && (
        <div className="text-muted -mt-1 text-sm">
          <RecurringBookingsTooltip
            userTimeFormat={userTimeFormat}
            userTimeZone={userTimeZone}
            booking={booking}
            recurringDates={recurringDates}
          />
        </div>
      )}
    </div>
  );
};

interface RecurringBookingsTooltipProps {
  booking: BookingItemProps;
  recurringDates: Date[];
  userTimeZone: string | undefined;
  userTimeFormat: number | null | undefined;
}

const RecurringBookingsTooltip = ({
  booking,
  recurringDates,
  userTimeZone,
  userTimeFormat,
}: RecurringBookingsTooltipProps) => {
  const {
    t,
    i18n: { language },
  } = useLocale();
  const now = new Date();
  const recurringCount = recurringDates.filter((recurringDate) => {
    return (
      recurringDate >= now &&
      !booking.recurringInfo?.bookings[BookingStatus.CANCELLED]
        .map((date) => date.toString())
        .includes(recurringDate.toString())
    );
  }).length;

  return (
    (booking.recurringInfo &&
      booking.eventType?.recurringEvent?.freq != null &&
      (booking.listingStatus === "recurring" ||
        booking.listingStatus === "unconfirmed" ||
        booking.listingStatus === "cancelled") && (
        <div className="underline decoration-gray-400 decoration-dashed underline-offset-2">
          <div className="flex">
            <Tooltip
              content={recurringDates.map((aDate, key) => {
                const pastOrCancelled =
                  aDate < now ||
                  booking.recurringInfo?.bookings[BookingStatus.CANCELLED]
                    .map((date) => date.toString())
                    .includes(aDate.toString());
                return (
                  <p key={key} className={classNames(pastOrCancelled && "line-through")}>
                    {formatTime(aDate, userTimeFormat, userTimeZone)}
                    {" - "}
                    {dayjs(aDate).locale(language).format("D MMMM YYYY")}
                  </p>
                );
              })}>
              <div className="text-default">
                <Icon
                  name="refresh-ccw"
                  strokeWidth="3"
                  className="text-muted float-left mr-1 mt-1.5 inline-block h-3 w-3"
                />
                <p className="mt-1 pl-5 text-xs">
                  {booking.status === BookingStatus.ACCEPTED
                    ? `${t("event_remaining_other", {
                        count: recurringCount,
                      })}`
                    : getEveryFreqFor({
                        t,
                        recurringEvent: booking.eventType.recurringEvent,
                        recurringCount: booking.recurringInfo.count,
                      })}
                </p>
              </div>
            </Tooltip>
          </div>
        </div>
      )) ||
    null
  );
};

interface UserProps {
  id: number;
  name: string | null;
  email: string;
}

const FirstAttendee = ({
  user,
  currentEmail,
}: {
  user: UserProps;
  currentEmail: string | null | undefined;
}) => {
  const { t } = useLocale();
  return user.email === currentEmail ? (
    <div className="inline-block">{t("you")}</div>
  ) : (
    <a
      key={user.email}
      className="hover:text-blue-500"
      href={`mailto:${user.email}`}
      onClick={(e) => e.stopPropagation()}>
      {user.name || user.email}
    </a>
  );
};

type AttendeeProps = {
  name?: string;
  email: string;
  phoneNumber: string | null;
  id: number;
  noShow: boolean;
};

type NoShowProps = {
  bookingUid: string;
  isBookingInPast: boolean;
};

const Attendee = (attendeeProps: AttendeeProps & NoShowProps) => {
  const { email, name, bookingUid, isBookingInPast, noShow, phoneNumber } = attendeeProps;
  const { t } = useLocale();

  const utils = trpc.useUtils();
  const [openDropdown, setOpenDropdown] = useState(false);
  const { copyToClipboard, isCopied } = useCopy();

  const noShowMutation = trpc.viewer.loggedInViewerRouter.markNoShow.useMutation({
    onSuccess: async (data) => {
      showToast(data.message, "success");
      await utils.viewer.bookings.invalidate();
    },
    onError: (err) => {
      showToast(err.message, "error");
    },
  });

  return (
    <Dropdown open={openDropdown} onOpenChange={setOpenDropdown}>
      <DropdownMenuTrigger asChild>
        <button
          data-testid="guest"
          onClick={(e) => e.stopPropagation()}
          className="radix-state-open:text-blue-500 transition hover:text-blue-500">
          {noShow ? (
            <>
              {name || email} <Icon name="eye-off" className="inline h-4" />
            </>
          ) : (
            <>{name || email}</>
          )}
        </button>
      </DropdownMenuTrigger>
      <DropdownMenuPortal>
        <DropdownMenuContent>
          {!isSmsCalEmail(email) && (
            <DropdownMenuItem className="focus:outline-none">
              <DropdownItem
                StartIcon="mail"
                href={`mailto:${email}`}
                onClick={(e) => {
                  setOpenDropdown(false);
                  e.stopPropagation();
                }}>
                <a href={`mailto:${email}`}>{t("email")}</a>
              </DropdownItem>
            </DropdownMenuItem>
          )}

          <DropdownMenuItem className="focus:outline-none">
            <DropdownItem
              StartIcon={isCopied ? "clipboard-check" : "clipboard"}
              onClick={(e) => {
                e.preventDefault();
                const isEmailCopied = isSmsCalEmail(email);
                copyToClipboard(isEmailCopied ? email : phoneNumber ?? "");
                setOpenDropdown(false);
                showToast(isEmailCopied ? t("email_copied") : t("phone_number_copied"), "success");
              }}>
              {!isCopied ? t("copy") : t("copied")}
            </DropdownItem>
          </DropdownMenuItem>

          {isBookingInPast && (
            <DropdownMenuItem className="focus:outline-none">
              <DropdownItem
                data-testid={noShow ? "unmark-no-show" : "mark-no-show"}
                onClick={(e) => {
                  e.preventDefault();
                  setOpenDropdown(false);
                  noShowMutation.mutate({ bookingUid, attendees: [{ noShow: !noShow, email }] });
                }}
                StartIcon={noShow ? "eye" : "eye-off"}>
                {noShow ? t("unmark_as_no_show") : t("mark_as_no_show")}
              </DropdownItem>
            </DropdownMenuItem>
          )}
        </DropdownMenuContent>
      </DropdownMenuPortal>
    </Dropdown>
  );
};

type GroupedAttendeeProps = {
  attendees: AttendeeProps[];
  bookingUid: string;
};

const GroupedAttendees = (groupedAttendeeProps: GroupedAttendeeProps) => {
  const { bookingUid } = groupedAttendeeProps;
  const attendees = groupedAttendeeProps.attendees.map((attendee) => {
    return {
      id: attendee.id,
      email: attendee.email,
      name: attendee.name,
      noShow: attendee.noShow || false,
    };
  });
  const { t } = useLocale();
  const utils = trpc.useUtils();
  const noShowMutation = trpc.viewer.loggedInViewerRouter.markNoShow.useMutation({
    onSuccess: async (data) => {
      showToast(t(data.message), "success");
      await utils.viewer.bookings.invalidate();
    },
    onError: (err) => {
      showToast(err.message, "error");
    },
  });
  const { control, handleSubmit } = useForm<{
    attendees: AttendeeProps[];
  }>({
    defaultValues: {
      attendees,
    },
    mode: "onBlur",
  });

  const { fields } = useFieldArray({
    control,
    name: "attendees",
  });

  const onSubmit = (data: { attendees: AttendeeProps[] }) => {
    const filteredData = data.attendees.slice(1);
    noShowMutation.mutate({ bookingUid, attendees: filteredData });
    setOpenDropdown(false);
  };

  const [openDropdown, setOpenDropdown] = useState(false);

  return (
    <Dropdown open={openDropdown} onOpenChange={setOpenDropdown}>
      <DropdownMenuTrigger asChild>
        <button
          data-testid="more-guests"
          onClick={(e) => e.stopPropagation()}
          className="radix-state-open:text-blue-500 transition hover:text-blue-500 focus:outline-none">
          {t("plus_more", { count: attendees.length - 1 })}
        </button>
      </DropdownMenuTrigger>
      <DropdownMenuContent>
        <DropdownMenuLabel className="text-xs font-medium uppercase">
          {t("mark_as_no_show_title")}
        </DropdownMenuLabel>
        <form onSubmit={handleSubmit(onSubmit)}>
          {fields.slice(1).map((field, index) => (
            <Controller
              key={field.id}
              name={`attendees.${index + 1}.noShow`}
              control={control}
              render={({ field: { onChange, value } }) => (
                <DropdownMenuCheckboxItem
                  checked={value || false}
                  onCheckedChange={onChange}
                  className="pr-8 focus:outline-none"
                  onClick={(e) => {
                    e.preventDefault();
                    onChange(!value);
                  }}>
                  <span className={value ? "line-through" : ""}>{field.email}</span>
                </DropdownMenuCheckboxItem>
              )}
            />
          ))}
          <DropdownMenuSeparator />
          <div className="flex justify-end p-2">
            <Button
              data-testid="update-no-show"
              color="secondary"
              onClick={(e) => {
                e.preventDefault();
                handleSubmit(onSubmit)();
              }}>
              {t("mark_as_no_show_title")}
            </Button>
          </div>
        </form>
      </DropdownMenuContent>
    </Dropdown>
  );
};

<<<<<<< HEAD
const NoShowAttendeesDialog = ({
  attendees,
  isOpen,
  setIsOpen,
  bookingUid,
}: {
  attendees: AttendeeProps[];
  isOpen: boolean;
  setIsOpen: (value: boolean) => void;
  bookingUid: string;
}) => {
  const { t } = useLocale();
  const [noShowAttendees, setNoShowAttendees] = useState(
    attendees.map((attendee) => ({
      id: attendee.id,
      email: attendee.email,
      name: attendee.name,
      noShow: attendee.noShow || false,
    }))
  );

  const utils = trpc.useUtils();
  const noShowMutation = trpc.viewer.loggedInViewerRouter.markNoShow.useMutation({
    onSuccess: async (data) => {
      const newValue = data.attendees[0];
      setNoShowAttendees((old) =>
        old.map((attendee) =>
          attendee.email === newValue.email ? { ...attendee, noShow: newValue.noShow } : attendee
        )
      );
      showToast(t(data.message), "success");
      await utils.viewer.bookings.invalidate();
    },
    onError: (err) => {
      showToast(err.message, "error");
    },
  });

  return (
    <Dialog open={isOpen} onOpenChange={() => setIsOpen(false)}>
      <DialogContent title={t("mark_as_no_show_title")} description={t("no_show_description")}>
        {noShowAttendees.map((attendee) => (
          <form
            key={attendee.id}
            onSubmit={(e) => {
              e.preventDefault();
              noShowMutation.mutate({
                bookingUid,
                attendees: [{ email: attendee.email, noShow: !attendee.noShow }],
              });
            }}>
            <div className="bg-muted flex items-center justify-between rounded-md px-4 py-2">
              <span className="text-emphasis flex flex-col text-sm">
                {attendee.name}
                {attendee.email && <span className="text-muted">({attendee.email})</span>}
              </span>
              <Button color="minimal" type="submit" StartIcon={attendee.noShow ? "eye-off" : "eye"}>
                {attendee.noShow ? t("unmark_as_no_show") : t("mark_as_no_show")}
              </Button>
            </div>
          </form>
        ))}
        <DialogFooter noSticky>
          <DialogClose>{t("done")}</DialogClose>
        </DialogFooter>
      </DialogContent>
    </Dialog>
  );
};

const GroupedGuests = ({
  guests,
  shouldHideTeamEmails,
}: {
  guests: AttendeeProps[];
  shouldHideTeamEmails: boolean;
}) => {
=======
const GroupedGuests = ({ guests }: { guests: AttendeeProps[] }) => {
>>>>>>> 6479adf1
  const [openDropdown, setOpenDropdown] = useState(false);
  const { t } = useLocale();
  const { copyToClipboard, isCopied } = useCopy();
  const [selectedEmail, setSelectedEmail] = useState("");

  return (
    <Dropdown
      open={openDropdown}
      onOpenChange={(value) => {
        setOpenDropdown(value);
        setSelectedEmail("");
      }}>
      <DropdownMenuTrigger asChild>
        <button
          onClick={(e) => e.stopPropagation()}
          className="radix-state-open:text-blue-500 transition hover:text-blue-500 focus:outline-none">
          {t("plus_more", { count: guests.length - 1 })}
        </button>
      </DropdownMenuTrigger>
      <DropdownMenuContent>
        <DropdownMenuLabel className="text-xs font-medium uppercase">{t("guests")}</DropdownMenuLabel>
        {guests.slice(1).map((guest) => (
          <DropdownMenuItem key={guest.id}>
            <DropdownItem
              className="pr-6 focus:outline-none"
              StartIcon={selectedEmail === guest.email ? "circle-check" : undefined}
              onClick={(e) => {
                e.preventDefault();
                setSelectedEmail(guest.email);
              }}>
              <span className={`${selectedEmail !== guest.email ? "pl-6" : ""}`}>
                {shouldHideTeamEmails ? guest.name : guest.email}
              </span>
            </DropdownItem>
          </DropdownMenuItem>
        ))}
        <DropdownMenuSeparator />
        <div className="flex justify-end space-x-2 p-2">
          <Link href={`mailto:${selectedEmail}`}>
            <Button
              color="secondary"
              disabled={selectedEmail.length === 0}
              onClick={(e) => {
                setOpenDropdown(false);
                e.stopPropagation();
              }}>
              {t("email")}
            </Button>
          </Link>
          <Button
            color="secondary"
            disabled={selectedEmail.length === 0}
            onClick={(e) => {
              e.preventDefault();
              copyToClipboard(selectedEmail);
              showToast(t("email_copied"), "success");
            }}>
            {!isCopied ? t("copy") : t("copied")}
          </Button>
        </div>
      </DropdownMenuContent>
    </Dropdown>
  );
};

const DisplayAttendees = ({
  attendees,
  user,
  currentEmail,
  bookingUid,
  isBookingInPast,
  shouldHideTeamEmails,
}: {
  attendees: AttendeeProps[];
  user: UserProps | null;
  currentEmail?: string | null;
  bookingUid: string;
  isBookingInPast: boolean;
  shouldHideTeamEmails: boolean;
}) => {
  const { t } = useLocale();
  attendees.sort((a, b) => a.id - b.id);

  return (
    <div className="text-emphasis text-sm">
      {user && <FirstAttendee user={user} currentEmail={currentEmail} />}
      {attendees.length > 1 ? <span>,&nbsp;</span> : <span>&nbsp;{t("and")}&nbsp;</span>}
      <Attendee {...attendees[0]} bookingUid={bookingUid} isBookingInPast={isBookingInPast} />
      {attendees.length > 1 && (
        <>
          <div className="text-emphasis inline-block text-sm">&nbsp;{t("and")}&nbsp;</div>
          {attendees.length > 2 ? (
            <Tooltip
              content={attendees.slice(1).map((attendee) => (
                <p key={attendee.email}>
                  <Attendee {...attendee} bookingUid={bookingUid} isBookingInPast={isBookingInPast} />
                </p>
              ))}>
              {isBookingInPast ? (
                <GroupedAttendees attendees={attendees} bookingUid={bookingUid} />
              ) : (
                <GroupedGuests guests={attendees} shouldHideTeamEmails={shouldHideTeamEmails} />
              )}
            </Tooltip>
          ) : (
            <Attendee {...attendees[1]} bookingUid={bookingUid} isBookingInPast={isBookingInPast} />
          )}
        </>
      )}
    </div>
  );
};

const AssignmentReasonTooltip = ({ assignmentReason }: { assignmentReason: AssignmentReason }) => {
  const { t } = useLocale();
  const badgeTitle = assignmentReasonBadgeTitleMap(assignmentReason.reasonEnum);
  return (
    <Tooltip content={<p>{assignmentReason.reasonString}</p>}>
      <Badge className="ltr:mr-2 rtl:ml-2" variant="gray">
        {t(badgeTitle)}
      </Badge>
    </Tooltip>
  );
};

// Wrap BookingListItem with BookingActionsStoreProvider to provide isolated store for each booking
const BookingListItemWithProvider = (props: BookingItemProps) => {
  return (
    <BookingActionsStoreProvider>
      <BookingListItem {...props} />
    </BookingActionsStoreProvider>
  );
};

export default BookingListItemWithProvider;<|MERGE_RESOLUTION|>--- conflicted
+++ resolved
@@ -150,20 +150,10 @@
   const [rejectionReason, setRejectionReason] = useState<string>("");
   const [rejectionDialogIsOpen, setRejectionDialogIsOpen] = useState(false);
 
-  // Hide team member emails when hideOrganizerEmail is enabled for COLLECTIVE/ROUND_ROBIN events
-  const teamMemberEmails = new Set<string>([]);
-  const shouldHideTeamEmails =
-    !!booking.eventType?.hideOrganizerEmail &&
-    (booking.eventType?.schedulingType === "COLLECTIVE" ||
-      booking.eventType?.schedulingType === "ROUND_ROBIN");
-
   const attendeeList = booking.attendees.map((attendee) => {
-    const isTeamMember = teamMemberEmails.has(attendee.email);
-    const hideAttendeeEmail = shouldHideTeamEmails && isTeamMember;
-
     return {
       name: attendee.name,
-      email: hideAttendeeEmail ? "" : attendee.email,
+      email: attendee.email,
       id: attendee.id,
       noShow: attendee.noShow || false,
       phoneNumber: attendee.phoneNumber,
@@ -312,25 +302,11 @@
     .concat(booking.recurringInfo?.bookings[BookingStatus.PENDING])
     .sort((date1: Date, date2: Date) => date1.getTime() - date2.getTime());
 
-<<<<<<< HEAD
-  const buildBookingLink = () => {
-    const urlSearchParams = new URLSearchParams({
-      allRemainingBookings: isTabRecurring.toString(),
-    });
-
-    // Use the first attendee's email from attendeeList (already has email hidden if needed)
-    if (attendeeList?.[0]?.email) urlSearchParams.set("email", attendeeList[0].email);
-    return `/booking/${booking.uid}?${urlSearchParams.toString()}`;
-  };
-
-  const bookingLink = buildBookingLink();
-=======
   const bookingLink = buildBookingLink({
     bookingUid: booking.uid,
     allRemainingBookings: isTabRecurring,
     email: booking.attendees?.[0]?.email,
   });
->>>>>>> 6479adf1
 
   const title = booking.title;
 
@@ -504,14 +480,13 @@
                     &quot;{booking.description}&quot;
                   </div>
                 )}
-                {attendeeList.length !== 0 && (
+                {booking.attendees.length !== 0 && (
                   <DisplayAttendees
                     attendees={attendeeList}
                     user={booking.user}
                     currentEmail={userEmail}
                     bookingUid={booking.uid}
                     isBookingInPast={isBookingInPast}
-                    shouldHideTeamEmails={shouldHideTeamEmails || false}
                   />
                 )}
                 {isCancelled && booking.rescheduled && (
@@ -942,87 +917,7 @@
   );
 };
 
-<<<<<<< HEAD
-const NoShowAttendeesDialog = ({
-  attendees,
-  isOpen,
-  setIsOpen,
-  bookingUid,
-}: {
-  attendees: AttendeeProps[];
-  isOpen: boolean;
-  setIsOpen: (value: boolean) => void;
-  bookingUid: string;
-}) => {
-  const { t } = useLocale();
-  const [noShowAttendees, setNoShowAttendees] = useState(
-    attendees.map((attendee) => ({
-      id: attendee.id,
-      email: attendee.email,
-      name: attendee.name,
-      noShow: attendee.noShow || false,
-    }))
-  );
-
-  const utils = trpc.useUtils();
-  const noShowMutation = trpc.viewer.loggedInViewerRouter.markNoShow.useMutation({
-    onSuccess: async (data) => {
-      const newValue = data.attendees[0];
-      setNoShowAttendees((old) =>
-        old.map((attendee) =>
-          attendee.email === newValue.email ? { ...attendee, noShow: newValue.noShow } : attendee
-        )
-      );
-      showToast(t(data.message), "success");
-      await utils.viewer.bookings.invalidate();
-    },
-    onError: (err) => {
-      showToast(err.message, "error");
-    },
-  });
-
-  return (
-    <Dialog open={isOpen} onOpenChange={() => setIsOpen(false)}>
-      <DialogContent title={t("mark_as_no_show_title")} description={t("no_show_description")}>
-        {noShowAttendees.map((attendee) => (
-          <form
-            key={attendee.id}
-            onSubmit={(e) => {
-              e.preventDefault();
-              noShowMutation.mutate({
-                bookingUid,
-                attendees: [{ email: attendee.email, noShow: !attendee.noShow }],
-              });
-            }}>
-            <div className="bg-muted flex items-center justify-between rounded-md px-4 py-2">
-              <span className="text-emphasis flex flex-col text-sm">
-                {attendee.name}
-                {attendee.email && <span className="text-muted">({attendee.email})</span>}
-              </span>
-              <Button color="minimal" type="submit" StartIcon={attendee.noShow ? "eye-off" : "eye"}>
-                {attendee.noShow ? t("unmark_as_no_show") : t("mark_as_no_show")}
-              </Button>
-            </div>
-          </form>
-        ))}
-        <DialogFooter noSticky>
-          <DialogClose>{t("done")}</DialogClose>
-        </DialogFooter>
-      </DialogContent>
-    </Dialog>
-  );
-};
-
-const GroupedGuests = ({
-  guests,
-  shouldHideTeamEmails,
-}: {
-  guests: AttendeeProps[];
-  shouldHideTeamEmails: boolean;
-}) => {
-=======
 const GroupedGuests = ({ guests }: { guests: AttendeeProps[] }) => {
->>>>>>> 6479adf1
   const [openDropdown, setOpenDropdown] = useState(false);
   const { t } = useLocale();
   const { copyToClipboard, isCopied } = useCopy();
@@ -1053,9 +948,7 @@
                 e.preventDefault();
                 setSelectedEmail(guest.email);
               }}>
-              <span className={`${selectedEmail !== guest.email ? "pl-6" : ""}`}>
-                {shouldHideTeamEmails ? guest.name : guest.email}
-              </span>
+              <span className={`${selectedEmail !== guest.email ? "pl-6" : ""}`}>{guest.email}</span>
             </DropdownItem>
           </DropdownMenuItem>
         ))}
@@ -1094,14 +987,12 @@
   currentEmail,
   bookingUid,
   isBookingInPast,
-  shouldHideTeamEmails,
 }: {
   attendees: AttendeeProps[];
   user: UserProps | null;
   currentEmail?: string | null;
   bookingUid: string;
   isBookingInPast: boolean;
-  shouldHideTeamEmails: boolean;
 }) => {
   const { t } = useLocale();
   attendees.sort((a, b) => a.id - b.id);
@@ -1124,7 +1015,7 @@
               {isBookingInPast ? (
                 <GroupedAttendees attendees={attendees} bookingUid={bookingUid} />
               ) : (
-                <GroupedGuests guests={attendees} shouldHideTeamEmails={shouldHideTeamEmails} />
+                <GroupedGuests guests={attendees} />
               )}
             </Tooltip>
           ) : (
