import { BookingStatus } from "@prisma/client";
import { useRouter } from "next/router";
import { useState } from "react";

import { EventLocationType, getEventLocationType } from "@calcom/app-store/locations";
import dayjs from "@calcom/dayjs";
import ViewRecordingsDialog from "@calcom/features/ee/video/ViewRecordingsDialog";
import classNames from "@calcom/lib/classNames";
import { formatTime } from "@calcom/lib/date-fns";
import { useLocale } from "@calcom/lib/hooks/useLocale";
import { getEveryFreqFor } from "@calcom/lib/recurringStrings";
import { RouterInputs, RouterOutputs, trpc } from "@calcom/trpc/react";
import {
  Badge,
  Button,
  Dialog,
  DialogClose,
  DialogContent,
  DialogFooter,
  DialogHeader,
  MeetingTimeInTimezones,
  showToast,
  TextArea,
  Tooltip,
  ActionType,
  TableActions,
} from "@calcom/ui";
import { FiCheck, FiClock, FiMapPin, FiRefreshCcw, FiSend, FiSlash, FiX } from "@calcom/ui/components/icon";

import useMeQuery from "@lib/hooks/useMeQuery";

import { EditLocationDialog } from "@components/dialog/EditLocationDialog";
import { RescheduleDialog } from "@components/dialog/RescheduleDialog";

type BookingListingStatus = RouterInputs["viewer"]["bookings"]["get"]["filters"]["status"];

type BookingItem = RouterOutputs["viewer"]["bookings"]["get"]["bookings"][number];

type BookingItemProps = BookingItem & {
  listingStatus: BookingListingStatus;
  recurringInfo: RouterOutputs["viewer"]["bookings"]["get"]["recurringInfo"][number] | undefined;
};

function BookingListItem(booking: BookingItemProps) {
  // Get user so we can determine 12/24 hour format preferences
  const query = useMeQuery();
  const user = query.data;
  const { t } = useLocale();
  const utils = trpc.useContext();
  const router = useRouter();
  const [rejectionReason, setRejectionReason] = useState<string>("");
  const [rejectionDialogIsOpen, setRejectionDialogIsOpen] = useState(false);
  const [viewRecordingsDialogIsOpen, setViewRecordingsDialogIsOpen] = useState<boolean>(false);
  const mutation = trpc.viewer.bookings.confirm.useMutation({
    onSuccess: (data) => {
      if (data.status === BookingStatus.REJECTED) {
        setRejectionDialogIsOpen(false);
        showToast(t("booking_rejection_success"), "success");
      } else {
        showToast(t("booking_confirmation_success"), "success");
      }
      utils.viewer.bookings.invalidate();
    },
    onError: () => {
      showToast(t("booking_confirmation_failed"), "error");
      utils.viewer.bookings.invalidate();
    },
  });

  const isUpcoming = new Date(booking.endTime) >= new Date();
  const isPast = new Date(booking.endTime) < new Date();
  const isCancelled = booking.status === BookingStatus.CANCELLED;
  const isConfirmed = booking.status === BookingStatus.ACCEPTED;
  const isRejected = booking.status === BookingStatus.REJECTED;
  const isPending = booking.status === BookingStatus.PENDING;
  const isRecurring = booking.recurringEventId !== null;
  const isTabRecurring = booking.listingStatus === "recurring";
  const isTabUnconfirmed = booking.listingStatus === "unconfirmed";

  const bookingConfirm = async (confirm: boolean) => {
    let body = {
      bookingId: booking.id,
      confirmed: confirm,
      reason: rejectionReason,
    };
    /**
     * Only pass down the recurring event id when we need to confirm the entire series, which happens in
     * the "Recurring" tab and "Unconfirmed" tab, to support confirming discretionally in the "Recurring" tab.
     */
    if ((isTabRecurring || isTabUnconfirmed) && isRecurring) {
      body = Object.assign({}, body, { recurringEventId: booking.recurringEventId });
    }
    mutation.mutate(body);
  };

  const pendingActions: ActionType[] = [
    {
      id: "reject",
      label: (isTabRecurring || isTabUnconfirmed) && isRecurring ? t("reject_all") : t("reject"),
      onClick: () => {
        setRejectionDialogIsOpen(true);
      },
      icon: FiSlash,
      disabled: mutation.isLoading,
    },
    {
      id: "confirm",
      label: (isTabRecurring || isTabUnconfirmed) && isRecurring ? t("confirm_all") : t("confirm"),
      onClick: () => {
        bookingConfirm(true);
      },
      icon: FiCheck,
      disabled: mutation.isLoading,
      color: "primary",
    },
  ];

  const showRecordingActions: ActionType[] = [
    {
      id: "view_recordings",
      label: t("view_recordings"),
      onClick: () => {
        setViewRecordingsDialogIsOpen(true);
      },
      disabled: mutation.isLoading,
    },
  ];

  let bookedActions: ActionType[] = [
    {
      id: "cancel",
      label: isTabRecurring && isRecurring ? t("cancel_all_remaining") : t("cancel"),
      /* When cancelling we need to let the UI and the API know if the intention is to
         cancel all remaining bookings or just that booking instance. */
      href: `/booking/${booking.uid}?cancel=true${
        isTabRecurring && isRecurring ? "&allRemainingBookings=true" : ""
      }`,
      icon: FiX,
    },
    {
      id: "edit_booking",
      label: t("edit"),
      actions: [
        {
          id: "reschedule",
          icon: FiClock,
          label: t("reschedule_booking"),
          href: `/reschedule/${booking.uid}`,
        },
        {
          id: "reschedule_request",
          icon: FiSend,
          iconClassName: "rotate-45 w-[16px] -translate-x-0.5 ",
          label: t("send_reschedule_request"),
          onClick: () => {
            setIsOpenRescheduleDialog(true);
          },
        },
        {
          id: "change_location",
          label: t("edit_location"),
          onClick: () => {
            setIsOpenLocationDialog(true);
          },
          icon: FiMapPin,
        },
      ],
    },
  ];

  if (isTabRecurring && isRecurring) {
    bookedActions = bookedActions.filter((action) => action.id !== "edit_booking");
  }

  if (isPast && isPending && !isConfirmed) {
    bookedActions = bookedActions.filter((action) => action.id !== "cancel");
  }

  const RequestSentMessage = () => {
    return (
      <div className="ml-1 mr-8 flex text-gray-500" data-testid="request_reschedule_sent">
        <FiSend className="-mt-[1px] w-4 rotate-45" />
        <p className="ml-2 ">{t("reschedule_request_sent")}</p>
      </div>
    );
  };

  const startTime = dayjs(booking.startTime).format(isUpcoming ? "ddd, D MMM" : "D MMMM YYYY");
  const [isOpenRescheduleDialog, setIsOpenRescheduleDialog] = useState(false);
  const [isOpenSetLocationDialog, setIsOpenLocationDialog] = useState(false);
  const setLocationMutation = trpc.viewer.bookings.editLocation.useMutation({
    onSuccess: () => {
      showToast(t("location_updated"), "success");
      setIsOpenLocationDialog(false);
      utils.viewer.bookings.invalidate();
    },
  });

  const saveLocation = (newLocationType: EventLocationType["type"], details: { [key: string]: string }) => {
    let newLocation = newLocationType as string;
    const eventLocationType = getEventLocationType(newLocationType);
    if (eventLocationType?.organizerInputType) {
      newLocation = details[Object.keys(details)[0]];
    }
    setLocationMutation.mutate({ bookingId: booking.id, newLocation });
  };

  // Getting accepted recurring dates to show
  const recurringDates = booking.recurringInfo?.bookings[BookingStatus.ACCEPTED]
    .concat(booking.recurringInfo?.bookings[BookingStatus.CANCELLED])
    .concat(booking.recurringInfo?.bookings[BookingStatus.PENDING])
    .sort((date1: Date, date2: Date) => date1.getTime() - date2.getTime());

  const onClickTableData = () => {
    router.push({
      pathname: `/booking/${booking.uid}`,
      query: {
        allRemainingBookings: isTabRecurring,
        email: booking.attendees[0] ? booking.attendees[0].email : undefined,
      },
    });
  };
<<<<<<< HEAD
  const showRecordingsButtons = booking.location === "integrations:daily" && isPast && isConfirmed;
=======
  const showRecordingsButtons =
    (booking.location === "integrations:daily" || booking?.location?.trim() === "") && isPast && isConfirmed;
>>>>>>> 2d50d09c
  return (
    <>
      <RescheduleDialog
        isOpenDialog={isOpenRescheduleDialog}
        setIsOpenDialog={setIsOpenRescheduleDialog}
        bookingUId={booking.uid}
      />
      <EditLocationDialog
        booking={booking}
        saveLocation={saveLocation}
        isOpenDialog={isOpenSetLocationDialog}
        setShowLocationModal={setIsOpenLocationDialog}
      />
      {showRecordingsButtons && (
        <ViewRecordingsDialog
          booking={booking}
          isOpenDialog={viewRecordingsDialogIsOpen}
          setIsOpenDialog={setViewRecordingsDialogIsOpen}
          timeFormat={user?.timeFormat ?? null}
        />
      )}
      {/* NOTE: Should refactor this dialog component as is being rendered multiple times */}
      <Dialog open={rejectionDialogIsOpen} onOpenChange={setRejectionDialogIsOpen}>
        <DialogContent>
          <DialogHeader title={t("rejection_reason_title")} />

          <p className="-mt-4 text-sm text-gray-500">{t("rejection_reason_description")}</p>
          <p className="mt-6 mb-2 text-sm font-bold text-black">
            {t("rejection_reason")}
            <span className="font-normal text-gray-500"> (Optional)</span>
          </p>
          <TextArea
            name={t("rejection_reason")}
            value={rejectionReason}
            onChange={(e) => setRejectionReason(e.target.value)}
            className="mb-5 sm:mb-6"
          />

          <DialogFooter>
            <DialogClose />

            <Button
              disabled={mutation.isLoading}
              onClick={() => {
                bookingConfirm(false);
              }}>
              {t("rejection_confirmation")}
            </Button>
          </DialogFooter>
        </DialogContent>
      </Dialog>

<<<<<<< HEAD
      <tr className="group flex flex-col hover:bg-neutral-50 sm:flex-row">
=======
      <tr className="group flex flex-col hover:bg-gray-50 sm:flex-row">
>>>>>>> 2d50d09c
        <td
          className="hidden align-top ltr:pl-6 rtl:pr-6 sm:table-cell sm:min-w-[12rem]"
          onClick={onClickTableData}>
          <div className="cursor-pointer py-4">
            <div className="text-sm leading-6 text-gray-900">{startTime}</div>
            <div className="text-sm text-gray-500">
              {formatTime(booking.startTime, user?.timeFormat, user?.timeZone)} -{" "}
              {formatTime(booking.endTime, user?.timeFormat, user?.timeZone)}
              <MeetingTimeInTimezones
                timeFormat={user?.timeFormat}
                userTimezone={user?.timeZone}
                startTime={booking.startTime}
                endTime={booking.endTime}
                attendees={booking.attendees}
              />
            </div>
            {isPending && (
              <Badge className="ltr:mr-2 rtl:ml-2" variant="orange">
                {t("unconfirmed")}
              </Badge>
            )}
            {booking.eventType?.team && (
              <Badge className="ltr:mr-2 rtl:ml-2" variant="gray">
                {booking.eventType.team.name}
              </Badge>
            )}
            {booking.paid && (
              <Badge className="ltr:mr-2 rtl:ml-2" variant="green">
                {t("paid")}
              </Badge>
            )}
            {recurringDates !== undefined && (
              <div className="mt-2 text-sm text-gray-400">
                <RecurringBookingsTooltip booking={booking} recurringDates={recurringDates} />
              </div>
            )}
          </div>
        </td>
        <td className={"w-full px-4" + (isRejected ? " line-through" : "")} onClick={onClickTableData}>
          {/* Time and Badges for mobile */}
          <div className="w-full pt-4 pb-2 sm:hidden">
            <div className="flex w-full items-center justify-between sm:hidden">
              <div className="text-sm leading-6 text-gray-900">{startTime}</div>
              <div className="pr-2 text-sm text-gray-500">
                {formatTime(booking.startTime, user?.timeFormat, user?.timeZone)} -{" "}
                {formatTime(booking.endTime, user?.timeFormat, user?.timeZone)}
                <MeetingTimeInTimezones
                  timeFormat={user?.timeFormat}
                  userTimezone={user?.timeZone}
                  startTime={booking.startTime}
                  endTime={booking.endTime}
                  attendees={booking.attendees}
                />
              </div>
            </div>

            {isPending && (
              <Badge className="ltr:mr-2 rtl:ml-2 sm:hidden" variant="orange">
                {t("unconfirmed")}
              </Badge>
            )}
            {booking.eventType?.team && (
              <Badge className="ltr:mr-2 rtl:ml-2 sm:hidden" variant="gray">
                {booking.eventType.team.name}
              </Badge>
            )}
            {!!booking?.eventType?.price && !booking.paid && (
              <Badge className="ltr:mr-2 rtl:ml-2 sm:hidden" variant="orange">
                {t("pending_payment")}
              </Badge>
            )}
            {recurringDates !== undefined && (
              <div className="text-sm text-gray-400 sm:hidden">
                <RecurringBookingsTooltip booking={booking} recurringDates={recurringDates} />
              </div>
            )}
          </div>

          <div className="cursor-pointer py-4">
            <div
              title={booking.title}
              className={classNames(
                "max-w-10/12 sm:max-w-56 text-sm font-medium leading-6 text-gray-900 md:max-w-full",
                isCancelled ? "line-through" : ""
              )}>
              {booking.title}
              <span> </span>

              {!!booking?.eventType?.price && !booking.paid && (
                <Badge className="hidden ltr:ml-2 ltr:mr-2 rtl:ml-2 sm:inline-flex" variant="orange">
                  {t("pending_payment")}
                </Badge>
              )}
            </div>
            {booking.description && (
              <div
                className="max-w-10/12 sm:max-w-32 md:max-w-52 xl:max-w-80 truncate text-sm text-gray-600"
                title={booking.description}>
                &quot;{booking.description}&quot;
              </div>
            )}
            {booking.attendees.length !== 0 && (
              <DisplayAttendees
                attendees={booking.attendees}
                user={booking.user}
                currentEmail={user?.email}
              />
            )}
            {isCancelled && booking.rescheduled && (
              <div className="mt-2 inline-block text-left text-sm md:hidden">
                <RequestSentMessage />
              </div>
            )}
          </div>
        </td>
        <td className="py-4 pl-4 text-right text-sm font-medium ltr:pr-4 rtl:pl-4 sm:pl-0">
          {isUpcoming && !isCancelled ? (
            <>
              {isPending && user?.id === booking.user?.id && <TableActions actions={pendingActions} />}
              {isConfirmed && <TableActions actions={bookedActions} />}
              {isRejected && <div className="text-sm text-gray-500">{t("rejected")}</div>}
            </>
          ) : null}
          {isPast && isPending && !isConfirmed ? <TableActions actions={bookedActions} /> : null}
          {showRecordingsButtons && <TableActions actions={showRecordingActions} />}
          {isCancelled && booking.rescheduled && (
            <div className="hidden h-full items-center md:flex">
              <RequestSentMessage />
            </div>
          )}
        </td>
      </tr>
    </>
  );
}

interface RecurringBookingsTooltipProps {
  booking: BookingItemProps;
  recurringDates: Date[];
}

const RecurringBookingsTooltip = ({ booking, recurringDates }: RecurringBookingsTooltipProps) => {
  // Get user so we can determine 12/24 hour format preferences
  const query = useMeQuery();
  const user = query.data;
  const { t } = useLocale();
  const now = new Date();
  const recurringCount = recurringDates.filter((date) => {
    return (
      date >= now &&
      !booking.recurringInfo?.bookings[BookingStatus.CANCELLED]
        .map((date) => date.toDateString())
        .includes(date.toDateString())
    );
  }).length;

  return (
    (booking.recurringInfo &&
      booking.eventType?.recurringEvent?.freq &&
      (booking.listingStatus === "recurring" ||
        booking.listingStatus === "unconfirmed" ||
        booking.listingStatus === "cancelled") && (
        <div className="underline decoration-gray-400 decoration-dashed underline-offset-2">
          <div className="flex">
            <Tooltip
              content={recurringDates.map((aDate, key) => {
                const pastOrCancelled =
                  aDate < now ||
                  booking.recurringInfo?.bookings[BookingStatus.CANCELLED]
                    .map((date) => date.toDateString())
                    .includes(aDate.toDateString());
                return (
                  <p key={key} className={classNames(pastOrCancelled && "line-through")}>
                    {formatTime(aDate, user?.timeFormat, user?.timeZone)}
                    {" - "}
                    {dayjs(aDate).format("D MMMM YYYY")}
                  </p>
                );
              })}>
              <div className="text-gray-600 dark:text-white">
                <FiRefreshCcw
                  strokeWidth="3"
                  className="float-left mr-1 mt-1.5 inline-block h-3 w-3 text-gray-400"
                />
                <p className="mt-1 pl-5 text-xs">
                  {booking.status === BookingStatus.ACCEPTED
                    ? `${t("event_remaining", {
                        count: recurringCount,
                      })}`
                    : getEveryFreqFor({
                        t,
                        recurringEvent: booking.eventType.recurringEvent,
                        recurringCount: booking.recurringInfo.count,
                      })}
                </p>
              </div>
            </Tooltip>
          </div>
        </div>
      )) ||
    null
  );
};

interface UserProps {
  id: number;
  name: string | null;
  email: string;
}

const FirstAttendee = ({
  user,
  currentEmail,
}: {
  user: UserProps;
  currentEmail: string | null | undefined;
}) => {
  const { t } = useLocale();
  return user.email === currentEmail ? (
    <div className="inline-block">{t("you")}</div>
  ) : (
    <a
      key={user.email}
      className=" hover:text-blue-500"
      href={"mailto:" + user.email}
      onClick={(e) => e.stopPropagation()}>
      {user.name}
    </a>
  );
};

type AttendeeProps = {
  name?: string;
  email: string;
};

const Attendee = ({ email, name }: AttendeeProps) => {
  return (
    <a className="hover:text-blue-500" href={"mailto:" + email} onClick={(e) => e.stopPropagation()}>
      {name || email}
    </a>
  );
};

const DisplayAttendees = ({
  attendees,
  user,
  currentEmail,
}: {
  attendees: AttendeeProps[];
  user: UserProps | null;
  currentEmail?: string | null;
}) => {
  const { t } = useLocale();
  return (
    <div className="text-sm text-gray-900">
      {user && <FirstAttendee user={user} currentEmail={currentEmail} />}
      {attendees.length > 1 ? <span>,&nbsp;</span> : <span>&nbsp;{t("and")}&nbsp;</span>}
      <Attendee {...attendees[0]} />
      {attendees.length > 1 && (
        <>
          <div className="inline-block text-sm text-gray-900">&nbsp;{t("and")}&nbsp;</div>
          {attendees.length > 2 ? (
            <Tooltip
              content={attendees.slice(1).map((attendee) => (
                <p key={attendee.email}>
                  <Attendee {...attendee} />
                </p>
              ))}>
              <div className="inline-block">{t("plus_more", { count: attendees.length - 1 })}</div>
            </Tooltip>
          ) : (
            <Attendee {...attendees[1]} />
          )}
        </>
      )}
    </div>
  );
};

export default BookingListItem;<|MERGE_RESOLUTION|>--- conflicted
+++ resolved
@@ -220,12 +220,8 @@
       },
     });
   };
-<<<<<<< HEAD
-  const showRecordingsButtons = booking.location === "integrations:daily" && isPast && isConfirmed;
-=======
   const showRecordingsButtons =
     (booking.location === "integrations:daily" || booking?.location?.trim() === "") && isPast && isConfirmed;
->>>>>>> 2d50d09c
   return (
     <>
       <RescheduleDialog
@@ -278,11 +274,7 @@
         </DialogContent>
       </Dialog>
 
-<<<<<<< HEAD
-      <tr className="group flex flex-col hover:bg-neutral-50 sm:flex-row">
-=======
       <tr className="group flex flex-col hover:bg-gray-50 sm:flex-row">
->>>>>>> 2d50d09c
         <td
           className="hidden align-top ltr:pl-6 rtl:pr-6 sm:table-cell sm:min-w-[12rem]"
           onClick={onClickTableData}>
