--- conflicted
+++ resolved
@@ -366,11 +366,7 @@
             )}
           </div>
         </td>
-<<<<<<< HEAD
-        <td className="whitespace-nowrap py-4 pl-4 text-right text-sm font-medium ltr:pr-4 rtl:pl-4 sm:pl-0">
-=======
         <td className="whitespace-nowrap py-4 text-right text-sm font-medium ltr:pr-4 rtl:pl-4">
->>>>>>> c26cf74a
           {isUpcoming && !isCancelled ? (
             <>
               {isPending && user?.id === booking.user?.id && <TableActions actions={pendingActions} />}
