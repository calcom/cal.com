--- conflicted
+++ resolved
@@ -18,11 +18,7 @@
 import classNames from "@calcom/lib/classNames";
 import { useLocale } from "@calcom/lib/hooks/useLocale";
 import showToast from "@calcom/lib/notification";
-<<<<<<< HEAD
 import { getEveryFreqFor } from "@calcom/lib/recurringStrings";
-=======
-import { Frequency } from "@calcom/prisma/zod-utils";
->>>>>>> 1f1e364a
 import Button from "@calcom/ui/Button";
 import { Dialog, DialogClose, DialogContent, DialogFooter, DialogHeader } from "@calcom/ui/Dialog";
 import { Tooltip } from "@calcom/ui/Tooltip";
@@ -320,7 +316,6 @@
                         content={recurringStrings.map((aDate, key) => (
                           <p key={key}>{recurringStrings[key]}</p>
                         ))}>
-<<<<<<< HEAD
                         <div className="text-gray-600 dark:text-white">
                           <RefreshIcon className="float-left mr-1 mt-[2px] inline-block h-4 w-4 text-gray-400" />
                           <p className="pl-[21px]">
@@ -335,19 +330,6 @@
                                 })}
                           </p>
                         </div>
-=======
-                        <p className="text-gray-600 dark:text-white">
-                          <RefreshIcon className="mr-1 -mt-1 inline-block h-4 w-4 text-gray-400" />
-                          {`${t("every_for_freq", {
-                            freq: t(
-                              `${Frequency[booking.eventType.recurringEvent.freq].toString().toLowerCase()}`
-                            ),
-                          })} ${booking.recurringCount} ${t(
-                            `${Frequency[booking.eventType.recurringEvent.freq].toString().toLowerCase()}`,
-                            { count: booking.recurringCount }
-                          )}`}
-                        </p>
->>>>>>> 1f1e364a
                       </Tooltip>
                     </div>
                   </div>
