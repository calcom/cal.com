--- conflicted
+++ resolved
@@ -207,8 +207,8 @@
         type: booking.eventType.id,
         eventSlug: booking.eventType.slug,
         user: user?.username || "",
-        name: booking.attendees[0].name,
-        email: booking.attendees[0].email,
+        name: booking.attendees[0] ? booking.attendees[0].name : undefined,
+        email: booking.attendees[0] ? booking.attendees[0].email : undefined,
         location: booking.location
           ? booking.location.includes("integration")
             ? (t("web_conferencing_details_to_follow") as string)
@@ -218,6 +218,8 @@
         bookingId: booking.id,
         recur: booking.recurringEventId,
         reschedule: booking.confirmed,
+        listingStatus: booking.listingStatus,
+        status: booking.status,
       },
     });
   };
@@ -268,54 +270,6 @@
         </DialogContent>
       </Dialog>
 
-<<<<<<< HEAD
-      <tr
-        className="flex cursor-pointer hover:bg-neutral-50"
-        onClick={() =>
-          router.push({
-            pathname: "/success",
-            query: {
-              date: booking.startTime,
-              type: booking.eventType.id,
-              eventSlug: booking.eventType.slug,
-              user: user?.username || "",
-              name: booking.attendees[0] ? booking.attendees[0].name : undefined,
-              email: booking.attendees[0] ? booking.attendees[0].email : undefined,
-              location: booking.location
-                ? booking.location.includes("integration")
-                  ? (t("web_conferencing_details_to_follow") as string)
-                  : booking.location
-                : "",
-              eventName: booking.eventType.eventName || "",
-              bookingId: booking.id,
-              recur: booking.recurringEventId,
-              reschedule: booking.confirmed,
-              listingStatus: booking.listingStatus,
-              status: booking.status,
-            },
-          })
-        }>
-        <td className="hidden whitespace-nowrap py-4 align-top ltr:pl-6 rtl:pr-6 sm:table-cell sm:w-56">
-          <div className="text-sm leading-6 text-gray-900">{startTime}</div>
-          <div className="text-sm text-gray-500">
-            {dayjs(booking.startTime).format(user && user.timeFormat === 12 ? "h:mma" : "HH:mm")} -{" "}
-            {dayjs(booking.endTime).format(user && user.timeFormat === 12 ? "h:mma" : "HH:mm")}
-          </div>
-          <div className="text-sm text-gray-400">
-            {booking.recurringCount &&
-              booking.eventType?.recurringEvent?.freq &&
-              booking.listingStatus === "upcoming" && (
-                <div className="underline decoration-gray-400 decoration-dashed underline-offset-2">
-                  <div className="flex">
-                    <Tooltip
-                      content={recurringStrings.map((aDate, key) => (
-                        <p key={key}>{aDate}</p>
-                      ))}>
-                      <p className="text-gray-600 dark:text-white">
-                        <RefreshIcon className="mr-1 -mt-1 inline-block h-4 w-4 text-gray-400" />
-                        {`${t("every_for_freq", {
-                          freq: t(
-=======
       <tr className="flex hover:bg-neutral-50">
         <td
           className="hidden whitespace-nowrap align-top ltr:pl-6 rtl:pr-6 sm:table-cell sm:w-56"
@@ -345,7 +299,6 @@
                                 .toLowerCase()}`
                             ),
                           })} ${booking.recurringCount} ${t(
->>>>>>> bc740140
                             `${RRuleFrequency[booking.eventType.recurringEvent.freq]
                               .toString()
                               .toLowerCase()}`,
