import { BookingStatus } from "@prisma/client";
import { useRouter } from "next/router";
import { useState } from "react";

import { EventLocationType, getEventLocationType } from "@calcom/app-store/locations";
import dayjs from "@calcom/dayjs";
import ViewRecordingsDialog from "@calcom/features/ee/video/ViewRecordingsDialog";
import classNames from "@calcom/lib/classNames";
import { formatTime } from "@calcom/lib/date-fns";
import { useLocale } from "@calcom/lib/hooks/useLocale";
import { getEveryFreqFor } from "@calcom/lib/recurringStrings";
import { RouterInputs, RouterOutputs, trpc } from "@calcom/trpc/react";
import {
  Badge,
  Button,
  Dialog,
  DialogClose,
  DialogContent,
  DialogFooter,
  DialogHeader,
  MeetingTimeInTimezones,
  showToast,
  TextArea,
  Tooltip,
  ActionType,
  TableActions,
} from "@calcom/ui";
import { FiCheck, FiClock, FiMapPin, FiRefreshCcw, FiSend, FiSlash, FiX } from "@calcom/ui/components/icon";

import useMeQuery from "@lib/hooks/useMeQuery";

import { EditLocationDialog } from "@components/dialog/EditLocationDialog";
import { RescheduleDialog } from "@components/dialog/RescheduleDialog";

type BookingListingStatus = RouterInputs["viewer"]["bookings"]["get"]["filters"]["status"];

type BookingItem = RouterOutputs["viewer"]["bookings"]["get"]["bookings"][number];

type BookingItemProps = BookingItem & {
  listingStatus: BookingListingStatus;
  recurringInfo: RouterOutputs["viewer"]["bookings"]["get"]["recurringInfo"][number] | undefined;
};

function BookingListItem(booking: BookingItemProps) {
  console.log("🚀 ~ file: BookingListItem.tsx:45 ~ BookingListItem ~ booking", booking);
  // Get user so we can determine 12/24 hour format preferences
  const query = useMeQuery();
  const user = query.data;
  const { t } = useLocale();
  const utils = trpc.useContext();
  const router = useRouter();
  const [rejectionReason, setRejectionReason] = useState<string>("");
  const [rejectionDialogIsOpen, setRejectionDialogIsOpen] = useState(false);
  const [viewRecordingsDialogIsOpen, setViewRecordingsDialogIsOpen] = useState<boolean>(false);
  const mutation = trpc.viewer.bookings.confirm.useMutation({
    onSuccess: (data) => {
      if (data?.status === BookingStatus.REJECTED) {
        setRejectionDialogIsOpen(false);
        showToast(t("booking_rejection_success"), "success");
      } else {
        showToast(t("booking_confirmation_success"), "success");
      }
      utils.viewer.bookings.invalidate();
    },
    onError: () => {
      showToast(t("booking_confirmation_failed"), "error");
      utils.viewer.bookings.invalidate();
    },
  });

  const isUpcoming = new Date(booking.endTime) >= new Date();
  const isPast = new Date(booking.endTime) < new Date();
  const isCancelled = booking.status === BookingStatus.CANCELLED;
  const isConfirmed = booking.status === BookingStatus.ACCEPTED;
  const isRejected = booking.status === BookingStatus.REJECTED;
  const isPending = booking.status === BookingStatus.PENDING;
  const isRecurring = booking.recurringEventId !== null;
  const isTabRecurring = booking.listingStatus === "recurring";
  const isTabUnconfirmed = booking.listingStatus === "unconfirmed";

  const bookingConfirm = async (confirm: boolean) => {
    let body = {
      bookingId: booking.id,
      confirmed: confirm,
      reason: rejectionReason,
    };
    /**
     * Only pass down the recurring event id when we need to confirm the entire series, which happens in
     * the "Recurring" tab and "Unconfirmed" tab, to support confirming discretionally in the "Recurring" tab.
     */
    if ((isTabRecurring || isTabUnconfirmed) && isRecurring) {
      body = Object.assign({}, body, { recurringEventId: booking.recurringEventId });
    }
    mutation.mutate(body);
  };

<<<<<<< HEAD
  // const getSeatReferenceUId = () => {
  //   const attendee = booking.attendees.find((attendee) => {
  //     if (attendee.email === user?.email) return attendee;
  //   });

  //   if (attendee) {
  //     const attendeeSeatReference = booking.seatsReferences.find(
  //       (attendeeSeatReference) => attendeeSeatReference.attendeeId === attendee.id
  //     );

  //     if (attendeeSeatReference) return attendeeSeatReference.referenceUId;
  //   }

  //   return "";
  // };
  const getSeatReferenceUId = () => {
    if (booking.seatsReferences.length > 0) {
      return booking.seatsReferences[0].referenceUId;
    }
=======
  const getSeatReferenceUId = () => {
    const attendee = booking.attendees.find((attendee) => {
      if (attendee.email === user?.email) return attendee;
    });

    if (attendee) {
      const attendeeSeatReference = booking.seatsReferences.find(
        (attendeeSeatReference) => attendeeSeatReference.attendeeId === attendee.id
      );

      if (attendeeSeatReference) return attendeeSeatReference.referenceUId;
    }

    return "";
>>>>>>> c3937341
  };

  const pendingActions: ActionType[] = [
    {
      id: "reject",
      label: (isTabRecurring || isTabUnconfirmed) && isRecurring ? t("reject_all") : t("reject"),
      onClick: () => {
        setRejectionDialogIsOpen(true);
      },
      icon: FiSlash,
      disabled: mutation.isLoading,
    },
    {
      id: "confirm",
      label: (isTabRecurring || isTabUnconfirmed) && isRecurring ? t("confirm_all") : t("confirm"),
      onClick: () => {
        bookingConfirm(true);
      },
      icon: FiCheck,
      disabled: mutation.isLoading,
      color: "primary",
    },
  ];

  const showRecordingActions: ActionType[] = [
    {
      id: "view_recordings",
      label: t("view_recordings"),
      onClick: () => {
        setViewRecordingsDialogIsOpen(true);
      },
      disabled: mutation.isLoading,
    },
  ];

  let bookedActions: ActionType[] = [
    {
      id: "cancel",
      label: isTabRecurring && isRecurring ? t("cancel_all_remaining") : t("cancel"),
      /* When cancelling we need to let the UI and the API know if the intention is to
         cancel all remaining bookings or just that booking instance. */
      href: `/booking/${booking.uid}?cancel=true${
        isTabRecurring && isRecurring ? "&allRemainingBookings=true" : ""
<<<<<<< HEAD
      }${booking.seatsReferences.length ? `&seatReferenceUId=${getSeatReferenceUId()}` : ""}
=======
      }${booking.seatsReferences.length ? `&seatReferenceUid=${getSeatReferenceUId()}` : ""}
>>>>>>> c3937341
      `,
      icon: FiX,
    },
    {
      id: "edit_booking",
      label: t("edit"),
      actions: [
        {
          id: "reschedule",
          icon: FiClock,
          label: t("reschedule_booking"),
          href: `/reschedule/${booking.uid}${
            booking.seatsReferences.length ? `?seatReferenceUId=${getSeatReferenceUId()}` : ""
          }`,
        },
        {
          id: "reschedule_request",
          icon: FiSend,
          iconClassName: "rotate-45 w-[16px] -translate-x-0.5 ",
          label: t("send_reschedule_request"),
          onClick: () => {
            setIsOpenRescheduleDialog(true);
          },
        },
        {
          id: "change_location",
          label: t("edit_location"),
          onClick: () => {
            setIsOpenLocationDialog(true);
          },
          icon: FiMapPin,
        },
      ],
    },
  ];

  if (isTabRecurring && isRecurring) {
    bookedActions = bookedActions.filter((action) => action.id !== "edit_booking");
  }

  if (isPast && isPending && !isConfirmed) {
    bookedActions = bookedActions.filter((action) => action.id !== "cancel");
  }

  const RequestSentMessage = () => {
    return (
      <div className="ml-1 mr-8 flex text-gray-500" data-testid="request_reschedule_sent">
        <FiSend className="-mt-[1px] w-4 rotate-45" />
        <p className="ml-2 ">{t("reschedule_request_sent")}</p>
      </div>
    );
  };

  const startTime = dayjs(booking.startTime).format(isUpcoming ? "ddd, D MMM" : "D MMMM YYYY");
  const [isOpenRescheduleDialog, setIsOpenRescheduleDialog] = useState(false);
  const [isOpenSetLocationDialog, setIsOpenLocationDialog] = useState(false);
  const setLocationMutation = trpc.viewer.bookings.editLocation.useMutation({
    onSuccess: () => {
      showToast(t("location_updated"), "success");
      setIsOpenLocationDialog(false);
      utils.viewer.bookings.invalidate();
    },
  });

  const saveLocation = (newLocationType: EventLocationType["type"], details: { [key: string]: string }) => {
    let newLocation = newLocationType as string;
    const eventLocationType = getEventLocationType(newLocationType);
    if (eventLocationType?.organizerInputType) {
      newLocation = details[Object.keys(details)[0]];
    }
    setLocationMutation.mutate({ bookingId: booking.id, newLocation });
  };

  // Getting accepted recurring dates to show
  const recurringDates = booking.recurringInfo?.bookings[BookingStatus.ACCEPTED]
    .concat(booking.recurringInfo?.bookings[BookingStatus.CANCELLED])
    .concat(booking.recurringInfo?.bookings[BookingStatus.PENDING])
    .sort((date1: Date, date2: Date) => date1.getTime() - date2.getTime());

  const onClickTableData = () => {
    router.push({
      pathname: `/booking/${booking.uid}`,
      query: {
        allRemainingBookings: isTabRecurring,
        email: booking.attendees[0] ? booking.attendees[0].email : undefined,
      },
    });
  };
  const showRecordingsButtons =
    (booking.location === "integrations:daily" || booking?.location?.trim() === "") && isPast && isConfirmed;
  return (
    <>
      <RescheduleDialog
        isOpenDialog={isOpenRescheduleDialog}
        setIsOpenDialog={setIsOpenRescheduleDialog}
        bookingUId={booking.uid}
      />
      <EditLocationDialog
        booking={booking}
        saveLocation={saveLocation}
        isOpenDialog={isOpenSetLocationDialog}
        setShowLocationModal={setIsOpenLocationDialog}
      />
      {showRecordingsButtons && (
        <ViewRecordingsDialog
          booking={booking}
          isOpenDialog={viewRecordingsDialogIsOpen}
          setIsOpenDialog={setViewRecordingsDialogIsOpen}
          timeFormat={user?.timeFormat ?? null}
        />
      )}
      {/* NOTE: Should refactor this dialog component as is being rendered multiple times */}
      <Dialog open={rejectionDialogIsOpen} onOpenChange={setRejectionDialogIsOpen}>
        <DialogContent>
          <DialogHeader title={t("rejection_reason_title")} />

          <p className="-mt-4 text-sm text-gray-500">{t("rejection_reason_description")}</p>
          <p className="mt-6 mb-2 text-sm font-bold text-black">
            {t("rejection_reason")}
            <span className="font-normal text-gray-500"> (Optional)</span>
          </p>
          <TextArea
            name={t("rejection_reason")}
            value={rejectionReason}
            onChange={(e) => setRejectionReason(e.target.value)}
            className="mb-5 sm:mb-6"
          />

          <DialogFooter>
            <DialogClose />

            <Button
              disabled={mutation.isLoading}
              onClick={() => {
                bookingConfirm(false);
              }}>
              {t("rejection_confirmation")}
            </Button>
          </DialogFooter>
        </DialogContent>
      </Dialog>

      <tr className="group flex flex-col hover:bg-gray-50 sm:flex-row">
        <td
          className="hidden align-top ltr:pl-6 rtl:pr-6 sm:table-cell sm:min-w-[12rem]"
          onClick={onClickTableData}>
          <div className="cursor-pointer py-4">
            <div className="text-sm leading-6 text-gray-900">{startTime}</div>
            <div className="text-sm text-gray-500">
              {formatTime(booking.startTime, user?.timeFormat, user?.timeZone)} -{" "}
              {formatTime(booking.endTime, user?.timeFormat, user?.timeZone)}
              <MeetingTimeInTimezones
                timeFormat={user?.timeFormat}
                userTimezone={user?.timeZone}
                startTime={booking.startTime}
                endTime={booking.endTime}
                attendees={booking.attendees}
              />
            </div>
            {isPending && (
              <Badge className="ltr:mr-2 rtl:ml-2" variant="orange">
                {t("unconfirmed")}
              </Badge>
            )}
            {booking.eventType?.team && (
              <Badge className="ltr:mr-2 rtl:ml-2" variant="gray">
                {booking.eventType.team.name}
              </Badge>
            )}
            {booking.paid && (
              <Badge className="ltr:mr-2 rtl:ml-2" variant="green">
                {t("paid")}
              </Badge>
            )}
            {recurringDates !== undefined && (
              <div className="mt-2 text-sm text-gray-400">
                <RecurringBookingsTooltip booking={booking} recurringDates={recurringDates} />
              </div>
            )}
          </div>
        </td>
        <td className={"w-full px-4" + (isRejected ? " line-through" : "")} onClick={onClickTableData}>
          {/* Time and Badges for mobile */}
          <div className="w-full pt-4 pb-2 sm:hidden">
            <div className="flex w-full items-center justify-between sm:hidden">
              <div className="text-sm leading-6 text-gray-900">{startTime}</div>
              <div className="pr-2 text-sm text-gray-500">
                {formatTime(booking.startTime, user?.timeFormat, user?.timeZone)} -{" "}
                {formatTime(booking.endTime, user?.timeFormat, user?.timeZone)}
                <MeetingTimeInTimezones
                  timeFormat={user?.timeFormat}
                  userTimezone={user?.timeZone}
                  startTime={booking.startTime}
                  endTime={booking.endTime}
                  attendees={booking.attendees}
                />
              </div>
            </div>

            {isPending && (
              <Badge className="ltr:mr-2 rtl:ml-2 sm:hidden" variant="orange">
                {t("unconfirmed")}
              </Badge>
            )}
            {booking.eventType?.team && (
              <Badge className="ltr:mr-2 rtl:ml-2 sm:hidden" variant="gray">
                {booking.eventType.team.name}
              </Badge>
            )}
            {!!booking?.eventType?.price && !booking.paid && (
              <Badge className="ltr:mr-2 rtl:ml-2 sm:hidden" variant="orange">
                {t("pending_payment")}
              </Badge>
            )}
            {recurringDates !== undefined && (
              <div className="text-sm text-gray-400 sm:hidden">
                <RecurringBookingsTooltip booking={booking} recurringDates={recurringDates} />
              </div>
            )}
          </div>

          <div className="cursor-pointer py-4">
            <div
              title={booking.title}
              className={classNames(
                "max-w-10/12 sm:max-w-56 text-sm font-medium leading-6 text-gray-900 md:max-w-full",
                isCancelled ? "line-through" : ""
              )}>
              {booking.title}
              <span> </span>

              {!!booking?.eventType?.price && !booking.paid && (
                <Badge className="hidden ltr:ml-2 ltr:mr-2 rtl:ml-2 sm:inline-flex" variant="orange">
                  {t("pending_payment")}
                </Badge>
              )}
            </div>
            {booking.description && (
              <div
                className="max-w-10/12 sm:max-w-32 md:max-w-52 xl:max-w-80 truncate text-sm text-gray-600"
                title={booking.description}>
                &quot;{booking.description}&quot;
              </div>
            )}
            {booking.attendees.length !== 0 && (
              <DisplayAttendees
                attendees={booking.attendees}
                user={booking.user}
                currentEmail={user?.email}
              />
            )}
            {isCancelled && booking.rescheduled && (
              <div className="mt-2 inline-block text-left text-sm md:hidden">
                <RequestSentMessage />
              </div>
            )}
          </div>
        </td>
        <td className="py-4 pl-4 text-right text-sm font-medium ltr:pr-4 rtl:pl-4 sm:pl-0">
          {isUpcoming && !isCancelled ? (
            <>
              {isPending && user?.id === booking.user?.id && <TableActions actions={pendingActions} />}
              {isConfirmed && <TableActions actions={bookedActions} />}
              {isRejected && <div className="text-sm text-gray-500">{t("rejected")}</div>}
            </>
          ) : null}
          {isPast && isPending && !isConfirmed ? <TableActions actions={bookedActions} /> : null}
          {showRecordingsButtons && <TableActions actions={showRecordingActions} />}
          {isCancelled && booking.rescheduled && (
            <div className="hidden h-full items-center md:flex">
              <RequestSentMessage />
            </div>
          )}
        </td>
      </tr>
    </>
  );
}

interface RecurringBookingsTooltipProps {
  booking: BookingItemProps;
  recurringDates: Date[];
}

const RecurringBookingsTooltip = ({ booking, recurringDates }: RecurringBookingsTooltipProps) => {
  // Get user so we can determine 12/24 hour format preferences
  const query = useMeQuery();
  const user = query.data;
  const { t } = useLocale();
  const now = new Date();
  const recurringCount = recurringDates.filter((date) => {
    return (
      date >= now &&
      !booking.recurringInfo?.bookings[BookingStatus.CANCELLED]
        .map((date) => date.toDateString())
        .includes(date.toDateString())
    );
  }).length;

  return (
    (booking.recurringInfo &&
      booking.eventType?.recurringEvent?.freq &&
      (booking.listingStatus === "recurring" ||
        booking.listingStatus === "unconfirmed" ||
        booking.listingStatus === "cancelled") && (
        <div className="underline decoration-gray-400 decoration-dashed underline-offset-2">
          <div className="flex">
            <Tooltip
              content={recurringDates.map((aDate, key) => {
                const pastOrCancelled =
                  aDate < now ||
                  booking.recurringInfo?.bookings[BookingStatus.CANCELLED]
                    .map((date) => date.toDateString())
                    .includes(aDate.toDateString());
                return (
                  <p key={key} className={classNames(pastOrCancelled && "line-through")}>
                    {formatTime(aDate, user?.timeFormat, user?.timeZone)}
                    {" - "}
                    {dayjs(aDate).format("D MMMM YYYY")}
                  </p>
                );
              })}>
              <div className="text-gray-600 dark:text-white">
                <FiRefreshCcw
                  strokeWidth="3"
                  className="float-left mr-1 mt-1.5 inline-block h-3 w-3 text-gray-400"
                />
                <p className="mt-1 pl-5 text-xs">
                  {booking.status === BookingStatus.ACCEPTED
                    ? `${t("event_remaining", {
                        count: recurringCount,
                      })}`
                    : getEveryFreqFor({
                        t,
                        recurringEvent: booking.eventType.recurringEvent,
                        recurringCount: booking.recurringInfo.count,
                      })}
                </p>
              </div>
            </Tooltip>
          </div>
        </div>
      )) ||
    null
  );
};

interface UserProps {
  id: number;
  name: string | null;
  email: string;
}

const FirstAttendee = ({
  user,
  currentEmail,
}: {
  user: UserProps;
  currentEmail: string | null | undefined;
}) => {
  const { t } = useLocale();
  return user.email === currentEmail ? (
    <div className="inline-block">{t("you")}</div>
  ) : (
    <a
      key={user.email}
      className=" hover:text-blue-500"
      href={"mailto:" + user.email}
      onClick={(e) => e.stopPropagation()}>
      {user.name}
    </a>
  );
};

type AttendeeProps = {
  name?: string;
  email: string;
};

const Attendee = ({ email, name }: AttendeeProps) => {
  return (
    <a className="hover:text-blue-500" href={"mailto:" + email} onClick={(e) => e.stopPropagation()}>
      {name || email}
    </a>
  );
};

const DisplayAttendees = ({
  attendees,
  user,
  currentEmail,
}: {
  attendees: AttendeeProps[];
  user: UserProps | null;
  currentEmail?: string | null;
}) => {
  const { t } = useLocale();
  return (
    <div className="text-sm text-gray-900">
      {user && <FirstAttendee user={user} currentEmail={currentEmail} />}
      {attendees.length > 1 ? <span>,&nbsp;</span> : <span>&nbsp;{t("and")}&nbsp;</span>}
      <Attendee {...attendees[0]} />
      {attendees.length > 1 && (
        <>
          <div className="inline-block text-sm text-gray-900">&nbsp;{t("and")}&nbsp;</div>
          {attendees.length > 2 ? (
            <Tooltip
              content={attendees.slice(1).map((attendee) => (
                <p key={attendee.email}>
                  <Attendee {...attendee} />
                </p>
              ))}>
              <div className="inline-block">{t("plus_more", { count: attendees.length - 1 })}</div>
            </Tooltip>
          ) : (
            <Attendee {...attendees[1]} />
          )}
        </>
      )}
    </div>
  );
};

export default BookingListItem;<|MERGE_RESOLUTION|>--- conflicted
+++ resolved
@@ -94,7 +94,6 @@
     mutation.mutate(body);
   };
 
-<<<<<<< HEAD
   // const getSeatReferenceUId = () => {
   //   const attendee = booking.attendees.find((attendee) => {
   //     if (attendee.email === user?.email) return attendee;
@@ -114,22 +113,6 @@
     if (booking.seatsReferences.length > 0) {
       return booking.seatsReferences[0].referenceUId;
     }
-=======
-  const getSeatReferenceUId = () => {
-    const attendee = booking.attendees.find((attendee) => {
-      if (attendee.email === user?.email) return attendee;
-    });
-
-    if (attendee) {
-      const attendeeSeatReference = booking.seatsReferences.find(
-        (attendeeSeatReference) => attendeeSeatReference.attendeeId === attendee.id
-      );
-
-      if (attendeeSeatReference) return attendeeSeatReference.referenceUId;
-    }
-
-    return "";
->>>>>>> c3937341
   };
 
   const pendingActions: ActionType[] = [
@@ -173,11 +156,7 @@
          cancel all remaining bookings or just that booking instance. */
       href: `/booking/${booking.uid}?cancel=true${
         isTabRecurring && isRecurring ? "&allRemainingBookings=true" : ""
-<<<<<<< HEAD
       }${booking.seatsReferences.length ? `&seatReferenceUId=${getSeatReferenceUId()}` : ""}
-=======
-      }${booking.seatsReferences.length ? `&seatReferenceUid=${getSeatReferenceUId()}` : ""}
->>>>>>> c3937341
       `,
       icon: FiX,
     },
