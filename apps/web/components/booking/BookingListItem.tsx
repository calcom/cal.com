import type { AssignmentReason } from "@prisma/client";
import Link from "next/link";
import { useState } from "react";
import { Controller, useFieldArray, useForm } from "react-hook-form";

import type { getEventLocationValue } from "@calcom/app-store/locations";
import { getSuccessPageLocationMessage, guessEventLocationType } from "@calcom/app-store/locations";
import dayjs from "@calcom/dayjs";
// TODO: Use browser locale, implement Intl in Dayjs maybe?
import "@calcom/dayjs/locales";
import { Dialog } from "@calcom/features/components/controlled-dialog";
import { MeetingSessionDetailsDialog } from "@calcom/features/ee/video/MeetingSessionDetailsDialog";
import ViewRecordingsDialog from "@calcom/features/ee/video/ViewRecordingsDialog";
import { formatTime } from "@calcom/lib/dayjs";
import { getPaymentAppData } from "@calcom/lib/getPaymentAppData";
import { useCopy } from "@calcom/lib/hooks/useCopy";
import { useLocale } from "@calcom/lib/hooks/useLocale";
import { useGetTheme } from "@calcom/lib/hooks/useTheme";
import isSmsCalEmail from "@calcom/lib/isSmsCalEmail";
import { getEveryFreqFor } from "@calcom/lib/recurringStrings";
import { BookingStatus } from "@calcom/prisma/enums";
import { bookingMetadataSchema } from "@calcom/prisma/zod-utils";
import type { RouterInputs, RouterOutputs } from "@calcom/trpc/react";
import { trpc } from "@calcom/trpc/react";
import type { Ensure } from "@calcom/types/utils";
import classNames from "@calcom/ui/classNames";
import { Badge } from "@calcom/ui/components/badge";
import { Button } from "@calcom/ui/components/button";
import { DialogContent, DialogFooter, DialogClose } from "@calcom/ui/components/dialog";
import {
  Dropdown,
  DropdownItem,
  DropdownMenuCheckboxItem,
  DropdownMenuContent,
  DropdownMenuItem,
  DropdownMenuLabel,
  DropdownMenuSeparator,
  DropdownMenuTrigger,
  DropdownMenuPortal,
} from "@calcom/ui/components/dropdown";
import { TextAreaField } from "@calcom/ui/components/form";
import { Icon } from "@calcom/ui/components/icon";
import { MeetingTimeInTimezones } from "@calcom/ui/components/popover";
import { TableActions } from "@calcom/ui/components/table";
import type { ActionType } from "@calcom/ui/components/table";
import { showToast } from "@calcom/ui/components/toast";
import { Tooltip } from "@calcom/ui/components/tooltip";

import assignmentReasonBadgeTitleMap from "@lib/booking/assignmentReasonBadgeTitleMap";

import { AddGuestsDialog } from "@components/dialog/AddGuestsDialog";
import { ChargeCardDialog } from "@components/dialog/ChargeCardDialog";
import { EditLocationDialog } from "@components/dialog/EditLocationDialog";
import { ReassignDialog } from "@components/dialog/ReassignDialog";
import { RemoveBookingSeatsDialog } from "@components/dialog/RemoveBookingSeatsDialog";
import { RerouteDialog } from "@components/dialog/RerouteDialog";
import { RescheduleDialog } from "@components/dialog/RescheduleDialog";

import {
  getPendingActions,
  getCancelEventAction,
  getEditEventActions,
  getAfterEventActions,
  shouldShowPendingActions,
  shouldShowEditActions,
  shouldShowRecurringCancelAction,
  type BookingActionContext,
} from "./bookingActions";

type BookingListingStatus = RouterInputs["viewer"]["bookings"]["get"]["filters"]["status"];

type BookingItem = RouterOutputs["viewer"]["bookings"]["get"]["bookings"][number];

<<<<<<< HEAD
type LoggedInUser = {
  userId: number | undefined;
  userTimeZone: string | undefined;
  userTimeFormat: number | null | undefined;
  userEmail: string | undefined;
  userIsOrgAdminOrOwner: boolean | undefined;
  teamsWhereUserIsAdminOrOwner:
    | {
        id: number;
        teamId: number;
      }[]
    | undefined;
};

type BookingItemProps = BookingItem & {
=======
export type BookingItemProps = BookingItem & {
>>>>>>> 0cc23675
  listingStatus: BookingListingStatus;
  recurringInfo: RouterOutputs["viewer"]["bookings"]["get"]["recurringInfo"][number] | undefined;
  loggedInUser: LoggedInUser;
  isToday: boolean;
};

type ParsedBooking = ReturnType<typeof buildParsedBooking>;
type TeamEvent = Ensure<NonNullable<ParsedBooking["eventType"]>, "team">;
type TeamEventBooking = Omit<ParsedBooking, "eventType"> & {
  eventType: TeamEvent;
};
type ReroutableBooking = Ensure<TeamEventBooking, "routedFromRoutingFormReponse">;

function buildParsedBooking(booking: BookingItemProps) {
  // The way we fetch bookings there could be eventType object even without an eventType, but id confirms its existence
  const bookingEventType = booking.eventType.id
    ? (booking.eventType as Ensure<
        typeof booking.eventType,
        // It would only ensure that the props are present, if they are optional in the original type. So, it is safe to assert here.
        "id" | "length" | "title" | "slug" | "schedulingType" | "team"
      >)
    : null;

  const parsedMetadata = bookingMetadataSchema.safeParse(booking.metadata ?? null);
  const bookingMetadata = parsedMetadata.success ? parsedMetadata.data : null;

  return {
    ...booking,
    eventType: bookingEventType,
    metadata: bookingMetadata,
  };
}

const isBookingReroutable = (booking: ParsedBooking): booking is ReroutableBooking => {
  // We support only team bookings for now for rerouting
  // Though `routedFromRoutingFormReponse` could be there for a non-team booking, we don't want to support it for now.
  // Let's not support re-routing for a booking without an event-type for now.
  // Such a booking has its event-type deleted and there might not be something to reroute to.
  return !!booking.routedFromRoutingFormReponse && !!booking.eventType?.team;
};

function BookingListItem(booking: BookingItemProps) {
  const parsedBooking = buildParsedBooking(booking);

  const { userTimeZone, userTimeFormat, userEmail } = booking.loggedInUser;
  const {
    t,
    i18n: { language },
  } = useLocale();
  const utils = trpc.useUtils();
  const [rejectionReason, setRejectionReason] = useState<string>("");
  const [rejectionDialogIsOpen, setRejectionDialogIsOpen] = useState(false);
  const [chargeCardDialogIsOpen, setChargeCardDialogIsOpen] = useState(false);
  const [viewRecordingsDialogIsOpen, setViewRecordingsDialogIsOpen] = useState<boolean>(false);
  const [meetingSessionDetailsDialogIsOpen, setMeetingSessionDetailsDialogIsOpen] = useState<boolean>(false);
  const [isNoShowDialogOpen, setIsNoShowDialogOpen] = useState<boolean>(false);
  const cardCharged = booking?.payment[0]?.success;

  const attendeeList = booking.attendees.map((attendee) => {
    return {
      name: attendee.name,
      email: attendee.email,
      id: attendee.id,
      noShow: attendee.noShow || false,
      phoneNumber: attendee.phoneNumber,
    };
  });

  const noShowMutation = trpc.viewer.loggedInViewerRouter.markNoShow.useMutation({
    onSuccess: async (data) => {
      showToast(data.message, "success");
      // Invalidate and refetch the bookings query to update the UI
      await utils.viewer.bookings.invalidate();
    },
    onError: (err) => {
      showToast(err.message, "error");
    },
  });

  const mutation = trpc.viewer.bookings.confirm.useMutation({
    onSuccess: (data) => {
      if (data?.status === BookingStatus.REJECTED) {
        setRejectionDialogIsOpen(false);
        showToast(t("booking_rejection_success"), "success");
      } else {
        showToast(t("booking_confirmation_success"), "success");
      }
      utils.viewer.bookings.invalidate();
    },
    onError: () => {
      showToast(t("booking_confirmation_failed"), "error");
      utils.viewer.bookings.invalidate();
    },
  });

  const isUpcoming = new Date(booking.endTime) >= new Date();
  const isOngoing = isUpcoming && new Date() >= new Date(booking.startTime);
  const isBookingInPast = new Date(booking.endTime) < new Date();
  const isCancelled = booking.status === BookingStatus.CANCELLED;
  const isConfirmed = booking.status === BookingStatus.ACCEPTED;
  const isRejected = booking.status === BookingStatus.REJECTED;
  const isPending = booking.status === BookingStatus.PENDING;
  const isRescheduled = booking.fromReschedule !== null;
  const isRecurring = booking.recurringEventId !== null;
  const isTabRecurring = booking.listingStatus === "recurring";
  const isTabUnconfirmed = booking.listingStatus === "unconfirmed";
  const isBookingFromRoutingForm = isBookingReroutable(parsedBooking);

  const paymentAppData = getPaymentAppData(booking.eventType);

  const location = booking.location as ReturnType<typeof getEventLocationValue>;
  const locationVideoCallUrl = parsedBooking.metadata?.videoCallUrl;

  const checkIfUserIsHost = (userId?: number | null) => {
    if (!userId) return false;

    return (
      booking.user?.id === userId ||
      booking.eventType.hosts?.some(
        (host) => host.id === userId && booking.attendees.some((attendee) => attendee.email === host.email)
      )
    );
  };

  const checkIfUserIsAuthorizedToCancelSeats = (
    { user, eventType }: Pick<BookingItemProps, "user" | "eventType">,
    {
      userId,
      userIsOrgAdminOrOwner,
      teamsWhereUserIsAdminOrOwner,
    }: Pick<LoggedInUser, "userId" | "userIsOrgAdminOrOwner" | "teamsWhereUserIsAdminOrOwner">
  ) => {
    const isUserOwner = user?.id === userId;
    const isUserTeamEventHost = checkIfUserIsHost(userId);
    const isUserTeamAdminOrOwner = teamsWhereUserIsAdminOrOwner?.some(
      (team) => team.teamId === eventType?.team?.id || team.teamId === eventType?.parent?.teamId
    );
    return isUserOwner || isUserTeamEventHost || userIsOrgAdminOrOwner || isUserTeamAdminOrOwner;
  };

  const { resolvedTheme, forcedTheme } = useGetTheme();
  const hasDarkTheme = !forcedTheme && resolvedTheme === "dark";
  const eventTypeColor =
    booking.eventType.eventTypeColor &&
    booking.eventType.eventTypeColor[hasDarkTheme ? "darkEventTypeColor" : "lightEventTypeColor"];

  const locationToDisplay = getSuccessPageLocationMessage(
    locationVideoCallUrl ? locationVideoCallUrl : location,
    t,
    booking.status
  );
  const provider = guessEventLocationType(location);

  const isDisabledCancelling = booking.eventType.disableCancelling;
  const isDisabledRescheduling = booking.eventType.disableRescheduling;

  const bookingConfirm = async (confirm: boolean) => {
    let body = {
      bookingId: booking.id,
      confirmed: confirm,
      reason: rejectionReason,
    };
    /**
     * Only pass down the recurring event id when we need to confirm the entire series, which happens in
     * the "Recurring" tab and "Unconfirmed" tab, to support confirming discretionally in the "Recurring" tab.
     */
    if ((isTabRecurring || isTabUnconfirmed) && isRecurring) {
      body = Object.assign({}, body, { recurringEventId: booking.recurringEventId });
    }
    mutation.mutate(body);
  };

  const getSeatReferenceUid = () => {
    if (!booking.seatsReferences[0]) {
      return undefined;
    }
    return booking.seatsReferences[0].referenceUid;
  };

<<<<<<< HEAD
  const pendingActions: ActionType[] = [
    {
      id: "reject",
      label: (isTabRecurring || isTabUnconfirmed) && isRecurring ? t("reject_all") : t("reject"),
      onClick: () => {
        setRejectionDialogIsOpen(true);
      },
      icon: "ban",
      disabled: mutation.isPending,
    },
    // For bookings with payment, only confirm if the booking is paid for
    ...((isPending && !paymentAppData.enabled) ||
    (paymentAppData.enabled && !!paymentAppData.price && booking.paid)
      ? [
          {
            id: "confirm",
            bookingId: booking.id,
            label: (isTabRecurring || isTabUnconfirmed) && isRecurring ? t("confirm_all") : t("confirm"),
            onClick: () => {
              bookingConfirm(true);
            },
            icon: "check" as const,
            disabled: mutation.isPending,
          },
        ]
      : []),
  ];

  const editBookingActions: ActionType[] = [
    ...(isBookingInPast && !booking.eventType.allowReschedulingPastBookings
      ? []
      : [
          {
            id: "reschedule",
            icon: "clock" as const,
            label: t("reschedule_booking"),
            href: `/reschedule/${booking.uid}${
              booking.seatsReferences.length ? `?seatReferenceUid=${getSeatReferenceUid()}` : ""
            }`,
          },
          {
            id: "reschedule_request",
            icon: "send" as const,
            iconClassName: "rotate-45 w-[16px] -translate-x-0.5 ",
            label: t("send_reschedule_request"),
            onClick: () => {
              setIsOpenRescheduleDialog(true);
            },
          },
        ]),
    ...(isBookingFromRoutingForm
      ? [
          {
            id: "reroute",
            label: t("reroute"),
            onClick: () => {
              setRerouteDialogIsOpen(true);
            },
            icon: "waypoints" as const,
          },
        ]
      : []),
    {
      id: "change_location",
      label: t("edit_location"),
      onClick: () => {
        setIsOpenLocationDialog(true);
      },
      icon: "map-pin" as const,
    },
    ...(booking.eventType?.disableGuests
      ? []
      : [
          {
            id: "add_members",
            label: t("additional_guests"),
            onClick: () => {
              setIsOpenAddGuestsDialog(true);
            },
            icon: "user-plus" as const,
          },
        ]),
    ...(booking.seatsReferences.length > 0 &&
    !isBookingInPast &&
    checkIfUserIsAuthorizedToCancelSeats(
      { user: booking.user, eventType: booking.eventType },
      {
        userId: booking.loggedInUser.userId,
        userIsOrgAdminOrOwner: booking.loggedInUser.userIsOrgAdminOrOwner,
        teamsWhereUserIsAdminOrOwner: booking.loggedInUser.teamsWhereUserIsAdminOrOwner,
      }
    )
      ? [
          {
            id: "remove_seats",
            label: t("remove_seats"),
            onClick: () => {
              setIsOpenRemoveSeatsDialog(true);
            },
            icon: "user-x" as const,
          },
        ]
      : []),
  ];

  if (booking.eventType.schedulingType === SchedulingType.ROUND_ROBIN) {
    editBookingActions.push({
      id: "reassign ",
      label: t("reassign"),
      onClick: () => {
        setIsOpenReassignDialog(true);
      },
      icon: "users" as const,
    });
  }

  if (isBookingInPast || isOngoing) {
    editBookingActions.push({
      id: "no_show",
      label:
        attendeeList.length === 1 && attendeeList[0].noShow ? t("unmark_as_no_show") : t("mark_as_no_show"),
      onClick: () => {
        // If there's only one attendee, mark them as no-show directly without showing the dialog
        if (attendeeList.length === 1) {
          const attendee = attendeeList[0];
          noShowMutation.mutate({
            bookingUid: booking.uid,
            attendees: [{ email: attendee.email, noShow: !attendee.noShow }],
          });
          return;
        }

        setIsNoShowDialogOpen(true);
      },
      icon: attendeeList.length === 1 && attendeeList[0].noShow ? "eye" : ("eye-off" as const),
    });
  }

  let bookedActions: ActionType[] = [
    {
      id: "cancel",
      label: isTabRecurring && isRecurring ? t("cancel_all_remaining") : t("cancel_event"),
      /* When cancelling we need to let the UI and the API know if the intention is to
               cancel all remaining bookings or just that booking instance. */
      href: `/booking/${booking.uid}?cancel=true${
        isTabRecurring && isRecurring ? "&allRemainingBookings=true" : ""
      }${booking.seatsReferences.length ? `&seatReferenceUid=${getSeatReferenceUid()}` : ""}
      `,
      icon: "x" as const,
    },
    {
      id: "edit_booking",
      label: t("edit"),
      actions: editBookingActions,
    },
  ];

  const chargeCardActions: ActionType[] = [
    {
      id: "charge_card",
      label: cardCharged ? t("no_show_fee_charged") : t("collect_no_show_fee"),
      disabled: cardCharged,
      onClick: () => {
        setChargeCardDialogIsOpen(true);
      },
      icon: "credit-card" as const,
    },
  ];

  const isDisabledCancelling = booking.eventType.disableCancelling;
  const isDisabledRescheduling = booking.eventType.disableRescheduling;

  if (isTabRecurring && isRecurring) {
    bookedActions = bookedActions.filter((action) => action.id !== "edit_booking");
  }

  if (isDisabledCancelling || (isBookingInPast && isPending && !isConfirmed)) {
    bookedActions = bookedActions.filter((action) => action.id !== "cancel");
  }

  if (isDisabledRescheduling) {
    bookedActions.forEach((action) => {
      if (action.id === "edit_booking") {
        action.actions = action.actions?.filter(
          ({ id }) => id !== "reschedule" && id !== "reschedule_request"
        );
      }
    });
  }
=======
  const actionContext: BookingActionContext = {
    booking,
    isUpcoming,
    isOngoing,
    isBookingInPast,
    isCancelled,
    isConfirmed,
    isRejected,
    isPending,
    isRescheduled,
    isRecurring,
    isTabRecurring,
    isTabUnconfirmed,
    isBookingFromRoutingForm,
    isDisabledCancelling,
    isDisabledRescheduling,
    isCalVideoLocation:
      !booking.location ||
      booking.location === "integrations:daily" ||
      (typeof booking.location === "string" && booking.location.trim() === ""),
    showPendingPayment: paymentAppData.enabled && booking.payment.length && !booking.paid,
    cardCharged,
    attendeeList,
    getSeatReferenceUid,
    t,
  } as BookingActionContext;

  const basePendingActions = getPendingActions(actionContext);
  const pendingActions: ActionType[] = basePendingActions.map((action) => ({
    ...action,
    onClick:
      action.id === "reject"
        ? () => setRejectionDialogIsOpen(true)
        : action.id === "confirm"
        ? () => bookingConfirm(true)
        : undefined,
    disabled: action.disabled || mutation.isPending,
  })) as ActionType[];

  const cancelEventAction = getCancelEventAction(actionContext);
>>>>>>> 0cc23675

  const RequestSentMessage = () => {
    return (
      <Badge startIcon="send" size="md" variant="gray" data-testid="request_reschedule_sent">
        {t("reschedule_request_sent")}
      </Badge>
    );
  };

  const bookingYear = dayjs(booking.startTime).year();
  const currentYear = dayjs().year();
  const isDifferentYear = bookingYear !== currentYear;

  const startTime = dayjs(booking.startTime)
    .tz(userTimeZone)
    .locale(language)
    .format(isUpcoming ? (isDifferentYear ? "ddd, D MMM YYYY" : "ddd, D MMM") : "D MMMM YYYY");
  const [isOpenRescheduleDialog, setIsOpenRescheduleDialog] = useState(false);
  const [isOpenReassignDialog, setIsOpenReassignDialog] = useState(false);
  const [isOpenSetLocationDialog, setIsOpenLocationDialog] = useState(false);
  const [isOpenAddGuestsDialog, setIsOpenAddGuestsDialog] = useState(false);
  const [rerouteDialogIsOpen, setRerouteDialogIsOpen] = useState(false);
  const setLocationMutation = trpc.viewer.bookings.editLocation.useMutation({
    onSuccess: () => {
      showToast(t("location_updated"), "success");
      setIsOpenLocationDialog(false);
      utils.viewer.bookings.invalidate();
    },
    onError: (e) => {
      const errorMessages: Record<string, string> = {
        UNAUTHORIZED: t("you_are_unauthorized_to_make_this_change_to_the_booking"),
        BAD_REQUEST: e.message,
      };

      const message = errorMessages[e.data?.code as string] || t("location_update_failed");
      showToast(message, "error");
    },
  });

  const saveLocation = async ({
    newLocation,
    credentialId,
  }: {
    newLocation: string;
    /**
     * It could be set for conferencing locations that support team level installations.
     */
    credentialId: number | null;
  }) => {
    try {
      await setLocationMutation.mutateAsync({
        bookingId: booking.id,
        newLocation,
        credentialId,
      });
    } catch {
      // Errors are shown through the mutation onError handler
    }
  };

  // Getting accepted recurring dates to show
  const recurringDates = booking.recurringInfo?.bookings[BookingStatus.ACCEPTED]
    .concat(booking.recurringInfo?.bookings[BookingStatus.CANCELLED])
    .concat(booking.recurringInfo?.bookings[BookingStatus.PENDING])
    .sort((date1: Date, date2: Date) => date1.getTime() - date2.getTime());

  const buildBookingLink = () => {
    const urlSearchParams = new URLSearchParams({
      allRemainingBookings: isTabRecurring.toString(),
    });
    if (booking.attendees?.[0]?.email) urlSearchParams.set("email", booking.attendees[0].email);
    return `/booking/${booking.uid}?${urlSearchParams.toString()}`;
  };

  const bookingLink = buildBookingLink();

  const title = booking.title;

  const isCalVideoLocation =
    !booking.location ||
    booking.location === "integrations:daily" ||
    (typeof booking.location === "string" && booking.location.trim() === "");

  const showPendingPayment = paymentAppData.enabled && booking.payment.length && !booking.paid;

<<<<<<< HEAD
  const [isOpenRemoveSeatsDialog, setIsOpenRemoveSeatsDialog] = useState(false);
=======
  const baseEditEventActions = getEditEventActions(actionContext);
  const editEventActions: ActionType[] = baseEditEventActions.map((action) => ({
    ...action,
    onClick:
      action.id === "reschedule_request"
        ? () => setIsOpenRescheduleDialog(true)
        : action.id === "reroute"
        ? () => setRerouteDialogIsOpen(true)
        : action.id === "change_location"
        ? () => setIsOpenLocationDialog(true)
        : action.id === "add_members"
        ? () => setIsOpenAddGuestsDialog(true)
        : action.id === "reassign"
        ? () => setIsOpenReassignDialog(true)
        : undefined,
  })) as ActionType[];

  const baseAfterEventActions = getAfterEventActions(actionContext);
  const afterEventActions: ActionType[] = baseAfterEventActions.map((action) => ({
    ...action,
    onClick:
      action.id === "view_recordings"
        ? () => setViewRecordingsDialogIsOpen(true)
        : action.id === "meeting_session_details"
        ? () => setMeetingSessionDetailsDialogIsOpen(true)
        : action.id === "charge_card"
        ? () => setChargeCardDialogIsOpen(true)
        : action.id === "no_show"
        ? () => {
            if (attendeeList.length === 1) {
              const attendee = attendeeList[0];
              noShowMutation.mutate({
                bookingUid: booking.uid,
                attendees: [{ email: attendee.email, noShow: !attendee.noShow }],
              });
              return;
            }
            setIsNoShowDialogOpen(true);
          }
        : undefined,
    disabled:
      action.disabled ||
      (action.id === "no_show" && !(isBookingInPast || isOngoing)) ||
      (action.id === "view_recordings" && !booking.isRecorded),
  })) as ActionType[];
>>>>>>> 0cc23675

  return (
    <>
      <RescheduleDialog
        isOpenDialog={isOpenRescheduleDialog}
        setIsOpenDialog={setIsOpenRescheduleDialog}
        bookingUId={booking.uid}
      />
      {isOpenReassignDialog && (
        <ReassignDialog
          isOpenDialog={isOpenReassignDialog}
          setIsOpenDialog={setIsOpenReassignDialog}
          bookingId={booking.id}
          teamId={booking.eventType?.team?.id || 0}
          bookingFromRoutingForm={isBookingFromRoutingForm}
        />
      )}
      <EditLocationDialog
        booking={booking}
        saveLocation={saveLocation}
        isOpenDialog={isOpenSetLocationDialog}
        setShowLocationModal={setIsOpenLocationDialog}
        teamId={booking.eventType?.team?.id}
      />
      <AddGuestsDialog
        isOpenDialog={isOpenAddGuestsDialog}
        setIsOpenDialog={setIsOpenAddGuestsDialog}
        bookingId={booking.id}
      />
      {checkIfUserIsAuthorizedToCancelSeats(
        { user: booking.user, eventType: booking.eventType },
        {
          userId: booking.loggedInUser.userId,
          userIsOrgAdminOrOwner: booking.loggedInUser.userIsOrgAdminOrOwner,
          teamsWhereUserIsAdminOrOwner: booking.loggedInUser.teamsWhereUserIsAdminOrOwner,
        }
      ) && (
        <RemoveBookingSeatsDialog
          isOpenDialog={isOpenRemoveSeatsDialog}
          setIsOpenDialog={setIsOpenRemoveSeatsDialog}
          bookingUid={booking.uid}
          attendees={booking.seatsReferences
            .map((seat) => ({
              email: seat.attendee?.email || "",
              name: seat.attendee?.name || null,
              referenceUid: seat.referenceUid,
            }))
            .filter((attendee) => attendee.email)}
        />
      )}
      {booking.paid && booking.payment[0] && (
        <ChargeCardDialog
          isOpenDialog={chargeCardDialogIsOpen}
          setIsOpenDialog={setChargeCardDialogIsOpen}
          bookingId={booking.id}
          paymentAmount={booking.payment[0].amount}
          paymentCurrency={booking.payment[0].currency}
        />
      )}
      {isCalVideoLocation && (
        <ViewRecordingsDialog
          booking={booking}
          isOpenDialog={viewRecordingsDialogIsOpen}
          setIsOpenDialog={setViewRecordingsDialogIsOpen}
          timeFormat={userTimeFormat ?? null}
        />
      )}
      {isCalVideoLocation && meetingSessionDetailsDialogIsOpen && (
        <MeetingSessionDetailsDialog
          booking={booking}
          isOpenDialog={meetingSessionDetailsDialogIsOpen}
          setIsOpenDialog={setMeetingSessionDetailsDialogIsOpen}
          timeFormat={userTimeFormat ?? null}
        />
      )}
      {isNoShowDialogOpen && (
        <NoShowAttendeesDialog
          bookingUid={booking.uid}
          attendees={attendeeList}
          setIsOpen={setIsNoShowDialogOpen}
          isOpen={isNoShowDialogOpen}
        />
      )}
      <Dialog open={rejectionDialogIsOpen} onOpenChange={setRejectionDialogIsOpen}>
        <DialogContent title={t("rejection_reason_title")} description={t("rejection_reason_description")}>
          <div>
            <TextAreaField
              name="rejectionReason"
              label={
                <>
                  {t("rejection_reason")}
                  <span className="text-subtle font-normal"> (Optional)</span>
                </>
              }
              value={rejectionReason}
              onChange={(e) => setRejectionReason(e.target.value)}
            />
          </div>

          <DialogFooter>
            <DialogClose />
            <Button
              disabled={mutation.isPending}
              data-testid="rejection-confirm"
              onClick={() => {
                bookingConfirm(false);
              }}>
              {t("rejection_confirmation")}
            </Button>
          </DialogFooter>
        </DialogContent>
      </Dialog>
      <div
        data-testid="booking-item"
        data-today={String(booking.isToday)}
        className="hover:bg-muted group w-full">
        <div className="flex flex-col sm:flex-row">
          <div className="hidden align-top ltr:pl-3 rtl:pr-6 sm:table-cell sm:min-w-[12rem]">
            <div className="flex h-full items-center">
              {eventTypeColor && (
                <div className="h-[70%] w-0.5" style={{ backgroundColor: eventTypeColor }} />
              )}
              <Link href={bookingLink} className="ml-3">
                <div className="cursor-pointer py-4">
                  <div className="text-emphasis text-sm leading-6">{startTime}</div>
                  <div className="text-subtle text-sm">
                    {formatTime(booking.startTime, userTimeFormat, userTimeZone)} -{" "}
                    {formatTime(booking.endTime, userTimeFormat, userTimeZone)}
                    <MeetingTimeInTimezones
                      timeFormat={userTimeFormat}
                      userTimezone={userTimeZone}
                      startTime={booking.startTime}
                      endTime={booking.endTime}
                      attendees={booking.attendees}
                    />
                  </div>
                  {!isPending && (
                    <div>
                      {(provider?.label ||
                        (typeof locationToDisplay === "string" &&
                          locationToDisplay?.startsWith("https://"))) &&
                        locationToDisplay.startsWith("http") && (
                          <a
                            href={locationToDisplay}
                            onClick={(e) => e.stopPropagation()}
                            target="_blank"
                            title={locationToDisplay}
                            rel="noreferrer"
                            className="text-sm leading-6 text-blue-600 hover:underline dark:text-blue-400">
                            <div className="flex items-center gap-2">
                              {provider?.iconUrl && (
                                <img
                                  src={provider.iconUrl}
                                  className="h-4 w-4 rounded-sm"
                                  alt={`${provider?.label} logo`}
                                />
                              )}
                              {provider?.label
                                ? t("join_event_location", { eventLocationType: provider?.label })
                                : t("join_meeting")}
                            </div>
                          </a>
                        )}
                    </div>
                  )}
                </div>
              </Link>
            </div>
          </div>
          <div
            data-testid="title-and-attendees"
            className={`w-full px-4${isRejected ? " line-through" : ""}`}>
            <Link href={bookingLink}>
              {/* Time and Badges for mobile */}
              <div className="w-full pb-2 pt-4 sm:hidden">
                <div className="flex w-full items-center justify-between sm:hidden">
                  <div className="text-emphasis text-sm leading-6">{startTime}</div>
                  <div className="text-subtle pr-2 text-sm">
                    {formatTime(booking.startTime, userTimeFormat, userTimeZone)} -{" "}
                    {formatTime(booking.endTime, userTimeFormat, userTimeZone)}
                    <MeetingTimeInTimezones
                      timeFormat={userTimeFormat}
                      userTimezone={userTimeZone}
                      startTime={booking.startTime}
                      endTime={booking.endTime}
                      attendees={booking.attendees}
                    />
                  </div>
                </div>

                {isPending && (
                  <Badge className="ltr:mr-2 rtl:ml-2 sm:hidden" variant="orange">
                    {t("unconfirmed")}
                  </Badge>
                )}
                {booking.eventType?.team && (
                  <Badge className="ltr:mr-2 rtl:ml-2 sm:hidden" variant="gray">
                    {booking.eventType.team.name}
                  </Badge>
                )}
                {showPendingPayment && (
                  <Badge className="ltr:mr-2 rtl:ml-2 sm:hidden" variant="orange">
                    {t("pending_payment")}
                  </Badge>
                )}
                {recurringDates !== undefined && (
                  <div className="text-muted text-sm sm:hidden">
                    <RecurringBookingsTooltip
                      userTimeFormat={userTimeFormat}
                      userTimeZone={userTimeZone}
                      booking={booking}
                      recurringDates={recurringDates}
                    />
                  </div>
                )}
              </div>

              <div className="cursor-pointer py-4">
                <div
                  title={title}
                  className={classNames(
                    "max-w-10/12 sm:max-w-56 text-emphasis text-sm font-medium leading-6 md:max-w-full",
                    isCancelled ? "line-through" : ""
                  )}>
                  {title}
                  <span> </span>

                  {showPendingPayment && (
                    <Badge className="hidden sm:inline-flex" variant="orange">
                      {t("pending_payment")}
                    </Badge>
                  )}
                </div>
                {booking.description && (
                  <div
                    className="max-w-10/12 sm:max-w-32 md:max-w-52 xl:max-w-80 text-default truncate text-sm"
                    title={booking.description}>
                    &quot;{booking.description}&quot;
                  </div>
                )}
                {booking.attendees.length !== 0 && (
                  <DisplayAttendees
                    attendees={attendeeList}
                    user={booking.user}
                    currentEmail={userEmail}
                    bookingUid={booking.uid}
                    isBookingInPast={isBookingInPast}
                  />
                )}
                {isCancelled && booking.rescheduled && (
                  <div className="mt-2 inline-block md:hidden">
                    <RequestSentMessage />
                  </div>
                )}
              </div>
            </Link>
          </div>
          <div className="flex w-full flex-col flex-wrap items-end justify-end space-x-2 space-y-2 py-4 pl-4 text-right text-sm font-medium ltr:pr-4 rtl:pl-4 sm:flex-row sm:flex-nowrap sm:items-start sm:space-y-0 sm:pl-0">
            {shouldShowPendingActions(actionContext) && <TableActions actions={pendingActions} />}
            {shouldShowEditActions(actionContext) && (
              <Dropdown>
                <DropdownMenuTrigger asChild>
                  <Button
                    type="button"
                    color="secondary"
                    variant="icon"
                    StartIcon="ellipsis"
                    data-testid="booking-actions-dropdown"
                  />
                </DropdownMenuTrigger>
                <DropdownMenuPortal>
                  <DropdownMenuContent>
                    <DropdownMenuLabel className="px-2 pb-1 pt-1.5">{t("edit_event")}</DropdownMenuLabel>
                    {editEventActions.map((action) => (
                      <DropdownMenuItem className="rounded-lg" key={action.id} disabled={action.disabled}>
                        <DropdownItem
                          type="button"
                          color={action.color}
                          StartIcon={action.icon}
                          href={action.href}
                          disabled={action.disabled}
                          onClick={action.onClick}
                          data-bookingid={action.bookingId}
                          data-testid={action.id}
                          className={action.disabled ? "text-muted" : undefined}>
                          {action.label}
                        </DropdownItem>
                      </DropdownMenuItem>
                    ))}
                    <DropdownMenuSeparator />
                    <DropdownMenuLabel className="px-2 pb-1 pt-1.5">{t("after_event")}</DropdownMenuLabel>
                    {afterEventActions.map((action) => (
                      <DropdownMenuItem className="rounded-lg" key={action.id} disabled={action.disabled}>
                        <DropdownItem
                          type="button"
                          color={action.color}
                          StartIcon={action.icon}
                          href={action.href}
                          onClick={action.onClick}
                          disabled={action.disabled}
                          data-bookingid={action.bookingId}
                          data-testid={action.id}
                          className={action.disabled ? "text-muted" : undefined}>
                          {action.label}
                        </DropdownItem>
                      </DropdownMenuItem>
                    ))}
                    <DropdownMenuSeparator />
                    <DropdownMenuItem
                      className="rounded-lg"
                      key={cancelEventAction.id}
                      disabled={cancelEventAction.disabled}>
                      <DropdownItem
                        type="button"
                        color={cancelEventAction.color}
                        StartIcon={cancelEventAction.icon}
                        href={cancelEventAction.href}
                        onClick={cancelEventAction.onClick}
                        disabled={cancelEventAction.disabled}
                        data-bookingid={cancelEventAction.bookingId}
                        data-testid={cancelEventAction.id}
                        className={cancelEventAction.disabled ? "text-muted" : undefined}>
                        {cancelEventAction.label}
                      </DropdownItem>
                    </DropdownMenuItem>
                  </DropdownMenuContent>
                </DropdownMenuPortal>
              </Dropdown>
            )}
            {shouldShowRecurringCancelAction(actionContext) && <TableActions actions={[cancelEventAction]} />}
            {isRejected && <div className="text-subtle text-sm">{t("rejected")}</div>}
            {isCancelled && booking.rescheduled && (
              <div className="hidden h-full items-center md:flex">
                <RequestSentMessage />
              </div>
            )}
          </div>
        </div>
        <BookingItemBadges
          booking={booking}
          isPending={isPending}
          recurringDates={recurringDates}
          userTimeFormat={userTimeFormat}
          userTimeZone={userTimeZone}
          isRescheduled={isRescheduled}
        />
      </div>

      {isBookingFromRoutingForm && (
        <RerouteDialog
          isOpenDialog={rerouteDialogIsOpen}
          setIsOpenDialog={setRerouteDialogIsOpen}
          booking={{ ...parsedBooking, eventType: parsedBooking.eventType }}
        />
      )}
    </>
  );
}

const BookingItemBadges = ({
  booking,
  isPending,
  recurringDates,
  userTimeFormat,
  userTimeZone,
  isRescheduled,
}: {
  booking: BookingItemProps;
  isPending: boolean;
  recurringDates: Date[] | undefined;
  userTimeFormat: number | null | undefined;
  userTimeZone: string | undefined;
  isRescheduled: boolean;
}) => {
  const { t } = useLocale();

  return (
    <div className="hidden h-9 flex-row items-center pb-4 pl-6 sm:flex">
      {isPending && (
        <Badge className="ltr:mr-2 rtl:ml-2" variant="orange">
          {t("unconfirmed")}
        </Badge>
      )}
      {isRescheduled && (
        <Tooltip content={`${t("rescheduled_by")} ${booking.rescheduler}`}>
          <Badge variant="orange" className="ltr:mr-2 rtl:ml-2">
            {t("rescheduled")}
          </Badge>
        </Tooltip>
      )}
      {booking.eventType?.team && (
        <Badge className="ltr:mr-2 rtl:ml-2" variant="gray">
          {booking.eventType.team.name}
        </Badge>
      )}
      {booking?.assignmentReason.length > 0 && (
        <AssignmentReasonTooltip assignmentReason={booking.assignmentReason[0]} />
      )}
      {booking.paid && !booking.payment[0] ? (
        <Badge className="ltr:mr-2 rtl:ml-2" variant="orange">
          {t("error_collecting_card")}
        </Badge>
      ) : booking.paid ? (
        <Badge className="ltr:mr-2 rtl:ml-2" variant="green" data-testid="paid_badge">
          {booking.payment[0].paymentOption === "HOLD" ? t("card_held") : t("paid")}
        </Badge>
      ) : null}
      {recurringDates !== undefined && (
        <div className="text-muted -mt-1 text-sm">
          <RecurringBookingsTooltip
            userTimeFormat={userTimeFormat}
            userTimeZone={userTimeZone}
            booking={booking}
            recurringDates={recurringDates}
          />
        </div>
      )}
    </div>
  );
};

interface RecurringBookingsTooltipProps {
  booking: BookingItemProps;
  recurringDates: Date[];
  userTimeZone: string | undefined;
  userTimeFormat: number | null | undefined;
}

const RecurringBookingsTooltip = ({
  booking,
  recurringDates,
  userTimeZone,
  userTimeFormat,
}: RecurringBookingsTooltipProps) => {
  const {
    t,
    i18n: { language },
  } = useLocale();
  const now = new Date();
  const recurringCount = recurringDates.filter((recurringDate) => {
    return (
      recurringDate >= now &&
      !booking.recurringInfo?.bookings[BookingStatus.CANCELLED]
        .map((date) => date.toString())
        .includes(recurringDate.toString())
    );
  }).length;

  return (
    (booking.recurringInfo &&
      booking.eventType?.recurringEvent?.freq &&
      (booking.listingStatus === "recurring" ||
        booking.listingStatus === "unconfirmed" ||
        booking.listingStatus === "cancelled") && (
        <div className="underline decoration-gray-400 decoration-dashed underline-offset-2">
          <div className="flex">
            <Tooltip
              content={recurringDates.map((aDate, key) => {
                const pastOrCancelled =
                  aDate < now ||
                  booking.recurringInfo?.bookings[BookingStatus.CANCELLED]
                    .map((date) => date.toString())
                    .includes(aDate.toString());
                return (
                  <p key={key} className={classNames(pastOrCancelled && "line-through")}>
                    {formatTime(aDate, userTimeFormat, userTimeZone)}
                    {" - "}
                    {dayjs(aDate).locale(language).format("D MMMM YYYY")}
                  </p>
                );
              })}>
              <div className="text-default">
                <Icon
                  name="refresh-ccw"
                  strokeWidth="3"
                  className="text-muted float-left mr-1 mt-1.5 inline-block h-3 w-3"
                />
                <p className="mt-1 pl-5 text-xs">
                  {booking.status === BookingStatus.ACCEPTED
                    ? `${t("event_remaining_other", {
                        count: recurringCount,
                      })}`
                    : getEveryFreqFor({
                        t,
                        recurringEvent: booking.eventType.recurringEvent,
                        recurringCount: booking.recurringInfo.count,
                      })}
                </p>
              </div>
            </Tooltip>
          </div>
        </div>
      )) ||
    null
  );
};

interface UserProps {
  id: number;
  name: string | null;
  email: string;
}

const FirstAttendee = ({
  user,
  currentEmail,
}: {
  user: UserProps;
  currentEmail: string | null | undefined;
}) => {
  const { t } = useLocale();
  return user.email === currentEmail ? (
    <div className="inline-block">{t("you")}</div>
  ) : (
    <a
      key={user.email}
      className=" hover:text-blue-500"
      href={`mailto:${user.email}`}
      onClick={(e) => e.stopPropagation()}>
      {user.name || user.email}
    </a>
  );
};

type AttendeeProps = {
  name?: string;
  email: string;
  phoneNumber: string | null;
  id: number;
  noShow: boolean;
};

type NoShowProps = {
  bookingUid: string;
  isBookingInPast: boolean;
};

const Attendee = (attendeeProps: AttendeeProps & NoShowProps) => {
  const { email, name, bookingUid, isBookingInPast, noShow, phoneNumber } = attendeeProps;
  const { t } = useLocale();

  const utils = trpc.useUtils();
  const [openDropdown, setOpenDropdown] = useState(false);
  const { copyToClipboard, isCopied } = useCopy();

  const noShowMutation = trpc.viewer.loggedInViewerRouter.markNoShow.useMutation({
    onSuccess: async (data) => {
      showToast(data.message, "success");
      await utils.viewer.bookings.invalidate();
    },
    onError: (err) => {
      showToast(err.message, "error");
    },
  });

  return (
    <Dropdown open={openDropdown} onOpenChange={setOpenDropdown}>
      <DropdownMenuTrigger asChild>
        <button
          data-testid="guest"
          onClick={(e) => e.stopPropagation()}
          className="radix-state-open:text-blue-500 transition hover:text-blue-500">
          {noShow ? (
            <>
              {name || email} <Icon name="eye-off" className="inline h-4" />
            </>
          ) : (
            <>{name || email}</>
          )}
        </button>
      </DropdownMenuTrigger>
      <DropdownMenuPortal>
        <DropdownMenuContent>
          {!isSmsCalEmail(email) && (
            <DropdownMenuItem className="focus:outline-none">
              <DropdownItem
                StartIcon="mail"
                href={`mailto:${email}`}
                onClick={(e) => {
                  setOpenDropdown(false);
                  e.stopPropagation();
                }}>
                <a href={`mailto:${email}`}>{t("email")}</a>
              </DropdownItem>
            </DropdownMenuItem>
          )}

          <DropdownMenuItem className="focus:outline-none">
            <DropdownItem
              StartIcon={isCopied ? "clipboard-check" : "clipboard"}
              onClick={(e) => {
                e.preventDefault();
                const isEmailCopied = isSmsCalEmail(email);
                copyToClipboard(isEmailCopied ? email : phoneNumber ?? "");
                setOpenDropdown(false);
                showToast(isEmailCopied ? t("email_copied") : t("phone_number_copied"), "success");
              }}>
              {!isCopied ? t("copy") : t("copied")}
            </DropdownItem>
          </DropdownMenuItem>

          {isBookingInPast && (
            <DropdownMenuItem className="focus:outline-none">
              <DropdownItem
                data-testid={noShow ? "unmark-no-show" : "mark-no-show"}
                onClick={(e) => {
                  e.preventDefault();
                  setOpenDropdown(false);
                  noShowMutation.mutate({ bookingUid, attendees: [{ noShow: !noShow, email }] });
                }}
                StartIcon={noShow ? "eye" : "eye-off"}>
                {noShow ? t("unmark_as_no_show") : t("mark_as_no_show")}
              </DropdownItem>
            </DropdownMenuItem>
          )}
        </DropdownMenuContent>
      </DropdownMenuPortal>
    </Dropdown>
  );
};

type GroupedAttendeeProps = {
  attendees: AttendeeProps[];
  bookingUid: string;
};

const GroupedAttendees = (groupedAttendeeProps: GroupedAttendeeProps) => {
  const { bookingUid } = groupedAttendeeProps;
  const attendees = groupedAttendeeProps.attendees.map((attendee) => {
    return {
      id: attendee.id,
      email: attendee.email,
      name: attendee.name,
      noShow: attendee.noShow || false,
    };
  });
  const { t } = useLocale();
  const utils = trpc.useUtils();
  const noShowMutation = trpc.viewer.loggedInViewerRouter.markNoShow.useMutation({
    onSuccess: async (data) => {
      showToast(t(data.message), "success");
      await utils.viewer.bookings.invalidate();
    },
    onError: (err) => {
      showToast(err.message, "error");
    },
  });
  const { control, handleSubmit } = useForm<{
    attendees: AttendeeProps[];
  }>({
    defaultValues: {
      attendees,
    },
    mode: "onBlur",
  });

  const { fields } = useFieldArray({
    control,
    name: "attendees",
  });

  const onSubmit = (data: { attendees: AttendeeProps[] }) => {
    const filteredData = data.attendees.slice(1);
    noShowMutation.mutate({ bookingUid, attendees: filteredData });
    setOpenDropdown(false);
  };

  const [openDropdown, setOpenDropdown] = useState(false);

  return (
    <Dropdown open={openDropdown} onOpenChange={setOpenDropdown}>
      <DropdownMenuTrigger asChild>
        <button
          data-testid="more-guests"
          onClick={(e) => e.stopPropagation()}
          className="radix-state-open:text-blue-500 transition hover:text-blue-500 focus:outline-none">
          {t("plus_more", { count: attendees.length - 1 })}
        </button>
      </DropdownMenuTrigger>
      <DropdownMenuContent>
        <DropdownMenuLabel className="text-xs font-medium uppercase">
          {t("mark_as_no_show_title")}
        </DropdownMenuLabel>
        <form onSubmit={handleSubmit(onSubmit)}>
          {fields.slice(1).map((field, index) => (
            <Controller
              key={field.id}
              name={`attendees.${index + 1}.noShow`}
              control={control}
              render={({ field: { onChange, value } }) => (
                <DropdownMenuCheckboxItem
                  checked={value || false}
                  onCheckedChange={onChange}
                  className="pr-8 focus:outline-none"
                  onClick={(e) => {
                    e.preventDefault();
                    onChange(!value);
                  }}>
                  <span className={value ? "line-through" : ""}>{field.email}</span>
                </DropdownMenuCheckboxItem>
              )}
            />
          ))}
          <DropdownMenuSeparator />
          <div className="flex justify-end p-2 ">
            <Button
              data-testid="update-no-show"
              color="secondary"
              onClick={(e) => {
                e.preventDefault();
                handleSubmit(onSubmit)();
              }}>
              {t("mark_as_no_show_title")}
            </Button>
          </div>
        </form>
      </DropdownMenuContent>
    </Dropdown>
  );
};

const NoShowAttendeesDialog = ({
  attendees,
  isOpen,
  setIsOpen,
  bookingUid,
}: {
  attendees: AttendeeProps[];
  isOpen: boolean;
  setIsOpen: (value: boolean) => void;
  bookingUid: string;
}) => {
  const { t } = useLocale();
  const [noShowAttendees, setNoShowAttendees] = useState(
    attendees.map((attendee) => ({
      id: attendee.id,
      email: attendee.email,
      name: attendee.name,
      noShow: attendee.noShow || false,
    }))
  );

  const utils = trpc.useUtils();
  const noShowMutation = trpc.viewer.loggedInViewerRouter.markNoShow.useMutation({
    onSuccess: async (data) => {
      const newValue = data.attendees[0];
      setNoShowAttendees((old) =>
        old.map((attendee) =>
          attendee.email === newValue.email ? { ...attendee, noShow: newValue.noShow } : attendee
        )
      );
      showToast(t(data.message), "success");
      await utils.viewer.bookings.invalidate();
    },
    onError: (err) => {
      showToast(err.message, "error");
    },
  });

  return (
    <Dialog open={isOpen} onOpenChange={() => setIsOpen(false)}>
      <DialogContent title={t("mark_as_no_show_title")} description={t("no_show_description")}>
        {noShowAttendees.map((attendee) => (
          <form
            key={attendee.id}
            onSubmit={(e) => {
              e.preventDefault();
              noShowMutation.mutate({
                bookingUid,
                attendees: [{ email: attendee.email, noShow: !attendee.noShow }],
              });
            }}>
            <div className="bg-muted flex items-center justify-between rounded-md px-4 py-2">
              <span className="text-emphasis flex flex-col text-sm">
                {attendee.name}
                {attendee.email && <span className="text-muted">({attendee.email})</span>}
              </span>
              <Button color="minimal" type="submit" StartIcon={attendee.noShow ? "eye-off" : "eye"}>
                {attendee.noShow ? t("unmark_as_no_show") : t("mark_as_no_show")}
              </Button>
            </div>
          </form>
        ))}
        <DialogFooter noSticky>
          <DialogClose>{t("done")}</DialogClose>
        </DialogFooter>
      </DialogContent>
    </Dialog>
  );
};

const GroupedGuests = ({ guests }: { guests: AttendeeProps[] }) => {
  const [openDropdown, setOpenDropdown] = useState(false);
  const { t } = useLocale();
  const { copyToClipboard, isCopied } = useCopy();
  const [selectedEmail, setSelectedEmail] = useState("");

  return (
    <Dropdown
      open={openDropdown}
      onOpenChange={(value) => {
        setOpenDropdown(value);
        setSelectedEmail("");
      }}>
      <DropdownMenuTrigger asChild>
        <button
          onClick={(e) => e.stopPropagation()}
          className="radix-state-open:text-blue-500 transition hover:text-blue-500 focus:outline-none">
          {t("plus_more", { count: guests.length - 1 })}
        </button>
      </DropdownMenuTrigger>
      <DropdownMenuContent>
        <DropdownMenuLabel className="text-xs font-medium uppercase">{t("guests")}</DropdownMenuLabel>
        {guests.slice(1).map((guest) => (
          <DropdownMenuItem key={guest.id}>
            <DropdownItem
              className="pr-6 focus:outline-none"
              StartIcon={selectedEmail === guest.email ? "circle-check" : undefined}
              onClick={(e) => {
                e.preventDefault();
                setSelectedEmail(guest.email);
              }}>
              <span className={`${selectedEmail !== guest.email ? "pl-6" : ""}`}>{guest.email}</span>
            </DropdownItem>
          </DropdownMenuItem>
        ))}
        <DropdownMenuSeparator />
        <div className="flex justify-end space-x-2 p-2 ">
          <Link href={`mailto:${selectedEmail}`}>
            <Button
              color="secondary"
              disabled={selectedEmail.length === 0}
              onClick={(e) => {
                setOpenDropdown(false);
                e.stopPropagation();
              }}>
              {t("email")}
            </Button>
          </Link>
          <Button
            color="secondary"
            disabled={selectedEmail.length === 0}
            onClick={(e) => {
              e.preventDefault();
              copyToClipboard(selectedEmail);
              showToast(t("email_copied"), "success");
            }}>
            {!isCopied ? t("copy") : t("copied")}
          </Button>
        </div>
      </DropdownMenuContent>
    </Dropdown>
  );
};

const DisplayAttendees = ({
  attendees,
  user,
  currentEmail,
  bookingUid,
  isBookingInPast,
}: {
  attendees: AttendeeProps[];
  user: UserProps | null;
  currentEmail?: string | null;
  bookingUid: string;
  isBookingInPast: boolean;
}) => {
  const { t } = useLocale();
  attendees.sort((a, b) => a.id - b.id);

  return (
    <div className="text-emphasis text-sm">
      {user && <FirstAttendee user={user} currentEmail={currentEmail} />}
      {attendees.length > 1 ? <span>,&nbsp;</span> : <span>&nbsp;{t("and")}&nbsp;</span>}
      <Attendee {...attendees[0]} bookingUid={bookingUid} isBookingInPast={isBookingInPast} />
      {attendees.length > 1 && (
        <>
          <div className="text-emphasis inline-block text-sm">&nbsp;{t("and")}&nbsp;</div>
          {attendees.length > 2 ? (
            <Tooltip
              content={attendees.slice(1).map((attendee) => (
                <p key={attendee.email}>
                  <Attendee {...attendee} bookingUid={bookingUid} isBookingInPast={isBookingInPast} />
                </p>
              ))}>
              {isBookingInPast ? (
                <GroupedAttendees attendees={attendees} bookingUid={bookingUid} />
              ) : (
                <GroupedGuests guests={attendees} />
              )}
            </Tooltip>
          ) : (
            <Attendee {...attendees[1]} bookingUid={bookingUid} isBookingInPast={isBookingInPast} />
          )}
        </>
      )}
    </div>
  );
};

const AssignmentReasonTooltip = ({ assignmentReason }: { assignmentReason: AssignmentReason }) => {
  const { t } = useLocale();
  const badgeTitle = assignmentReasonBadgeTitleMap(assignmentReason.reasonEnum);
  return (
    <Tooltip content={<p>{assignmentReason.reasonString}</p>}>
      <Badge className="ltr:mr-2 rtl:ml-2" variant="gray">
        {t(badgeTitle)}
      </Badge>
    </Tooltip>
  );
};

export default BookingListItem;<|MERGE_RESOLUTION|>--- conflicted
+++ resolved
@@ -71,28 +71,15 @@
 
 type BookingItem = RouterOutputs["viewer"]["bookings"]["get"]["bookings"][number];
 
-<<<<<<< HEAD
-type LoggedInUser = {
-  userId: number | undefined;
-  userTimeZone: string | undefined;
-  userTimeFormat: number | null | undefined;
-  userEmail: string | undefined;
-  userIsOrgAdminOrOwner: boolean | undefined;
-  teamsWhereUserIsAdminOrOwner:
-    | {
-        id: number;
-        teamId: number;
-      }[]
-    | undefined;
-};
-
-type BookingItemProps = BookingItem & {
-=======
 export type BookingItemProps = BookingItem & {
->>>>>>> 0cc23675
   listingStatus: BookingListingStatus;
   recurringInfo: RouterOutputs["viewer"]["bookings"]["get"]["recurringInfo"][number] | undefined;
-  loggedInUser: LoggedInUser;
+  loggedInUser: {
+    userId: number | undefined;
+    userTimeZone: string | undefined;
+    userTimeFormat: number | null | undefined;
+    userEmail: string | undefined;
+  };
   isToday: boolean;
 };
 
@@ -269,197 +256,6 @@
     return booking.seatsReferences[0].referenceUid;
   };
 
-<<<<<<< HEAD
-  const pendingActions: ActionType[] = [
-    {
-      id: "reject",
-      label: (isTabRecurring || isTabUnconfirmed) && isRecurring ? t("reject_all") : t("reject"),
-      onClick: () => {
-        setRejectionDialogIsOpen(true);
-      },
-      icon: "ban",
-      disabled: mutation.isPending,
-    },
-    // For bookings with payment, only confirm if the booking is paid for
-    ...((isPending && !paymentAppData.enabled) ||
-    (paymentAppData.enabled && !!paymentAppData.price && booking.paid)
-      ? [
-          {
-            id: "confirm",
-            bookingId: booking.id,
-            label: (isTabRecurring || isTabUnconfirmed) && isRecurring ? t("confirm_all") : t("confirm"),
-            onClick: () => {
-              bookingConfirm(true);
-            },
-            icon: "check" as const,
-            disabled: mutation.isPending,
-          },
-        ]
-      : []),
-  ];
-
-  const editBookingActions: ActionType[] = [
-    ...(isBookingInPast && !booking.eventType.allowReschedulingPastBookings
-      ? []
-      : [
-          {
-            id: "reschedule",
-            icon: "clock" as const,
-            label: t("reschedule_booking"),
-            href: `/reschedule/${booking.uid}${
-              booking.seatsReferences.length ? `?seatReferenceUid=${getSeatReferenceUid()}` : ""
-            }`,
-          },
-          {
-            id: "reschedule_request",
-            icon: "send" as const,
-            iconClassName: "rotate-45 w-[16px] -translate-x-0.5 ",
-            label: t("send_reschedule_request"),
-            onClick: () => {
-              setIsOpenRescheduleDialog(true);
-            },
-          },
-        ]),
-    ...(isBookingFromRoutingForm
-      ? [
-          {
-            id: "reroute",
-            label: t("reroute"),
-            onClick: () => {
-              setRerouteDialogIsOpen(true);
-            },
-            icon: "waypoints" as const,
-          },
-        ]
-      : []),
-    {
-      id: "change_location",
-      label: t("edit_location"),
-      onClick: () => {
-        setIsOpenLocationDialog(true);
-      },
-      icon: "map-pin" as const,
-    },
-    ...(booking.eventType?.disableGuests
-      ? []
-      : [
-          {
-            id: "add_members",
-            label: t("additional_guests"),
-            onClick: () => {
-              setIsOpenAddGuestsDialog(true);
-            },
-            icon: "user-plus" as const,
-          },
-        ]),
-    ...(booking.seatsReferences.length > 0 &&
-    !isBookingInPast &&
-    checkIfUserIsAuthorizedToCancelSeats(
-      { user: booking.user, eventType: booking.eventType },
-      {
-        userId: booking.loggedInUser.userId,
-        userIsOrgAdminOrOwner: booking.loggedInUser.userIsOrgAdminOrOwner,
-        teamsWhereUserIsAdminOrOwner: booking.loggedInUser.teamsWhereUserIsAdminOrOwner,
-      }
-    )
-      ? [
-          {
-            id: "remove_seats",
-            label: t("remove_seats"),
-            onClick: () => {
-              setIsOpenRemoveSeatsDialog(true);
-            },
-            icon: "user-x" as const,
-          },
-        ]
-      : []),
-  ];
-
-  if (booking.eventType.schedulingType === SchedulingType.ROUND_ROBIN) {
-    editBookingActions.push({
-      id: "reassign ",
-      label: t("reassign"),
-      onClick: () => {
-        setIsOpenReassignDialog(true);
-      },
-      icon: "users" as const,
-    });
-  }
-
-  if (isBookingInPast || isOngoing) {
-    editBookingActions.push({
-      id: "no_show",
-      label:
-        attendeeList.length === 1 && attendeeList[0].noShow ? t("unmark_as_no_show") : t("mark_as_no_show"),
-      onClick: () => {
-        // If there's only one attendee, mark them as no-show directly without showing the dialog
-        if (attendeeList.length === 1) {
-          const attendee = attendeeList[0];
-          noShowMutation.mutate({
-            bookingUid: booking.uid,
-            attendees: [{ email: attendee.email, noShow: !attendee.noShow }],
-          });
-          return;
-        }
-
-        setIsNoShowDialogOpen(true);
-      },
-      icon: attendeeList.length === 1 && attendeeList[0].noShow ? "eye" : ("eye-off" as const),
-    });
-  }
-
-  let bookedActions: ActionType[] = [
-    {
-      id: "cancel",
-      label: isTabRecurring && isRecurring ? t("cancel_all_remaining") : t("cancel_event"),
-      /* When cancelling we need to let the UI and the API know if the intention is to
-               cancel all remaining bookings or just that booking instance. */
-      href: `/booking/${booking.uid}?cancel=true${
-        isTabRecurring && isRecurring ? "&allRemainingBookings=true" : ""
-      }${booking.seatsReferences.length ? `&seatReferenceUid=${getSeatReferenceUid()}` : ""}
-      `,
-      icon: "x" as const,
-    },
-    {
-      id: "edit_booking",
-      label: t("edit"),
-      actions: editBookingActions,
-    },
-  ];
-
-  const chargeCardActions: ActionType[] = [
-    {
-      id: "charge_card",
-      label: cardCharged ? t("no_show_fee_charged") : t("collect_no_show_fee"),
-      disabled: cardCharged,
-      onClick: () => {
-        setChargeCardDialogIsOpen(true);
-      },
-      icon: "credit-card" as const,
-    },
-  ];
-
-  const isDisabledCancelling = booking.eventType.disableCancelling;
-  const isDisabledRescheduling = booking.eventType.disableRescheduling;
-
-  if (isTabRecurring && isRecurring) {
-    bookedActions = bookedActions.filter((action) => action.id !== "edit_booking");
-  }
-
-  if (isDisabledCancelling || (isBookingInPast && isPending && !isConfirmed)) {
-    bookedActions = bookedActions.filter((action) => action.id !== "cancel");
-  }
-
-  if (isDisabledRescheduling) {
-    bookedActions.forEach((action) => {
-      if (action.id === "edit_booking") {
-        action.actions = action.actions?.filter(
-          ({ id }) => id !== "reschedule" && id !== "reschedule_request"
-        );
-      }
-    });
-  }
-=======
   const actionContext: BookingActionContext = {
     booking,
     isUpcoming,
@@ -500,7 +296,6 @@
   })) as ActionType[];
 
   const cancelEventAction = getCancelEventAction(actionContext);
->>>>>>> 0cc23675
 
   const RequestSentMessage = () => {
     return (
@@ -586,9 +381,6 @@
 
   const showPendingPayment = paymentAppData.enabled && booking.payment.length && !booking.paid;
 
-<<<<<<< HEAD
-  const [isOpenRemoveSeatsDialog, setIsOpenRemoveSeatsDialog] = useState(false);
-=======
   const baseEditEventActions = getEditEventActions(actionContext);
   const editEventActions: ActionType[] = baseEditEventActions.map((action) => ({
     ...action,
@@ -634,7 +426,6 @@
       (action.id === "no_show" && !(isBookingInPast || isOngoing)) ||
       (action.id === "view_recordings" && !booking.isRecorded),
   })) as ActionType[];
->>>>>>> 0cc23675
 
   return (
     <>
