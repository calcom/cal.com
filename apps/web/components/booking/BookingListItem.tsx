--- conflicted
+++ resolved
@@ -46,7 +46,6 @@
 
 import assignmentReasonBadgeTitleMap from "@lib/booking/assignmentReasonBadgeTitleMap";
 
-<<<<<<< HEAD
 import { AddGuestsDialog } from "@components/dialog/AddGuestsDialog";
 import { ChargeCardDialog } from "@components/dialog/ChargeCardDialog";
 import { EditLocationDialog } from "@components/dialog/EditLocationDialog";
@@ -56,10 +55,8 @@
 import { RescheduleDialog } from "@components/dialog/RescheduleDialog";
 
 import { buildBookingLink } from "../../modules/bookings/lib/buildBookingLink";
-=======
 import { BookingActionsDropdown } from "./BookingActionsDropdown";
 import { useBookingActionsStoreContext, BookingActionsStoreProvider } from "./BookingActionsStoreProvider";
->>>>>>> 896f8dbd
 import {
   getPendingActions,
   getCancelEventAction,
@@ -69,27 +66,7 @@
   type BookingActionContext,
   getReportAction,
 } from "./bookingActions";
-<<<<<<< HEAD
-
-type BookingListingStatus = RouterInputs["viewer"]["bookings"]["get"]["filters"]["status"];
-
-type BookingItem = RouterOutputs["viewer"]["bookings"]["get"]["bookings"][number];
-
-export type BookingItemProps = BookingItem & {
-  listingStatus: BookingListingStatus;
-  recurringInfo: RouterOutputs["viewer"]["bookings"]["get"]["recurringInfo"][number] | undefined;
-  loggedInUser: {
-    userId: number | undefined;
-    userTimeZone: string | undefined;
-    userTimeFormat: number | null | undefined;
-    userEmail: string | undefined;
-  };
-  isToday: boolean;
-  onClick?: () => void;
-};
-=======
 import type { BookingItemProps } from "./types";
->>>>>>> 896f8dbd
 
 type ParsedBooking = ReturnType<typeof buildParsedBooking>;
 type TeamEvent = Ensure<NonNullable<ParsedBooking["eventType"]>, "team">;
@@ -404,12 +381,8 @@
                             className="text-sm leading-6 text-blue-600 hover:underline dark:text-blue-400">
                             <div className="flex items-center gap-2">
                               {provider?.iconUrl && (
-<<<<<<< HEAD
                                 // eslint-disable-next-line @next/next/no-img-element
                                 <img
-=======
-                                <Image
->>>>>>> 896f8dbd
                                   src={provider.iconUrl}
                                   width={16}
                                   height={16}
