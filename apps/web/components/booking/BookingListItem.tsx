import { Button } from "@calid/features/ui/components/button";
import { Icon } from "@calid/features/ui/components/icon";
import { triggerToast } from "@calid/features/ui/components/toast";
import type { AssignmentReason } from "@prisma/client";
import Link from "next/link";
import type { Dispatch, SetStateAction } from "react";
import { useState } from "react";
import { flushSync } from "react-dom";
import { Controller, useFieldArray, useForm } from "react-hook-form";

import type { getEventLocationValue } from "@calcom/app-store/locations";
import { getSuccessPageLocationMessage, guessEventLocationType } from "@calcom/app-store/locations";
import dayjs from "@calcom/dayjs";
// TODO: Use browser locale, implement Intl in Dayjs maybe?
import "@calcom/dayjs/locales";
import { Dialog } from "@calcom/features/components/controlled-dialog";
import { MeetingSessionDetailsDialog } from "@calcom/features/ee/video/MeetingSessionDetailsDialog";
import ViewRecordingsDialog from "@calcom/features/ee/video/ViewRecordingsDialog";
import { formatTime } from "@calcom/lib/dayjs";
import { getPaymentAppData } from "@calcom/lib/getPaymentAppData";
import { useCopy } from "@calcom/lib/hooks/useCopy";
import { useLocale } from "@calcom/lib/hooks/useLocale";
import { useGetTheme } from "@calcom/lib/hooks/useTheme";
import isSmsCalEmail from "@calcom/lib/isSmsCalEmail";
import { getEveryFreqFor } from "@calcom/lib/recurringStrings";
import { BookingStatus } from "@calcom/prisma/enums";
import { bookingMetadataSchema } from "@calcom/prisma/zod-utils";
import type { RouterInputs, RouterOutputs } from "@calcom/trpc/react";
import { trpc } from "@calcom/trpc/react";
import type { Ensure } from "@calcom/types/utils";
import classNames from "@calcom/ui/classNames";
import { Badge } from "@calcom/ui/components/badge";
import { DialogContent, DialogFooter, DialogClose } from "@calcom/ui/components/dialog";
import {
  Dropdown,
  DropdownItem,
  DropdownMenuCheckboxItem,
  DropdownMenuContent,
  DropdownMenuItem,
  DropdownMenuLabel,
  DropdownMenuSeparator,
  DropdownMenuTrigger,
  DropdownMenuPortal,
} from "@calcom/ui/components/dropdown";
import { TextAreaField } from "@calcom/ui/components/form";
import { MeetingTimeInTimezones } from "@calcom/ui/components/popover";
import { TableActions } from "@calcom/ui/components/table";
import type { ActionType } from "@calcom/ui/components/table";
import { Tooltip } from "@calcom/ui/components/tooltip";

import assignmentReasonBadgeTitleMap from "@lib/booking/assignmentReasonBadgeTitleMap";

import { AddGuestsDialog } from "@components/dialog/AddGuestsDialog";
import { BookingCancelDialog } from "@components/dialog/BookingCancelDialog";
import { ChargeCardDialog } from "@components/dialog/ChargeCardDialog";
import { EditLocationDialog } from "@components/dialog/EditLocationDialog";
import { ReassignDialog } from "@components/dialog/ReassignDialog";
import { RerouteDialog } from "@components/dialog/RerouteDialog";
import { RescheduleDialog } from "@components/dialog/RescheduleDialog";
<<<<<<< HEAD
import { BookingCancelDialog } from "@components/dialog/BookingCancelDialog";
=======
>>>>>>> 390f28d9

import { BookingExpandedCard } from "./BookingExpandedCard";
import {
  getPendingActions,
  getCancelEventAction,
  getRescheduleEventLink,
  getEditEventActions,
  getAfterEventActions,
  shouldShowPendingActions,
  type BookingActionContext,
} from "./bookingActions";

type BookingListingStatus = RouterInputs["viewer"]["bookings"]["calid_get"]["filters"]["status"];

type BookingItem = RouterOutputs["viewer"]["bookings"]["calid_get"]["bookings"][number];

export type BookingItemProps = BookingItem & {
  expandedBooking: number | null;
  setExpandedBooking: Dispatch<SetStateAction<number | null>>;
  listingStatus: BookingListingStatus;
  recurringInfo: RouterOutputs["viewer"]["bookings"]["calid_get"]["recurringInfo"][number] | undefined;
  loggedInUser: {
    userId: number | undefined;
    userTimeZone: string | undefined;
    userTimeFormat: number | null | undefined;
    userEmail: string | undefined;
  };
  isToday: boolean;
};

type ParsedBooking = ReturnType<typeof buildParsedBooking>;
type TeamEvent = Ensure<NonNullable<ParsedBooking["eventType"]>, "team">;
type TeamEventBooking = Omit<ParsedBooking, "eventType"> & {
  eventType: TeamEvent;
};
type ReroutableBooking = Ensure<TeamEventBooking, "routedFromRoutingFormReponse">;

function buildParsedBooking(booking: BookingItemProps) {
  // The way we fetch bookings there could be eventType object even without an eventType, but id confirms its existence
  const bookingEventType = booking.eventType.id
    ? (booking.eventType as Ensure<
        typeof booking.eventType,
        // It would only ensure that the props are present, if they are optional in the original type. So, it is safe to assert here.
        "id" | "length" | "title" | "slug" | "schedulingType" | "team"
      >)
    : null;

  const parsedMetadata = bookingMetadataSchema.safeParse(booking.metadata ?? null);
  const bookingMetadata = parsedMetadata.success ? parsedMetadata.data : null;

  return {
    ...booking,
    eventType: bookingEventType,
    metadata: bookingMetadata,
  };
}

const isBookingReroutable = (booking: ParsedBooking): booking is ReroutableBooking => {
  // We support only team bookings for now for rerouting
  // Though `routedFromRoutingFormReponse` could be there for a non-team booking, we don't want to support it for now.
  // Let's not support re-routing for a booking without an event-type for now.
  // Such a booking has its event-type deleted and there might not be something to reroute to.
  return !!booking.routedFromRoutingFormReponse && !!booking.eventType?.team;
};

export default function BookingListItem(booking: BookingItemProps) {
  const parsedBooking = buildParsedBooking(booking);

  const { userTimeZone, userTimeFormat, userEmail } = booking.loggedInUser;
  const {
    t,
    i18n: { language },
  } = useLocale();
  const utils = trpc.useUtils();
  const [rejectionReason, setRejectionReason] = useState<string>("");
  const [rejectionDialogIsOpen, setRejectionDialogIsOpen] = useState(false);
  const [chargeCardDialogIsOpen, setChargeCardDialogIsOpen] = useState(false);
  const [viewRecordingsDialogIsOpen, setViewRecordingsDialogIsOpen] = useState<boolean>(false);
  const [meetingSessionDetailsDialogIsOpen, setMeetingSessionDetailsDialogIsOpen] = useState<boolean>(false);
  const [isNoShowDialogOpen, setIsNoShowDialogOpen] = useState<boolean>(false);
  const cardCharged = booking?.payment[0]?.success;

  const attendeeList = booking.attendees.map((attendee) => {
    return {
      name: attendee.name,
      email: attendee.email,
      id: attendee.id,
      noShow: attendee.noShow || false,
      phoneNumber: attendee.phoneNumber,
    };
  });

  const noShowMutation = trpc.viewer.loggedInViewerRouter.markNoShow.useMutation({
    onSuccess: async (data) => {
      triggerToast(data.message, "success");
      // Invalidate and refetch the bookings query to update the UI
      await utils.viewer.bookings.invalidate();
    },
    onError: (err) => {
      triggerToast(err.message, "error");
    },
  });

  const getIconFromLocationValue = (value: string) => {
    switch (value) {
      case "phone":
        return "phone";
      case "userPhone":
        return "phone";
      case "inPerson":
        return "map-pin";
      case "attendeeInPerson":
        return "map-pin";
      case "link":
        return "link";
      case "somewhereElse":
        return "map";
      default:
        return "video";
    }
  };

  const mutation = trpc.viewer.bookings.confirm.useMutation({
    onSuccess: (data) => {
      if (data?.status === BookingStatus.REJECTED) {
        setRejectionDialogIsOpen(false);
        triggerToast(t("booking_rejection_success"), "success");
      } else {
        triggerToast(t("booking_confirmation_success"), "success");
      }
      utils.viewer.bookings.invalidate();
    },
    onError: () => {
      triggerToast(t("booking_confirmation_failed"), "error");
      utils.viewer.bookings.invalidate();
    },
  });

  // const [expandedBooking, setExpandedBooking] = useState<number | null>(booking.id);
  const { expandedBooking, setExpandedBooking } = booking;

  const isUpcoming = dayjs(booking.endTime).tz(userTimeZone) >= dayjs().tz(userTimeZone);
  const isOngoing = isUpcoming && dayjs().tz(userTimeZone) >= dayjs(booking.startTime).tz(userTimeZone);
  const isBookingInPast = dayjs(booking.endTime).tz(userTimeZone) < dayjs().tz(userTimeZone);
  const isCancelled = booking.status === BookingStatus.CANCELLED;
  const isConfirmed = booking.status === BookingStatus.ACCEPTED;
  const isRejected = booking.status === BookingStatus.REJECTED;
  const isPending = booking.status === BookingStatus.PENDING;
  const isRescheduled = booking.fromReschedule !== null;
  const isRecurring = booking.recurringEventId !== null;
  const isTabRecurring = booking.listingStatus === "recurring";
  const isTabUnconfirmed = booking.listingStatus === "unconfirmed";
  const isBookingFromRoutingForm = isBookingReroutable(parsedBooking);

  console.log("attendees", booking.attendees);
  console.log("startTime", booking.startTime);
  console.log("endTime", booking.endTime);
  console.log("timezone", userTimeZone);

  const paymentAppData = getPaymentAppData(booking.eventType);

  const location = booking.location as ReturnType<typeof getEventLocationValue>;
  const locationVideoCallUrl = parsedBooking.metadata?.videoCallUrl;

  const { resolvedTheme, forcedTheme } = useGetTheme();
  const hasDarkTheme = !forcedTheme && resolvedTheme === "dark";
  const eventTypeColor =
    booking.eventType.eventTypeColor &&
    booking.eventType.eventTypeColor[hasDarkTheme ? "darkEventTypeColor" : "lightEventTypeColor"];

  const locationToDisplay = getSuccessPageLocationMessage(
    locationVideoCallUrl ? locationVideoCallUrl : location,
    t,
    booking.status
  );
  const provider = guessEventLocationType(location);

  const isDisabledCancelling = booking.eventType.disableCancelling;
  const isDisabledRescheduling = booking.eventType.disableRescheduling;

  const bookingConfirm = async (confirm: boolean) => {
    let body = {
      bookingId: booking.id,
      confirmed: confirm,
      reason: rejectionReason,
    };
    /**
     * Only pass down the recurring event id when we need to confirm the entire series, which happens in
     * the "Recurring" tab and "Unconfirmed" tab, to support confirming discretionally in the "Recurring" tab.
     */
    if ((isTabRecurring || isTabUnconfirmed) && isRecurring) {
      body = Object.assign({}, body, { recurringEventId: booking.recurringEventId });
    }
    mutation.mutate(body);
  };

  const getSeatReferenceUid = () => {
    if (!booking.seatsReferences[0]) {
      return undefined;
    }
    return booking.seatsReferences[0].referenceUid;
  };

  const actionContext: BookingActionContext = {
    booking,
    isUpcoming,
    isOngoing,
    isBookingInPast,
    isCancelled,
    isConfirmed,
    isRejected,
    isPending,
    isRescheduled,
    isRecurring,
    isTabRecurring,
    isTabUnconfirmed,
    isBookingFromRoutingForm,
    isDisabledCancelling,
    isDisabledRescheduling,
    isCalVideoLocation:
      !booking.location ||
      booking.location === "integrations:daily" ||
      (typeof booking.location === "string" && booking.location.trim() === ""),
    showPendingPayment: paymentAppData.enabled && booking.payment.length && !booking.paid,
    cardCharged,
    attendeeList,
    getSeatReferenceUid,
    t,
  } as BookingActionContext;

  const basePendingActions = getPendingActions(actionContext);
  const pendingActions: ActionType[] = basePendingActions.map((action) => ({
    ...action,
    onClick:
      action.id === "reject"
        ? () => setRejectionDialogIsOpen(true)
        : action.id === "confirm"
        ? () => bookingConfirm(true)
        : undefined,
    disabled: action.disabled || mutation.isPending,
  })) as ActionType[];

  const cancelEventAction = getCancelEventAction(actionContext);

  const rescheduleEventLink = getRescheduleEventLink(actionContext);

  const RequestSentMessage = () => {
    return (
      <Badge startIcon="send" size="md" variant="gray" data-testid="request_reschedule_sent">
        {t("reschedule_request_sent")}
      </Badge>
    );
  };

  const bookingYear = dayjs(booking.startTime).year();
  const currentYear = dayjs().year();
  const isDifferentYear = bookingYear !== currentYear;

  const startTime = dayjs(booking.startTime)
    .tz(userTimeZone)
    .locale(language)
    .format(isUpcoming ? (isDifferentYear ? "ddd, D MMM YYYY" : "ddd, D MMM") : "D MMMM YYYY");
  const [isOpenRescheduleDialog, setIsOpenRescheduleDialog] = useState(false);
  const [isOpenReassignDialog, setIsOpenReassignDialog] = useState(false);

  const [isOpenSetLocationDialog, setIsOpenLocationDialog] = useState(false);

  const [isOpenSetCancellationDialog, setIsOpenCancellationDialog] = useState(false);
  const [isOpenAddGuestsDialog, setIsOpenAddGuestsDialog] = useState(false);
  const [rerouteDialogIsOpen, setRerouteDialogIsOpen] = useState(false);
  const setLocationMutation = trpc.viewer.bookings.editLocation.useMutation({
    onSuccess: () => {
      triggerToast(t("location_updated"), "success");
      setIsOpenLocationDialog(false);
      utils.viewer.bookings.invalidate();
    },
    onError: (e) => {
      const errorMessages: Record<string, string> = {
        UNAUTHORIZED: t("you_are_unauthorized_to_make_this_change_to_the_booking"),
        BAD_REQUEST: e.message,
      };

      const message = errorMessages[e.data?.code as string] || t("location_update_failed");
      triggerToast(message, "error");
    },
  });

  const saveLocation = async ({
    newLocation,
    credentialId,
  }: {
    newLocation: string;
    /**
     * It could be set for conferencing locations that support team level installations.
     */
    credentialId: number | null;
  }) => {
    try {
      await setLocationMutation.mutateAsync({
        bookingId: booking.id,
        newLocation,
        credentialId,
      });
    } catch {
      // Errors are shown through the mutation onError handler
    }
  };

  // Getting accepted recurring dates to show
  const recurringDates = booking.recurringInfo?.bookings[BookingStatus.ACCEPTED]
    .concat(booking.recurringInfo?.bookings[BookingStatus.CANCELLED])
    .concat(booking.recurringInfo?.bookings[BookingStatus.PENDING])
    .sort((date1: Date, date2: Date) => date1.getTime() - date2.getTime());

  const buildBookingLink = () => {
    const urlSearchParams = new URLSearchParams({
      allRemainingBookings: isTabRecurring.toString(),
    });
    if (booking.attendees?.[0]?.email) urlSearchParams.set("email", booking.attendees[0].email);
    return `/booking/${booking.uid}?${urlSearchParams.toString()}`;
  };

  const bookingLink = buildBookingLink();

  const title = booking.title;

  const isCalVideoLocation =
    !booking.location ||
    booking.location === "integrations:daily" ||
    (typeof booking.location === "string" && booking.location.trim() === "");

  const showPendingPayment = paymentAppData.enabled && booking.payment.length && !booking.paid;

  const baseEditEventActions = getEditEventActions(actionContext);

  const editEventActions: ActionType[] = baseEditEventActions.map((action) => ({
    ...action,
    onClick:
      action.id === "reschedule_request"
        ? () => setIsOpenRescheduleDialog(true)
        : // : action.id === "reroute"
        // ? () => setRerouteDialogIsOpen(true)
        action.id === "change_location"
        ? () => setIsOpenLocationDialog(true)
        : action.id === "add_members"
        ? () => setIsOpenAddGuestsDialog(true)
        : // : action.id === "reassign"
          // ? () => setIsOpenReassignDialog(true)
          undefined,
  })) as ActionType[];

  const baseAfterEventActions = getAfterEventActions(actionContext);
  const afterEventActions: ActionType[] = baseAfterEventActions.map((action) => ({
    ...action,
    onClick:
      action.id === "view_recordings"
        ? () => setViewRecordingsDialogIsOpen(true)
        : action.id === "meeting_session_details"
        ? () => setMeetingSessionDetailsDialogIsOpen(true)
        : action.id === "charge_card"
        ? () => setChargeCardDialogIsOpen(true)
        : action.id === "no_show"
        ? () => {
            console.log("No showing");
            if (attendeeList.length === 1) {
              const attendee = attendeeList[0];
              noShowMutation.mutate({
                bookingUid: booking.uid,
                attendees: [{ email: attendee.email, noShow: !attendee.noShow }],
              });
              return;
            }
            setIsNoShowDialogOpen(true);
          }
        : undefined,
    disabled:
      action.disabled ||
      (action.id === "no_show" && !(isBookingInPast || isOngoing)) ||
      (action.id === "view_recordings" && !booking.isRecorded),
  })) as ActionType[];

  const rescheduleBooking = (href: string) => {
    window.open(href, "_blank");
<<<<<<< HEAD
  }
=======
  };
>>>>>>> 390f28d9

  return (
    <>
      {isNoShowDialogOpen && (
        <NoShowAttendeesDialog
          bookingUid={booking.uid}
          attendees={attendeeList}
          setIsOpen={setIsNoShowDialogOpen}
          isOpen={isNoShowDialogOpen}
        />
      )}

      <RescheduleDialog
        isOpenDialog={isOpenRescheduleDialog}
        setIsOpenDialog={setIsOpenRescheduleDialog}
        bookingUId={booking.uid}
      />

      <BookingCancelDialog
        isOpenDialog={isOpenSetCancellationDialog}
        setIsOpenDialog={setIsOpenCancellationDialog}
        seatReferenceUid={getSeatReferenceUid()}
        bookingUId={booking.uid}
        {...booking}
      />

      {isOpenReassignDialog && (
        <ReassignDialog
          isOpenDialog={isOpenReassignDialog}
          setIsOpenDialog={setIsOpenReassignDialog}
          bookingId={booking.id}
          teamId={booking.eventType?.team?.id || 0}
          bookingFromRoutingForm={isBookingFromRoutingForm}
        />
      )}

      <EditLocationDialog
        booking={booking}
        saveLocation={saveLocation}
        isOpenDialog={isOpenSetLocationDialog}
        setShowLocationModal={setIsOpenLocationDialog}
        teamId={booking.eventType?.team?.id}
      />
      <AddGuestsDialog
        isOpenDialog={isOpenAddGuestsDialog}
        setIsOpenDialog={setIsOpenAddGuestsDialog}
        bookingId={booking.id}
      />
      {booking.paid && booking.payment[0] && (
        <ChargeCardDialog
          isOpenDialog={chargeCardDialogIsOpen}
          setIsOpenDialog={setChargeCardDialogIsOpen}
          bookingId={booking.id}
          paymentAmount={booking.payment[0].amount}
          paymentCurrency={booking.payment[0].currency}
        />
      )}
      {isCalVideoLocation && (
        <ViewRecordingsDialog
          booking={booking}
          isOpenDialog={viewRecordingsDialogIsOpen}
          setIsOpenDialog={setViewRecordingsDialogIsOpen}
          timeFormat={userTimeFormat ?? null}
        />
      )}
      {isCalVideoLocation && meetingSessionDetailsDialogIsOpen && (
        <MeetingSessionDetailsDialog
          booking={booking}
          isOpenDialog={meetingSessionDetailsDialogIsOpen}
          setIsOpenDialog={setMeetingSessionDetailsDialogIsOpen}
          timeFormat={userTimeFormat ?? null}
        />
      )}
      <Dialog open={rejectionDialogIsOpen} onOpenChange={setRejectionDialogIsOpen}>
        <DialogContent title={t("rejection_reason_title")} description={t("rejection_reason_description")}>
          <div>
            <TextAreaField
              name="rejectionReason"
              label={
                <>
                  {t("rejection_reason")}
                  <span className="text-subtle font-normal"> (Optional)</span>
                </>
              }
              value={rejectionReason}
              onChange={(e) => setRejectionReason(e.target.value)}
            />
          </div>

          <DialogFooter>
            <DialogClose />
            <Button
              disabled={mutation.isPending}
              data-testid="rejection-confirm"
              onClick={() => {
                bookingConfirm(false);
              }}>
              {t("rejection_confirmation")}
            </Button>
          </DialogFooter>
        </DialogContent>
      </Dialog>

      <div className="border-muted my-1.5 flex w-full flex-col items-start justify-between rounded-lg border bg-white shadow-sm hover:shadow-md dark:bg-slate-800">
        <div data-testid="booking-item" data-today={String(booking.isToday)} className="group w-full">
          <div className="cursor-pointer">
            <div className="flex flex-col pb-4">
              <div className="flex flex-col lg:flex-row">
                <div
                  data-testid="title-and-attendees"
                  onClick={() =>
                    flushSync(() => {
                      setExpandedBooking(expandedBooking === booking.id ? null : booking.id);
                    })
                  }
                  className={`w-full px-4${isRejected ? " line-through" : ""}`}>
                  {/* <Link href={bookingLink}> */}
                  {/* Time and Badges for mobile */}
                  <div className="w-full pb-2 pt-4 sm:hidden">
                    <div className="flex w-full items-center justify-between sm:hidden">
                      <div className="text-emphasis text-sm leading-6">{startTime}</div>
                      <div className="text-subtle pr-2 text-sm">
                        {formatTime(booking.startTime, userTimeFormat, userTimeZone)} -{" "}
                        {formatTime(booking.endTime, userTimeFormat, userTimeZone)}
                        <MeetingTimeInTimezones
                          timeFormat={userTimeFormat}
                          userTimezone={userTimeZone}
                          startTime={booking.startTime}
                          endTime={booking.endTime}
                          attendees={booking.attendees}
                        />
                      </div>
                    </div>

                    {isPending && (
                      <Badge className="sm:hidden ltr:mr-2 rtl:ml-2" variant="orange">
                        {t("unconfirmed")}
                      </Badge>
                    )}
                    {booking.eventType?.team && (
                      <Badge className="sm:hidden ltr:mr-2 rtl:ml-2" variant="gray">
                        {booking.eventType.team.name}
                      </Badge>
                    )}
                    {showPendingPayment && (
                      <Badge className="sm:hidden ltr:mr-2 rtl:ml-2" variant="orange">
                        {t("pending_payment")}
                      </Badge>
                    )}
                    {recurringDates !== undefined && (
                      <div className="text-muted text-sm sm:hidden">
                        <RecurringBookingsTooltip
                          userTimeFormat={userTimeFormat}
                          userTimeZone={userTimeZone}
                          booking={booking}
                          recurringDates={recurringDates}
                        />
                      </div>
                    )}
                  </div>

                  <div className="flex cursor-pointer flex-col items-start justify-start pt-6">
                    <div
                      title={title}
                      className={classNames(
<<<<<<< HEAD
                        "flex items-center gap-2 text-emphasis align-top text-base font-semibold leading-6 w-full lg:max-w-56 xl:max-w-full"
                      )}>
                      <span className={isCancelled ? "line-through" : ""}>{booking.eventType?.title}</span>
                      <span className="align-center text-xs font-medium text-subtle">
                        with
                      </span>
                      <span className="align-center !decoration-none text-sm font-medium text-default">
                        {attendeeList[0].name}
                      </span>
                      {attendeeList.length > 1 && (
                        <span className="align-center text-sm font-medium text-default">
=======
                        "text-emphasis flex w-full items-center gap-2 align-top text-base font-semibold leading-6 lg:max-w-56 xl:max-w-full"
                      )}>
                      <span className={isCancelled ? "line-through" : ""}>{booking.eventType?.title}</span>
                      <span className="align-center text-subtle text-xs font-medium">with</span>
                      <span className="align-center !decoration-none text-default text-sm font-medium">
                        {attendeeList[0].name}
                      </span>
                      {attendeeList.length > 1 && (
                        <span className="align-center text-default text-sm font-medium">
>>>>>>> 390f28d9
                          + {attendeeList.length - 1} more
                        </span>
                      )}
                      {showPendingPayment && (
                        <Badge className="hidden sm:inline-flex" variant="orange">
                          {t("pending_payment")}
                        </Badge>
                      )}
                    </div>

                    <div className="text-subtle flex cursor-pointer flex-row py-2 text-xs font-medium">
                      <div className="">{booking.isToday ? t("today_capitalized") : startTime}</div>
                      <span className="px-2">{" • "}</span>
                      <div className="">
                        {formatTime(booking.startTime, userTimeFormat, userTimeZone)} -{" "}
                        {formatTime(booking.endTime, userTimeFormat, userTimeZone)}
                        <MeetingTimeInTimezones
                          timeFormat={userTimeFormat}
                          userTimezone={userTimeZone}
                          startTime={booking.startTime}
                          endTime={booking.endTime}
                          attendees={booking.attendees}
                        />
                      </div>
                    </div>

                    {!isPending && (
                      <div>
                        {(provider?.label ||
                          (typeof locationToDisplay === "string" &&
                            locationToDisplay?.startsWith("https://"))) &&
                          locationToDisplay.startsWith("http") && (
                            <a
                              href={locationToDisplay}
                              onClick={(e) => e.stopPropagation()}
                              target="_blank"
                              title={locationToDisplay}
                              rel="noreferrer"
<<<<<<< HEAD
                              className="text-xs leading-6 text-active hover:underline">
=======
                              className="text-active text-xs leading-6 hover:underline">
>>>>>>> 390f28d9
                              <div className="flex items-center gap-2">
                                <Icon name={getIconFromLocationValue(location)} className="h-3.5 w-3.5" />
                                {provider?.label
                                  ? t("join_event_location", { eventLocationType: provider?.label })
                                  : t("join_meeting")}
                              </div>
                            </a>
                          )}
                      </div>
                    )}
                    {isCancelled && booking.rescheduled && (
                      <div className="mt-2 inline-block md:hidden">
                        <RequestSentMessage />
                      </div>
                    )}
                  </div>
                </div>

<<<<<<< HEAD
                <div className="flex flex-col w-full lg:w-auto">
=======
                <div className="flex w-full flex-col lg:w-auto">
>>>>>>> 390f28d9
                  <div className="flex w-full flex-row flex-wrap items-end justify-end space-x-2 space-y-2 py-4 pl-4 text-right text-sm font-medium lg:flex-row lg:flex-nowrap lg:items-start lg:space-y-0 lg:pl-0 ltr:pr-4 rtl:pl-4">
                    {shouldShowPendingActions(actionContext) && <TableActions actions={pendingActions} />}

                    {!isCancelled && (
                      <Button
                        color="secondary"
                        onClick={() => rescheduleBooking(rescheduleEventLink)}
                        className="flex items-center space-x-2">
                        <span>{t("reschedule")}</span>
                      </Button>
                    )}

                    {!isCancelled && (
                      <Button
                        color="secondary"
                        onClick={() => setIsOpenCancellationDialog(true)}
                        className="flex items-center space-x-2">
                        <span>{t("cancel")}</span>
                      </Button>
                    )}

                    {!isCancelled && (
                      <Dropdown>
                        <DropdownMenuTrigger asChild>
<<<<<<< HEAD
                          <Button StartIcon="ellipsis" color="secondary" variant="icon">
                          </Button>
=======
                          <Button StartIcon="ellipsis" color="secondary" variant="icon" />
>>>>>>> 390f28d9
                        </DropdownMenuTrigger>
                        <DropdownMenuPortal>
                          <DropdownMenuContent>
                            {editEventActions.map((action) => (
                              <DropdownMenuItem
                                className="rounded-lg"
                                key={action.id}
                                disabled={action.disabled}>
                                <DropdownItem
                                  type="button"
                                  color={action.color}
                                  StartIcon={action.icon}
                                  href={action.href}
                                  disabled={action.disabled}
                                  onClick={action.onClick}
                                  data-bookingid={action.bookingId}
                                  data-testid={action.id}
                                  className={action.disabled ? "text-muted" : undefined}>
                                  {action.label}
                                </DropdownItem>
                              </DropdownMenuItem>
                            ))}
                            {/* <DropdownMenuSeparator /> */}
                            {/* <DropdownMenuLabel className="px-2 pb-1 pt-1.5">{t("after_event")}</DropdownMenuLabel>
                      {afterEventActions.map((action) => (
                        <DropdownMenuItem className="rounded-lg" key={action.id} disabled={action.disabled}>
                          <DropdownItem
                            type="button"
                            color={action.color}
                            StartIcon={action.icon}
                            href={action.href}
                            onClick={action.onClick}
                            disabled={action.disabled}
                            data-bookingid={action.bookingId}
                            data-testid={action.id}
                            className={action.disabled ? "text-muted" : undefined}>
                            {action.label}
                          </DropdownItem>
                        </DropdownMenuItem>
                      ))} */}
                            {/* <DropdownMenuSeparator />
                      <DropdownMenuItem
                        className="rounded-lg"
                        key={cancelEventAction.id}
                        disabled={cancelEventAction.disabled}>
                        <DropdownItem
                          type="button"
                          color={cancelEventAction.color}
                          StartIcon={cancelEventAction.icon}
                          href={cancelEventAction.href}
                          onClick={cancelEventAction.onClick}
                          disabled={cancelEventAction.disabled}
                          data-bookingid={cancelEventAction.bookingId}
                          data-testid={cancelEventAction.id}
                          className={cancelEventAction.disabled ? "text-muted" : undefined}>
                          {cancelEventAction.label}
                        </DropdownItem>
                      </DropdownMenuItem> */}
                          </DropdownMenuContent>
                        </DropdownMenuPortal>
                      </Dropdown>
                    )}

                    {/* {shouldShowRecurringCancelAction(actionContext) && (
                  <TableActions actions={[cancelEventAction]} />
                )} */}
                    {isRejected && <div className="text-subtle text-sm">{t("rejected")}</div>}
                    {isCancelled && booking.rescheduled && (
                      <div className="hidden h-full items-center md:flex">
                        <RequestSentMessage />
                      </div>
                    )}
                  </div>

                  <div className="flex-1" />

                  <div className="flex flex-row justify-end pr-4">
                    <button
                      className="align-end text-muted-foreground hover:text-foreground flex items-center gap-2 text-sm transition-colors"
                      onClick={(e) => {
                        e.stopPropagation();
                        setExpandedBooking(expandedBooking === booking.id ? null : booking.id);
                      }}>
                      <span>{t("details")}</span>
<<<<<<< HEAD
                      <Icon name="chevron-down" className={`h-4 w-4 transition-transform ${expandedBooking === booking.id ? "rotate-180" : ""}`} />
=======
                      <Icon
                        name="chevron-down"
                        className={`h-4 w-4 transition-transform ${
                          expandedBooking === booking.id ? "rotate-180" : ""
                        }`}
                      />
>>>>>>> 390f28d9
                    </button>
                  </div>
                </div>
              </div>
              <BookingItemBadges
                booking={booking}
                isPending={isPending}
                recurringDates={recurringDates}
                userTimeFormat={userTimeFormat}
                userTimeZone={userTimeZone}
                isRescheduled={isRescheduled}
              />
            </div>

            {expandedBooking === booking.id && (
              <BookingExpandedCard
                key={booking.id}
                isHost={true}
                showExpandedActions={true}
                setSelectedMeeting={() => {}}
                setShowMeetingNotes={() => {}}
                handleMarkNoShow={() => {}}
                isCurrentTime={() => true}
                {...booking}
              />
            )}
          </div>
        </div>
      </div>

      {isBookingFromRoutingForm && (
        <RerouteDialog
          isOpenDialog={rerouteDialogIsOpen}
          setIsOpenDialog={setRerouteDialogIsOpen}
          booking={{ ...parsedBooking, eventType: parsedBooking.eventType }}
        />
      )}
    </>
  );
}

const BookingItemBadges = ({
  booking,
  isPending,
  recurringDates,
  userTimeFormat,
  userTimeZone,
  isRescheduled,
}: {
  booking: BookingItemProps;
  isPending: boolean;
  recurringDates: Date[] | undefined;
  userTimeFormat: number | null | undefined;
  userTimeZone: string | undefined;
  isRescheduled: boolean;
}) => {
  const { t } = useLocale();

  return (
<<<<<<< HEAD
    <div className="flex flex-row flex-wrap items-center pb-2 pl-4 gap-2">
      {isPending && (
        <Badge variant="orange">
          {t("unconfirmed")}
        </Badge>
      )}
      {isRescheduled && (
        <Tooltip content={`${t("rescheduled_by")} ${booking.rescheduler}`}>
          <Badge variant="orange">
            {t("rescheduled")}
          </Badge>
        </Tooltip>
      )}
      {booking.eventType?.team && (
        <Badge variant="gray">
          {booking.eventType.team.name}
        </Badge>
      )}
      {booking?.assignmentReason.length > 0 && (
        <AssignmentReasonTooltip 
          assignmentReason={{
            ...booking.assignmentReason[0],
            createdAt: new Date(booking.assignmentReason[0].createdAt)
          }} 
        />
      )}
      {booking.paid && !booking.payment[0] ? (
        <Badge variant="orange">
          {t("error_collecting_card")}
        </Badge>
=======
    <div className="flex flex-row flex-wrap items-center gap-2 pb-2 pl-4">
      {isPending && <Badge variant="orange">{t("unconfirmed")}</Badge>}
      {isRescheduled && (
        <Tooltip content={`${t("rescheduled_by")} ${booking.rescheduler}`}>
          <Badge variant="orange">{t("rescheduled")}</Badge>
        </Tooltip>
      )}
      {booking.eventType?.team && <Badge variant="gray">{booking.eventType.team.name}</Badge>}
      {booking?.assignmentReason.length > 0 && (
        <AssignmentReasonTooltip
          assignmentReason={{
            ...booking.assignmentReason[0],
            createdAt: new Date(booking.assignmentReason[0].createdAt),
          }}
        />
      )}
      {booking.paid && !booking.payment[0] ? (
        <Badge variant="orange">{t("error_collecting_card")}</Badge>
>>>>>>> 390f28d9
      ) : booking.paid ? (
        <Badge variant="green" data-testid="paid_badge">
          {booking.payment[0].paymentOption === "HOLD" ? t("card_held") : t("paid")}
        </Badge>
      ) : null}
      {recurringDates !== undefined && (
        <div className="text-muted -mt-1 text-sm">
          <RecurringBookingsTooltip
            userTimeFormat={userTimeFormat}
            userTimeZone={userTimeZone}
            booking={booking}
            recurringDates={recurringDates}
          />
        </div>
      )}
    </div>
  );
};

interface RecurringBookingsTooltipProps {
  booking: BookingItemProps;
  recurringDates: Date[];
  userTimeZone: string | undefined;
  userTimeFormat: number | null | undefined;
}

const RecurringBookingsTooltip = ({
  booking,
  recurringDates,
  userTimeZone,
  userTimeFormat,
}: RecurringBookingsTooltipProps) => {
  const {
    t,
    i18n: { language },
  } = useLocale();
  const now = new Date();
  const recurringCount = recurringDates.filter((recurringDate) => {
    return (
      recurringDate >= now &&
      !booking.recurringInfo?.bookings[BookingStatus.CANCELLED]
        .map((date) => date.toString())
        .includes(recurringDate.toString())
    );
  }).length;

  return (
    (booking.recurringInfo &&
      booking.eventType?.recurringEvent?.freq &&
      (booking.listingStatus === "recurring" ||
        booking.listingStatus === "unconfirmed" ||
        booking.listingStatus === "cancelled") && (
        <div className="underline decoration-gray-400 decoration-dashed underline-offset-2">
          <div className="flex">
            <Tooltip
              content={recurringDates.map((aDate, key) => {
                const pastOrCancelled =
                  aDate < now ||
                  booking.recurringInfo?.bookings[BookingStatus.CANCELLED]
                    .map((date) => date.toString())
                    .includes(aDate.toString());
                return (
                  <p key={key} className={classNames(pastOrCancelled && "line-through")}>
                    {formatTime(aDate, userTimeFormat, userTimeZone)}
                    {" - "}
                    {dayjs(aDate).locale(language).format("D MMMM YYYY")}
                  </p>
                );
              })}>
              <div className="text-default">
                <Icon
                  name="refresh-ccw"
                  strokeWidth="3"
                  className="text-muted float-left mr-1 mt-1.5 inline-block h-3 w-3"
                />
                <p className="mt-1 pl-5 text-xs">
                  {booking.status === BookingStatus.ACCEPTED
                    ? `${t("event_remaining_other", {
                        count: recurringCount,
                      })}`
                    : getEveryFreqFor({
                        t,
                        recurringEvent: booking.eventType.recurringEvent,
                        recurringCount: booking.recurringInfo.count,
                      })}
                </p>
              </div>
            </Tooltip>
          </div>
        </div>
      )) ||
    null
  );
};

interface UserProps {
  id: number;
  name: string | null;
  email: string;
}

const FirstAttendee = ({
  user,
  currentEmail,
}: {
  user: UserProps;
  currentEmail: string | null | undefined;
}) => {
  const { t } = useLocale();
  return user.email === currentEmail ? (
    <div className="inline-block">{t("you")}</div>
  ) : (
    <a
      key={user.email}
      className=" hover:text-blue-500"
      href={`mailto:${user.email}`}
      onClick={(e) => e.stopPropagation()}>
      {user.name || user.email}
    </a>
  );
};

type AttendeeProps = {
  name?: string;
  email: string;
  phoneNumber: string | null;
  id: number;
  noShow: boolean;
};

type NoShowProps = {
  bookingUid: string;
  isBookingInPast: boolean;
};

const Attendee = (attendeeProps: AttendeeProps & NoShowProps) => {
  const { email, name, bookingUid, isBookingInPast, noShow, phoneNumber } = attendeeProps;
  const { t } = useLocale();

  const utils = trpc.useUtils();
  const [openDropdown, setOpenDropdown] = useState(false);
  const { copyToClipboard, isCopied } = useCopy();

  const noShowMutation = trpc.viewer.loggedInViewerRouter.markNoShow.useMutation({
    onSuccess: async (data) => {
      triggerToast(data.message, "success");
      await utils.viewer.bookings.invalidate();
    },
    onError: (err) => {
      triggerToast(err.message, "error");
    },
  });

  return (
    <Dropdown open={openDropdown} onOpenChange={setOpenDropdown}>
      <DropdownMenuTrigger asChild>
        <button
          data-testid="guest"
          onClick={(e) => e.stopPropagation()}
          className="radix-state-open:text-blue-500 transition hover:text-blue-500">
          {noShow ? (
            <>
              {name || email} <Icon name="eye-off" className="inline h-4" />
            </>
          ) : (
            <>{name || email}</>
          )}
        </button>
      </DropdownMenuTrigger>
      <DropdownMenuPortal>
        <DropdownMenuContent>
          {!isSmsCalEmail(email) && (
            <DropdownMenuItem className="focus:outline-none">
              <DropdownItem
                StartIcon="mail"
                href={`mailto:${email}`}
                onClick={(e) => {
                  setOpenDropdown(false);
                  e.stopPropagation();
                }}>
                <a href={`mailto:${email}`}>{t("email")}</a>
              </DropdownItem>
            </DropdownMenuItem>
          )}

          <DropdownMenuItem className="focus:outline-none">
            <DropdownItem
              StartIcon={isCopied ? "clipboard-check" : "clipboard"}
              onClick={(e) => {
                e.preventDefault();
                const isEmailCopied = isSmsCalEmail(email);
                copyToClipboard(isEmailCopied ? email : phoneNumber ?? "");
                setOpenDropdown(false);
                triggerToast(isEmailCopied ? t("email_copied") : t("phone_number_copied"), "success");
              }}>
              {!isCopied ? t("copy") : t("copied")}
            </DropdownItem>
          </DropdownMenuItem>

          {isBookingInPast && (
            <DropdownMenuItem className="focus:outline-none">
              <DropdownItem
                data-testid={noShow ? "unmark-no-show" : "mark-no-show"}
                onClick={(e) => {
                  e.preventDefault();
                  setOpenDropdown(false);
                  noShowMutation.mutate({ bookingUid, attendees: [{ noShow: !noShow, email }] });
                }}
                StartIcon={noShow ? "eye" : "eye-off"}>
                {noShow ? t("unmark_as_no_show") : t("mark_as_no_show")}
              </DropdownItem>
            </DropdownMenuItem>
          )}
        </DropdownMenuContent>
      </DropdownMenuPortal>
    </Dropdown>
  );
};

type GroupedAttendeeProps = {
  attendees: AttendeeProps[];
  bookingUid: string;
};

const GroupedAttendees = (groupedAttendeeProps: GroupedAttendeeProps) => {
  const { bookingUid } = groupedAttendeeProps;
  const attendees = groupedAttendeeProps.attendees.map((attendee) => {
    return {
      id: attendee.id,
      email: attendee.email,
      name: attendee.name,
      noShow: attendee.noShow || false,
    };
  });
  const { t } = useLocale();
  const utils = trpc.useUtils();
  const noShowMutation = trpc.viewer.loggedInViewerRouter.markNoShow.useMutation({
    onSuccess: async (data) => {
      triggerToast(t(data.message), "success");
      await utils.viewer.bookings.invalidate();
    },
    onError: (err) => {
      triggerToast(err.message, "error");
    },
  });
  const { control, handleSubmit } = useForm<{
    attendees: AttendeeProps[];
  }>({
    defaultValues: {
      attendees,
    },
    mode: "onBlur",
  });

  const { fields } = useFieldArray({
    control,
    name: "attendees",
  });

  const onSubmit = (data: { attendees: AttendeeProps[] }) => {
    const filteredData = data.attendees.slice(1);
    noShowMutation.mutate({ bookingUid, attendees: filteredData });
    setOpenDropdown(false);
  };

  const [openDropdown, setOpenDropdown] = useState(false);

  return (
    <Dropdown open={openDropdown} onOpenChange={setOpenDropdown}>
      <DropdownMenuTrigger asChild>
        <button
          data-testid="more-guests"
          onClick={(e) => e.stopPropagation()}
          className="radix-state-open:text-blue-500 transition hover:text-blue-500 focus:outline-none">
          {t("plus_more", { count: attendees.length - 1 })}
        </button>
      </DropdownMenuTrigger>
      <DropdownMenuContent>
        <DropdownMenuLabel className="text-xs font-medium uppercase">
          {t("mark_as_no_show_title")}
        </DropdownMenuLabel>
        <form onSubmit={handleSubmit(onSubmit)}>
          {fields.slice(1).map((field, index) => (
            <Controller
              key={field.id}
              name={`attendees.${index + 1}.noShow`}
              control={control}
              render={({ field: { onChange, value } }) => (
                <DropdownMenuCheckboxItem
                  checked={value || false}
                  onCheckedChange={onChange}
                  className="pr-8 focus:outline-none"
                  onClick={(e) => {
                    e.preventDefault();
                    onChange(!value);
                  }}>
                  <span className={value ? "line-through" : ""}>{field.email}</span>
                </DropdownMenuCheckboxItem>
              )}
            />
          ))}
          <DropdownMenuSeparator />
          <div className="flex justify-end p-2 ">
            <Button
              data-testid="update-no-show"
              color="secondary"
              onClick={(e) => {
                e.preventDefault();
                handleSubmit(onSubmit)();
              }}>
              {t("mark_as_no_show_title")}
            </Button>
          </div>
        </form>
      </DropdownMenuContent>
    </Dropdown>
  );
};

const NoShowAttendeesDialog = ({
  attendees,
  isOpen,
  setIsOpen,
  bookingUid,
}: {
  attendees: AttendeeProps[];
  isOpen: boolean;
  setIsOpen: (value: boolean) => void;
  bookingUid: string;
}) => {
  const { t } = useLocale();
  const [noShowAttendees, setNoShowAttendees] = useState(
    attendees.map((attendee) => ({
      id: attendee.id,
      email: attendee.email,
      name: attendee.name,
      noShow: attendee.noShow || false,
    }))
  );

  const utils = trpc.useUtils();
  const noShowMutation = trpc.viewer.loggedInViewerRouter.markNoShow.useMutation({
    onSuccess: async (data) => {
      const newValue = data.attendees[0];
      setNoShowAttendees((old) =>
        old.map((attendee) =>
          attendee.email === newValue.email ? { ...attendee, noShow: newValue.noShow } : attendee
        )
      );
      triggerToast(t(data.message), "success");
      await utils.viewer.bookings.invalidate();
    },
    onError: (err) => {
      triggerToast(err.message, "error");
    },
  });

  return (
    <Dialog open={isOpen} onOpenChange={() => setIsOpen(false)}>
      <DialogContent title={t("mark_as_no_show_title")} description={t("no_show_description")}>
        {noShowAttendees.map((attendee) => (
          <form
            key={attendee.id}
            onSubmit={(e) => {
              e.preventDefault();
              noShowMutation.mutate({
                bookingUid,
                attendees: [{ email: attendee.email, noShow: !attendee.noShow }],
              });
            }}>
            <div className="bg-muted flex items-center justify-between rounded-md px-4 py-2">
              <span className="text-emphasis flex flex-col text-sm">
                {attendee.name}
                {attendee.email && <span className="text-muted">({attendee.email})</span>}
              </span>
              <Button color="minimal" type="submit" StartIcon={attendee.noShow ? "eye-off" : "eye"}>
                {attendee.noShow ? t("unmark_as_no_show") : t("mark_as_no_show")}
              </Button>
            </div>
          </form>
        ))}
        <DialogFooter noSticky>
          <DialogClose>{t("done")}</DialogClose>
        </DialogFooter>
      </DialogContent>
    </Dialog>
  );
};

const GroupedGuests = ({ guests }: { guests: AttendeeProps[] }) => {
  const [openDropdown, setOpenDropdown] = useState(false);
  const { t } = useLocale();
  const { copyToClipboard, isCopied } = useCopy();
  const [selectedEmail, setSelectedEmail] = useState("");

  return (
    <Dropdown
      open={openDropdown}
      onOpenChange={(value) => {
        setOpenDropdown(value);
        setSelectedEmail("");
      }}>
      <DropdownMenuTrigger asChild>
        <button
          onClick={(e) => e.stopPropagation()}
          className="radix-state-open:text-blue-500 transition hover:text-blue-500 focus:outline-none">
          {t("plus_more", { count: guests.length - 1 })}
        </button>
      </DropdownMenuTrigger>
      <DropdownMenuContent>
        <DropdownMenuLabel className="text-xs font-medium uppercase">{t("guests")}</DropdownMenuLabel>
        {guests.slice(1).map((guest) => (
          <DropdownMenuItem key={guest.id}>
            <DropdownItem
              className="pr-6 focus:outline-none"
              StartIcon={selectedEmail === guest.email ? "circle-check" : undefined}
              onClick={(e) => {
                e.preventDefault();
                setSelectedEmail(guest.email);
              }}>
              <span className={`${selectedEmail !== guest.email ? "pl-6" : ""}`}>{guest.email}</span>
            </DropdownItem>
          </DropdownMenuItem>
        ))}
        <DropdownMenuSeparator />
        <div className="flex justify-end space-x-2 p-2 ">
          <Link href={`mailto:${selectedEmail}`}>
            <Button
              color="secondary"
              disabled={selectedEmail.length === 0}
              onClick={(e) => {
                setOpenDropdown(false);
                e.stopPropagation();
              }}>
              {t("email")}
            </Button>
          </Link>
          <Button
            color="secondary"
            disabled={selectedEmail.length === 0}
            onClick={(e) => {
              e.preventDefault();
              copyToClipboard(selectedEmail);
              triggerToast(t("email_copied"), "success");
            }}>
            {!isCopied ? t("copy") : t("copied")}
          </Button>
        </div>
      </DropdownMenuContent>
    </Dropdown>
  );
};

const DisplayAttendees = ({
  attendees,
  user,
  currentEmail,
  bookingUid,
  isBookingInPast,
}: {
  attendees: AttendeeProps[];
  user: UserProps | null;
  currentEmail?: string | null;
  bookingUid: string;
  isBookingInPast: boolean;
}) => {
  const { t } = useLocale();
  attendees.sort((a, b) => a.id - b.id);

  return (
    <div className="align-center !decoration-none text-sm font-bold text-slate-500">
      {/* {user && <FirstAttendee user={user} currentEmail={currentEmail} />} */}
      {/* {attendees.length > 1 ? <span>,&nbsp;</span> : <span>&nbsp;{t("and")}&nbsp;</span>} */}
      <Attendee
        name={attendees[0].name}
        email={attendees[0].email}
        phoneNumber={attendees[0].phoneNumber}
        id={attendees[0].id}
        noShow={attendees[0].noShow}
        bookingUid={bookingUid}
        isBookingInPast={isBookingInPast}
      />
      {attendees.length > 1 && (
        <>
          <div>&nbsp;{t("and")}&nbsp;</div>
          {attendees.length > 2 ? (
            <Tooltip
              content={attendees.slice(1).map((attendee) => (
                <p key={attendee.email}>
                  <Attendee {...attendee} bookingUid={bookingUid} isBookingInPast={isBookingInPast} />
                </p>
              ))}>
              {isBookingInPast ? (
                <GroupedAttendees attendees={attendees} bookingUid={bookingUid} />
              ) : (
                <GroupedGuests guests={attendees} />
              )}
            </Tooltip>
          ) : (
            <Attendee {...attendees[1]} bookingUid={bookingUid} isBookingInPast={isBookingInPast} />
          )}
        </>
      )}
    </div>
  );
};

const AssignmentReasonTooltip = ({ assignmentReason }: { assignmentReason: AssignmentReason }) => {
  const { t } = useLocale();
  const badgeTitle = assignmentReasonBadgeTitleMap(assignmentReason.reasonEnum);
  return (
    <Tooltip content={<p>{assignmentReason.reasonString}</p>}>
      <Badge className="ltr:mr-2 rtl:ml-2" variant="gray">
        {t(badgeTitle)}
      </Badge>
    </Tooltip>
  );
};<|MERGE_RESOLUTION|>--- conflicted
+++ resolved
@@ -57,10 +57,6 @@
 import { ReassignDialog } from "@components/dialog/ReassignDialog";
 import { RerouteDialog } from "@components/dialog/RerouteDialog";
 import { RescheduleDialog } from "@components/dialog/RescheduleDialog";
-<<<<<<< HEAD
-import { BookingCancelDialog } from "@components/dialog/BookingCancelDialog";
-=======
->>>>>>> 390f28d9
 
 import { BookingExpandedCard } from "./BookingExpandedCard";
 import {
@@ -444,11 +440,7 @@
 
   const rescheduleBooking = (href: string) => {
     window.open(href, "_blank");
-<<<<<<< HEAD
   }
-=======
-  };
->>>>>>> 390f28d9
 
   return (
     <>
@@ -614,19 +606,6 @@
                     <div
                       title={title}
                       className={classNames(
-<<<<<<< HEAD
-                        "flex items-center gap-2 text-emphasis align-top text-base font-semibold leading-6 w-full lg:max-w-56 xl:max-w-full"
-                      )}>
-                      <span className={isCancelled ? "line-through" : ""}>{booking.eventType?.title}</span>
-                      <span className="align-center text-xs font-medium text-subtle">
-                        with
-                      </span>
-                      <span className="align-center !decoration-none text-sm font-medium text-default">
-                        {attendeeList[0].name}
-                      </span>
-                      {attendeeList.length > 1 && (
-                        <span className="align-center text-sm font-medium text-default">
-=======
                         "text-emphasis flex w-full items-center gap-2 align-top text-base font-semibold leading-6 lg:max-w-56 xl:max-w-full"
                       )}>
                       <span className={isCancelled ? "line-through" : ""}>{booking.eventType?.title}</span>
@@ -636,7 +615,6 @@
                       </span>
                       {attendeeList.length > 1 && (
                         <span className="align-center text-default text-sm font-medium">
->>>>>>> 390f28d9
                           + {attendeeList.length - 1} more
                         </span>
                       )}
@@ -675,11 +653,7 @@
                               target="_blank"
                               title={locationToDisplay}
                               rel="noreferrer"
-<<<<<<< HEAD
-                              className="text-xs leading-6 text-active hover:underline">
-=======
                               className="text-active text-xs leading-6 hover:underline">
->>>>>>> 390f28d9
                               <div className="flex items-center gap-2">
                                 <Icon name={getIconFromLocationValue(location)} className="h-3.5 w-3.5" />
                                 {provider?.label
@@ -698,11 +672,7 @@
                   </div>
                 </div>
 
-<<<<<<< HEAD
-                <div className="flex flex-col w-full lg:w-auto">
-=======
                 <div className="flex w-full flex-col lg:w-auto">
->>>>>>> 390f28d9
                   <div className="flex w-full flex-row flex-wrap items-end justify-end space-x-2 space-y-2 py-4 pl-4 text-right text-sm font-medium lg:flex-row lg:flex-nowrap lg:items-start lg:space-y-0 lg:pl-0 ltr:pr-4 rtl:pl-4">
                     {shouldShowPendingActions(actionContext) && <TableActions actions={pendingActions} />}
 
@@ -727,12 +697,7 @@
                     {!isCancelled && (
                       <Dropdown>
                         <DropdownMenuTrigger asChild>
-<<<<<<< HEAD
-                          <Button StartIcon="ellipsis" color="secondary" variant="icon">
-                          </Button>
-=======
                           <Button StartIcon="ellipsis" color="secondary" variant="icon" />
->>>>>>> 390f28d9
                         </DropdownMenuTrigger>
                         <DropdownMenuPortal>
                           <DropdownMenuContent>
@@ -817,16 +782,12 @@
                         setExpandedBooking(expandedBooking === booking.id ? null : booking.id);
                       }}>
                       <span>{t("details")}</span>
-<<<<<<< HEAD
-                      <Icon name="chevron-down" className={`h-4 w-4 transition-transform ${expandedBooking === booking.id ? "rotate-180" : ""}`} />
-=======
                       <Icon
                         name="chevron-down"
                         className={`h-4 w-4 transition-transform ${
                           expandedBooking === booking.id ? "rotate-180" : ""
                         }`}
                       />
->>>>>>> 390f28d9
                     </button>
                   </div>
                 </div>
@@ -886,38 +847,6 @@
   const { t } = useLocale();
 
   return (
-<<<<<<< HEAD
-    <div className="flex flex-row flex-wrap items-center pb-2 pl-4 gap-2">
-      {isPending && (
-        <Badge variant="orange">
-          {t("unconfirmed")}
-        </Badge>
-      )}
-      {isRescheduled && (
-        <Tooltip content={`${t("rescheduled_by")} ${booking.rescheduler}`}>
-          <Badge variant="orange">
-            {t("rescheduled")}
-          </Badge>
-        </Tooltip>
-      )}
-      {booking.eventType?.team && (
-        <Badge variant="gray">
-          {booking.eventType.team.name}
-        </Badge>
-      )}
-      {booking?.assignmentReason.length > 0 && (
-        <AssignmentReasonTooltip 
-          assignmentReason={{
-            ...booking.assignmentReason[0],
-            createdAt: new Date(booking.assignmentReason[0].createdAt)
-          }} 
-        />
-      )}
-      {booking.paid && !booking.payment[0] ? (
-        <Badge variant="orange">
-          {t("error_collecting_card")}
-        </Badge>
-=======
     <div className="flex flex-row flex-wrap items-center gap-2 pb-2 pl-4">
       {isPending && <Badge variant="orange">{t("unconfirmed")}</Badge>}
       {isRescheduled && (
@@ -936,7 +865,6 @@
       )}
       {booking.paid && !booking.payment[0] ? (
         <Badge variant="orange">{t("error_collecting_card")}</Badge>
->>>>>>> 390f28d9
       ) : booking.paid ? (
         <Badge variant="green" data-testid="paid_badge">
           {booking.payment[0].paymentOption === "HOLD" ? t("card_held") : t("paid")}
