--- conflicted
+++ resolved
@@ -28,11 +28,7 @@
   TableActions,
   TextAreaField,
 } from "@calcom/ui";
-<<<<<<< HEAD
-import { Check, Clock, FiCreditCard } from "@calcom/ui/components/icon";
-=======
 import { Check, Clock, MapPin, RefreshCcw, Send, Slash, X, CreditCard } from "@calcom/ui/components/icon";
->>>>>>> c1539a9e
 
 import useMeQuery from "@lib/hooks/useMeQuery";
 
@@ -203,11 +199,7 @@
       onClick: () => {
         setChargeCardDialogIsOpen(true);
       },
-<<<<<<< HEAD
-      icon: FiCreditCard,
-=======
       icon: CreditCard,
->>>>>>> c1539a9e
     },
   ];
 
