--- conflicted
+++ resolved
@@ -175,27 +175,11 @@
     setLocationMutation.mutate({ bookingId: booking.id, newLocation });
   };
 
-<<<<<<< HEAD
   // Getting accepted recurring dates to show
   const recurringDates = booking.recurringInfo?.bookings[BookingStatus.ACCEPTED]
     .concat(booking.recurringInfo?.bookings[BookingStatus.CANCELLED])
     .concat(booking.recurringInfo?.bookings[BookingStatus.PENDING])
     .sort((date1: Date, date2: Date) => date1.getTime() - date2.getTime());
-
-  console.log({ recurringDates });
-=======
-  const [, recurringDates] = useMemo(() => {
-    if (
-      booking.recurringBookings !== undefined &&
-      booking.eventType.recurringEvent?.freq !== undefined &&
-      booking.recurringEventId
-    ) {
-      return extractRecurringDates(booking, user?.timeZone, i18n);
-    }
-    return [[], []];
-    // eslint-disable-next-line react-hooks/exhaustive-deps
-  }, [user?.timeZone, i18n.language, booking.recurringBookings]);
->>>>>>> 179a9b71
 
   const location = booking.location || "";
 
@@ -300,17 +284,11 @@
                 {t("pending_payment")}
               </Badge>
             )}
-<<<<<<< HEAD
             {recurringDates !== undefined && (
               <div className="mt-2 text-sm text-gray-400">
                 <RecurringBookingsTooltip booking={booking} recurringDates={recurringDates} />
               </div>
             )}
-=======
-            <div className="mt-2 text-sm text-gray-400">
-              <RecurringBookingsTooltip booking={booking} recurringDates={recurringDates} />
-            </div>
->>>>>>> 179a9b71
           </div>
         </td>
         <td className={"w-full px-4" + (isRejected ? " line-through" : "")} onClick={onClickTableData}>
