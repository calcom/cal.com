import { BookingStatus } from "@prisma/client";
import { useRouter } from "next/router";
import { useState, useRef } from "react";

import { EventLocationType, getEventLocationType } from "@calcom/app-store/locations";
import dayjs from "@calcom/dayjs";
import classNames from "@calcom/lib/classNames";
import { formatTime } from "@calcom/lib/date-fns";
import { useLocale } from "@calcom/lib/hooks/useLocale";
import showToast from "@calcom/lib/notification";
import { getEveryFreqFor } from "@calcom/lib/recurringStrings";
import { inferQueryInput, inferQueryOutput, trpc } from "@calcom/trpc/react";
import { Dialog, DialogClose, DialogContent, DialogFooter, DialogHeader } from "@calcom/ui/Dialog";
import { Icon } from "@calcom/ui/Icon";
import { Tooltip } from "@calcom/ui/Tooltip";
import { TextArea } from "@calcom/ui/form/fields";
import Badge from "@calcom/ui/v2/core/Badge";
import Button from "@calcom/ui/v2/core/Button";
import MeetingTimeInTimezones from "@calcom/ui/v2/core/MeetingTimeInTimezones";

import useMeQuery from "@lib/hooks/useMeQuery";
import { extractRecurringDates } from "@lib/parseDate";

import { EditLocationDialog } from "@components/dialog/EditLocationDialog";
import { RescheduleDialog } from "@components/dialog/RescheduleDialog";
import TableActions, { ActionType } from "@components/ui/TableActions";

type BookingListingStatus = inferQueryInput<"viewer.bookings">["status"];

type BookingItem = inferQueryOutput<"viewer.bookings">["bookings"][number];

type BookingItemProps = BookingItem & {
  listingStatus: BookingListingStatus;
  recurringBookings: inferQueryOutput<"viewer.bookings">["recurringInfo"];
};

function BookingListItem(booking: BookingItemProps) {
  // Get user so we can determine 12/24 hour format preferences
  const query = useMeQuery();
  const user = query.data;
  const { t, i18n } = useLocale();
  const utils = trpc.useContext();
  const router = useRouter();
  const [rejectionReason, setRejectionReason] = useState<string>("");
  const [rejectionDialogIsOpen, setRejectionDialogIsOpen] = useState(false);
  const mutation = trpc.useMutation(["viewer.bookings.confirm"], {
    onSuccess: () => {
      setRejectionDialogIsOpen(false);
      showToast(t("booking_confirmation_success"), "success");
      utils.invalidateQueries("viewer.bookings");
    },
    onError: () => {
      showToast(t("booking_confirmation_failed"), "error");
      utils.invalidateQueries("viewer.bookings");
    },
  });

  const isUpcoming = new Date(booking.endTime) >= new Date();
  const isPast = new Date(booking.endTime) < new Date();
  const isCancelled = booking.status === BookingStatus.CANCELLED;
  const isConfirmed = booking.status === BookingStatus.ACCEPTED;
  const isRejected = booking.status === BookingStatus.REJECTED;
  const isPending = booking.status === BookingStatus.PENDING;
  const isRecurring = booking.recurringEventId !== null;
  const isTabRecurring = booking.listingStatus === "recurring";
  const isTabUnconfirmed = booking.listingStatus === "unconfirmed";

  const bookingConfirm = async (confirm: boolean) => {
    let body = {
      bookingId: booking.id,
      confirmed: confirm,
      reason: rejectionReason,
    };
    /**
     * Only pass down the recurring event id when we need to confirm the entire series, which happens in
     * the "Recurring" tab and "Unconfirmed" tab, to support confirming discretionally in the "Recurring" tab.
     */
    if ((isTabRecurring || isTabUnconfirmed) && isRecurring) {
      body = Object.assign({}, body, { recurringEventId: booking.recurringEventId });
    }
    mutation.mutate(body);
  };

  const pendingActions: ActionType[] = [
    {
      id: "reject",
      label: (isTabRecurring || isTabUnconfirmed) && isRecurring ? t("reject_all") : t("reject"),
      onClick: () => {
        setRejectionDialogIsOpen(true);
      },
      icon: Icon.FiSlash,
      disabled: mutation.isLoading,
    },
    {
      id: "confirm",
      label: (isTabRecurring || isTabUnconfirmed) && isRecurring ? t("confirm_all") : t("confirm"),
      onClick: () => {
        bookingConfirm(true);
      },
      icon: Icon.FiCheck,
      disabled: mutation.isLoading,
      color: "primary",
    },
  ];

  let bookedActions: ActionType[] = [
    {
      id: "cancel",
      label: isTabRecurring && isRecurring ? t("cancel_all_remaining") : t("cancel"),
      /* When cancelling we need to let the UI and the API know if the intention is to
         cancel all remaining bookings or just that booking instance. */
      href: `/cancel/${booking.uid}${isTabRecurring && isRecurring ? "?allRemainingBookings=true" : ""}`,
      icon: Icon.FiX,
    },
    {
      id: "edit_booking",
      label: t("edit"),
      actions: [
        {
          id: "reschedule",
          icon: Icon.FiClock,
          label: t("reschedule_booking"),
          href: `/reschedule/${booking.uid}`,
        },
        {
          id: "reschedule_request",
          icon: Icon.FiSend,
          iconClassName: "rotate-45 w-[16px] -translate-x-0.5 ",
          label: t("send_reschedule_request"),
          onClick: () => {
            setIsOpenRescheduleDialog(true);
          },
        },
        {
          id: "change_location",
          label: t("edit_location"),
          onClick: () => {
            setIsOpenLocationDialog(true);
          },
          icon: Icon.FiMapPin,
        },
      ],
    },
  ];

  if (isTabRecurring && isRecurring) {
    bookedActions = bookedActions.filter((action) => action.id !== "edit_booking");
  }

  const RequestSentMessage = () => {
    return (
      <div className="ml-1 mr-8 flex text-gray-500" data-testid="request_reschedule_sent">
        <Icon.FiSend className="-mt-[1px] w-4 rotate-45" />
        <p className="ml-2 ">{t("reschedule_request_sent")}</p>
      </div>
    );
  };

  const startTime = dayjs(booking.startTime).format(isUpcoming ? "ddd, D MMM" : "D MMMM YYYY");
  const [isOpenRescheduleDialog, setIsOpenRescheduleDialog] = useState(false);
  const [isOpenSetLocationDialog, setIsOpenLocationDialog] = useState(false);
  const setLocationMutation = trpc.useMutation("viewer.bookings.editLocation", {
    onSuccess: () => {
      showToast(t("location_updated"), "success");
      setIsOpenLocationDialog(false);
      utils.invalidateQueries("viewer.bookings");
    },
  });

  const saveLocation = (newLocationType: EventLocationType["type"], details: { [key: string]: string }) => {
    let newLocation = newLocationType as string;
    const eventLocationType = getEventLocationType(newLocationType);
    if (eventLocationType?.organizerInputType) {
      newLocation = details[Object.keys(details)[0]];
    }
    setLocationMutation.mutate({ bookingId: booking.id, newLocation });
  };

  // Calculate the booking date(s) and setup recurring event data to show
  let recurringStrings: string[] = [];
  let recurringDates: Date[] = [];

  if (booking.recurringBookings !== undefined && booking.eventType.recurringEvent?.freq !== undefined) {
    [recurringStrings, recurringDates] = extractRecurringDates(booking, user?.timeZone, i18n);
  }

  const location = booking.location || "";

  const onClick = (ev: React.MouseEvent<HTMLDivElement>) => {
    // If user clicked on (a child of) the popover, we won't navigate to the detail page.
    if (
      ev.target instanceof Element &&
      (ev.target.closest(".popover-button") || ev.target.classList.contains("popover-button"))
    ) {
      return;
    }

    router.push({
      pathname: "/success",
      query: {
        date: booking.startTime,
        // TODO: Booking when fetched should have id 0 already(for Dynamic Events).
        type: booking.eventType.id || 0,
        eventSlug: booking.eventType.slug,
        username: user?.username || "",
        name: booking.attendees[0] ? booking.attendees[0].name : undefined,
        email: booking.attendees[0] ? booking.attendees[0].email : undefined,
        location: location,
        eventName: booking.eventType.eventName || "",
        bookingId: booking.id,
        recur: booking.recurringEventId,
        reschedule: isConfirmed,
        listingStatus: booking.listingStatus,
        status: booking.status,
      },
    });
  };
  return (
    <>
      <RescheduleDialog
        isOpenDialog={isOpenRescheduleDialog}
        setIsOpenDialog={setIsOpenRescheduleDialog}
        bookingUId={booking.uid}
      />
      <EditLocationDialog
        booking={booking}
        saveLocation={saveLocation}
        isOpenDialog={isOpenSetLocationDialog}
        setShowLocationModal={setIsOpenLocationDialog}
      />

      {/* NOTE: Should refactor this dialog component as is being rendered multiple times */}
      <Dialog open={rejectionDialogIsOpen} onOpenChange={setRejectionDialogIsOpen}>
        <DialogContent>
          <DialogHeader title={t("rejection_reason_title")} />

          <p className="-mt-4 text-sm text-gray-500">{t("rejection_reason_description")}</p>
          <p className="mt-6 mb-2 text-sm font-bold text-black">
            {t("rejection_reason")}
            <span className="font-normal text-gray-500"> (Optional)</span>
          </p>
          <TextArea
            name={t("rejection_reason")}
            value={rejectionReason}
            onChange={(e) => setRejectionReason(e.target.value)}
            className="mb-5 sm:mb-6"
          />

          <DialogFooter>
            <DialogClose>
              <Button color="secondary">{t("cancel")}</Button>
            </DialogClose>

            <Button
              disabled={mutation.isLoading}
              onClick={() => {
                bookingConfirm(false);
              }}>
              {t("rejection_confirmation")}
            </Button>
          </DialogFooter>
        </DialogContent>
      </Dialog>

      <tr className="flex flex-col hover:bg-neutral-50 sm:flex-row">
        <td className="hidden align-top ltr:pl-6 rtl:pr-6 sm:table-cell sm:min-w-[10rem]" onClick={onClick}>
          <div className="cursor-pointer py-4">
            <div className="text-sm leading-6 text-gray-900">{startTime}</div>
            <div className="text-sm text-gray-500">
<<<<<<< HEAD
              {formatTime(booking.startTime, user?.timeFormat)} -{" "}
              {formatTime(booking.endTime, user?.timeFormat)}
              <MeetingTimeInTimezones
                timeFormat={user?.timeFormat}
                userTimezone={user?.timeZone}
                startTime={booking.startTime}
                endTime={booking.endTime}
                attendees={booking.attendees}
              />
=======
              {dayjs(booking.startTime)
                .tz(user?.timeZone)
                .format(user && user.timeFormat === 12 ? "h:mma" : "HH:mm")}{" "}
              -{" "}
              {dayjs(booking.endTime)
                .tz(user?.timeZone)
                .format(user && user.timeFormat === 12 ? "h:mma" : "HH:mm")}
>>>>>>> cc7e4b3b
            </div>

            {isPending && (
              <Badge className="ltr:mr-2 rtl:ml-2" variant="orange">
                {t("unconfirmed")}
              </Badge>
            )}

            {booking.eventType?.team && (
              <Badge className="ltr:mr-2 rtl:ml-2" variant="gray">
                {booking.eventType.team.name}
              </Badge>
            )}
            {!!booking?.eventType?.price && !booking.paid && (
              <Badge className="ltr:mr-2 rtl:ml-2" variant="orange">
                {t("pending_payment")}
              </Badge>
            )}

            <div className="mt-2 text-sm text-gray-400">
              <RecurringBookingsTooltip
                booking={booking}
                recurringStrings={recurringStrings}
                recurringDates={recurringDates}
              />
            </div>
          </div>
        </td>
        <td className={"w-full px-4" + (isRejected ? " line-through" : "")} onClick={onClick}>
          {/* Time and Badges for mobile */}
          <div className="w-full pt-4 pb-2 sm:hidden">
            <div className="flex w-full items-center justify-between sm:hidden">
              <div className="text-sm leading-6 text-gray-900">{startTime}</div>
              <div className="pr-2 text-sm text-gray-500">
<<<<<<< HEAD
                {formatTime(booking.startTime, user?.timeFormat)} -{" "}
                {formatTime(booking.endTime, user?.timeFormat)}
                <MeetingTimeInTimezones
                  timeFormat={user?.timeFormat}
                  userTimezone={user?.timeZone}
                  startTime={booking.startTime}
                  endTime={booking.endTime}
                  attendees={booking.attendees}
                />
=======
                {dayjs(booking.startTime)
                  .tz(user?.timeZone)
                  .format(user && user.timeFormat === 12 ? "h:mma" : "HH:mm")}{" "}
                -{" "}
                {dayjs(booking.endTime)
                  .tz(user?.timeZone)
                  .format(user && user.timeFormat === 12 ? "h:mma" : "HH:mm")}
>>>>>>> cc7e4b3b
              </div>
            </div>

            {isPending && (
              <Badge className="ltr:mr-2 rtl:ml-2 sm:hidden" variant="orange">
                {t("unconfirmed")}
              </Badge>
            )}
            {booking.eventType?.team && (
              <Badge className="ltr:mr-2 rtl:ml-2 sm:hidden" variant="gray">
                {booking.eventType.team.name}
              </Badge>
            )}
            {!!booking?.eventType?.price && !booking.paid && (
              <Badge className="ltr:mr-2 rtl:ml-2 sm:hidden" variant="orange">
                {t("pending_payment")}
              </Badge>
            )}
            <div className="text-sm text-gray-400 sm:hidden">
              <RecurringBookingsTooltip
                booking={booking}
                recurringStrings={recurringStrings}
                recurringDates={recurringDates}
              />
            </div>
          </div>

          <div className="cursor-pointer py-4">
            <div
              title={booking.title}
              className={classNames(
                "max-w-10/12 sm:max-w-56 text-sm font-medium leading-6 text-neutral-900 md:max-w-full",
                isCancelled ? "line-through" : ""
              )}>
              {booking.title}
              <span> </span>

              {!!booking?.eventType?.price && !booking.paid && (
                <Tag className="hidden ltr:ml-2 rtl:mr-2 sm:inline-flex">Pending payment</Tag>
              )}
            </div>
            {booking.description && (
              <div
                className="max-w-52 md:max-w-96 truncate text-sm text-gray-600"
                title={booking.description}>
                &quot;{booking.description}&quot;
              </div>
            )}
            {booking.attendees.length !== 0 && (
              <DisplayAttendees
                attendees={booking.attendees}
                user={booking.user}
                currentEmail={user?.email}
              />
            )}
            {isCancelled && booking.rescheduled && (
              <div className="mt-2 inline-block text-left text-sm md:hidden">
                <RequestSentMessage />
              </div>
            )}
          </div>
        </td>
        <td className="py-4 pl-4 text-right text-sm font-medium ltr:pr-4 rtl:pl-4 sm:pl-0">
          {isUpcoming && !isCancelled ? (
            <>
              {isPending && user?.id === booking.user?.id && <TableActions actions={pendingActions} />}
              {isConfirmed && <TableActions actions={bookedActions} />}
              {isRejected && <div className="text-sm text-gray-500">{t("rejected")}</div>}
            </>
          ) : null}
          {isPast && isPending && !isConfirmed ? <TableActions actions={bookedActions} /> : null}
          {isCancelled && booking.rescheduled && (
            <div className="hidden h-full items-center md:flex">
              <RequestSentMessage />
            </div>
          )}
        </td>
      </tr>
    </>
  );
}

interface RecurringBookingsTooltipProps {
  booking: BookingItemProps;
  recurringStrings: string[];
  recurringDates: Date[];
}

const RecurringBookingsTooltip = ({
  booking,
  recurringStrings,
  recurringDates,
}: RecurringBookingsTooltipProps) => {
  const { t } = useLocale();
  const now = new Date();

  return (
    (booking.recurringBookings &&
      booking.eventType?.recurringEvent?.freq &&
      (booking.listingStatus === "recurring" ||
        booking.listingStatus === "unconfirmed" ||
        booking.listingStatus === "cancelled") && (
        <div className="underline decoration-gray-400 decoration-dashed underline-offset-2">
          <div className="flex">
            <Tooltip
              content={recurringStrings.map((aDate, key) => (
                <p key={key} className={classNames(recurringDates[key] < now && "line-through")}>
                  {aDate}
                </p>
              ))}>
              <div className="text-gray-600 dark:text-white">
                <Icon.FiRefreshCcw
                  strokeWidth="3"
                  className="float-left mr-1 mt-1.5 inline-block h-3 w-3 text-gray-400"
                />
                <p className="mt-1 pl-5 text-xs">
                  {booking.status === BookingStatus.ACCEPTED
                    ? `${t("event_remaining", {
                        count: recurringDates.length,
                      })}`
                    : getEveryFreqFor({
                        t,
                        recurringEvent: booking.eventType.recurringEvent,
                        recurringCount: recurringDates.filter((date) => {
                          return date >= now;
                        }).length,
                      })}
                </p>
              </div>
            </Tooltip>
          </div>
        </div>
      )) ||
    null
  );
};

interface UserProps {
  id: number;
  name: string | null;
  email: string;
}

const FirstAttendee = ({
  user,
  currentEmail,
}: {
  user: UserProps;
  currentEmail: string | null | undefined;
}) => {
  return user.email === currentEmail ? (
    <div className="inline-block">You</div>
  ) : (
    <a
      key={user.email}
      className=" hover:text-blue-500"
      href={"mailto:" + user.email}
      onClick={(e) => e.stopPropagation()}>
      {user.name}
    </a>
  );
};

const Attendee: React.FC<{ email: string; children: React.ReactNode }> = ({ email, children }) => {
  return (
    <a className=" hover:text-blue-500" href={"mailto:" + email} onClick={(e) => e.stopPropagation()}>
      {children}
    </a>
  );
};

interface AttendeeProps {
  name: string;
  email: string;
}

const DisplayAttendees = ({
  attendees,
  user,
  currentEmail,
}: {
  attendees: AttendeeProps[];
  user: UserProps | null;
  currentEmail: string | null | undefined;
}) => {
  if (attendees.length === 1) {
    return (
      <div className="text-sm text-gray-900">
        {user && <FirstAttendee user={user} currentEmail={currentEmail} />}
        <span>&nbsp;and&nbsp;</span>
        <Attendee email={attendees[0].email}>{attendees[0].name}</Attendee>
      </div>
    );
  } else if (attendees.length === 2) {
    return (
      <div className="text-sm text-gray-900">
        {user && <FirstAttendee user={user} currentEmail={currentEmail} />}
        <span>,&nbsp;</span>
        <Attendee email={attendees[0].email}>{attendees[0].name}</Attendee>
        <div className="inline-block text-sm text-gray-900">&nbsp;and&nbsp;</div>
        <Attendee email={attendees[1].email}>{attendees[1].name}</Attendee>
      </div>
    );
  } else {
    return (
      <div className="text-sm text-gray-900">
        {user && <FirstAttendee user={user} currentEmail={currentEmail} />}
        <span>,&nbsp;</span>
        <Attendee email={attendees[0].email}>{attendees[0].name}</Attendee>
        <span>&nbsp;&&nbsp;</span>
        <Tooltip
          content={attendees.slice(1).map((attendee, key) => (
            <p key={key}>{attendee.name}</p>
          ))}>
          <div className="inline-block">{attendees.length - 1} more</div>
        </Tooltip>
      </div>
    );
  }
};

const Tag = ({ children, className = "" }: React.PropsWithChildren<{ className?: string }>) => {
  return (
    <span
      className={`inline-flex items-center rounded-sm bg-yellow-100 px-1.5 py-0.5 text-xs font-medium text-yellow-800 ${className}`}>
      {children}
    </span>
  );
};

export default BookingListItem;<|MERGE_RESOLUTION|>--- conflicted
+++ resolved
@@ -267,9 +267,8 @@
           <div className="cursor-pointer py-4">
             <div className="text-sm leading-6 text-gray-900">{startTime}</div>
             <div className="text-sm text-gray-500">
-<<<<<<< HEAD
-              {formatTime(booking.startTime, user?.timeFormat)} -{" "}
-              {formatTime(booking.endTime, user?.timeFormat)}
+              {formatTime(booking.startTime, user?.timeFormat, user?.timeZone)} -{" "}
+              {formatTime(booking.endTime, user?.timeFormat, user?.timeZone)}
               <MeetingTimeInTimezones
                 timeFormat={user?.timeFormat}
                 userTimezone={user?.timeZone}
@@ -277,15 +276,6 @@
                 endTime={booking.endTime}
                 attendees={booking.attendees}
               />
-=======
-              {dayjs(booking.startTime)
-                .tz(user?.timeZone)
-                .format(user && user.timeFormat === 12 ? "h:mma" : "HH:mm")}{" "}
-              -{" "}
-              {dayjs(booking.endTime)
-                .tz(user?.timeZone)
-                .format(user && user.timeFormat === 12 ? "h:mma" : "HH:mm")}
->>>>>>> cc7e4b3b
             </div>
 
             {isPending && (
@@ -320,9 +310,8 @@
             <div className="flex w-full items-center justify-between sm:hidden">
               <div className="text-sm leading-6 text-gray-900">{startTime}</div>
               <div className="pr-2 text-sm text-gray-500">
-<<<<<<< HEAD
-                {formatTime(booking.startTime, user?.timeFormat)} -{" "}
-                {formatTime(booking.endTime, user?.timeFormat)}
+                {formatTime(booking.startTime, user?.timeFormat, user?.timeZone)} -{" "}
+                {formatTime(booking.endTime, user?.timeFormat, user?.timeZone)}
                 <MeetingTimeInTimezones
                   timeFormat={user?.timeFormat}
                   userTimezone={user?.timeZone}
@@ -330,15 +319,6 @@
                   endTime={booking.endTime}
                   attendees={booking.attendees}
                 />
-=======
-                {dayjs(booking.startTime)
-                  .tz(user?.timeZone)
-                  .format(user && user.timeFormat === 12 ? "h:mma" : "HH:mm")}{" "}
-                -{" "}
-                {dayjs(booking.endTime)
-                  .tz(user?.timeZone)
-                  .format(user && user.timeFormat === 12 ? "h:mma" : "HH:mm")}
->>>>>>> cc7e4b3b
               </div>
             </div>
 
