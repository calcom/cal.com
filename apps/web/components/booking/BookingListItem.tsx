--- conflicted
+++ resolved
@@ -298,17 +298,14 @@
     .tz(userTimeZone)
     .locale(language)
     .format(isUpcoming ? (isDifferentYear ? "ddd, D MMM YYYY" : "ddd, D MMM") : "D MMMM YYYY");
-<<<<<<< HEAD
   const [, setIsOpenLocationDialog] = useState(false);
   // const [setIsOpenLocationDialog] = useState(false);
-=======
   const [isOpenRescheduleDialog, setIsOpenRescheduleDialog] = useState(false);
   const [isOpenReassignDialog, setIsOpenReassignDialog] = useState(false);
   const [isOpenSetLocationDialog, setIsOpenLocationDialog] = useState(false);
   const [isOpenAddGuestsDialog, setIsOpenAddGuestsDialog] = useState(false);
   const [isOpenReportDialog, setIsOpenReportDialog] = useState(false);
   const [rerouteDialogIsOpen, setRerouteDialogIsOpen] = useState(false);
->>>>>>> f738b3bc
   const setLocationMutation = trpc.viewer.bookings.editLocation.useMutation({
     onSuccess: () => {
       showToast(t("location_updated"), "success");
