import Link from "next/link";
import { useState } from "react";
import { Controller, useFieldArray, useForm } from "react-hook-form";

import type { EventLocationType, getEventLocationValue } from "@calcom/app-store/locations";
import {
  getEventLocationType,
  getSuccessPageLocationMessage,
  guessEventLocationType,
} from "@calcom/app-store/locations";
import dayjs from "@calcom/dayjs";
// TODO: Use browser locale, implement Intl in Dayjs maybe?
import "@calcom/dayjs/locales";
import ViewRecordingsDialog from "@calcom/features/ee/video/ViewRecordingsDialog";
import classNames from "@calcom/lib/classNames";
import { formatTime } from "@calcom/lib/date-fns";
import getPaymentAppData from "@calcom/lib/getPaymentAppData";
import { useBookerUrl } from "@calcom/lib/hooks/useBookerUrl";
import { useCopy } from "@calcom/lib/hooks/useCopy";
import { useLocale } from "@calcom/lib/hooks/useLocale";
import { getEveryFreqFor } from "@calcom/lib/recurringStrings";
import { BookingStatus, SchedulingType } from "@calcom/prisma/enums";
import { bookingMetadataSchema } from "@calcom/prisma/zod-utils";
import type { RouterInputs, RouterOutputs } from "@calcom/trpc/react";
import { trpc } from "@calcom/trpc/react";
import type { ActionType } from "@calcom/ui";
import {
  Badge,
  Button,
  Dropdown,
  DropdownItem,
  DropdownMenuCheckboxItem,
  DropdownMenuContent,
  DropdownMenuItem,
  DropdownMenuLabel,
  DropdownMenuSeparator,
  DropdownMenuTrigger,
  Icon,
  MeetingTimeInTimezones,
  showToast,
  TableActions,
  Tooltip,
} from "@calcom/ui";

import { AddGuestsDialog } from "@components/dialog/AddGuestsDialog";
import { ChargeCardDialog } from "@components/dialog/ChargeCardDialog";
import { EditLocationDialog } from "@components/dialog/EditLocationDialog";
import { ReassignDialog } from "@components/dialog/ReassignDialog";
import { RescheduleDialog } from "@components/dialog/RescheduleDialog";

type BookingListingStatus = RouterInputs["viewer"]["bookings"]["get"]["filters"]["status"];

type BookingItem = RouterOutputs["viewer"]["bookings"]["get"]["bookings"][number];

type BookingItemProps = BookingItem & {
  listingStatus: BookingListingStatus;
  recurringInfo: RouterOutputs["viewer"]["bookings"]["get"]["recurringInfo"][number] | undefined;
  loggedInUser: {
    userId: number | undefined;
    userTimeZone: string | undefined;
    userTimeFormat: number | null | undefined;
    userEmail: string | undefined;
  };
};

function BookingListItem(booking: BookingItemProps) {
  const bookerUrl = useBookerUrl();
  const { userId, userTimeZone, userTimeFormat, userEmail } = booking.loggedInUser;

  const {
    t,
    i18n: { language },
  } = useLocale();
  const utils = trpc.useUtils();
  const [chargeCardDialogIsOpen, setChargeCardDialogIsOpen] = useState(false);
  const [viewRecordingsDialogIsOpen, setViewRecordingsDialogIsOpen] = useState<boolean>(false);
  const cardCharged = booking?.payment[0]?.success;
  const mutation = trpc.viewer.bookings.confirm.useMutation({
    onSuccess: () => {
      showToast(t("booking_confirmation_success"), "success");
      utils.viewer.bookings.invalidate();
    },
    onError: () => {
      showToast(t("booking_confirmation_failed"), "error");
      utils.viewer.bookings.invalidate();
    },
  });

  const isUpcoming = new Date(booking.endTime) >= new Date();
  const isBookingInPast = new Date(booking.endTime) < new Date();
  const isCancelled = booking.status === BookingStatus.CANCELLED;
  const isConfirmed = booking.status === BookingStatus.ACCEPTED;
  const isRejected = booking.status === BookingStatus.REJECTED;
  const isPending = booking.status === BookingStatus.PENDING;
  const isRecurring = booking.recurringEventId !== null;
  const isTabRecurring = booking.listingStatus === "recurring";
  const isTabUnconfirmed = booking.listingStatus === "unconfirmed";

  const paymentAppData = getPaymentAppData(booking.eventType);

  const location = booking.location as ReturnType<typeof getEventLocationValue>;
  const locationVideoCallUrl = bookingMetadataSchema.parse(booking?.metadata || {})?.videoCallUrl;

  const locationToDisplay = getSuccessPageLocationMessage(
    locationVideoCallUrl ? locationVideoCallUrl : location,
    t,
    booking.status
  );
  const provider = guessEventLocationType(location);

  const bookingConfirm = async (confirm: boolean) => {
    let body = {
      bookingId: booking.id,
      confirmed: confirm,
      reason: "",
    };
    /**
     * Only pass down the recurring event id when we need to confirm the entire series, which happens in
     * the "Recurring" tab and "Unconfirmed" tab, to support confirming discretionally in the "Recurring" tab.
     */
    if ((isTabRecurring || isTabUnconfirmed) && isRecurring) {
      body = Object.assign({}, body, { recurringEventId: booking.recurringEventId });
    }
    mutation.mutate(body);
  };

  const getSeatReferenceUid = () => {
    if (!booking.seatsReferences[0]) {
      return undefined;
    }
    return booking.seatsReferences[0].referenceUid;
  };

  const pendingActions: ActionType[] = [
    {
      id: "reject",
      label: (isTabRecurring || isTabUnconfirmed) && isRecurring ? t("reject_all") : t("reject"),
      href: `/booking/${booking.uid}?reject=true`,
      icon: "ban",
      disabled: mutation.isPending,
    },
    // For bookings with payment, only confirm if the booking is paid for
    ...((isPending && !paymentAppData.enabled) ||
    (paymentAppData.enabled && !!paymentAppData.price && booking.paid)
      ? [
          {
            id: "confirm",
            bookingId: booking.id,
            label: (isTabRecurring || isTabUnconfirmed) && isRecurring ? t("confirm_all") : t("confirm"),
            onClick: () => {
              bookingConfirm(true);
            },
            icon: "check" as const,
            disabled: mutation.isPending,
          },
        ]
      : []),
  ];

  const editBookingActions: ActionType[] = [
    {
      id: "reschedule",
      icon: "clock" as const,
      label: t("reschedule_booking"),
      href: `${bookerUrl}/reschedule/${booking.uid}${
        booking.seatsReferences.length ? `?seatReferenceUid=${getSeatReferenceUid()}` : ""
      }`,
    },
    {
      id: "reschedule_request",
      icon: "send" as const,
      iconClassName: "rotate-45 w-[16px] -translate-x-0.5 ",
      label: t("send_reschedule_request"),
      onClick: () => {
        setIsOpenRescheduleDialog(true);
      },
    },
    {
      id: "change_location",
      label: t("edit_location"),
      onClick: () => {
        setIsOpenLocationDialog(true);
      },
      icon: "map-pin" as const,
    },
  ];

  if (booking.eventType.schedulingType === SchedulingType.ROUND_ROBIN) {
    editBookingActions.push({
      id: "reassign ",
      label: t("reassign"),
      onClick: () => {
        setIsOpenReassignDialog(true);
      },
      icon: "users" as const,
    });
  }

  let bookedActions: ActionType[] = [
    {
      id: "cancel",
      label: isTabRecurring && isRecurring ? t("cancel_all_remaining") : t("cancel_event"),
      /* When cancelling we need to let the UI and the API know if the intention is to
               cancel all remaining bookings or just that booking instance. */
      href: `/booking/${booking.uid}?cancel=true${
        isTabRecurring && isRecurring ? "&allRemainingBookings=true" : ""
      }${booking.seatsReferences.length ? `&seatReferenceUid=${getSeatReferenceUid()}` : ""}
      `,
      icon: "x" as const,
    },
    {
      id: "edit_booking",
      label: t("edit"),
<<<<<<< HEAD
      actions: [
        {
          id: "reschedule",
          icon: "clock" as const,
          label: t("reschedule_booking"),
          href: `${bookerUrl}/reschedule/${booking.uid}${
            booking.seatsReferences.length ? `?seatReferenceUid=${getSeatReferenceUid()}` : ""
          }`,
        },
        {
          id: "reschedule_request",
          icon: "send" as const,
          iconClassName: "rotate-45 w-[16px] -translate-x-0.5 ",
          label: t("send_reschedule_request"),
          onClick: () => {
            setIsOpenRescheduleDialog(true);
          },
        },
        {
          id: "change_location",
          label: t("edit_location"),
          onClick: () => {
            setIsOpenLocationDialog(true);
          },
          icon: "map-pin" as const,
        },
        {
          id: "add_members",
          label: t("additional_guests"),
          onClick: () => {
            setIsOpenAddGuestsDialog(true);
          },
          icon: "users" as const,
        },
      ],
=======
      actions: editBookingActions,
>>>>>>> ad62f9d2
    },
  ];

  const chargeCardActions: ActionType[] = [
    {
      id: "charge_card",
      label: cardCharged ? t("no_show_fee_charged") : t("collect_no_show_fee"),
      disabled: cardCharged,
      onClick: () => {
        setChargeCardDialogIsOpen(true);
      },
      icon: "credit-card" as const,
    },
  ];

  if (isTabRecurring && isRecurring) {
    bookedActions = bookedActions.filter((action) => action.id !== "edit_booking");
  }

  if (isBookingInPast && isPending && !isConfirmed) {
    bookedActions = bookedActions.filter((action) => action.id !== "cancel");
  }

  const RequestSentMessage = () => {
    return (
      <Badge startIcon="send" size="md" variant="gray" data-testid="request_reschedule_sent">
        {t("reschedule_request_sent")}
      </Badge>
    );
  };

  const startTime = dayjs(booking.startTime)
    .tz(userTimeZone)
    .locale(language)
    .format(isUpcoming ? "ddd, D MMM" : "D MMMM YYYY");
  const [isOpenRescheduleDialog, setIsOpenRescheduleDialog] = useState(false);
  const [isOpenReassignDialog, setIsOpenReassignDialog] = useState(false);
  const [isOpenSetLocationDialog, setIsOpenLocationDialog] = useState(false);
  const [isOpenAddGuestsDialog, setIsOpenAddGuestsDialog] = useState(false);
  const setLocationMutation = trpc.viewer.bookings.editLocation.useMutation({
    onSuccess: () => {
      showToast(t("location_updated"), "success");
      setIsOpenLocationDialog(false);
      utils.viewer.bookings.invalidate();
    },
  });

  const saveLocation = (
    newLocationType: EventLocationType["type"],
    details: {
      [key: string]: string;
    }
  ) => {
    let newLocation = newLocationType as string;
    const eventLocationType = getEventLocationType(newLocationType);
    if (eventLocationType?.organizerInputType) {
      newLocation = details[Object.keys(details)[0]];
    }
    setLocationMutation.mutate({ bookingId: booking.id, newLocation, details });
  };

  // Getting accepted recurring dates to show
  const recurringDates = booking.recurringInfo?.bookings[BookingStatus.ACCEPTED]
    .concat(booking.recurringInfo?.bookings[BookingStatus.CANCELLED])
    .concat(booking.recurringInfo?.bookings[BookingStatus.PENDING])
    .sort((date1: Date, date2: Date) => date1.getTime() - date2.getTime());

  const buildBookingLink = () => {
    const urlSearchParams = new URLSearchParams({
      allRemainingBookings: isTabRecurring.toString(),
    });
    if (booking.attendees[0]) urlSearchParams.set("email", booking.attendees[0].email);
    return `/booking/${booking.uid}?${urlSearchParams.toString()}`;
  };

  const bookingLink = buildBookingLink();

  const title = booking.title;

  const showViewRecordingsButton = !!(booking.isRecorded && isBookingInPast && isConfirmed);
  const showCheckRecordingButton =
    isBookingInPast &&
    isConfirmed &&
    !booking.isRecorded &&
    (!booking.location || booking.location === "integrations:daily" || booking?.location?.trim() === "");

  const showRecordingActions: ActionType[] = [
    {
      id: "view_recordings",
      label: showCheckRecordingButton ? t("check_for_recordings") : t("view_recordings"),
      onClick: () => {
        setViewRecordingsDialogIsOpen(true);
      },
      color: showCheckRecordingButton ? "secondary" : "primary",
      disabled: mutation.isPending,
    },
  ];

  const showPendingPayment = paymentAppData.enabled && booking.payment.length && !booking.paid;
  const attendeeList = booking.attendees.map((attendee) => {
    return {
      name: attendee.name,
      email: attendee.email,
      id: attendee.id,
      noShow: attendee.noShow || false,
    };
  });
  return (
    <>
      <RescheduleDialog
        isOpenDialog={isOpenRescheduleDialog}
        setIsOpenDialog={setIsOpenRescheduleDialog}
        bookingUId={booking.uid}
      />
      <ReassignDialog
        isOpenDialog={isOpenReassignDialog}
        setIsOpenDialog={setIsOpenReassignDialog}
        bookingId={booking.id}
        teamId={booking.eventType?.team?.id || 0}
      />
      <EditLocationDialog
        booking={booking}
        saveLocation={saveLocation}
        isOpenDialog={isOpenSetLocationDialog}
        setShowLocationModal={setIsOpenLocationDialog}
        teamId={booking.eventType?.team?.id}
      />
      <AddGuestsDialog
        isOpenDialog={isOpenAddGuestsDialog}
        setIsOpenDialog={setIsOpenAddGuestsDialog}
        bookingId={booking.id}
      />
      {booking.paid && booking.payment[0] && (
        <ChargeCardDialog
          isOpenDialog={chargeCardDialogIsOpen}
          setIsOpenDialog={setChargeCardDialogIsOpen}
          bookingId={booking.id}
          paymentAmount={booking.payment[0].amount}
          paymentCurrency={booking.payment[0].currency}
        />
      )}
      {(showViewRecordingsButton || showCheckRecordingButton) && (
        <ViewRecordingsDialog
          booking={booking}
          isOpenDialog={viewRecordingsDialogIsOpen}
          setIsOpenDialog={setViewRecordingsDialogIsOpen}
          timeFormat={userTimeFormat ?? null}
        />
      )}
      <tr data-testid="booking-item" className="hover:bg-muted group flex flex-col transition sm:flex-row">
        <td className="hidden align-top ltr:pl-6 rtl:pr-6 sm:table-cell sm:min-w-[12rem]">
          <Link href={bookingLink}>
            <div className="cursor-pointer py-4">
              <div className="text-emphasis text-sm leading-6">{startTime}</div>
              <div className="text-subtle text-sm">
                {formatTime(booking.startTime, userTimeFormat, userTimeZone)} -{" "}
                {formatTime(booking.endTime, userTimeFormat, userTimeZone)}
                <MeetingTimeInTimezones
                  timeFormat={userTimeFormat}
                  userTimezone={userTimeZone}
                  startTime={booking.startTime}
                  endTime={booking.endTime}
                  attendees={booking.attendees}
                />
              </div>
              {!isPending && (
                <div>
                  {(provider?.label || locationToDisplay?.startsWith("https://")) &&
                    locationToDisplay.startsWith("http") && (
                      <a
                        href={locationToDisplay}
                        onClick={(e) => e.stopPropagation()}
                        target="_blank"
                        title={locationToDisplay}
                        rel="noreferrer"
                        className="text-sm leading-6 text-blue-600 hover:underline dark:text-blue-400">
                        <div className="flex items-center gap-2">
                          {provider?.iconUrl && (
                            <img
                              src={provider.iconUrl}
                              className="h-4 w-4 rounded-sm"
                              alt={`${provider?.label} logo`}
                            />
                          )}
                          {provider?.label
                            ? t("join_event_location", { eventLocationType: provider?.label })
                            : t("join_meeting")}
                        </div>
                      </a>
                    )}
                </div>
              )}
              {isPending && (
                <Badge className="ltr:mr-2 rtl:ml-2" variant="orange">
                  {t("unconfirmed")}
                </Badge>
              )}
              {booking.eventType?.team && (
                <Badge className="ltr:mr-2 rtl:ml-2" variant="gray">
                  {booking.eventType.team.name}
                </Badge>
              )}
              {booking.paid && !booking.payment[0] ? (
                <Badge className="ltr:mr-2 rtl:ml-2" variant="orange">
                  {t("error_collecting_card")}
                </Badge>
              ) : booking.paid ? (
                <Badge className="ltr:mr-2 rtl:ml-2" variant="green" data-testid="paid_badge">
                  {booking.payment[0].paymentOption === "HOLD" ? t("card_held") : t("paid")}
                </Badge>
              ) : null}
              {recurringDates !== undefined && (
                <div className="text-muted mt-2 text-sm">
                  <RecurringBookingsTooltip
                    userTimeFormat={userTimeFormat}
                    userTimeZone={userTimeZone}
                    booking={booking}
                    recurringDates={recurringDates}
                  />
                </div>
              )}
            </div>
          </Link>
        </td>
        <td data-testid="title-and-attendees" className={`w-full px-4${isRejected ? " line-through" : ""}`}>
          <Link href={bookingLink}>
            {/* Time and Badges for mobile */}
            <div className="w-full pb-2 pt-4 sm:hidden">
              <div className="flex w-full items-center justify-between sm:hidden">
                <div className="text-emphasis text-sm leading-6">{startTime}</div>
                <div className="text-subtle pr-2 text-sm">
                  {formatTime(booking.startTime, userTimeFormat, userTimeZone)} -{" "}
                  {formatTime(booking.endTime, userTimeFormat, userTimeZone)}
                  <MeetingTimeInTimezones
                    timeFormat={userTimeFormat}
                    userTimezone={userTimeZone}
                    startTime={booking.startTime}
                    endTime={booking.endTime}
                    attendees={booking.attendees}
                  />
                </div>
              </div>

              {isPending && (
                <Badge className="ltr:mr-2 rtl:ml-2 sm:hidden" variant="orange">
                  {t("unconfirmed")}
                </Badge>
              )}
              {booking.eventType?.team && (
                <Badge className="ltr:mr-2 rtl:ml-2 sm:hidden" variant="gray">
                  {booking.eventType.team.name}
                </Badge>
              )}
              {showPendingPayment && (
                <Badge className="ltr:mr-2 rtl:ml-2 sm:hidden" variant="orange">
                  {t("pending_payment")}
                </Badge>
              )}
              {recurringDates !== undefined && (
                <div className="text-muted text-sm sm:hidden">
                  <RecurringBookingsTooltip
                    userTimeFormat={userTimeFormat}
                    userTimeZone={userTimeZone}
                    booking={booking}
                    recurringDates={recurringDates}
                  />
                </div>
              )}
            </div>

            <div className="cursor-pointer py-4">
              <div
                title={title}
                className={classNames(
                  "max-w-10/12 sm:max-w-56 text-emphasis text-sm font-medium leading-6 md:max-w-full",
                  isCancelled ? "line-through" : ""
                )}>
                {title}
                <span> </span>

                {showPendingPayment && (
                  <Badge className="hidden sm:inline-flex" variant="orange">
                    {t("pending_payment")}
                  </Badge>
                )}
              </div>
              {booking.description && (
                <div
                  className="max-w-10/12 sm:max-w-32 md:max-w-52 xl:max-w-80 text-default truncate text-sm"
                  title={booking.description}>
                  &quot;{booking.description}&quot;
                </div>
              )}
              {booking.attendees.length !== 0 && (
                <DisplayAttendees
                  attendees={attendeeList}
                  user={booking.user}
                  currentEmail={userEmail}
                  bookingUid={booking.uid}
                  isBookingInPast={isBookingInPast}
                />
              )}
              {isCancelled && booking.rescheduled && (
                <div className="mt-2 inline-block md:hidden">
                  <RequestSentMessage />
                </div>
              )}
            </div>
          </Link>
        </td>
        <td className="flex w-full flex-col flex-wrap items-end justify-end space-x-2 space-y-2 py-4 pl-4 text-right text-sm font-medium ltr:pr-4 rtl:pl-4 sm:flex-row sm:flex-nowrap sm:items-start sm:space-y-0 sm:pl-0">
          {isUpcoming && !isCancelled ? (
            <>
              {isPending && (userId === booking.user?.id || booking.isUserTeamAdminOrOwner) && (
                <TableActions actions={pendingActions} />
              )}
              {isConfirmed && <TableActions actions={bookedActions} />}
              {isRejected && <div className="text-subtle text-sm">{t("rejected")}</div>}
            </>
          ) : null}
          {isBookingInPast && isPending && !isConfirmed ? <TableActions actions={bookedActions} /> : null}
          {isBookingInPast && isConfirmed ? <TableActions actions={bookedActions} /> : null}
          {(showViewRecordingsButton || showCheckRecordingButton) && (
            <TableActions actions={showRecordingActions} />
          )}
          {isCancelled && booking.rescheduled && (
            <div className="hidden h-full items-center md:flex">
              <RequestSentMessage />
            </div>
          )}
          {booking.status === "ACCEPTED" && booking.paid && booking.payment[0]?.paymentOption === "HOLD" && (
            <div className="ml-2">
              <TableActions actions={chargeCardActions} />
            </div>
          )}
        </td>
      </tr>
    </>
  );
}

interface RecurringBookingsTooltipProps {
  booking: BookingItemProps;
  recurringDates: Date[];
  userTimeZone: string | undefined;
  userTimeFormat: number | null | undefined;
}

const RecurringBookingsTooltip = ({
  booking,
  recurringDates,
  userTimeZone,
  userTimeFormat,
}: RecurringBookingsTooltipProps) => {
  const {
    t,
    i18n: { language },
  } = useLocale();
  const now = new Date();
  const recurringCount = recurringDates.filter((recurringDate) => {
    return (
      recurringDate >= now &&
      !booking.recurringInfo?.bookings[BookingStatus.CANCELLED]
        .map((date) => date.toString())
        .includes(recurringDate.toString())
    );
  }).length;

  return (
    (booking.recurringInfo &&
      booking.eventType?.recurringEvent?.freq &&
      (booking.listingStatus === "recurring" ||
        booking.listingStatus === "unconfirmed" ||
        booking.listingStatus === "cancelled") && (
        <div className="underline decoration-gray-400 decoration-dashed underline-offset-2">
          <div className="flex">
            <Tooltip
              content={recurringDates.map((aDate, key) => {
                const pastOrCancelled =
                  aDate < now ||
                  booking.recurringInfo?.bookings[BookingStatus.CANCELLED]
                    .map((date) => date.toString())
                    .includes(aDate.toString());
                return (
                  <p key={key} className={classNames(pastOrCancelled && "line-through")}>
                    {formatTime(aDate, userTimeFormat, userTimeZone)}
                    {" - "}
                    {dayjs(aDate).locale(language).format("D MMMM YYYY")}
                  </p>
                );
              })}>
              <div className="text-default">
                <Icon
                  name="refresh-ccw"
                  strokeWidth="3"
                  className="text-muted float-left mr-1 mt-1.5 inline-block h-3 w-3"
                />
                <p className="mt-1 pl-5 text-xs">
                  {booking.status === BookingStatus.ACCEPTED
                    ? `${t("event_remaining_other", {
                        count: recurringCount,
                      })}`
                    : getEveryFreqFor({
                        t,
                        recurringEvent: booking.eventType.recurringEvent,
                        recurringCount: booking.recurringInfo.count,
                      })}
                </p>
              </div>
            </Tooltip>
          </div>
        </div>
      )) ||
    null
  );
};

interface UserProps {
  id: number;
  name: string | null;
  email: string;
}

const FirstAttendee = ({
  user,
  currentEmail,
}: {
  user: UserProps;
  currentEmail: string | null | undefined;
}) => {
  const { t } = useLocale();
  return user.email === currentEmail ? (
    <div className="inline-block">{t("you")}</div>
  ) : (
    <a
      key={user.email}
      className=" hover:text-blue-500"
      href={`mailto:${user.email}`}
      onClick={(e) => e.stopPropagation()}>
      {user.name}
    </a>
  );
};

type AttendeeProps = {
  name?: string;
  email: string;
  id: number;
  noShow: boolean;
};

type NoShowProps = {
  bookingUid: string;
  isBookingInPast: boolean;
};

const Attendee = (attendeeProps: AttendeeProps & NoShowProps) => {
  const { email, name, bookingUid, isBookingInPast, noShow: noShowAttendee } = attendeeProps;
  const { t } = useLocale();

  const [noShow, setNoShow] = useState(noShowAttendee);
  const [openDropdown, setOpenDropdown] = useState(false);
  const { copyToClipboard, isCopied } = useCopy();

  const noShowMutation = trpc.viewer.markNoShow.useMutation({
    onSuccess: async (data) => {
      showToast(data.message, "success");
    },
    onError: (err) => {
      showToast(err.message, "error");
    },
  });

  function toggleNoShow({
    attendee,
    bookingUid,
  }: {
    attendee: { email: string; noShow: boolean };
    bookingUid: string;
  }) {
    noShowMutation.mutate({ bookingUid, attendees: [attendee] });
    setNoShow(!noShow);
  }

  return (
    <Dropdown open={openDropdown} onOpenChange={setOpenDropdown}>
      <DropdownMenuTrigger asChild>
        <button
          data-testid="guest"
          onClick={(e) => e.stopPropagation()}
          className="radix-state-open:text-blue-500 transition hover:text-blue-500">
          {noShow ? (
            <s>
              {name || email} <Icon name="eye-off" className="inline h-4" />
            </s>
          ) : (
            <>{name || email}</>
          )}
        </button>
      </DropdownMenuTrigger>
      <DropdownMenuContent>
        <DropdownMenuItem className="focus:outline-none">
          <DropdownItem
            StartIcon="mail"
            href={`mailto:${email}`}
            onClick={(e) => {
              setOpenDropdown(false);
              e.stopPropagation();
            }}>
            <a href={`mailto:${email}`}>{t("email")}</a>
          </DropdownItem>
        </DropdownMenuItem>
        <DropdownMenuItem className="focus:outline-none">
          <DropdownItem
            StartIcon={isCopied ? "clipboard-check" : "clipboard"}
            onClick={(e) => {
              e.preventDefault();
              copyToClipboard(email);
              setOpenDropdown(false);
              showToast(t("email_copied"), "success");
            }}>
            {!isCopied ? t("copy") : t("copied")}
          </DropdownItem>
        </DropdownMenuItem>
        {isBookingInPast && (
          <DropdownMenuItem className="focus:outline-none">
            {noShow ? (
              <DropdownItem
                data-testid="unmark-no-show"
                onClick={(e) => {
                  setOpenDropdown(false);
                  toggleNoShow({ attendee: { noShow: false, email }, bookingUid });
                  e.preventDefault();
                }}
                StartIcon="eye">
                {t("unmark_as_no_show")}
              </DropdownItem>
            ) : (
              <DropdownItem
                data-testid="mark-no-show"
                onClick={(e) => {
                  setOpenDropdown(false);
                  toggleNoShow({ attendee: { noShow: true, email }, bookingUid });
                  e.preventDefault();
                }}
                StartIcon="eye-off">
                {t("mark_as_no_show")}
              </DropdownItem>
            )}
          </DropdownMenuItem>
        )}
      </DropdownMenuContent>
    </Dropdown>
  );
};

type GroupedAttendeeProps = {
  attendees: AttendeeProps[];
  bookingUid: string;
};

const GroupedAttendees = (groupedAttendeeProps: GroupedAttendeeProps) => {
  const { bookingUid } = groupedAttendeeProps;
  const attendees = groupedAttendeeProps.attendees.map((attendee) => {
    return {
      id: attendee.id,
      email: attendee.email,
      name: attendee.name,
      noShow: attendee.noShow || false,
    };
  });
  const { t } = useLocale();
  const noShowMutation = trpc.viewer.markNoShow.useMutation({
    onSuccess: async (data) => {
      showToast(t(data.message), "success");
    },
    onError: (err) => {
      showToast(err.message, "error");
    },
  });
  const { control, handleSubmit } = useForm<{
    attendees: AttendeeProps[];
  }>({
    defaultValues: {
      attendees,
    },
    mode: "onBlur",
  });

  const { fields } = useFieldArray({
    control,
    name: "attendees",
  });

  const onSubmit = (data: { attendees: AttendeeProps[] }) => {
    const filteredData = data.attendees.slice(1);
    noShowMutation.mutate({ bookingUid, attendees: filteredData });
    setOpenDropdown(false);
  };

  const [openDropdown, setOpenDropdown] = useState(false);

  return (
    <Dropdown open={openDropdown} onOpenChange={setOpenDropdown}>
      <DropdownMenuTrigger asChild>
        <button
          data-testid="more-guests"
          onClick={(e) => e.stopPropagation()}
          className="radix-state-open:text-blue-500 transition hover:text-blue-500 focus:outline-none">
          {t("plus_more", { count: attendees.length - 1 })}
        </button>
      </DropdownMenuTrigger>
      <DropdownMenuContent>
        <DropdownMenuLabel className="text-xs font-medium uppercase">
          {t("mark_as_no_show_title")}
        </DropdownMenuLabel>
        <form onSubmit={handleSubmit(onSubmit)}>
          {fields.slice(1).map((field, index) => (
            <Controller
              key={field.id}
              name={`attendees.${index + 1}.noShow`}
              control={control}
              render={({ field: { onChange, value } }) => (
                <DropdownMenuCheckboxItem
                  checked={value || false}
                  onCheckedChange={onChange}
                  className="pr-8 focus:outline-none"
                  onClick={(e) => {
                    e.preventDefault();
                    onChange(!value);
                  }}>
                  <span className={value ? "line-through" : ""}>{field.email}</span>
                </DropdownMenuCheckboxItem>
              )}
            />
          ))}
          <DropdownMenuSeparator />
          <div className=" flex justify-end p-2">
            <Button
              data-testid="update-no-show"
              color="secondary"
              onClick={(e) => {
                e.preventDefault();
                handleSubmit(onSubmit)();
              }}>
              {t("mark_as_no_show_title")}
            </Button>
          </div>
        </form>
      </DropdownMenuContent>
    </Dropdown>
  );
};
const GroupedGuests = ({ guests }: { guests: AttendeeProps[] }) => {
  const [openDropdown, setOpenDropdown] = useState(false);
  const { t } = useLocale();
  const { copyToClipboard, isCopied } = useCopy();
  const [selectedEmail, setSelectedEmail] = useState("");

  return (
    <Dropdown
      open={openDropdown}
      onOpenChange={(value) => {
        setOpenDropdown(value);
        setSelectedEmail("");
      }}>
      <DropdownMenuTrigger asChild>
        <button
          onClick={(e) => e.stopPropagation()}
          className="radix-state-open:text-blue-500 transition hover:text-blue-500 focus:outline-none">
          {t("plus_more", { count: guests.length - 1 })}
        </button>
      </DropdownMenuTrigger>
      <DropdownMenuContent>
        <DropdownMenuLabel className="text-xs font-medium uppercase">{t("guests")}</DropdownMenuLabel>
        {guests.slice(1).map((guest) => (
          <DropdownMenuItem key={guest.id}>
            <DropdownItem
              className="pr-6 focus:outline-none"
              StartIcon={selectedEmail === guest.email ? "circle-check" : undefined}
              onClick={(e) => {
                e.preventDefault();
                setSelectedEmail(guest.email);
              }}>
              <span className={`${selectedEmail !== guest.email ? "pl-6" : ""}`}>{guest.email}</span>
            </DropdownItem>
          </DropdownMenuItem>
        ))}
        <DropdownMenuSeparator />
        <div className=" flex justify-end space-x-2 p-2">
          <Link href={`mailto:${selectedEmail}`}>
            <Button
              color="secondary"
              disabled={selectedEmail.length === 0}
              onClick={(e) => {
                setOpenDropdown(false);
                e.stopPropagation();
              }}>
              {t("email")}
            </Button>
          </Link>
          <Button
            color="secondary"
            disabled={selectedEmail.length === 0}
            onClick={(e) => {
              e.preventDefault();
              copyToClipboard(selectedEmail);
              showToast(t("email_copied"), "success");
            }}>
            {!isCopied ? t("copy") : t("copied")}
          </Button>
        </div>
      </DropdownMenuContent>
    </Dropdown>
  );
};

const DisplayAttendees = ({
  attendees,
  user,
  currentEmail,
  bookingUid,
  isBookingInPast,
}: {
  attendees: AttendeeProps[];
  user: UserProps | null;
  currentEmail?: string | null;
  bookingUid: string;
  isBookingInPast: boolean;
}) => {
  const { t } = useLocale();
  attendees.sort((a, b) => a.id - b.id);

  return (
    <div className="text-emphasis text-sm">
      {user && <FirstAttendee user={user} currentEmail={currentEmail} />}
      {attendees.length > 1 ? <span>,&nbsp;</span> : <span>&nbsp;{t("and")}&nbsp;</span>}
      <Attendee {...attendees[0]} bookingUid={bookingUid} isBookingInPast={isBookingInPast} />
      {attendees.length > 1 && (
        <>
          <div className="text-emphasis inline-block text-sm">&nbsp;{t("and")}&nbsp;</div>
          {attendees.length > 2 ? (
            <Tooltip
              content={attendees.slice(1).map((attendee) => (
                <p key={attendee.email}>
                  <Attendee {...attendee} bookingUid={bookingUid} isBookingInPast={isBookingInPast} />
                </p>
              ))}>
              {isBookingInPast ? (
                <GroupedAttendees attendees={attendees} bookingUid={bookingUid} />
              ) : (
                <GroupedGuests guests={attendees} />
              )}
            </Tooltip>
          ) : (
            <Attendee {...attendees[1]} bookingUid={bookingUid} isBookingInPast={isBookingInPast} />
          )}
        </>
      )}
    </div>
  );
};

export default BookingListItem;<|MERGE_RESOLUTION|>--- conflicted
+++ resolved
@@ -183,6 +183,14 @@
       },
       icon: "map-pin" as const,
     },
+    {
+      id: "add_members",
+      label: t("additional_guests"),
+      onClick: () => {
+        setIsOpenAddGuestsDialog(true);
+      },
+      icon: "users" as const,
+    },
   ];
 
   if (booking.eventType.schedulingType === SchedulingType.ROUND_ROBIN) {
@@ -211,45 +219,7 @@
     {
       id: "edit_booking",
       label: t("edit"),
-<<<<<<< HEAD
-      actions: [
-        {
-          id: "reschedule",
-          icon: "clock" as const,
-          label: t("reschedule_booking"),
-          href: `${bookerUrl}/reschedule/${booking.uid}${
-            booking.seatsReferences.length ? `?seatReferenceUid=${getSeatReferenceUid()}` : ""
-          }`,
-        },
-        {
-          id: "reschedule_request",
-          icon: "send" as const,
-          iconClassName: "rotate-45 w-[16px] -translate-x-0.5 ",
-          label: t("send_reschedule_request"),
-          onClick: () => {
-            setIsOpenRescheduleDialog(true);
-          },
-        },
-        {
-          id: "change_location",
-          label: t("edit_location"),
-          onClick: () => {
-            setIsOpenLocationDialog(true);
-          },
-          icon: "map-pin" as const,
-        },
-        {
-          id: "add_members",
-          label: t("additional_guests"),
-          onClick: () => {
-            setIsOpenAddGuestsDialog(true);
-          },
-          icon: "users" as const,
-        },
-      ],
-=======
       actions: editBookingActions,
->>>>>>> ad62f9d2
     },
   ];
 
