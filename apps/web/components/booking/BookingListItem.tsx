--- conflicted
+++ resolved
@@ -343,35 +343,10 @@
                 </div>
               </div>
 
-<<<<<<< HEAD
               {isPending && (
                 <Badge className="ltr:mr-2 rtl:ml-2 sm:hidden" variant="orange">
                   {t("unconfirmed")}
                 </Badge>
-=======
-          <DialogFooter>
-            <DialogClose />
-            <Button
-              disabled={mutation.isPending}
-              data-testid="rejection-confirm"
-              onClick={() => {
-                bookingConfirm(false);
-              }}>
-              {t("rejection_confirmation")}
-            </Button>
-          </DialogFooter>
-        </DialogContent>
-      </Dialog>
-      <div
-        data-testid="booking-item"
-        data-today={String(booking.isToday)}
-        className="hover:bg-cal-muted group w-full">
-        <div className="flex flex-col sm:flex-row">
-          <div className="sm:min-w-48 hidden align-top ltr:pl-3 rtl:pr-6 sm:table-cell">
-            <div className="flex h-full items-center">
-              {eventTypeColor && (
-                <div className="h-[70%] w-0.5" style={{ backgroundColor: eventTypeColor }} />
->>>>>>> dea6ec50
               )}
               {booking.eventType?.team && (
                 <Badge className="ltr:mr-2 rtl:ml-2 sm:hidden" variant="gray">
@@ -382,6 +357,13 @@
                 <Badge className="ltr:mr-2 rtl:ml-2 sm:hidden" variant="orange">
                   {t("pending_payment")}
                 </Badge>
+              )}
+              {isRescheduled && (
+                <Tooltip content={`${t("rescheduled_by")} ${booking.rescheduler}`}>
+                  <Badge variant="orange" className="ltr:mr-2 rtl:ml-2 sm:hidden">
+                    {t("rescheduled")}
+                  </Badge>
+                </Tooltip>
               )}
               {recurringDates !== undefined && (
                 <div className="text-muted text-sm sm:hidden">
@@ -410,26 +392,6 @@
                     {t("pending_payment")}
                   </Badge>
                 )}
-<<<<<<< HEAD
-=======
-                {isRescheduled && (
-                  <Tooltip content={`${t("rescheduled_by")} ${booking.rescheduler}`}>
-                    <Badge variant="orange" className="ltr:mr-2 rtl:ml-2 sm:hidden">
-                      {t("rescheduled")}
-                    </Badge>
-                  </Tooltip>
-                )}
-                {recurringDates !== undefined && (
-                  <div className="text-muted text-sm sm:hidden">
-                    <RecurringBookingsTooltip
-                      userTimeFormat={userTimeFormat}
-                      userTimeZone={userTimeZone}
-                      booking={booking}
-                      recurringDates={recurringDates}
-                    />
-                  </div>
-                )}
->>>>>>> dea6ec50
               </div>
               {booking.description && (
                 <div
@@ -437,7 +399,6 @@
                   title={booking.description}>
                   &quot;{booking.description}&quot;
                 </div>
-<<<<<<< HEAD
               )}
               {booking.attendees.length !== 0 && (
                 <DisplayAttendees
@@ -446,48 +407,6 @@
                   currentEmail={userEmail}
                   bookingUid={booking.uid}
                   isBookingInPast={isBookingInPast}
-=======
-                {booking.description && (
-                  <div
-                    className="max-w-10/12 sm:max-w-32 md:max-w-52 xl:max-w-80 text-default truncate text-sm"
-                    title={booking.description}>
-                    &quot;{booking.description}&quot;
-                  </div>
-                )}
-                {booking.attendees.length !== 0 && (
-                  <DisplayAttendees
-                    attendees={attendeeList}
-                    user={booking.user}
-                    currentEmail={userEmail}
-                    bookingUid={booking.uid}
-                    isBookingInPast={isBookingInPast}
-                  />
-                )}
-                {isCancelled && booking.rescheduled && (
-                  <div className="mt-2 inline-block md:hidden">
-                    <RequestSentMessage />
-                  </div>
-                )}
-              </div>
-            </ConditionalLink>
-          </div>
-          <div className="stack-y-2 sm:stack-y-0 flex w-full flex-col flex-wrap items-end justify-end space-x-2 py-4 pl-4 text-right text-sm font-medium ltr:pr-4 rtl:pl-4 sm:flex-row sm:flex-nowrap sm:items-start sm:pl-0">
-            {shouldShowPendingActions(actionContext) && <TableActions actions={pendingActions} />}
-            <BookingActionsDropdown booking={booking} context="list" />
-            {shouldShowRecurringCancelAction(actionContext) && <TableActions actions={[cancelEventAction]} />}
-            {shouldShowIndividualReportButton(actionContext) && (
-              <div className="flex items-center space-x-2">
-                <Button
-                  type="button"
-                  variant="icon"
-                  color="destructive"
-                  StartIcon={reportActionWithHandler.icon}
-                  onClick={reportActionWithHandler.onClick}
-                  disabled={reportActionWithHandler.disabled}
-                  data-testid={reportActionWithHandler.id}
-                  className="min-h-[34px] min-w-[34px]"
-                  tooltip={reportActionWithHandler.label}
->>>>>>> dea6ec50
                 />
               )}
               {isCancelled && booking.rescheduled && (
