--- conflicted
+++ resolved
@@ -70,11 +70,8 @@
     userTimeFormat: number | null | undefined;
     userEmail: string | undefined;
   };
-<<<<<<< HEAD
+  isToday: boolean;
   bookingListFilters: RouterInputs["viewer"]["bookings"]["get"]["filters"];
-=======
-  isToday: boolean;
->>>>>>> 288248d9
 };
 
 type ParsedBooking = ReturnType<typeof buildParsedBooking>;
