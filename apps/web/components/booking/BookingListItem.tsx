--- conflicted
+++ resolved
@@ -89,10 +89,7 @@
   const isTabRecurring = booking.listingStatus === "recurring";
   const isTabUnconfirmed = booking.listingStatus === "unconfirmed";
   const eventLocationType = getEventLocationType(booking.location);
-<<<<<<< HEAD
   const meetingLink = booking.references[0].meetingUrl;
-=======
->>>>>>> 7069bf52
 
   const paymentAppData = getPaymentAppData(booking.eventType);
 
@@ -358,15 +355,10 @@
                   attendees={booking.attendees}
                 />
               </div>
-<<<<<<< HEAD
-              {booking.location && (
+              {!isPending && booking.location && (
                 <Link
                   href={meetingLink || booking.location}
                   className="text-sm leading-6 text-blue-400 hover:underline">
-=======
-              {!isPending && booking.location && (
-                <Link href={bookingLink} className="text-sm leading-6 text-blue-400 hover:underline">
->>>>>>> 7069bf52
                   <div className="flex items-center gap-2">
                     {eventLocationType ? (
                       <>
@@ -375,17 +367,10 @@
                           className="h-4 w-4 rounded-sm"
                           alt={`${eventLocationType.label} logo`}
                         />
-<<<<<<< HEAD
-                        Join {eventLocationType.label}
-                      </>
-                    ) : (
-                      <>Join Meeting</>
-=======
                         {t("join_event_location", { eventLocationType: eventLocationType.label })}
                       </>
                     ) : (
                       t("join_meeting")
->>>>>>> 7069bf52
                     )}
                   </div>
                 </Link>
