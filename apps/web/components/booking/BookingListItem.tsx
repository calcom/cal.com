import Link from "next/link";
import { useState } from "react";
import { useForm, Controller, useFieldArray } from "react-hook-form";

import type { EventLocationType, getEventLocationValue } from "@calcom/app-store/locations";
import {
  getEventLocationType,
  getSuccessPageLocationMessage,
  guessEventLocationType,
} from "@calcom/app-store/locations";
import dayjs from "@calcom/dayjs";
// TODO: Use browser locale, implement Intl in Dayjs maybe?
import "@calcom/dayjs/locales";
import ViewRecordingsDialog from "@calcom/features/ee/video/ViewRecordingsDialog";
import classNames from "@calcom/lib/classNames";
import { formatTime } from "@calcom/lib/date-fns";
import getPaymentAppData from "@calcom/lib/getPaymentAppData";
import { useBookerUrl } from "@calcom/lib/hooks/useBookerUrl";
import { useCopy } from "@calcom/lib/hooks/useCopy";
import { useLocale } from "@calcom/lib/hooks/useLocale";
import { getEveryFreqFor } from "@calcom/lib/recurringStrings";
import { BookingStatus } from "@calcom/prisma/enums";
import { bookingMetadataSchema } from "@calcom/prisma/zod-utils";
import type { RouterInputs, RouterOutputs } from "@calcom/trpc/react";
import { trpc } from "@calcom/trpc/react";
import type { ActionType } from "@calcom/ui";
import {
  Badge,
  Button,
  Dialog,
  DialogClose,
  DialogContent,
  DialogFooter,
  Icon,
  MeetingTimeInTimezones,
  showToast,
  TableActions,
  TextAreaField,
  Tooltip,
  Dropdown,
  DropdownMenuContent,
  DropdownMenuTrigger,
  DropdownMenuItem,
  DropdownItem,
  DropdownMenuLabel,
  DropdownMenuSeparator,
  DropdownMenuCheckboxItem,
} from "@calcom/ui";

import { ChargeCardDialog } from "@components/dialog/ChargeCardDialog";
import { EditLocationDialog } from "@components/dialog/EditLocationDialog";
import { RescheduleDialog } from "@components/dialog/RescheduleDialog";

type BookingListingStatus = RouterInputs["viewer"]["bookings"]["get"]["filters"]["status"];

type BookingItem = RouterOutputs["viewer"]["bookings"]["get"]["bookings"][number];

type BookingItemProps = BookingItem & {
  listingStatus: BookingListingStatus;
  recurringInfo: RouterOutputs["viewer"]["bookings"]["get"]["recurringInfo"][number] | undefined;
  loggedInUser: {
    userId: number | undefined;
    userTimeZone: string | undefined;
    userTimeFormat: number | null | undefined;
    userEmail: string | undefined;
  };
};

function BookingListItem(booking: BookingItemProps) {
  const bookerUrl = useBookerUrl();
  const { userId, userTimeZone, userTimeFormat, userEmail } = booking.loggedInUser;

  const {
    t,
    i18n: { language },
  } = useLocale();
  const utils = trpc.useUtils();
  const [rejectionReason, setRejectionReason] = useState<string>("");
  const [rejectionDialogIsOpen, setRejectionDialogIsOpen] = useState(false);
  const [chargeCardDialogIsOpen, setChargeCardDialogIsOpen] = useState(false);
  const [viewRecordingsDialogIsOpen, setViewRecordingsDialogIsOpen] = useState<boolean>(false);
  const cardCharged = booking?.payment[0]?.success;
  const mutation = trpc.viewer.bookings.confirm.useMutation({
    onSuccess: (data) => {
      if (data?.status === BookingStatus.REJECTED) {
        setRejectionDialogIsOpen(false);
        showToast(t("booking_rejection_success"), "success");
      } else {
        showToast(t("booking_confirmation_success"), "success");
      }
      utils.viewer.bookings.invalidate();
    },
    onError: () => {
      showToast(t("booking_confirmation_failed"), "error");
      utils.viewer.bookings.invalidate();
    },
  });

  const isUpcoming = new Date(booking.endTime) >= new Date();
<<<<<<< HEAD
  const isPast = new Date(booking.endTime) < new Date();
  const hasStarted = new Date(booking.startTime) < new Date();
=======
  const isBookingInPast = new Date(booking.endTime) < new Date();
>>>>>>> 47a8ba1e
  const isCancelled = booking.status === BookingStatus.CANCELLED;
  const isConfirmed = booking.status === BookingStatus.ACCEPTED;
  const isRejected = booking.status === BookingStatus.REJECTED;
  const isPending = booking.status === BookingStatus.PENDING;
  const isRecurring = booking.recurringEventId !== null;
  const isTabRecurring = booking.listingStatus === "recurring";
  const isTabUnconfirmed = booking.listingStatus === "unconfirmed";

  const paymentAppData = getPaymentAppData(booking.eventType);

  const location = booking.location as ReturnType<typeof getEventLocationValue>;
  const locationVideoCallUrl = bookingMetadataSchema.parse(booking?.metadata || {})?.videoCallUrl;

  const locationToDisplay = getSuccessPageLocationMessage(
    locationVideoCallUrl ? locationVideoCallUrl : location,
    t,
    booking.status
  );
  const provider = guessEventLocationType(location);

  const bookingConfirm = async (confirm: boolean) => {
    let body = {
      bookingId: booking.id,
      confirmed: confirm,
      reason: rejectionReason,
    };
    /**
     * Only pass down the recurring event id when we need to confirm the entire series, which happens in
     * the "Recurring" tab and "Unconfirmed" tab, to support confirming discretionally in the "Recurring" tab.
     */
    if ((isTabRecurring || isTabUnconfirmed) && isRecurring) {
      body = Object.assign({}, body, { recurringEventId: booking.recurringEventId });
    }
    mutation.mutate(body);
  };

  const getSeatReferenceUid = () => {
    if (!booking.seatsReferences[0]) {
      return undefined;
    }
    return booking.seatsReferences[0].referenceUid;
  };

  const pendingActions: ActionType[] = [
    {
      id: "reject",
      label: (isTabRecurring || isTabUnconfirmed) && isRecurring ? t("reject_all") : t("reject"),
      onClick: () => {
        setRejectionDialogIsOpen(true);
      },
      icon: "ban",
      disabled: mutation.isPending,
    },
    // For bookings with payment, only confirm if the booking is paid for
    ...((isPending && !paymentAppData.enabled) ||
    (paymentAppData.enabled && !!paymentAppData.price && booking.paid)
      ? [
          {
            id: "confirm",
            bookingId: booking.id,
            label: (isTabRecurring || isTabUnconfirmed) && isRecurring ? t("confirm_all") : t("confirm"),
            onClick: () => {
              bookingConfirm(true);
            },
            icon: "check" as const,
            disabled: mutation.isPending,
          },
        ]
      : []),
  ];

  let bookedActions: ActionType[] = [
    {
      id: "cancel",
      label: isTabRecurring && isRecurring ? t("cancel_all_remaining") : t("cancel_event"),
      /* When cancelling we need to let the UI and the API know if the intention is to
               cancel all remaining bookings or just that booking instance. */
      href: `/booking/${booking.uid}?cancel=true${
        isTabRecurring && isRecurring ? "&allRemainingBookings=true" : ""
      }${booking.seatsReferences.length ? `&seatReferenceUid=${getSeatReferenceUid()}` : ""}
      `,
      icon: "x" as const,
    },
    {
      id: "edit_booking_started",
      label: t("edit"),
      actions: [
        {
          id: "reschedule_request",
          icon: "send" as const,
          iconClassName: "rotate-45 w-[16px] -translate-x-0.5 ",
          label: t("send_reschedule_request"),
          onClick: () => {
            setIsOpenRescheduleDialog(true);
          },
        },
        {
          id: "change_location",
          label: t("edit_location"),
          onClick: () => {
            setIsOpenLocationDialog(true);
          },
          icon: "map-pin" as const,
        },
      ],
    },
    {
      id: "edit_booking_upcoming",
      label: t("edit"),
      actions: [
        {
          id: "reschedule",
          icon: "clock" as const,
          label: t("reschedule_booking"),
          href: `${bookerUrl}/reschedule/${booking.uid}${
            booking.seatsReferences.length ? `?seatReferenceUid=${getSeatReferenceUid()}` : ""
          }`,
        },
        {
          id: "reschedule_request",
          icon: "send" as const,
          iconClassName: "rotate-45 w-[16px] -translate-x-0.5 ",
          label: t("send_reschedule_request"),
          onClick: () => {
            setIsOpenRescheduleDialog(true);
          },
        },
        {
          id: "change_location",
          label: t("edit_location"),
          onClick: () => {
            setIsOpenLocationDialog(true);
          },
          icon: "map-pin" as const,
        },
      ],
    },
  ];

  const chargeCardActions: ActionType[] = [
    {
      id: "charge_card",
      label: cardCharged ? t("no_show_fee_charged") : t("collect_no_show_fee"),
      disabled: cardCharged,
      onClick: () => {
        setChargeCardDialogIsOpen(true);
      },
      icon: "credit-card" as const,
    },
  ];

  if (isTabRecurring && isRecurring) {
    bookedActions = bookedActions.filter((action) => action.id !== "edit_booking_upcoming");
  }

  if (isBookingInPast && isPending && !isConfirmed) {
    bookedActions = bookedActions.filter((action) => action.id !== "cancel");
  }

  // handle filter for edit actions based on start date
  if (hasStarted) {
    bookedActions = bookedActions.filter((action) => action.id !== "edit_booking_upcoming");
  } else {
    bookedActions = bookedActions.filter((action) => action.id !== "edit_booking_started");
  }

  const RequestSentMessage = () => {
    return (
      <Badge startIcon="send" size="md" variant="gray" data-testid="request_reschedule_sent">
        {t("reschedule_request_sent")}
      </Badge>
    );
  };

  const startTime = dayjs(booking.startTime)
    .tz(userTimeZone)
    .locale(language)
    .format(isUpcoming ? "ddd, D MMM" : "D MMMM YYYY");
  const [isOpenRescheduleDialog, setIsOpenRescheduleDialog] = useState(false);
  const [isOpenSetLocationDialog, setIsOpenLocationDialog] = useState(false);
  const setLocationMutation = trpc.viewer.bookings.editLocation.useMutation({
    onSuccess: () => {
      showToast(t("location_updated"), "success");
      setIsOpenLocationDialog(false);
      utils.viewer.bookings.invalidate();
    },
  });

  const saveLocation = (
    newLocationType: EventLocationType["type"],
    details: {
      [key: string]: string;
    }
  ) => {
    let newLocation = newLocationType as string;
    const eventLocationType = getEventLocationType(newLocationType);
    if (eventLocationType?.organizerInputType) {
      newLocation = details[Object.keys(details)[0]];
    }
    setLocationMutation.mutate({ bookingId: booking.id, newLocation, details });
  };

  // Getting accepted recurring dates to show
  const recurringDates = booking.recurringInfo?.bookings[BookingStatus.ACCEPTED]
    .concat(booking.recurringInfo?.bookings[BookingStatus.CANCELLED])
    .concat(booking.recurringInfo?.bookings[BookingStatus.PENDING])
    .sort((date1: Date, date2: Date) => date1.getTime() - date2.getTime());

  const buildBookingLink = () => {
    const urlSearchParams = new URLSearchParams({
      allRemainingBookings: isTabRecurring.toString(),
    });
    if (booking.attendees[0]) urlSearchParams.set("email", booking.attendees[0].email);
    return `/booking/${booking.uid}?${urlSearchParams.toString()}`;
  };

  const bookingLink = buildBookingLink();

  const title = booking.title;

  const showViewRecordingsButton = !!(booking.isRecorded && isBookingInPast && isConfirmed);
  const showCheckRecordingButton =
    isBookingInPast &&
    isConfirmed &&
    !booking.isRecorded &&
    (!booking.location || booking.location === "integrations:daily" || booking?.location?.trim() === "");

  const showRecordingActions: ActionType[] = [
    {
      id: "view_recordings",
      label: showCheckRecordingButton ? t("check_for_recordings") : t("view_recordings"),
      onClick: () => {
        setViewRecordingsDialogIsOpen(true);
      },
      color: showCheckRecordingButton ? "secondary" : "primary",
      disabled: mutation.isPending,
    },
  ];

  const showPendingPayment = paymentAppData.enabled && booking.payment.length && !booking.paid;
  const attendeeList = booking.attendees.map((attendee) => {
    return {
      name: attendee.name,
      email: attendee.email,
      id: attendee.id,
      noShow: attendee.noShow || false,
    };
  });
  return (
    <>
      <RescheduleDialog
        isOpenDialog={isOpenRescheduleDialog}
        setIsOpenDialog={setIsOpenRescheduleDialog}
        bookingUId={booking.uid}
      />
      <EditLocationDialog
        booking={booking}
        saveLocation={saveLocation}
        isOpenDialog={isOpenSetLocationDialog}
        setShowLocationModal={setIsOpenLocationDialog}
        teamId={booking.eventType?.team?.id}
      />
      {booking.paid && booking.payment[0] && (
        <ChargeCardDialog
          isOpenDialog={chargeCardDialogIsOpen}
          setIsOpenDialog={setChargeCardDialogIsOpen}
          bookingId={booking.id}
          paymentAmount={booking.payment[0].amount}
          paymentCurrency={booking.payment[0].currency}
        />
      )}
      {(showViewRecordingsButton || showCheckRecordingButton) && (
        <ViewRecordingsDialog
          booking={booking}
          isOpenDialog={viewRecordingsDialogIsOpen}
          setIsOpenDialog={setViewRecordingsDialogIsOpen}
          timeFormat={userTimeFormat ?? null}
        />
      )}
      {/* NOTE: Should refactor this dialog component as is being rendered multiple times */}
      <Dialog open={rejectionDialogIsOpen} onOpenChange={setRejectionDialogIsOpen}>
        <DialogContent title={t("rejection_reason_title")} description={t("rejection_reason_description")}>
          <div>
            <TextAreaField
              name="rejectionReason"
              label={
                <>
                  {t("rejection_reason")}
                  <span className="text-subtle font-normal"> (Optional)</span>
                </>
              }
              value={rejectionReason}
              onChange={(e) => setRejectionReason(e.target.value)}
            />
          </div>

          <DialogFooter>
            <DialogClose />
            <Button
              disabled={mutation.isPending}
              data-testid="rejection-confirm"
              onClick={() => {
                bookingConfirm(false);
              }}>
              {t("rejection_confirmation")}
            </Button>
          </DialogFooter>
        </DialogContent>
      </Dialog>

      <tr data-testid="booking-item" className="hover:bg-muted group flex flex-col sm:flex-row">
        <td className="hidden align-top ltr:pl-6 rtl:pr-6 sm:table-cell sm:min-w-[12rem]">
          <Link href={bookingLink}>
            <div className="cursor-pointer py-4">
              <div className="text-emphasis text-sm leading-6">{startTime}</div>
              <div className="text-subtle text-sm">
                {formatTime(booking.startTime, userTimeFormat, userTimeZone)} -{" "}
                {formatTime(booking.endTime, userTimeFormat, userTimeZone)}
                <MeetingTimeInTimezones
                  timeFormat={userTimeFormat}
                  userTimezone={userTimeZone}
                  startTime={booking.startTime}
                  endTime={booking.endTime}
                  attendees={booking.attendees}
                />
              </div>
              {!isPending && (
                <div>
                  {(provider?.label || locationToDisplay?.startsWith("https://")) &&
                    locationToDisplay.startsWith("http") && (
                      <a
                        href={locationToDisplay}
                        onClick={(e) => e.stopPropagation()}
                        target="_blank"
                        title={locationToDisplay}
                        rel="noreferrer"
                        className="text-sm leading-6 text-blue-600 hover:underline dark:text-blue-400">
                        <div className="flex items-center gap-2">
                          {provider?.iconUrl && (
                            <img
                              src={provider.iconUrl}
                              className="h-4 w-4 rounded-sm"
                              alt={`${provider?.label} logo`}
                            />
                          )}
                          {provider?.label
                            ? t("join_event_location", { eventLocationType: provider?.label })
                            : t("join_meeting")}
                        </div>
                      </a>
                    )}
                </div>
              )}
              {isPending && (
                <Badge className="ltr:mr-2 rtl:ml-2" variant="orange">
                  {t("unconfirmed")}
                </Badge>
              )}
              {booking.eventType?.team && (
                <Badge className="ltr:mr-2 rtl:ml-2" variant="gray">
                  {booking.eventType.team.name}
                </Badge>
              )}
              {booking.paid && !booking.payment[0] ? (
                <Badge className="ltr:mr-2 rtl:ml-2" variant="orange">
                  {t("error_collecting_card")}
                </Badge>
              ) : booking.paid ? (
                <Badge className="ltr:mr-2 rtl:ml-2" variant="green" data-testid="paid_badge">
                  {booking.payment[0].paymentOption === "HOLD" ? t("card_held") : t("paid")}
                </Badge>
              ) : null}
              {recurringDates !== undefined && (
                <div className="text-muted mt-2 text-sm">
                  <RecurringBookingsTooltip
                    userTimeFormat={userTimeFormat}
                    userTimeZone={userTimeZone}
                    booking={booking}
                    recurringDates={recurringDates}
                  />
                </div>
              )}
            </div>
          </Link>
        </td>
        <td data-testid="title-and-attendees" className={`w-full px-4${isRejected ? " line-through" : ""}`}>
          <Link href={bookingLink}>
            {/* Time and Badges for mobile */}
            <div className="w-full pb-2 pt-4 sm:hidden">
              <div className="flex w-full items-center justify-between sm:hidden">
                <div className="text-emphasis text-sm leading-6">{startTime}</div>
                <div className="text-subtle pr-2 text-sm">
                  {formatTime(booking.startTime, userTimeFormat, userTimeZone)} -{" "}
                  {formatTime(booking.endTime, userTimeFormat, userTimeZone)}
                  <MeetingTimeInTimezones
                    timeFormat={userTimeFormat}
                    userTimezone={userTimeZone}
                    startTime={booking.startTime}
                    endTime={booking.endTime}
                    attendees={booking.attendees}
                  />
                </div>
              </div>

              {isPending && (
                <Badge className="ltr:mr-2 rtl:ml-2 sm:hidden" variant="orange">
                  {t("unconfirmed")}
                </Badge>
              )}
              {booking.eventType?.team && (
                <Badge className="ltr:mr-2 rtl:ml-2 sm:hidden" variant="gray">
                  {booking.eventType.team.name}
                </Badge>
              )}
              {showPendingPayment && (
                <Badge className="ltr:mr-2 rtl:ml-2 sm:hidden" variant="orange">
                  {t("pending_payment")}
                </Badge>
              )}
              {recurringDates !== undefined && (
                <div className="text-muted text-sm sm:hidden">
                  <RecurringBookingsTooltip
                    userTimeFormat={userTimeFormat}
                    userTimeZone={userTimeZone}
                    booking={booking}
                    recurringDates={recurringDates}
                  />
                </div>
              )}
            </div>

            <div className="cursor-pointer py-4">
              <div
                title={title}
                className={classNames(
                  "max-w-10/12 sm:max-w-56 text-emphasis text-sm font-medium leading-6 md:max-w-full",
                  isCancelled ? "line-through" : ""
                )}>
                {title}
                <span> </span>

                {showPendingPayment && (
                  <Badge className="hidden sm:inline-flex" variant="orange">
                    {t("pending_payment")}
                  </Badge>
                )}
              </div>
              {booking.description && (
                <div
                  className="max-w-10/12 sm:max-w-32 md:max-w-52 xl:max-w-80 text-default truncate text-sm"
                  title={booking.description}>
                  &quot;{booking.description}&quot;
                </div>
              )}
              {booking.attendees.length !== 0 && (
                <DisplayAttendees
                  attendees={attendeeList}
                  user={booking.user}
                  currentEmail={userEmail}
                  bookingUid={booking.uid}
                  isBookingInPast={isBookingInPast}
                />
              )}
              {isCancelled && booking.rescheduled && (
                <div className="mt-2 inline-block md:hidden">
                  <RequestSentMessage />
                </div>
              )}
            </div>
          </Link>
        </td>
        <td className="flex w-full justify-end py-4 pl-4 text-right text-sm font-medium ltr:pr-4 rtl:pl-4 sm:pl-0">
          {isUpcoming && !isCancelled ? (
            <>
              {isPending && userId === booking.user?.id && <TableActions actions={pendingActions} />}
              {isConfirmed && <TableActions actions={bookedActions} />}
              {isRejected && <div className="text-subtle text-sm">{t("rejected")}</div>}
            </>
          ) : null}
          {isBookingInPast && isPending && !isConfirmed ? <TableActions actions={bookedActions} /> : null}
          {(showViewRecordingsButton || showCheckRecordingButton) && (
            <TableActions actions={showRecordingActions} />
          )}
          {isCancelled && booking.rescheduled && (
            <div className="hidden h-full items-center md:flex">
              <RequestSentMessage />
            </div>
          )}
          {booking.status === "ACCEPTED" && booking.paid && booking.payment[0]?.paymentOption === "HOLD" && (
            <div className="ml-2">
              <TableActions actions={chargeCardActions} />
            </div>
          )}
        </td>
      </tr>
    </>
  );
}

interface RecurringBookingsTooltipProps {
  booking: BookingItemProps;
  recurringDates: Date[];
  userTimeZone: string | undefined;
  userTimeFormat: number | null | undefined;
}

const RecurringBookingsTooltip = ({
  booking,
  recurringDates,
  userTimeZone,
  userTimeFormat,
}: RecurringBookingsTooltipProps) => {
  const {
    t,
    i18n: { language },
  } = useLocale();
  const now = new Date();
  const recurringCount = recurringDates.filter((recurringDate) => {
    return (
      recurringDate >= now &&
      !booking.recurringInfo?.bookings[BookingStatus.CANCELLED]
        .map((date) => date.toString())
        .includes(recurringDate.toString())
    );
  }).length;

  return (
    (booking.recurringInfo &&
      booking.eventType?.recurringEvent?.freq &&
      (booking.listingStatus === "recurring" ||
        booking.listingStatus === "unconfirmed" ||
        booking.listingStatus === "cancelled") && (
        <div className="underline decoration-gray-400 decoration-dashed underline-offset-2">
          <div className="flex">
            <Tooltip
              content={recurringDates.map((aDate, key) => {
                const pastOrCancelled =
                  aDate < now ||
                  booking.recurringInfo?.bookings[BookingStatus.CANCELLED]
                    .map((date) => date.toString())
                    .includes(aDate.toString());
                return (
                  <p key={key} className={classNames(pastOrCancelled && "line-through")}>
                    {formatTime(aDate, userTimeFormat, userTimeZone)}
                    {" - "}
                    {dayjs(aDate).locale(language).format("D MMMM YYYY")}
                  </p>
                );
              })}>
              <div className="text-default">
                <Icon
                  name="refresh-ccw"
                  strokeWidth="3"
                  className="text-muted float-left mr-1 mt-1.5 inline-block h-3 w-3"
                />
                <p className="mt-1 pl-5 text-xs">
                  {booking.status === BookingStatus.ACCEPTED
                    ? `${t("event_remaining_other", {
                        count: recurringCount,
                      })}`
                    : getEveryFreqFor({
                        t,
                        recurringEvent: booking.eventType.recurringEvent,
                        recurringCount: booking.recurringInfo.count,
                      })}
                </p>
              </div>
            </Tooltip>
          </div>
        </div>
      )) ||
    null
  );
};

interface UserProps {
  id: number;
  name: string | null;
  email: string;
}

const FirstAttendee = ({
  user,
  currentEmail,
}: {
  user: UserProps;
  currentEmail: string | null | undefined;
}) => {
  const { t } = useLocale();
  return user.email === currentEmail ? (
    <div className="inline-block">{t("you")}</div>
  ) : (
    <a
      key={user.email}
      className=" hover:text-blue-500"
      href={`mailto:${user.email}`}
      onClick={(e) => e.stopPropagation()}>
      {user.name}
    </a>
  );
};

type AttendeeProps = {
  name?: string;
  email: string;
  id: number;
  noShow: boolean;
};

type NoShowProps = {
  bookingUid: string;
  isBookingInPast: boolean;
};

const Attendee = (attendeeProps: AttendeeProps & NoShowProps) => {
  const { email, name, bookingUid, isBookingInPast, noShow: noShowAttendee } = attendeeProps;
  const { t } = useLocale();

  const [noShow, setNoShow] = useState(noShowAttendee);
  const [openDropdown, setOpenDropdown] = useState(false);
  const { copyToClipboard, isCopied } = useCopy();

  const noShowMutation = trpc.viewer.public.noShow.useMutation({
    onSuccess: async () => {
      showToast(
        t(noShow ? "x_marked_as_no_show" : "x_unmarked_as_no_show", {
          x: name || email,
        }),
        "success"
      );
    },
    onError: (err) => {
      showToast(err.message, "error");
    },
  });

  function toggleNoShow({
    attendee,
    bookingUid,
  }: {
    attendee: { email: string; noShow: boolean };
    bookingUid: string;
  }) {
    noShowMutation.mutate({ bookingUid, attendees: [attendee] });
    setNoShow(!noShow);
  }

  return (
    <Dropdown open={openDropdown} onOpenChange={setOpenDropdown}>
      <DropdownMenuTrigger asChild>
        <button
          data-testid="guest"
          onClick={(e) => e.stopPropagation()}
          className="radix-state-open:text-blue-500 hover:text-blue-500">
          {noShow ? (
            <s>
              {name || email} <Icon name="eye-off" className="inline h-4" />
            </s>
          ) : (
            <>{name || email}</>
          )}
        </button>
      </DropdownMenuTrigger>
      <DropdownMenuContent>
        <DropdownMenuItem className="focus:outline-none">
          <DropdownItem
            StartIcon="mail"
            href={`mailto:${email}`}
            onClick={(e) => {
              setOpenDropdown(false);
              e.stopPropagation();
            }}>
            <a href={`mailto:${email}`}>{t("email")}</a>
          </DropdownItem>
        </DropdownMenuItem>
        <DropdownMenuItem className="focus:outline-none">
          <DropdownItem
            StartIcon={isCopied ? "clipboard-check" : "clipboard"}
            onClick={(e) => {
              e.preventDefault();
              copyToClipboard(email);
              setOpenDropdown(false);
              showToast(t("email_copied"), "success");
            }}>
            {!isCopied ? t("copy") : t("copied")}
          </DropdownItem>
        </DropdownMenuItem>
        {isBookingInPast && (
          <DropdownMenuItem className="focus:outline-none">
            {noShow ? (
              <DropdownItem
                data-testid="unmark-no-show"
                onClick={(e) => {
                  setOpenDropdown(false);
                  toggleNoShow({ attendee: { noShow: false, email }, bookingUid });
                  e.preventDefault();
                }}
                StartIcon="eye">
                {t("unmark_as_no_show")}
              </DropdownItem>
            ) : (
              <DropdownItem
                data-testid="mark-no-show"
                onClick={(e) => {
                  setOpenDropdown(false);
                  toggleNoShow({ attendee: { noShow: true, email }, bookingUid });
                  e.preventDefault();
                }}
                StartIcon="eye-off">
                {t("mark_as_no_show")}
              </DropdownItem>
            )}
          </DropdownMenuItem>
        )}
      </DropdownMenuContent>
    </Dropdown>
  );
};

type GroupedAttendeeProps = {
  attendees: AttendeeProps[];
  bookingUid: string;
};

const GroupedAttendees = (groupedAttendeeProps: GroupedAttendeeProps) => {
  const { bookingUid } = groupedAttendeeProps;
  const attendees = groupedAttendeeProps.attendees.map((attendee) => {
    return {
      id: attendee.id,
      email: attendee.email,
      name: attendee.name,
      noShow: attendee.noShow || false,
    };
  });
  const { t } = useLocale();
  const noShowMutation = trpc.viewer.public.noShow.useMutation({
    onSuccess: async () => {
      showToast(t("no_show_updated"), "success");
    },
    onError: (err) => {
      showToast(err.message, "error");
    },
  });
  const { control, handleSubmit } = useForm<{
    attendees: AttendeeProps[];
  }>({
    defaultValues: {
      attendees,
    },
    mode: "onBlur",
  });

  const { fields } = useFieldArray({
    control,
    name: "attendees",
  });

  const onSubmit = (data: { attendees: AttendeeProps[] }) => {
    const filteredData = data.attendees.slice(1);
    noShowMutation.mutate({ bookingUid, attendees: filteredData });
    setOpenDropdown(false);
  };

  const [openDropdown, setOpenDropdown] = useState(false);

  return (
    <Dropdown open={openDropdown} onOpenChange={setOpenDropdown}>
      <DropdownMenuTrigger asChild>
        <button
          data-testid="more-guests"
          onClick={(e) => e.stopPropagation()}
          className="radix-state-open:text-blue-500 hover:text-blue-500 focus:outline-none">
          {t("plus_more", { count: attendees.length - 1 })}
        </button>
      </DropdownMenuTrigger>
      <DropdownMenuContent>
        <DropdownMenuLabel className="text-xs font-medium uppercase">
          {t("mark_as_no_show_title")}
        </DropdownMenuLabel>
        <form onSubmit={handleSubmit(onSubmit)}>
          {fields.slice(1).map((field, index) => (
            <Controller
              key={field.id}
              name={`attendees.${index + 1}.noShow`}
              control={control}
              render={({ field: { onChange, value } }) => (
                <DropdownMenuCheckboxItem
                  checked={value || false}
                  onCheckedChange={onChange}
                  className="pr-8 focus:outline-none"
                  onClick={(e) => {
                    e.preventDefault();
                    onChange(!value);
                  }}>
                  <span className={value ? "line-through" : ""}>{field.email}</span>
                </DropdownMenuCheckboxItem>
              )}
            />
          ))}
          <DropdownMenuSeparator />
          <div className=" flex justify-end p-2">
            <Button
              data-testid="update-no-show"
              color="secondary"
              onClick={(e) => {
                e.preventDefault();
                handleSubmit(onSubmit)();
              }}>
              {t("mark_as_no_show_title")}
            </Button>
          </div>
        </form>
      </DropdownMenuContent>
    </Dropdown>
  );
};

const DisplayAttendees = ({
  attendees,
  user,
  currentEmail,
  bookingUid,
  isBookingInPast,
}: {
  attendees: AttendeeProps[];
  user: UserProps | null;
  currentEmail?: string | null;
  bookingUid: string;
  isBookingInPast: boolean;
}) => {
  const { t } = useLocale();
  attendees.sort((a, b) => a.id - b.id);

  return (
    <div className="text-emphasis text-sm">
      {user && <FirstAttendee user={user} currentEmail={currentEmail} />}
      {attendees.length > 1 ? <span>,&nbsp;</span> : <span>&nbsp;{t("and")}&nbsp;</span>}
      <Attendee {...attendees[0]} bookingUid={bookingUid} isBookingInPast={isBookingInPast} />
      {attendees.length > 1 && (
        <>
          <div className="text-emphasis inline-block text-sm">&nbsp;{t("and")}&nbsp;</div>
          {attendees.length > 2 ? (
            <Tooltip
              content={attendees.slice(1).map((attendee) => (
                <p key={attendee.email}>
                  <Attendee {...attendee} bookingUid={bookingUid} isBookingInPast={isBookingInPast} />
                </p>
              ))}>
              {isBookingInPast && <GroupedAttendees attendees={attendees} bookingUid={bookingUid} />}
            </Tooltip>
          ) : (
            <Attendee {...attendees[1]} bookingUid={bookingUid} isBookingInPast={isBookingInPast} />
          )}
        </>
      )}
    </div>
  );
};

export default BookingListItem;<|MERGE_RESOLUTION|>--- conflicted
+++ resolved
@@ -97,12 +97,8 @@
   });
 
   const isUpcoming = new Date(booking.endTime) >= new Date();
-<<<<<<< HEAD
-  const isPast = new Date(booking.endTime) < new Date();
   const hasStarted = new Date(booking.startTime) < new Date();
-=======
   const isBookingInPast = new Date(booking.endTime) < new Date();
->>>>>>> 47a8ba1e
   const isCancelled = booking.status === BookingStatus.CANCELLED;
   const isConfirmed = booking.status === BookingStatus.ACCEPTED;
   const isRejected = booking.status === BookingStatus.REJECTED;
