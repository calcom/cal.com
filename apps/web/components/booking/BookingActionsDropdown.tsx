import { useState } from "react";

import { Dialog } from "@calcom/features/components/controlled-dialog";
import { MeetingSessionDetailsDialog } from "@calcom/features/ee/video/MeetingSessionDetailsDialog";
import ViewRecordingsDialog from "@calcom/features/ee/video/ViewRecordingsDialog";
import { useLocale } from "@calcom/lib/hooks/useLocale";
import { trpc } from "@calcom/trpc/react";
import { Button } from "@calcom/ui/components/button";
import { DialogContent, DialogFooter, DialogClose } from "@calcom/ui/components/dialog";
import {
  Dropdown,
  DropdownItem,
  DropdownMenuContent,
  DropdownMenuItem,
  DropdownMenuLabel,
  DropdownMenuSeparator,
  DropdownMenuTrigger,
  DropdownMenuPortal,
} from "@calcom/ui/components/dropdown";
import { TextAreaField } from "@calcom/ui/components/form";
import type { ActionType } from "@calcom/ui/components/table";
import { showToast } from "@calcom/ui/components/toast";

import { AddGuestsDialog } from "@components/dialog/AddGuestsDialog";
import { ChargeCardDialog } from "@components/dialog/ChargeCardDialog";
import { EditLocationDialog } from "@components/dialog/EditLocationDialog";
import { ReassignDialog } from "@components/dialog/ReassignDialog";
import { ReportBookingDialog } from "@components/dialog/ReportBookingDialog";
import { RerouteDialog } from "@components/dialog/RerouteDialog";
import { RescheduleDialog } from "@components/dialog/RescheduleDialog";

import type { BookingItemProps } from "./BookingListItem";
import {
  getCancelEventAction,
  getEditEventActions,
  getAfterEventActions,
  getReportAction,
  shouldShowEditActions,
  type BookingActionContext,
} from "./bookingActions";
<<<<<<< HEAD
=======
import type { BookingItemProps } from "./types";
>>>>>>> 214758b0

interface BookingActionsDropdownProps {
  booking: BookingItemProps;
}

export function BookingActionsDropdown({ booking }: BookingActionsDropdownProps) {
  const { t } = useLocale();
  const utils = trpc.useUtils();

  const [rejectionReason, setRejectionReason] = useState<string>("");
  const [rejectionDialogIsOpen, setRejectionDialogIsOpen] = useState(false);
  const [chargeCardDialogIsOpen, setChargeCardDialogIsOpen] = useState(false);
  const [viewRecordingsDialogIsOpen, setViewRecordingsDialogIsOpen] = useState<boolean>(false);
  const [meetingSessionDetailsDialogIsOpen, setMeetingSessionDetailsDialogIsOpen] = useState<boolean>(false);
  const [isNoShowDialogOpen, setIsNoShowDialogOpen] = useState<boolean>(false);
  const [isOpenRescheduleDialog, setIsOpenRescheduleDialog] = useState(false);
  const [isOpenReassignDialog, setIsOpenReassignDialog] = useState(false);
  const [isOpenSetLocationDialog, setIsOpenLocationDialog] = useState(false);
  const [isOpenAddGuestsDialog, setIsOpenAddGuestsDialog] = useState(false);
  const [isOpenReportDialog, setIsOpenReportDialog] = useState(false);
  const [rerouteDialogIsOpen, setRerouteDialogIsOpen] = useState(false);

  const cardCharged = booking?.payment[0]?.success;

  const attendeeList = booking.attendees.map((attendee) => {
    return {
      name: attendee.name,
      email: attendee.email,
      id: attendee.id,
      noShow: attendee.noShow || false,
      phoneNumber: attendee.phoneNumber,
    };
  });

  const noShowMutation = trpc.viewer.loggedInViewerRouter.markNoShow.useMutation({
    onSuccess: async (data) => {
      showToast(data.message, "success");
      await utils.viewer.bookings.invalidate();
    },
    onError: (err) => {
      showToast(err.message, "error");
    },
  });

  const mutation = trpc.viewer.bookings.confirm.useMutation({
    onSuccess: (data) => {
      if (data?.status === "REJECTED") {
        setRejectionDialogIsOpen(false);
        showToast(t("booking_rejection_success"), "success");
      } else {
        showToast(t("booking_confirmation_success"), "success");
      }
      utils.viewer.bookings.invalidate();
      utils.viewer.me.bookingUnconfirmedCount.invalidate();
    },
    onError: () => {
      showToast(t("booking_confirmation_failed"), "error");
      utils.viewer.bookings.invalidate();
    },
  });

  const setLocationMutation = trpc.viewer.bookings.editLocation.useMutation({
    onSuccess: () => {
      showToast(t("location_updated"), "success");
      setIsOpenLocationDialog(false);
      utils.viewer.bookings.invalidate();
    },
    onError: (e) => {
      const errorMessages: Record<string, string> = {
        UNAUTHORIZED: t("you_are_unauthorized_to_make_this_change_to_the_booking"),
        BAD_REQUEST: e.message,
      };

      const message = errorMessages[e.data?.code as string] || t("location_update_failed");
      showToast(message, "error");
    },
  });

  const isUpcoming = new Date(booking.endTime) >= new Date();
  const isOngoing = isUpcoming && new Date() >= new Date(booking.startTime);
  const isBookingInPast = new Date(booking.endTime) < new Date();
  const isCancelled = booking.status === "CANCELLED";
  const isConfirmed = booking.status === "ACCEPTED";
  const isRejected = booking.status === "REJECTED";
  const isPending = booking.status === "PENDING";
  const isRescheduled = booking.fromReschedule !== null;
  const isRecurring = booking.recurringEventId !== null;

  const getBookingStatus = (): "upcoming" | "past" | "cancelled" | "rejected" => {
    if (isCancelled) return "cancelled";
    if (isRejected) return "rejected";
    if (isBookingInPast) return "past";
    return "upcoming";
  };

  const isTabRecurring = booking.listingStatus === "recurring";
  const isTabUnconfirmed = booking.listingStatus === "unconfirmed";

  const isBookingFromRoutingForm = !!booking.routedFromRoutingFormReponse && !!booking.eventType?.team;

  const userEmail = booking.loggedInUser.userEmail;
  const userSeat = booking.seatsReferences.find((seat) => !!userEmail && seat.attendee?.email === userEmail);
  const isAttendee = !!userSeat;

  const isCalVideoLocation =
    !booking.location ||
    booking.location === "integrations:daily" ||
    (typeof booking.location === "string" && booking.location.trim() === "");

  const isDisabledCancelling = booking.eventType.disableCancelling;
  const isDisabledRescheduling = booking.eventType.disableRescheduling;

  const getSeatReferenceUid = () => {
    return userSeat?.referenceUid;
  };

  const bookingConfirm = async (confirm: boolean) => {
    let body = {
      bookingId: booking.id,
      confirmed: confirm,
      reason: rejectionReason,
    };

    if ((isTabRecurring || isTabUnconfirmed) && isRecurring) {
      body = Object.assign({}, body, { recurringEventId: booking.recurringEventId });
    }
    mutation.mutate(body);
  };

  const saveLocation = async ({
    newLocation,
    credentialId,
  }: {
    newLocation: string;
    credentialId: number | null;
  }) => {
    try {
      await setLocationMutation.mutateAsync({
        bookingId: booking.id,
        newLocation,
        credentialId,
      });
    } catch {
      // Errors are shown through the mutation onError handler
    }
  };

  const actionContext: BookingActionContext = {
    booking,
    isUpcoming,
    isOngoing,
    isBookingInPast,
    isCancelled,
    isConfirmed,
    isRejected,
    isPending,
    isRescheduled,
    isRecurring,
    isTabRecurring,
    isTabUnconfirmed,
    isBookingFromRoutingForm,
    isDisabledCancelling,
    isDisabledRescheduling,
    isCalVideoLocation,
    showPendingPayment: false, // This will be calculated below
    isAttendee,
    cardCharged,
    attendeeList,
    getSeatReferenceUid,
    t,
  } as BookingActionContext;

  const cancelEventAction = getCancelEventAction(actionContext);

  const baseEditEventActions = getEditEventActions(actionContext);
  const editEventActions: ActionType[] = baseEditEventActions.map((action) => ({
    ...action,
    onClick:
      action.id === "reschedule_request"
        ? () => setIsOpenRescheduleDialog(true)
        : action.id === "reroute"
        ? () => setRerouteDialogIsOpen(true)
        : action.id === "change_location"
        ? () => setIsOpenLocationDialog(true)
        : action.id === "add_members"
        ? () => setIsOpenAddGuestsDialog(true)
        : action.id === "reassign"
        ? () => setIsOpenReassignDialog(true)
        : undefined,
  })) as ActionType[];

  const baseAfterEventActions = getAfterEventActions(actionContext);
  const afterEventActions: ActionType[] = baseAfterEventActions.map((action) => ({
    ...action,
    onClick:
      action.id === "view_recordings"
        ? () => setViewRecordingsDialogIsOpen(true)
        : action.id === "meeting_session_details"
        ? () => setMeetingSessionDetailsDialogIsOpen(true)
        : action.id === "charge_card"
        ? () => setChargeCardDialogIsOpen(true)
        : action.id === "no_show"
        ? () => {
            if (attendeeList.length === 1) {
              const attendee = attendeeList[0];
              noShowMutation.mutate({
                bookingUid: booking.uid,
                attendees: [{ email: attendee.email, noShow: !attendee.noShow }],
              });
              return;
            }
            setIsNoShowDialogOpen(true);
          }
        : undefined,
    disabled:
      action.disabled ||
      (action.id === "no_show" && !(isBookingInPast || isOngoing)) ||
      (action.id === "view_recordings" && !booking.isRecorded),
  })) as ActionType[];

  const reportAction = getReportAction(actionContext);
  const reportActionWithHandler = {
    ...reportAction,
    onClick: () => setIsOpenReportDialog(true),
  };

  const NoShowAttendeesDialog = ({
    bookingUid,
    attendees,
    setIsOpen,
    isOpen,
  }: {
    bookingUid: string;
    attendees: Array<{
      name: string;
      email: string;
      id: number;
      noShow: boolean;
      phoneNumber: string | null;
    }>;
    setIsOpen: (open: boolean) => void;
    isOpen: boolean;
  }) => {
    const [noShowAttendees, setNoShowAttendees] = useState<
      Array<{
        email: string;
        noShow: boolean;
      }>
    >(attendees.map((attendee) => ({ email: attendee.email, noShow: attendee.noShow })));

    const noShowMutation = trpc.viewer.loggedInViewerRouter.markNoShow.useMutation({
      onSuccess: async (data) => {
        showToast(data.message, "success");
        setIsOpen(false);
        await utils.viewer.bookings.invalidate();
      },
      onError: (err) => {
        showToast(err.message, "error");
      },
    });

    return (
      <Dialog open={isOpen} onOpenChange={setIsOpen}>
        <DialogContent title={t("mark_as_no_show")}>
          <div className="space-y-2">
            {attendees.map((attendee, index) => (
              <label key={attendee.email} className="flex items-center space-x-2">
                <input
                  type="checkbox"
                  checked={noShowAttendees[index]?.noShow || false}
                  onChange={(e) => {
                    const newNoShowAttendees = [...noShowAttendees];
                    newNoShowAttendees[index] = {
                      email: attendee.email,
                      noShow: e.target.checked,
                    };
                    setNoShowAttendees(newNoShowAttendees);
                  }}
                />
                <span>
                  {attendee.name} ({attendee.email})
                </span>
              </label>
            ))}
          </div>
          <DialogFooter>
            <DialogClose />
            <Button
              onClick={() => {
                noShowMutation.mutate({
                  bookingUid,
                  attendees: noShowAttendees,
                });
              }}>
              {t("confirm")}
            </Button>
          </DialogFooter>
        </DialogContent>
      </Dialog>
    );
  };

  const parsedBooking = {
    ...booking,
    eventType: booking.eventType.id ? booking.eventType : null,
  };

  if (!shouldShowEditActions(actionContext)) {
    return null;
  }

  return (
    <>
      <RescheduleDialog
        isOpenDialog={isOpenRescheduleDialog}
        setIsOpenDialog={setIsOpenRescheduleDialog}
        bookingUId={booking.uid}
      />
      {isOpenReassignDialog && (
        <ReassignDialog
          isOpenDialog={isOpenReassignDialog}
          setIsOpenDialog={setIsOpenReassignDialog}
          bookingId={booking.id}
          teamId={booking.eventType?.team?.id || 0}
          bookingFromRoutingForm={isBookingFromRoutingForm}
        />
      )}
      <EditLocationDialog
        booking={booking}
        saveLocation={saveLocation}
        isOpenDialog={isOpenSetLocationDialog}
        setShowLocationModal={setIsOpenLocationDialog}
        teamId={booking.eventType?.team?.id}
      />
      <AddGuestsDialog
        isOpenDialog={isOpenAddGuestsDialog}
        setIsOpenDialog={setIsOpenAddGuestsDialog}
        bookingId={booking.id}
      />
      <ReportBookingDialog
        isOpenDialog={isOpenReportDialog}
        setIsOpenDialog={setIsOpenReportDialog}
        bookingUid={booking.uid}
        isRecurring={isRecurring}
        status={getBookingStatus()}
      />
      {booking.paid && booking.payment[0] && (
        <ChargeCardDialog
          isOpenDialog={chargeCardDialogIsOpen}
          setIsOpenDialog={setChargeCardDialogIsOpen}
          bookingId={booking.id}
          paymentAmount={booking.payment[0].amount}
          paymentCurrency={booking.payment[0].currency}
        />
      )}
      {isCalVideoLocation && (
        <ViewRecordingsDialog
          booking={booking}
          isOpenDialog={viewRecordingsDialogIsOpen}
          setIsOpenDialog={setViewRecordingsDialogIsOpen}
          timeFormat={booking.loggedInUser.userTimeFormat ?? null}
        />
      )}
      {isCalVideoLocation && meetingSessionDetailsDialogIsOpen && (
        <MeetingSessionDetailsDialog
          booking={booking}
          isOpenDialog={meetingSessionDetailsDialogIsOpen}
          setIsOpenDialog={setMeetingSessionDetailsDialogIsOpen}
          timeFormat={booking.loggedInUser.userTimeFormat ?? null}
        />
      )}
      {isNoShowDialogOpen && (
        <NoShowAttendeesDialog
          bookingUid={booking.uid}
          attendees={attendeeList}
          setIsOpen={setIsNoShowDialogOpen}
          isOpen={isNoShowDialogOpen}
        />
      )}
      <Dialog open={rejectionDialogIsOpen} onOpenChange={setRejectionDialogIsOpen}>
        <DialogContent title={t("rejection_reason_title")} description={t("rejection_reason_description")}>
          <div>
            <TextAreaField
              name="rejectionReason"
              label={
                <>
                  {t("rejection_reason")}
                  <span className="text-subtle font-normal"> (Optional)</span>
                </>
              }
              value={rejectionReason}
              onChange={(e) => setRejectionReason(e.target.value)}
            />
          </div>

          <DialogFooter>
            <DialogClose />
            <Button
              disabled={mutation.isPending}
              data-testid="rejection-confirm"
              onClick={() => {
                bookingConfirm(false);
              }}>
              {t("rejection_confirmation")}
            </Button>
          </DialogFooter>
        </DialogContent>
      </Dialog>
      {isBookingFromRoutingForm && parsedBooking.eventType && (
        <RerouteDialog
          isOpenDialog={rerouteDialogIsOpen}
          setIsOpenDialog={setRerouteDialogIsOpen}
          booking={{ ...parsedBooking, eventType: parsedBooking.eventType }}
        />
      )}

      <Dropdown>
        <DropdownMenuTrigger asChild>
          <Button
            type="button"
            color="secondary"
            variant="icon"
            StartIcon="ellipsis"
            data-testid="booking-actions-dropdown"
          />
        </DropdownMenuTrigger>
        <DropdownMenuPortal>
          <DropdownMenuContent>
            <DropdownMenuLabel className="px-2 pb-1 pt-1.5">{t("edit_event")}</DropdownMenuLabel>
            {editEventActions.map((action) => (
              <DropdownMenuItem className="rounded-lg" key={action.id} disabled={action.disabled}>
                <DropdownItem
                  type="button"
                  color={action.color}
                  StartIcon={action.icon}
                  href={action.href}
                  disabled={action.disabled}
                  onClick={action.onClick}
                  data-bookingid={action.bookingId}
                  data-testid={action.id}
                  className={action.disabled ? "text-muted" : undefined}>
                  {action.label}
                </DropdownItem>
              </DropdownMenuItem>
            ))}
            <DropdownMenuSeparator />
            <DropdownMenuLabel className="px-2 pb-1 pt-1.5">{t("after_event")}</DropdownMenuLabel>
            {afterEventActions.map((action) => (
              <DropdownMenuItem className="rounded-lg" key={action.id} disabled={action.disabled}>
                <DropdownItem
                  type="button"
                  color={action.color}
                  StartIcon={action.icon}
                  href={action.href}
                  onClick={action.onClick}
                  disabled={action.disabled}
                  data-bookingid={action.bookingId}
                  data-testid={action.id}
                  className={action.disabled ? "text-muted" : undefined}>
                  {action.label}
                </DropdownItem>
              </DropdownMenuItem>
            ))}
            <>
              <DropdownMenuSeparator />
              <DropdownMenuItem
                className="rounded-lg"
                key={reportActionWithHandler.id}
                disabled={reportActionWithHandler.disabled}>
                <DropdownItem
                  type="button"
                  color={reportActionWithHandler.color}
                  StartIcon={reportActionWithHandler.icon}
                  onClick={reportActionWithHandler.onClick}
                  disabled={reportActionWithHandler.disabled}
                  data-testid={reportActionWithHandler.id}
                  className={reportActionWithHandler.disabled ? "text-muted" : undefined}>
                  {reportActionWithHandler.label}
                </DropdownItem>
              </DropdownMenuItem>
            </>
            <DropdownMenuSeparator />
            <DropdownMenuItem
              className="rounded-lg"
              key={cancelEventAction.id}
              disabled={cancelEventAction.disabled}>
              <DropdownItem
                type="button"
                color={cancelEventAction.color}
                StartIcon={cancelEventAction.icon}
                href={cancelEventAction.disabled ? undefined : cancelEventAction.href}
                onClick={cancelEventAction.onClick}
                disabled={cancelEventAction.disabled}
                data-bookingid={cancelEventAction.bookingId}
                data-testid={cancelEventAction.id}
                className={cancelEventAction.disabled ? "text-muted" : undefined}>
                {cancelEventAction.label}
              </DropdownItem>
            </DropdownMenuItem>
          </DropdownMenuContent>
        </DropdownMenuPortal>
      </Dropdown>
    </>
  );
}<|MERGE_RESOLUTION|>--- conflicted
+++ resolved
@@ -29,7 +29,6 @@
 import { RerouteDialog } from "@components/dialog/RerouteDialog";
 import { RescheduleDialog } from "@components/dialog/RescheduleDialog";
 
-import type { BookingItemProps } from "./BookingListItem";
 import {
   getCancelEventAction,
   getEditEventActions,
@@ -38,10 +37,7 @@
   shouldShowEditActions,
   type BookingActionContext,
 } from "./bookingActions";
-<<<<<<< HEAD
-=======
 import type { BookingItemProps } from "./types";
->>>>>>> 214758b0
 
 interface BookingActionsDropdownProps {
   booking: BookingItemProps;
