import {
  BookOpenIcon,
  CheckIcon,
  DocumentTextIcon,
  FlagIcon,
  PlusIcon,
  ShieldCheckIcon,
} from "@heroicons/react/outline";
import { ChevronLeftIcon } from "@heroicons/react/solid";
import Link from "next/link";
import React, { useEffect, useState } from "react";

import useAddAppMutation from "@calcom/app-store/_utils/useAddAppMutation";
import { InstallAppButton } from "@calcom/app-store/components";
import { useLocale } from "@calcom/lib/hooks/useLocale";
import showToast from "@calcom/lib/notification";
import { App as AppType } from "@calcom/types/App";
import { Button, SkeletonButton } from "@calcom/ui";
<<<<<<< HEAD
import { Icon } from "@calcom/ui/Icon";
=======
import LicenseRequired from "@ee/components/LicenseRequired";

import { trpc } from "@lib/trpc";
>>>>>>> 1a0a318a

import Shell from "@components/Shell";
import Badge from "@components/ui/Badge";

const Component = ({
  name,
  type,
  logo,
  body,
  categories,
  author,
  price = 0,
  commission,
  isGlobal = false,
  feeType,
  docs,
  website,
  email,
  tos,
  privacy,
  isProOnly,
}: Parameters<typeof App>[0]) => {
  const { t } = useLocale();
  const { data: user } = trpc.useQuery(["viewer.me"]);

  const mutation = useAddAppMutation(null, {
    onSuccess: () => {
      showToast("App successfully installed", "success");
    },
    onError: (error) => {
      if (error instanceof Error) showToast(error.message || "App could not be installed", "error");
    },
  });

  const priceInDollar = Intl.NumberFormat("en-US", {
    style: "currency",
    currency: "USD",
    useGrouping: false,
  }).format(price);
  const [installedAppCount, setInstalledAppCount] = useState(0);
  const [isLoading, setIsLoading] = useState(true);
  useEffect(() => {
    async function getInstalledApp(appCredentialType: string) {
      const queryParam = new URLSearchParams();
      queryParam.set("app-credential-type", appCredentialType);
      try {
        const result = await fetch(`/api/app-store/installed?${queryParam.toString()}`, {
          method: "GET",
          headers: {
            "Content-Type": "application/json",
          },
        }).then((data) => {
          setIsLoading(false);
          return data;
        });
        if (result.status === 200) {
          const res = await result.json();
          setInstalledAppCount(res.count);
        }
      } catch (error) {
        if (error instanceof Error) {
          console.log(error.message);
        }
      }
    }
    getInstalledApp(type);
  }, [type]);
  const allowedMultipleInstalls = categories.indexOf("calendar") > -1;

  return (
    <div className="-mx-4 md:-mx-8">
      <div className="bg-gray-50 px-8">
        <Link href="/apps">
          <a className="mt-2 inline-flex px-1 py-2 text-sm text-gray-500 hover:bg-gray-100 hover:text-gray-800">
            <ChevronLeftIcon className="h-5 w-5" /> {t("browse_apps")}
          </a>
        </Link>
        <div className="items-center justify-between py-4 sm:flex sm:py-8">
          <div className="flex">
            <img className="h-16 w-16 rounded-sm" src={logo} alt={name} />
            <header className="px-4 py-2">
              <div className="flex items-center">
                <h1 className="font-cal text-xl text-gray-900">{name}</h1>
                {isProOnly && user?.plan === "FREE" ? (
                  <Badge className="ml-2" variant="default">
                    PRO
                  </Badge>
                ) : null}
              </div>
              <h2 className="text-sm text-gray-500">
                <span className="capitalize">{categories[0]}</span> • {t("published_by", { author })}
              </h2>
            </header>
          </div>

          <div className="mt-4 sm:mt-0 sm:text-right">
            {!isLoading ? (
              isGlobal || (installedAppCount > 0 && allowedMultipleInstalls) ? (
                <div className="space-x-3">
                  <Button StartIcon={CheckIcon} color="secondary" disabled>
                    {installedAppCount > 0
                      ? t("active_install", { count: installedAppCount })
                      : t("globally_install")}
                  </Button>
                  <InstallAppButton
                    type={type}
                    isProOnly={isProOnly}
                    render={({ useDefaultComponent, ...props }) => {
                      if (useDefaultComponent) {
                        props = {
                          onClick: () => {
                            mutation.mutate({ type });
                          },
                          loading: mutation.isLoading,
                        };
                      }
                      return (
                        <Button StartIcon={PlusIcon} {...props} data-testid="install-app-button">
                          {t("add_another")}
                        </Button>
                      );
                    }}
                  />
                </div>
              ) : (
                <InstallAppButton
                  type={type}
                  isProOnly={isProOnly}
                  render={({ useDefaultComponent, ...props }) => {
                    if (useDefaultComponent) {
                      props = {
                        onClick: () => {
                          mutation.mutate({ type });
                        },
                        loading: mutation.isLoading,
                      };
                    }
                    return (
                      <Button data-testid="install-app-button" {...props}>
                        {t("install_app")}
                      </Button>
                    );
                  }}
                />
              )
            ) : (
              <SkeletonButton width="24" height="10" />
            )}
            {price !== 0 && (
              <small className="block text-right">
                {feeType === "usage-based" ? commission + "% + " + priceInDollar + "/booking" : priceInDollar}
                {feeType === "monthly" && "/" + t("month")}
              </small>
            )}
          </div>
        </div>
        {/* reintroduce once we show permissions and features
  <NavTabs tabs={tabs} linkProps={{ shallow: true }} /> */}
      </div>

<<<<<<< HEAD
          <div className="justify-between px-8 py-10 md:flex">
            <div className="prose-sm prose mb-6">{body}</div>
            <div className="md:max-w-80 flex-1 md:ml-8">
              <h4 className="font-medium text-gray-900 ">{t("categories")}</h4>
              <div className="space-x-2">
                {categories.map((category) => (
                  <Link href={"/apps/categories/" + category} key={category}>
                    <a>
                      <Badge variant="success">{category}</Badge>
                    </a>
                  </Link>
                ))}
              </div>
              <h4 className="mt-8 font-medium text-gray-900 ">{t("pricing")}</h4>
              <small>
                {price === 0 ? (
                  "Free"
                ) : (
                  <>
                    {Intl.NumberFormat("en-US", {
                      style: "currency",
                      currency: "USD",
                      useGrouping: false,
                    }).format(price)}
                    {feeType === "monthly" && "/" + t("month")}
                  </>
                )}
              </small>
              <h4 className="mt-8 mb-2 font-medium text-gray-900 ">{t("learn_more")}</h4>
              <ul className="prose -ml-1 -mr-1 text-xs leading-5">
                {docs && (
                  <li>
                    <a
                      target="_blank"
                      rel="noreferrer"
                      className="text-blue-500 no-underline hover:underline"
                      href={docs}>
                      <BookOpenIcon className="mr-1 -mt-1 inline h-4 w-4" />
                      {t("documentation")}
                    </a>
                  </li>
                )}
                {website && (
                  <li>
                    <a
                      target="_blank"
                      rel="noreferrer"
                      className="text-blue-500 no-underline hover:underline"
                      href={website}>
                      <Icon.ExternalLink className="mr-1 -mt-px inline h-4 w-4" />
                      {website.replace("https://", "")}
                    </a>
                  </li>
                )}
                {email && (
                  <li>
                    <a
                      target="_blank"
                      rel="noreferrer"
                      className="text-blue-500 no-underline hover:underline"
                      href={"mailto:" + email}>
                      <Icon.Mail className="mr-1 -mt-px inline h-4 w-4" />
                      {email}
                    </a>
                  </li>
                )}
                {tos && (
                  <li>
                    <a
                      target="_blank"
                      rel="noreferrer"
                      className="text-blue-500 no-underline hover:underline"
                      href={tos}>
                      <DocumentTextIcon className="mr-1 -mt-px inline h-4 w-4" />
                      {t("terms_of_service")}
                    </a>
                  </li>
                )}
                {privacy && (
                  <li>
                    <a
                      target="_blank"
                      rel="noreferrer"
                      className="text-blue-500 no-underline hover:underline"
                      href={privacy}>
                      <ShieldCheckIcon className="mr-1 -mt-px inline h-4 w-4" />
                      {t("privacy_policy")}
                    </a>
                  </li>
                )}
              </ul>
              <hr className="my-6" />
              <small className="leading-1 block text-gray-500">
                Every app published on the Cal.com App Store is open source and thoroughly tested via peer
                reviews. Nevertheless, Cal.com, Inc. does not endorse or certify these apps unless they are
                published by Cal.com. If you encounter inappropriate content or behaviour please report it.
              </small>
              <a className="mt-2 block text-xs text-red-500" href="mailto:help@cal.com">
                <FlagIcon className="inline h-3 w-3" /> Report App
              </a>
            </div>
=======
      <div className="justify-between px-8 py-10 md:flex">
        <div className="prose-sm prose mb-6">{body}</div>
        <div className="md:max-w-80 flex-1 md:ml-8">
          <h4 className="font-medium text-gray-900 ">{t("categories")}</h4>
          <div className="space-x-2">
            {categories.map((category) => (
              <Link href={"/apps/categories/" + category} key={category}>
                <a>
                  <Badge variant="success">{category}</Badge>
                </a>
              </Link>
            ))}
>>>>>>> 1a0a318a
          </div>
          <h4 className="mt-8 font-medium text-gray-900 ">{t("pricing")}</h4>
          <small>
            {price === 0 ? (
              "Free"
            ) : (
              <>
                {Intl.NumberFormat("en-US", {
                  style: "currency",
                  currency: "USD",
                  useGrouping: false,
                }).format(price)}
                {feeType === "monthly" && "/" + t("month")}
              </>
            )}
          </small>
          <h4 className="mt-8 mb-2 font-medium text-gray-900 ">{t("learn_more")}</h4>
          <ul className="prose -ml-1 -mr-1 text-xs leading-5">
            {docs && (
              <li>
                <a
                  target="_blank"
                  rel="noreferrer"
                  className="text-blue-500 no-underline hover:underline"
                  href={docs}>
                  <BookOpenIcon className="mr-1 -mt-1 inline h-4 w-4" />
                  {t("documentation")}
                </a>
              </li>
            )}
            {website && (
              <li>
                <a
                  target="_blank"
                  rel="noreferrer"
                  className="text-blue-500 no-underline hover:underline"
                  href={website}>
                  <ExternalLinkIcon className="mr-1 -mt-px inline h-4 w-4" />
                  {website.replace("https://", "")}
                </a>
              </li>
            )}
            {email && (
              <li>
                <a
                  target="_blank"
                  rel="noreferrer"
                  className="text-blue-500 no-underline hover:underline"
                  href={"mailto:" + email}>
                  <MailIcon className="mr-1 -mt-px inline h-4 w-4" />
                  {email}
                </a>
              </li>
            )}
            {tos && (
              <li>
                <a
                  target="_blank"
                  rel="noreferrer"
                  className="text-blue-500 no-underline hover:underline"
                  href={tos}>
                  <DocumentTextIcon className="mr-1 -mt-px inline h-4 w-4" />
                  {t("terms_of_service")}
                </a>
              </li>
            )}
            {privacy && (
              <li>
                <a
                  target="_blank"
                  rel="noreferrer"
                  className="text-blue-500 no-underline hover:underline"
                  href={privacy}>
                  <ShieldCheckIcon className="mr-1 -mt-px inline h-4 w-4" />
                  {t("privacy_policy")}
                </a>
              </li>
            )}
          </ul>
          <hr className="my-6" />
          <small className="leading-1 block text-gray-500">
            Every app published on the Cal.com App Store is open source and thoroughly tested via peer
            reviews. Nevertheless, Cal.com, Inc. does not endorse or certify these apps unless they are
            published by Cal.com. If you encounter inappropriate content or behaviour please report it.
          </small>
          <a className="mt-2 block text-xs text-red-500" href="mailto:help@cal.com">
            <FlagIcon className="inline h-3 w-3" /> Report App
          </a>
        </div>
      </div>
    </div>
  );
};

export default function App(props: {
  name: string;
  type: AppType["type"];
  isGlobal?: AppType["isGlobal"];
  logo: string;
  body: React.ReactNode;
  categories: string[];
  author: string;
  pro?: boolean;
  price?: number;
  commission?: number;
  feeType?: AppType["feeType"];
  docs?: string;
  website?: string;
  email: string; // required
  tos?: string;
  privacy?: string;
  licenseRequired: AppType["licenseRequired"];
  isProOnly: AppType["isProOnly"];
}) {
  return (
    <Shell large isPublic>
      {props.licenseRequired ? (
        <LicenseRequired>
          <Component {...props} />
        </LicenseRequired>
      ) : (
        <Component {...props} />
      )}
    </Shell>
  );
}<|MERGE_RESOLUTION|>--- conflicted
+++ resolved
@@ -6,7 +6,7 @@
   PlusIcon,
   ShieldCheckIcon,
 } from "@heroicons/react/outline";
-import { ChevronLeftIcon } from "@heroicons/react/solid";
+import { ChevronLeftIcon, ExternalLinkIcon, MailIcon } from "@heroicons/react/solid";
 import Link from "next/link";
 import React, { useEffect, useState } from "react";
 
@@ -16,13 +16,9 @@
 import showToast from "@calcom/lib/notification";
 import { App as AppType } from "@calcom/types/App";
 import { Button, SkeletonButton } from "@calcom/ui";
-<<<<<<< HEAD
-import { Icon } from "@calcom/ui/Icon";
-=======
 import LicenseRequired from "@ee/components/LicenseRequired";
 
 import { trpc } from "@lib/trpc";
->>>>>>> 1a0a318a
 
 import Shell from "@components/Shell";
 import Badge from "@components/ui/Badge";
@@ -179,113 +175,8 @@
             )}
           </div>
         </div>
-        {/* reintroduce once we show permissions and features
-  <NavTabs tabs={tabs} linkProps={{ shallow: true }} /> */}
       </div>
 
-<<<<<<< HEAD
-          <div className="justify-between px-8 py-10 md:flex">
-            <div className="prose-sm prose mb-6">{body}</div>
-            <div className="md:max-w-80 flex-1 md:ml-8">
-              <h4 className="font-medium text-gray-900 ">{t("categories")}</h4>
-              <div className="space-x-2">
-                {categories.map((category) => (
-                  <Link href={"/apps/categories/" + category} key={category}>
-                    <a>
-                      <Badge variant="success">{category}</Badge>
-                    </a>
-                  </Link>
-                ))}
-              </div>
-              <h4 className="mt-8 font-medium text-gray-900 ">{t("pricing")}</h4>
-              <small>
-                {price === 0 ? (
-                  "Free"
-                ) : (
-                  <>
-                    {Intl.NumberFormat("en-US", {
-                      style: "currency",
-                      currency: "USD",
-                      useGrouping: false,
-                    }).format(price)}
-                    {feeType === "monthly" && "/" + t("month")}
-                  </>
-                )}
-              </small>
-              <h4 className="mt-8 mb-2 font-medium text-gray-900 ">{t("learn_more")}</h4>
-              <ul className="prose -ml-1 -mr-1 text-xs leading-5">
-                {docs && (
-                  <li>
-                    <a
-                      target="_blank"
-                      rel="noreferrer"
-                      className="text-blue-500 no-underline hover:underline"
-                      href={docs}>
-                      <BookOpenIcon className="mr-1 -mt-1 inline h-4 w-4" />
-                      {t("documentation")}
-                    </a>
-                  </li>
-                )}
-                {website && (
-                  <li>
-                    <a
-                      target="_blank"
-                      rel="noreferrer"
-                      className="text-blue-500 no-underline hover:underline"
-                      href={website}>
-                      <Icon.ExternalLink className="mr-1 -mt-px inline h-4 w-4" />
-                      {website.replace("https://", "")}
-                    </a>
-                  </li>
-                )}
-                {email && (
-                  <li>
-                    <a
-                      target="_blank"
-                      rel="noreferrer"
-                      className="text-blue-500 no-underline hover:underline"
-                      href={"mailto:" + email}>
-                      <Icon.Mail className="mr-1 -mt-px inline h-4 w-4" />
-                      {email}
-                    </a>
-                  </li>
-                )}
-                {tos && (
-                  <li>
-                    <a
-                      target="_blank"
-                      rel="noreferrer"
-                      className="text-blue-500 no-underline hover:underline"
-                      href={tos}>
-                      <DocumentTextIcon className="mr-1 -mt-px inline h-4 w-4" />
-                      {t("terms_of_service")}
-                    </a>
-                  </li>
-                )}
-                {privacy && (
-                  <li>
-                    <a
-                      target="_blank"
-                      rel="noreferrer"
-                      className="text-blue-500 no-underline hover:underline"
-                      href={privacy}>
-                      <ShieldCheckIcon className="mr-1 -mt-px inline h-4 w-4" />
-                      {t("privacy_policy")}
-                    </a>
-                  </li>
-                )}
-              </ul>
-              <hr className="my-6" />
-              <small className="leading-1 block text-gray-500">
-                Every app published on the Cal.com App Store is open source and thoroughly tested via peer
-                reviews. Nevertheless, Cal.com, Inc. does not endorse or certify these apps unless they are
-                published by Cal.com. If you encounter inappropriate content or behaviour please report it.
-              </small>
-              <a className="mt-2 block text-xs text-red-500" href="mailto:help@cal.com">
-                <FlagIcon className="inline h-3 w-3" /> Report App
-              </a>
-            </div>
-=======
       <div className="justify-between px-8 py-10 md:flex">
         <div className="prose-sm prose mb-6">{body}</div>
         <div className="md:max-w-80 flex-1 md:ml-8">
@@ -298,7 +189,6 @@
                 </a>
               </Link>
             ))}
->>>>>>> 1a0a318a
           </div>
           <h4 className="mt-8 font-medium text-gray-900 ">{t("pricing")}</h4>
           <small>
