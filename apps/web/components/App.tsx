--- conflicted
+++ resolved
@@ -109,38 +109,12 @@
           <div className="mt-4 sm:mt-0 sm:text-right">
             {!isLoading ? (
               isGlobal || (installedAppCount > 0 && allowedMultipleInstalls) ? (
-<<<<<<< HEAD
-                <div className="space-x-3">
+                <div className="flex space-x-3">
                   <Button StartIcon={Icon.Check} color="secondary" disabled>
-=======
-                <div className="flex space-x-3">
-                  <Button StartIcon={CheckIcon} color="secondary" disabled>
->>>>>>> b2e5ac4c
                     {installedAppCount > 0
                       ? t("active_install", { count: installedAppCount })
                       : t("globally_install")}
                   </Button>
-<<<<<<< HEAD
-                  <InstallAppButton
-                    type={type}
-                    isProOnly={isProOnly}
-                    render={({ useDefaultComponent, ...props }) => {
-                      if (useDefaultComponent) {
-                        props = {
-                          onClick: () => {
-                            mutation.mutate({ type });
-                          },
-                          loading: mutation.isLoading,
-                        };
-                      }
-                      return (
-                        <Button StartIcon={Icon.Plus} {...props} data-testid="install-app-button">
-                          {t("add_another")}
-                        </Button>
-                      );
-                    }}
-                  />
-=======
                   {!isGlobal && (
                     <InstallAppButton
                       type={type}
@@ -155,14 +129,13 @@
                           };
                         }
                         return (
-                          <Button StartIcon={PlusIcon} {...props} data-testid="install-app-button">
+                          <Button StartIcon={Icon.Plus} {...props} data-testid="install-app-button">
                             {t("add_another")}
                           </Button>
                         );
                       }}
                     />
                   )}
->>>>>>> b2e5ac4c
                 </div>
               ) : (
                 <InstallAppButton
