<<<<<<< HEAD
import { SyntheticEvent, useState } from "react";
=======
import { useState } from "react";
>>>>>>> e9b6e514
import { useForm } from "react-hook-form";

import { ErrorCode } from "@calcom/lib/auth";
import { useLocale } from "@calcom/lib/hooks/useLocale";
import Button from "@calcom/ui/v2/core/Button";
import { Dialog, DialogContent } from "@calcom/ui/v2/core/Dialog";
import { Form, Label } from "@calcom/ui/v2/core/form/fields";
import { PasswordField } from "@calcom/ui/v2/core/form/fields";

import TwoFactor from "@components/auth/TwoFactor";

import TwoFactorAuthAPI from "./TwoFactorAuthAPI";

interface DisableTwoFactorAuthModalProps {
  open: boolean;
  onOpenChange: () => void;

  /** Called when the user closes the modal without disabling two-factor auth */
  onCancel: () => void;
  /** Called when the user disables two-factor auth */
  onDisable: () => void;
}

interface DisableTwoFactorValues {
  totpCode: string;
  password: string;
}

const DisableTwoFactorAuthModal = ({
  onDisable,
  onCancel,
  open,
  onOpenChange,
}: DisableTwoFactorAuthModalProps) => {
  const [isDisabling, setIsDisabling] = useState(false);
  const [errorMessage, setErrorMessage] = useState<string | null>(null);
  const { t } = useLocale();

  const form = useForm<DisableTwoFactorValues>();

  async function handleDisable({ totpCode, password }: DisableTwoFactorValues) {
    if (isDisabling) {
      return;
    }
    setIsDisabling(true);
    setErrorMessage(null);

    try {
      const response = await TwoFactorAuthAPI.disable(password, totpCode);
      if (response.status === 200) {
        onDisable();
        return;
      }

      const body = await response.json();
      if (body.error === ErrorCode.IncorrectPassword) {
        setErrorMessage(t("incorrect_password"));
      }
      if (body.error === ErrorCode.SecondFactorRequired) {
        setErrorMessage(t("2fa_required"));
      }
      if (body.error === ErrorCode.IncorrectTwoFactorCode) {
        setErrorMessage(t("incorrect_2fa"));
      } else {
        setErrorMessage(t("something_went_wrong"));
      }
    } catch (e) {
      setErrorMessage(t("something_went_wrong"));
      console.error(t("error_disabling_2fa"), e);
    } finally {
      setIsDisabling(false);
    }
  }

  return (
    <Dialog open={open} onOpenChange={onOpenChange}>
      <DialogContent
        title={t("disable_2fa")}
        description={t("disable_2fa_recommendation")}
        type="creation"
        useOwnActionButtons>
        <Form form={form} handleSubmit={handleDisable}>
          <div className="mb-4">
            <PasswordField
              labelProps={{
                className: "block text-sm font-medium text-gray-700",
              }}
              {...form.register("password")}
              className="mt-1 block w-full rounded-md border border-gray-300 px-3 py-2 text-sm focus:border-black focus:outline-none focus:ring-black"
            />
            <Label className="mt-4"> {t("2fa_code")}</Label>

            <TwoFactor center={false} />

            {errorMessage && <p className="mt-1 text-sm text-red-700">{errorMessage}</p>}
          </div>

          <div className="mt-5 sm:mt-4 sm:flex sm:flex-row-reverse">
            <Button type="submit" className="ltr:ml-2 rtl:mr-2" disabled={isDisabling}>
              {t("disable")}
            </Button>
            <Button color="secondary" onClick={onCancel}>
              {t("cancel")}
            </Button>
          </div>
        </Form>
      </DialogContent>
    </Dialog>
  );
};

export default DisableTwoFactorAuthModal;<|MERGE_RESOLUTION|>--- conflicted
+++ resolved
@@ -1,8 +1,4 @@
-<<<<<<< HEAD
-import { SyntheticEvent, useState } from "react";
-=======
 import { useState } from "react";
->>>>>>> e9b6e514
 import { useForm } from "react-hook-form";
 
 import { ErrorCode } from "@calcom/lib/auth";
