import { TFunction } from "next-i18next";
import { EventTypeSetupInfered, FormValues } from "pages/v2/event-types/[type]";
import { useMemo, useState } from "react";
import { Loader } from "react-feather";
import { UseFormReturn } from "react-hook-form";

import { classNames } from "@calcom/lib";
import { CAL_URL } from "@calcom/lib/constants";
import { useLocale } from "@calcom/lib/hooks/useLocale";
import { HttpError } from "@calcom/lib/http-error";
import { trpc, TRPCClientError } from "@calcom/trpc/react";
import { Icon } from "@calcom/ui/Icon";
import {
  Button,
  ButtonGroup,
  HorizontalTabs,
  Label,
  showToast,
  Switch,
  Tooltip,
  VerticalTabs,
} from "@calcom/ui/v2";
import ConfirmationDialogContent from "@calcom/ui/v2/core/ConfirmationDialogContent";
import { Dialog } from "@calcom/ui/v2/core/Dialog";
import Dropdown, {
  DropdownMenuContent,
  DropdownMenuItem,
  DropdownMenuTrigger,
} from "@calcom/ui/v2/core/Dropdown";
import Shell from "@calcom/ui/v2/core/Shell";
import VerticalDivider from "@calcom/ui/v2/core/VerticalDivider";

import { ClientSuspense } from "@components/ClientSuspense";
import { EmbedButton, EmbedDialog } from "@components/Embed";

type Props = {
  children: React.ReactNode;
  eventType: EventTypeSetupInfered["eventType"];
  currentUserMembership: EventTypeSetupInfered["currentUserMembership"];
  team: EventTypeSetupInfered["team"];
  disableBorder?: boolean;
  enabledAppsNumber: number;
  enabledWorkflowsNumber: number;
  formMethods: UseFormReturn<FormValues>;
};

function getNavigation(props: {
  t: TFunction;
  eventType: Props["eventType"];
  enabledAppsNumber: number;
  enabledWorkflowsNumber: number;
}) {
  const { eventType, t, enabledAppsNumber, enabledWorkflowsNumber } = props;
  return [
    {
      name: "event_setup_tab_title",
      href: `/event-types/${eventType.id}?tabName=setup`,
      icon: Icon.FiLink,
      info: `${eventType.length} Mins`, // TODO: Get this from props
    },
    {
      name: "availability",
      href: `/event-types/${eventType.id}?tabName=availability`,
      icon: Icon.FiCalendar,
      info: `Working Hours`, // TODO: Get this from props
    },
    {
      name: "event_limit_tab_title",
      href: `/event-types/${eventType.id}?tabName=limits`,
      icon: Icon.FiClock,
      info: `event_limit_tab_description`,
    },
    {
      name: "event_advanced_tab_title",
      href: `/event-types/${eventType.id}?tabName=advanced`,
      icon: Icon.FiSliders,
      info: `event_advanced_tab_description`,
    },
    {
      name: "recurring",
      href: `/event-types/${eventType.id}?tabName=recurring`,
      icon: Icon.FiRepeat,
      info: `recurring_event_tab_description`,
    },
    {
      name: "apps",
      href: `/event-types/${eventType.id}?tabName=apps`,
      icon: Icon.FiGrid,
      info: `${enabledAppsNumber} ${t("active")}`,
    },
    {
      name: "workflows",
      href: `/event-types/${eventType.id}?tabName=workflows`,
      icon: Icon.FiZap,
      info: `${enabledWorkflowsNumber} ${t("active")}`,
    },
  ];
}

function EventTypeSingleLayout({
  children,
  eventType,
  currentUserMembership,
  team,
  disableBorder,
  enabledAppsNumber,
  enabledWorkflowsNumber,
  formMethods,
}: Props) {
  const utils = trpc.useContext();
  const { t } = useLocale();
  const [deleteDialogOpen, setDeleteDialogOpen] = useState(false);

  const hasPermsToDelete = currentUserMembership?.role !== "MEMBER" || !currentUserMembership;

  const deleteMutation = trpc.useMutation("viewer.eventTypes.delete", {
    onSuccess: async () => {
      await utils.invalidateQueries(["viewer.eventTypes"]);
      showToast(t("event_type_deleted_successfully"), "success");
      setDeleteDialogOpen(false);
    },
    onError: (err) => {
      if (err instanceof HttpError) {
        const message = `${err.statusCode}: ${err.message}`;
        showToast(message, "error");
        setDeleteDialogOpen(false);
      } else if (err instanceof TRPCClientError) {
        showToast(err.message, "error");
      }
    },
  });

  // Define tab navigation here
  const EventTypeTabs = useMemo(() => {
    const navigation = getNavigation({ t, eventType, enabledAppsNumber, enabledWorkflowsNumber });
    // If there is a team put this navigation item within the tabs
    if (team)
      navigation.splice(2, 0, {
        name: "scheduling_type",
        href: `team`,
        icon: Icon.FiUsers,
        info: eventType.schedulingType === "COLLECTIVE" ? "collective" : "round_robin",
      });
    return navigation;
<<<<<<< HEAD
  }, [eventType, enabledAppsNumber, team]);

  useEffect(() => {
    // Default to the first in the list
    if (!router.query.tabName) {
      router.replace({
        query: {
          ...router.query,
          tabName: EventTypeTabs[0].tabName,
        },
      });
    }
  }, [EventTypeTabs, router]);
=======
  }, [t, eventType, enabledAppsNumber, enabledWorkflowsNumber, team]);
>>>>>>> c6ad2de2

  const permalink = `${CAL_URL}/${team ? `team/${team.slug}` : eventType.users[0].username}/${
    eventType.slug
  }`;

  const embedLink = `${team ? `team/${team.slug}` : eventType.users[0].username}/${eventType.slug}`;

  return (
    <Shell
      backPath="/event-types"
      title={t("event_type_title", { eventTypeTitle: eventType.title })}
      heading={eventType.title}
      subtitle={eventType.description || ""}
      CTA={
        <div className="flex items-center justify-end">
          <div className="flex items-center rounded-md px-2 sm:hover:bg-gray-100">
            <Label htmlFor="hiddenSwitch" className="mt-2 hidden cursor-pointer self-center pr-2 sm:inline">
              {t("hide_from_profile")}
            </Label>
            <Switch
              id="hiddenSwitch"
              defaultChecked={formMethods.getValues("hidden")}
              onCheckedChange={(e) => {
                formMethods.setValue("hidden", e);
              }}
            />
          </div>
          <VerticalDivider className="hidden lg:block" />

          {/* TODO: Figure out why combined isnt working - works in storybook */}
          <ButtonGroup combined containerProps={{ className: "border-gray-300 hidden lg:flex" }}>
            {/* We have to warp this in tooltip as it has a href which disabels the tooltip on buttons */}
            <Tooltip content={t("preview")}>
              <Button
                color="secondary"
                target="_blank"
                size="icon"
                href={permalink}
                rel="noreferrer"
                StartIcon={Icon.FiExternalLink}
              />
            </Tooltip>

            <Button
              color="secondary"
              size="icon"
              StartIcon={Icon.FiLink}
              combined
              tooltip={t("copy_link")}
              onClick={() => {
                navigator.clipboard.writeText(permalink);
                showToast("Link copied!", "success");
              }}
            />
            <EmbedButton
              embedUrl={encodeURIComponent(embedLink)}
              StartIcon={Icon.FiCode}
              color="secondary"
              size="icon"
              tooltip={t("embed")}
            />
            <Button
              color="secondary"
              size="icon"
              StartIcon={Icon.FiTrash}
              tooltip={t("delete")}
              disabled={!hasPermsToDelete}
              onClick={() => setDeleteDialogOpen(true)}
            />
          </ButtonGroup>

          <VerticalDivider />

          <Dropdown>
            <DropdownMenuTrigger className="focus:ring-brand-900 block h-9 w-9 justify-center rounded-md border border-gray-200 bg-transparent text-gray-700 focus:bg-gray-100 focus:outline-none focus:ring-2 focus:ring-offset-1 lg:hidden">
              <Icon.FiMoreHorizontal className="group-hover:text-gray-800" />
            </DropdownMenuTrigger>
            <DropdownMenuContent>
              <DropdownMenuItem>
                <Button
                  color="minimal"
                  StartIcon={Icon.FiExternalLink}
                  target="_blank"
                  href={permalink}
                  rel="noreferrer">
                  {t("preview")}
                </Button>
              </DropdownMenuItem>
              <DropdownMenuItem>
                <Button color="minimal" StartIcon={Icon.FiLink}>
                  {t("copy_link")}
                </Button>
              </DropdownMenuItem>
              <DropdownMenuItem>
                <Button
                  color="minimal"
                  StartIcon={Icon.FiTrash}
                  disabled={!hasPermsToDelete}
                  onClick={() => setDeleteDialogOpen(true)}>
                  {t("delete")}
                </Button>
              </DropdownMenuItem>
            </DropdownMenuContent>
          </Dropdown>
          <div className="border-l-2 border-gray-300" />
          <Button
            className="ml-4 lg:ml-0"
            type="submit"
            data-testid="update-eventtype"
            form="event-type-form">
            {t("save")}
          </Button>
        </div>
      }>
      <ClientSuspense fallback={<Loader />}>
        <div className="-mt-2 flex flex-col xl:flex-row xl:space-x-8">
          <div className="hidden xl:block">
            <VerticalTabs
              className="primary-navigation"
              tabs={EventTypeTabs}
              sticky
              linkProps={{ shallow: true }}
            />
          </div>
          <div className="p-2 md:mx-0 md:p-0 xl:hidden">
            <HorizontalTabs tabs={EventTypeTabs} linkProps={{ shallow: true }} />
          </div>
          <div className="w-full ltr:mr-2 rtl:ml-2">
            <div
              className={classNames(
                "mt-4 rounded-md  border-neutral-200 bg-white sm:mx-0 xl:mt-0",
                disableBorder ? "border-0 xl:-mt-4 " : "p-2 md:border md:p-6"
              )}>
              {children}
            </div>
          </div>
        </div>
      </ClientSuspense>
      <Dialog open={deleteDialogOpen} onOpenChange={setDeleteDialogOpen}>
        <ConfirmationDialogContent
          isLoading={deleteMutation.isLoading}
          variety="danger"
          title={t("delete_event_type")}
          confirmBtnText={t("confirm_delete_event_type")}
          loadingText={t("confirm_delete_event_type")}
          onConfirm={(e) => {
            e.preventDefault();
            deleteMutation.mutate({ id: eventType.id });
          }}>
          {t("delete_event_type_description")}
        </ConfirmationDialogContent>
      </Dialog>
      <EmbedDialog />
    </Shell>
  );
}

export { EventTypeSingleLayout };<|MERGE_RESOLUTION|>--- conflicted
+++ resolved
@@ -142,23 +142,7 @@
         info: eventType.schedulingType === "COLLECTIVE" ? "collective" : "round_robin",
       });
     return navigation;
-<<<<<<< HEAD
-  }, [eventType, enabledAppsNumber, team]);
-
-  useEffect(() => {
-    // Default to the first in the list
-    if (!router.query.tabName) {
-      router.replace({
-        query: {
-          ...router.query,
-          tabName: EventTypeTabs[0].tabName,
-        },
-      });
-    }
-  }, [EventTypeTabs, router]);
-=======
   }, [t, eventType, enabledAppsNumber, enabledWorkflowsNumber, team]);
->>>>>>> c6ad2de2
 
   const permalink = `${CAL_URL}/${team ? `team/${team.slug}` : eventType.users[0].username}/${
     eventType.slug
