--- conflicted
+++ resolved
@@ -15,15 +15,10 @@
   ButtonGroup,
   HorizontalTabs,
   Label,
-<<<<<<< HEAD
-  HorizontalTabItemProps,
-  Skeleton,
-=======
   showToast,
   Switch,
   Tooltip,
   VerticalTabs,
->>>>>>> 9b6d5d2f
 } from "@calcom/ui/v2";
 import ConfirmationDialogContent from "@calcom/ui/v2/core/ConfirmationDialogContent";
 import { Dialog } from "@calcom/ui/v2/core/Dialog";
@@ -34,6 +29,7 @@
 } from "@calcom/ui/v2/core/Dropdown";
 import Shell from "@calcom/ui/v2/core/Shell";
 import VerticalDivider from "@calcom/ui/v2/core/VerticalDivider";
+import { Skeleton } from "@calcom/ui/v2/core/skeleton";
 
 import { ClientSuspense } from "@components/ClientSuspense";
 import { EmbedButton, EmbedDialog } from "@components/Embed";
@@ -147,26 +143,7 @@
         info: eventType.schedulingType === "COLLECTIVE" ? "collective" : "round_robin",
       });
     return navigation;
-<<<<<<< HEAD
-  }, [eventType, enabledAppsNumber, team]);
-
-  useEffect(() => {
-    // Default to the first in the list
-    if (!router.query.tabName) {
-      router.push({
-        // pathname by default would be the /v2 path and what we want is without /v2 because middleware rewrite would take care of it.
-        // See https://github.com/vercel/next.js/issues/32313#issuecomment-994696421
-        pathname: window.location.pathname,
-        query: {
-          ...router.query,
-          tabName: EventTypeTabs[0].tabName,
-        },
-      });
-    }
-  }, [EventTypeTabs, router]);
-=======
   }, [t, eventType, enabledAppsNumber, enabledWorkflowsNumber, team]);
->>>>>>> 9b6d5d2f
 
   const permalink = `${CAL_URL}/${team ? `team/${team.slug}` : eventType.users[0].username}/${
     eventType.slug
