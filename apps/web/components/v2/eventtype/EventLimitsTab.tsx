--- conflicted
+++ resolved
@@ -350,21 +350,11 @@
           <ul ref={animateRef}>
             {currentBookingLimits &&
               watchBookingLimits &&
-<<<<<<< HEAD
               Object.entries(currentBookingLimits)
-                .sort(([key], [keytwo]) => {
-=======
-              Object.entries(value)
-                // Ensures the bookingLimits are always sorted from day to year.
                 .sort(([limitkeyA], [limitKeyB]) => {
-                     return (
-                      validationOrderKeys.indexOf(limitkeyA as keyof BookingLimit) -
-                      validationOrderKeys.indexOf(limitKeyB as keyof BookingLimit)
-                 );
->>>>>>> cacd7b88
                   return (
-                    validationOrderKeys.indexOf(key as BookingLimitsKey) -
-                    validationOrderKeys.indexOf(keytwo as BookingLimitsKey)
+                    validationOrderKeys.indexOf(limitkeyA as BookingLimitsKey) -
+                    validationOrderKeys.indexOf(limitKeyB as BookingLimitsKey)
                   );
                 })
                 .map(([key, bookingAmount]) => {
