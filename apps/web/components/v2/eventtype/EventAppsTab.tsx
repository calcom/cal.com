--- conflicted
+++ resolved
@@ -28,11 +28,7 @@
 }) => {
   return (
     <div className="mb-4 rounded-md border border-gray-200 p-8">
-<<<<<<< HEAD
       <div className={classNames("flex w-full", switchChecked && "mb-6")}>
-=======
-      <div className="flex w-full">
->>>>>>> 85ab3fb1
         <img src={logo} alt={name} className="mr-3 h-auto w-[42px] rounded-sm" />
         <div className="flex flex-col">
           <span className="font-semibold leading-none text-black">{name}</span>
