import { EventTypeSetupInfered, FormValues } from "pages/v2/event-types/[type]";
import React from "react";
import { useFormContext } from "react-hook-form";

import EventTypeAppContext, { GetAppData, SetAppData } from "@calcom/app-store/EventTypeAppContext";
import { EventTypeAddonMap } from "@calcom/app-store/apps.browser.generated";
import { EventTypeAppsList } from "@calcom/app-store/utils";
import { useLocale } from "@calcom/lib/hooks/useLocale";
import { inferQueryOutput, trpc } from "@calcom/trpc/react";
import { Icon } from "@calcom/ui";
import ErrorBoundary from "@calcom/ui/ErrorBoundary";
import { Button, EmptyScreen } from "@calcom/ui/v2";

type EventType = Pick<EventTypeSetupInfered, "eventType">["eventType"];
function AppCardWrapper({
  app,
  eventType,
  getAppData,
  setAppData,
}: {
  app: inferQueryOutput<"viewer.apps">[number];
  eventType: EventType;
  getAppData: GetAppData;
  setAppData: SetAppData;
}) {
  const dirName = app.slug === "stripe" ? "stripepayment" : app.slug;
  const Component = EventTypeAddonMap[dirName as keyof typeof EventTypeAddonMap];

  if (!Component) {
    throw new Error('No component found for "' + dirName + '"');
  }
  return (
    <ErrorBoundary message={`There is some problem with ${app.name} App`}>
      <EventTypeAppContext.Provider value={[getAppData, setAppData]}>
        <Component key={app.slug} app={app} eventType={eventType} />
      </EventTypeAppContext.Provider>
    </ErrorBoundary>
  );
}

export const EventAppsTab = ({ eventType }: { eventType: EventType }) => {
  const { t } = useLocale();
  const { data: eventTypeApps, isLoading } = trpc.useQuery([
    "viewer.apps",
    {
      extendsFeature: "EventType",
    },
  ]);
  const methods = useFormContext<FormValues>();
  const installedApps = eventTypeApps?.filter((app) => app.credentials.length);
  const notInstalledApps = eventTypeApps?.filter((app) => !app.credentials.length);
  const allAppsData = methods.watch("metadata")?.apps || {};

  const setAllAppsData = (_allAppsData: typeof allAppsData) => {
    methods.setValue("metadata", {
      ...methods.getValues("metadata"),
      apps: _allAppsData,
    });
  };

  const getAppDataGetter = (appId: EventTypeAppsList): GetAppData => {
    return function (key) {
      const appData = allAppsData[appId as keyof typeof allAppsData] || {};
      if (key) {
        return appData[key as keyof typeof appData];
      }
      return appData;
    };
  };

  const getAppDataSetter = (appId: EventTypeAppsList): SetAppData => {
    return function (key, value) {
      // Always get latest data available in Form because consequent calls to setData would update the Form but not allAppsData(it would update during next render)
      const allAppsDataFromForm = methods.getValues("metadata")?.apps || {};
      const appData = allAppsDataFromForm[appId];
      setAllAppsData({
        ...allAppsDataFromForm,
        [appId]: {
          ...appData,
          [key]: value,
        },
      });
    };
  };

  return (
<<<<<<< HEAD
    <div className="pt-4 before:border-0">
      {/* TODO: Stripe isnt fully setup yet  */}

      {/* TODO: Extract all apps into /packages/app-store
         <AppCard
        name="QR Code"
        logo="/api/app-store/qr_code/icon.svg"
        description="Easily generate a QR code for your links to print, share, or embed."
      />
      )*/}

      {hasPaymentIntegration && (
        <AppCard
          name="Stripe"
          switchChecked={requirePayment}
          switchOnClick={(e) => {
            if (!e) {
              formMethods.setValue("price", 0);
              setRequirePayment(false);
            } else {
              setRequirePayment(true);
            }
          }}
          description={
            <>
              <div className="">
                {t("require_payment")} (0.5% +{" "}
                <IntlProvider locale="en">
                  <FormattedNumber value={0.1} style="currency" currency={currency} />
                </IntlProvider>{" "}
                {t("commission_per_transaction")})
              </div>
            </>
          }
          logo="/api/app-store/stripepayment/icon.svg">
          <>
            {recurringEventDefined ? (
              <Alert severity="warning" title={t("warning_recurring_event_payment")} />
            ) : (
              requirePayment && (
                <div className="block items-center sm:flex">
                  <Controller
                    defaultValue={eventType.price}
                    control={formMethods.control}
                    name="price"
                    render={({ field }) => (
                      <TextField
                        label=""
                        addOnLeading={<>{getCurrencySymbol("en", currency)}</>}
                        {...field}
                        step="0.01"
                        min="0.5"
                        type="number"
                        required
                        className="block w-full rounded-sm border-gray-300 pl-2 pr-12 text-sm"
                        placeholder="Price"
                        onChange={(e) => {
                          field.onChange(e.target.valueAsNumber * 100);
                        }}
                        value={field.value > 0 ? field.value / 100 : undefined}
                      />
                    )}
                  />
                </div>
              )
            )}
          </>
        </AppCard>
      )}
      {hasGiphyIntegration && (
        <AppCard
          name="Giphy"
          description={t("confirmation_page_gif")}
          logo="/api/app-store/giphy/icon.svg"
          switchOnClick={(e) => {
            if (!e) {
              setShowGifSelection(false);
              formMethods.setValue("giphyThankYouPage", "");
            } else {
              setShowGifSelection(true);
            }
          }}
          switchChecked={showGifSelection}>
          {showGifSelection && (
            <SelectGifInput
              defaultValue={eventType.metadata["giphyThankYouPage"] as string}
              onChange={(url: string) => {
                formMethods.setValue("giphyThankYouPage", url);
              }}
=======
    <>
      <div>
        <div className="before:border-0">
          {!isLoading && !installedApps?.length ? (
            <EmptyScreen
              Icon={Icon.FiGrid}
              headline={t("empty_installed_apps_headline")}
              description={t("empty_installed_apps_description")}
              buttonRaw={
                <Button target="_blank" color="secondary" href="/apps">
                  {t("empty_installed_apps_button")}{" "}
                </Button>
              }
>>>>>>> 1b215e4f
            />
          ) : null}
          {installedApps?.map((app) => (
            <AppCardWrapper
              getAppData={getAppDataGetter(app.slug as EventTypeAppsList)}
              setAppData={getAppDataSetter(app.slug as EventTypeAppsList)}
              key={app.slug}
              app={app}
              eventType={eventType}
            />
          ))}
        </div>
      </div>
      <div>
        {!isLoading && notInstalledApps?.length ? (
          <h2 className="mt-0 mb-2 text-lg font-semibold text-gray-900">Available Apps</h2>
        ) : null}
        <div className="before:border-0">
          {notInstalledApps?.map((app) => (
            <AppCardWrapper
              getAppData={getAppDataGetter(app.slug as EventTypeAppsList)}
              setAppData={getAppDataSetter(app.slug as EventTypeAppsList)}
              key={app.slug}
              app={app}
              eventType={eventType}
            />
          ))}
        </div>
      </div>
    </>
  );
};<|MERGE_RESOLUTION|>--- conflicted
+++ resolved
@@ -84,97 +84,6 @@
   };
 
   return (
-<<<<<<< HEAD
-    <div className="pt-4 before:border-0">
-      {/* TODO: Stripe isnt fully setup yet  */}
-
-      {/* TODO: Extract all apps into /packages/app-store
-         <AppCard
-        name="QR Code"
-        logo="/api/app-store/qr_code/icon.svg"
-        description="Easily generate a QR code for your links to print, share, or embed."
-      />
-      )*/}
-
-      {hasPaymentIntegration && (
-        <AppCard
-          name="Stripe"
-          switchChecked={requirePayment}
-          switchOnClick={(e) => {
-            if (!e) {
-              formMethods.setValue("price", 0);
-              setRequirePayment(false);
-            } else {
-              setRequirePayment(true);
-            }
-          }}
-          description={
-            <>
-              <div className="">
-                {t("require_payment")} (0.5% +{" "}
-                <IntlProvider locale="en">
-                  <FormattedNumber value={0.1} style="currency" currency={currency} />
-                </IntlProvider>{" "}
-                {t("commission_per_transaction")})
-              </div>
-            </>
-          }
-          logo="/api/app-store/stripepayment/icon.svg">
-          <>
-            {recurringEventDefined ? (
-              <Alert severity="warning" title={t("warning_recurring_event_payment")} />
-            ) : (
-              requirePayment && (
-                <div className="block items-center sm:flex">
-                  <Controller
-                    defaultValue={eventType.price}
-                    control={formMethods.control}
-                    name="price"
-                    render={({ field }) => (
-                      <TextField
-                        label=""
-                        addOnLeading={<>{getCurrencySymbol("en", currency)}</>}
-                        {...field}
-                        step="0.01"
-                        min="0.5"
-                        type="number"
-                        required
-                        className="block w-full rounded-sm border-gray-300 pl-2 pr-12 text-sm"
-                        placeholder="Price"
-                        onChange={(e) => {
-                          field.onChange(e.target.valueAsNumber * 100);
-                        }}
-                        value={field.value > 0 ? field.value / 100 : undefined}
-                      />
-                    )}
-                  />
-                </div>
-              )
-            )}
-          </>
-        </AppCard>
-      )}
-      {hasGiphyIntegration && (
-        <AppCard
-          name="Giphy"
-          description={t("confirmation_page_gif")}
-          logo="/api/app-store/giphy/icon.svg"
-          switchOnClick={(e) => {
-            if (!e) {
-              setShowGifSelection(false);
-              formMethods.setValue("giphyThankYouPage", "");
-            } else {
-              setShowGifSelection(true);
-            }
-          }}
-          switchChecked={showGifSelection}>
-          {showGifSelection && (
-            <SelectGifInput
-              defaultValue={eventType.metadata["giphyThankYouPage"] as string}
-              onChange={(url: string) => {
-                formMethods.setValue("giphyThankYouPage", url);
-              }}
-=======
     <>
       <div>
         <div className="before:border-0">
@@ -188,7 +97,6 @@
                   {t("empty_installed_apps_button")}{" "}
                 </Button>
               }
->>>>>>> 1b215e4f
             />
           ) : null}
           {installedApps?.map((app) => (
