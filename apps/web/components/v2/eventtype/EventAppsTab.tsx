import { EventTypeSetupInfered, FormValues } from "pages/v2/event-types/[type]";
import React from "react";
import { useFormContext } from "react-hook-form";
import { Controller } from "react-hook-form";
import { FormattedNumber, IntlProvider } from "react-intl";

import { SelectGifInput } from "@calcom/app-store/giphy/components";
<<<<<<< HEAD
import classNames from "@calcom/lib/classNames";
=======
import RainbowInstallForm from "@calcom/app-store/rainbow/components/RainbowInstallForm";
>>>>>>> 3f29df16
import { useLocale } from "@calcom/lib/hooks/useLocale";
import { Icon } from "@calcom/ui";
import { Alert, Button, EmptyScreen, Switch, TextField } from "@calcom/ui/v2";

const AppCard = ({
  logo,
  name,
  description,
  switchOnClick,
  switchChecked,
  children,
}: {
  logo: string;
  name: string;
  description: React.ReactNode;
  switchChecked?: boolean;
  switchOnClick?: (e: boolean) => void;
  children?: React.ReactNode;
}) => {
  return (
    <div className="mb-4 rounded-md border border-gray-200 p-8">
      <div className={classNames("flex w-full", switchChecked && "mb-6")}>
        <img src={logo} alt={name} className="mr-3 h-auto w-[42px] rounded-sm" />
        <div className="flex flex-col">
          <span className="font-semibold leading-none text-black">{name}</span>
          <p className="pt-2 text-sm font-normal text-gray-600">{description}</p>
        </div>
        <div className="ml-auto">
          <Switch onCheckedChange={switchOnClick} checked={switchChecked} />
        </div>
      </div>
      {children}
    </div>
  );
};

export const EventAppsTab = ({
  hasPaymentIntegration,
  currency,
  eventType,
  hasGiphyIntegration,
<<<<<<< HEAD
  giphyEnabled,
  setGiphyEnabled,
  paymentEnabled,
  setPaymentEnabled,
}: Pick<EventTypeSetupInfered, "eventType" | "hasPaymentIntegration" | "hasGiphyIntegration" | "currency"> & {
  giphyEnabled: boolean;
  setGiphyEnabled: (state: boolean) => void;
  paymentEnabled: boolean;
  setPaymentEnabled: (state: boolean) => void;
}) => {
  const formMethods = useFormContext<FormValues>();
=======
  hasRainbowIntegration,
}: Pick<
  EventTypeSetupInfered,
  "eventType" | "hasPaymentIntegration" | "hasGiphyIntegration" | "hasRainbowIntegration" | "currency"
>) => {
  const formMethods = useFormContext<FormValues>();
  const [showGifSelection, setShowGifSelection] = useState(
    hasGiphyIntegration && !!eventType.metadata["giphyThankYouPage"]
  );
  const [showRainbowSection, setShowRainbowSection] = useState(
    hasRainbowIntegration &&
      !!eventType.metadata["blockchainId"] &&
      !!eventType.metadata["smartContractAddress"]
  );
  const [requirePayment, setRequirePayment] = useState(eventType.price > 0);
>>>>>>> 3f29df16
  const recurringEventDefined = eventType.recurringEvent?.count !== undefined;

  const getCurrencySymbol = (locale: string, currency: string) =>
    (0)
      .toLocaleString(locale, {
        style: "currency",
        currency,
        minimumFractionDigits: 0,
        maximumFractionDigits: 0,
      })
      .replace(/\d/g, "")
      .trim();

  const { t } = useLocale();

  const installedApps = [hasPaymentIntegration, hasGiphyIntegration].filter(Boolean).length;

  if (installedApps === 0) {
    return (
      <div className="pt-4 before:border-0">
        <EmptyScreen
          Icon={Icon.FiGrid}
          headline={t("empty_installed_apps_headline")}
          description={t("empty_installed_apps_description")}
          buttonRaw={
            <Button target="_blank" color="secondary" href="/apps">
              {t("empty_installed_apps_button")}{" "}
            </Button>
          }
        />
      </div>
    );
  }
  return (
    <div className="pt-4 before:border-0">
      {/* TODO:Strip isnt fully setup yet  */}
      {hasPaymentIntegration && (
        <AppCard
          name="Stripe"
          switchChecked={paymentEnabled}
          switchOnClick={(e) => {
            if (!e) {
              formMethods.setValue("price", 0);
              setPaymentEnabled(false);
            } else {
              setPaymentEnabled(true);
            }
          }}
          description={
            <>
              <div className="">
                {t("require_payment")} (0.5% +{" "}
                <IntlProvider locale="en">
                  <FormattedNumber value={0.1} style="currency" currency={currency} />
                </IntlProvider>{" "}
                {t("commission_per_transaction")})
              </div>
            </>
          }
          logo="/api/app-store/stripepayment/icon.svg">
          <>
            {recurringEventDefined ? (
              <Alert severity="warning" title={t("warning_recurring_event_payment")} />
            ) : (
              paymentEnabled && (
                <div className="block items-center sm:flex">
                  <Controller
                    defaultValue={eventType.price}
                    control={formMethods.control}
                    name="price"
                    render={({ field }) => (
                      <TextField
                        label=""
                        addOnLeading={<>{getCurrencySymbol("en", currency)}</>}
                        {...field}
                        step="0.01"
                        min="0.5"
                        type="number"
                        required
                        className="block w-full rounded-sm border-gray-300 pl-2 pr-12 text-sm"
                        placeholder="Price"
                        onChange={(e) => {
                          field.onChange(e.target.valueAsNumber * 100);
                        }}
                        value={field.value > 0 ? field.value / 100 : undefined}
                      />
                    )}
                  />
                </div>
              )
            )}
          </>
        </AppCard>
      )}
      {hasGiphyIntegration && (
        <AppCard
          name="Giphy"
          description={t("confirmation_page_gif")}
          logo="/api/app-store/giphy/icon.svg"
          switchOnClick={(e) => {
            if (!e) {
              setGiphyEnabled(false);
              formMethods.setValue("giphyThankYouPage", "");
            } else {
              setGiphyEnabled(true);
            }
          }}
          switchChecked={giphyEnabled}>
          {giphyEnabled && (
            <SelectGifInput
              defaultValue={eventType.metadata["giphyThankYouPage"] as string}
              onChange={(url: string) => {
                formMethods.setValue("giphyThankYouPage", url);
              }}
            />
          )}
        </AppCard>
      )}
      {hasRainbowIntegration && (
        <AppCard
          name="Rainbow"
          description={t("confirmation_page_rainbow")}
          logo="/api/app-store/rainbow/icon.svg"
          switchOnClick={(e) => {
            if (!e) {
              formMethods.setValue("blockchainId", 1);
              formMethods.setValue("smartContractAddress", "");
            }

            setShowRainbowSection(e);
          }}
          switchChecked={showRainbowSection}>
          {showRainbowSection && (
            <RainbowInstallForm
              formMethods={formMethods}
              blockchainId={(eventType.metadata.blockchainId as number) || 1}
              smartContractAddress={(eventType.metadata.smartContractAddress as string) || ""}
            />
          )}
        </AppCard>
      )}
    </div>
  );
};<|MERGE_RESOLUTION|>--- conflicted
+++ resolved
@@ -1,15 +1,12 @@
 import { EventTypeSetupInfered, FormValues } from "pages/v2/event-types/[type]";
-import React from "react";
+import React, { useState } from "react";
 import { useFormContext } from "react-hook-form";
 import { Controller } from "react-hook-form";
 import { FormattedNumber, IntlProvider } from "react-intl";
 
 import { SelectGifInput } from "@calcom/app-store/giphy/components";
-<<<<<<< HEAD
+import RainbowInstallForm from "@calcom/app-store/rainbow/components/RainbowInstallForm";
 import classNames from "@calcom/lib/classNames";
-=======
-import RainbowInstallForm from "@calcom/app-store/rainbow/components/RainbowInstallForm";
->>>>>>> 3f29df16
 import { useLocale } from "@calcom/lib/hooks/useLocale";
 import { Icon } from "@calcom/ui";
 import { Alert, Button, EmptyScreen, Switch, TextField } from "@calcom/ui/v2";
@@ -51,35 +48,26 @@
   currency,
   eventType,
   hasGiphyIntegration,
-<<<<<<< HEAD
   giphyEnabled,
   setGiphyEnabled,
   paymentEnabled,
   setPaymentEnabled,
-}: Pick<EventTypeSetupInfered, "eventType" | "hasPaymentIntegration" | "hasGiphyIntegration" | "currency"> & {
+  hasRainbowIntegration,
+}: Pick<
+  EventTypeSetupInfered,
+  "eventType" | "hasPaymentIntegration" | "hasGiphyIntegration" | "hasRainbowIntegration" | "currency"
+> & {
   giphyEnabled: boolean;
   setGiphyEnabled: (state: boolean) => void;
   paymentEnabled: boolean;
   setPaymentEnabled: (state: boolean) => void;
 }) => {
   const formMethods = useFormContext<FormValues>();
-=======
-  hasRainbowIntegration,
-}: Pick<
-  EventTypeSetupInfered,
-  "eventType" | "hasPaymentIntegration" | "hasGiphyIntegration" | "hasRainbowIntegration" | "currency"
->) => {
-  const formMethods = useFormContext<FormValues>();
-  const [showGifSelection, setShowGifSelection] = useState(
-    hasGiphyIntegration && !!eventType.metadata["giphyThankYouPage"]
-  );
   const [showRainbowSection, setShowRainbowSection] = useState(
     hasRainbowIntegration &&
       !!eventType.metadata["blockchainId"] &&
       !!eventType.metadata["smartContractAddress"]
   );
-  const [requirePayment, setRequirePayment] = useState(eventType.price > 0);
->>>>>>> 3f29df16
   const recurringEventDefined = eventType.recurringEvent?.count !== undefined;
 
   const getCurrencySymbol = (locale: string, currency: string) =>
