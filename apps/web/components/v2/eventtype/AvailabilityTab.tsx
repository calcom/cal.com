import { FormValues } from "pages/event-types/[type]";
import { Controller, useFormContext } from "react-hook-form";
import { SingleValueProps, OptionProps, components } from "react-select";

import dayjs from "@calcom/dayjs";
import classNames from "@calcom/lib/classNames";
import { useLocale } from "@calcom/lib/hooks/useLocale";
import { weekdayNames } from "@calcom/lib/weekday";
import { trpc } from "@calcom/trpc/react";
import useMeQuery from "@calcom/trpc/react/hooks/useMeQuery";
import { Icon } from "@calcom/ui";
<<<<<<< HEAD
import { Badge } from "@calcom/ui/components/badge";
import { Button } from "@calcom/ui/components/button";
=======
import { Badge, SettingsToggle } from "@calcom/ui/v2";
import Button from "@calcom/ui/v2/core/Button";
>>>>>>> 328a354f
import Select from "@calcom/ui/v2/core/form/select";
import { SkeletonText } from "@calcom/ui/v2/core/skeleton";

import { SelectSkeletonLoader } from "@components/availability/SkeletonLoader";

type AvailabilityOption = {
  label: string;
  value: number;
  isDefault: boolean;
};

const Option = ({ ...props }: OptionProps<AvailabilityOption>) => {
  const { label, isDefault } = props.data;
  return (
    <components.Option {...props}>
      <span>{label}</span>
      {isDefault && (
        <Badge variant="blue" className="ml-2">
          Default
        </Badge>
      )}
    </components.Option>
  );
};

const SingleValue = ({ ...props }: SingleValueProps<AvailabilityOption>) => {
  const { label, isDefault } = props.data;
  return (
    <components.SingleValue {...props}>
      <span>{label}</span>
      {isDefault && (
        <Badge variant="blue" className="ml-2">
          Default
        </Badge>
      )}
    </components.SingleValue>
  );
};

const AvailabilitySelect = ({
  className = "",
  ...props
}: {
  className?: string;
  name: string;
  value: number;
  onBlur: () => void;
  onChange: (value: AvailabilityOption | null) => void;
}) => {
  const { data, isLoading } = trpc.useQuery(["viewer.availability.list"]);
  if (isLoading) {
    return <SelectSkeletonLoader />;
  }

  const schedules = data?.schedules || [];

  const options = schedules.map((schedule) => ({
    value: schedule.id,
    label: schedule.name,
    isDefault: schedule.isDefault,
  }));

  const value = options.find((option) =>
    props.value
      ? option.value === props.value
      : option.value === schedules.find((schedule) => schedule.isDefault)?.id
  );

  return (
    <Select
      options={options}
      isSearchable={false}
      onChange={props.onChange}
      className={classNames("block w-full min-w-0 flex-1 rounded-sm text-sm", className)}
      value={value}
      components={{ Option, SingleValue }}
      isMulti={false}
    />
  );
};

const format = (date: Date, hour12: boolean) =>
  Intl.DateTimeFormat(undefined, { hour: "numeric", minute: "numeric", hour12 }).format(
    new Date(dayjs.utc(date).format("YYYY-MM-DDTHH:mm:ss"))
  );

export const AvailabilityTab = ({ isTeamEvent }: { isTeamEvent: boolean }) => {
  const { t, i18n } = useLocale();
  const { watch } = useFormContext<FormValues>();

  const EventTypeSchedule = () => {
    const me = useMeQuery();
    const timeFormat = me?.data?.timeFormat;
    return (
      <div className="space-y-4">
        <div>
          <div className="min-w-4 mb-2">
            <label htmlFor="availability" className="mt-0 flex text-sm font-medium text-neutral-700">
              {t("availability")}
            </label>
          </div>
          <Controller
            name="schedule"
            render={({ field }) => (
              <AvailabilitySelect
                value={field.value}
                onBlur={field.onBlur}
                name={field.name}
                onChange={(selected) => {
                  field.onChange(selected?.value || null);
                }}
              />
            )}
          />
        </div>
        <div className="space-y-4 rounded border p-4 py-6 pt-2 md:p-8">
          <ol className="table border-collapse text-sm">
            {weekdayNames(i18n.language, 1, "long").map((day, index) => {
              const isAvailable = !!filterDays(index).length;
              return (
                <li key={day} className="my-6 flex border-transparent last:mb-2">
                  <span
                    className={classNames(
                      "w-20 font-medium sm:w-32",
                      !isAvailable && "text-gray-500 opacity-50"
                    )}>
                    {day}
                  </span>
                  {isLoading ? (
                    <SkeletonText className="block h-5 w-60" />
                  ) : isAvailable ? (
                    <div className="space-y-3 text-right">
                      {filterDays(index).map((dayRange, i) => (
                        <div key={i} className="flex items-center leading-4">
                          <span className="w-16 sm:w-28 sm:text-left">
                            {format(dayRange.startTime, timeFormat === 12)}
                          </span>
                          <span className="ml-4">-</span>
                          <div className="ml-6">{format(dayRange.endTime, timeFormat === 12)}</div>
                        </div>
                      ))}
                    </div>
                  ) : (
                    <span className="ml-6 text-gray-500 opacity-50 sm:ml-0">{t("unavailable")}</span>
                  )}
                </li>
              );
            })}
          </ol>
          <hr />
          <div className="flex flex-col justify-center gap-2 sm:flex-row sm:justify-between">
            <span className="flex items-center justify-center text-sm text-gray-600 sm:justify-start">
              <Icon.FiGlobe className="mr-2" />
              {schedule?.timeZone || <SkeletonText className="block h-5 w-32" />}
            </span>
            <Button
              href={`/availability/${schedule?.schedule.id}`}
              color="minimal"
              EndIcon={Icon.FiExternalLink}
              target="_blank"
              className="justify-center border sm:border-0"
              rel="noopener noreferrer">
              {t("edit_availability")}
            </Button>
          </div>
        </div>
      </div>
    );
  };

  const scheduleId = watch("schedule");
  const { isLoading, data: schedule } = trpc.useQuery(["viewer.availability.schedule", { scheduleId }]);

  const filterDays = (dayNum: number) =>
    schedule?.schedule.availability.filter((item) => item.days.includes((dayNum + 1) % 7)) || [];

  if (!isTeamEvent) {
    return <EventTypeSchedule />;
  }

  return (
    <Controller
      name="metadata.config.useHostSchedulesForTeamEvent"
      render={({ field: { value, onChange } }) => (
        <SettingsToggle
          checked={!value}
          onCheckedChange={(checked) => {
            onChange(!checked);
          }}
          title={t("choose_common_schedule_team_event")}
          description={t("choose_common_schedule_team_event_description")}>
          <EventTypeSchedule />
        </SettingsToggle>
      )}
    />
  );
};<|MERGE_RESOLUTION|>--- conflicted
+++ resolved
@@ -9,13 +9,9 @@
 import { trpc } from "@calcom/trpc/react";
 import useMeQuery from "@calcom/trpc/react/hooks/useMeQuery";
 import { Icon } from "@calcom/ui";
-<<<<<<< HEAD
 import { Badge } from "@calcom/ui/components/badge";
 import { Button } from "@calcom/ui/components/button";
-=======
-import { Badge, SettingsToggle } from "@calcom/ui/v2";
-import Button from "@calcom/ui/v2/core/Button";
->>>>>>> 328a354f
+import { SettingsToggle } from "@calcom/ui/v2";
 import Select from "@calcom/ui/v2/core/form/select";
 import { SkeletonText } from "@calcom/ui/v2/core/skeleton";
 
