--- conflicted
+++ resolved
@@ -11,12 +11,8 @@
 import { useLocale } from "@calcom/lib/hooks/useLocale";
 import { Icon } from "@calcom/ui/Icon";
 import { Button } from "@calcom/ui/components";
-<<<<<<< HEAD
-import { Select, Label, TextField, Skeleton } from "@calcom/ui/v2";
-=======
 import { Label, TextField } from "@calcom/ui/components/form";
 import { Select, Skeleton } from "@calcom/ui/v2";
->>>>>>> 22dad1ae
 
 import { slugify } from "@lib/slugify";
 
