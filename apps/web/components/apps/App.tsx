import Link from "next/link";
import { useRouter } from "next/router";
import type { IframeHTMLAttributes } from "react";
import React, { useState } from "react";

import useAddAppMutation from "@calcom/app-store/_utils/useAddAppMutation";
import { InstallAppButton, AppDependencyComponent } from "@calcom/app-store/components";
import DisconnectIntegration from "@calcom/features/apps/components/DisconnectIntegration";
import LicenseRequired from "@calcom/features/ee/common/components/v2/LicenseRequired";
import Shell from "@calcom/features/shell/Shell";
import classNames from "@calcom/lib/classNames";
import { APP_NAME, COMPANY_NAME, SUPPORT_MAIL_ADDRESS } from "@calcom/lib/constants";
import { useLocale } from "@calcom/lib/hooks/useLocale";
import { trpc } from "@calcom/trpc/react";
import type { App as AppType } from "@calcom/types/App";
import { Button, showToast, SkeletonButton, SkeletonText, HeadSeo, Badge } from "@calcom/ui";
import {
  FiBookOpen,
  FiCheck,
  FiExternalLink,
  FiFile,
  FiFlag,
  FiMail,
  FiPlus,
  FiShield,
} from "@calcom/ui/components/icon";

/* These app slugs all require Google Cal to be installed */

const Component = ({
  name,
  type,
  logo,
  slug,
  variant,
  body,
  categories,
  author,
  price = 0,
  commission,
  isGlobal = false,
  feeType,
  docs,
  website,
  email,
  tos,
  privacy,
  isProOnly,
  descriptionItems,
  isTemplate,
  dependencies,
}: Parameters<typeof App>[0]) => {
  const { t } = useLocale();
  const hasDescriptionItems = descriptionItems && descriptionItems.length > 0;
  const router = useRouter();

  const mutation = useAddAppMutation(null, {
    onSuccess: (data) => {
      if (data?.setupPending) return;
      showToast(t("app_successfully_installed"), "success");
    },
    onError: (error) => {
      if (error instanceof Error) showToast(error.message || t("app_could_not_be_installed"), "error");
    },
  });

  const priceInDollar = Intl.NumberFormat("en-US", {
    style: "currency",
    currency: "USD",
    useGrouping: false,
  }).format(price);

  const [existingCredentials, setExistingCredentials] = useState<number[]>([]);
  const appCredentials = trpc.viewer.appCredentialsByType.useQuery(
    { appType: type },
    {
      onSuccess(data) {
        setExistingCredentials(data);
      },
    }
  );

  const dependencyData = trpc.viewer.appsRouter.queryForDependencies.useQuery(dependencies, {
    enabled: !!dependencies,
  });

  const disableInstall =
    dependencyData.data && dependencyData.data.some((dependency) => !dependency.installed);

  // const disableInstall = requiresGCal && !gCalInstalled.data;

  // variant not other allows, an app to be shown in calendar category without requiring an actual calendar connection e.g. vimcal
  // Such apps, can only be installed once.
  const allowedMultipleInstalls = categories.indexOf("calendar") > -1 && variant !== "other";

  return (
    <div className="relative flex-1 flex-col items-start justify-start px-4 md:flex md:px-8 lg:flex-row lg:px-0">
<<<<<<< HEAD
      {hasImages && (
        <div className="align-center bg-subtle mb-4 -ml-4 -mr-4 flex min-h-[450px] w-auto basis-3/5 snap-x snap-mandatory flex-row overflow-auto whitespace-nowrap p-4  md:mb-8 md:-ml-8 md:-mr-8 md:p-8 lg:mx-0 lg:mb-0 lg:max-w-2xl lg:flex-col lg:justify-center lg:rounded-md">
          {images ? (
            images.map((img) => (
              <img
                key={img}
                src={img}
                alt={`Screenshot of app ${name}`}
                className="mr-4 h-auto max-h-80 max-w-[90%] snap-center rounded-md object-contain last:mb-0 md:max-h-min lg:mb-4 lg:mr-0  lg:max-w-full"
              />
            ))
=======
      {hasDescriptionItems && (
        <div className="align-center mb-4 -ml-4 -mr-4 flex min-h-[450px] w-auto basis-3/5 snap-x snap-mandatory flex-row overflow-auto whitespace-nowrap bg-gray-100 p-4  md:mb-8 md:-ml-8 md:-mr-8 md:p-8 lg:mx-0 lg:mb-0 lg:max-w-2xl lg:flex-col lg:justify-center lg:rounded-md">
          {descriptionItems ? (
            descriptionItems.map((descriptionItem, index) =>
              typeof descriptionItem === "object" ? (
                <div
                  key={`iframe-${index}`}
                  className="mr-4 max-h-full min-h-[315px] min-w-[90%] max-w-full snap-center last:mb-0 lg:mb-4 lg:mr-0 [&_iframe]:h-full [&_iframe]:min-h-[315px] [&_iframe]:w-full">
                  <iframe allowFullScreen {...descriptionItem.iframe} />
                </div>
              ) : (
                <img
                  key={descriptionItem}
                  src={descriptionItem}
                  alt={`Screenshot of app ${name}`}
                  className="mr-4 h-auto max-h-80 max-w-[90%] snap-center rounded-md object-contain last:mb-0 md:max-h-min lg:mb-4 lg:mr-0  lg:max-w-full"
                />
              )
            )
>>>>>>> 5cbd334a
          ) : (
            <SkeletonText />
          )}
        </div>
      )}
      <div
        className={classNames(
          "sticky top-0 -mt-4 max-w-xl basis-2/5 pb-12 text-sm lg:pb-0",
          hasDescriptionItems && "lg:ml-8"
        )}>
        <div className="mb-8 flex pt-4">
          <header>
            <div className="mb-4 flex items-center">
              <img className="min-h-16 min-w-16 h-16 w-16" src={logo} alt={name} />
              <h1 className="font-cal text-emphasis ml-4 text-3xl">{name}</h1>
            </div>
            <h2 className="text-default text-sm font-medium">
              <Link
                href={`categories/${categories[0]}`}
                className="bg-subtle text-emphasis rounded-md p-1 text-xs capitalize">
                {categories[0]}
              </Link>{" "}
              • {t("published_by", { author })}
            </h2>
            {isTemplate && (
              <Badge variant="red" className="mt-4">
                Template - Available in Dev Environment only for testing
              </Badge>
            )}
          </header>
        </div>
        {!appCredentials.isLoading ? (
          isGlobal ||
          (existingCredentials.length > 0 && allowedMultipleInstalls ? (
            <div className="flex space-x-3">
              <Button StartIcon={FiCheck} color="secondary" disabled>
                {existingCredentials.length > 0
                  ? t("active_install", { count: existingCredentials.length })
                  : t("default")}
              </Button>
              {!isGlobal && (
                <InstallAppButton
                  type={type}
                  isProOnly={isProOnly}
                  disableInstall={disableInstall}
                  render={({ useDefaultComponent, ...props }) => {
                    if (useDefaultComponent) {
                      props = {
                        ...props,
                        onClick: () => {
                          mutation.mutate({ type, variant, slug });
                        },
                        loading: mutation.isLoading,
                      };
                    }
                    return (
                      <Button
                        StartIcon={FiPlus}
                        {...props}
                        // @TODO: Overriding color and size prevent us from
                        // having to duplicate InstallAppButton for now.
                        color="primary"
                        size="base"
                        data-testid="install-app-button">
                        {t("install_another")}
                      </Button>
                    );
                  }}
                />
              )}
            </div>
          ) : existingCredentials.length > 0 ? (
            <DisconnectIntegration
              buttonProps={{ color: "secondary" }}
              label={t("disconnect")}
              credentialId={existingCredentials[0]}
              onSuccess={() => {
                router.replace("/apps/installed");
              }}
            />
          ) : (
            <InstallAppButton
              type={type}
              isProOnly={isProOnly}
              disableInstall={disableInstall}
              render={({ useDefaultComponent, ...props }) => {
                if (useDefaultComponent) {
                  props = {
                    ...props,
                    onClick: () => {
                      mutation.mutate({ type, variant, slug });
                    },
                    loading: mutation.isLoading,
                  };
                }
                return (
                  <Button
                    data-testid="install-app-button"
                    {...props}
                    // @TODO: Overriding color and size prevent us from
                    // having to duplicate InstallAppButton for now.
                    color="primary"
                    size="base">
                    {t("install_app")}
                  </Button>
                );
              }}
            />
          ))
        ) : (
          <SkeletonButton className="h-10 w-24" />
        )}

        {dependencies &&
          (!dependencyData.isLoading ? (
            <div className="mt-6">
              <AppDependencyComponent appName={name} dependencyData={dependencyData.data} />
            </div>
          ) : (
            <SkeletonButton className="mt-6 h-20 grow" />
          ))}

        {price !== 0 && (
          <span className="block text-right">
            {feeType === "usage-based" ? commission + "% + " + priceInDollar + "/booking" : priceInDollar}
            {feeType === "monthly" && "/" + t("month")}
          </span>
        )}

        <div className="prose-sm prose text-default mt-8">{body}</div>
        <h4 className="text-emphasis mt-8 font-semibold ">{t("pricing")}</h4>
        <span>
          {price === 0 ? (
            t("free_to_use_apps")
          ) : (
            <>
              {Intl.NumberFormat("en-US", {
                style: "currency",
                currency: "USD",
                useGrouping: false,
              }).format(price)}
              {feeType === "monthly" && "/" + t("month")}
            </>
          )}
        </span>

        <h4 className="text-emphasis mt-8 mb-2 font-semibold ">{t("learn_more")}</h4>
        <ul className="prose-sm -ml-1 -mr-1 leading-5">
          {docs && (
            <li>
              <a
                target="_blank"
                rel="noreferrer"
                className="text-emphasis text-sm font-normal no-underline hover:underline"
                href={docs}>
                <FiBookOpen className="text-subtle mr-1 -mt-1 inline h-4 w-4" />
                {t("documentation")}
              </a>
            </li>
          )}
          {website && (
            <li>
              <a
                target="_blank"
                rel="noreferrer"
                className="text-emphasis font-normal no-underline hover:underline"
                href={website}>
                <FiExternalLink className="text-subtle mr-1 -mt-px inline h-4 w-4" />
                {website.replace("https://", "")}
              </a>
            </li>
          )}
          {email && (
            <li>
              <a
                target="_blank"
                rel="noreferrer"
                className="text-emphasis font-normal no-underline hover:underline"
                href={"mailto:" + email}>
                <FiMail className="text-subtle mr-1 -mt-px inline h-4 w-4" />

                {email}
              </a>
            </li>
          )}
          {tos && (
            <li>
              <a
                target="_blank"
                rel="noreferrer"
                className="text-emphasis font-normal no-underline hover:underline"
                href={tos}>
                <FiFile className="text-subtle mr-1 -mt-px inline h-4 w-4" />
                {t("terms_of_service")}
              </a>
            </li>
          )}
          {privacy && (
            <li>
              <a
                target="_blank"
                rel="noreferrer"
                className="text-emphasis font-normal no-underline hover:underline"
                href={privacy}>
                <FiShield className="text-subtle mr-1 -mt-px inline h-4 w-4" />
                {t("privacy_policy")}
              </a>
            </li>
          )}
        </ul>
        <hr className="border-subtle my-8 border" />
        <span className="leading-1 text-subtle block text-xs">
          {t("every_app_published", { appName: APP_NAME, companyName: COMPANY_NAME })}
        </span>
        <a className="mt-2 block text-xs text-red-500" href={`mailto:${SUPPORT_MAIL_ADDRESS}`}>
          <FiFlag className="inline h-3 w-3" /> {t("report_app")}
        </a>
      </div>
    </div>
  );
};

const ShellHeading = () => {
  const { t } = useLocale();
  return <span className="block py-2">{t("app_store")}</span>;
};

export default function App(props: {
  name: string;
  description: AppType["description"];
  type: AppType["type"];
  isGlobal?: AppType["isGlobal"];
  logo: string;
  slug: string;
  variant: string;
  body: React.ReactNode;
  categories: string[];
  author: string;
  pro?: boolean;
  price?: number;
  commission?: number;
  feeType?: AppType["feeType"];
  docs?: string;
  website?: string;
  email: string; // required
  tos?: string;
  privacy?: string;
  licenseRequired: AppType["licenseRequired"];
  isProOnly: AppType["isProOnly"];
  descriptionItems?: Array<string | { iframe: IframeHTMLAttributes<HTMLIFrameElement> }>;
  isTemplate?: boolean;
  disableInstall?: boolean;
  dependencies?: string[];
}) {
  return (
    <Shell smallHeading isPublic heading={<ShellHeading />} backPath="/apps" withoutSeo>
      <HeadSeo
        title={props.name}
        description={props.description}
        app={{ slug: props.logo, name: props.name, description: props.description }}
      />
      {props.licenseRequired ? (
        <LicenseRequired>
          <Component {...props} />
        </LicenseRequired>
      ) : (
        <Component {...props} />
      )}
    </Shell>
  );
}<|MERGE_RESOLUTION|>--- conflicted
+++ resolved
@@ -95,21 +95,8 @@
 
   return (
     <div className="relative flex-1 flex-col items-start justify-start px-4 md:flex md:px-8 lg:flex-row lg:px-0">
-<<<<<<< HEAD
-      {hasImages && (
+      {hasDescriptionItems && (
         <div className="align-center bg-subtle mb-4 -ml-4 -mr-4 flex min-h-[450px] w-auto basis-3/5 snap-x snap-mandatory flex-row overflow-auto whitespace-nowrap p-4  md:mb-8 md:-ml-8 md:-mr-8 md:p-8 lg:mx-0 lg:mb-0 lg:max-w-2xl lg:flex-col lg:justify-center lg:rounded-md">
-          {images ? (
-            images.map((img) => (
-              <img
-                key={img}
-                src={img}
-                alt={`Screenshot of app ${name}`}
-                className="mr-4 h-auto max-h-80 max-w-[90%] snap-center rounded-md object-contain last:mb-0 md:max-h-min lg:mb-4 lg:mr-0  lg:max-w-full"
-              />
-            ))
-=======
-      {hasDescriptionItems && (
-        <div className="align-center mb-4 -ml-4 -mr-4 flex min-h-[450px] w-auto basis-3/5 snap-x snap-mandatory flex-row overflow-auto whitespace-nowrap bg-gray-100 p-4  md:mb-8 md:-ml-8 md:-mr-8 md:p-8 lg:mx-0 lg:mb-0 lg:max-w-2xl lg:flex-col lg:justify-center lg:rounded-md">
           {descriptionItems ? (
             descriptionItems.map((descriptionItem, index) =>
               typeof descriptionItem === "object" ? (
@@ -127,7 +114,6 @@
                 />
               )
             )
->>>>>>> 5cbd334a
           ) : (
             <SkeletonText />
           )}
