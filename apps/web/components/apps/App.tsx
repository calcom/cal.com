--- conflicted
+++ resolved
@@ -12,11 +12,7 @@
 import { useLocale } from "@calcom/lib/hooks/useLocale";
 import { trpc } from "@calcom/trpc/react";
 import { App as AppType } from "@calcom/types/App";
-<<<<<<< HEAD
-import { Button, Icon, Shell, showToast, SkeletonButton, SkeletonText, HeadSeo, Badge } from "@calcom/ui";
-=======
 import { Button, Icon, showToast, SkeletonButton, SkeletonText, HeadSeo } from "@calcom/ui";
->>>>>>> 7655c0c8
 
 const Component = ({
   name,
