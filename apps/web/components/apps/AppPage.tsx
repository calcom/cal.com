import Link from "next/link";
import { useRouter } from "next/navigation";
import type { IframeHTMLAttributes } from "react";
import React, { useEffect, useState } from "react";

import useAddAppMutation from "@calcom/app-store/_utils/useAddAppMutation";
import { AppDependencyComponent, InstallAppButton } from "@calcom/app-store/components";
import { doesAppSupportTeamInstall, isConferencing } from "@calcom/app-store/utils";
import DisconnectIntegration from "@calcom/features/apps/components/DisconnectIntegration";
import { AppOnboardingSteps } from "@calcom/lib/apps/appOnboardingSteps";
import { getAppOnboardingUrl } from "@calcom/lib/apps/getAppOnboardingUrl";
import classNames from "@calcom/lib/classNames";
import { APP_NAME, COMPANY_NAME, SUPPORT_MAIL_ADDRESS, WEBAPP_URL } from "@calcom/lib/constants";
import { useCompatSearchParams } from "@calcom/lib/hooks/useCompatSearchParams";
import { useLocale } from "@calcom/lib/hooks/useLocale";
import { trpc } from "@calcom/trpc/react";
import type { App as AppType } from "@calcom/types/App";
import { Badge, Button, Icon, SkeletonButton, SkeletonText, showToast } from "@calcom/ui";

import { InstallAppButtonChild } from "./InstallAppButtonChild";

export type AppPageProps = {
  name: string;
  description: AppType["description"];
  type: AppType["type"];
  isGlobal?: AppType["isGlobal"];
  logo: string;
  slug: string;
  variant: string;
  body: React.ReactNode;
  categories: string[];
  author: string;
  pro?: boolean;
  price?: number;
  commission?: number;
  feeType?: AppType["feeType"];
  docs?: string;
  website?: string;
  email: string; // required
  tos?: string;
  privacy?: string;
  licenseRequired: AppType["licenseRequired"];
  teamsPlanRequired: AppType["teamsPlanRequired"];
  descriptionItems?: Array<string | { iframe: IframeHTMLAttributes<HTMLIFrameElement> }>;
  isTemplate?: boolean;
  disableInstall?: boolean;
  dependencies?: string[];
  concurrentMeetings: AppType["concurrentMeetings"];
  paid?: AppType["paid"];
};

export const AppPage = ({
  name,
  type,
  logo,
  slug,
  variant,
  body,
  categories,
  author,
  price = 0,
  commission,
  isGlobal = false,
  feeType,
  docs,
  website,
  email,
  tos,
  privacy,
  teamsPlanRequired,
  descriptionItems,
  isTemplate,
  dependencies,
  concurrentMeetings,
  paid,
}: AppPageProps) => {
  const { t, i18n } = useLocale();
  const router = useRouter();
  const searchParams = useCompatSearchParams();

  const hasDescriptionItems = descriptionItems && descriptionItems.length > 0;

  const mutation = useAddAppMutation(null, {
    onSuccess: (data) => {
      if (data?.setupPending) return;
      setIsLoading(false);
      showToast(t("app_successfully_installed"), "success");
    },
    onError: (error) => {
      if (error instanceof Error) showToast(error.message || t("app_could_not_be_installed"), "error");
      setIsLoading(false);
    },
  });

  /**
   * @todo Refactor to eliminate the isLoading state by using mutation.isPending directly.
   * Currently, the isLoading state is used to manage the loading indicator due to the delay in loading the next page,
   * which is caused by heavy queries in getServersideProps. This causes the loader to turn off before the page changes.
   */
  const [isLoading, setIsLoading] = useState<boolean>(mutation.isPending);

  const handleAppInstall = () => {
    setIsLoading(true);
    if (isConferencing(categories)) {
<<<<<<< HEAD
      mutation.mutate(
        {
          isOmniInstall: true,
          type,
          variant,
          slug,
          returnTo:
            WEBAPP_URL +
            getAppOnboardingUrl({
              slug,
              step: AppOnboardingSteps.EVENT_TYPES_STEP,
            }),
        },
        {
          onSuccess: (data) => {
            if (data?.setupPending) return;
            showToast(t("app_successfully_installed"), "success");
          },
          onError: (error) => {
            if (error instanceof Error) showToast(error.message || t("app_could_not_be_installed"), "error");
            setIsLoading(false);
          },
        }
      );
=======
      mutation.mutate({
        type,
        variant,
        slug,
        returnTo:
          WEBAPP_URL +
          getAppOnboardingUrl({
            slug,
            step: AppOnboardingSteps.EVENT_TYPES_STEP,
          }),
      });
>>>>>>> 572a239d
    } else if (
      !doesAppSupportTeamInstall({
        appCategories: categories,
        concurrentMeetings: concurrentMeetings,
        isPaid: !!paid,
      })
    ) {
      mutation.mutate({ type });
    } else {
      router.push(getAppOnboardingUrl({ slug, step: AppOnboardingSteps.ACCOUNTS_STEP }));
    }
  };

  const priceInDollar = Intl.NumberFormat("en-US", {
    style: "currency",
    currency: "USD",
    useGrouping: false,
  }).format(price);

  const [existingCredentials, setExistingCredentials] = useState<number[]>([]);
  const [showDisconnectIntegration, setShowDisconnectIntegration] = useState(false);

  const appDbQuery = trpc.viewer.appCredentialsByType.useQuery({ appType: type });

  useEffect(
    function refactorMeWithoutEffect() {
      const data = appDbQuery.data;

      const credentialsCount = data?.credentials.length || 0;
      setShowDisconnectIntegration(
        data?.userAdminTeams.length ? credentialsCount >= data?.userAdminTeams.length : credentialsCount > 0
      );
      setExistingCredentials(data?.credentials.map((credential) => credential.id) || []);
    },
    [appDbQuery.data]
  );

  const dependencyData = trpc.viewer.appsRouter.queryForDependencies.useQuery(dependencies, {
    enabled: !!dependencies,
  });

  const disableInstall =
    dependencyData.data && dependencyData.data.some((dependency) => !dependency.installed);

  // const disableInstall = requiresGCal && !gCalInstalled.data;

  // variant not other allows, an app to be shown in calendar category without requiring an actual calendar connection e.g. vimcal
  // Such apps, can only be installed once.
  const allowedMultipleInstalls = categories.indexOf("calendar") > -1 && variant !== "other";
  useEffect(() => {
    if (searchParams?.get("defaultInstall") === "true") {
      mutation.mutate({ type, variant, slug, defaultInstall: true });
    }
  }, []);

  return (
    <div className="relative flex-1 flex-col items-start justify-start px-4 md:flex md:px-8 lg:flex-row lg:px-0">
      {hasDescriptionItems && (
        <div className="align-center bg-subtle -ml-4 -mr-4 mb-4 flex min-h-[450px] w-auto basis-3/5 snap-x snap-mandatory flex-row overflow-auto whitespace-nowrap p-4  md:-ml-8 md:-mr-8 md:mb-8 md:p-8 lg:mx-0 lg:mb-0 lg:max-w-2xl lg:flex-col lg:justify-center lg:rounded-md">
          {descriptionItems ? (
            descriptionItems.map((descriptionItem, index) =>
              typeof descriptionItem === "object" ? (
                <div
                  key={`iframe-${index}`}
                  className="mr-4 max-h-full min-h-[315px] min-w-[90%] max-w-full snap-center last:mb-0 lg:mb-4 lg:mr-0 [&_iframe]:h-full [&_iframe]:min-h-[315px] [&_iframe]:w-full">
                  <iframe allowFullScreen {...descriptionItem.iframe} />
                </div>
              ) : (
                <img
                  key={descriptionItem}
                  src={descriptionItem}
                  alt={`Screenshot of app ${name}`}
                  className="mr-4 h-auto max-h-80 max-w-[90%] snap-center rounded-md object-contain last:mb-0 md:max-h-min lg:mb-4 lg:mr-0  lg:max-w-full"
                />
              )
            )
          ) : (
            <SkeletonText />
          )}
        </div>
      )}
      <div
        className={classNames(
          "sticky top-0 -mt-4 max-w-xl basis-2/5 pb-12 text-sm lg:pb-0",
          hasDescriptionItems && "lg:ml-8"
        )}>
        <div className="mb-8 flex pt-4">
          <header>
            <div className="mb-4 flex items-center">
              <img
                className={classNames(logo.includes("-dark") && "dark:invert", "min-h-16 min-w-16 h-16 w-16")}
                src={logo}
                alt={name}
              />
              <h1 className="font-cal text-emphasis ml-4 text-3xl">{name}</h1>
            </div>
            <h2 className="text-default text-sm font-medium">
              <Link
                href={`categories/${categories[0]}`}
                className="bg-subtle text-emphasis rounded-md p-1 text-xs capitalize">
                {categories[0]}
              </Link>{" "}
              {paid && (
                <>
                  <Badge className="mr-1">
                    {Intl.NumberFormat(i18n.language, {
                      style: "currency",
                      currency: "USD",
                      useGrouping: false,
                      maximumFractionDigits: 0,
                    }).format(paid.priceInUsd)}
                    /{t("month")}
                  </Badge>
                </>
              )}
              •{" "}
              <a target="_blank" rel="noreferrer" href={website}>
                {t("published_by", { author })}
              </a>
            </h2>
            {isTemplate && (
              <Badge variant="red" className="mt-4">
                Template - Available in Dev Environment only for testing
              </Badge>
            )}
          </header>
        </div>
        {!appDbQuery.isPending ? (
          isGlobal ||
          (existingCredentials.length > 0 && allowedMultipleInstalls ? (
            <div className="flex space-x-3">
              <Button StartIcon="check" color="secondary" disabled>
                {existingCredentials.length > 0
                  ? t("active_install", { count: existingCredentials.length })
                  : t("default")}
              </Button>
              {!isGlobal && (
                <InstallAppButton
                  type={type}
                  disableInstall={disableInstall}
                  teamsPlanRequired={teamsPlanRequired}
                  render={({ useDefaultComponent, ...props }) => {
                    if (useDefaultComponent) {
                      props = {
                        ...props,
                        onClick: () => {
                          handleAppInstall();
                        },
                        loading: isLoading,
                      };
                    }
                    return <InstallAppButtonChild multiInstall paid={paid} {...props} />;
                  }}
                />
              )}
            </div>
          ) : showDisconnectIntegration ? (
            <DisconnectIntegration
              buttonProps={{ color: "secondary" }}
              label={t("disconnect")}
              credentialId={existingCredentials[0]}
              onSuccess={() => {
                appDbQuery.refetch();
              }}
            />
          ) : (
            <InstallAppButton
              type={type}
              disableInstall={disableInstall}
              teamsPlanRequired={teamsPlanRequired}
              render={({ useDefaultComponent, ...props }) => {
                if (useDefaultComponent) {
                  props = {
                    ...props,
                    onClick: () => {
                      handleAppInstall();
                    },
                    loading: isLoading,
                  };
                }
                return (
                  <InstallAppButtonChild credentials={appDbQuery.data?.credentials} paid={paid} {...props} />
                );
              }}
            />
          ))
        ) : (
          <SkeletonButton className="h-10 w-24" />
        )}

        {dependencies &&
          (!dependencyData.isPending ? (
            <div className="mt-6">
              <AppDependencyComponent appName={name} dependencyData={dependencyData.data} />
            </div>
          ) : (
            <SkeletonButton className="mt-6 h-20 grow" />
          ))}

        {price !== 0 && !paid && (
          <span className="block text-right">
            {feeType === "usage-based" ? `${commission}% + ${priceInDollar}/booking` : priceInDollar}
            {feeType === "monthly" && `/${t("month")}`}
          </span>
        )}

        <div className="prose-sm prose prose-a:text-default prose-headings:text-emphasis prose-code:text-default prose-strong:text-default text-default mt-8">
          {body}
        </div>
        {!paid && (
          <>
            <h4 className="text-emphasis mt-8 font-semibold ">{t("pricing")}</h4>
            <span className="text-default">
              {teamsPlanRequired ? (
                t("teams_plan_required")
              ) : price === 0 ? (
                t("free_to_use_apps")
              ) : (
                <>
                  {Intl.NumberFormat(i18n.language, {
                    style: "currency",
                    currency: "USD",
                    useGrouping: false,
                  }).format(price)}
                  {feeType === "monthly" && `/${t("month")}`}
                </>
              )}
            </span>
          </>
        )}

        <h4 className="text-emphasis mb-2 mt-8 font-semibold ">{t("contact")}</h4>
        <ul className="prose-sm -ml-1 -mr-1 leading-5">
          {docs && (
            <li>
              <a
                target="_blank"
                rel="noreferrer"
                className="text-emphasis text-sm font-normal no-underline hover:underline"
                href={docs}>
                <Icon name="book-open" className="text-subtle -mt-1 mr-1 inline h-4 w-4" />
                {t("documentation")}
              </a>
            </li>
          )}
          {website && (
            <li>
              <a
                target="_blank"
                rel="noreferrer"
                className="text-emphasis font-normal no-underline hover:underline"
                href={website}>
                <Icon name="external-link" className="text-subtle -mt-px mr-1 inline h-4 w-4" />
                {website.replace("https://", "")}
              </a>
            </li>
          )}
          {email && (
            <li>
              <a
                target="_blank"
                rel="noreferrer"
                className="text-emphasis font-normal no-underline hover:underline"
                href={`mailto:${email}`}>
                <Icon name="mail" className="text-subtle -mt-px mr-1 inline h-4 w-4" />

                {email}
              </a>
            </li>
          )}
          {tos && (
            <li>
              <a
                target="_blank"
                rel="noreferrer"
                className="text-emphasis font-normal no-underline hover:underline"
                href={tos}>
                <Icon name="file" className="text-subtle -mt-px mr-1 inline h-4 w-4" />
                {t("terms_of_service")}
              </a>
            </li>
          )}
          {privacy && (
            <li>
              <a
                target="_blank"
                rel="noreferrer"
                className="text-emphasis font-normal no-underline hover:underline"
                href={privacy}>
                <Icon name="shield" className="text-subtle -mt-px mr-1 inline h-4 w-4" />
                {t("privacy_policy")}
              </a>
            </li>
          )}
        </ul>
        <hr className="border-subtle my-8 border" />
        <span className="leading-1 text-subtle block text-xs">
          {t("every_app_published", { appName: APP_NAME, companyName: COMPANY_NAME })}
        </span>
        <a className="mt-2 block text-xs text-red-500" href={`mailto:${SUPPORT_MAIL_ADDRESS}`}>
          <Icon name="flag" className="inline h-3 w-3" /> {t("report_app")}
        </a>
      </div>
    </div>
  );
};<|MERGE_RESOLUTION|>--- conflicted
+++ resolved
@@ -102,32 +102,6 @@
   const handleAppInstall = () => {
     setIsLoading(true);
     if (isConferencing(categories)) {
-<<<<<<< HEAD
-      mutation.mutate(
-        {
-          isOmniInstall: true,
-          type,
-          variant,
-          slug,
-          returnTo:
-            WEBAPP_URL +
-            getAppOnboardingUrl({
-              slug,
-              step: AppOnboardingSteps.EVENT_TYPES_STEP,
-            }),
-        },
-        {
-          onSuccess: (data) => {
-            if (data?.setupPending) return;
-            showToast(t("app_successfully_installed"), "success");
-          },
-          onError: (error) => {
-            if (error instanceof Error) showToast(error.message || t("app_could_not_be_installed"), "error");
-            setIsLoading(false);
-          },
-        }
-      );
-=======
       mutation.mutate({
         type,
         variant,
@@ -139,7 +113,6 @@
             step: AppOnboardingSteps.EVENT_TYPES_STEP,
           }),
       });
->>>>>>> 572a239d
     } else if (
       !doesAppSupportTeamInstall({
         appCategories: categories,
