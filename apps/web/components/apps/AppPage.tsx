--- conflicted
+++ resolved
@@ -10,12 +10,8 @@
 import { AppOnboardingSteps } from "@calcom/lib/apps/appOnboardingSteps";
 import { getAppOnboardingUrl } from "@calcom/lib/apps/getAppOnboardingUrl";
 import classNames from "@calcom/lib/classNames";
-<<<<<<< HEAD
 import { APP_NAME, COMPANY_NAME, SUPPORT_MAIL_ADDRESS, WEBAPP_URL } from "@calcom/lib/constants";
-=======
-import { APP_NAME, COMPANY_NAME, SUPPORT_MAIL_ADDRESS } from "@calcom/lib/constants";
 import { useCompatSearchParams } from "@calcom/lib/hooks/useCompatSearchParams";
->>>>>>> 2c8c8368
 import { useLocale } from "@calcom/lib/hooks/useLocale";
 import { trpc } from "@calcom/trpc/react";
 import type { App as AppType } from "@calcom/types/App";
@@ -79,12 +75,9 @@
   paid,
 }: AppPageProps) => {
   const { t, i18n } = useLocale();
-<<<<<<< HEAD
   const router = useRouter();
-=======
   const searchParams = useCompatSearchParams();
 
->>>>>>> 2c8c8368
   const hasDescriptionItems = descriptionItems && descriptionItems.length > 0;
 
   const mutation = useAddAppMutation(null);
