<<<<<<< HEAD
import type { TEventTypeGroup, TEventType, TEventTypesForm } from "@pages/apps/installation/[[...step]]";
=======
>>>>>>> 84a2e551
import type { Dispatch, SetStateAction } from "react";
import type { FC } from "react";
import React from "react";
import { useFieldArray, useFormContext } from "react-hook-form";

import { useLocale } from "@calcom/lib/hooks/useLocale";
import { EventTypeMetaDataSchema } from "@calcom/prisma/zod-utils";
import { ScrollableArea, Badge, Button, Avatar } from "@calcom/ui";

import type { TEventType, TEventTypesForm } from "~/apps/installation/[[...step]]/step-view";

type EventTypesCardProps = {
  userName: string;
  setConfigureStep: Dispatch<SetStateAction<boolean>>;
  handleSetUpLater: () => void;
};

type EventTypeGroupProps = { groupIndex: number; userName: string } & TEventTypeGroup;

type EventTypeCardProps = TEventType & { userName: string; handleSelect: () => void };

const EventTypeCard: FC<EventTypeCardProps> = ({
  title,
  description,
  id,
  metadata,
  length,
  selected,
  slug,
  handleSelect,
  team,
  userName,
}) => {
  const parsedMetaData = EventTypeMetaDataSchema.safeParse(metadata);
  const durations =
    parsedMetaData.success &&
    parsedMetaData.data?.multipleDuration &&
    Boolean(parsedMetaData.data?.multipleDuration.length)
      ? [length, ...parsedMetaData.data?.multipleDuration?.filter((duration) => duration !== length)].sort()
      : [length];
  return (
    <div
      data-testid={`select-event-type-${id}`}
      className="hover:bg-muted min-h-20 box-border flex w-full cursor-pointer select-none items-center space-x-4 px-4 py-3 transition"
      onClick={() => handleSelect()}>
      <input
        id={`${id}`}
        checked={selected}
        className="bg-default border-default h-4 w-4 shrink-0 cursor-pointer rounded-[4px] border ring-offset-2 transition focus-visible:outline-none focus-visible:ring-2 focus-visible:ring-offset-2 disabled:cursor-not-allowed"
        type="checkbox"
      />
      <label htmlFor={`${id}`} className="cursor-pointer text-sm">
        <li>
          <div>
            <span className="text-default font-semibold ltr:mr-1 rtl:ml-1">{title}</span>{" "}
            <small className="text-subtle hidden font-normal sm:inline">
              /{team ? team.slug : userName}/{slug}
            </small>
          </div>
          {Boolean(description) && (
            <div className="text-subtle line-clamp-4 break-words  text-sm sm:max-w-[650px] [&>*:not(:first-child)]:hidden [&_a]:text-blue-500 [&_a]:underline [&_a]:hover:text-blue-600">
              {description}
            </div>
          )}
          <div className="mt-2 flex flex-row flex-wrap gap-2">
            {Boolean(durations.length) &&
              durations.map((duration) => (
                <Badge key={`event-type-${id}-duration-${duration}`} variant="gray" startIcon="clock">
                  {duration}m
                </Badge>
              ))}
          </div>
        </li>
      </label>
    </div>
  );
};
const EventTypeGroup: FC<EventTypeGroupProps> = ({ groupIndex, userName, ...props }) => {
  const { control } = useFormContext<TEventTypesForm>();
  const { fields, update } = useFieldArray({
    control,
    name: `eventTypeGroups.${groupIndex}.eventTypes`,
    keyName: "fieldId",
  });

  return (
    <div className="mt-10">
      <div className="mb-2 flex items-center">
        <Avatar
          alt=""
          imageSrc={props.image} // if no image, use default avatar
          size="md"
          className="mt-1 inline-flex justify-center"
        />
        <p className="block pl-2 text-sm">{props.slug}</p>
      </div>

      <div className="sm:border-subtle bg-default  border dark:bg-black sm:rounded-md">
        <ScrollableArea className="rounded-md">
          <ul className="border-subtle max-h-97 !static w-full divide-y">
            {fields.length > 0 ? (
              fields.map((field, index) => (
                <EventTypeCard
                  key={`${field.fieldId}`}
                  handleSelect={() => {
                    update(index, { ...field, selected: !field.selected });
                  }}
                  userName={userName}
                  {...field}
                />
              ))
            ) : (
              <div className="text-subtle bg-muted w-full p-2  text-center text-sm">Team has no Events</div>
            )}
          </ul>
        </ScrollableArea>
      </div>
    </div>
  );
};

export const EventTypesStepCard: FC<EventTypesCardProps> = ({
  setConfigureStep,
  userName,
  handleSetUpLater,
}) => {
  const { t } = useLocale();
  const { control, watch } = useFormContext<TEventTypesForm>();
  const { fields } = useFieldArray({
    control,
    name: "eventTypeGroups",
    keyName: "fieldId",
  });

  const eventTypeGroups = watch("eventTypeGroups") || [];

  return (
    <div>
      {fields.map(
        (field, index) =>
          !field.isOrganisation && (
            <EventTypeGroup key={field.fieldId} groupIndex={index} userName={userName} {...field} />
          )
      )}

      <Button
        className="text-md mt-6 w-full justify-center"
        data-testid="save-event-types"
        onClick={() => {
          setConfigureStep(true);
        }}
        disabled={
          !eventTypeGroups.some((field) => field.eventTypes.some((eventType) => eventType.selected === true))
        }>
        {t("save")}
      </Button>

      <div className="flex w-full flex-row justify-center">
        <Button
          color="minimal"
          data-testid="set-up-later"
          onClick={(event) => {
            event.preventDefault();
            handleSetUpLater();
          }}
          className="mt-8 cursor-pointer px-4 py-2 font-sans text-sm font-medium">
          {t("set_up_later")}
        </Button>
      </div>
    </div>
  );
};<|MERGE_RESOLUTION|>--- conflicted
+++ resolved
@@ -1,7 +1,3 @@
-<<<<<<< HEAD
-import type { TEventTypeGroup, TEventType, TEventTypesForm } from "@pages/apps/installation/[[...step]]";
-=======
->>>>>>> 84a2e551
 import type { Dispatch, SetStateAction } from "react";
 import type { FC } from "react";
 import React from "react";
@@ -11,7 +7,7 @@
 import { EventTypeMetaDataSchema } from "@calcom/prisma/zod-utils";
 import { ScrollableArea, Badge, Button, Avatar } from "@calcom/ui";
 
-import type { TEventType, TEventTypesForm } from "~/apps/installation/[[...step]]/step-view";
+import type { TEventType, TEventTypesForm, TEventTypeGroup } from "~/apps/installation/[[...step]]/step-view";
 
 type EventTypesCardProps = {
   userName: string;
