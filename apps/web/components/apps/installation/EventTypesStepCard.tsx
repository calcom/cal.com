--- conflicted
+++ resolved
@@ -16,65 +16,7 @@
   handleSetUpLater: () => void;
 };
 
-<<<<<<< HEAD
-export const EventTypesStepCard: FC<EventTypesCardProps> = ({
-  setConfigureStep,
-  userName,
-  handleSetUpLater,
-}) => {
-  const { t } = useLocale();
-  const { control } = useFormContext<TEventTypesForm>();
-  const { fields, update } = useFieldArray({
-    control,
-    name: "eventTypes",
-    keyName: "fieldId",
-  });
-
-  return (
-    <div>
-      <div className="sm:border-subtle bg-default mt-10  border sm:rounded-md dark:bg-black">
-        <ScrollableArea className="rounded-md">
-          <ul className="border-subtle max-h-97 !static w-full divide-y">
-            {fields.map((field, index) => (
-              <EventTypeCard
-                handleSelect={() => update(index, { ...field, selected: !field.selected })}
-                userName={userName}
-                key={field.fieldId}
-                {...field}
-              />
-            ))}
-          </ul>
-        </ScrollableArea>
-      </div>
-
-      <Button
-        className="text-md mt-6 w-full justify-center"
-        data-testid="save-event-types"
-        onClick={() => {
-          setConfigureStep(true);
-        }}
-        disabled={!fields.some((field) => field.selected === true)}>
-        {t("save")}
-      </Button>
-
-      <div className="flex w-full flex-row justify-center">
-        <Button
-          color="minimal"
-          data-testid="set-up-later"
-          onClick={(event) => {
-            event.preventDefault();
-            handleSetUpLater();
-          }}
-          className="mt-8 cursor-pointer px-4 py-2 font-sans text-sm font-medium">
-          {t("set_up_later")}
-        </Button>
-      </div>
-    </div>
-  );
-};
-=======
 type EventTypeGroupProps = { groupIndex: number; userName: string } & TEventTypeGroup;
->>>>>>> 00ee1ef4
 
 type EventTypeCardProps = TEventType & { userName: string; handleSelect: () => void };
 
@@ -100,7 +42,7 @@
   return (
     <div
       data-testid={`select-event-type-${id}`}
-      className="hover:bg-muted box-border flex min-h-20 w-full cursor-pointer select-none items-center space-x-4 px-4 py-3 transition"
+      className="hover:bg-muted min-h-20 box-border flex w-full cursor-pointer select-none items-center space-x-4 px-4 py-3 transition"
       onClick={() => handleSelect()}>
       <input
         id={`${id}`}
