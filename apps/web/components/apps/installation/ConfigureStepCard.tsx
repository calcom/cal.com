--- conflicted
+++ resolved
@@ -1,10 +1,5 @@
 import { zodResolver } from "@hookform/resolvers/zod";
-<<<<<<< HEAD
 import type { TEventType, TEventTypeGroup, TEventTypesForm } from "@pages/apps/installation/[[...step]]";
-import { X } from "lucide-react";
-=======
-import type { TEventType, TEventTypesForm } from "@pages/apps/installation/[[...step]]";
->>>>>>> 829dd937
 import type { Dispatch, SetStateAction } from "react";
 import type { FC } from "react";
 import React, { forwardRef, useEffect, useRef, useState } from "react";
@@ -17,11 +12,7 @@
 import { useLocale } from "@calcom/lib/hooks/useLocale";
 import type { AppCategories } from "@calcom/prisma/enums";
 import type { EventTypeMetaDataSchema, eventTypeBookingFields } from "@calcom/prisma/zod-utils";
-<<<<<<< HEAD
-import { Button, Form, Avatar } from "@calcom/ui";
-=======
-import { Button, Form, Icon } from "@calcom/ui";
->>>>>>> 829dd937
+import { Button, Form, Icon, Avatar } from "@calcom/ui";
 
 import EventTypeAppSettingsWrapper from "@components/apps/installation/EventTypeAppSettingsWrapper";
 import EventTypeConferencingAppSettings from "@components/apps/installation/EventTypeConferencingAppSettings";
