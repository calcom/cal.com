--- conflicted
+++ resolved
@@ -6,23 +6,15 @@
 import type { AppRouter } from "@calcom/trpc/types/server/routers/_app";
 import { Button } from "@calcom/ui/components/button";
 import { ConfirmationDialogContent } from "@calcom/ui/components/dialog";
-import { Dialog } from "@calcom/ui/components/dialog";
 import {
   Dropdown,
   DropdownItem,
   DropdownMenuContent,
   DropdownMenuLabel,
   DropdownMenuItem,
-<<<<<<< HEAD
-  DropdownItem,
-  ConfirmationDialogContent,
-  showToast,
-} from "@calcom/ui";
-=======
   DropdownMenuTrigger,
 } from "@calcom/ui/components/dropdown";
 import { showToast } from "@calcom/ui/components/toast";
->>>>>>> 1789aef7
 
 import type { inferRouterOutputs } from "@trpc/server";
 
