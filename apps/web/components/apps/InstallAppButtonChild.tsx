import { useLocale } from "@calcom/lib/hooks/useLocale";
import type { RouterOutputs } from "@calcom/trpc/react";
import type { AppFrontendPayload } from "@calcom/types/App";
import type { ButtonProps } from "@calcom/ui";
import { Button } from "@calcom/ui";

export const InstallAppButtonChild = ({
  multiInstall,
  credentials,
  paid,
  ...props
}: {
  multiInstall?: boolean;
  credentials?: RouterOutputs["viewer"]["appCredentialsByType"]["credentials"];
  paid?: AppFrontendPayload["paid"];
} & ButtonProps) => {
  const { t } = useLocale();

  const shouldDisableInstallation = !multiInstall ? !!(credentials && credentials.length) : false;

  // Paid apps don't support team installs at the moment
  // Also, cal.ai(the only paid app at the moment) doesn't support team install either
  if (paid) {
    return (
      <Button
        data-testid="install-app-button"
        {...props}
        disabled={shouldDisableInstallation}
        color="primary"
        size="base">
        {paid.trial ? t("start_paid_trial") : t("subscribe")}
      </Button>
    );
  }

  return (
    <Button
      data-testid="install-app-button"
<<<<<<< HEAD
      disabled={shouldDisableInstallation}
      color="primary"
      size="base"
      {...props}>
=======
      {...props}
      disabled={shouldDisableInstallation}
      color="primary"
      size="base">
>>>>>>> 00ee1ef4
      {multiInstall ? t("install_another") : t("install_app")}
    </Button>
  );
};<|MERGE_RESOLUTION|>--- conflicted
+++ resolved
@@ -36,17 +36,10 @@
   return (
     <Button
       data-testid="install-app-button"
-<<<<<<< HEAD
-      disabled={shouldDisableInstallation}
-      color="primary"
-      size="base"
-      {...props}>
-=======
       {...props}
       disabled={shouldDisableInstallation}
       color="primary"
       size="base">
->>>>>>> 00ee1ef4
       {multiInstall ? t("install_another") : t("install_app")}
     </Button>
   );
