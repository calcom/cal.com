import useAddAppMutation from "@calcom/app-store/_utils/useAddAppMutation";
import { doesAppSupportTeamInstall } from "@calcom/app-store/utils";
import { Spinner } from "@calcom/features/calendars/weeklyview/components/spinner/Spinner";
import type { UserAdminTeams } from "@calcom/features/ee/teams/lib/getUserAdminTeams";
<<<<<<< HEAD
import { AppOnboardingSteps } from "@calcom/lib/apps/appOnboardingSteps";
import { getAppOnboardingUrl } from "@calcom/lib/apps/getAppOnboardingUrl";
import { shouldRedirectToAppOnboarding } from "@calcom/lib/apps/shouldRedirectToAppOnboarding";
import { getPlaceholderAvatar } from "@calcom/lib/defaultAvatarImage";
=======
import { WEBAPP_URL } from "@calcom/lib/constants";
>>>>>>> ad844f5e
import { useLocale } from "@calcom/lib/hooks/useLocale";
import type { RouterOutputs } from "@calcom/trpc/react";
import type { AppFrontendPayload } from "@calcom/types/App";
import type { ButtonProps } from "@calcom/ui";
import {
  Avatar,
  Button,
  Dropdown,
  DropdownItem,
  DropdownMenuContent,
  DropdownMenuLabel,
  DropdownMenuPortal,
  DropdownMenuTrigger,
  showToast,
} from "@calcom/ui";

export const InstallAppButtonChild = ({
  userAdminTeams,
  addAppMutationInput,
  appCategories,
  multiInstall,
  credentials,
  concurrentMeetings,
  paid,
  ...props
}: {
  userAdminTeams?: UserAdminTeams;
  addAppMutationInput: { type: AppFrontendPayload["type"]; variant: string; slug: string };
  appCategories: string[];
  multiInstall?: boolean;
  credentials?: RouterOutputs["viewer"]["appCredentialsByType"]["credentials"];
  concurrentMeetings?: boolean;
  paid?: AppFrontendPayload["paid"];
} & ButtonProps) => {
  const { t } = useLocale();

  const mutation = useAddAppMutation(null, {
    onSuccess: (data) => {
      if (data?.setupPending) return;
      showToast(t("app_successfully_installed"), "success");
    },
    onError: (error) => {
      if (error instanceof Error) showToast(error.message || t("app_could_not_be_installed"), "error");
    },
  });
  const shouldDisableInstallation = !multiInstall ? !!(credentials && credentials.length) : false;

  // Paid apps don't support team installs at the moment
  // Also, cal.ai(the only paid app at the moment) doesn't support team install either
  if (paid) {
    return (
      <Button
        data-testid="install-app-button"
        {...props}
        disabled={shouldDisableInstallation}
        color="primary"
        size="base">
        {paid.trial ? t("start_paid_trial") : t("subscribe")}
      </Button>
    );
  }

  if (
    !userAdminTeams?.length ||
    !doesAppSupportTeamInstall({ appCategories, concurrentMeetings, isPaid: !!paid })
  ) {
    return (
      <Button
        data-testid="install-app-button"
        {...props}
        // @TODO: Overriding color and size prevent us from
        // having to duplicate InstallAppButton for now.
        color="primary"
        disabled={shouldDisableInstallation}
        size="base">
        {multiInstall ? t("install_another") : t("install_app")}
      </Button>
    );
  }

  return (
    <Dropdown>
      <DropdownMenuTrigger asChild>
        <Button
          data-testid="install-app-button"
          {...props}
          // @TODO: Overriding color and size prevent us from
          // having to duplicate InstallAppButton for now.
          color="primary"
          size="base">
          {multiInstall ? t("install_another") : t("install_app")}
        </Button>
      </DropdownMenuTrigger>
      <DropdownMenuPortal>
        <DropdownMenuContent
          className="w-auto"
          onInteractOutside={(event) => {
            if (mutation.isPending) event.preventDefault();
          }}>
          {mutation.isPending && (
            <div className="z-1 fixed inset-0 flex items-center justify-center">
              <Spinner />
            </div>
          )}
          <DropdownMenuLabel>{t("install_app_on")}</DropdownMenuLabel>
          {userAdminTeams.map((team) => {
            const isInstalled =
              credentials &&
              credentials.some((credential) =>
                credential?.teamId ? credential?.teamId === team.id : credential.userId === team.id
              );

            return (
              <DropdownItem
                className="flex"
                type="button"
                data-testid={team.isUser ? "install-app-button-personal" : "anything else"}
                key={team.id}
                disabled={isInstalled}
                CustomStartIcon={
                  <Avatar
                    alt={team.logoUrl || ""}
                    imageSrc={getPlaceholderAvatar(team.logoUrl, team.name)}
                    size="sm"
                  />
                }
                onClick={() => {
                  mutation.mutate(
                    team.isUser ? addAppMutationInput : { ...addAppMutationInput, teamId: team.id }
                  );
                }}>
                <p>
                  {t(team.name)} {isInstalled && `(${t("installed")})`}
                </p>
              </DropdownItem>
            );
          })}
        </DropdownMenuContent>
      </DropdownMenuPortal>
    </Dropdown>
  );
};<|MERGE_RESOLUTION|>--- conflicted
+++ resolved
@@ -2,14 +2,7 @@
 import { doesAppSupportTeamInstall } from "@calcom/app-store/utils";
 import { Spinner } from "@calcom/features/calendars/weeklyview/components/spinner/Spinner";
 import type { UserAdminTeams } from "@calcom/features/ee/teams/lib/getUserAdminTeams";
-<<<<<<< HEAD
-import { AppOnboardingSteps } from "@calcom/lib/apps/appOnboardingSteps";
-import { getAppOnboardingUrl } from "@calcom/lib/apps/getAppOnboardingUrl";
-import { shouldRedirectToAppOnboarding } from "@calcom/lib/apps/shouldRedirectToAppOnboarding";
 import { getPlaceholderAvatar } from "@calcom/lib/defaultAvatarImage";
-=======
-import { WEBAPP_URL } from "@calcom/lib/constants";
->>>>>>> ad844f5e
 import { useLocale } from "@calcom/lib/hooks/useLocale";
 import type { RouterOutputs } from "@calcom/trpc/react";
 import type { AppFrontendPayload } from "@calcom/types/App";
@@ -132,7 +125,7 @@
                 CustomStartIcon={
                   <Avatar
                     alt={team.logoUrl || ""}
-                    imageSrc={getPlaceholderAvatar(team.logoUrl, team.name)}
+                    imageSrc={getPlaceholderAvatar(team.logoUrl, team.name)} // if no image, use default avatar
                     size="sm"
                   />
                 }
