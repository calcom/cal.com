"use client";

import { usePathname, useRouter } from "next/navigation";
import { useState } from "react";
import { useFormContext } from "react-hook-form";

import { useLocale } from "@calcom/lib/hooks/useLocale";
import type { RoutingFormWithResponseCount } from "@calcom/routing-forms/types/types";
import { Button } from "@calcom/ui/components/button";
import { DropdownMenuSeparator } from "@calcom/ui/components/dropdown";
import { ToggleGroup } from "@calcom/ui/components/form";
import { Icon } from "@calcom/ui/components/icon";
import { Tooltip } from "@calcom/ui/components/tooltip";

import { FormAction, FormActionsDropdown } from "./FormActions";
import { FormSettingsSlideover } from "./FormSettingsSlideover";

// Toggle group doesnt support HREF navigation, so we need to use this hook to handle navigation
const useRoutingFormNavigation = (
  form: RoutingFormWithResponseCount,
  appUrl: string,
  setShowInfoLostDialog: (value: boolean) => void
) => {
  const pathname = usePathname();
  const router = useRouter();
  const { isDirty } = useFormContext<RoutingFormWithResponseCount>().formState;

  // Get the current page based on the pathname since we use a custom routing system
  const getCurrentPage = () => {
    const path = pathname || "";
    if (path.includes("/form-edit/")) return "form-edit";
    if (path.includes("/route-builder/")) return "route-builder";
    if (path.includes("/incomplete-booking/")) return "incomplete-booking";
    return "form-edit"; // default to form-edit if no match
  };

  const handleNavigation = (value: string) => {
    if (!value) return;

    const baseUrl = `${appUrl}/${value}/${form.id}`;

    if (value === "route-builder" && isDirty) {
      setShowInfoLostDialog(true);
    } else {
      router.push(baseUrl);
    }
  };

  return {
    getCurrentPage,
    handleNavigation,
  };
};

const Actions = ({
  form,
  isSaving,
  appUrl,
  setIsTestPreviewOpen,
  isTestPreviewOpen,
  isMobile = false,
  permissions,
}: {
  form: RoutingFormWithResponseCount;
  setIsTestPreviewOpen: (value: boolean) => void;
  isSaving: boolean;
  appUrl: string;
  isTestPreviewOpen: boolean;
  isMobile?: boolean;
  permissions: {
    canCreate: boolean;
    canRead: boolean;
    canEdit: boolean;
    canDelete: boolean;
  };
}) => {
  const { t } = useLocale();
  const formContext = useFormContext<RoutingFormWithResponseCount>();
  const [isSettingsDialogOpen, setIsSettingsDialogOpen] = useState(false);

  return (
    <>
      <div className="flex items-center">
        <div className="flex gap-2">
          <Tooltip sideOffset={4} content={t("preview")} side="bottom">
            <Button
              color="secondary"
              data-testid={isMobile ? "preview-button-mobile" : "preview-button"}
              type="button"
              variant="icon"
              onClick={() => {
                setIsTestPreviewOpen(!isTestPreviewOpen);
              }}>
              {t("preview")}
            </Button>
          </Tooltip>
          <Tooltip sideOffset={4} content={t("settings")} side="bottom">
            <Button
              color="secondary"
              type="button"
              StartIcon="settings"
              data-testid={isMobile ? "settings-button-mobile" : "settings-button"}
              onClick={() => {
                setIsSettingsDialogOpen(true);
              }}
            />
          </Tooltip>
          <FormActionsDropdown>
            <FormAction
              routingForm={form}
              color="minimal"
              target="_blank"
              type="button"
              rel="noreferrer"
              action="preview"
              StartIcon="external-link">
              {t("view_form")}
            </FormAction>
            <FormAction
              action="incompleteBooking"
              className="w-full"
              routingForm={form}
              color="minimal"
              type="button"
              StartIcon="calendar">
              {t("routing_incomplete_booking_tab")}
            </FormAction>
            <FormAction
              action="copyLink"
              className="w-full"
              routingForm={form}
              color="minimal"
              type="button"
              StartIcon="link">
              {t("copy_link_to_form")}
            </FormAction>
            <FormAction
              action="download"
              routingForm={form}
              className="w-full"
              color="minimal"
              type="button"
              data-testid="download-responses"
              StartIcon="download">
              {t("download_responses")}
            </FormAction>
            {form?.id && (
              <FormAction
                action="viewResponses"
                routingForm={form}
                className="w-full"
                color="minimal"
                type="button"
                data-testid="view-responses"
                StartIcon="eye">
                {t("view_responses")}
              </FormAction>
            )}
            <FormAction
              action="embed"
              routingForm={form}
              color="minimal"
              type="button"
              className="w-full"
              StartIcon="code">
              {t("embed")}
            </FormAction>
            <DropdownMenuSeparator className="hidden sm:block" />
            <FormAction
              action="_delete"
              routingForm={form}
              className="w-full"
              type="button"
              color="destructive"
              disabled={!permissions.canDelete}
              StartIcon="trash">
              {t("delete")}
            </FormAction>
            <div className="block sm:hidden">
              <DropdownMenuSeparator />
              <FormAction
                data-testid="toggle-form"
                action="toggle"
                routingForm={form}
                label="Disable Form"
                extraClassNames="hover:bg-subtle cursor-pointer rounded-[5px] px-3 py-2 transition"
              />
            </div>
          </FormActionsDropdown>
          <Button
            data-testid={isMobile ? "update-form-mobile" : "update-form"}
            loading={isSaving}
            disabled={!permissions.canEdit}
            type="submit"
            color="primary">
            {t("save")}
          </Button>
        </div>
      </div>
      <FormSettingsSlideover
        hookForm={formContext}
        form={form}
        isOpen={isSettingsDialogOpen}
        onOpenChange={setIsSettingsDialogOpen}
        appUrl={appUrl}
      />
    </>
  );
};

export function Header({
  routingForm,
  isSaving,
  appUrl,
  setShowInfoLostDialog,
  setIsTestPreviewOpen,
  isTestPreviewOpen,
  permissions,
}: {
  routingForm: RoutingFormWithResponseCount;
  isSaving: boolean;
  appUrl: string;
  setShowInfoLostDialog: (value: boolean) => void;
  setIsTestPreviewOpen: (value: boolean) => void;
  isTestPreviewOpen: boolean;
  permissions: {
    canCreate: boolean;
    canRead: boolean;
    canEdit: boolean;
    canDelete: boolean;
  };
}) {
  const { t } = useLocale();
  const [isEditing, setIsEditing] = useState(false);
  const [title, setTitle] = useState(routingForm.name);
  const form = useFormContext<RoutingFormWithResponseCount>();

  const { getCurrentPage, handleNavigation } = useRoutingFormNavigation(
    routingForm,
    appUrl,
    setShowInfoLostDialog
  );

  const handleTitleChange = (e: React.ChangeEvent<HTMLInputElement>) => {
    setTitle(e.target.value);
  };

  const handleTitleSubmit = () => {
    setIsEditing(false);
  };

  const handleKeyDown = (e: React.KeyboardEvent<HTMLInputElement>) => {
    if (e.key === "Enter") {
      form.setValue("name", title);
      handleTitleSubmit();
    } else if (e.key === "Escape") {
      form.setValue("name", routingForm.name);
      setIsEditing(false);
    }
  };

  const watchedName = form.watch("name");

  return (
    <div className="bg-default flex flex-col lg:grid lg:grid-cols-3 lg:items-center">
      {/* Left - Back button and title */}
      <div className="border-muted flex items-center gap-2 border-b px-3 py-3 lg:px-4">
        <Button
          color="minimal"
          variant="icon"
          StartIcon="arrow-left"
          href={`${appUrl}`}
          data-testid="back-button"
        />
        <div className="flex min-w-0 items-center">
          <span className="text-subtle min-w-content text-sm font-semibold leading-none">
            {t("routing_form")}
          </span>
          <span className="text-subtle mx-1 text-sm font-semibold leading-none">/</span>
          {isEditing ? (
            <input
              {...form.register("name")}
              onChange={handleTitleChange}
              onKeyDown={handleKeyDown}
              onBlur={handleTitleSubmit}
              className="text-default h-auto w-full whitespace-nowrap border-none p-0 text-sm font-semibold leading-none focus:ring-0"
              autoFocus
            />
          ) : (
            <div className="group flex items-center gap-1">
              <span
<<<<<<< HEAD
                className="text-default hover:bg-muted min-w-0 cursor-pointer truncate whitespace-nowrap rounded px-1 text-sm font-semibold leading-none"
=======
                className="text-default hover:bg-cal-muted min-w-[100px] cursor-pointer truncate whitespace-nowrap rounded px-1 text-sm font-semibold leading-none"
>>>>>>> 8afe87ff
                onClick={() => setIsEditing(true)}>
                {watchedName || "Loading..."}
              </span>
              <Button
                variant="icon"
                color="minimal"
                onClick={() => setIsEditing(true)}
                CustomStartIcon={
                  <Icon name="pencil" className="text-subtle group-hover:text-default h-3 w-3" />
                }>
                <span className="sr-only">Edit</span>
              </Button>
            </div>
          )}
        </div>
      </div>

      {/* Mobile/Tablet layout - Second row with toggle group and actions on the same row */}
      <div className="border-muted flex items-center justify-between gap-2 overflow-hidden border-b px-3 py-3 lg:hidden lg:px-4">
        {/* Navigation Tabs - Left aligned */}
        <div className="flex flex-shrink">
          <ToggleGroup
            defaultValue={getCurrentPage()}
            value={getCurrentPage()}
            onValueChange={handleNavigation}
            options={[
              {
                value: "form-edit",
                label: <span className="sr-only sm:not-sr-only">{t("form")}</span>,
                iconLeft: <Icon name="menu" className="h-3 w-3" />,
                dataTestId: "toggle-group-item-form-edit",
              },
              {
                value: "route-builder",
                label: <span className="sr-only sm:not-sr-only">{t("routing")}</span>,
                iconLeft: <Icon name="waypoints" className="h-3 w-3" />,
              },
            ]}
          />
        </div>

        {/* Actions - Right aligned */}
        <div className="flex min-w-0 flex-shrink-0">
          <Actions
            form={routingForm}
            setIsTestPreviewOpen={setIsTestPreviewOpen}
            isTestPreviewOpen={isTestPreviewOpen}
            isSaving={isSaving}
            appUrl={appUrl}
            isMobile={true}
            permissions={permissions}
          />{" "}
        </div>
      </div>

      {/* Desktop layout - Toggle group in center column */}
      <div className="border-muted hidden justify-center border-b px-3 py-3 lg:flex lg:px-4">
        <ToggleGroup
          defaultValue={getCurrentPage()}
          value={getCurrentPage()}
          onValueChange={handleNavigation}
          options={[
            {
              value: "form-edit",
              label: <span className="sr-only sm:not-sr-only">{t("form")}</span>,
              iconLeft: <Icon name="menu" className="h-3 w-3" />,
            },
            {
              value: "route-builder",
              label: <span className="sr-only sm:not-sr-only">{t("routing")}</span>,
              iconLeft: <Icon name="waypoints" className="h-3 w-3" />,
            },
          ]}
        />
      </div>

      {/* Desktop layout - Actions in right column */}
      <div className="border-muted hidden justify-end border-b px-3 py-3 lg:flex lg:px-4">
        <Actions
          form={routingForm}
          setIsTestPreviewOpen={setIsTestPreviewOpen}
          isTestPreviewOpen={isTestPreviewOpen}
          isSaving={isSaving}
          appUrl={appUrl}
          permissions={permissions}
        />
      </div>
    </div>
  );
}<|MERGE_RESOLUTION|>--- conflicted
+++ resolved
@@ -289,11 +289,7 @@
           ) : (
             <div className="group flex items-center gap-1">
               <span
-<<<<<<< HEAD
-                className="text-default hover:bg-muted min-w-0 cursor-pointer truncate whitespace-nowrap rounded px-1 text-sm font-semibold leading-none"
-=======
-                className="text-default hover:bg-cal-muted min-w-[100px] cursor-pointer truncate whitespace-nowrap rounded px-1 text-sm font-semibold leading-none"
->>>>>>> 8afe87ff
+                className="text-default hover:bg-cal-muted min-w-0 cursor-pointer truncate whitespace-nowrap rounded px-1 text-sm font-semibold leading-none"
                 onClick={() => setIsEditing(true)}>
                 {watchedName || "Loading..."}
               </span>
