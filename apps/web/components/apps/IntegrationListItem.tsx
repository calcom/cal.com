--- conflicted
+++ resolved
@@ -64,11 +64,7 @@
           {/* Alert error that key stopped working. */}
           {props.invalidCredential && (
             <div className="flex items-center space-x-2 rtl:space-x-reverse">
-<<<<<<< HEAD
-              <Icon.FiAlertCircle className="w-8 text-red-500 sm:w-4" />
-=======
               <FiAlertCircle className="w-8 text-red-500 sm:w-4" />
->>>>>>> 2d50d09c
               <ListItemText component="p" className="whitespace-pre-wrap text-red-500">
                 {t("invalid_credential")}
               </ListItemText>
