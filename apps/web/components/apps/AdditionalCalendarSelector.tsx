--- conflicted
+++ resolved
@@ -4,13 +4,7 @@
 import { useLocale } from "@calcom/lib/hooks/useLocale";
 import { trpc } from "@calcom/trpc/react";
 import type { App } from "@calcom/types/App";
-<<<<<<< HEAD
-import { Button } from "@calcom/ui";
-import { Icon } from "@calcom/ui/Icon";
-import { Select } from "@calcom/ui/components/form/select";
-=======
 import { Button, Icon, Select } from "@calcom/ui";
->>>>>>> 22a030af
 
 import { QueryCell } from "@lib/QueryCell";
 
