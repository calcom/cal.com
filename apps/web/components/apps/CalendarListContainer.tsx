<<<<<<< HEAD
import { Fragment, useEffect } from "react";

import { InstallAppButton } from "@calcom/app-store/components";
import {
  SelectedCalendarsSettingsWebWrapper,
  DestinationCalendarSettingsWebWrapper,
} from "@calcom/atoms/monorepo";
=======
"use client";

import { useEffect, Suspense } from "react";

import { InstallAppButton } from "@calcom/app-store/components";
import { DestinationCalendarSettingsWebWrapper } from "@calcom/atoms/destination-calendar/wrappers/DestinationCalendarSettingsWebWrapper";
import { SelectedCalendarsSettingsWebWrapper } from "@calcom/atoms/selected-calendars/wrappers/SelectedCalendarsSettingsWebWrapper";
import AppListCard from "@calcom/features/apps/components/AppListCard";
>>>>>>> 00ee1ef4
import { useLocale } from "@calcom/lib/hooks/useLocale";
import { trpc } from "@calcom/trpc/react";
import {
  Button,
  EmptyScreen,
  List,
  ShellSubHeading,
  AppSkeletonLoader as SkeletonLoader,
  showToast,
} from "@calcom/ui";

import { QueryCell } from "@lib/QueryCell";
import useRouterQuery from "@lib/hooks/useRouterQuery";

<<<<<<< HEAD
import AppListCard from "@components/AppListCard";
=======
>>>>>>> 00ee1ef4
import SubHeadingTitleWithConnections from "@components/integrations/SubHeadingTitleWithConnections";

type Props = {
  onChanged: () => unknown | Promise<unknown>;
  fromOnboarding?: boolean;
  destinationCalendarId?: string;
  isPending?: boolean;
};

function CalendarList(props: Props) {
  const { t } = useLocale();
  const query = trpc.viewer.integrations.useQuery({ variant: "calendar", onlyInstalled: false });

  return (
    <QueryCell
      query={query}
      success={({ data }) => (
        <List>
          {data.items.map((item) => (
            <AppListCard
              title={item.name}
              key={item.name}
              logo={item.logo}
              description={item.description}
              shouldHighlight
              slug={item.slug}
              actions={
                <InstallAppButton
                  type={item.type}
                  render={(buttonProps) => (
                    <Button color="secondary" {...buttonProps}>
                      {t("connect")}
                    </Button>
                  )}
                  onChanged={() => props.onChanged()}
                />
              }
            />
          ))}
        </List>
      )}
    />
  );
}

export function CalendarListContainer(props: { heading?: boolean; fromOnboarding?: boolean }) {
  const { t } = useLocale();
  const { heading = true, fromOnboarding } = props;
  const { error, setQuery: setError } = useRouterQuery("error");

  useEffect(() => {
    if (error === "account_already_linked") {
      showToast(t(error), "error", { id: error });
      setError(undefined);
    }
    // eslint-disable-next-line react-hooks/exhaustive-deps
  }, []);
  const utils = trpc.useUtils();
  const onChanged = () =>
    Promise.allSettled([
      utils.viewer.integrations.invalidate(
        { variant: "calendar", onlyInstalled: true },
        {
          exact: true,
        }
      ),
      utils.viewer.connectedCalendars.invalidate(),
    ]);
  const query = trpc.viewer.connectedCalendars.useQuery();
  const installedCalendars = trpc.viewer.integrations.useQuery({ variant: "calendar", onlyInstalled: true });
  const mutation = trpc.viewer.setDestinationCalendar.useMutation({
    onSuccess: () => {
      utils.viewer.connectedCalendars.invalidate();
    },
  });
  return (
    <QueryCell
      query={query}
      customLoader={<SkeletonLoader />}
      success={({ data }) => {
        return (
          <>
            {!!data.connectedCalendars.length || !!installedCalendars.data?.items.length ? (
              <>
                {heading && (
                  <>
                    <DestinationCalendarSettingsWebWrapper />
<<<<<<< HEAD
                    <SelectedCalendarsSettingsWebWrapper
                      onChanged={onChanged}
                      fromOnboarding={fromOnboarding}
                      destinationCalendarId={data.destinationCalendar?.externalId}
                      isPending={mutation.isPending}
                    />
=======
                    <Suspense fallback={<SkeletonLoader />}>
                      <SelectedCalendarsSettingsWebWrapper
                        onChanged={onChanged}
                        fromOnboarding={fromOnboarding}
                        destinationCalendarId={data.destinationCalendar?.externalId}
                        isPending={mutation.isPending}
                      />
                    </Suspense>
>>>>>>> 00ee1ef4
                  </>
                )}
              </>
            ) : fromOnboarding ? (
              <>
                {!!query.data?.connectedCalendars.length && (
                  <ShellSubHeading
                    className="mt-4"
                    title={<SubHeadingTitleWithConnections title={t("connect_additional_calendar")} />}
                  />
                )}
                <CalendarList onChanged={onChanged} />
              </>
            ) : (
              <EmptyScreen
                Icon="calendar"
                headline={t("no_category_apps", {
                  category: t("calendar").toLowerCase(),
                })}
                description={t(`no_category_apps_description_calendar`)}
                buttonRaw={
                  <Button
                    color="secondary"
                    data-testid="connect-calendar-apps"
                    href="/apps/categories/calendar">
                    {t(`connect_calendar_apps`)}
                  </Button>
                }
              />
            )}
          </>
        );
      }}
    />
  );
}<|MERGE_RESOLUTION|>--- conflicted
+++ resolved
@@ -1,12 +1,3 @@
-<<<<<<< HEAD
-import { Fragment, useEffect } from "react";
-
-import { InstallAppButton } from "@calcom/app-store/components";
-import {
-  SelectedCalendarsSettingsWebWrapper,
-  DestinationCalendarSettingsWebWrapper,
-} from "@calcom/atoms/monorepo";
-=======
 "use client";
 
 import { useEffect, Suspense } from "react";
@@ -15,7 +6,6 @@
 import { DestinationCalendarSettingsWebWrapper } from "@calcom/atoms/destination-calendar/wrappers/DestinationCalendarSettingsWebWrapper";
 import { SelectedCalendarsSettingsWebWrapper } from "@calcom/atoms/selected-calendars/wrappers/SelectedCalendarsSettingsWebWrapper";
 import AppListCard from "@calcom/features/apps/components/AppListCard";
->>>>>>> 00ee1ef4
 import { useLocale } from "@calcom/lib/hooks/useLocale";
 import { trpc } from "@calcom/trpc/react";
 import {
@@ -30,10 +20,6 @@
 import { QueryCell } from "@lib/QueryCell";
 import useRouterQuery from "@lib/hooks/useRouterQuery";
 
-<<<<<<< HEAD
-import AppListCard from "@components/AppListCard";
-=======
->>>>>>> 00ee1ef4
 import SubHeadingTitleWithConnections from "@components/integrations/SubHeadingTitleWithConnections";
 
 type Props = {
@@ -121,14 +107,6 @@
                 {heading && (
                   <>
                     <DestinationCalendarSettingsWebWrapper />
-<<<<<<< HEAD
-                    <SelectedCalendarsSettingsWebWrapper
-                      onChanged={onChanged}
-                      fromOnboarding={fromOnboarding}
-                      destinationCalendarId={data.destinationCalendar?.externalId}
-                      isPending={mutation.isPending}
-                    />
-=======
                     <Suspense fallback={<SkeletonLoader />}>
                       <SelectedCalendarsSettingsWebWrapper
                         onChanged={onChanged}
@@ -137,7 +115,6 @@
                         isPending={mutation.isPending}
                       />
                     </Suspense>
->>>>>>> 00ee1ef4
                   </>
                 )}
               </>
