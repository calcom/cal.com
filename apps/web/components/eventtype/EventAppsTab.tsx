--- conflicted
+++ resolved
@@ -23,60 +23,12 @@
     teamId: eventType.team?.id || eventType.parent?.teamId,
   });
 
-<<<<<<< HEAD
-=======
-  const formMethods = useFormContext<FormValues>();
->>>>>>> 7d1c6980
   const installedApps =
     eventTypeApps?.items.filter((app) => app.userCredentialIds.length || app.teams.length) || [];
   const notInstalledApps =
     eventTypeApps?.items.filter((app) => !app.userCredentialIds.length && !app.teams.length) || [];
-<<<<<<< HEAD
 
-  const { getAppDataGetter, getAppDataSetter } = useAppsData();
-=======
-  const allAppsData = formMethods.watch("metadata")?.apps || {};
-
-  const setAllAppsData = (_allAppsData: typeof allAppsData) => {
-    formMethods.setValue("metadata", {
-      ...formMethods.getValues("metadata"),
-      apps: _allAppsData,
-    });
-  };
-
-  const getAppDataGetter = (appId: EventTypeAppsList): GetAppData => {
-    return function (key) {
-      const appData = allAppsData[appId as keyof typeof allAppsData] || {};
-      if (key) {
-        return appData[key as keyof typeof appData];
-      }
-      return appData;
-    };
-  };
-
-  const eventTypeFormMetadata = formMethods.getValues("metadata");
-
-  const getAppDataSetter = (
-    appId: EventTypeAppsList,
-    appCategories: string[],
-    credentialId?: number
-  ): SetAppData => {
-    return function (key, value) {
-      // Always get latest data available in Form because consequent calls to setData would update the Form but not allAppsData(it would update during next render)
-      const allAppsDataFromForm = formMethods.getValues("metadata")?.apps || {};
-      const appData = allAppsDataFromForm[appId];
-      setAllAppsData({
-        ...allAppsDataFromForm,
-        [appId]: {
-          ...appData,
-          [key]: value,
-          credentialId,
-          appCategories,
-        },
-      });
-    };
-  };
->>>>>>> 7d1c6980
+  const { getAppDataGetter, getAppDataSetter, eventTypeFormMetadata } = useAppsData();
 
   const { shouldLockDisableProps, isManagedEventType, isChildrenManagedEventType } = useLockedFieldsManager(
     eventType,
