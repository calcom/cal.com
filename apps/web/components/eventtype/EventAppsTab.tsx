import type { EventTypeSetupProps, FormValues } from "pages/event-types/[type]";
import { useFormContext } from "react-hook-form";

import type { GetAppData, SetAppData } from "@calcom/app-store/EventTypeAppContext";
import { EventTypeAppCard } from "@calcom/app-store/_components/EventTypeAppCardInterface";
import type { EventTypeAppCardComponentProps } from "@calcom/app-store/types";
import type { EventTypeAppsList } from "@calcom/app-store/utils";
import useLockedFieldsManager from "@calcom/features/ee/managed-event-types/hooks/useLockedFieldsManager";
import { useLocale } from "@calcom/lib/hooks/useLocale";
import { trpc } from "@calcom/trpc/react";
<<<<<<< HEAD
import { Button, EmptyScreen, Alert } from "@calcom/ui";
import { FiGrid, FiLock } from "@calcom/ui/components/icon";
=======
import { Button, EmptyScreen } from "@calcom/ui";
import { Grid } from "@calcom/ui/components/icon";
>>>>>>> a8368aac

export type EventType = Pick<EventTypeSetupProps, "eventType">["eventType"] &
  EventTypeAppCardComponentProps["eventType"];

export const EventAppsTab = ({ eventType }: { eventType: EventType }) => {
  const { t } = useLocale();
  const { data: eventTypeApps, isLoading } = trpc.viewer.apps.useQuery({
    extendsFeature: "EventType",
  });
  const methods = useFormContext<FormValues>();
  const installedApps = eventTypeApps?.filter((app) => app.credentials.length);
  const notInstalledApps = eventTypeApps?.filter((app) => !app.credentials.length);
  const allAppsData = methods.watch("metadata")?.apps || {};

  const setAllAppsData = (_allAppsData: typeof allAppsData) => {
    methods.setValue("metadata", {
      ...methods.getValues("metadata"),
      apps: _allAppsData,
    });
  };

  const getAppDataGetter = (appId: EventTypeAppsList): GetAppData => {
    return function (key) {
      const appData = allAppsData[appId as keyof typeof allAppsData] || {};
      if (key) {
        return appData[key as keyof typeof appData];
      }
      return appData;
    };
  };

  const getAppDataSetter = (appId: EventTypeAppsList): SetAppData => {
    return function (key, value) {
      // Always get latest data available in Form because consequent calls to setData would update the Form but not allAppsData(it would update during next render)
      const allAppsDataFromForm = methods.getValues("metadata")?.apps || {};
      const appData = allAppsDataFromForm[appId];
      setAllAppsData({
        ...allAppsDataFromForm,
        [appId]: {
          ...appData,
          [key]: value,
        },
      });
    };
  };

  const { shouldLockDisableProps, isManagedEventType, isChildrenManagedEventType } = useLockedFieldsManager(
    eventType,
    t("locked_fields_admin_description"),
    t("locked_fields_member_description")
  );

  return (
    <>
      <div>
        <div className="before:border-0">
          {!installedApps?.length && isManagedEventType && (
            <Alert
              severity="neutral"
              className="mb-2"
              title={t("locked_for_members")}
              message={t("locked_apps_description")}
            />
          )}
          {!isLoading && !installedApps?.length ? (
            <EmptyScreen
              Icon={Grid}
              headline={t("empty_installed_apps_headline")}
              description={t("empty_installed_apps_description")}
              buttonRaw={
                isChildrenManagedEventType && !isManagedEventType ? (
                  <Button StartIcon={FiLock} color="secondary" disabled>
                    {t("locked_by_admin")}
                  </Button>
                ) : (
                  <Button target="_blank" color="secondary" href="/apps">
                    {t("empty_installed_apps_button")}{" "}
                  </Button>
                )
              }
            />
          ) : null}
          {installedApps?.map((app) => (
            <EventTypeAppCard
              getAppData={getAppDataGetter(app.slug as EventTypeAppsList)}
              setAppData={getAppDataSetter(app.slug as EventTypeAppsList)}
              key={app.slug}
              app={app}
              eventType={eventType}
            />
          ))}
        </div>
      </div>
      {!shouldLockDisableProps("apps").disabled && (
        <div>
          {!isLoading && notInstalledApps?.length ? (
            <h2 className="text-emphasis mt-0 mb-2 text-lg font-semibold">{t("available_apps")}</h2>
          ) : null}
          <div className="before:border-0">
            {notInstalledApps?.map((app) => (
              <EventTypeAppCard
                getAppData={getAppDataGetter(app.slug as EventTypeAppsList)}
                setAppData={getAppDataSetter(app.slug as EventTypeAppsList)}
                key={app.slug}
                app={app}
                eventType={eventType}
              />
            ))}
          </div>
        </div>
      )}
    </>
  );
};<|MERGE_RESOLUTION|>--- conflicted
+++ resolved
@@ -8,13 +8,8 @@
 import useLockedFieldsManager from "@calcom/features/ee/managed-event-types/hooks/useLockedFieldsManager";
 import { useLocale } from "@calcom/lib/hooks/useLocale";
 import { trpc } from "@calcom/trpc/react";
-<<<<<<< HEAD
 import { Button, EmptyScreen, Alert } from "@calcom/ui";
-import { FiGrid, FiLock } from "@calcom/ui/components/icon";
-=======
-import { Button, EmptyScreen } from "@calcom/ui";
-import { Grid } from "@calcom/ui/components/icon";
->>>>>>> a8368aac
+import { Grid, Lock } from "@calcom/ui/components/icon";
 
 export type EventType = Pick<EventTypeSetupProps, "eventType">["eventType"] &
   EventTypeAppCardComponentProps["eventType"];
@@ -86,7 +81,7 @@
               description={t("empty_installed_apps_description")}
               buttonRaw={
                 isChildrenManagedEventType && !isManagedEventType ? (
-                  <Button StartIcon={FiLock} color="secondary" disabled>
+                  <Button StartIcon={Lock} color="secondary" disabled>
                     {t("locked_by_admin")}
                   </Button>
                 ) : (
