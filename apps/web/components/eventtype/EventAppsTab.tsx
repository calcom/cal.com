--- conflicted
+++ resolved
@@ -10,11 +10,7 @@
 import { Button, EmptyScreen } from "@calcom/ui";
 import { FiGrid } from "@calcom/ui/components/icon";
 
-<<<<<<< HEAD
-type EventType = Pick<EventTypeSetupProps, "eventType">["eventType"] &
-=======
 export type EventType = Pick<EventTypeSetupProps, "eventType">["eventType"] &
->>>>>>> 2d50d09c
   EventTypeAppCardComponentProps["eventType"];
 
 export const EventAppsTab = ({ eventType }: { eventType: EventType }) => {
