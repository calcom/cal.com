import { Trans } from "next-i18next";
import Link from "next/link";
import type { EventTypeSetupProps } from "pages/event-types/[type]";
import { useFormContext } from "react-hook-form";

import type { GetAppData, SetAppData } from "@calcom/app-store/EventTypeAppContext";
import { EventTypeAppCard } from "@calcom/app-store/_components/EventTypeAppCardInterface";
import type { EventTypeAppCardComponentProps } from "@calcom/app-store/types";
import type { EventTypeAppsList } from "@calcom/app-store/utils";
import useLockedFieldsManager from "@calcom/features/ee/managed-event-types/hooks/useLockedFieldsManager";
import type { FormValues } from "@calcom/features/eventtypes/lib/types";
import { useLocale } from "@calcom/lib/hooks/useLocale";
import { trpc } from "@calcom/trpc/react";
import { Alert, Button, EmptyScreen, Icon } from "@calcom/ui";

export type EventType = Pick<EventTypeSetupProps, "eventType">["eventType"] &
  EventTypeAppCardComponentProps["eventType"];

export const EventAppsTab = ({ eventType }: { eventType: EventType }) => {
  const { t } = useLocale();
  const { data: eventTypeApps, isPending } = trpc.viewer.integrations.useQuery({
    extendsFeature: "EventType",
    teamId: eventType.team?.id || eventType.parent?.teamId,
  });

  const formMethods = useFormContext<FormValues>();
  const installedApps =
    eventTypeApps?.items.filter((app) => app.userCredentialIds.length || app.teams.length) || [];
  const notInstalledApps =
    eventTypeApps?.items.filter((app) => !app.userCredentialIds.length && !app.teams.length) || [];
  const allAppsData = formMethods.watch("metadata")?.apps || {};

  const setAllAppsData = (_allAppsData: typeof allAppsData) => {
    formMethods.setValue(
      "metadata",
      {
        ...formMethods.getValues("metadata"),
        apps: _allAppsData,
      },
      { shouldDirty: true }
    );
  };

  const getAppDataGetter = (appId: EventTypeAppsList): GetAppData => {
    return function (key) {
      const appData = allAppsData[appId as keyof typeof allAppsData] || {};
      if (key) {
        return appData[key as keyof typeof appData];
      }
      return appData;
    };
  };

  const eventTypeFormMetadata = formMethods.getValues("metadata");

  const getAppDataSetter = (
    appId: EventTypeAppsList,
    appCategories: string[],
    credentialId?: number
  ): SetAppData => {
    return function (key, value) {
      // Always get latest data available in Form because consequent calls to setData would update the Form but not allAppsData(it would update during next render)
      const allAppsDataFromForm = formMethods.getValues("metadata")?.apps || {};
      const appData = allAppsDataFromForm[appId];
      setAllAppsData({
        ...allAppsDataFromForm,
        [appId]: {
          ...appData,
          [key]: value,
          credentialId,
          appCategories,
        },
      });
    };
  };

  const { shouldLockDisableProps, isManagedEventType, isChildrenManagedEventType } = useLockedFieldsManager({
    eventType,
    translate: t,
    formMethods,
  });
  const appsDisableProps = shouldLockDisableProps("apps", { simple: true });
  const lockedText = appsDisableProps.isLocked ? "locked" : "unlocked";

  const appsWithTeamCredentials = eventTypeApps?.items.filter((app) => app.teams.length) || [];
  const cardsForAppsWithTeams = appsWithTeamCredentials.map((app) => {
    const appCards = [];

    if (app.userCredentialIds.length) {
      appCards.push(
        <EventTypeAppCard
          getAppData={getAppDataGetter(app.slug as EventTypeAppsList)}
          setAppData={getAppDataSetter(
            app.slug as EventTypeAppsList,
            app.categories,
            app.userCredentialIds[0]
          )}
          key={app.slug}
          app={app}
          eventType={eventType}
          eventTypeFormMetadata={eventTypeFormMetadata}
        />
      );
    }

    for (const team of app.teams) {
      if (team) {
        appCards.push(
          <EventTypeAppCard
            getAppData={getAppDataGetter(app.slug as EventTypeAppsList)}
            setAppData={getAppDataSetter(app.slug as EventTypeAppsList, app.categories, team.credentialId)}
            key={app.slug + team?.credentialId}
            app={{
              ...app,
              // credentialIds: team?.credentialId ? [team.credentialId] : [],
              credentialOwner: {
                name: team.name,
                avatar: team.logo,
                teamId: team.teamId,
                credentialId: team.credentialId,
              },
            }}
            eventType={eventType}
            eventTypeFormMetadata={eventTypeFormMetadata}
            disabled={shouldLockDisableProps("apps").disabled}
          />
        );
      }
    }
    return appCards;
  });

  return (
    <>
      <div>
        <div className="before:border-0">
          {(isManagedEventType || isChildrenManagedEventType) && (
            <Alert
              severity={appsDisableProps.isLocked ? "neutral" : "green"}
              className="mb-2"
              title={
                <Trans i18nKey={`${lockedText}_${isManagedEventType ? "for_members" : "by_team_admins"}`}>
                  {lockedText[0].toUpperCase()}
                  {lockedText.slice(1)} {isManagedEventType ? "for members" : "by team admins"}
                </Trans>
              }
              actions={<div className="flex h-full items-center">{appsDisableProps.LockedIcon}</div>}
              message={
                <Trans
                  i18nKey={`apps_${lockedText}_${
                    isManagedEventType ? "for_members" : "by_team_admins"
                  }_description`}>
                  {isManagedEventType ? "Members" : "You"}{" "}
                  {appsDisableProps.isLocked
                    ? "will be able to see the active apps but will not be able to edit any app settings"
                    : "will be able to see the active apps and will be able to edit any app settings"}
                </Trans>
              }
            />
          )}
          {!isPending && !installedApps?.length ? (
            <EmptyScreen
              Icon={(props) => <Icon {...props} name="grid-3x3" />}
              headline={t("empty_installed_apps_headline")}
              description={t("empty_installed_apps_description")}
              buttonRaw={
<<<<<<< HEAD
                isChildrenManagedEventType && !isManagedEventType ? (
                  <Button StartIcon={(props) => <Icon {...props} name="lock" />} color="secondary" disabled>
                    {t("locked_by_admin")}
=======
                appsDisableProps.disabled ? (
                  <Button StartIcon={Lock} color="secondary" disabled>
                    {t("locked_by_team_admin")}
>>>>>>> 6ffe7005
                  </Button>
                ) : (
                  <Button target="_blank" color="secondary" href="/apps">
                    {t("empty_installed_apps_button")}{" "}
                  </Button>
                )
              }
            />
          ) : null}
          {cardsForAppsWithTeams.map((apps) => apps.map((cards) => cards))}
          {installedApps.map((app) => {
            if (!app.teams.length)
              return (
                <EventTypeAppCard
                  getAppData={getAppDataGetter(app.slug as EventTypeAppsList)}
                  setAppData={getAppDataSetter(
                    app.slug as EventTypeAppsList,
                    app.categories,
                    app.userCredentialIds[0]
                  )}
                  key={app.slug}
                  app={app}
                  eventType={eventType}
                  eventTypeFormMetadata={eventTypeFormMetadata}
                />
              );
          })}
        </div>
      </div>
      {!appsDisableProps.disabled && (
        <div className="bg-muted mt-6 rounded-md p-8">
          {!isPending && notInstalledApps?.length ? (
            <>
              <h2 className="text-emphasis mb-2 text-xl font-semibold leading-5 tracking-[0.01em]">
                {t("available_apps_lower_case")}
              </h2>
              <p className="text-default mb-6 text-sm font-normal">
                <Trans i18nKey="available_apps_desc">
                  View popular apps below and explore more in our &nbsp;
                  <Link className="cursor-pointer underline" href="/apps">
                    App Store
                  </Link>
                </Trans>
              </p>
            </>
          ) : null}
          <div className="bg-default border-subtle divide-subtle divide-y rounded-md border before:border-0">
            {notInstalledApps?.map((app) => (
              <EventTypeAppCard
                getAppData={getAppDataGetter(app.slug as EventTypeAppsList)}
                setAppData={getAppDataSetter(app.slug as EventTypeAppsList, app.categories)}
                key={app.slug}
                app={app}
                eventType={eventType}
                eventTypeFormMetadata={eventTypeFormMetadata}
              />
            ))}
          </div>
        </div>
      )}
    </>
  );
};<|MERGE_RESOLUTION|>--- conflicted
+++ resolved
@@ -164,15 +164,9 @@
               headline={t("empty_installed_apps_headline")}
               description={t("empty_installed_apps_description")}
               buttonRaw={
-<<<<<<< HEAD
-                isChildrenManagedEventType && !isManagedEventType ? (
+                appsDisableProps.disabled ? (
                   <Button StartIcon={(props) => <Icon {...props} name="lock" />} color="secondary" disabled>
-                    {t("locked_by_admin")}
-=======
-                appsDisableProps.disabled ? (
-                  <Button StartIcon={Lock} color="secondary" disabled>
                     {t("locked_by_team_admin")}
->>>>>>> 6ffe7005
                   </Button>
                 ) : (
                   <Button target="_blank" color="secondary" href="/apps">
