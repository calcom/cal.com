--- conflicted
+++ resolved
@@ -5,15 +5,8 @@
 import { EventTypeAppCardComponentProps } from "@calcom/app-store/types";
 import { EventTypeAppsList } from "@calcom/app-store/utils";
 import { useLocale } from "@calcom/lib/hooks/useLocale";
-<<<<<<< HEAD
-import { trpc } from "@calcom/trpc/react";
-import { Icon } from "@calcom/ui";
-import { Button } from "@calcom/ui";
-import { EmptyScreen } from "@calcom/ui/v2";
-=======
 import { RouterOutputs, trpc } from "@calcom/trpc/react";
 import { Button, EmptyScreen, ErrorBoundary, Icon } from "@calcom/ui";
->>>>>>> 45d10a3b
 
 type EventType = Pick<EventTypeSetupProps, "eventType">["eventType"] &
   EventTypeAppCardComponentProps["eventType"];
