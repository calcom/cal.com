import { useAutoAnimate } from "@formkit/auto-animate/react";
import type { EventTypeSetup, Host } from "pages/event-types/[type]";
import { useState, memo, useEffect } from "react";
import { Controller, useFormContext } from "react-hook-form";
import type { OptionProps, SingleValueProps } from "react-select";
import { components } from "react-select";

import dayjs from "@calcom/dayjs";
import useLockedFieldsManager from "@calcom/features/ee/managed-event-types/hooks/useLockedFieldsManager";
import type { AvailabilityOption, FormValues } from "@calcom/features/eventtypes/lib/types";
import classNames from "@calcom/lib/classNames";
import { useLocale } from "@calcom/lib/hooks/useLocale";
import { weekdayNames } from "@calcom/lib/weekday";
import { weekStartNum } from "@calcom/lib/weekstart";
import { SchedulingType } from "@calcom/prisma/enums";
import { trpc } from "@calcom/trpc/react";
import useMeQuery from "@calcom/trpc/react/hooks/useMeQuery";
import { Avatar, Badge, Button, Icon, Label, Select, SettingsToggle, SkeletonText } from "@calcom/ui";
import { Spinner } from "@calcom/ui/components/icon/Spinner";

import { SelectSkeletonLoader } from "@components/availability/SkeletonLoader";

import type { TeamMembers } from "~/event-types/views/event-types-single-view";

const Option = ({ ...props }: OptionProps<AvailabilityOption>) => {
  const { label, isDefault, isManaged = false } = props.data;
  const { t } = useLocale();
  return (
    <components.Option {...props}>
      <span>{label}</span>
      {isDefault && (
        <Badge variant="blue" className="ml-2">
          {t("default")}
        </Badge>
      )}
      {isManaged && (
        <Badge variant="gray" className="ml-2">
          {t("managed")}
        </Badge>
      )}
    </components.Option>
  );
};

const SingleValue = ({ ...props }: SingleValueProps<AvailabilityOption>) => {
  const { label, isDefault, isManaged = false } = props.data;
  const { t } = useLocale();
  return (
    <components.SingleValue {...props}>
      <span>{label}</span>
      {isDefault && (
        <Badge variant="blue" className="ml-2">
          {t("default")}
        </Badge>
      )}
      {isManaged && (
        <Badge variant="gray" className="ml-2">
          {t("managed")}
        </Badge>
      )}
    </components.SingleValue>
  );
};

const format = (date: Date, hour12: boolean) =>
  Intl.DateTimeFormat(undefined, {
    hour: "numeric",
    minute: "numeric",
    hourCycle: hour12 ? "h12" : "h24",
  }).format(new Date(dayjs.utc(date).format("YYYY-MM-DDTHH:mm:ss")));

const EventTypeScheduleDetails = memo(
  ({ isManagedEventType, scheduleId }: { isManagedEventType: boolean; scheduleId: number | null }) => {
    const { data: loggedInUser } = useMeQuery();
    const timeFormat = loggedInUser?.timeFormat;
    const { t, i18n } = useLocale();

    const { isPending, data: schedule } = trpc.viewer.availability.schedule.get.useQuery(
      {
        scheduleId: scheduleId || loggedInUser?.defaultScheduleId || undefined,
        isManagedEventType,
      },
      { enabled: !!scheduleId || !!loggedInUser?.defaultScheduleId }
    );

    const weekStart = weekStartNum(loggedInUser?.weekStart);

    const filterDays = (dayNum: number) =>
      schedule?.schedule.filter((item) => item.days.includes((dayNum + weekStart) % 7)) || [];

    return (
      <div>
        <div className="border-subtle space-y-4 border-x p-6">
          <ol className="table border-collapse text-sm">
            {weekdayNames(i18n.language, weekStart, "long").map((day, index) => {
              const isAvailable = !!filterDays(index).length;
              return (
                <li key={day} className="my-6 flex border-transparent last:mb-2">
                  <span
                    className={classNames(
                      "w-20 font-medium sm:w-32 ",
                      !isAvailable ? "text-subtle line-through" : "text-default"
                    )}>
                    {day}
                  </span>
                  {isPending ? (
                    <SkeletonText className="block h-5 w-60" />
                  ) : isAvailable ? (
                    <div className="space-y-3 text-right">
                      {filterDays(index).map((dayRange, i) => (
                        <div key={i} className="text-default flex items-center leading-4">
                          <span className="w-16 sm:w-28 sm:text-left">
                            {format(dayRange.startTime, timeFormat === 12)}
                          </span>
                          <span className="ms-4">-</span>
                          <div className="ml-6 sm:w-28">{format(dayRange.endTime, timeFormat === 12)}</div>
                        </div>
                      ))}
                    </div>
                  ) : (
                    <span className="text-subtle ml-6 sm:ml-0">{t("unavailable")}</span>
                  )}
                </li>
              );
            })}
          </ol>
        </div>
        <div className="bg-muted border-subtle flex flex-col justify-center gap-2 rounded-b-md border p-6 sm:flex-row sm:justify-between">
          <span className="text-default flex items-center justify-center text-sm sm:justify-start">
            <Icon name="globe" className="h-3.5 w-3.5 ltr:mr-2 rtl:ml-2" />
            {schedule?.timeZone || <SkeletonText className="block h-5 w-32" />}
          </span>
          {!!schedule?.id && !schedule.isManaged && !schedule.readOnly && (
            <Button
              href={`/availability/${schedule.id}`}
              disabled={isPending}
              color="minimal"
              EndIcon="external-link"
              target="_blank"
              rel="noopener noreferrer">
              {t("edit_availability")}
            </Button>
          )}
        </div>
      </div>
    );
  }
);

EventTypeScheduleDetails.displayName = "EventTypeScheduleDetails";

const EventTypeSchedule = ({ eventType }: { eventType: EventTypeSetup }) => {
  const { t } = useLocale();
  const formMethods = useFormContext<FormValues>();
  const { shouldLockIndicator, shouldLockDisableProps, isManagedEventType, isChildrenManagedEventType } =
    useLockedFieldsManager({ eventType, translate: t, formMethods });
  const { watch, setValue } = formMethods;

  const { data, isPending } = trpc.viewer.availability.list.useQuery(undefined);

  const scheduleId = watch("schedule");

  useEffect(() => {
    // after data is loaded.
    if (data && scheduleId !== 0 && !scheduleId) {
      const newValue = isManagedEventType ? 0 : data.schedules.find((schedule) => schedule.isDefault)?.id;
      if (!newValue && newValue !== 0) return;
      setValue("schedule", newValue, {
        shouldDirty: true,
      });
    }
    // eslint-disable-next-line react-hooks/exhaustive-deps
  }, [scheduleId, data]);

  if (isPending || !data) {
    return <SelectSkeletonLoader />;
  }

  const schedules = data.schedules;

  const options = schedules.map((schedule) => ({
    value: schedule.id,
    label: schedule.name,
    isDefault: schedule.isDefault,
    isManaged: false,
  }));

  // We are showing a managed event for a team admin, so adding the option to let members choose their schedule
  if (isManagedEventType) {
    options.push({
      value: 0,
      label: t("members_default_schedule"),
      isDefault: false,
      isManaged: false,
    });
  }
  // We are showing a managed event for a member and team owner selected their own schedule, so adding
  // the managed schedule option
  if (isChildrenManagedEventType && scheduleId && !schedules.find((schedule) => schedule.id === scheduleId)) {
    options.push({
      value: scheduleId,
      label: eventType.scheduleName ?? t("default_schedule_name"),
      isDefault: false,
      isManaged: false,
    });
  }
  // We push the selected schedule from the event type if it's not part of the list response. This happens if the user is an admin but not the schedule owner.
  else if (eventType.schedule && !schedules.find((schedule) => schedule.id === eventType.schedule)) {
    options.push({
      value: eventType.schedule,
      label: eventType.scheduleName ?? t("default_schedule_name"),
      isDefault: false,
      isManaged: false,
    });
  }

  return (
    <div>
      <div className="border-subtle rounded-t-md border p-6">
        <label htmlFor="availability" className="text-default mb-2 block text-sm font-medium leading-none">
          {t("availability")}
          {(isManagedEventType || isChildrenManagedEventType) && shouldLockIndicator("schedule")}
        </label>
        <Controller
          name="schedule"
          render={({ field: { onChange, value } }) => {
            const optionValue: AvailabilityOption | undefined = options.find(
              (option) => option.value === value
            );
            return (
              <Select
                placeholder={t("select")}
                options={options}
                isDisabled={shouldLockDisableProps("schedule").disabled}
                isSearchable={false}
                onChange={(selected) => {
                  if (selected) onChange(selected.value);
                }}
                className="block w-full min-w-0 flex-1 rounded-sm text-sm"
                value={optionValue}
                components={{ Option, SingleValue }}
                isMulti={false}
              />
            );
          }}
        />
      </div>
      {scheduleId !== 0 ? (
        <EventTypeScheduleDetails
          scheduleId={scheduleId}
          isManagedEventType={isManagedEventType || isChildrenManagedEventType}
        />
      ) : (
        isManagedEventType && (
          <p className="!mt-2 ml-1 text-sm text-gray-600">{t("members_default_schedule_description")}</p>
        )
      )}
    </div>
  );
};

const TeamMemberSchedule = ({
  host,
  index,
  teamMembers,
}: {
  host: Host;
  index: number;
  teamMembers: TeamMembers;
}) => {
  const { t } = useLocale();

  const formMethods = useFormContext<FormValues>();
  const { setValue, getValues, getFieldState } = formMethods;

  const { data, isPending } = trpc.viewer.availability.schedule.getAllSchedulesByUserId.useQuery({
    userId: host.userId,
  });

  const schedules = data?.schedules;
  const options = schedules?.map((schedule) => ({
    value: schedule.id,
    label: schedule.name,
    isDefault: schedule.isDefault,
    isManaged: false,
  }));

  //Set to defaultSchedule if Host Schedule is not previously selected
  const scheduleId = getValues(`hosts.${index}.scheduleId`);
  const value = options?.find((option) =>
    scheduleId
      ? option.value === scheduleId
      : option.value === schedules?.find((schedule) => schedule.isDefault)?.id
  );

  const member = teamMembers.find((mem) => mem.id === host.userId);
  const avatar = member?.avatar;
  const label = member?.name;

  return (
    <>
      <div className="flex w-full items-center">
        <Avatar size="sm" imageSrc={avatar} alt={label || ""} />
        <p className="text-emphasis my-auto ms-3 text-sm">{label}</p>
      </div>
      <div className="flex w-full flex-col pt-2 ">
        {isPending ? (
          <Spinner className="mt-2 h-6 w-6" />
        ) : (
          <Controller
            name={`hosts.${index}.scheduleId`}
            render={({ field }) => {
              return (
                <Select
                  placeholder={t("select")}
                  options={options}
                  isSearchable={false}
                  onChange={(selected) => {
                    field.onChange(selected?.value || null);
                  }}
                  className="block w-full min-w-0 flex-1 rounded-sm text-sm"
                  value={value as AvailabilityOption}
                  components={{ Option, SingleValue }}
                  isMulti={false}
                  isDisabled={isPending}
                />
              );
            }}
          />
        )}
      </div>
    </>
  );
};

export const TeamAvailability = ({
  hosts = [],
  teamMembers = [],
}: {
  hosts: Host[];
  teamMembers: TeamMembers;
}) => {
  const { t } = useLocale();
  const [animationRef] = useAutoAnimate<HTMLUListElement>();

  return (
    <>
      <div className="border-subtle flex flex-col rounded-md">
        <div className="border-subtle mt-5 rounded-t-md border p-6 pb-5">
          <Label className="mb-1 text-sm font-semibold">{t("choose_hosts_schedule")}</Label>
          <p className="text-subtle max-w-full break-words text-sm leading-tight">
            {t("hosts_schedule_description")}
          </p>
        </div>
        <div className="border-subtle rounded-b-md border border-t-0 p-6">
          {hosts.length > 0 ? (
            <ul
              className={classNames("mb-4 mt-3 rounded-md", hosts.length >= 1 && "border-subtle border")}
              ref={animationRef}>
              {hosts.map((host, index) => (
                <li
                  key={host.userId}
                  className={`flex flex-col px-3 py-2 ${
                    index === hosts.length - 1 ? "" : "border-subtle border-b"
                  }`}>
                  <TeamMemberSchedule host={host} index={index} teamMembers={teamMembers} />
                </li>
              ))}
            </ul>
          ) : (
            <p className="text-subtle max-w-full break-words text-sm leading-tight">
              {t("no_hosts_description")}
            </p>
          )}
        </div>
      </div>
    </>
  );
};

const UseCommonScheduleSettingsToggle = ({
  eventType,
  teamMembers,
}: {
  eventType: EventTypeSetup;
  teamMembers: TeamMembers;
}) => {
  const { t } = useLocale();
<<<<<<< HEAD
  const { setValue, getValues, watch } = useFormContext<FormValues>();

  const watchScheduleConfig = watch("metadata.config.useHostSchedulesForTeamEvent");
  const watchHosts = watch("hosts");

  return (
    <Controller
      name="metadata.config.useHostSchedulesForTeamEvent"
      render={({ field: { value, onChange } }) => (
        <>
          <SettingsToggle
            checked={!value}
            onCheckedChange={(checked) => {
              onChange(!checked);
              if (!checked) {
                setValue("schedule", null, { shouldDirty: true });
              } else {
                getValues("hosts").map((_, index) => {
                  setValue(`hosts.${index}.scheduleId`, null, { shouldDirty: true });
                });
              }
            }}
            title={t("choose_common_schedule_team_event")}
            description={t("choose_common_schedule_team_event_description")}>
            <EventTypeSchedule eventType={eventType} />
          </SettingsToggle>
          {watchScheduleConfig && <TeamAvailability hosts={watchHosts} teamMembers={teamMembers} />}
        </>
      )}
    />
=======
  const { setValue, resetField, getFieldState, getValues } = useFormContext<FormValues>();

  const [useHostSchedulesForTeamEvent, setUseHostSchedulesForTeamEvent] = useState(
    Boolean(getFieldState("schedule").isDirty ? getValues("schedule") : eventType.schedule)
  );

  return (
    <SettingsToggle
      checked={useHostSchedulesForTeamEvent}
      onCheckedChange={(checked) => {
        setUseHostSchedulesForTeamEvent(checked);
        if (checked) {
          if (Boolean(eventType.schedule)) resetField("schedule");
        } else {
          setValue("schedule", null, { shouldDirty: Boolean(eventType.schedule) });
        }
      }}
      title={t("choose_common_schedule_team_event")}
      description={t("choose_common_schedule_team_event_description")}>
      <EventTypeSchedule eventType={eventType} />
    </SettingsToggle>
>>>>>>> 84771286
  );
};

export const EventAvailabilityTab = ({
  eventType,
  isTeamEvent,
  teamMembers,
}: {
  eventType: EventTypeSetup;
  isTeamEvent: boolean;
  teamMembers: TeamMembers;
}) => {
  return isTeamEvent && eventType.schedulingType !== SchedulingType.MANAGED ? (
    <UseCommonScheduleSettingsToggle eventType={eventType} teamMembers={teamMembers} />
  ) : (
    <EventTypeSchedule eventType={eventType} />
  );
};<|MERGE_RESOLUTION|>--- conflicted
+++ resolved
@@ -386,38 +386,6 @@
   teamMembers: TeamMembers;
 }) => {
   const { t } = useLocale();
-<<<<<<< HEAD
-  const { setValue, getValues, watch } = useFormContext<FormValues>();
-
-  const watchScheduleConfig = watch("metadata.config.useHostSchedulesForTeamEvent");
-  const watchHosts = watch("hosts");
-
-  return (
-    <Controller
-      name="metadata.config.useHostSchedulesForTeamEvent"
-      render={({ field: { value, onChange } }) => (
-        <>
-          <SettingsToggle
-            checked={!value}
-            onCheckedChange={(checked) => {
-              onChange(!checked);
-              if (!checked) {
-                setValue("schedule", null, { shouldDirty: true });
-              } else {
-                getValues("hosts").map((_, index) => {
-                  setValue(`hosts.${index}.scheduleId`, null, { shouldDirty: true });
-                });
-              }
-            }}
-            title={t("choose_common_schedule_team_event")}
-            description={t("choose_common_schedule_team_event_description")}>
-            <EventTypeSchedule eventType={eventType} />
-          </SettingsToggle>
-          {watchScheduleConfig && <TeamAvailability hosts={watchHosts} teamMembers={teamMembers} />}
-        </>
-      )}
-    />
-=======
   const { setValue, resetField, getFieldState, getValues } = useFormContext<FormValues>();
 
   const [useHostSchedulesForTeamEvent, setUseHostSchedulesForTeamEvent] = useState(
@@ -439,7 +407,6 @@
       description={t("choose_common_schedule_team_event_description")}>
       <EventTypeSchedule eventType={eventType} />
     </SettingsToggle>
->>>>>>> 84771286
   );
 };
 
