--- conflicted
+++ resolved
@@ -1,10 +1,5 @@
-<<<<<<< HEAD
-import type { EventTypeSetup, FormValues } from "pages/event-types/[type]";
-import { memo, useEffect, useState } from "react";
-=======
 import type { EventTypeSetup } from "pages/event-types/[type]";
 import { useState, memo, useEffect } from "react";
->>>>>>> 6ffe7005
 import { Controller, useFormContext } from "react-hook-form";
 import type { OptionProps, SingleValueProps } from "react-select";
 import { components } from "react-select";
