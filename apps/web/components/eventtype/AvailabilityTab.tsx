import { FormValues } from "pages/event-types/[type]";
import { Controller, useFormContext } from "react-hook-form";
import { components, OptionProps, SingleValueProps } from "react-select";

import dayjs from "@calcom/dayjs";
import classNames from "@calcom/lib/classNames";
import { useLocale } from "@calcom/lib/hooks/useLocale";
import { weekdayNames } from "@calcom/lib/weekday";
import { trpc } from "@calcom/trpc/react";
import useMeQuery from "@calcom/trpc/react/hooks/useMeQuery";
import { Badge, Button, Select, SettingsToggle, SkeletonText } from "@calcom/ui";
import { FiExternalLink, FiGlobe } from "@calcom/ui/components/icon";

import { SelectSkeletonLoader } from "@components/availability/SkeletonLoader";

type AvailabilityOption = {
  label: string;
  value: number;
  isDefault: boolean;
};

const Option = ({ ...props }: OptionProps<AvailabilityOption>) => {
  const { label, isDefault } = props.data;
  const { t } = useLocale();
  return (
    <components.Option {...props}>
      <span>{label}</span>
      {isDefault && (
        <Badge variant="blue" className="ml-2">
          {t("default")}
        </Badge>
      )}
    </components.Option>
  );
};

const SingleValue = ({ ...props }: SingleValueProps<AvailabilityOption>) => {
  const { label, isDefault } = props.data;
  const { t } = useLocale();
  return (
    <components.SingleValue {...props}>
      <span>{label}</span>
      {isDefault && (
        <Badge variant="blue" className="ml-2">
          {t("default")}
        </Badge>
      )}
    </components.SingleValue>
  );
};

const AvailabilitySelect = ({
  className = "",
  ...props
}: {
  className?: string;
  name: string;
  value: number;
  onBlur: () => void;
  onChange: (value: AvailabilityOption | null) => void;
}) => {
  const { data, isLoading } = trpc.viewer.availability.list.useQuery();
  const { t } = useLocale();

  if (isLoading) {
    return <SelectSkeletonLoader />;
  }

  const schedules = data?.schedules || [];

  const options = schedules.map((schedule) => ({
    value: schedule.id,
    label: schedule.name,
    isDefault: schedule.isDefault,
  }));

  const value = options.find((option) =>
    props.value
      ? option.value === props.value
      : option.value === schedules.find((schedule) => schedule.isDefault)?.id
  );

  return (
    <Select
      placeholder={t("select")}
      options={options}
      isSearchable={false}
      onChange={props.onChange}
      className={classNames("block w-full min-w-0 flex-1 rounded-sm text-sm", className)}
      value={value}
      components={{ Option, SingleValue }}
      isMulti={false}
    />
  );
};

const format = (date: Date, hour12: boolean) =>
  Intl.DateTimeFormat(undefined, { hour: "numeric", minute: "numeric", hour12 }).format(
    new Date(dayjs.utc(date).format("YYYY-MM-DDTHH:mm:ss"))
  );

export const AvailabilityTab = ({ isTeamEvent }: { isTeamEvent: boolean }) => {
  const { t, i18n } = useLocale();
  const { watch } = useFormContext<FormValues>();

  const EventTypeSchedule = () => {
    const me = useMeQuery();
    const timeFormat = me?.data?.timeFormat;
    return (
      <div className="space-y-4">
        <div>
          <div className="min-w-4 mb-2">
            <label htmlFor="availability" className="mt-0 flex text-sm font-medium text-gray-700">
              {t("availability")}
            </label>
          </div>
          <Controller
            name="schedule"
            render={({ field }) => (
              <AvailabilitySelect
                value={field.value}
                onBlur={field.onBlur}
                name={field.name}
                onChange={(selected) => {
                  field.onChange(selected?.value || null);
                }}
              />
            )}
          />
        </div>
        <div className="space-y-4 rounded border p-4 py-6 pt-2 md:p-8">
          <ol className="table border-collapse text-sm">
            {weekdayNames(i18n.language, 1, "long").map((day, index) => {
              const isAvailable = !!filterDays(index).length;
              return (
                <li key={day} className="my-6 flex border-transparent last:mb-2">
                  <span
                    className={classNames(
                      "w-20 font-medium sm:w-32",
                      !isAvailable && "text-gray-500 opacity-50"
                    )}>
                    {day}
                  </span>
                  {isLoading ? (
                    <SkeletonText className="block h-5 w-60" />
                  ) : isAvailable ? (
                    <div className="space-y-3 text-right">
                      {filterDays(index).map((dayRange, i) => (
                        <div key={i} className="flex items-center leading-4">
                          <span className="w-16 sm:w-28 sm:text-left">
                            {format(dayRange.startTime, timeFormat === 12)}
                          </span>
                          <span className="ltr:ml-4 rtl:mr-4">-</span>
                          <div className="ml-6">{format(dayRange.endTime, timeFormat === 12)}</div>
                        </div>
                      ))}
                    </div>
                  ) : (
                    <span className="ml-6 text-gray-500 opacity-50 sm:ml-0">{t("unavailable")}</span>
                  )}
                </li>
              );
            })}
          </ol>
          <hr />
          <div className="flex flex-col justify-center gap-2 sm:flex-row sm:justify-between">
            <span className="flex items-center justify-center text-sm text-gray-600 sm:justify-start">
<<<<<<< HEAD
              <Icon.FiGlobe className="ltr:mr-2 rtl:ml-2" />
=======
              <FiGlobe className="ltr:mr-2 rtl:ml-2" />
>>>>>>> 2d50d09c
              {schedule?.timeZone || <SkeletonText className="block h-5 w-32" />}
            </span>
            <Button
              href={`/availability/${schedule?.schedule.id}`}
              color="minimal"
              EndIcon={FiExternalLink}
              target="_blank"
              className="justify-center border sm:border-0"
              rel="noopener noreferrer">
              {t("edit_availability")}
            </Button>
          </div>
        </div>
      </div>
    );
  };

  const scheduleId = watch("schedule");
  const { isLoading, data: schedule } = trpc.viewer.availability.schedule.get.useQuery({ scheduleId });

  const filterDays = (dayNum: number) =>
    schedule?.schedule.availability.filter((item) => item.days.includes((dayNum + 1) % 7)) || [];

  if (!isTeamEvent) {
    return <EventTypeSchedule />;
  }

  return (
    <Controller
      name="metadata.config.useHostSchedulesForTeamEvent"
      render={({ field: { value, onChange } }) => (
        <SettingsToggle
          checked={!value}
          onCheckedChange={(checked) => {
            onChange(!checked);
          }}
          title={t("choose_common_schedule_team_event")}
          description={t("choose_common_schedule_team_event_description")}>
          <EventTypeSchedule />
        </SettingsToggle>
      )}
    />
  );
};<|MERGE_RESOLUTION|>--- conflicted
+++ resolved
@@ -165,11 +165,7 @@
           <hr />
           <div className="flex flex-col justify-center gap-2 sm:flex-row sm:justify-between">
             <span className="flex items-center justify-center text-sm text-gray-600 sm:justify-start">
-<<<<<<< HEAD
-              <Icon.FiGlobe className="ltr:mr-2 rtl:ml-2" />
-=======
               <FiGlobe className="ltr:mr-2 rtl:ml-2" />
->>>>>>> 2d50d09c
               {schedule?.timeZone || <SkeletonText className="block h-5 w-32" />}
             </span>
             <Button
