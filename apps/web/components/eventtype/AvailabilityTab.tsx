--- conflicted
+++ resolved
@@ -155,16 +155,6 @@
           <FiGlobe className="ltr:mr-2 rtl:ml-2" />
           {schedule?.timeZone || <SkeletonText className="block h-5 w-32" />}
         </span>
-<<<<<<< HEAD
-        <Button
-          href={`/availability/${schedule?.id}`}
-          color="minimal"
-          EndIcon={FiExternalLink}
-          target="_blank"
-          rel="noopener noreferrer">
-          {t("edit_availability")}
-        </Button>
-=======
         {!!schedule?.id && (
           <Button
             href={`/availability/${schedule.id}`}
@@ -176,7 +166,6 @@
             {t("edit_availability")}
           </Button>
         )}
->>>>>>> 56a2b661
       </div>
     </div>
   );
