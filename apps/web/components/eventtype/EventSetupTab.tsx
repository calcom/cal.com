--- conflicted
+++ resolved
@@ -46,7 +46,6 @@
   }
 };
 
-<<<<<<< HEAD
 const getLocationInfo = (props: Pick<EventTypeSetupProps, "eventType" | "locationOptions">) => {
   const locationAvailable =
     props.eventType.locations &&
@@ -70,9 +69,10 @@
         .join(" "),
     };
   return { locationAvailable, locationDetails };
-=======
+};
 interface DescriptionEditorProps {
   description?: string | null;
+  editable?: boolean;
 }
 
 const DescriptionEditor = (props: DescriptionEditorProps) => {
@@ -90,13 +90,13 @@
       setText={(value: string) => formMethods.setValue("description", turndown(value))}
       excludedToolbarItems={["blockType"]}
       placeholder={t("quick_video_meeting")}
+      editable={props.editable}
     />
   ) : (
     <SkeletonContainer>
       <SkeletonText className="block h-24 w-full" />
     </SkeletonContainer>
   );
->>>>>>> db4449d8
 };
 
 export const EventSetupTab = (
@@ -371,22 +371,14 @@
           {...formMethods.register("title")}
         />
         <div>
-<<<<<<< HEAD
           <Label>
             {t("description")}
             {shouldLockIndicator("description")}
           </Label>
-          <Editor
-            getText={() => md.render(formMethods.getValues("description") || eventType.description || "")}
-            setText={(value: string) => formMethods.setValue("description", turndown(value))}
-            excludedToolbarItems={["blockType"]}
-            placeholder={t("quick_video_meeting")}
+          <DescriptionEditor
+            description={eventType?.description}
             editable={!descriptionLockedProps.disabled}
           />
-=======
-          <Label>{t("description")}</Label>
-          <DescriptionEditor description={eventType?.description} />
->>>>>>> db4449d8
         </div>
         <TextField
           required
