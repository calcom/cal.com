--- conflicted
+++ resolved
@@ -305,18 +305,6 @@
                       }
                     }}
                   />
-<<<<<<< HEAD
-                  <button
-                    data-testid={`delete-locations.${index}.type`}
-                    className="min-h-9 block h-9 px-2"
-                    type="button"
-                    onClick={() => remove(index)}
-                    aria-label={t("remove")}>
-                    <div className="h-4 w-4">
-                      <Icon name="x" className="border-l-1 hover:text-emphasis text-subtle h-4 w-4" />
-                    </div>
-                  </button>
-=======
                   {!(shouldLockDisableProps("locations").disabled && isChildrenManagedEventType) && (
                     <button
                       data-testid={`delete-locations.${index}.type`}
@@ -325,11 +313,10 @@
                       onClick={() => remove(index)}
                       aria-label={t("remove")}>
                       <div className="h-4 w-4">
-                        <X className="border-l-1 hover:text-emphasis text-subtle h-4 w-4" />
+                        <Icon name="x" className="border-l-1 hover:text-emphasis text-subtle h-4 w-4" />
                       </div>
                     </button>
                   )}
->>>>>>> 6ffe7005
                 </div>
 
                 {eventLocationType?.organizerInputType && (
