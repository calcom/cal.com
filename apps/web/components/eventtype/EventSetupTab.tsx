import { useAutoAnimate } from "@formkit/auto-animate/react";
import { zodResolver } from "@hookform/resolvers/zod";
import { isValidPhoneNumber } from "libphonenumber-js";
import { Trans } from "next-i18next";
import Link from "next/link";
import type { EventTypeSetupProps, FormValues } from "pages/event-types/[type]";
import { useState } from "react";
import { Controller, useForm, useFormContext } from "react-hook-form";
import { MultiValue } from "react-select";
import { z } from "zod";

import { EventLocationType, getEventLocationType, MeetLocationType } from "@calcom/app-store/locations";
import { CAL_URL } from "@calcom/lib/constants";
import { useLocale } from "@calcom/lib/hooks/useLocale";
<<<<<<< HEAD
import { Button, Icon, Label, Select, SettingsToggle, Skeleton, TextField } from "@calcom/ui";
=======
import { Button, Label, Select, SettingsToggle, Skeleton, TextField } from "@calcom/ui";
import { FiEdit2, FiCheck, FiX, FiPlus } from "@calcom/ui/components/icon";
>>>>>>> 2d50d09c

import { slugify } from "@lib/slugify";

import { EditLocationDialog } from "@components/dialog/EditLocationDialog";
import LocationSelect, {
  SingleValueLocationOption,
  LocationOption,
} from "@components/ui/form/LocationSelect";

const getLocationFromType = (
  type: EventLocationType["type"],
  locationOptions: Pick<EventTypeSetupProps, "locationOptions">["locationOptions"]
) => {
  for (const locationOption of locationOptions) {
    const option = locationOption.options.find((option) => option.value === type);
    if (option) {
      return option;
    }
  }
};

export const EventSetupTab = (
  props: Pick<EventTypeSetupProps, "eventType" | "locationOptions" | "team" | "teamMembers">
) => {
  const { t } = useLocale();
  const formMethods = useFormContext<FormValues>();
  const { eventType, locationOptions, team } = props;
  const [showLocationModal, setShowLocationModal] = useState(false);
  const [editingLocationType, setEditingLocationType] = useState<string>("");
  const [selectedLocation, setSelectedLocation] = useState<LocationOption | undefined>(undefined);
  const [multipleDuration, setMultipleDuration] = useState(eventType.metadata.multipleDuration);

  const multipleDurationOptions = [5, 10, 15, 20, 25, 30, 45, 50, 60, 75, 80, 90, 120, 180].map((mins) => ({
    value: mins,
    label: t("multiple_duration_mins", { count: mins }),
  }));

  const [selectedMultipleDuration, setSelectedMultipleDuration] = useState<
    MultiValue<{
      value: number;
      label: string;
    }>
  >(multipleDurationOptions.filter((mdOpt) => multipleDuration?.includes(mdOpt.value)));
  const [defaultDuration, setDefaultDuration] = useState(
    selectedMultipleDuration.find((opt) => opt.value === eventType.length) ?? null
  );

  const openLocationModal = (type: EventLocationType["type"]) => {
    const option = getLocationFromType(type, locationOptions);
    setSelectedLocation(option);
    setShowLocationModal(true);
  };

  const removeLocation = (selectedLocation: typeof eventType.locations[number]) => {
    formMethods.setValue(
      "locations",
      formMethods.getValues("locations").filter((location) => location.type !== selectedLocation.type),
      { shouldValidate: true }
    );
  };

  const saveLocation = (newLocationType: EventLocationType["type"], details = {}) => {
    const locationType = editingLocationType !== "" ? editingLocationType : newLocationType;
    const existingIdx = formMethods.getValues("locations").findIndex((loc) => locationType === loc.type);
    if (existingIdx !== -1) {
      const copy = formMethods.getValues("locations");
      if (editingLocationType !== "") {
        copy[existingIdx] = {
          ...details,
          type: newLocationType,
        };
      } else {
        copy[existingIdx] = {
          ...formMethods.getValues("locations")[existingIdx],
          ...details,
        };
      }

      formMethods.setValue("locations", copy);
    } else {
      formMethods.setValue(
        "locations",
        formMethods.getValues("locations").concat({ type: newLocationType, ...details })
      );
    }

    setEditingLocationType("");
    setShowLocationModal(false);
  };

  const locationFormSchema = z.object({
    locationType: z.string(),
    locationAddress: z.string().optional(),
    displayLocationPublicly: z.boolean().optional(),
    locationPhoneNumber: z
      .string()
      .refine((val) => isValidPhoneNumber(val))
      .optional(),
    locationLink: z.string().url().optional(), // URL validates as new URL() - which requires HTTPS:// In the input field
  });

  const locationFormMethods = useForm<{
    locationType: EventLocationType["type"];
    locationPhoneNumber?: string;
    locationAddress?: string; // TODO: We should validate address or fetch the address from googles api to see if its valid?
    locationLink?: string; // Currently this only accepts links that are HTTPS://
    displayLocationPublicly?: boolean;
  }>({
    resolver: zodResolver(locationFormSchema),
  });

  const Locations = () => {
    const { t } = useLocale();

    const [animationRef] = useAutoAnimate<HTMLUListElement>();

    const validLocations = formMethods.getValues("locations").filter((location) => {
      const eventLocation = getEventLocationType(location.type);
      if (!eventLocation) {
        // It's possible that the location app in use got uninstalled.
        return false;
      }
      return true;
    });

    const defaultValue = locationOptions.find((item) => item.label === "video")?.options;
    return (
      <div className="w-full">
        {validLocations.length === 0 && (
          <div className="flex">
            <LocationSelect
              defaultValue={defaultValue}
              placeholder={t("select")}
              options={locationOptions}
              isSearchable={false}
              className="block w-full min-w-0 flex-1 rounded-sm text-sm"
              onChange={(e: SingleValueLocationOption) => {
                if (e?.value) {
                  const newLocationType = e.value;
                  const eventLocationType = getEventLocationType(newLocationType);
                  if (!eventLocationType) {
                    return;
                  }
                  locationFormMethods.setValue("locationType", newLocationType);
                  if (eventLocationType.organizerInputType) {
                    openLocationModal(newLocationType);
                  } else {
                    saveLocation(newLocationType);
                  }
                }
              }}
            />
          </div>
        )}
        {validLocations.length > 0 && (
          <ul ref={animationRef}>
            {validLocations.map((location, index) => {
              const eventLocationType = getEventLocationType(location.type);
              if (!eventLocationType) {
                return null;
              }
              return (
                <li key={location.type} className="mb-2 rounded-md border border-gray-300 py-1.5 px-2">
                  <div className="flex max-w-full justify-between">
                    <div key={index} className="flex flex-grow items-center">
                      <img
                        src={eventLocationType.iconUrl}
                        className="h-4 w-4"
                        alt={`${eventLocationType.label} logo`}
                      />
                      <span className="truncate text-sm ltr:ml-1 rtl:mr-1">
                        {t(location[eventLocationType.defaultValueVariable] || eventLocationType.label)}
                      </span>
                    </div>
                    <div className="flex">
                      <button
                        type="button"
                        onClick={() => {
                          locationFormMethods.setValue("locationType", location.type);
                          locationFormMethods.unregister("locationLink");
                          locationFormMethods.unregister("locationAddress");
                          locationFormMethods.unregister("locationPhoneNumber");
                          setEditingLocationType(location.type);
                          openLocationModal(location.type);
                        }}
                        aria-label={t("edit")}
                        className="mr-1 p-1 text-gray-500 hover:text-gray-900">
                        <FiEdit2 className="h-4 w-4" />
                      </button>
                      <button type="button" onClick={() => removeLocation(location)} aria-label={t("remove")}>
                        <FiX className="border-l-1 h-6 w-6 pl-1 text-gray-500 hover:text-gray-900 " />
                      </button>
                    </div>
                  </div>
                </li>
              );
            })}
            {validLocations.some((location) => location.type === MeetLocationType) && (
              <div className="flex text-sm text-gray-600">
<<<<<<< HEAD
                <Icon.FiCheck className="mt-0.5 mr-1.5 h-2 w-2.5" />
=======
                <FiCheck className="mt-0.5 mr-1.5 h-2 w-2.5" />
>>>>>>> 2d50d09c
                <Trans i18nKey="event_type_requres_google_cal">
                  <p>
                    The “Add to calendar” for this event type needs to be a Google Calendar for Meet to work.
                    Change it{" "}
                    <Link
                      href={`${CAL_URL}/event-types/${eventType.id}?tabName=advanced`}
                      className="underline">
                      here.
                    </Link>{" "}
                    We will fall back to Cal video if you do not change it.
                  </p>
                </Trans>
              </div>
            )}
            {validLocations.length > 0 && validLocations.length !== locationOptions.length && (
              <li>
                <Button StartIcon={FiPlus} color="minimal" onClick={() => setShowLocationModal(true)}>
                  {t("add_location")}
                </Button>
              </li>
            )}
          </ul>
        )}
      </div>
    );
  };

  return (
    <div>
      <div className="space-y-8">
        <TextField
          required
          label={t("title")}
          defaultValue={eventType.title}
          {...formMethods.register("title")}
        />
        <TextField
          label={t("description")}
          placeholder={t("quick_video_meeting")}
          defaultValue={eventType.description ?? ""}
          {...formMethods.register("description")}
        />
        <TextField
          required
          label={t("URL")}
          defaultValue={eventType.slug}
          addOnLeading={
            <>
              {CAL_URL?.replace(/^(https?:|)\/\//, "")}/
              {team ? "team/" + team.slug : eventType.users[0].username}/
            </>
          }
          {...formMethods.register("slug", {
            setValueAs: (v) => slugify(v),
          })}
        />
        {multipleDuration ? (
          <div className="space-y-4">
            <div>
              <Skeleton as={Label} loadingClassName="w-16">
                {t("available_durations")}
              </Skeleton>
              <Select
                isMulti
                defaultValue={selectedMultipleDuration}
                name="metadata.multipleDuration"
                isSearchable={false}
                className="h-auto !min-h-[36px] text-sm"
                options={multipleDurationOptions}
                value={selectedMultipleDuration}
                onChange={(options) => {
                  let newOptions = [...options];
                  newOptions = newOptions.sort((a, b) => {
                    return a?.value - b?.value;
                  });
                  const values = newOptions.map((opt) => opt.value);
                  setMultipleDuration(values);
                  setSelectedMultipleDuration(newOptions);
                  if (!newOptions.find((opt) => opt.value === defaultDuration?.value)) {
                    if (newOptions.length > 0) {
                      setDefaultDuration(newOptions[0]);
                      formMethods.setValue("length", newOptions[0].value);
                    } else {
                      setDefaultDuration(null);
                    }
                  }
                  if (newOptions.length === 1 && defaultDuration === null) {
                    setDefaultDuration(newOptions[0]);
                    formMethods.setValue("length", newOptions[0].value);
                  }
                  formMethods.setValue("metadata.multipleDuration", values);
                }}
              />
            </div>
            <div>
              <Skeleton as={Label} loadingClassName="w-16">
                {t("default_duration")}
              </Skeleton>
              <Select
                value={defaultDuration}
                isSearchable={false}
                name="length"
                className="text-sm"
                noOptionsMessage={() => t("default_duration_no_options")}
                options={selectedMultipleDuration}
                onChange={(option) => {
                  setDefaultDuration(
                    selectedMultipleDuration.find((opt) => opt.value === option?.value) ?? null
                  );
                  if (option) formMethods.setValue("length", option.value);
                }}
              />
            </div>
          </div>
        ) : (
          <TextField
            required
            type="number"
            label={t("duration")}
            defaultValue={eventType.length ?? 15}
            {...formMethods.register("length")}
            addOnSuffix={<>{t("minutes")}</>}
          />
        )}
        <div className="!mt-4 [&_label]:my-1 [&_label]:font-normal">
          <SettingsToggle
            title={t("allow_booker_to_select_duration")}
            checked={multipleDuration !== undefined}
            onCheckedChange={() => {
              if (multipleDuration !== undefined) {
                setMultipleDuration(undefined);
                formMethods.setValue("metadata.multipleDuration", undefined);
                formMethods.setValue("length", eventType.length);
              } else {
                setMultipleDuration([]);
                formMethods.setValue("metadata.multipleDuration", []);
                formMethods.setValue("length", 0);
              }
            }}
          />
        </div>
        <div>
          <Skeleton as={Label} loadingClassName="w-16">
            {t("location")}
          </Skeleton>

          <Controller
            name="locations"
            control={formMethods.control}
            defaultValue={eventType.locations || []}
            render={() => <Locations />}
          />
        </div>
      </div>

      {/* We portal this modal so we can submit the form inside. Otherwise we get issues submitting two forms at once  */}
      <EditLocationDialog
        isOpenDialog={showLocationModal}
        setShowLocationModal={setShowLocationModal}
        saveLocation={saveLocation}
        defaultValues={formMethods.getValues("locations")}
        selection={
<<<<<<< HEAD
          selectedLocation ? { value: selectedLocation.value, label: t(selectedLocation.label) } : undefined
=======
          selectedLocation
            ? { value: selectedLocation.value, label: t(selectedLocation.label), icon: selectedLocation.icon }
            : undefined
>>>>>>> 2d50d09c
        }
        setSelectedLocation={setSelectedLocation}
        setEditingLocationType={setEditingLocationType}
      />
    </div>
  );
};<|MERGE_RESOLUTION|>--- conflicted
+++ resolved
@@ -12,12 +12,8 @@
 import { EventLocationType, getEventLocationType, MeetLocationType } from "@calcom/app-store/locations";
 import { CAL_URL } from "@calcom/lib/constants";
 import { useLocale } from "@calcom/lib/hooks/useLocale";
-<<<<<<< HEAD
-import { Button, Icon, Label, Select, SettingsToggle, Skeleton, TextField } from "@calcom/ui";
-=======
 import { Button, Label, Select, SettingsToggle, Skeleton, TextField } from "@calcom/ui";
 import { FiEdit2, FiCheck, FiX, FiPlus } from "@calcom/ui/components/icon";
->>>>>>> 2d50d09c
 
 import { slugify } from "@lib/slugify";
 
@@ -217,11 +213,7 @@
             })}
             {validLocations.some((location) => location.type === MeetLocationType) && (
               <div className="flex text-sm text-gray-600">
-<<<<<<< HEAD
-                <Icon.FiCheck className="mt-0.5 mr-1.5 h-2 w-2.5" />
-=======
                 <FiCheck className="mt-0.5 mr-1.5 h-2 w-2.5" />
->>>>>>> 2d50d09c
                 <Trans i18nKey="event_type_requres_google_cal">
                   <p>
                     The “Add to calendar” for this event type needs to be a Google Calendar for Meet to work.
@@ -384,13 +376,9 @@
         saveLocation={saveLocation}
         defaultValues={formMethods.getValues("locations")}
         selection={
-<<<<<<< HEAD
-          selectedLocation ? { value: selectedLocation.value, label: t(selectedLocation.label) } : undefined
-=======
           selectedLocation
             ? { value: selectedLocation.value, label: t(selectedLocation.label), icon: selectedLocation.icon }
             : undefined
->>>>>>> 2d50d09c
         }
         setSelectedLocation={setSelectedLocation}
         setEditingLocationType={setEditingLocationType}
