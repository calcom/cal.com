--- conflicted
+++ resolved
@@ -140,10 +140,7 @@
 
   const openLocationModal = (type: EventLocationType["type"], address = "") => {
     const option = getLocationFromType(type, locationOptions);
-<<<<<<< HEAD
-    setSelectedLocation(option);
-    // setShowLocationModal(true);
-=======
+
     if (option && option.value === LocationType.InPerson) {
       const inPersonOption = {
         ...option,
@@ -154,7 +151,6 @@
       setSelectedLocation(option);
     }
     setShowLocationModal(true);
->>>>>>> 878a7cbf
   };
 
   const removeLocation = (selectedLocation: (typeof eventType.locations)[number]) => {
@@ -225,64 +221,6 @@
       <div className="w-full">
         {validLocations.length > 0 && (
           <ul ref={animationRef}>
-<<<<<<< HEAD
-=======
-            {validLocations.map((location, index) => {
-              const eventLocationType = getEventLocationType(location.type);
-              if (!eventLocationType) {
-                return null;
-              }
-
-              const eventLabel =
-                location[eventLocationType.defaultValueVariable] || t(eventLocationType.label);
-
-              return (
-                <li
-                  key={`${location.type}${index}`}
-                  className="border-default text-default mb-2 h-9 rounded-md border px-2 py-1.5 hover:cursor-pointer">
-                  <div className="flex items-center justify-between">
-                    <div className="flex items-center">
-                      <img
-                        src={eventLocationType.iconUrl}
-                        className={cx(
-                          "h-4 w-4",
-                          // invert all the icons except app icons
-                          eventLocationType.iconUrl &&
-                            !eventLocationType.iconUrl.startsWith("/app-store") &&
-                            "dark:invert"
-                        )}
-                        alt={`${eventLocationType.label} logo`}
-                      />
-                      <span className="ms-1 line-clamp-1 text-sm">{eventLabel}</span>
-                    </div>
-                    <div className="flex">
-                      <button
-                        type="button"
-                        onClick={() => {
-                          locationFormMethods.setValue("locationType", location.type);
-                          locationFormMethods.unregister("locationLink");
-                          if (location.type === LocationType.InPerson) {
-                            locationFormMethods.setValue("locationAddress", location.address);
-                          } else {
-                            locationFormMethods.unregister("locationAddress");
-                          }
-                          locationFormMethods.unregister("locationPhoneNumber");
-                          setEditingLocationType(location.type);
-                          openLocationModal(location.type, location.address);
-                        }}
-                        aria-label={t("edit")}
-                        className="hover:text-emphasis text-subtle mr-1 p-1">
-                        <Edit2 className="h-4 w-4" />
-                      </button>
-                      <button type="button" onClick={() => removeLocation(location)} aria-label={t("remove")}>
-                        <X className="border-l-1 hover:text-emphasis text-subtle h-6 w-6 pl-1 " />
-                      </button>
-                    </div>
-                  </div>
-                </li>
-              );
-            })}
->>>>>>> 878a7cbf
             {validLocations.some(
               (location) =>
                 location.type === MeetLocationType && destinationCalendar?.integration !== "google_calendar"
