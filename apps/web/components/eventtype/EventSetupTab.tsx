--- conflicted
+++ resolved
@@ -1,12 +1,7 @@
 import { useAutoAnimate } from "@formkit/auto-animate/react";
 import { zodResolver } from "@hookform/resolvers/zod";
 import { isValidPhoneNumber } from "libphonenumber-js";
-<<<<<<< HEAD
-import { useRouter } from "next/router";
-import { EventTypeSetupInfered, FormValues } from "pages/event-types/[type]";
-=======
 import type { EventTypeSetupProps, FormValues } from "pages/event-types/[type]";
->>>>>>> 42766b42
 import { useState } from "react";
 import { Controller, useForm, useFormContext } from "react-hook-form";
 import { MultiValue } from "react-select";
