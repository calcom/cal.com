import * as RadioGroup from "@radix-ui/react-radio-group";
import type { UnitTypeLongPlural } from "dayjs";
import { Trans } from "next-i18next";
import type { EventTypeSetup, FormValues } from "pages/event-types/[type]";
import type { Dispatch, SetStateAction } from "react";
import { useEffect, useState } from "react";
import { Controller, useFormContext } from "react-hook-form";
import type z from "zod";

import useLockedFieldsManager from "@calcom/features/ee/managed-event-types/hooks/useLockedFieldsManager";
import { useLocale } from "@calcom/lib/hooks/useLocale";
import type { EventTypeMetaDataSchema } from "@calcom/prisma/zod-utils";
import { Input, Label, SettingsToggle, RadioField } from "@calcom/ui";

type RequiresConfirmationControllerProps = {
  metadata: z.infer<typeof EventTypeMetaDataSchema>;
  requiresConfirmation: boolean;
  onRequiresConfirmation: Dispatch<SetStateAction<boolean>>;
  seatsEnabled: boolean;
  eventType: EventTypeSetup;
};

export default function RequiresConfirmationController({
  metadata,
  eventType,
  requiresConfirmation,
  onRequiresConfirmation,
  seatsEnabled,
}: RequiresConfirmationControllerProps) {
  const { t } = useLocale();
  const [requiresConfirmationSetup, setRequiresConfirmationSetup] = useState(
    metadata?.requiresConfirmationThreshold
  );
  const defaultRequiresConfirmationSetup = { time: 30, unit: "minutes" as UnitTypeLongPlural };
  const formMethods = useFormContext<FormValues>();

  useEffect(() => {
    if (!requiresConfirmation) {
      formMethods.setValue("metadata.requiresConfirmationThreshold", undefined);
    }
  }, [requiresConfirmation]);

  const { shouldLockDisableProps } = useLockedFieldsManager(
    eventType,
    t("locked_fields_admin_description"),
    t("locked_fields_member_description")
  );
  const requiresConfirmationLockedProps = shouldLockDisableProps("requiresConfirmation");

  return (
    <div className="block items-start sm:flex">
      <div className="w-full">
        <Controller
          name="requiresConfirmation"
          control={formMethods.control}
          render={() => (
            <SettingsToggle
              title={t("requires_confirmation")}
              disabled={seatsEnabled || requiresConfirmationLockedProps.disabled}
              tooltip={seatsEnabled ? t("seat_options_doesnt_support_confirmation") : undefined}
              description={t("requires_confirmation_description")}
              checked={requiresConfirmation}
              LockedIcon={requiresConfirmationLockedProps.LockedIcon}
              onCheckedChange={(val) => {
                formMethods.setValue("requiresConfirmation", val);
                onRequiresConfirmation(val);
              }}>
              <RadioGroup.Root
                defaultValue={
                  requiresConfirmation
                    ? requiresConfirmationSetup === undefined
                      ? "always"
                      : "notice"
                    : undefined
                }
                onValueChange={(val) => {
                  if (val === "always") {
                    formMethods.setValue("requiresConfirmation", true);
                    onRequiresConfirmation(true);
                    formMethods.setValue("metadata.requiresConfirmationThreshold", undefined);
                    setRequiresConfirmationSetup(undefined);
                  } else if (val === "notice") {
                    formMethods.setValue("requiresConfirmation", true);
                    onRequiresConfirmation(true);
                    formMethods.setValue(
                      "metadata.requiresConfirmationThreshold",
                      requiresConfirmationSetup || defaultRequiresConfirmationSetup
                    );
                  }
                }}>
<<<<<<< HEAD
                <div className="-ml-2 flex flex-col flex-wrap justify-start gap-y-2 space-y-2">
                  {(requiresConfirmationSetup === undefined || !requiresConfirmationLockedProps.disabled) && (
                    <div className="flex items-center">
                      <RadioGroup.Item
                        id="always"
                        value="always"
                        disabled={requiresConfirmationLockedProps.disabled}
                        className="min-w-4 flex h-4 w-4 cursor-pointer items-center rounded-full border border-black bg-white focus:border-2 focus:outline-none ltr:mr-2 rtl:ml-2">
                        <RadioGroup.Indicator className="relative flex h-4 w-4 items-center justify-center after:block after:h-2 after:w-2 after:rounded-full after:bg-black" />
                      </RadioGroup.Item>
                      <Label htmlFor="always" className="!m-0 flex items-center">
                        {t("always_requires_confirmation")}
                      </Label>
                    </div>
                  )}
                  {(requiresConfirmationSetup !== undefined || !requiresConfirmationLockedProps.disabled) && (
                    <div className="flex items-center">
                      <RadioGroup.Item
                        id="notice"
                        value="notice"
                        className="min-w-4 flex h-4 w-4 cursor-pointer items-center rounded-full border border-black bg-white focus:border-2 focus:outline-none ltr:mr-2 rtl:ml-2">
                        <RadioGroup.Indicator className="relative flex h-4 w-4 items-center justify-center after:block after:h-2 after:w-2 after:rounded-full after:bg-black" />
                      </RadioGroup.Item>
                      <Label htmlFor="notice" className="!m-0 flex items-center">
=======
                <div className="flex flex-col flex-wrap justify-start gap-y-2 space-y-2">
                  <RadioField label={t("always_requires_confirmation")} id="always" value="always" />
                  <RadioField
                    label={
                      <>
>>>>>>> 82ea4e9f
                        <Trans
                          i18nKey="when_booked_with_less_than_notice"
                          defaults="When booked with less than <time></time> notice"
                          components={{
                            time: (
                              <div className="mx-2 flex">
                                <Input
                                  type="number"
                                  min={1}
                                  onChange={(evt) => {
                                    const val = Number(evt.target?.value);
                                    setRequiresConfirmationSetup({
                                      unit:
                                        requiresConfirmationSetup?.unit ??
                                        defaultRequiresConfirmationSetup.unit,
                                      time: val,
                                    });
                                    formMethods.setValue("metadata.requiresConfirmationThreshold.time", val);
                                  }}
<<<<<<< HEAD
                                  className="!m-0 block w-16 rounded-md border-gray-300 text-sm [appearance:textfield]"
=======
                                  className="border-default !m-0 block w-16 rounded-md text-sm [appearance:textfield]"
>>>>>>> 82ea4e9f
                                  defaultValue={metadata?.requiresConfirmationThreshold?.time || 30}
                                />
                                <select
                                  onChange={(evt) => {
                                    const val = evt.target.value as UnitTypeLongPlural;
                                    setRequiresConfirmationSetup({
                                      time:
                                        requiresConfirmationSetup?.time ??
                                        defaultRequiresConfirmationSetup.time,
                                      unit: val,
                                    });
                                    formMethods.setValue("metadata.requiresConfirmationThreshold.unit", val);
                                  }}
<<<<<<< HEAD
                                  className="ml-2 block h-9 rounded-md border-gray-300 py-2 pl-3 pr-10 text-sm focus:outline-none"
=======
                                  className="border-default text-default bg-default ml-2 block h-9 rounded-md py-2 pl-3 pr-10 text-sm focus:outline-none"
>>>>>>> 82ea4e9f
                                  defaultValue={
                                    metadata?.requiresConfirmationThreshold?.unit ||
                                    defaultRequiresConfirmationSetup.unit
                                  }>
                                  <option value="minutes">{t("minute_timeUnit")}</option>
                                  <option value="hours">{t("hour_timeUnit")}</option>
                                </select>
                              </div>
                            ),
                          }}
                        />
<<<<<<< HEAD
                      </Label>
                    </div>
                  )}
=======
                      </>
                    }
                    id="notice"
                    value="notice"
                  />
                  <div className="flex items-center">
                    <RadioGroup.Item
                      id="notice"
                      value="notice"
                      className="min-w-4 bg-default flex h-4 w-4 cursor-pointer items-center rounded-full border border-black focus:border-2 focus:outline-none ltr:mr-2 rtl:ml-2">
                      <RadioGroup.Indicator className="relative flex h-4 w-4 items-center justify-center after:block after:h-2 after:w-2 after:rounded-full after:bg-black" />
                    </RadioGroup.Item>
                    <Label htmlFor="notice" className="!m-0 flex items-center" />
                  </div>
>>>>>>> 82ea4e9f
                </div>
              </RadioGroup.Root>
            </SettingsToggle>
          )}
        />
      </div>
    </div>
  );
}<|MERGE_RESOLUTION|>--- conflicted
+++ resolved
@@ -88,101 +88,77 @@
                     );
                   }
                 }}>
-<<<<<<< HEAD
-                <div className="-ml-2 flex flex-col flex-wrap justify-start gap-y-2 space-y-2">
+                <div className="flex flex-col flex-wrap justify-start gap-y-2 space-y-2">
                   {(requiresConfirmationSetup === undefined || !requiresConfirmationLockedProps.disabled) && (
-                    <div className="flex items-center">
-                      <RadioGroup.Item
-                        id="always"
-                        value="always"
-                        disabled={requiresConfirmationLockedProps.disabled}
-                        className="min-w-4 flex h-4 w-4 cursor-pointer items-center rounded-full border border-black bg-white focus:border-2 focus:outline-none ltr:mr-2 rtl:ml-2">
-                        <RadioGroup.Indicator className="relative flex h-4 w-4 items-center justify-center after:block after:h-2 after:w-2 after:rounded-full after:bg-black" />
-                      </RadioGroup.Item>
-                      <Label htmlFor="always" className="!m-0 flex items-center">
-                        {t("always_requires_confirmation")}
-                      </Label>
-                    </div>
+                    <RadioField
+                      label={t("always_requires_confirmation")}
+                      disabled={requiresConfirmationLockedProps.disabled}
+                      id="always"
+                      value="always"
+                    />
                   )}
                   {(requiresConfirmationSetup !== undefined || !requiresConfirmationLockedProps.disabled) && (
-                    <div className="flex items-center">
-                      <RadioGroup.Item
-                        id="notice"
-                        value="notice"
-                        className="min-w-4 flex h-4 w-4 cursor-pointer items-center rounded-full border border-black bg-white focus:border-2 focus:outline-none ltr:mr-2 rtl:ml-2">
-                        <RadioGroup.Indicator className="relative flex h-4 w-4 items-center justify-center after:block after:h-2 after:w-2 after:rounded-full after:bg-black" />
-                      </RadioGroup.Item>
-                      <Label htmlFor="notice" className="!m-0 flex items-center">
-=======
-                <div className="flex flex-col flex-wrap justify-start gap-y-2 space-y-2">
-                  <RadioField label={t("always_requires_confirmation")} id="always" value="always" />
-                  <RadioField
-                    label={
-                      <>
->>>>>>> 82ea4e9f
-                        <Trans
-                          i18nKey="when_booked_with_less_than_notice"
-                          defaults="When booked with less than <time></time> notice"
-                          components={{
-                            time: (
-                              <div className="mx-2 flex">
-                                <Input
-                                  type="number"
-                                  min={1}
-                                  onChange={(evt) => {
-                                    const val = Number(evt.target?.value);
-                                    setRequiresConfirmationSetup({
-                                      unit:
-                                        requiresConfirmationSetup?.unit ??
-                                        defaultRequiresConfirmationSetup.unit,
-                                      time: val,
-                                    });
-                                    formMethods.setValue("metadata.requiresConfirmationThreshold.time", val);
-                                  }}
-<<<<<<< HEAD
-                                  className="!m-0 block w-16 rounded-md border-gray-300 text-sm [appearance:textfield]"
-=======
-                                  className="border-default !m-0 block w-16 rounded-md text-sm [appearance:textfield]"
->>>>>>> 82ea4e9f
-                                  defaultValue={metadata?.requiresConfirmationThreshold?.time || 30}
-                                />
-                                <select
-                                  onChange={(evt) => {
-                                    const val = evt.target.value as UnitTypeLongPlural;
-                                    setRequiresConfirmationSetup({
-                                      time:
-                                        requiresConfirmationSetup?.time ??
-                                        defaultRequiresConfirmationSetup.time,
-                                      unit: val,
-                                    });
-                                    formMethods.setValue("metadata.requiresConfirmationThreshold.unit", val);
-                                  }}
-<<<<<<< HEAD
-                                  className="ml-2 block h-9 rounded-md border-gray-300 py-2 pl-3 pr-10 text-sm focus:outline-none"
-=======
-                                  className="border-default text-default bg-default ml-2 block h-9 rounded-md py-2 pl-3 pr-10 text-sm focus:outline-none"
->>>>>>> 82ea4e9f
-                                  defaultValue={
-                                    metadata?.requiresConfirmationThreshold?.unit ||
-                                    defaultRequiresConfirmationSetup.unit
-                                  }>
-                                  <option value="minutes">{t("minute_timeUnit")}</option>
-                                  <option value="hours">{t("hour_timeUnit")}</option>
-                                </select>
-                              </div>
-                            ),
-                          }}
-                        />
-<<<<<<< HEAD
-                      </Label>
-                    </div>
+                    <RadioField
+                      disabled={requiresConfirmationLockedProps.disabled}
+                      label={
+                        <>
+                          <Trans
+                            i18nKey="when_booked_with_less_than_notice"
+                            defaults="When booked with less than <time></time> notice"
+                            components={{
+                              time: (
+                                <div className="mx-2 flex">
+                                  <Input
+                                    type="number"
+                                    min={1}
+                                    onChange={(evt) => {
+                                      const val = Number(evt.target?.value);
+                                      setRequiresConfirmationSetup({
+                                        unit:
+                                          requiresConfirmationSetup?.unit ??
+                                          defaultRequiresConfirmationSetup.unit,
+                                        time: val,
+                                      });
+                                      formMethods.setValue(
+                                        "metadata.requiresConfirmationThreshold.time",
+                                        val
+                                      );
+                                    }}
+                                    className="border-default !m-0 block w-16 rounded-md text-sm [appearance:textfield]"
+                                    defaultValue={metadata?.requiresConfirmationThreshold?.time || 30}
+                                  />
+                                  <select
+                                    onChange={(evt) => {
+                                      const val = evt.target.value as UnitTypeLongPlural;
+                                      setRequiresConfirmationSetup({
+                                        time:
+                                          requiresConfirmationSetup?.time ??
+                                          defaultRequiresConfirmationSetup.time,
+                                        unit: val,
+                                      });
+                                      formMethods.setValue(
+                                        "metadata.requiresConfirmationThreshold.unit",
+                                        val
+                                      );
+                                    }}
+                                    className="border-default text-default bg-default ml-2 block h-9 rounded-md py-2 pl-3 pr-10 text-sm focus:outline-none"
+                                    defaultValue={
+                                      metadata?.requiresConfirmationThreshold?.unit ||
+                                      defaultRequiresConfirmationSetup.unit
+                                    }>
+                                    <option value="minutes">{t("minute_timeUnit")}</option>
+                                    <option value="hours">{t("hour_timeUnit")}</option>
+                                  </select>
+                                </div>
+                              ),
+                            }}
+                          />
+                        </>
+                      }
+                      id="notice"
+                      value="notice"
+                    />
                   )}
-=======
-                      </>
-                    }
-                    id="notice"
-                    value="notice"
-                  />
                   <div className="flex items-center">
                     <RadioGroup.Item
                       id="notice"
@@ -192,7 +168,6 @@
                     </RadioGroup.Item>
                     <Label htmlFor="notice" className="!m-0 flex items-center" />
                   </div>
->>>>>>> 82ea4e9f
                 </div>
               </RadioGroup.Root>
             </SettingsToggle>
