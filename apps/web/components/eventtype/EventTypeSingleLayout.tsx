<<<<<<< HEAD
import { SchedulingType } from "@prisma/client";
=======
import { Webhook as TbWebhook } from "lucide-react";
>>>>>>> a8368aac
import type { TFunction } from "next-i18next";
import { Trans } from "next-i18next";
import { useRouter } from "next/router";
import type { EventTypeSetupProps, FormValues } from "pages/event-types/[type]";
import { useMemo, useState, Suspense } from "react";
import type { UseFormReturn } from "react-hook-form";

import useLockedFieldsManager from "@calcom/features/ee/managed-event-types/hooks/useLockedFieldsManager";
import Shell from "@calcom/features/shell/Shell";
import { classNames } from "@calcom/lib";
import { CAL_URL } from "@calcom/lib/constants";
import { useLocale } from "@calcom/lib/hooks/useLocale";
import { HttpError } from "@calcom/lib/http-error";
import { trpc, TRPCClientError } from "@calcom/trpc/react";
import {
  Button,
  ButtonGroup,
  ConfirmationDialogContent,
  Dialog,
  DropdownMenuSeparator,
  Dropdown,
  DropdownMenuContent,
  DropdownMenuItem,
  DropdownItem,
  DropdownMenuTrigger,
  HorizontalTabs,
  Label,
  showToast,
  Skeleton,
  Switch,
  Tooltip,
  VerticalDivider,
  VerticalTabs,
} from "@calcom/ui";
import {
  Link as LinkIcon,
  Calendar,
  Clock,
  Sliders,
  Repeat,
  Grid,
  Zap,
  Users,
  ExternalLink,
  Code,
  Trash,
  MoreHorizontal,
  Loader,
} from "@calcom/ui/components/icon";

import { EmbedButton, EmbedDialog } from "@components/Embed";

type Props = {
  children: React.ReactNode;
  eventType: EventTypeSetupProps["eventType"];
  currentUserMembership: EventTypeSetupProps["currentUserMembership"];
  team: EventTypeSetupProps["team"];
  disableBorder?: boolean;
  enabledAppsNumber: number;
  installedAppsNumber: number;
  enabledWorkflowsNumber: number;
  formMethods: UseFormReturn<FormValues>;
  isUpdateMutationLoading?: boolean;
};

function getNavigation(props: {
  t: TFunction;
  eventType: Props["eventType"];
  enabledAppsNumber: number;
  enabledWorkflowsNumber: number;
  installedAppsNumber: number;
}) {
  const { eventType, t, enabledAppsNumber, installedAppsNumber, enabledWorkflowsNumber } = props;
  const duration =
    eventType.metadata?.multipleDuration?.map((duration) => ` ${duration}`) || eventType.length;

  return [
    {
      name: "event_setup_tab_title",
      href: `/event-types/${eventType.id}?tabName=setup`,
      icon: LinkIcon,
      info: `${duration} ${t("minute_timeUnit")}`, // TODO: Get this from props
    },
    {
<<<<<<< HEAD
=======
      name: "availability",
      href: `/event-types/${eventType.id}?tabName=availability`,
      icon: Calendar,
      info: `default_schedule_name`, // TODO: Get this from props
    },
    {
>>>>>>> a8368aac
      name: "event_limit_tab_title",
      href: `/event-types/${eventType.id}?tabName=limits`,
      icon: Clock,
      info: `event_limit_tab_description`,
    },
    {
      name: "event_advanced_tab_title",
      href: `/event-types/${eventType.id}?tabName=advanced`,
      icon: Sliders,
      info: `event_advanced_tab_description`,
    },
    {
      name: "recurring",
      href: `/event-types/${eventType.id}?tabName=recurring`,
      icon: Repeat,
      info: `recurring_event_tab_description`,
    },
    {
      name: "apps",
      href: `/event-types/${eventType.id}?tabName=apps`,
      icon: Grid,
      //TODO: Handle proper translation with count handling
      info: `${installedAppsNumber} apps, ${enabledAppsNumber} ${t("active")}`,
    },
    {
      name: "workflows",
      href: `/event-types/${eventType.id}?tabName=workflows`,
      icon: Zap,
      info: `${enabledWorkflowsNumber} ${t("active")}`,
    },
  ];
}

function EventTypeSingleLayout({
  children,
  eventType,
  currentUserMembership,
  team,
  disableBorder,
  enabledAppsNumber,
  installedAppsNumber,
  enabledWorkflowsNumber,
  isUpdateMutationLoading,
  formMethods,
}: Props) {
  const utils = trpc.useContext();
  const { t } = useLocale();
  const router = useRouter();
  const [deleteDialogOpen, setDeleteDialogOpen] = useState(false);

  const hasPermsToDelete =
    currentUserMembership?.role !== "MEMBER" ||
    !currentUserMembership ||
    eventType.schedulingType === SchedulingType.MANAGED;

  const deleteMutation = trpc.viewer.eventTypes.delete.useMutation({
    onSuccess: async () => {
      await utils.viewer.eventTypes.invalidate();
      showToast(t("event_type_deleted_successfully"), "success");
      await router.push("/event-types");
      setDeleteDialogOpen(false);
    },
    onError: (err) => {
      if (err instanceof HttpError) {
        const message = `${err.statusCode}: ${err.message}`;
        showToast(message, "error");
        setDeleteDialogOpen(false);
      } else if (err instanceof TRPCClientError) {
        showToast(err.message, "error");
      }
    },
  });

  const { isManagedEventType, isChildrenManagedEventType } = useLockedFieldsManager(
    eventType,
    t("locked_fields_admin_description"),
    t("locked_fields_member_description")
  );

  // Define tab navigation here
  const EventTypeTabs = useMemo(() => {
    let navigation = getNavigation({
      t,
      eventType,
      enabledAppsNumber,
      installedAppsNumber,
      enabledWorkflowsNumber,
    });
    navigation.splice(1, 0, {
      name: "availability",
      href: `/event-types/${eventType.id}?tabName=availability`,
      icon: FiCalendar,
      info:
        isManagedEventType || isChildrenManagedEventType
          ? eventType.schedule === null
            ? "Member's default schedule"
            : isChildrenManagedEventType
            ? `${
                eventType.scheduleName
                  ? `${eventType.scheduleName} - ${t("managed")}`
                  : `default_schedule_name`
              }`
            : eventType.scheduleName ?? `default_schedule_name`
          : `default_schedule_name`,
    });
    // If there is a team put this navigation item within the tabs
    if (team) {
      navigation.splice(2, 0, {
        name: "assignment",
        href: `/event-types/${eventType.id}?tabName=team`,
<<<<<<< HEAD
        icon: FiUsers,
        info: `${t(eventType.schedulingType?.toLowerCase() ?? "")}${
          isManagedEventType
            ? ` - ${t("count_members", { count: formMethods.watch("children").length || 0 })}`
            : ""
        }`,
=======
        icon: Users,
        info: eventType.schedulingType === "COLLECTIVE" ? "collective" : "round_robin",
>>>>>>> a8368aac
      });
    }
    if (isManagedEventType || isChildrenManagedEventType) {
      // Removing apps and workflows for manageg event types by admins v1
      navigation = navigation.slice(0, -2);
    } else {
      navigation.push({
        name: "webhooks",
        href: `/event-types/${eventType.id}?tabName=webhooks`,
        icon: TbWebhook,
        info: `${eventType.webhooks.filter((webhook) => webhook.active).length} ${t("active")}`,
      });
    }
    return navigation;
  }, [t, eventType, installedAppsNumber, enabledAppsNumber, enabledWorkflowsNumber, team]);

  const permalink = `${CAL_URL}/${team ? `team/${team.slug}` : eventType.users[0].username}/${
    eventType.slug
  }`;

  const embedLink = `${team ? `team/${team.slug}` : eventType.users[0].username}/${eventType.slug}`;
  const isManagedEvent = eventType.schedulingType === SchedulingType.MANAGED ? "_managed" : "";

  return (
    <Shell
      backPath="/event-types"
      title={eventType.title + " | " + t("event_type")}
      heading={eventType.title}
      CTA={
        <div className="flex items-center justify-end">
          {!eventType.metadata.managedEventConfig && (
            <>
              <div className="sm:hover:bg-subtle hidden items-center rounded-md px-2 lg:flex">
                <Skeleton
                  as={Label}
                  htmlFor="hiddenSwitch"
                  className="mt-2 hidden cursor-pointer self-center whitespace-nowrap pr-2 sm:inline">
                  {t("hide_from_profile")}
                </Skeleton>
                <Switch
                  id="hiddenSwitch"
                  checked={formMethods.watch("hidden")}
                  onCheckedChange={(e) => {
                    formMethods.setValue("hidden", e);
                  }}
                />
              </div>
              <VerticalDivider className="hidden lg:block" />
            </>
          )}

          {/* TODO: Figure out why combined isnt working - works in storybook */}
          <ButtonGroup combined containerProps={{ className: "border-default hidden lg:flex" }}>
            {!isManagedEventType && (
              <>
                {/* We have to warp this in tooltip as it has a href which disabels the tooltip on buttons */}
                <Tooltip content={t("preview")}>
                  <Button
                    color="secondary"
                    data-testid="preview-button"
                    target="_blank"
                    variant="icon"
                    href={permalink}
                    rel="noreferrer"
                    StartIcon={FiExternalLink}
                  />
                </Tooltip>

                <Button
                  color="secondary"
                  variant="icon"
                  StartIcon={FiLink}
                  tooltip={t("copy_link")}
                  onClick={() => {
                    navigator.clipboard.writeText(permalink);
                    showToast("Link copied!", "success");
                  }}
                />
                <EmbedButton
                  embedUrl={encodeURIComponent(embedLink)}
                  StartIcon={FiCode}
                  color="secondary"
                  variant="icon"
                  tooltip={t("embed")}
                />
              </>
            )}
            {!isChildrenManagedEventType && (
              <Button
                color="destructive"
                variant="icon"
<<<<<<< HEAD
                StartIcon={FiTrash}
                tooltip={t("delete")}
                disabled={!hasPermsToDelete}
                onClick={() => setDeleteDialogOpen(true)}
              />
            )}
=======
                href={permalink}
                rel="noreferrer"
                StartIcon={ExternalLink}
              />
            </Tooltip>

            <Button
              color="secondary"
              variant="icon"
              StartIcon={LinkIcon}
              tooltip={t("copy_link")}
              onClick={() => {
                navigator.clipboard.writeText(permalink);
                showToast("Link copied!", "success");
              }}
            />
            <EmbedButton
              embedUrl={encodeURIComponent(embedLink)}
              StartIcon={Code}
              color="secondary"
              variant="icon"
              tooltip={t("embed")}
            />
            <Button
              color="destructive"
              variant="icon"
              StartIcon={Trash}
              tooltip={t("delete")}
              disabled={!hasPermsToDelete}
              onClick={() => setDeleteDialogOpen(true)}
            />
>>>>>>> a8368aac
          </ButtonGroup>

          <VerticalDivider className="hidden lg:block" />

          <Dropdown>
            <DropdownMenuTrigger asChild>
              <Button className="lg:hidden" StartIcon={MoreHorizontal} variant="icon" color="secondary" />
            </DropdownMenuTrigger>
            <DropdownMenuContent style={{ minWidth: "200px" }}>
              <DropdownMenuItem className="focus:ring-muted">
                <DropdownItem
                  target="_blank"
                  type="button"
                  StartIcon={ExternalLink}
                  href={permalink}
                  rel="noreferrer">
                  {t("preview")}
                </DropdownItem>
              </DropdownMenuItem>
              <DropdownMenuItem className="focus:ring-muted">
                <DropdownItem
                  type="button"
                  StartIcon={LinkIcon}
                  onClick={() => {
                    navigator.clipboard.writeText(permalink);
                    showToast("Link copied!", "success");
                  }}>
                  {t("copy_link")}
                </DropdownItem>
              </DropdownMenuItem>
              <DropdownMenuItem className="focus:ring-muted">
                <DropdownItem
                  type="button"
                  color="destructive"
                  StartIcon={Trash}
                  disabled={!hasPermsToDelete}
                  onClick={() => setDeleteDialogOpen(true)}>
                  {t("delete")}
                </DropdownItem>
              </DropdownMenuItem>
              <DropdownMenuSeparator />
              <div className="sm:hover:bg-subtle flex h-9 flex-row items-center justify-between py-2 px-4">
                <Skeleton
                  as={Label}
                  htmlFor="hiddenSwitch"
                  className="mt-2 inline cursor-pointer self-center pr-2 ">
                  {t("hide_from_profile")}
                </Skeleton>
                <Switch
                  id="hiddenSwitch"
                  checked={formMethods.watch("hidden")}
                  onCheckedChange={(e) => {
                    formMethods.setValue("hidden", e);
                  }}
                />
              </div>
            </DropdownMenuContent>
          </Dropdown>
          <div className="border-default border-l-2" />
          <Button
            className="ml-4 lg:ml-0"
            type="submit"
            loading={formMethods.formState.isSubmitting || isUpdateMutationLoading}
            data-testid="update-eventtype"
            form="event-type-form">
            {t("save")}
          </Button>
        </div>
      }>
      <Suspense fallback={<Loader />}>
        <div className="flex flex-col xl:flex-row xl:space-x-6">
          <div className="hidden xl:block">
            <VerticalTabs
              className="primary-navigation"
              tabs={EventTypeTabs}
              sticky
              linkProps={{ shallow: true }}
            />
          </div>
          <div className="p-2 md:mx-0 md:p-0 xl:hidden">
            <HorizontalTabs tabs={EventTypeTabs} linkProps={{ shallow: true }} />
          </div>
          <div className="w-full ltr:mr-2 rtl:ml-2">
            <div
              className={classNames(
                "bg-default border-subtle  mt-4 rounded-md sm:mx-0 xl:mt-0",
                disableBorder ? "border-0 " : "p-2 md:border md:p-6"
              )}>
              {children}
            </div>
          </div>
        </div>
      </Suspense>
      <Dialog open={deleteDialogOpen} onOpenChange={setDeleteDialogOpen}>
        <ConfirmationDialogContent
          isLoading={deleteMutation.isLoading}
          variety="danger"
          title={t(`delete${isManagedEvent}_event_type`)}
          confirmBtnText={t(`confirm_delete_event_type`)}
          loadingText={t(`confirm_delete_event_type`)}
          onConfirm={(e) => {
            e.preventDefault();
            deleteMutation.mutate({ id: eventType.id });
          }}>
          <p className="mt-5">
            <Trans
              i18nKey={`delete${isManagedEvent}_event_type_description`}
              components={{ li: <li />, ul: <ul className="ml-4 list-disc" /> }}>
              <ul>
                <li>Members assigned to this event type will also have their event types deleted.</li>
                <li>
                  Anyone who they&apos;ve shared their link with will no longer be able to book using it.
                </li>
              </ul>
            </Trans>
          </p>
        </ConfirmationDialogContent>
      </Dialog>
      <EmbedDialog />
    </Shell>
  );
}

export { EventTypeSingleLayout };<|MERGE_RESOLUTION|>--- conflicted
+++ resolved
@@ -1,8 +1,5 @@
-<<<<<<< HEAD
 import { SchedulingType } from "@prisma/client";
-=======
 import { Webhook as TbWebhook } from "lucide-react";
->>>>>>> a8368aac
 import type { TFunction } from "next-i18next";
 import { Trans } from "next-i18next";
 import { useRouter } from "next/router";
@@ -87,15 +84,6 @@
       info: `${duration} ${t("minute_timeUnit")}`, // TODO: Get this from props
     },
     {
-<<<<<<< HEAD
-=======
-      name: "availability",
-      href: `/event-types/${eventType.id}?tabName=availability`,
-      icon: Calendar,
-      info: `default_schedule_name`, // TODO: Get this from props
-    },
-    {
->>>>>>> a8368aac
       name: "event_limit_tab_title",
       href: `/event-types/${eventType.id}?tabName=limits`,
       icon: Clock,
@@ -187,7 +175,7 @@
     navigation.splice(1, 0, {
       name: "availability",
       href: `/event-types/${eventType.id}?tabName=availability`,
-      icon: FiCalendar,
+      icon: Calendar,
       info:
         isManagedEventType || isChildrenManagedEventType
           ? eventType.schedule === null
@@ -206,17 +194,12 @@
       navigation.splice(2, 0, {
         name: "assignment",
         href: `/event-types/${eventType.id}?tabName=team`,
-<<<<<<< HEAD
-        icon: FiUsers,
+        icon: Users,
         info: `${t(eventType.schedulingType?.toLowerCase() ?? "")}${
           isManagedEventType
             ? ` - ${t("count_members", { count: formMethods.watch("children").length || 0 })}`
             : ""
         }`,
-=======
-        icon: Users,
-        info: eventType.schedulingType === "COLLECTIVE" ? "collective" : "round_robin",
->>>>>>> a8368aac
       });
     }
     if (isManagedEventType || isChildrenManagedEventType) {
@@ -281,14 +264,14 @@
                     variant="icon"
                     href={permalink}
                     rel="noreferrer"
-                    StartIcon={FiExternalLink}
+                    StartIcon={ExternalLink}
                   />
                 </Tooltip>
 
                 <Button
                   color="secondary"
                   variant="icon"
-                  StartIcon={FiLink}
+                  StartIcon={LinkIcon}
                   tooltip={t("copy_link")}
                   onClick={() => {
                     navigator.clipboard.writeText(permalink);
@@ -297,7 +280,7 @@
                 />
                 <EmbedButton
                   embedUrl={encodeURIComponent(embedLink)}
-                  StartIcon={FiCode}
+                  StartIcon={Code}
                   color="secondary"
                   variant="icon"
                   tooltip={t("embed")}
@@ -308,46 +291,12 @@
               <Button
                 color="destructive"
                 variant="icon"
-<<<<<<< HEAD
-                StartIcon={FiTrash}
+                StartIcon={Trash}
                 tooltip={t("delete")}
                 disabled={!hasPermsToDelete}
                 onClick={() => setDeleteDialogOpen(true)}
               />
             )}
-=======
-                href={permalink}
-                rel="noreferrer"
-                StartIcon={ExternalLink}
-              />
-            </Tooltip>
-
-            <Button
-              color="secondary"
-              variant="icon"
-              StartIcon={LinkIcon}
-              tooltip={t("copy_link")}
-              onClick={() => {
-                navigator.clipboard.writeText(permalink);
-                showToast("Link copied!", "success");
-              }}
-            />
-            <EmbedButton
-              embedUrl={encodeURIComponent(embedLink)}
-              StartIcon={Code}
-              color="secondary"
-              variant="icon"
-              tooltip={t("embed")}
-            />
-            <Button
-              color="destructive"
-              variant="icon"
-              StartIcon={Trash}
-              tooltip={t("delete")}
-              disabled={!hasPermsToDelete}
-              onClick={() => setDeleteDialogOpen(true)}
-            />
->>>>>>> a8368aac
           </ButtonGroup>
 
           <VerticalDivider className="hidden lg:block" />
