import { SchedulingType } from "@prisma/client";
import { Webhook as TbWebhook } from "lucide-react";
import type { TFunction } from "next-i18next";
import { Trans } from "next-i18next";
import { useRouter } from "next/router";
import type { EventTypeSetupProps, FormValues } from "pages/event-types/[type]";
import { useMemo, useState, Suspense } from "react";
import type { UseFormReturn } from "react-hook-form";

import useLockedFieldsManager from "@calcom/features/ee/managed-event-types/hooks/useLockedFieldsManager";
import Shell from "@calcom/features/shell/Shell";
import { classNames } from "@calcom/lib";
import { CAL_URL } from "@calcom/lib/constants";
import { useLocale } from "@calcom/lib/hooks/useLocale";
import { HttpError } from "@calcom/lib/http-error";
import { trpc, TRPCClientError } from "@calcom/trpc/react";
import {
  Button,
  ButtonGroup,
  ConfirmationDialogContent,
  Dialog,
  DropdownMenuSeparator,
  Dropdown,
  DropdownMenuContent,
  DropdownMenuItem,
  DropdownItem,
  DropdownMenuTrigger,
  HorizontalTabs,
  Label,
  showToast,
  Skeleton,
  Switch,
  Tooltip,
  VerticalDivider,
  VerticalTabs,
} from "@calcom/ui";
import {
  Link as LinkIcon,
  Calendar,
  Clock,
  Sliders,
  Repeat,
  Grid,
  Zap,
  Users,
  ExternalLink,
  Code,
  Trash,
  MoreHorizontal,
  Loader,
} from "@calcom/ui/components/icon";

import { EmbedButton, EmbedDialog } from "@components/Embed";
import type { AvailabilityOption } from "@components/eventtype/AvailabilityTab";

type Props = {
  children: React.ReactNode;
  eventType: EventTypeSetupProps["eventType"];
  currentUserMembership: EventTypeSetupProps["currentUserMembership"];
  team: EventTypeSetupProps["team"];
  disableBorder?: boolean;
  enabledAppsNumber: number;
  installedAppsNumber: number;
  enabledWorkflowsNumber: number;
  formMethods: UseFormReturn<FormValues>;
  isUpdateMutationLoading?: boolean;
  availability?: AvailabilityOption;
};

function getNavigation(props: {
  t: TFunction;
  eventType: Props["eventType"];
  enabledAppsNumber: number;
  enabledWorkflowsNumber: number;
  installedAppsNumber: number;
  availability: AvailabilityOption | undefined;
}) {
  const { eventType, t, enabledAppsNumber, installedAppsNumber, enabledWorkflowsNumber, availability } =
    props;
  const duration =
    eventType.metadata?.multipleDuration?.map((duration) => ` ${duration}`) || eventType.length;

  return [
    {
      name: "event_setup_tab_title",
      href: `/event-types/${eventType.id}?tabName=setup`,
      icon: LinkIcon,
      info: `${duration} ${t("minute_timeUnit")}`, // TODO: Get this from props
    },
    {
<<<<<<< HEAD
      name: "availability",
      href: `/event-types/${eventType.id}?tabName=availability`,
      icon: FiCalendar,
      info: availability?.label ?? `default_schedule_name`,
    },
    {
=======
>>>>>>> 26cdb652
      name: "event_limit_tab_title",
      href: `/event-types/${eventType.id}?tabName=limits`,
      icon: Clock,
      info: `event_limit_tab_description`,
    },
    {
      name: "event_advanced_tab_title",
      href: `/event-types/${eventType.id}?tabName=advanced`,
      icon: Sliders,
      info: `event_advanced_tab_description`,
    },
    {
      name: "recurring",
      href: `/event-types/${eventType.id}?tabName=recurring`,
      icon: Repeat,
      info: `recurring_event_tab_description`,
    },
    {
      name: "apps",
      href: `/event-types/${eventType.id}?tabName=apps`,
      icon: Grid,
      //TODO: Handle proper translation with count handling
      info: `${installedAppsNumber} apps, ${enabledAppsNumber} ${t("active")}`,
    },
    {
      name: "workflows",
      href: `/event-types/${eventType.id}?tabName=workflows`,
      icon: Zap,
      info: `${enabledWorkflowsNumber} ${t("active")}`,
    },
  ];
}

function EventTypeSingleLayout({
  children,
  eventType,
  currentUserMembership,
  team,
  disableBorder,
  enabledAppsNumber,
  installedAppsNumber,
  enabledWorkflowsNumber,
  isUpdateMutationLoading,
  formMethods,
  availability,
}: Props) {
  const utils = trpc.useContext();
  const { t } = useLocale();
  const router = useRouter();
  const [deleteDialogOpen, setDeleteDialogOpen] = useState(false);

  const hasPermsToDelete =
    currentUserMembership?.role !== "MEMBER" ||
    !currentUserMembership ||
    eventType.schedulingType === SchedulingType.MANAGED;

  const deleteMutation = trpc.viewer.eventTypes.delete.useMutation({
    onSuccess: async () => {
      await utils.viewer.eventTypes.invalidate();
      showToast(t("event_type_deleted_successfully"), "success");
      await router.push("/event-types");
      setDeleteDialogOpen(false);
    },
    onError: (err) => {
      if (err instanceof HttpError) {
        const message = `${err.statusCode}: ${err.message}`;
        showToast(message, "error");
        setDeleteDialogOpen(false);
      } else if (err instanceof TRPCClientError) {
        showToast(err.message, "error");
      }
    },
  });

  const { isManagedEventType, isChildrenManagedEventType } = useLockedFieldsManager(
    eventType,
    t("locked_fields_admin_description"),
    t("locked_fields_member_description")
  );

  // Define tab navigation here
  const EventTypeTabs = useMemo(() => {
    let navigation = getNavigation({
      t,
      eventType,
      enabledAppsNumber,
      installedAppsNumber,
      enabledWorkflowsNumber,
      availability,
    });
    navigation.splice(1, 0, {
      name: "availability",
      href: `/event-types/${eventType.id}?tabName=availability`,
      icon: Calendar,
      info:
        isManagedEventType || isChildrenManagedEventType
          ? eventType.schedule === null
            ? "Member's default schedule"
            : isChildrenManagedEventType
            ? `${
                eventType.scheduleName
                  ? `${eventType.scheduleName} - ${t("managed")}`
                  : `default_schedule_name`
              }`
            : eventType.scheduleName ?? `default_schedule_name`
          : `default_schedule_name`,
    });
    // If there is a team put this navigation item within the tabs
    if (team) {
      navigation.splice(2, 0, {
        name: "assignment",
        href: `/event-types/${eventType.id}?tabName=team`,
        icon: Users,
        info: `${t(eventType.schedulingType?.toLowerCase() ?? "")}${
          isManagedEventType
            ? ` - ${t("count_members", { count: formMethods.watch("children").length || 0 })}`
            : ""
        }`,
      });
    }
    if (isManagedEventType || isChildrenManagedEventType) {
      // Removing apps and workflows for manageg event types by admins v1
      navigation = navigation.slice(0, -2);
    } else {
      navigation.push({
        name: "webhooks",
        href: `/event-types/${eventType.id}?tabName=webhooks`,
        icon: TbWebhook,
        info: `${eventType.webhooks.filter((webhook) => webhook.active).length} ${t("active")}`,
      });
    }
    return navigation;
  }, [t, eventType, installedAppsNumber, enabledAppsNumber, enabledWorkflowsNumber, team, availability]);

  const permalink = `${CAL_URL}/${team ? `team/${team.slug}` : eventType.users[0].username}/${
    eventType.slug
  }`;

  const embedLink = `${team ? `team/${team.slug}` : eventType.users[0].username}/${eventType.slug}`;
  const isManagedEvent = eventType.schedulingType === SchedulingType.MANAGED ? "_managed" : "";

  return (
    <Shell
      backPath="/event-types"
      title={eventType.title + " | " + t("event_type")}
      heading={eventType.title}
      CTA={
        <div className="flex items-center justify-end">
          {!eventType.metadata.managedEventConfig && (
            <>
              <div className="sm:hover:bg-subtle hidden items-center rounded-md px-2 lg:flex">
                <Skeleton
                  as={Label}
                  htmlFor="hiddenSwitch"
                  className="mt-2 hidden cursor-pointer self-center whitespace-nowrap pr-2 sm:inline">
                  {t("hide_from_profile")}
                </Skeleton>
                <Switch
                  id="hiddenSwitch"
                  checked={formMethods.watch("hidden")}
                  onCheckedChange={(e) => {
                    formMethods.setValue("hidden", e);
                  }}
                />
              </div>
              <VerticalDivider className="hidden lg:block" />
            </>
          )}

          {/* TODO: Figure out why combined isnt working - works in storybook */}
          <ButtonGroup combined containerProps={{ className: "border-default hidden lg:flex" }}>
            {!isManagedEventType && (
              <>
                {/* We have to warp this in tooltip as it has a href which disabels the tooltip on buttons */}
                <Tooltip content={t("preview")}>
                  <Button
                    color="secondary"
                    data-testid="preview-button"
                    target="_blank"
                    variant="icon"
                    href={permalink}
                    rel="noreferrer"
                    StartIcon={ExternalLink}
                  />
                </Tooltip>

                <Button
                  color="secondary"
                  variant="icon"
                  StartIcon={LinkIcon}
                  tooltip={t("copy_link")}
                  onClick={() => {
                    navigator.clipboard.writeText(permalink);
                    showToast("Link copied!", "success");
                  }}
                />
                <EmbedButton
                  embedUrl={encodeURIComponent(embedLink)}
                  StartIcon={Code}
                  color="secondary"
                  variant="icon"
                  tooltip={t("embed")}
                />
              </>
            )}
            {!isChildrenManagedEventType && (
              <Button
                color="destructive"
                variant="icon"
                StartIcon={Trash}
                tooltip={t("delete")}
                disabled={!hasPermsToDelete}
                onClick={() => setDeleteDialogOpen(true)}
              />
            )}
          </ButtonGroup>

          <VerticalDivider className="hidden lg:block" />

          <Dropdown>
            <DropdownMenuTrigger asChild>
              <Button className="lg:hidden" StartIcon={MoreHorizontal} variant="icon" color="secondary" />
            </DropdownMenuTrigger>
            <DropdownMenuContent style={{ minWidth: "200px" }}>
              <DropdownMenuItem className="focus:ring-muted">
                <DropdownItem
                  target="_blank"
                  type="button"
                  StartIcon={ExternalLink}
                  href={permalink}
                  rel="noreferrer">
                  {t("preview")}
                </DropdownItem>
              </DropdownMenuItem>
              <DropdownMenuItem className="focus:ring-muted">
                <DropdownItem
                  type="button"
                  StartIcon={LinkIcon}
                  onClick={() => {
                    navigator.clipboard.writeText(permalink);
                    showToast("Link copied!", "success");
                  }}>
                  {t("copy_link")}
                </DropdownItem>
              </DropdownMenuItem>
              <DropdownMenuItem className="focus:ring-muted">
                <DropdownItem
                  type="button"
                  color="destructive"
                  StartIcon={Trash}
                  disabled={!hasPermsToDelete}
                  onClick={() => setDeleteDialogOpen(true)}>
                  {t("delete")}
                </DropdownItem>
              </DropdownMenuItem>
              <DropdownMenuSeparator />
              <div className="sm:hover:bg-subtle flex h-9 flex-row items-center justify-between py-2 px-4">
                <Skeleton
                  as={Label}
                  htmlFor="hiddenSwitch"
                  className="mt-2 inline cursor-pointer self-center pr-2 ">
                  {t("hide_from_profile")}
                </Skeleton>
                <Switch
                  id="hiddenSwitch"
                  checked={formMethods.watch("hidden")}
                  onCheckedChange={(e) => {
                    formMethods.setValue("hidden", e);
                  }}
                />
              </div>
            </DropdownMenuContent>
          </Dropdown>
          <div className="border-default border-l-2" />
          <Button
            className="ml-4 lg:ml-0"
            type="submit"
            loading={formMethods.formState.isSubmitting || isUpdateMutationLoading}
            data-testid="update-eventtype"
            form="event-type-form">
            {t("save")}
          </Button>
        </div>
      }>
      <Suspense fallback={<Loader />}>
        <div className="flex flex-col xl:flex-row xl:space-x-6">
          <div className="hidden xl:block">
            <VerticalTabs
              className="primary-navigation"
              tabs={EventTypeTabs}
              sticky
              linkProps={{ shallow: true }}
              itemClassname="items-start"
              iconClassName="md:mt-px"
            />
          </div>
          <div className="p-2 md:mx-0 md:p-0 xl:hidden">
            <HorizontalTabs tabs={EventTypeTabs} linkProps={{ shallow: true }} />
          </div>
          <div className="w-full ltr:mr-2 rtl:ml-2">
            <div
              className={classNames(
                "bg-default border-subtle  mt-4 rounded-md sm:mx-0 xl:mt-0",
                disableBorder ? "border-0 " : "p-2 md:border md:p-6"
              )}>
              {children}
            </div>
          </div>
        </div>
      </Suspense>
      <Dialog open={deleteDialogOpen} onOpenChange={setDeleteDialogOpen}>
        <ConfirmationDialogContent
          isLoading={deleteMutation.isLoading}
          variety="danger"
          title={t(`delete${isManagedEvent}_event_type`)}
          confirmBtnText={t(`confirm_delete_event_type`)}
          loadingText={t(`confirm_delete_event_type`)}
          onConfirm={(e) => {
            e.preventDefault();
            deleteMutation.mutate({ id: eventType.id });
          }}>
          <p className="mt-5">
            <Trans
              i18nKey={`delete${isManagedEvent}_event_type_description`}
              components={{ li: <li />, ul: <ul className="ml-4 list-disc" /> }}>
              <ul>
                <li>Members assigned to this event type will also have their event types deleted.</li>
                <li>
                  Anyone who they&apos;ve shared their link with will no longer be able to book using it.
                </li>
              </ul>
            </Trans>
          </p>
        </ConfirmationDialogContent>
      </Dialog>
      <EmbedDialog />
    </Shell>
  );
}

export { EventTypeSingleLayout };<|MERGE_RESOLUTION|>--- conflicted
+++ resolved
@@ -88,15 +88,12 @@
       info: `${duration} ${t("minute_timeUnit")}`, // TODO: Get this from props
     },
     {
-<<<<<<< HEAD
       name: "availability",
       href: `/event-types/${eventType.id}?tabName=availability`,
       icon: FiCalendar,
       info: availability?.label ?? `default_schedule_name`,
     },
     {
-=======
->>>>>>> 26cdb652
       name: "event_limit_tab_title",
       href: `/event-types/${eventType.id}?tabName=limits`,
       icon: Clock,
