import type { TFunction } from "next-i18next";
import { Trans } from "next-i18next";
import { useRouter } from "next/navigation";
import type { EventTypeSetupProps } from "pages/event-types/[type]";
import { useMemo, useState, Suspense } from "react";
import type { UseFormReturn } from "react-hook-form";

import useLockedFieldsManager from "@calcom/features/ee/managed-event-types/hooks/useLockedFieldsManager";
import { EventTypeEmbedButton, EventTypeEmbedDialog } from "@calcom/features/embed/EventTypeEmbed";
import type { FormValues, AvailabilityOption } from "@calcom/features/eventtypes/lib/types";
import Shell from "@calcom/features/shell/Shell";
import { classNames } from "@calcom/lib";
import { useLocale } from "@calcom/lib/hooks/useLocale";
import { HttpError } from "@calcom/lib/http-error";
import { SchedulingType } from "@calcom/prisma/enums";
import { trpc, TRPCClientError } from "@calcom/trpc/react";
import type { DialogProps, VerticalTabItemProps } from "@calcom/ui";
import {
  Button,
  ButtonGroup,
  ConfirmationDialogContent,
  Dialog,
  DropdownMenuSeparator,
  Dropdown,
  DropdownMenuContent,
  DropdownMenuItem,
  DropdownItem,
  DropdownMenuTrigger,
  HorizontalTabs,
  Label,
  Icon,
  showToast,
  Skeleton,
  Switch,
  Tooltip,
  VerticalDivider,
  VerticalTabs,
} from "@calcom/ui";
<<<<<<< HEAD
=======
import {
  Link as LinkIcon,
  Calendar,
  Clock,
  Sliders,
  Repeat,
  Grid,
  Zap,
  Sparkles,
  Users,
  ExternalLink,
  Code,
  Trash,
  PhoneCall,
  MoreHorizontal,
  Loader,
} from "@calcom/ui/components/icon";
>>>>>>> b9678612

type Props = {
  children: React.ReactNode;
  eventType: EventTypeSetupProps["eventType"];
  currentUserMembership: EventTypeSetupProps["currentUserMembership"];
  team: EventTypeSetupProps["team"];
  disableBorder?: boolean;
  enabledAppsNumber: number;
  installedAppsNumber: number;
  enabledWorkflowsNumber: number;
  formMethods: UseFormReturn<FormValues>;
  isUpdateMutationLoading?: boolean;
  availability?: AvailabilityOption;
  isUserOrganizationAdmin: boolean;
  bookerUrl: string;
  activeWebhooksNumber: number;
};

type getNavigationProps = {
  t: TFunction;
  length: number;
  id: number;
  multipleDuration?: EventTypeSetupProps["eventType"]["metadata"]["multipleDuration"];
  enabledAppsNumber: number;
  enabledWorkflowsNumber: number;
  installedAppsNumber: number;
  availability: AvailabilityOption | undefined;
};

function getNavigation({
  length,
  id,
  multipleDuration,
  t,
  enabledAppsNumber,
  installedAppsNumber,
  enabledWorkflowsNumber,
}: getNavigationProps) {
  const duration = multipleDuration?.map((duration) => ` ${duration}`) || length;

  return [
    {
      name: "event_setup_tab_title",
      href: `/event-types/${id}?tabName=setup`,
      icon: "link",
      info: `${duration} ${t("minute_timeUnit")}`, // TODO: Get this from props
    },
    {
      name: "event_limit_tab_title",
      href: `/event-types/${id}?tabName=limits`,
      icon: "clock",
      info: `event_limit_tab_description`,
    },
    {
      name: "event_advanced_tab_title",
      href: `/event-types/${id}?tabName=advanced`,
      icon: "sliders",
      info: `event_advanced_tab_description`,
    },
    {
      name: "recurring",
      href: `/event-types/${id}?tabName=recurring`,
      icon: "repeat",
      info: `recurring_event_tab_description`,
    },
    {
      name: "apps",
      href: `/event-types/${id}?tabName=apps`,
      icon: "grid-3x3",
      //TODO: Handle proper translation with count handling
      info: `${installedAppsNumber} apps, ${enabledAppsNumber} ${t("active")}`,
    },
    {
      name: "workflows",
      href: `/event-types/${id}?tabName=workflows`,
      icon: "zap",
      info: `${enabledWorkflowsNumber} ${t("active")}`,
    },
  ] satisfies VerticalTabItemProps[];
}

function DeleteDialog({
  isManagedEvent,
  eventTypeId,
  open,
  onOpenChange,
}: { isManagedEvent: string; eventTypeId: number } & Pick<DialogProps, "open" | "onOpenChange">) {
  const utils = trpc.useContext();
  const { t } = useLocale();
  const router = useRouter();
  const deleteMutation = trpc.viewer.eventTypes.delete.useMutation({
    onSuccess: async () => {
      await utils.viewer.eventTypes.invalidate();
      showToast(t("event_type_deleted_successfully"), "success");
      router.push("/event-types");
      onOpenChange?.(false);
    },
    onError: (err) => {
      if (err instanceof HttpError) {
        const message = `${err.statusCode}: ${err.message}`;
        showToast(message, "error");
        onOpenChange?.(false);
      } else if (err instanceof TRPCClientError) {
        showToast(err.message, "error");
      }
    },
  });

  return (
    <Dialog open={open} onOpenChange={onOpenChange}>
      <ConfirmationDialogContent
        isPending={deleteMutation.isPending}
        variety="danger"
        title={t(`delete${isManagedEvent}_event_type`)}
        confirmBtnText={t(`confirm_delete_event_type`)}
        loadingText={t(`confirm_delete_event_type`)}
        onConfirm={(e) => {
          e.preventDefault();
          deleteMutation.mutate({ id: eventTypeId });
        }}>
        <p className="mt-5">
          <Trans
            i18nKey={`delete${isManagedEvent}_event_type_description`}
            components={{ li: <li />, ul: <ul className="ml-4 list-disc" /> }}>
            <ul>
              <li>Members assigned to this event type will also have their event types deleted.</li>
              <li>Anyone who they&apos;ve shared their link with will no longer be able to book using it.</li>
            </ul>
          </Trans>
        </p>
      </ConfirmationDialogContent>
    </Dialog>
  );
}

function EventTypeSingleLayout({
  children,
  eventType,
  currentUserMembership,
  team,
  disableBorder,
  enabledAppsNumber,
  installedAppsNumber,
  enabledWorkflowsNumber,
  isUpdateMutationLoading,
  formMethods,
  availability,
  isUserOrganizationAdmin,
  bookerUrl,
  activeWebhooksNumber,
}: Props) {
  const { t } = useLocale();
  const eventTypesLockedByOrg = eventType.team?.parent?.organizationSettings?.lockEventTypeCreationForUsers;

  const [deleteDialogOpen, setDeleteDialogOpen] = useState(false);

  const hasPermsToDelete =
    currentUserMembership?.role !== "MEMBER" ||
    !currentUserMembership ||
    formMethods.getValues("schedulingType") === SchedulingType.MANAGED ||
    isUserOrganizationAdmin;

  const { isManagedEventType, isChildrenManagedEventType } = useLockedFieldsManager({
    eventType,
    translate: t,
    formMethods,
  });

  const length = formMethods.watch("length");
  const multipleDuration = formMethods.watch("metadata")?.multipleDuration;

  const watchSchedulingType = formMethods.watch("schedulingType");
  const watchChildrenCount = formMethods.watch("children").length;
  // Define tab navigation here
  const EventTypeTabs = useMemo(() => {
    const navigation: VerticalTabItemProps[] = getNavigation({
      t,
      length,
      multipleDuration,
      id: formMethods.getValues("id"),
      enabledAppsNumber,
      installedAppsNumber,
      enabledWorkflowsNumber,
      availability,
    });

    navigation.splice(1, 0, {
      name: "availability",
      href: `/event-types/${formMethods.getValues("id")}?tabName=availability`,
      icon: "calendar",
      info:
        isManagedEventType || isChildrenManagedEventType
          ? formMethods.getValues("schedule") === null
            ? "members_default_schedule"
            : isChildrenManagedEventType
            ? `${
                formMethods.getValues("scheduleName")
                  ? `${formMethods.getValues("scheduleName")} - ${t("managed")}`
                  : `default_schedule_name`
              }`
            : formMethods.getValues("scheduleName") ?? `default_schedule_name`
          : formMethods.getValues("scheduleName") ?? `default_schedule_name`,
    });
    // If there is a team put this navigation item within the tabs
    if (team) {
      navigation.splice(2, 0, {
        name: "assignment",
        href: `/event-types/${formMethods.getValues("id")}?tabName=team`,
        icon: "users",
        info: `${t(watchSchedulingType?.toLowerCase() ?? "")}${
          isManagedEventType ? ` - ${t("number_member", { count: watchChildrenCount || 0 })}` : ""
        }`,
      });
    }
    const showWebhooks = !(isManagedEventType || isChildrenManagedEventType);
    if (showWebhooks) {
      if (team) {
        navigation.push({
          name: "instant_tab_title",
          href: `/event-types/${eventType.id}?tabName=instant`,
          icon: "phone-call",
          info: `instant_event_tab_description`,
        });
      }
      navigation.push({
        name: "webhooks",
        href: `/event-types/${formMethods.getValues("id")}?tabName=webhooks`,
        icon: "webhook",
        info: `${activeWebhooksNumber} ${t("active")}`,
      });
    }
    const hidden = true; // hidden while in alpha trial. you can access it with tabName=ai
    if (team && hidden) {
      navigation.push({
        name: "Cal.ai",
        href: `/event-types/${eventType.id}?tabName=ai`,
        icon: Sparkles,
        info: "cal_ai_event_tab_description", // todo `cal_ai_event_tab_description`,
      });
    }
    return navigation;
  }, [
    t,
    enabledAppsNumber,
    installedAppsNumber,
    enabledWorkflowsNumber,
    availability,
    isManagedEventType,
    isChildrenManagedEventType,
    team,
    length,
    multipleDuration,
    formMethods.getValues("id"),
    watchSchedulingType,
    watchChildrenCount,
    activeWebhooksNumber,
  ]);

  const permalink = `${bookerUrl}/${
    team ? `${!team.parentId ? "team/" : ""}${team.slug}` : formMethods.getValues("users")[0].username
  }/${eventType.slug}`;

  const embedLink = `${
    team ? `team/${team.slug}` : formMethods.getValues("users")[0].username
  }/${formMethods.getValues("slug")}`;
  const isManagedEvent = formMethods.getValues("schedulingType") === SchedulingType.MANAGED ? "_managed" : "";
  // const title = formMethods.watch("title");
  return (
    <Shell
      backPath="/event-types"
      title={`${eventType.title} | ${t("event_type")}`}
      heading={eventType.title}
      CTA={
        <div className="flex items-center justify-end">
          {!formMethods.getValues("metadata")?.managedEventConfig && (
            <>
              <div
                className={classNames(
                  "sm:hover:bg-muted hidden cursor-pointer items-center rounded-md",
                  formMethods.watch("hidden") ? "px-2" : "",
                  "lg:flex"
                )}>
                {formMethods.watch("hidden") && (
                  <Skeleton
                    as={Label}
                    htmlFor="hiddenSwitch"
                    className="mt-2 hidden cursor-pointer self-center whitespace-nowrap pr-2 sm:inline">
                    {t("hidden")}
                  </Skeleton>
                )}
                <Tooltip
                  sideOffset={4}
                  content={
                    formMethods.watch("hidden") ? t("show_eventtype_on_profile") : t("hide_from_profile")
                  }
                  side="bottom">
                  <div className="self-center rounded-md p-2">
                    <Switch
                      id="hiddenSwitch"
                      disabled={eventTypesLockedByOrg}
                      checked={!formMethods.watch("hidden")}
                      onCheckedChange={(e) => {
                        formMethods.setValue("hidden", !e, { shouldDirty: true });
                      }}
                    />
                  </div>
                </Tooltip>
              </div>
              <VerticalDivider className="hidden lg:block" />
            </>
          )}

          {/* TODO: Figure out why combined isnt working - works in storybook */}
          <ButtonGroup combined containerProps={{ className: "border-default hidden lg:flex" }}>
            {!isManagedEventType && (
              <>
                {/* We have to warp this in tooltip as it has a href which disabels the tooltip on buttons */}
                <Tooltip content={t("preview")} side="bottom" sideOffset={4}>
                  <Button
                    color="secondary"
                    data-testid="preview-button"
                    target="_blank"
                    variant="icon"
                    href={permalink}
                    rel="noreferrer"
                    StartIcon="external-link"
                  />
                </Tooltip>

                <Button
                  color="secondary"
                  variant="icon"
                  StartIcon="link"
                  tooltip={t("copy_link")}
                  tooltipSide="bottom"
                  tooltipOffset={4}
                  onClick={() => {
                    navigator.clipboard.writeText(permalink);
                    showToast("Link copied!", "success");
                  }}
                />
                <EventTypeEmbedButton
                  embedUrl={encodeURIComponent(embedLink)}
                  StartIcon="code"
                  color="secondary"
                  variant="icon"
                  namespace=""
                  tooltip={t("embed")}
                  tooltipSide="bottom"
                  tooltipOffset={4}
                  eventId={formMethods.getValues("id")}
                />
              </>
            )}
            {!isChildrenManagedEventType && (
              <Button
                color="destructive"
                variant="icon"
                StartIcon="trash"
                tooltip={t("delete")}
                tooltipSide="bottom"
                tooltipOffset={4}
                disabled={!hasPermsToDelete}
                onClick={() => setDeleteDialogOpen(true)}
              />
            )}
          </ButtonGroup>

          <VerticalDivider className="hidden lg:block" />

          <Dropdown>
            <DropdownMenuTrigger asChild>
              <Button className="lg:hidden" StartIcon="more-horizontal" variant="icon" color="secondary" />
            </DropdownMenuTrigger>
            <DropdownMenuContent style={{ minWidth: "200px" }}>
              <DropdownMenuItem className="focus:ring-muted">
                <DropdownItem
                  target="_blank"
                  type="button"
                  StartIcon="external-link"
                  href={permalink}
                  rel="noreferrer">
                  {t("preview")}
                </DropdownItem>
              </DropdownMenuItem>
              <DropdownMenuItem className="focus:ring-muted">
                <DropdownItem
                  type="button"
                  StartIcon="link"
                  onClick={() => {
                    navigator.clipboard.writeText(permalink);
                    showToast("Link copied!", "success");
                  }}>
                  {t("copy_link")}
                </DropdownItem>
              </DropdownMenuItem>
              <DropdownMenuItem className="focus:ring-muted">
                <DropdownItem
                  type="button"
                  color="destructive"
                  StartIcon="trash"
                  disabled={!hasPermsToDelete}
                  onClick={() => setDeleteDialogOpen(true)}>
                  {t("delete")}
                </DropdownItem>
              </DropdownMenuItem>
              <DropdownMenuSeparator />
              <div className="hover:bg-subtle flex h-9 cursor-pointer flex-row items-center justify-between px-4 py-2">
                <Skeleton
                  as={Label}
                  htmlFor="hiddenSwitch"
                  className="mt-2 inline cursor-pointer self-center pr-2 ">
                  {formMethods.watch("hidden") ? t("show_eventtype_on_profile") : t("hide_from_profile")}
                </Skeleton>
                <Switch
                  id="hiddenSwitch"
                  checked={!formMethods.watch("hidden")}
                  onCheckedChange={(e) => {
                    formMethods.setValue("hidden", !e, { shouldDirty: true });
                  }}
                />
              </div>
            </DropdownMenuContent>
          </Dropdown>
          <div className="border-default border-l-2" />
          <Button
            className="ml-4 lg:ml-0"
            type="submit"
            loading={isUpdateMutationLoading}
            disabled={!formMethods.formState.isDirty}
            data-testid="update-eventtype"
            form="event-type-form">
            {t("save")}
          </Button>
        </div>
      }>
      <Suspense fallback={<Icon name="loader" />}>
        <div className="flex flex-col xl:flex-row xl:space-x-6">
          <div className="hidden xl:block">
            <VerticalTabs
              className="primary-navigation"
              tabs={EventTypeTabs}
              sticky
              linkShallow
              itemClassname="items-start"
              iconClassName="md:mt-px"
            />
          </div>
          <div className="p-2 md:mx-0 md:p-0 xl:hidden">
            <HorizontalTabs tabs={EventTypeTabs} linkShallow />
          </div>
          <div className="w-full ltr:mr-2 rtl:ml-2">
            <div
              className={classNames(
                "bg-default border-subtle  mt-4 rounded-md sm:mx-0 xl:mt-0",
                disableBorder ? "border-0 " : "p-2 md:border md:p-6"
              )}>
              {children}
            </div>
          </div>
        </div>
      </Suspense>
      <DeleteDialog
        eventTypeId={eventType.id}
        isManagedEvent={isManagedEvent}
        open={deleteDialogOpen}
        onOpenChange={setDeleteDialogOpen}
      />

      <EventTypeEmbedDialog />
    </Shell>
  );
}

export { EventTypeSingleLayout };<|MERGE_RESOLUTION|>--- conflicted
+++ resolved
@@ -36,26 +36,6 @@
   VerticalDivider,
   VerticalTabs,
 } from "@calcom/ui";
-<<<<<<< HEAD
-=======
-import {
-  Link as LinkIcon,
-  Calendar,
-  Clock,
-  Sliders,
-  Repeat,
-  Grid,
-  Zap,
-  Sparkles,
-  Users,
-  ExternalLink,
-  Code,
-  Trash,
-  PhoneCall,
-  MoreHorizontal,
-  Loader,
-} from "@calcom/ui/components/icon";
->>>>>>> b9678612
 
 type Props = {
   children: React.ReactNode;
@@ -292,7 +272,7 @@
       navigation.push({
         name: "Cal.ai",
         href: `/event-types/${eventType.id}?tabName=ai`,
-        icon: Sparkles,
+        icon: "sparkles",
         info: "cal_ai_event_tab_description", // todo `cal_ai_event_tab_description`,
       });
     }
