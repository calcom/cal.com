--- conflicted
+++ resolved
@@ -66,11 +66,8 @@
   isUpdateMutationLoading?: boolean;
   availability?: AvailabilityOption;
   isUserOrganizationAdmin: boolean;
-<<<<<<< HEAD
+  bookerUrl: string;
   activeWebhooksNumber: number;
-=======
-  bookerUrl: string;
->>>>>>> da026d90
 };
 
 type getNavigationProps = {
@@ -149,11 +146,8 @@
   formMethods,
   availability,
   isUserOrganizationAdmin,
-<<<<<<< HEAD
+  bookerUrl,
   activeWebhooksNumber,
-=======
-  bookerUrl,
->>>>>>> da026d90
 }: Props) {
   const utils = trpc.useContext();
   const { t } = useLocale();
@@ -231,15 +225,8 @@
         name: "assignment",
         href: `/event-types/${formMethods.getValues("id")}?tabName=team`,
         icon: Users,
-<<<<<<< HEAD
         info: `${t(watchSchedulingType?.toLowerCase() ?? "")}${
-          isManagedEventType ? ` - ${t("count_members", { count: watchChildrenCount || 0 })}` : ""
-=======
-        info: `${t(eventType.schedulingType?.toLowerCase() ?? "")}${
-          isManagedEventType
-            ? ` - ${t("number_member", { count: formMethods.watch("children").length || 0 })}`
-            : ""
->>>>>>> da026d90
+          isManagedEventType ? ` - ${t("number_member", { count: watchChildrenCount || 0 })}` : ""
         }`,
       });
     }
@@ -278,20 +265,9 @@
     activeWebhooksNumber,
   ]);
 
-<<<<<<< HEAD
-  const orgBranding = useOrgBranding();
-  const isOrgEvent = orgBranding?.fullDomain;
-  const permalink = `${orgBranding?.fullDomain ?? CAL_URL}/${
-    team ? `${!isOrgEvent ? "team/" : ""}${team.slug}` : formMethods.getValues("users")[0].username
-  }/${formMethods.getValues("slug")}`;
-=======
   const permalink = `${bookerUrl}/${
-    team ? `${!team.parentId ? "team/" : ""}${team.slug}` : eventType.users[0].username
+    team ? `${!team.parentId ? "team/" : ""}${team.slug}` : formMethods.getValues("users")[0].username
   }/${eventType.slug}`;
-
-  const embedLink = `${team ? `team/${team.slug}` : eventType.users[0].username}/${eventType.slug}`;
-  const isManagedEvent = eventType.schedulingType === SchedulingType.MANAGED ? "_managed" : "";
->>>>>>> da026d90
 
   const embedLink = `${
     team ? `team/${team.slug}` : formMethods.getValues("users")[0].username
