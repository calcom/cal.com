import { TFunction } from "next-i18next";
import { useRouter } from "next/router";
import { EventTypeSetupProps, FormValues } from "pages/event-types/[type]";
import { useMemo, useState, Suspense } from "react";
import { UseFormReturn } from "react-hook-form";
import { TbWebhook } from "react-icons/tb";

import Shell from "@calcom/features/shell/Shell";
import { classNames } from "@calcom/lib";
import { CAL_URL } from "@calcom/lib/constants";
import { useLocale } from "@calcom/lib/hooks/useLocale";
import { HttpError } from "@calcom/lib/http-error";
import { trpc, TRPCClientError } from "@calcom/trpc/react";
import {
  Button,
  ButtonGroup,
  ConfirmationDialogContent,
  Dialog,
  DropdownMenuSeparator,
  Dropdown,
  DropdownMenuContent,
  DropdownMenuItem,
  DropdownItem,
  DropdownMenuTrigger,
  HorizontalTabs,
  Label,
  showToast,
  Skeleton,
  Switch,
  Tooltip,
  VerticalDivider,
  VerticalTabs,
} from "@calcom/ui";
import {
  FiLink,
  FiCalendar,
  FiClock,
  FiSliders,
  FiRepeat,
  FiGrid,
  FiZap,
  FiUsers,
  FiExternalLink,
  FiCode,
  FiTrash,
  FiMoreHorizontal,
  FiLoader,
} from "@calcom/ui/components/icon";

import { EmbedButton, EmbedDialog } from "@components/Embed";

type Props = {
  children: React.ReactNode;
  eventType: EventTypeSetupProps["eventType"];
  currentUserMembership: EventTypeSetupProps["currentUserMembership"];
  team: EventTypeSetupProps["team"];
  disableBorder?: boolean;
  enabledAppsNumber: number;
  installedAppsNumber: number;
  enabledWorkflowsNumber: number;
  formMethods: UseFormReturn<FormValues>;
  isUpdateMutationLoading?: boolean;
};

function getNavigation(props: {
  t: TFunction;
  eventType: Props["eventType"];
  enabledAppsNumber: number;
  enabledWorkflowsNumber: number;
  installedAppsNumber: number;
}) {
  const { eventType, t, enabledAppsNumber, installedAppsNumber, enabledWorkflowsNumber } = props;
  const duration =
    eventType.metadata?.multipleDuration?.map((duration) => ` ${duration}`) || eventType.length;

  return [
    {
      name: "event_setup_tab_title",
      href: `/event-types/${eventType.id}?tabName=setup`,
      icon: FiLink,
      info: `${duration} ${t("minute_timeUnit")}`, // TODO: Get this from props
    },
    {
      name: "availability",
      href: `/event-types/${eventType.id}?tabName=availability`,
      icon: FiCalendar,
      info: `default_schedule_name`, // TODO: Get this from props
    },
    {
      name: "event_limit_tab_title",
      href: `/event-types/${eventType.id}?tabName=limits`,
      icon: FiClock,
      info: `event_limit_tab_description`,
    },
    {
      name: "event_advanced_tab_title",
      href: `/event-types/${eventType.id}?tabName=advanced`,
      icon: FiSliders,
      info: `event_advanced_tab_description`,
    },
    {
      name: "recurring",
      href: `/event-types/${eventType.id}?tabName=recurring`,
      icon: FiRepeat,
      info: `recurring_event_tab_description`,
    },
    {
      name: "apps",
      href: `/event-types/${eventType.id}?tabName=apps`,
      icon: FiGrid,
      //TODO: Handle proper translation with count handling
      info: `${installedAppsNumber} apps, ${enabledAppsNumber} ${t("active")}`,
    },
<<<<<<< HEAD
=======
    {
      name: "workflows",
      href: `/event-types/${eventType.id}?tabName=workflows`,
      icon: FiZap,
      info: `${enabledWorkflowsNumber} ${t("active")}`,
    },
>>>>>>> 2d50d09c
  ];
}

function EventTypeSingleLayout({
  children,
  eventType,
  currentUserMembership,
  team,
  disableBorder,
  enabledAppsNumber,
  installedAppsNumber,
  enabledWorkflowsNumber,
  isUpdateMutationLoading,
  formMethods,
}: Props) {
  const utils = trpc.useContext();
  const { t } = useLocale();
  const router = useRouter();
  const [deleteDialogOpen, setDeleteDialogOpen] = useState(false);

  const hasPermsToDelete = currentUserMembership?.role !== "MEMBER" || !currentUserMembership;

  const deleteMutation = trpc.viewer.eventTypes.delete.useMutation({
    onSuccess: async () => {
      await utils.viewer.eventTypes.invalidate();
      showToast(t("event_type_deleted_successfully"), "success");
      await router.push("/event-types");
      setDeleteDialogOpen(false);
    },
    onError: (err) => {
      if (err instanceof HttpError) {
        const message = `${err.statusCode}: ${err.message}`;
        showToast(message, "error");
        setDeleteDialogOpen(false);
      } else if (err instanceof TRPCClientError) {
        showToast(err.message, "error");
      }
    },
  });

  // Define tab navigation here
  const EventTypeTabs = useMemo(() => {
    const navigation = getNavigation({
      t,
      eventType,
      enabledAppsNumber,
      installedAppsNumber,
      enabledWorkflowsNumber,
    });
    // If there is a team put this navigation item within the tabs
    if (team) {
      navigation.splice(2, 0, {
        name: "assignment",
        href: `/event-types/${eventType.id}?tabName=team`,
        icon: FiUsers,
        info: eventType.schedulingType === "COLLECTIVE" ? "collective" : "round_robin",
      });
      navigation.push({
        name: "webhooks",
        href: `/event-types/${eventType.id}?tabName=webhooks`,
        icon: TbWebhook,
        info: `${eventType.webhooks.filter((webhook) => webhook.active).length} ${t("active")}`,
      });
    }
    return navigation;
  }, [t, eventType, installedAppsNumber, enabledAppsNumber, enabledWorkflowsNumber, team]);

  const permalink = `${CAL_URL}/${team ? `team/${team.slug}` : eventType.users[0].username}/${
    eventType.slug
  }`;

  const embedLink = `${team ? `team/${team.slug}` : eventType.users[0].username}/${eventType.slug}`;

  return (
    <Shell
      backPath="/event-types"
      title={eventType.title + " | " + t("event_type")}
      heading={eventType.title}
      subtitle={eventType.description || ""}
      CTA={
        <div className="flex items-center justify-end">
          <div className="hidden items-center rounded-md px-2 sm:flex sm:hover:bg-gray-100">
            <Skeleton
              as={Label}
              htmlFor="hiddenSwitch"
              className="mt-2 hidden cursor-pointer self-center whitespace-nowrap pr-2 sm:inline">
              {t("hide_from_profile")}
            </Skeleton>
            <Switch
              id="hiddenSwitch"
              defaultChecked={formMethods.getValues("hidden")}
              onCheckedChange={(e) => {
                formMethods.setValue("hidden", e);
              }}
            />
          </div>
          <VerticalDivider className="hidden lg:block" />

          {/* TODO: Figure out why combined isnt working - works in storybook */}
          <ButtonGroup combined containerProps={{ className: "border-gray-300 hidden lg:flex" }}>
            {/* We have to warp this in tooltip as it has a href which disabels the tooltip on buttons */}
            <Tooltip content={t("preview")}>
              <Button
                color="secondary"
                target="_blank"
                variant="icon"
                href={permalink}
                rel="noreferrer"
                StartIcon={FiExternalLink}
              />
            </Tooltip>

            <Button
              color="secondary"
              variant="icon"
              StartIcon={FiLink}
              tooltip={t("copy_link")}
              onClick={() => {
                navigator.clipboard.writeText(permalink);
                showToast("Link copied!", "success");
              }}
            />
            <EmbedButton
              embedUrl={encodeURIComponent(embedLink)}
              StartIcon={FiCode}
              color="secondary"
              variant="icon"
              tooltip={t("embed")}
            />
            <Button
              color="secondary"
              variant="icon"
              StartIcon={FiTrash}
              tooltip={t("delete")}
              disabled={!hasPermsToDelete}
              onClick={() => setDeleteDialogOpen(true)}
            />
          </ButtonGroup>

          <VerticalDivider className="hidden lg:block" />

          <Dropdown>
            <DropdownMenuTrigger asChild>
              <Button className="lg:hidden" StartIcon={FiMoreHorizontal} variant="icon" color="secondary" />
            </DropdownMenuTrigger>
            <DropdownMenuContent>
              <DropdownMenuItem className="focus:ring-gray-100">
                <DropdownItem
                  target="_blank"
                  type="button"
                  StartIcon={FiExternalLink}
                  href={permalink}
                  rel="noreferrer">
                  {t("preview")}
                </DropdownItem>
              </DropdownMenuItem>
              <DropdownMenuItem className="focus:ring-gray-100">
                <DropdownItem
                  type="button"
                  StartIcon={FiLink}
                  onClick={() => {
                    navigator.clipboard.writeText(permalink);
                    showToast("Link copied!", "success");
                  }}>
                  {t("copy_link")}
                </DropdownItem>
              </DropdownMenuItem>
              <DropdownMenuItem className="focus:ring-gray-100">
                <DropdownItem
                  type="button"
                  StartIcon={FiTrash}
                  disabled={!hasPermsToDelete}
                  onClick={() => setDeleteDialogOpen(true)}>
                  {t("delete")}
                </DropdownItem>
              </DropdownMenuItem>
              <DropdownMenuSeparator className="block sm:hidden" />
              <div className="flex items-center rounded-md py-1.5 px-4 sm:hidden sm:hover:bg-gray-100">
                <Skeleton
                  as={Label}
                  htmlFor="hiddenSwitch"
                  className="mt-2 inline cursor-pointer self-center pr-2 sm:hidden">
                  {t("hide_from_profile")}
                </Skeleton>
                <Switch
                  id="hiddenSwitch"
                  defaultChecked={formMethods.getValues("hidden")}
                  onCheckedChange={(e) => {
                    formMethods.setValue("hidden", e);
                  }}
                />
              </div>
            </DropdownMenuContent>
          </Dropdown>
          <div className="border-l-2 border-gray-300" />
          <Button
            className="ml-4 lg:ml-0"
            type="submit"
            loading={formMethods.formState.isSubmitting || isUpdateMutationLoading}
            data-testid="update-eventtype"
            form="event-type-form">
            {t("save")}
          </Button>
        </div>
      }>
<<<<<<< HEAD
      <Suspense fallback={<Icon.FiLoader />}>
=======
      <Suspense fallback={<FiLoader />}>
>>>>>>> 2d50d09c
        <div className="-mt-2 flex flex-col xl:flex-row xl:space-x-8">
          <div className="hidden xl:block">
            <VerticalTabs
              className="primary-navigation"
              tabs={EventTypeTabs}
              sticky
              linkProps={{ shallow: true }}
            />
          </div>
          <div className="p-2 md:mx-0 md:p-0 xl:hidden">
            <HorizontalTabs tabs={EventTypeTabs} linkProps={{ shallow: true }} />
          </div>
          <div className="w-full ltr:mr-2 rtl:ml-2">
            <div
              className={classNames(
                "mt-4 rounded-md  border-gray-200 bg-white sm:mx-0 xl:mt-0",
                disableBorder ? "border-0 xl:-mt-4 " : "p-2 md:border md:p-6"
              )}>
              {children}
            </div>
          </div>
        </div>
      </Suspense>
      <Dialog open={deleteDialogOpen} onOpenChange={setDeleteDialogOpen}>
        <ConfirmationDialogContent
          isLoading={deleteMutation.isLoading}
          variety="danger"
          title={t("delete_event_type")}
          confirmBtnText={t("confirm_delete_event_type")}
          loadingText={t("confirm_delete_event_type")}
          onConfirm={(e) => {
            e.preventDefault();
            deleteMutation.mutate({ id: eventType.id });
          }}>
          {t("delete_event_type_description")}
        </ConfirmationDialogContent>
      </Dialog>
      <EmbedDialog />
    </Shell>
  );
}

export { EventTypeSingleLayout };<|MERGE_RESOLUTION|>--- conflicted
+++ resolved
@@ -111,15 +111,6 @@
       //TODO: Handle proper translation with count handling
       info: `${installedAppsNumber} apps, ${enabledAppsNumber} ${t("active")}`,
     },
-<<<<<<< HEAD
-=======
-    {
-      name: "workflows",
-      href: `/event-types/${eventType.id}?tabName=workflows`,
-      icon: FiZap,
-      info: `${enabledWorkflowsNumber} ${t("active")}`,
-    },
->>>>>>> 2d50d09c
   ];
 }
 
@@ -325,11 +316,7 @@
           </Button>
         </div>
       }>
-<<<<<<< HEAD
-      <Suspense fallback={<Icon.FiLoader />}>
-=======
       <Suspense fallback={<FiLoader />}>
->>>>>>> 2d50d09c
         <div className="-mt-2 flex flex-col xl:flex-row xl:space-x-8">
           <div className="hidden xl:block">
             <VerticalTabs
