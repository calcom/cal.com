--- conflicted
+++ resolved
@@ -213,15 +213,9 @@
     isUserOrganizationAdmin;
 
   const { isManagedEventType, isChildrenManagedEventType } = useLockedFieldsManager(
-<<<<<<< HEAD
     eventType,
     formMethods,
     t
-=======
-    formMethods.getValues(),
-    t("locked_fields_admin_description"),
-    t("locked_fields_member_description")
->>>>>>> c6dad39f
   );
 
   const length = formMethods.watch("length");
