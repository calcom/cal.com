--- conflicted
+++ resolved
@@ -36,14 +36,11 @@
     { value: EventTypeCustomInputType.TEXTLONG, label: t("multiline_text") },
     { value: EventTypeCustomInputType.NUMBER, label: t("number") },
     { value: EventTypeCustomInputType.BOOL, label: t("checkbox") },
-<<<<<<< HEAD
     {
       value: EventTypeCustomInputType.RADIO,
       label: t("radio"),
     },
-=======
     { value: EventTypeCustomInputType.HIDDEN, label: t("hidden") },
->>>>>>> 95450268
   ];
 
   const { selectedCustomInput } = props;
