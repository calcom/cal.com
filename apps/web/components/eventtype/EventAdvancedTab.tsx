import { InfoIcon } from "lucide-react";
import dynamic from "next/dynamic";
<<<<<<< HEAD
import type { EventTypeSetupProps, FormValues } from "pages/event-types/[type]";
=======
import Link from "next/link";
import type { EventTypeSetupProps } from "pages/event-types/[type]";
>>>>>>> 71b0dd2a
import { useEffect, useState } from "react";
import { Controller, useFormContext } from "react-hook-form";
import type { z } from "zod";

import type { EventNameObjectType } from "@calcom/core/event";
import { getEventName } from "@calcom/core/event";
import getLocationsOptionsForSelect from "@calcom/features/bookings/lib/getLocationOptionsForSelect";
import DestinationCalendarSelector from "@calcom/features/calendars/DestinationCalendarSelector";
import useLockedFieldsManager from "@calcom/features/ee/managed-event-types/hooks/useLockedFieldsManager";
import {
  allowDisablingAttendeeConfirmationEmails,
  allowDisablingHostConfirmationEmails,
} from "@calcom/features/ee/workflows/lib/allowDisablingStandardEmails";
import type { FormValues } from "@calcom/features/eventtypes/lib/types";
import { FormBuilder } from "@calcom/features/form-builder/FormBuilder";
import type { EditableSchema } from "@calcom/features/form-builder/schema";
import { BookerLayoutSelector } from "@calcom/features/settings/BookerLayoutSelector";
import { classNames } from "@calcom/lib";
import cx from "@calcom/lib/classNames";
import { APP_NAME, IS_VISUAL_REGRESSION_TESTING, WEBSITE_URL } from "@calcom/lib/constants";
import { generateHashedLink } from "@calcom/lib/generateHashedLink";
import { useLocale } from "@calcom/lib/hooks/useLocale";
import type { Prisma } from "@calcom/prisma/client";
import { trpc } from "@calcom/trpc/react";
import {
  Alert,
  Button,
  Badge,
  CheckboxField,
  Label,
  SelectField,
  SettingsToggle,
  showToast,
  Switch,
  TextField,
  Tooltip,
} from "@calcom/ui";
import { Copy, Edit, Info } from "@calcom/ui/components/icon";

import RequiresConfirmationController from "./RequiresConfirmationController";

const CustomEventTypeModal = dynamic(() => import("@components/eventtype/CustomEventTypeModal"));

export const EventAdvancedTab = ({ eventType, team }: Pick<EventTypeSetupProps, "eventType" | "team">) => {
  const connectedCalendarsQuery = trpc.viewer.connectedCalendars.useQuery();
  const { data: user } = trpc.viewer.me.useQuery();
  const formMethods = useFormContext<FormValues>();
  const { t } = useLocale();
  const [showEventNameTip, setShowEventNameTip] = useState(false);
  const [hashedLinkVisible, setHashedLinkVisible] = useState(!!formMethods.getValues("hashedLink"));
  const [redirectUrlVisible, setRedirectUrlVisible] = useState(!!formMethods.getValues("successRedirectUrl"));
  const [useEventTypeDestinationCalendarEmail, setUseEventTypeDestinationCalendarEmail] = useState(
    formMethods.getValues("useEventTypeDestinationCalendarEmail")
  );
  const [hashedUrl, setHashedUrl] = useState(eventType.hashedLink?.link);
  const bookingFields: Prisma.JsonObject = {};

  const workflows = eventType.workflows.map((workflowOnEventType) => workflowOnEventType.workflow);
  const selectedThemeIsDark =
    user?.theme === "dark" ||
    (!user?.theme && typeof document !== "undefined" && document.documentElement.classList.contains("dark"));
  formMethods.getValues().bookingFields.forEach(({ name }) => {
    bookingFields[name] = `${name} input`;
  });

  const eventNameObject: EventNameObjectType = {
    attendeeName: t("scheduler"),
    eventType: formMethods.getValues("title"),
    eventName: formMethods.getValues("eventName"),
    host: formMethods.getValues("users")[0]?.name || "Nameless",
    bookingFields: bookingFields,
    t,
  };

  const [requiresConfirmation, setRequiresConfirmation] = useState(
    formMethods.getValues("requiresConfirmation")
  );
  const placeholderHashedLink = `${WEBSITE_URL}/d/${hashedUrl}/${formMethods.getValues("slug")}`;
  const seatsEnabled = formMethods.watch("seatsPerTimeSlotEnabled");
  const noShowFeeEnabled =
    formMethods.getValues("metadata")?.apps?.stripe?.enabled === true &&
    formMethods.getValues("metadata")?.apps?.stripe?.paymentOption === "HOLD";

  useEffect(() => {
    !hashedUrl && setHashedUrl(generateHashedLink(formMethods.getValues("users")[0]?.id ?? team?.id));
    // eslint-disable-next-line react-hooks/exhaustive-deps
  }, [formMethods.getValues("users"), hashedUrl, team?.id]);

  const toggleGuests = (enabled: boolean) => {
    const bookingFields = formMethods.getValues("bookingFields");
    formMethods.setValue(
      "bookingFields",
      bookingFields.map((field) => {
        if (field.name === "guests") {
          return {
            ...field,
            hidden: !enabled,
            editable: (!enabled ? "system-but-hidden" : "system-but-optional") as z.infer<
              typeof EditableSchema
            >,
          };
        }
        return field;
      }),
      { shouldDirty: true }
    );
  };

  const { isChildrenManagedEventType, isManagedEventType, shouldLockDisableProps } = useLockedFieldsManager({
    eventType,
    translate: t,
    formMethods,
  });
  const eventNamePlaceholder = getEventName({
    ...eventNameObject,
    eventName: formMethods.watch("eventName"),
  });

  const successRedirectUrlLocked = shouldLockDisableProps("successRedirectUrl");
  const seatsLocked = shouldLockDisableProps("seatsPerTimeSlotEnabled");
  const requiresBookerEmailVerificationProps = shouldLockDisableProps("requiresBookerEmailVerification");
  const hideCalendarNotesLocked = shouldLockDisableProps("hideCalendarNotes");
  const lockTimeZoneToggleOnBookingPageLocked = shouldLockDisableProps("lockTimeZoneToggleOnBookingPage");

  const closeEventNameTip = () => setShowEventNameTip(false);
  const displayDestinationCalendarSelector =
    !!connectedCalendarsQuery.data?.connectedCalendars.length && (!team || isChildrenManagedEventType);

  const verifiedSecondaryEmails = [
    {
      label: user?.email || "",
      value: -1,
    },
    ...(user?.secondaryEmails || [])
      .filter((secondaryEmail) => !!secondaryEmail.emailVerified)
      .map((secondaryEmail) => ({ label: secondaryEmail.email, value: secondaryEmail.id })),
  ];
  const selectedSecondaryEmailId = formMethods.getValues("secondaryEmailId") || -1;

  return (
    <div className="flex flex-col space-y-4">
      {/**
       * Only display calendar selector if user has connected calendars AND if it's not
       * a team event. Since we don't have logic to handle each attendee calendar (for now).
       * This will fallback to each user selected destination calendar.
       */}
      <div className="border-subtle space-y-6 rounded-lg border p-6">
        <div className="flex flex-col space-y-4 lg:flex-row lg:space-x-4 lg:space-y-0">
          {displayDestinationCalendarSelector && (
            <div className="flex w-full flex-col">
              <Label className="text-emphasis mb-0 font-medium">{t("add_to_calendar")}</Label>
              <Controller
                name="destinationCalendar"
                render={({ field: { onChange, value } }) => (
                  <DestinationCalendarSelector
                    value={value ? value.externalId : undefined}
                    onChange={onChange}
                    hidePlaceholder
                    hideAdvancedText
                  />
                )}
              />
              <p className="text-subtle text-sm">{t("select_which_cal")}</p>
            </div>
<<<<<<< HEAD
          )}
=======
            <Controller
              name="destinationCalendar"
              render={({ field: { onChange, value } }) => (
                <DestinationCalendarSelector
                  value={value ? value.externalId : undefined}
                  onChange={onChange}
                  hidePlaceholder
                  hideAdvancedText
                />
              )}
            />
            <p className="text-subtle text-sm">{t("select_which_cal")}</p>
          </div>
        )}
        <div className="w-full">
          <TextField
            label={t("event_name_in_calendar")}
            type="text"
            {...shouldLockDisableProps("eventName")}
            placeholder={eventNamePlaceholder}
            {...formMethods.register("eventName")}
            addOnSuffix={
              <Button
                color="minimal"
                size="sm"
                {...(shouldLockDisableProps("eventName").disabled ? { disabled: true } : {})}
                aria-label="edit custom name"
                className="hover:stroke-3 hover:text-emphasis min-w-fit !py-0 px-0 hover:bg-transparent"
                onClick={() => setShowEventNameTip((old) => !old)}>
                <Edit className="h-4 w-4" />
              </Button>
            }
          />
        </div>
        {displayDestinationCalendarSelector && (
          <div className="w-full">
            <Switch
              tooltip={t("reconnect_calendar_to_use")}
              label={
                <>
                  {t("display_add_to_calendar_organizer")}
                  <InfoIcon className="text-default hover:text-attention hover:bg-attention ms-1 inline h-4 w-4 rounded-md" />
                </>
              }
              checked={useEventTypeDestinationCalendarEmail}
              onCheckedChange={(val) => {
                setUseEventTypeDestinationCalendarEmail(val);
                formMethods.setValue("useEventTypeDestinationCalendarEmail", val, { shouldDirty: true });
                if (val) {
                  showToast(t("reconnect_calendar_to_use"), "warning");
                }
              }}
            />
          </div>
        )}
        {!useEventTypeDestinationCalendarEmail && verifiedSecondaryEmails.length > 1 && !team && (
>>>>>>> 71b0dd2a
          <div className="w-full">
            <TextField
              label={t("event_name_in_calendar")}
              type="text"
              {...shouldLockDisableProps("eventName")}
              placeholder={eventNamePlaceholder}
              {...formMethods.register("eventName")}
              addOnSuffix={
                <Button
                  color="minimal"
                  size="sm"
                  aria-label="edit custom name"
                  className="hover:stroke-3 hover:text-emphasis min-w-fit !py-0 px-0 hover:bg-transparent"
                  onClick={() => setShowEventNameTip((old) => !old)}>
                  <Edit className="h-4 w-4" />
                </Button>
              }
            />
          </div>
        </div>
        <div className="space-y-2">
          {displayDestinationCalendarSelector && (
            <div className="w-full">
              <Switch
                tooltip={t("if_enabled_email_address_as_organizer")}
                label={
                  <>
                    {t("display_add_to_calendar_organizer")}
                    <InfoIcon className="text-default hover:text-attention hover:bg-attention ms-1 inline h-4 w-4 rounded-md" />
                  </>
                }
                checked={useEventTypeDestinationCalendarEmail}
                onCheckedChange={(val) => {
                  setUseEventTypeDestinationCalendarEmail(val);
                  formMethods.setValue("useEventTypeDestinationCalendarEmail", val, { shouldDirty: true });
                  if (val) {
                    showToast(t("reconnect_calendar_to_use"), "warning");
                  }
                }}
              />
            </div>
          )}
          {!useEventTypeDestinationCalendarEmail && verifiedSecondaryEmails.length > 0 && (
            <div className={cx("flex w-full flex-col", displayDestinationCalendarSelector && "pl-11")}>
              <SelectField
                placeholder={
                  selectedSecondaryEmailId === -1 && (
                    <span className="text-default min-w-0 overflow-hidden truncate whitespace-nowrap">
                      <Badge variant="blue">{t("default")}</Badge> {user?.email || ""}
                    </span>
                  )
                }
                onChange={(option) =>
                  formMethods.setValue("secondaryEmailId", option?.value, { shouldDirty: true })
                }
                value={verifiedSecondaryEmails.find(
                  (secondaryEmail) =>
                    selectedSecondaryEmailId !== -1 && secondaryEmail.value === selectedSecondaryEmailId
                )}
                options={verifiedSecondaryEmails}
              />
              <p className="text-subtle mt-2 text-sm">{t("display_email_as_organizer")}</p>
            </div>
          )}
        </div>
      </div>
      <BookerLayoutSelector fallbackToUserSettings isDark={selectedThemeIsDark} isOuterBorder={true} />
      <div className="border-subtle space-y-6 rounded-lg border p-6">
        <FormBuilder
          title={t("booking_questions_title")}
          description={t("booking_questions_description")}
          addFieldLabel={t("add_a_booking_question")}
          formProp="bookingFields"
          {...shouldLockDisableProps("bookingFields")}
          dataStore={{
            options: {
              locations: getLocationsOptionsForSelect(formMethods.getValues("locations") ?? [], t),
            },
          }}
        />
      </div>
      <RequiresConfirmationController
        eventType={eventType}
        seatsEnabled={seatsEnabled}
        metadata={formMethods.getValues("metadata")}
        requiresConfirmation={requiresConfirmation}
        onRequiresConfirmation={setRequiresConfirmation}
      />
      <Controller
        name="requiresBookerEmailVerification"
        render={({ field: { value, onChange } }) => (
          <SettingsToggle
            labelClassName="text-sm"
            toggleSwitchAtTheEnd={true}
            switchContainerClassName="border-subtle rounded-lg border py-6 px-4 sm:px-6"
            title={t("requires_booker_email_verification")}
            data-testid="requires-booker-email-verification"
            {...requiresBookerEmailVerificationProps}
            description={t("description_requires_booker_email_verification")}
            checked={value}
            onCheckedChange={(e) => onChange(e)}
          />
        )}
      />
      <Controller
        name="hideCalendarNotes"
        render={({ field: { value, onChange } }) => (
          <SettingsToggle
            labelClassName="text-sm"
            toggleSwitchAtTheEnd={true}
            switchContainerClassName="border-subtle rounded-lg border py-6 px-4 sm:px-6"
            data-testid="disable-notes"
            title={t("disable_notes")}
            {...hideCalendarNotesLocked}
            description={t("disable_notes_description")}
            checked={value}
            onCheckedChange={(e) => onChange(e)}
          />
        )}
      />
      <Controller
        name="successRedirectUrl"
        render={({ field: { value, onChange } }) => (
          <>
            <SettingsToggle
              labelClassName="text-sm"
              toggleSwitchAtTheEnd={true}
              switchContainerClassName={classNames(
                "border-subtle rounded-lg border py-6 px-4 sm:px-6",
                redirectUrlVisible && "rounded-b-none"
              )}
              childrenClassName="lg:ml-0"
              title={t("redirect_success_booking")}
              data-testid="redirect-success-booking"
              {...successRedirectUrlLocked}
              description={t("redirect_url_description")}
              checked={redirectUrlVisible}
              onCheckedChange={(e) => {
                setRedirectUrlVisible(e);
                onChange(e ? value : "");
              }}>
              <div className="border-subtle rounded-b-lg border border-t-0 p-6">
                <TextField
                  className="w-full"
                  label={t("redirect_success_booking")}
                  labelSrOnly
                  disabled={successRedirectUrlLocked.disabled}
                  placeholder={t("external_redirect_url")}
                  data-testid="external-redirect-url"
                  required={redirectUrlVisible}
                  type="text"
                  {...formMethods.register("successRedirectUrl")}
                />
                <div
                  className={classNames(
                    "p-1 text-sm text-orange-600",
                    formMethods.getValues("successRedirectUrl") ? "block" : "hidden"
                  )}
                  data-testid="redirect-url-warning">
                  {t("redirect_url_warning")}
                </div>
              </div>
            </SettingsToggle>
          </>
        )}
      />
      <SettingsToggle
        labelClassName="text-sm"
        toggleSwitchAtTheEnd={true}
        switchContainerClassName={classNames(
          "border-subtle rounded-lg border py-6 px-4 sm:px-6",
          hashedLinkVisible && "rounded-b-none"
        )}
        childrenClassName="lg:ml-0"
        data-testid="hashedLinkCheck"
        title={t("enable_private_url")}
        Badge={
          <a
            data-testid="hashedLinkCheck-info"
            target="_blank"
            rel="noreferrer"
            href="https://cal.com/docs/core-features/event-types/single-use-private-links">
            <Info className="ml-1.5 h-4 w-4 cursor-pointer" />
          </a>
        }
        {...shouldLockDisableProps("hashedLink")}
        description={t("private_link_description", { appName: APP_NAME })}
        checked={hashedLinkVisible}
        onCheckedChange={(e) => {
          formMethods.setValue("hashedLink", e ? hashedUrl : undefined, { shouldDirty: true });
          setHashedLinkVisible(e);
        }}>
        {!isManagedEventType && (
          <div className="border-subtle rounded-b-lg border border-t-0 p-6">
            {!IS_VISUAL_REGRESSION_TESTING && (
              <TextField
                disabled
                name="hashedLink"
                label={t("private_link_label")}
                data-testid="generated-hash-url"
                labelSrOnly
                type="text"
                hint={t("private_link_hint")}
                defaultValue={placeholderHashedLink}
                addOnSuffix={
                  <Tooltip
                    content={
                      formMethods.getValues("hashedLink") ? t("copy_to_clipboard") : t("enabled_after_update")
                    }>
                    <Button
                      color="minimal"
                      size="sm"
                      type="button"
                      className="hover:stroke-3 hover:text-emphasis min-w-fit !py-0 px-0 hover:bg-transparent"
                      aria-label="copy link"
                      onClick={() => {
                        navigator.clipboard.writeText(placeholderHashedLink);
                        if (formMethods.getValues("hashedLink")) {
                          showToast(t("private_link_copied"), "success");
                        } else {
                          showToast(t("enabled_after_update_description"), "warning");
                        }
                      }}>
                      <Copy className="h-4 w-4" />
                    </Button>
                  </Tooltip>
                }
              />
            )}
          </div>
        )}
      </SettingsToggle>
      <Controller
        name="seatsPerTimeSlotEnabled"
        render={({ field: { value, onChange } }) => (
          <>
            <SettingsToggle
              labelClassName="text-sm"
              toggleSwitchAtTheEnd={true}
              switchContainerClassName={classNames(
                "border-subtle rounded-lg border py-6 px-4 sm:px-6",
                value && "rounded-b-none"
              )}
              childrenClassName="lg:ml-0"
              data-testid="offer-seats-toggle"
              title={t("offer_seats")}
              {...seatsLocked}
              description={t("offer_seats_description")}
              checked={value}
              disabled={noShowFeeEnabled}
              onCheckedChange={(e) => {
                // Enabling seats will disable guests and requiring confirmation until fully supported
                if (e) {
                  toggleGuests(false);
                  formMethods.setValue("requiresConfirmation", false, { shouldDirty: true });
                  setRequiresConfirmation(false);
                  formMethods.setValue("metadata.multipleDuration", undefined, { shouldDirty: true });
                  formMethods.setValue("seatsPerTimeSlot", eventType.seatsPerTimeSlot ?? 2, {
                    shouldDirty: true,
                  });
                } else {
                  formMethods.setValue("seatsPerTimeSlot", null);
                  toggleGuests(true);
                }
                onChange(e);
              }}>
              <div className="border-subtle rounded-b-lg border border-t-0 p-6">
                <Controller
                  name="seatsPerTimeSlot"
                  render={({ field: { value, onChange } }) => (
                    <div>
                      <TextField
                        required
                        name="seatsPerTimeSlot"
                        labelSrOnly
                        label={t("number_of_seats")}
                        type="number"
                        disabled={seatsLocked.disabled}
                        defaultValue={value}
                        min={1}
                        containerClassName="max-w-80"
                        addOnSuffix={<>{t("seats")}</>}
                        onChange={(e) => {
                          onChange(Math.abs(Number(e.target.value)));
                        }}
                        data-testid="seats-per-time-slot"
                      />
                      <div className="mt-4">
                        <Controller
                          name="seatsShowAttendees"
                          render={({ field: { value, onChange } }) => (
                            <CheckboxField
                              data-testid="show-attendees"
                              description={t("show_attendees")}
                              disabled={seatsLocked.disabled}
                              onChange={(e) => onChange(e)}
                              checked={value}
                            />
                          )}
                        />
                      </div>
                      <div className="mt-2">
                        <Controller
                          name="seatsShowAvailabilityCount"
                          render={({ field: { value, onChange } }) => (
                            <CheckboxField
                              description={t("show_available_seats_count")}
                              disabled={seatsLocked.disabled}
                              onChange={(e) => onChange(e)}
                              checked={value}
                            />
                          )}
                        />
                      </div>
                    </div>
                  )}
                />
              </div>
            </SettingsToggle>
            {noShowFeeEnabled && <Alert severity="warning" title={t("seats_and_no_show_fee_error")} />}
          </>
        )}
      />
      <Controller
        name="lockTimeZoneToggleOnBookingPage"
        render={({ field: { value, onChange } }) => (
          <SettingsToggle
            labelClassName="text-sm"
            toggleSwitchAtTheEnd={true}
            switchContainerClassName="border-subtle rounded-lg border py-6 px-4 sm:px-6"
            title={t("lock_timezone_toggle_on_booking_page")}
            {...lockTimeZoneToggleOnBookingPageLocked}
            description={t("description_lock_timezone_toggle_on_booking_page")}
            checked={value}
            onCheckedChange={(e) => onChange(e)}
            data-testid="lock-timezone-toggle"
          />
        )}
      />
      {allowDisablingAttendeeConfirmationEmails(workflows) && (
        <Controller
          name="metadata.disableStandardEmails.confirmation.attendee"
          render={({ field: { value, onChange } }) => (
            <>
              <SettingsToggle
                labelClassName="text-sm"
                toggleSwitchAtTheEnd={true}
                switchContainerClassName="border-subtle rounded-lg border py-6 px-4 sm:px-6"
                title={t("disable_attendees_confirmation_emails")}
                description={t("disable_attendees_confirmation_emails_description")}
                checked={value}
                onCheckedChange={(e) => onChange(e)}
              />
            </>
          )}
        />
      )}
      {allowDisablingHostConfirmationEmails(workflows) && (
        <Controller
          name="metadata.disableStandardEmails.confirmation.host"
          defaultValue={!!formMethods.getValues("seatsPerTimeSlot")}
          render={({ field: { value, onChange } }) => (
            <>
              <SettingsToggle
                labelClassName="text-sm"
                toggleSwitchAtTheEnd={true}
                switchContainerClassName="border-subtle rounded-lg border py-6 px-4 sm:px-6"
                title={t("disable_host_confirmation_emails")}
                description={t("disable_host_confirmation_emails_description")}
                checked={value}
                onCheckedChange={(e) => onChange(e)}
              />
            </>
          )}
        />
      )}
      {showEventNameTip && (
        <CustomEventTypeModal
          close={closeEventNameTip}
          setValue={(val: string) => formMethods.setValue("eventName", val, { shouldDirty: true })}
          defaultValue={formMethods.getValues("eventName")}
          placeHolder={eventNamePlaceholder}
          event={eventNameObject}
        />
      )}
    </div>
  );
};<|MERGE_RESOLUTION|>--- conflicted
+++ resolved
@@ -1,11 +1,6 @@
 import { InfoIcon } from "lucide-react";
 import dynamic from "next/dynamic";
-<<<<<<< HEAD
 import type { EventTypeSetupProps, FormValues } from "pages/event-types/[type]";
-=======
-import Link from "next/link";
-import type { EventTypeSetupProps } from "pages/event-types/[type]";
->>>>>>> 71b0dd2a
 import { useEffect, useState } from "react";
 import { Controller, useFormContext } from "react-hook-form";
 import type { z } from "zod";
@@ -170,66 +165,7 @@
               />
               <p className="text-subtle text-sm">{t("select_which_cal")}</p>
             </div>
-<<<<<<< HEAD
           )}
-=======
-            <Controller
-              name="destinationCalendar"
-              render={({ field: { onChange, value } }) => (
-                <DestinationCalendarSelector
-                  value={value ? value.externalId : undefined}
-                  onChange={onChange}
-                  hidePlaceholder
-                  hideAdvancedText
-                />
-              )}
-            />
-            <p className="text-subtle text-sm">{t("select_which_cal")}</p>
-          </div>
-        )}
-        <div className="w-full">
-          <TextField
-            label={t("event_name_in_calendar")}
-            type="text"
-            {...shouldLockDisableProps("eventName")}
-            placeholder={eventNamePlaceholder}
-            {...formMethods.register("eventName")}
-            addOnSuffix={
-              <Button
-                color="minimal"
-                size="sm"
-                {...(shouldLockDisableProps("eventName").disabled ? { disabled: true } : {})}
-                aria-label="edit custom name"
-                className="hover:stroke-3 hover:text-emphasis min-w-fit !py-0 px-0 hover:bg-transparent"
-                onClick={() => setShowEventNameTip((old) => !old)}>
-                <Edit className="h-4 w-4" />
-              </Button>
-            }
-          />
-        </div>
-        {displayDestinationCalendarSelector && (
-          <div className="w-full">
-            <Switch
-              tooltip={t("reconnect_calendar_to_use")}
-              label={
-                <>
-                  {t("display_add_to_calendar_organizer")}
-                  <InfoIcon className="text-default hover:text-attention hover:bg-attention ms-1 inline h-4 w-4 rounded-md" />
-                </>
-              }
-              checked={useEventTypeDestinationCalendarEmail}
-              onCheckedChange={(val) => {
-                setUseEventTypeDestinationCalendarEmail(val);
-                formMethods.setValue("useEventTypeDestinationCalendarEmail", val, { shouldDirty: true });
-                if (val) {
-                  showToast(t("reconnect_calendar_to_use"), "warning");
-                }
-              }}
-            />
-          </div>
-        )}
-        {!useEventTypeDestinationCalendarEmail && verifiedSecondaryEmails.length > 1 && !team && (
->>>>>>> 71b0dd2a
           <div className="w-full">
             <TextField
               label={t("event_name_in_calendar")}
