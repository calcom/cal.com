import dynamic from "next/dynamic";
import Link from "next/link";
import type { EventTypeSetupProps, FormValues } from "pages/event-types/[type]";
import { useEffect, useState } from "react";
import { Controller, useFormContext } from "react-hook-form";
import short from "short-uuid";
import { v5 as uuidv5 } from "uuid";

import type { EventNameObjectType } from "@calcom/core/event";
import { getEventName } from "@calcom/core/event";
import DestinationCalendarSelector from "@calcom/features/calendars/DestinationCalendarSelector";
import { FormBuilder } from "@calcom/features/form-builder/FormBuilder";
import { APP_NAME, CAL_URL, IS_SELF_HOSTED } from "@calcom/lib/constants";
import { useLocale } from "@calcom/lib/hooks/useLocale";
import type { Prisma } from "@calcom/prisma/client";
import { trpc } from "@calcom/trpc/react";
<<<<<<< HEAD
import {
  Badge,
  Button,
  Checkbox,
  Dialog,
  DialogClose,
  DialogContent,
  DialogFooter,
  Label,
  SettingsToggle,
  showToast,
  TextField,
  Tooltip,
} from "@calcom/ui";
=======
import { Badge, Button, Checkbox, Label, SettingsToggle, showToast, TextField, Tooltip } from "@calcom/ui";
>>>>>>> 22b189cb
import { FiEdit, FiCopy } from "@calcom/ui/components/icon";

import RequiresConfirmationController from "./RequiresConfirmationController";

const CustomEventTypeModal = dynamic(() => import("@components/eventtype/CustomEventTypeModal"));

const generateHashedLink = (id: number) => {
  const translator = short();
  const seed = `${id}:${new Date().getTime()}`;
  const uid = translator.fromUUID(uuidv5(seed, uuidv5.URL));
  return uid;
};

export const EventAdvancedTab = ({ eventType, team }: Pick<EventTypeSetupProps, "eventType" | "team">) => {
  const connectedCalendarsQuery = trpc.viewer.connectedCalendars.useQuery();
  const formMethods = useFormContext<FormValues>();
  const { t } = useLocale();

  const [showEventNameTip, setShowEventNameTip] = useState(false);
  const [hashedLinkVisible, setHashedLinkVisible] = useState(!!eventType.hashedLink);
  const [redirectUrlVisible, setRedirectUrlVisible] = useState(!!eventType.successRedirectUrl);
  const [hashedUrl, setHashedUrl] = useState(eventType.hashedLink?.link);

  const bookingFields: Prisma.JsonObject = {};

  eventType.bookingFields.forEach(({ name }) => {
    bookingFields[name] = name + " input";
  });

  const eventNameObject: EventNameObjectType = {
    attendeeName: t("scheduler"),
    eventType: eventType.title,
    eventName: eventType.eventName,
    host: eventType.users[0]?.name || "Nameless",
    bookingFields: bookingFields,
    t,
  };
<<<<<<< HEAD
  const [previewText, setPreviewText] = useState(getEventName(eventNameObject));
=======

>>>>>>> 22b189cb
  const [requiresConfirmation, setRequiresConfirmation] = useState(eventType.requiresConfirmation);
  const placeholderHashedLink = `${CAL_URL}/d/${hashedUrl}/${eventType.slug}`;
  const seatsEnabled = formMethods.watch("seatsPerTimeSlotEnabled");

<<<<<<< HEAD
  const replaceEventNamePlaceholder = (eventNameObject: EventNameObjectType, previewEventName: string) =>
    previewEventName
      .replace("{Event type title}", eventNameObject.eventType)
      .replace("{Scheduler}", eventNameObject.attendeeName)
      .replace("{Organiser}", eventNameObject.host);

  const changePreviewText = (eventNameObject: EventNameObjectType, previewEventName: string) => {
    setPreviewText(replaceEventNamePlaceholder(eventNameObject, previewEventName));
  };

=======
>>>>>>> 22b189cb
  useEffect(() => {
    !hashedUrl && setHashedUrl(generateHashedLink(eventType.users[0]?.id ?? team?.id));
  }, [eventType.users, hashedUrl, team?.id]);

  const toggleGuests = (enabled: boolean) => {
    const bookingFields = formMethods.getValues("bookingFields");
    formMethods.setValue(
      "bookingFields",
      bookingFields.map((field) => {
        if (field.name === "guests") {
          return {
            ...field,
            hidden: !enabled,
          };
        }
        return field;
      })
    );
  };
<<<<<<< HEAD
=======

  const eventNamePlaceholder = getEventName({
    ...eventNameObject,
    eventName: formMethods.watch("eventName"),
  });
>>>>>>> 22b189cb

  const closeEventNameTip = () => setShowEventNameTip(false);

  const setEventName = (value: string) => formMethods.setValue("eventName", value);
  return (
    <div className="flex flex-col space-y-8">
      {/**
       * Only display calendar selector if user has connected calendars AND if it's not
       * a team event. Since we don't have logic to handle each attendee calendar (for now).
       * This will fallback to each user selected destination calendar.
       */}
      {!!connectedCalendarsQuery.data?.connectedCalendars.length && !team && (
        <div className="flex flex-col">
          <div className="flex justify-between">
            <Label>{t("add_to_calendar")}</Label>
            <Link
              href="/apps/categories/calendar"
              target="_blank"
              className="text-sm text-gray-600 hover:text-gray-900">
              {t("add_another_calendar")}
            </Link>
          </div>
          <div className="-mt-1 w-full">
            <Controller
              control={formMethods.control}
              name="destinationCalendar"
              defaultValue={eventType.destinationCalendar || undefined}
              render={({ field: { onChange, value } }) => (
                <DestinationCalendarSelector
                  destinationCalendar={eventType.destinationCalendar}
                  value={value ? value.externalId : undefined}
                  onChange={onChange}
                  hidePlaceholder
                />
              )}
            />
          </div>
          <p className="text-sm text-gray-600">{t("select_which_cal")}</p>
        </div>
      )}
      <div className="w-full">
        <TextField
          label={t("event_name_in_calendar")}
          type="text"
          placeholder={eventNamePlaceholder}
          defaultValue={eventType.eventName || ""}
          {...formMethods.register("eventName")}
          addOnSuffix={
            <Button
              type="button"
              StartIcon={FiEdit}
              variant="icon"
              color="minimal"
              className="hover:stroke-3 min-w-fit px-0 hover:bg-transparent hover:text-black"
              onClick={() => setShowEventNameTip((old) => !old)}
              aria-label="edit custom name"
            />
          }
        />
      </div>
      <hr />
      <FormBuilder
        title={t("booking_questions_title")}
        description={t("booking_questions_description")}
        addFieldLabel={t("add_a_booking_question")}
        formProp="bookingFields"
      />
      <hr />
      <RequiresConfirmationController
        seatsEnabled={seatsEnabled}
        metadata={eventType.metadata}
        requiresConfirmation={requiresConfirmation}
        onRequiresConfirmation={setRequiresConfirmation}
      />
      <hr />
      <Controller
        name="hideCalendarNotes"
        control={formMethods.control}
        defaultValue={eventType.hideCalendarNotes}
        render={({ field: { value, onChange } }) => (
          <SettingsToggle
            title={t("disable_notes")}
            description={t("disable_notes_description")}
            checked={value}
            onCheckedChange={(e) => onChange(e)}
          />
        )}
      />
      <hr />
      <Controller
        name="successRedirectUrl"
        control={formMethods.control}
        render={({ field: { value, onChange } }) => (
          <>
            <SettingsToggle
              title={t("redirect_success_booking")}
              description={t("redirect_url_description")}
              checked={redirectUrlVisible}
              onCheckedChange={(e) => {
                setRedirectUrlVisible(e);
                onChange(e ? value : "");
              }}>
              {/* Textfield has some margin by default we remove that so we can keep consitant aligment */}
              <div className="lg:-ml-2">
                <TextField
                  label={t("redirect_success_booking")}
                  labelSrOnly
                  placeholder={t("external_redirect_url")}
                  required={redirectUrlVisible}
                  type="text"
                  defaultValue={eventType.successRedirectUrl || ""}
                  {...formMethods.register("successRedirectUrl")}
                />
                <div className="mt-2 flex">
                  <Checkbox
                    description={t("disable_success_page")}
                    // Disable if it's not Self Hosted or if the redirect url is not set
                    disabled={!IS_SELF_HOSTED || !formMethods.watch("successRedirectUrl")}
                    {...formMethods.register("metadata.disableSuccessPage")}
                  />
                  {/*TODO: Extract it out into a component when used more than once*/}
                  {!IS_SELF_HOSTED && (
                    <Link href="https://cal.com/pricing" target="_blank">
                      <Badge variant="orange" className="ml-2">
                        Platform Only
                      </Badge>
                    </Link>
                  )}
                </div>
              </div>
            </SettingsToggle>
          </>
        )}
      />
      <hr />
      <SettingsToggle
        data-testid="hashedLinkCheck"
        title={t("private_link")}
        description={t("private_link_description", { appName: APP_NAME })}
        checked={hashedLinkVisible}
        onCheckedChange={(e) => {
          formMethods.setValue("hashedLink", e ? hashedUrl : undefined);
          setHashedLinkVisible(e);
        }}>
        {/* Textfield has some margin by default we remove that so we can keep consitant aligment */}
        <div className="lg:-ml-2">
          <TextField
            disabled
            name="hashedLink"
            label={t("private_link_label")}
            data-testid="generated-hash-url"
            labelSrOnly
            type="text"
            hint={t("private_link_hint")}
            defaultValue={placeholderHashedLink}
            addOnSuffix={
              <Tooltip content={eventType.hashedLink ? t("copy_to_clipboard") : t("enabled_after_update")}>
                <Button
                  color="minimal"
                  onClick={() => {
                    navigator.clipboard.writeText(placeholderHashedLink);
                    if (eventType.hashedLink) {
                      showToast(t("private_link_copied"), "success");
                    } else {
                      showToast(t("enabled_after_update_description"), "warning");
                    }
                  }}
                  className="hover:stroke-3 hover:bg-transparent hover:text-black"
                  type="button">
                  <FiCopy />
                </Button>
              </Tooltip>
            }
          />
        </div>
      </SettingsToggle>
      <hr />
      <Controller
        name="seatsPerTimeSlotEnabled"
        control={formMethods.control}
        defaultValue={!!eventType.seatsPerTimeSlot}
        render={({ field: { value, onChange } }) => (
          <SettingsToggle
            data-testid="offer-seats-toggle"
            title={t("offer_seats")}
            description={t("offer_seats_description")}
            checked={value}
            onCheckedChange={(e) => {
              // Enabling seats will disable guests and requiring confirmation until fully supported
              if (e) {
                toggleGuests(false);
                formMethods.setValue("requiresConfirmation", false);
                setRequiresConfirmation(false);
                formMethods.setValue("seatsPerTimeSlot", 2);
              } else {
                formMethods.setValue("seatsPerTimeSlot", null);
                toggleGuests(true);
              }
              onChange(e);
            }}>
            <Controller
              name="seatsPerTimeSlot"
              control={formMethods.control}
              defaultValue={eventType.seatsPerTimeSlot}
              render={({ field: { value, onChange } }) => (
                <div className="lg:-ml-2">
                  <TextField
                    required
                    name="seatsPerTimeSlot"
                    labelSrOnly
                    label={t("number_of_seats")}
                    type="number"
                    defaultValue={value || 2}
                    min={1}
                    addOnSuffix={<>{t("seats")}</>}
                    onChange={(e) => {
                      onChange(Math.abs(Number(e.target.value)));
                    }}
                  />
                  <div className="mt-2">
                    <Checkbox
                      description={t("show_attendees")}
                      onChange={(e) => formMethods.setValue("seatsShowAttendees", e.target.checked)}
                      defaultChecked={!!eventType.seatsShowAttendees}
                    />
                  </div>
                </div>
              )}
            />
          </SettingsToggle>
        )}
      />

      {showEventNameTip && (
        <CustomEventTypeModal
          close={closeEventNameTip}
          setValue={setEventName}
          defaultValue={formMethods.getValues("eventName") || eventType.eventName || ""}
          placeHolder={eventNamePlaceholder}
          event={eventNameObject}
        />
      )}
    </div>
  );
};<|MERGE_RESOLUTION|>--- conflicted
+++ resolved
@@ -14,24 +14,7 @@
 import { useLocale } from "@calcom/lib/hooks/useLocale";
 import type { Prisma } from "@calcom/prisma/client";
 import { trpc } from "@calcom/trpc/react";
-<<<<<<< HEAD
-import {
-  Badge,
-  Button,
-  Checkbox,
-  Dialog,
-  DialogClose,
-  DialogContent,
-  DialogFooter,
-  Label,
-  SettingsToggle,
-  showToast,
-  TextField,
-  Tooltip,
-} from "@calcom/ui";
-=======
 import { Badge, Button, Checkbox, Label, SettingsToggle, showToast, TextField, Tooltip } from "@calcom/ui";
->>>>>>> 22b189cb
 import { FiEdit, FiCopy } from "@calcom/ui/components/icon";
 
 import RequiresConfirmationController from "./RequiresConfirmationController";
@@ -69,28 +52,11 @@
     bookingFields: bookingFields,
     t,
   };
-<<<<<<< HEAD
-  const [previewText, setPreviewText] = useState(getEventName(eventNameObject));
-=======
-
->>>>>>> 22b189cb
+
   const [requiresConfirmation, setRequiresConfirmation] = useState(eventType.requiresConfirmation);
   const placeholderHashedLink = `${CAL_URL}/d/${hashedUrl}/${eventType.slug}`;
   const seatsEnabled = formMethods.watch("seatsPerTimeSlotEnabled");
 
-<<<<<<< HEAD
-  const replaceEventNamePlaceholder = (eventNameObject: EventNameObjectType, previewEventName: string) =>
-    previewEventName
-      .replace("{Event type title}", eventNameObject.eventType)
-      .replace("{Scheduler}", eventNameObject.attendeeName)
-      .replace("{Organiser}", eventNameObject.host);
-
-  const changePreviewText = (eventNameObject: EventNameObjectType, previewEventName: string) => {
-    setPreviewText(replaceEventNamePlaceholder(eventNameObject, previewEventName));
-  };
-
-=======
->>>>>>> 22b189cb
   useEffect(() => {
     !hashedUrl && setHashedUrl(generateHashedLink(eventType.users[0]?.id ?? team?.id));
   }, [eventType.users, hashedUrl, team?.id]);
@@ -110,14 +76,11 @@
       })
     );
   };
-<<<<<<< HEAD
-=======
 
   const eventNamePlaceholder = getEventName({
     ...eventNameObject,
     eventName: formMethods.watch("eventName"),
   });
->>>>>>> 22b189cb
 
   const closeEventNameTip = () => setShowEventNameTip(false);
 
