import dynamic from "next/dynamic";
import Link from "next/link";
import type { EventTypeSetupProps, FormValues } from "pages/event-types/[type]";
import { useEffect, useState } from "react";
import { Controller, useFormContext } from "react-hook-form";
import short from "short-uuid";
import { v5 as uuidv5 } from "uuid";

import type { EventNameObjectType } from "@calcom/core/event";
import { getEventName } from "@calcom/core/event";
import DestinationCalendarSelector from "@calcom/features/calendars/DestinationCalendarSelector";
import { FormBuilder } from "@calcom/features/form-builder/FormBuilder";
import { APP_NAME, CAL_URL, IS_SELF_HOSTED } from "@calcom/lib/constants";
import { useLocale } from "@calcom/lib/hooks/useLocale";
import type { Prisma } from "@calcom/prisma/client";
import { trpc } from "@calcom/trpc/react";
<<<<<<< HEAD
import {
  Badge,
  Button,
  Checkbox,
  Dialog,
  DialogContent,
  Label,
  SettingsToggle,
  showToast,
  TextField,
  Tooltip,
} from "@calcom/ui";
import { FiEdit, FiCopy, FiPlus } from "@calcom/ui/components/icon";

import CustomInputTypeForm from "@components/eventtype/CustomInputTypeForm";
=======
import { Badge, Button, Checkbox, Label, SettingsToggle, showToast, TextField, Tooltip } from "@calcom/ui";
import { FiEdit, FiCopy } from "@calcom/ui/components/icon";
>>>>>>> b349def5

import RequiresConfirmationController from "./RequiresConfirmationController";

const CustomEventTypeModal = dynamic(() => import("@components/eventtype/CustomEventTypeModal"));

const generateHashedLink = (id: number) => {
  const translator = short();
  const seed = `${id}:${new Date().getTime()}`;
  const uid = translator.fromUUID(uuidv5(seed, uuidv5.URL));
  return uid;
};

export const EventAdvancedTab = ({ eventType, team }: Pick<EventTypeSetupProps, "eventType" | "team">) => {
  const connectedCalendarsQuery = trpc.viewer.connectedCalendars.useQuery();
  const formMethods = useFormContext<FormValues>();
  const { t } = useLocale();

  const [showEventNameTip, setShowEventNameTip] = useState(false);
  const [hashedLinkVisible, setHashedLinkVisible] = useState(!!eventType.hashedLink);
  const [redirectUrlVisible, setRedirectUrlVisible] = useState(!!eventType.successRedirectUrl);
  const [hashedUrl, setHashedUrl] = useState(eventType.hashedLink?.link);

  const previewCustomInputs: Prisma.JsonObject = {};

  eventType.customInputs.forEach(({ label }) => {
    previewCustomInputs[label] = label + " input";
  });

  const eventNameObject: EventNameObjectType = {
    attendeeName: t("scheduler"),
    eventType: eventType.title,
    eventName: eventType.eventName,
    host: eventType.users[0]?.name || "Nameless",
    customInputs: previewCustomInputs,
    t,
  };

<<<<<<< HEAD
  const [customInputs, setCustomInputs] = useState<CustomInputParsed[]>(
    eventType.customInputs.sort((a, b) => a.id - b.id) || []
  );
  const [selectedCustomInput, setSelectedCustomInput] = useState<CustomInputParsed | undefined>(undefined);
  const [selectedCustomInputModalOpen, setSelectedCustomInputModalOpen] = useState(false);
=======
>>>>>>> b349def5
  const [requiresConfirmation, setRequiresConfirmation] = useState(eventType.requiresConfirmation);
  const placeholderHashedLink = `${CAL_URL}/d/${hashedUrl}/${eventType.slug}`;
  const seatsEnabled = formMethods.watch("seatsPerTimeSlotEnabled");

<<<<<<< HEAD
  const removeCustom = (index: number) => {
    formMethods.getValues("customInputs").splice(index, 1);
    customInputs.splice(index, 1);
    setCustomInputs([...customInputs]);
  };

=======
>>>>>>> b349def5
  useEffect(() => {
    !hashedUrl && setHashedUrl(generateHashedLink(eventType.users[0]?.id ?? team?.id));
  }, [eventType.users, hashedUrl, team?.id]);

  const toggleGuests = (enabled: boolean) => {
    const bookingFields = formMethods.getValues("bookingFields");
    formMethods.setValue(
      "bookingFields",
      bookingFields.map((field) => {
        if (field.name === "guests") {
          return {
            ...field,
            hidden: !enabled,
          };
        }
        return field;
      })
    );
  };

  const eventNamePlaceholder = getEventName({
    ...eventNameObject,
    eventName: formMethods.watch("eventName"),
  });
<<<<<<< HEAD

  const closeEventNameTip = () => setShowEventNameTip(false);

=======

  const closeEventNameTip = () => setShowEventNameTip(false);

>>>>>>> b349def5
  const setEventName = (value: string) => formMethods.setValue("eventName", value);
  return (
    <div className="flex flex-col space-y-8">
      {/**
       * Only display calendar selector if user has connected calendars AND if it's not
       * a team event. Since we don't have logic to handle each attendee calendar (for now).
       * This will fallback to each user selected destination calendar.
       */}
      {!!connectedCalendarsQuery.data?.connectedCalendars.length && !team && (
        <div className="flex flex-col">
          <div className="flex justify-between">
            <Label>{t("add_to_calendar")}</Label>
            <Link
              href="/apps/categories/calendar"
              target="_blank"
              className="text-sm text-gray-600 hover:text-gray-900">
              {t("add_another_calendar")}
            </Link>
          </div>
          <div className="-mt-1 w-full">
            <Controller
              control={formMethods.control}
              name="destinationCalendar"
              defaultValue={eventType.destinationCalendar || undefined}
              render={({ field: { onChange, value } }) => (
                <DestinationCalendarSelector
                  destinationCalendar={eventType.destinationCalendar}
                  value={value ? value.externalId : undefined}
                  onChange={onChange}
                  hidePlaceholder
                />
              )}
            />
          </div>
          <p className="text-sm text-gray-600">{t("select_which_cal")}</p>
        </div>
      )}
      <div className="w-full">
        <TextField
          label={t("event_name_in_calendar")}
          type="text"
          placeholder={eventNamePlaceholder}
          defaultValue={eventType.eventName || ""}
          {...formMethods.register("eventName")}
          addOnSuffix={
            <Button
              type="button"
              StartIcon={FiEdit}
              variant="icon"
              color="minimal"
              className="hover:stroke-3 min-w-fit px-0 hover:bg-transparent hover:text-black"
              onClick={() => setShowEventNameTip((old) => !old)}
              aria-label="edit custom name"
            />
          }
        />
      </div>
      <hr />
      <FormBuilder
        title={t("booking_questions_title")}
        description={t("booking_questions_description")}
        addFieldLabel={t("add_a_booking_question")}
        formProp="bookingFields"
      />
      <hr />
      <RequiresConfirmationController
        seatsEnabled={seatsEnabled}
        metadata={eventType.metadata}
        requiresConfirmation={requiresConfirmation}
        onRequiresConfirmation={setRequiresConfirmation}
      />
      <hr />
      <Controller
        name="hideCalendarNotes"
        control={formMethods.control}
        defaultValue={eventType.hideCalendarNotes}
        render={({ field: { value, onChange } }) => (
          <SettingsToggle
            title={t("disable_notes")}
            description={t("disable_notes_description")}
            checked={value}
            onCheckedChange={(e) => onChange(e)}
          />
        )}
      />
      <hr />
      <Controller
        name="successRedirectUrl"
        control={formMethods.control}
        render={({ field: { value, onChange } }) => (
          <>
            <SettingsToggle
              title={t("redirect_success_booking")}
              description={t("redirect_url_description")}
              checked={redirectUrlVisible}
              onCheckedChange={(e) => {
                setRedirectUrlVisible(e);
                onChange(e ? value : "");
              }}>
              {/* Textfield has some margin by default we remove that so we can keep consitant aligment */}
              <div className="lg:-ml-2">
                <TextField
                  label={t("redirect_success_booking")}
                  labelSrOnly
                  placeholder={t("external_redirect_url")}
                  required={redirectUrlVisible}
                  type="text"
                  defaultValue={eventType.successRedirectUrl || ""}
                  {...formMethods.register("successRedirectUrl")}
                />
                <div className="mt-2 flex">
                  <Checkbox
                    description={t("disable_success_page")}
                    // Disable if it's not Self Hosted or if the redirect url is not set
                    disabled={!IS_SELF_HOSTED || !formMethods.watch("successRedirectUrl")}
                    {...formMethods.register("metadata.disableSuccessPage")}
                  />
                  {/*TODO: Extract it out into a component when used more than once*/}
                  {!IS_SELF_HOSTED && (
                    <Link href="https://cal.com/pricing" target="_blank">
                      <Badge variant="orange" className="ml-2">
                        Platform Only
                      </Badge>
                    </Link>
                  )}
                </div>
              </div>
            </SettingsToggle>
          </>
        )}
      />
      <hr />
      <SettingsToggle
        data-testid="hashedLinkCheck"
        title={t("private_link")}
        description={t("private_link_description", { appName: APP_NAME })}
        checked={hashedLinkVisible}
        onCheckedChange={(e) => {
          formMethods.setValue("hashedLink", e ? hashedUrl : undefined);
          setHashedLinkVisible(e);
        }}>
        {/* Textfield has some margin by default we remove that so we can keep consitant aligment */}
        <div className="lg:-ml-2">
          <TextField
            disabled
            name="hashedLink"
            label={t("private_link_label")}
            data-testid="generated-hash-url"
            labelSrOnly
            type="text"
            hint={t("private_link_hint")}
            defaultValue={placeholderHashedLink}
            addOnSuffix={
              <Tooltip content={eventType.hashedLink ? t("copy_to_clipboard") : t("enabled_after_update")}>
                <Button
                  color="minimal"
                  onClick={() => {
                    navigator.clipboard.writeText(placeholderHashedLink);
                    if (eventType.hashedLink) {
                      showToast(t("private_link_copied"), "success");
                    } else {
                      showToast(t("enabled_after_update_description"), "warning");
                    }
                  }}
                  className="hover:stroke-3 hover:bg-transparent hover:text-black"
                  type="button">
                  <FiCopy />
                </Button>
              </Tooltip>
            }
          />
        </div>
      </SettingsToggle>
      <hr />
      <Controller
        name="seatsPerTimeSlotEnabled"
        control={formMethods.control}
        defaultValue={!!eventType.seatsPerTimeSlot}
        render={({ field: { value, onChange } }) => (
          <SettingsToggle
            title={t("offer_seats")}
            description={t("offer_seats_description")}
            checked={value}
            onCheckedChange={(e) => {
              // Enabling seats will disable guests and requiring confirmation until fully supported
              if (e) {
                toggleGuests(false);
                formMethods.setValue("requiresConfirmation", false);
                setRequiresConfirmation(false);
                formMethods.setValue("seatsPerTimeSlot", 2);
              } else {
                formMethods.setValue("seatsPerTimeSlot", null);
                toggleGuests(true);
              }
              onChange(e);
            }}>
            <Controller
              name="seatsPerTimeSlot"
              control={formMethods.control}
              defaultValue={eventType.seatsPerTimeSlot}
              render={({ field: { value, onChange } }) => (
                <div className="lg:-ml-2">
                  <TextField
                    required
                    name="seatsPerTimeSlot"
                    labelSrOnly
                    label={t("number_of_seats")}
                    type="number"
                    defaultValue={value || 2}
                    min={1}
                    addOnSuffix={<>{t("seats")}</>}
                    onChange={(e) => {
                      onChange(Math.abs(Number(e.target.value)));
                    }}
                  />
                  <div className="mt-2">
                    <Checkbox
                      description={t("show_attendees")}
                      onChange={(e) => formMethods.setValue("seatsShowAttendees", e.target.checked)}
                      defaultChecked={!!eventType.seatsShowAttendees}
                    />
                  </div>
                </div>
              )}
            />
          </SettingsToggle>
        )}
      />

      {showEventNameTip && (
        <CustomEventTypeModal
          close={closeEventNameTip}
          setValue={setEventName}
<<<<<<< HEAD
          defaultValue={formMethods.getValues("eventName") || eventType.eventName || ""}
=======
          defaultValue={eventType.eventName || ""}
>>>>>>> b349def5
          placeHolder={eventNamePlaceholder}
          event={eventNameObject}
        />
      )}
    </div>
  );
};<|MERGE_RESOLUTION|>--- conflicted
+++ resolved
@@ -14,26 +14,18 @@
 import { useLocale } from "@calcom/lib/hooks/useLocale";
 import type { Prisma } from "@calcom/prisma/client";
 import { trpc } from "@calcom/trpc/react";
-<<<<<<< HEAD
 import {
   Badge,
   Button,
   Checkbox,
-  Dialog,
-  DialogContent,
   Label,
   SettingsToggle,
   showToast,
   TextField,
   Tooltip,
 } from "@calcom/ui";
-import { FiEdit, FiCopy, FiPlus } from "@calcom/ui/components/icon";
-
-import CustomInputTypeForm from "@components/eventtype/CustomInputTypeForm";
-=======
-import { Badge, Button, Checkbox, Label, SettingsToggle, showToast, TextField, Tooltip } from "@calcom/ui";
+
 import { FiEdit, FiCopy } from "@calcom/ui/components/icon";
->>>>>>> b349def5
 
 import RequiresConfirmationController from "./RequiresConfirmationController";
 
@@ -71,27 +63,21 @@
     t,
   };
 
-<<<<<<< HEAD
   const [customInputs, setCustomInputs] = useState<CustomInputParsed[]>(
     eventType.customInputs.sort((a, b) => a.id - b.id) || []
   );
   const [selectedCustomInput, setSelectedCustomInput] = useState<CustomInputParsed | undefined>(undefined);
   const [selectedCustomInputModalOpen, setSelectedCustomInputModalOpen] = useState(false);
-=======
->>>>>>> b349def5
   const [requiresConfirmation, setRequiresConfirmation] = useState(eventType.requiresConfirmation);
   const placeholderHashedLink = `${CAL_URL}/d/${hashedUrl}/${eventType.slug}`;
   const seatsEnabled = formMethods.watch("seatsPerTimeSlotEnabled");
 
-<<<<<<< HEAD
   const removeCustom = (index: number) => {
     formMethods.getValues("customInputs").splice(index, 1);
     customInputs.splice(index, 1);
     setCustomInputs([...customInputs]);
   };
 
-=======
->>>>>>> b349def5
   useEffect(() => {
     !hashedUrl && setHashedUrl(generateHashedLink(eventType.users[0]?.id ?? team?.id));
   }, [eventType.users, hashedUrl, team?.id]);
@@ -116,15 +102,9 @@
     ...eventNameObject,
     eventName: formMethods.watch("eventName"),
   });
-<<<<<<< HEAD
 
   const closeEventNameTip = () => setShowEventNameTip(false);
 
-=======
-
-  const closeEventNameTip = () => setShowEventNameTip(false);
-
->>>>>>> b349def5
   const setEventName = (value: string) => formMethods.setValue("eventName", value);
   return (
     <div className="flex flex-col space-y-8">
@@ -144,7 +124,7 @@
               {t("add_another_calendar")}
             </Link>
           </div>
-          <div className="-mt-1 w-full">
+          <div className="w-full -mt-1">
             <Controller
               control={formMethods.control}
               name="destinationCalendar"
@@ -175,7 +155,7 @@
               StartIcon={FiEdit}
               variant="icon"
               color="minimal"
-              className="hover:stroke-3 min-w-fit px-0 hover:bg-transparent hover:text-black"
+              className="px-0 hover:stroke-3 min-w-fit hover:bg-transparent hover:text-black"
               onClick={() => setShowEventNameTip((old) => !old)}
               aria-label="edit custom name"
             />
@@ -235,7 +215,7 @@
                   defaultValue={eventType.successRedirectUrl || ""}
                   {...formMethods.register("successRedirectUrl")}
                 />
-                <div className="mt-2 flex">
+                <div className="flex mt-2">
                   <Checkbox
                     description={t("disable_success_page")}
                     // Disable if it's not Self Hosted or if the redirect url is not set
@@ -358,11 +338,7 @@
         <CustomEventTypeModal
           close={closeEventNameTip}
           setValue={setEventName}
-<<<<<<< HEAD
           defaultValue={formMethods.getValues("eventName") || eventType.eventName || ""}
-=======
-          defaultValue={eventType.eventName || ""}
->>>>>>> b349def5
           placeHolder={eventNamePlaceholder}
           event={eventNameObject}
         />
