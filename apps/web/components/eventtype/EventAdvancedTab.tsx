import dynamic from "next/dynamic";
import Link from "next/link";
import type { EventTypeSetupProps, FormValues } from "pages/event-types/[type]";
import { useEffect, useState } from "react";
import { Controller, useFormContext } from "react-hook-form";
import short from "short-uuid";
import { v5 as uuidv5 } from "uuid";

import type { EventNameObjectType } from "@calcom/core/event";
import { getEventName } from "@calcom/core/event";
import getLocationsOptionsForSelect from "@calcom/features/bookings/lib/getLocationOptionsForSelect";
import DestinationCalendarSelector from "@calcom/features/calendars/DestinationCalendarSelector";
import { FormBuilder } from "@calcom/features/form-builder/FormBuilder";
import { classNames } from "@calcom/lib";
import { APP_NAME, CAL_URL } from "@calcom/lib/constants";
import { useLocale } from "@calcom/lib/hooks/useLocale";
import type { Prisma } from "@calcom/prisma/client";
import { trpc } from "@calcom/trpc/react";
import { Button, Checkbox, Label, SettingsToggle, showToast, TextField, Tooltip, Alert } from "@calcom/ui";
<<<<<<< HEAD
import { FiEdit, FiCopy } from "@calcom/ui/components/icon";
=======
import { Edit, Copy } from "@calcom/ui/components/icon";
>>>>>>> a8368aac

import RequiresConfirmationController from "./RequiresConfirmationController";

const CustomEventTypeModal = dynamic(() => import("@components/eventtype/CustomEventTypeModal"));

const generateHashedLink = (id: number) => {
  const translator = short();
  const seed = `${id}:${new Date().getTime()}`;
  const uid = translator.fromUUID(uuidv5(seed, uuidv5.URL));
  return uid;
};

export const EventAdvancedTab = ({ eventType, team }: Pick<EventTypeSetupProps, "eventType" | "team">) => {
  const connectedCalendarsQuery = trpc.viewer.connectedCalendars.useQuery();
  const formMethods = useFormContext<FormValues>();
  const { t } = useLocale();

  const [showEventNameTip, setShowEventNameTip] = useState(false);
  const [hashedLinkVisible, setHashedLinkVisible] = useState(!!eventType.hashedLink);
  const [redirectUrlVisible, setRedirectUrlVisible] = useState(!!eventType.successRedirectUrl);
  const [hashedUrl, setHashedUrl] = useState(eventType.hashedLink?.link);

  const bookingFields: Prisma.JsonObject = {};

  eventType.bookingFields.forEach(({ name }) => {
    bookingFields[name] = name + " input";
  });

  const eventNameObject: EventNameObjectType = {
    attendeeName: t("scheduler"),
    eventType: eventType.title,
    eventName: eventType.eventName,
    host: eventType.users[0]?.name || "Nameless",
    bookingFields: bookingFields,
    t,
  };

  const [requiresConfirmation, setRequiresConfirmation] = useState(eventType.requiresConfirmation);
  const placeholderHashedLink = `${CAL_URL}/d/${hashedUrl}/${eventType.slug}`;
  const seatsEnabled = formMethods.watch("seatsPerTimeSlotEnabled");
  const noShowFeeEnabled = eventType.metadata.apps?.stripe?.paymentOption === "HOLD";

  useEffect(() => {
    !hashedUrl && setHashedUrl(generateHashedLink(eventType.users[0]?.id ?? team?.id));
  }, [eventType.users, hashedUrl, team?.id]);

  const toggleGuests = (enabled: boolean) => {
    const bookingFields = formMethods.getValues("bookingFields");
    formMethods.setValue(
      "bookingFields",
      bookingFields.map((field) => {
        if (field.name === "guests") {
          return {
            ...field,
            hidden: !enabled,
          };
        }
        return field;
      })
    );
  };

  const eventNamePlaceholder = getEventName({
    ...eventNameObject,
    eventName: formMethods.watch("eventName"),
  });

  const closeEventNameTip = () => setShowEventNameTip(false);

  const setEventName = (value: string) => formMethods.setValue("eventName", value);
  return (
    <div className="flex flex-col space-y-8">
      {/**
       * Only display calendar selector if user has connected calendars AND if it's not
       * a team event. Since we don't have logic to handle each attendee calendar (for now).
       * This will fallback to each user selected destination calendar.
       */}
      {!!connectedCalendarsQuery.data?.connectedCalendars.length && !team && (
        <div className="flex flex-col">
          <div className="flex justify-between">
            <Label>{t("add_to_calendar")}</Label>
            <Link
              href="/apps/categories/calendar"
              target="_blank"
              className="hover:text-emphasis text-default text-sm">
              {t("add_another_calendar")}
            </Link>
          </div>
          <div className="-mt-1 w-full">
            <Controller
              control={formMethods.control}
              name="destinationCalendar"
              defaultValue={eventType.destinationCalendar || undefined}
              render={({ field: { onChange, value } }) => (
                <DestinationCalendarSelector
                  destinationCalendar={eventType.destinationCalendar}
                  value={value ? value.externalId : undefined}
                  onChange={onChange}
                  hidePlaceholder
                />
              )}
            />
          </div>
          <p className="text-default text-sm">{t("select_which_cal")}</p>
        </div>
      )}
      <div className="w-full">
        <TextField
          label={t("event_name_in_calendar")}
          type="text"
          placeholder={eventNamePlaceholder}
          defaultValue={eventType.eventName || ""}
          {...formMethods.register("eventName")}
          addOnSuffix={
            <Button
              type="button"
              StartIcon={Edit}
              variant="icon"
              color="minimal"
              className="hover:stroke-3 hover:text-emphasis min-w-fit px-0 hover:bg-transparent"
              onClick={() => setShowEventNameTip((old) => !old)}
              aria-label="edit custom name"
            />
          }
        />
      </div>
      <hr className="border-subtle" />
      <FormBuilder
        title={t("booking_questions_title")}
        description={t("booking_questions_description")}
        addFieldLabel={t("add_a_booking_question")}
        formProp="bookingFields"
        dataStore={{
          options: {
            locations: getLocationsOptionsForSelect(eventType?.locations ?? [], t),
          },
        }}
      />
      <hr className="border-subtle" />
      <RequiresConfirmationController
        seatsEnabled={seatsEnabled}
        metadata={eventType.metadata}
        requiresConfirmation={requiresConfirmation}
        onRequiresConfirmation={setRequiresConfirmation}
      />
      <hr className="border-subtle" />
      <Controller
        name="hideCalendarNotes"
        control={formMethods.control}
        defaultValue={eventType.hideCalendarNotes}
        render={({ field: { value, onChange } }) => (
          <SettingsToggle
            title={t("disable_notes")}
            description={t("disable_notes_description")}
            checked={value}
            onCheckedChange={(e) => onChange(e)}
          />
        )}
      />
      <hr className="border-subtle" />
      <Controller
        name="successRedirectUrl"
        control={formMethods.control}
        render={({ field: { value, onChange } }) => (
          <>
            <SettingsToggle
              title={t("redirect_success_booking")}
              description={t("redirect_url_description")}
              checked={redirectUrlVisible}
              onCheckedChange={(e) => {
                setRedirectUrlVisible(e);
                onChange(e ? value : "");
              }}>
              {/* Textfield has some margin by default we remove that so we can keep consistent alignment */}
              <div className="lg:-ml-2 lg:-mb-2">
                <TextField
                  className="w-full"
                  label={t("redirect_success_booking")}
                  labelSrOnly
                  placeholder={t("external_redirect_url")}
                  required={redirectUrlVisible}
                  type="text"
                  defaultValue={eventType.successRedirectUrl || ""}
                  {...formMethods.register("successRedirectUrl")}
                />
                <div
                  className={classNames(
                    "p-1 text-sm text-orange-600",
                    formMethods.getValues("successRedirectUrl") ? "block" : "hidden"
                  )}>
                  {t("redirect_url_warning")}
                </div>
              </div>
            </SettingsToggle>
          </>
        )}
      />
      <hr className="border-subtle" />
      <SettingsToggle
        data-testid="hashedLinkCheck"
        title={t("private_link")}
        description={t("private_link_description", { appName: APP_NAME })}
        checked={hashedLinkVisible}
        onCheckedChange={(e) => {
          formMethods.setValue("hashedLink", e ? hashedUrl : undefined);
          setHashedLinkVisible(e);
        }}>
        {/* Textfield has some margin by default we remove that so we can keep consitant aligment */}
        <div className="lg:-ml-2">
          <TextField
            disabled
            name="hashedLink"
            label={t("private_link_label")}
            data-testid="generated-hash-url"
            labelSrOnly
            type="text"
            hint={t("private_link_hint")}
            defaultValue={placeholderHashedLink}
            addOnSuffix={
              <Tooltip content={eventType.hashedLink ? t("copy_to_clipboard") : t("enabled_after_update")}>
                <Button
                  color="minimal"
                  onClick={() => {
                    navigator.clipboard.writeText(placeholderHashedLink);
                    if (eventType.hashedLink) {
                      showToast(t("private_link_copied"), "success");
                    } else {
                      showToast(t("enabled_after_update_description"), "warning");
                    }
                  }}
                  className="hover:stroke-3 hover:text-emphasis hover:bg-transparent"
                  type="button">
                  <Copy />
                </Button>
              </Tooltip>
            }
          />
        </div>
      </SettingsToggle>
      <hr className="border-subtle" />
      <Controller
        name="seatsPerTimeSlotEnabled"
        control={formMethods.control}
        defaultValue={!!eventType.seatsPerTimeSlot}
        render={({ field: { value, onChange } }) => (
          <>
            <SettingsToggle
              data-testid="offer-seats-toggle"
              title={t("offer_seats")}
              description={t("offer_seats_description")}
              checked={value}
              disabled={noShowFeeEnabled}
              onCheckedChange={(e) => {
                // Enabling seats will disable guests and requiring confirmation until fully supported
                if (e) {
                  toggleGuests(false);
                  formMethods.setValue("requiresConfirmation", false);
                  setRequiresConfirmation(false);
                  formMethods.setValue("seatsPerTimeSlot", 2);
                } else {
                  formMethods.setValue("seatsPerTimeSlot", null);
                  toggleGuests(true);
                }
                onChange(e);
              }}>
              <Controller
                name="seatsPerTimeSlot"
                control={formMethods.control}
                defaultValue={eventType.seatsPerTimeSlot}
                render={({ field: { value, onChange } }) => (
                  <div className="lg:-ml-2">
                    <TextField
                      required
                      name="seatsPerTimeSlot"
                      labelSrOnly
                      label={t("number_of_seats")}
                      type="number"
                      defaultValue={value || 2}
                      min={1}
                      addOnSuffix={<>{t("seats")}</>}
                      onChange={(e) => {
                        onChange(Math.abs(Number(e.target.value)));
                      }}
                    />
                    <div className="mt-2">
                      <Checkbox
                        description={t("show_attendees")}
                        onChange={(e) => formMethods.setValue("seatsShowAttendees", e.target.checked)}
                        defaultChecked={!!eventType.seatsShowAttendees}
                      />
                    </div>
                  </div>
                )}
              />
            </SettingsToggle>
            {noShowFeeEnabled && <Alert severity="warning" title={t("seats_and_no_show_fee_error")} />}
          </>
        )}
      />

      {showEventNameTip && (
        <CustomEventTypeModal
          close={closeEventNameTip}
          setValue={setEventName}
          defaultValue={formMethods.getValues("eventName") || eventType.eventName || ""}
          placeHolder={eventNamePlaceholder}
          event={eventNameObject}
        />
      )}
    </div>
  );
};<|MERGE_RESOLUTION|>--- conflicted
+++ resolved
@@ -17,11 +17,7 @@
 import type { Prisma } from "@calcom/prisma/client";
 import { trpc } from "@calcom/trpc/react";
 import { Button, Checkbox, Label, SettingsToggle, showToast, TextField, Tooltip, Alert } from "@calcom/ui";
-<<<<<<< HEAD
-import { FiEdit, FiCopy } from "@calcom/ui/components/icon";
-=======
 import { Edit, Copy } from "@calcom/ui/components/icon";
->>>>>>> a8368aac
 
 import RequiresConfirmationController from "./RequiresConfirmationController";
 
