--- conflicted
+++ resolved
@@ -123,10 +123,8 @@
 
   const closeEventNameTip = () => setShowEventNameTip(false);
   const displayDestinationCalendarSelector =
-<<<<<<< HEAD
     !!connectedCalendarsQuery.data?.connectedCalendars.length && (!team || isChildrenManagedEventType);
-=======
-    !!connectedCalendarsQuery.data?.connectedCalendars.length && !team;
+
   const verifiedSecondaryEmails = [
     {
       label: user?.email || "",
@@ -137,7 +135,6 @@
       .map((secondaryEmail) => ({ label: secondaryEmail.email, value: secondaryEmail.id })),
   ];
   const selectedSecondaryEmailId = formMethods.getValues("secondaryEmailId") || -1;
->>>>>>> 92a91906
 
   const setEventName = (value: string) => formMethods.setValue("eventName", value);
   return (
