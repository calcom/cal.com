--- conflicted
+++ resolved
@@ -106,16 +106,8 @@
     );
   };
 
-<<<<<<< HEAD
   const { isChildrenManagedEventType, isManagedEventType, shouldLockDisableProps, shouldLockIndicator } =
     useLockedFieldsManager(eventType, formMethods, t);
-=======
-  const { shouldLockDisableProps } = useLockedFieldsManager(
-    formMethods.getValues(),
-    t("locked_fields_admin_description"),
-    t("locked_fields_member_description")
-  );
->>>>>>> c6dad39f
   const eventNamePlaceholder = getEventName({
     ...eventNameObject,
     eventName: formMethods.watch("eventName"),
@@ -131,13 +123,7 @@
   const displayDestinationCalendarSelector =
     !!connectedCalendarsQuery.data?.connectedCalendars.length && !team;
 
-<<<<<<< HEAD
-  // For the field 'eventName'
-  // const EventNameLabel = useLockedLabel("eventName");
-  // const EventNameSwitch = useLockedSwitch("eventName")();
   const setEventName = (value: string) => formMethods.setValue("eventName", value);
-=======
->>>>>>> c6dad39f
   return (
     <div className="flex flex-col space-y-4">
       {/**
@@ -246,12 +232,7 @@
             toggleSwitchAtTheEnd={true}
             switchContainerClassName="border-subtle rounded-lg border py-6 px-4 sm:px-6"
             title={t("requires_booker_email_verification")}
-<<<<<<< HEAD
             {...requiresBookerEmailVerificationProps}
-=======
-            data-testid="requires-booker-email-verification"
-            {...shouldLockDisableProps("requiresBookerEmailVerification")}
->>>>>>> c6dad39f
             description={t("description_requires_booker_email_verification")}
             checked={value}
             onCheckedChange={(e) => onChange(e)}
@@ -266,12 +247,7 @@
             toggleSwitchAtTheEnd={true}
             switchContainerClassName="border-subtle rounded-lg border py-6 px-4 sm:px-6"
             title={t("disable_notes")}
-<<<<<<< HEAD
             {...hideCalendarNotesLocked}
-=======
-            data-testid="disable-notes"
-            {...shouldLockDisableProps("hideCalendarNotes")}
->>>>>>> c6dad39f
             description={t("disable_notes_description")}
             checked={value}
             onCheckedChange={(e) => onChange(e)}
