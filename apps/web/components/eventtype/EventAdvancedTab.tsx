import dynamic from "next/dynamic";
import Link from "next/link";
import type { EventTypeSetupProps, FormValues } from "pages/event-types/[type]";
import { useEffect, useState } from "react";
import { Controller, useFormContext } from "react-hook-form";
import short from "short-uuid";
import { v5 as uuidv5 } from "uuid";

import type { EventNameObjectType } from "@calcom/core/event";
import { getEventName } from "@calcom/core/event";
import getLocationsOptionsForSelect from "@calcom/features/bookings/lib/getLocationOptionsForSelect";
import DestinationCalendarSelector from "@calcom/features/calendars/DestinationCalendarSelector";
import useLockedFieldsManager from "@calcom/features/ee/managed-event-types/hooks/useLockedFieldsManager";
import { FormBuilder } from "@calcom/features/form-builder/FormBuilder";
import { classNames } from "@calcom/lib";
import { APP_NAME, CAL_URL } from "@calcom/lib/constants";
import { useLocale } from "@calcom/lib/hooks/useLocale";
import type { Prisma } from "@calcom/prisma/client";
import { trpc } from "@calcom/trpc/react";
import { Button, Checkbox, Label, SettingsToggle, showToast, TextField, Tooltip, Alert } from "@calcom/ui";
import { FiEdit, FiCopy } from "@calcom/ui/components/icon";

import RequiresConfirmationController from "./RequiresConfirmationController";

const CustomEventTypeModal = dynamic(() => import("@components/eventtype/CustomEventTypeModal"));

const generateHashedLink = (id: number) => {
  const translator = short();
  const seed = `${id}:${new Date().getTime()}`;
  const uid = translator.fromUUID(uuidv5(seed, uuidv5.URL));
  return uid;
};

export const EventAdvancedTab = ({ eventType, team }: Pick<EventTypeSetupProps, "eventType" | "team">) => {
  const connectedCalendarsQuery = trpc.viewer.connectedCalendars.useQuery();
  const formMethods = useFormContext<FormValues>();
  const { t } = useLocale();

  const [showEventNameTip, setShowEventNameTip] = useState(false);
  const [hashedLinkVisible, setHashedLinkVisible] = useState(!!eventType.hashedLink);
  const [redirectUrlVisible, setRedirectUrlVisible] = useState(!!eventType.successRedirectUrl);
  const [hashedUrl, setHashedUrl] = useState(eventType.hashedLink?.link);

  const bookingFields: Prisma.JsonObject = {};

  eventType.bookingFields.forEach(({ name }) => {
    bookingFields[name] = name + " input";
  });

  const eventNameObject: EventNameObjectType = {
    attendeeName: t("scheduler"),
    eventType: eventType.title,
    eventName: eventType.eventName,
    host: eventType.users[0]?.name || "Nameless",
    bookingFields: bookingFields,
    t,
  };

  const [requiresConfirmation, setRequiresConfirmation] = useState(eventType.requiresConfirmation);
  const placeholderHashedLink = `${CAL_URL}/d/${hashedUrl}/${eventType.slug}`;
  const seatsEnabled = formMethods.watch("seatsPerTimeSlotEnabled");
  const noShowFeeEnabled = eventType.metadata.apps?.stripe?.paymentOption === "HOLD";

  useEffect(() => {
    !hashedUrl && setHashedUrl(generateHashedLink(eventType.users[0]?.id ?? team?.id));
  }, [eventType.users, hashedUrl, team?.id]);

  const toggleGuests = (enabled: boolean) => {
    const bookingFields = formMethods.getValues("bookingFields");
    formMethods.setValue(
      "bookingFields",
      bookingFields.map((field) => {
        if (field.name === "guests") {
          return {
            ...field,
            hidden: !enabled,
          };
        }
        return field;
      })
    );
  };

  const { shouldLockDisableProps } = useLockedFieldsManager(
    eventType,
    t("locked_fields_admin_description"),
    t("locked_fields_member_description")
  );
  const eventNamePlaceholder = getEventName({
    ...eventNameObject,
    eventName: formMethods.watch("eventName"),
  });

  const successRedirectUrlLocked = shouldLockDisableProps("successRedirectUrl");
  const seatsLocked = shouldLockDisableProps("seatsPerTimeSlotEnabled");

  const closeEventNameTip = () => setShowEventNameTip(false);

  const setEventName = (value: string) => formMethods.setValue("eventName", value);
  return (
    <div className="flex flex-col space-y-8">
      {/**
       * Only display calendar selector if user has connected calendars AND if it's not
       * a team event. Since we don't have logic to handle each attendee calendar (for now).
       * This will fallback to each user selected destination calendar.
       */}
      {!!connectedCalendarsQuery.data?.connectedCalendars.length && !team && (
        <div className="flex flex-col">
          <div className="flex justify-between">
            <Label>{t("add_to_calendar")}</Label>
            <Link
              href="/apps/categories/calendar"
              target="_blank"
              className="hover:text-emphasis text-default text-sm">
              {t("add_another_calendar")}
            </Link>
          </div>
          <div className="-mt-1 w-full">
            <Controller
              control={formMethods.control}
              name="destinationCalendar"
              defaultValue={eventType.destinationCalendar || undefined}
              render={({ field: { onChange, value } }) => (
                <DestinationCalendarSelector
                  destinationCalendar={eventType.destinationCalendar}
                  value={value ? value.externalId : undefined}
                  onChange={onChange}
                  hidePlaceholder
                />
              )}
            />
          </div>
          <p className="text-default text-sm">{t("select_which_cal")}</p>
        </div>
      )}
      <div className="w-full">
        <TextField
          label={t("event_name_in_calendar")}
          type="text"
          {...shouldLockDisableProps("eventName")}
          placeholder={eventNamePlaceholder}
          defaultValue={eventType.eventName || ""}
          {...formMethods.register("eventName")}
          addOnSuffix={
            <Button
              color="minimal"
              size="sm"
              aria-label="edit custom name"
              className="hover:stroke-3 hover:text-emphasis min-w-fit px-0 !py-0 hover:bg-transparent"
              onClick={() => setShowEventNameTip((old) => !old)}>
              <FiEdit />
            </Button>
          }
        />
      </div>
      <hr className="border-subtle" />
      <FormBuilder
        title={t("booking_questions_title")}
        description={t("booking_questions_description")}
        addFieldLabel={t("add_a_booking_question")}
        formProp="bookingFields"
        {...shouldLockDisableProps("bookingFields")}
        dataStore={{
          options: {
            locations: getLocationsOptionsForSelect(eventType?.locations ?? [], t),
          },
        }}
      />
      <hr className="border-subtle" />
      <RequiresConfirmationController
        eventType={eventType}
        seatsEnabled={seatsEnabled}
        metadata={eventType.metadata}
        requiresConfirmation={requiresConfirmation}
        onRequiresConfirmation={setRequiresConfirmation}
      />
      <hr className="border-subtle" />
      <Controller
        name="hideCalendarNotes"
        control={formMethods.control}
        defaultValue={eventType.hideCalendarNotes}
        render={({ field: { value, onChange } }) => (
          <SettingsToggle
            title={t("disable_notes")}
            {...shouldLockDisableProps("hideCalendarNotes")}
            description={t("disable_notes_description")}
            checked={value}
            onCheckedChange={(e) => onChange(e)}
          />
        )}
      />
      <hr className="border-subtle" />
      <Controller
        name="successRedirectUrl"
        control={formMethods.control}
        render={({ field: { value, onChange } }) => (
          <>
            <SettingsToggle
              title={t("redirect_success_booking")}
              {...successRedirectUrlLocked}
              description={t("redirect_url_description")}
              checked={redirectUrlVisible}
              onCheckedChange={(e) => {
                setRedirectUrlVisible(e);
                onChange(e ? value : "");
              }}>
              {/* Textfield has some margin by default we remove that so we can keep consistent alignment */}
              <div className="lg:-ml-2 lg:-mb-2">
                <TextField
                  className="w-full"
                  label={t("redirect_success_booking")}
                  labelSrOnly
                  disabled={successRedirectUrlLocked.disabled}
                  placeholder={t("external_redirect_url")}
                  required={redirectUrlVisible}
                  type="text"
                  defaultValue={eventType.successRedirectUrl || ""}
                  {...formMethods.register("successRedirectUrl")}
                />
                <div
                  className={classNames(
                    "p-1 text-sm text-orange-600",
                    formMethods.getValues("successRedirectUrl") ? "block" : "hidden"
                  )}>
                  {t("redirect_url_warning")}
                </div>
              </div>
            </SettingsToggle>
          </>
        )}
      />
      <hr className="border-subtle" />
      <SettingsToggle
        data-testid="hashedLinkCheck"
        title={t("private_link")}
        {...shouldLockDisableProps("hashedLinkCheck")}
        description={t("private_link_description", { appName: APP_NAME })}
        checked={hashedLinkVisible}
        onCheckedChange={(e) => {
          formMethods.setValue("hashedLink", e ? hashedUrl : undefined);
          setHashedLinkVisible(e);
        }}>
        {/* Textfield has some margin by default we remove that so we can keep consitant aligment */}
        <div className="lg:-ml-2">
          <TextField
            disabled
            name="hashedLink"
            label={t("private_link_label")}
            data-testid="generated-hash-url"
            labelSrOnly
            type="text"
            hint={t("private_link_hint")}
            defaultValue={placeholderHashedLink}
            addOnSuffix={
              <Tooltip content={eventType.hashedLink ? t("copy_to_clipboard") : t("enabled_after_update")}>
                <Button
                  color="minimal"
                  size="sm"
                  type="button"
                  className="hover:stroke-3 hover:text-emphasis min-w-fit px-0 !py-0 hover:bg-transparent"
                  aria-label="copy link"
                  onClick={() => {
                    navigator.clipboard.writeText(placeholderHashedLink);
                    if (eventType.hashedLink) {
                      showToast(t("private_link_copied"), "success");
                    } else {
                      showToast(t("enabled_after_update_description"), "warning");
                    }
                  }}>
                  <FiCopy />
                </Button>
              </Tooltip>
            }
          />
        </div>
      </SettingsToggle>
      <hr className="border-subtle" />
      <Controller
        name="seatsPerTimeSlotEnabled"
        control={formMethods.control}
        defaultValue={!!eventType.seatsPerTimeSlot}
        render={({ field: { value, onChange } }) => (
<<<<<<< HEAD
          <SettingsToggle
            data-testid="offer-seats-toggle"
            title={t("offer_seats")}
            {...seatsLocked}
            description={t("offer_seats_description")}
            checked={value}
            onCheckedChange={(e) => {
              // Enabling seats will disable guests and requiring confirmation until fully supported
              if (e) {
                toggleGuests(false);
                formMethods.setValue("requiresConfirmation", false);
                setRequiresConfirmation(false);
                formMethods.setValue("seatsPerTimeSlot", 2);
              } else {
                formMethods.setValue("seatsPerTimeSlot", null);
                toggleGuests(true);
              }
              onChange(e);
            }}>
            <Controller
              name="seatsPerTimeSlot"
              control={formMethods.control}
              defaultValue={eventType.seatsPerTimeSlot}
              render={({ field: { value, onChange } }) => (
                <div className="lg:-ml-2">
                  <TextField
                    required
                    name="seatsPerTimeSlot"
                    labelSrOnly
                    label={t("number_of_seats")}
                    disabled={seatsLocked.disabled}
                    type="number"
                    defaultValue={value || 2}
                    min={1}
                    containerClassName="w-36"
                    addOnSuffix={<>{t("seats")}</>}
                    onChange={(e) => {
                      onChange(Math.abs(Number(e.target.value)));
                    }}
                  />
                  <div className="mt-2">
                    <Checkbox
                      description={t("show_attendees")}
                      disabled={seatsLocked.disabled}
                      onChange={(e) => formMethods.setValue("seatsShowAttendees", e.target.checked)}
                      defaultChecked={!!eventType.seatsShowAttendees}
=======
          <>
            <SettingsToggle
              data-testid="offer-seats-toggle"
              title={t("offer_seats")}
              description={t("offer_seats_description")}
              checked={value}
              disabled={noShowFeeEnabled}
              onCheckedChange={(e) => {
                // Enabling seats will disable guests and requiring confirmation until fully supported
                if (e) {
                  toggleGuests(false);
                  formMethods.setValue("requiresConfirmation", false);
                  setRequiresConfirmation(false);
                  formMethods.setValue("seatsPerTimeSlot", 2);
                } else {
                  formMethods.setValue("seatsPerTimeSlot", null);
                  toggleGuests(true);
                }
                onChange(e);
              }}>
              <Controller
                name="seatsPerTimeSlot"
                control={formMethods.control}
                defaultValue={eventType.seatsPerTimeSlot}
                render={({ field: { value, onChange } }) => (
                  <div className="lg:-ml-2">
                    <TextField
                      required
                      name="seatsPerTimeSlot"
                      labelSrOnly
                      label={t("number_of_seats")}
                      type="number"
                      defaultValue={value || 2}
                      min={1}
                      addOnSuffix={<>{t("seats")}</>}
                      onChange={(e) => {
                        onChange(Math.abs(Number(e.target.value)));
                      }}
>>>>>>> d61f5072
                    />
                    <div className="mt-2">
                      <Checkbox
                        description={t("show_attendees")}
                        onChange={(e) => formMethods.setValue("seatsShowAttendees", e.target.checked)}
                        defaultChecked={!!eventType.seatsShowAttendees}
                      />
                    </div>
                  </div>
                )}
              />
            </SettingsToggle>
            {noShowFeeEnabled && <Alert severity="warning" title={t("seats_and_no_show_fee_error")} />}
          </>
        )}
      />

      {showEventNameTip && (
        <CustomEventTypeModal
          close={closeEventNameTip}
          setValue={setEventName}
          defaultValue={formMethods.getValues("eventName") || eventType.eventName || ""}
          placeHolder={eventNamePlaceholder}
          event={eventNameObject}
        />
      )}
    </div>
  );
};<|MERGE_RESOLUTION|>--- conflicted
+++ resolved
@@ -280,58 +280,11 @@
         control={formMethods.control}
         defaultValue={!!eventType.seatsPerTimeSlot}
         render={({ field: { value, onChange } }) => (
-<<<<<<< HEAD
-          <SettingsToggle
-            data-testid="offer-seats-toggle"
-            title={t("offer_seats")}
-            {...seatsLocked}
-            description={t("offer_seats_description")}
-            checked={value}
-            onCheckedChange={(e) => {
-              // Enabling seats will disable guests and requiring confirmation until fully supported
-              if (e) {
-                toggleGuests(false);
-                formMethods.setValue("requiresConfirmation", false);
-                setRequiresConfirmation(false);
-                formMethods.setValue("seatsPerTimeSlot", 2);
-              } else {
-                formMethods.setValue("seatsPerTimeSlot", null);
-                toggleGuests(true);
-              }
-              onChange(e);
-            }}>
-            <Controller
-              name="seatsPerTimeSlot"
-              control={formMethods.control}
-              defaultValue={eventType.seatsPerTimeSlot}
-              render={({ field: { value, onChange } }) => (
-                <div className="lg:-ml-2">
-                  <TextField
-                    required
-                    name="seatsPerTimeSlot"
-                    labelSrOnly
-                    label={t("number_of_seats")}
-                    disabled={seatsLocked.disabled}
-                    type="number"
-                    defaultValue={value || 2}
-                    min={1}
-                    containerClassName="w-36"
-                    addOnSuffix={<>{t("seats")}</>}
-                    onChange={(e) => {
-                      onChange(Math.abs(Number(e.target.value)));
-                    }}
-                  />
-                  <div className="mt-2">
-                    <Checkbox
-                      description={t("show_attendees")}
-                      disabled={seatsLocked.disabled}
-                      onChange={(e) => formMethods.setValue("seatsShowAttendees", e.target.checked)}
-                      defaultChecked={!!eventType.seatsShowAttendees}
-=======
           <>
             <SettingsToggle
               data-testid="offer-seats-toggle"
               title={t("offer_seats")}
+              {...seatsLocked}
               description={t("offer_seats_description")}
               checked={value}
               disabled={noShowFeeEnabled}
@@ -360,17 +313,18 @@
                       labelSrOnly
                       label={t("number_of_seats")}
                       type="number"
+                      disabled={seatsLocked.disabled}
                       defaultValue={value || 2}
                       min={1}
                       addOnSuffix={<>{t("seats")}</>}
                       onChange={(e) => {
                         onChange(Math.abs(Number(e.target.value)));
                       }}
->>>>>>> d61f5072
                     />
                     <div className="mt-2">
                       <Checkbox
                         description={t("show_attendees")}
+                        disabled={seatsLocked.disabled}
                         onChange={(e) => formMethods.setValue("seatsShowAttendees", e.target.checked)}
                         defaultChecked={!!eventType.seatsShowAttendees}
                       />
