--- conflicted
+++ resolved
@@ -164,53 +164,6 @@
               />
               <p className="text-subtle text-sm">{t("select_which_cal")}</p>
             </div>
-<<<<<<< HEAD
-            <Controller
-              name="destinationCalendar"
-              render={({ field: { onChange, value } }) => (
-                <DestinationCalendarSelector
-                  value={value ? value.externalId : undefined}
-                  onChange={onChange}
-                  hidePlaceholder
-                  hideAdvancedText
-                />
-              )}
-            />
-            <p className="text-subtle text-sm">{t("select_which_cal")}</p>
-          </div>
-        )}
-        <div className="w-full">
-          <TextField
-            label={t("event_name_in_calendar")}
-            type="text"
-            {...shouldLockDisableProps("eventName")}
-            placeholder={eventNamePlaceholder}
-            {...formMethods.register("eventName")}
-            addOnSuffix={
-              <Button
-                color="minimal"
-                size="sm"
-                aria-label="edit custom name"
-                className="hover:stroke-3 hover:text-emphasis min-w-fit !py-0 px-0 hover:bg-transparent"
-                onClick={() => setShowEventNameTip((old) => !old)}>
-                <Icon name="edit" className="h-4 w-4" />
-              </Button>
-            }
-          />
-        </div>
-        {displayDestinationCalendarSelector && (
-          <div className="w-full">
-            <Switch
-              tooltip={t("reconnect_calendar_to_use")}
-              label={
-                <>
-                  {t("display_add_to_calendar_organizer")}
-                  <Icon
-                    name="info"
-                    className="text-default hover:text-attention hover:bg-attention ms-1 inline h-4 w-4 rounded-md"
-                  />
-                </>
-=======
           )}
           <div className="w-full">
             <TextField
@@ -226,9 +179,8 @@
                   aria-label="edit custom name"
                   className="hover:stroke-3 hover:text-emphasis min-w-fit !py-0 px-0 hover:bg-transparent"
                   onClick={() => setShowEventNameTip((old) => !old)}>
-                  <Edit className="h-4 w-4" />
+                  <Icon name="edit" className="h-4 w-4" />
                 </Button>
->>>>>>> 6ffe7005
               }
             />
           </div>
@@ -241,7 +193,10 @@
                 label={
                   <>
                     {t("display_add_to_calendar_organizer")}
-                    <InfoIcon className="text-default hover:text-attention hover:bg-attention ms-1 inline h-4 w-4 rounded-md" />
+                    <Icon
+                      name="info"
+                      className="text-default hover:text-attention hover:bg-attention ms-1 inline h-4 w-4 rounded-md"
+                    />
                   </>
                 }
                 checked={useEventTypeDestinationCalendarEmail}
@@ -405,45 +360,6 @@
           formMethods.setValue("hashedLink", e ? hashedUrl : undefined, { shouldDirty: true });
           setHashedLinkVisible(e);
         }}>
-<<<<<<< HEAD
-        <div className="border-subtle rounded-b-lg border border-t-0 p-6">
-          {!IS_VISUAL_REGRESSION_TESTING && (
-            <TextField
-              disabled
-              name="hashedLink"
-              label={t("private_link_label")}
-              data-testid="generated-hash-url"
-              labelSrOnly
-              type="text"
-              hint={t("private_link_hint")}
-              defaultValue={placeholderHashedLink}
-              addOnSuffix={
-                <Tooltip
-                  content={
-                    formMethods.getValues("hashedLink") ? t("copy_to_clipboard") : t("enabled_after_update")
-                  }>
-                  <Button
-                    color="minimal"
-                    size="sm"
-                    type="button"
-                    className="hover:stroke-3 hover:text-emphasis min-w-fit !py-0 px-0 hover:bg-transparent"
-                    aria-label="copy link"
-                    onClick={() => {
-                      navigator.clipboard.writeText(placeholderHashedLink);
-                      if (formMethods.getValues("hashedLink")) {
-                        showToast(t("private_link_copied"), "success");
-                      } else {
-                        showToast(t("enabled_after_update_description"), "warning");
-                      }
-                    }}>
-                    <Icon name="copy" className="h-4 w-4" />
-                  </Button>
-                </Tooltip>
-              }
-            />
-          )}
-        </div>
-=======
         {!isManagedEventType && (
           <div className="border-subtle rounded-b-lg border border-t-0 p-6">
             {!IS_VISUAL_REGRESSION_TESTING && (
@@ -475,7 +391,7 @@
                           showToast(t("enabled_after_update_description"), "warning");
                         }
                       }}>
-                      <Copy className="h-4 w-4" />
+                      <Icon name="copy" className="h-4 w-4" />
                     </Button>
                   </Tooltip>
                 }
@@ -483,7 +399,6 @@
             )}
           </div>
         )}
->>>>>>> 6ffe7005
       </SettingsToggle>
       <Controller
         name="seatsPerTimeSlotEnabled"
