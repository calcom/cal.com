import dynamic from "next/dynamic";
import Link from "next/link";
import type { EventTypeSetupProps, FormValues } from "pages/event-types/[type]";
import { useEffect, useState } from "react";
import { Controller, useFormContext } from "react-hook-form";
import short from "short-uuid";
import { v5 as uuidv5 } from "uuid";

import type { EventNameObjectType } from "@calcom/core/event";
import { getEventName } from "@calcom/core/event";
import getLocationsOptionsForSelect from "@calcom/features/bookings/lib/getLocationOptionsForSelect";
import DestinationCalendarSelector from "@calcom/features/calendars/DestinationCalendarSelector";
import { FormBuilder } from "@calcom/features/form-builder/FormBuilder";
import { classNames } from "@calcom/lib";
import { APP_NAME, CAL_URL } from "@calcom/lib/constants";
import { useLocale } from "@calcom/lib/hooks/useLocale";
import type { Prisma } from "@calcom/prisma/client";
import { trpc } from "@calcom/trpc/react";
<<<<<<< HEAD
import { Button, Checkbox, Label, SettingsToggle, showToast, TextField, Tooltip } from "@calcom/ui";
import { Edit, Copy } from "@calcom/ui/components/icon";
=======
import { Button, Checkbox, Label, SettingsToggle, showToast, TextField, Tooltip, Alert } from "@calcom/ui";
import { FiEdit, FiCopy } from "@calcom/ui/components/icon";
>>>>>>> fb9c1b18

import RequiresConfirmationController from "./RequiresConfirmationController";

const CustomEventTypeModal = dynamic(() => import("@components/eventtype/CustomEventTypeModal"));

const generateHashedLink = (id: number) => {
  const translator = short();
  const seed = `${id}:${new Date().getTime()}`;
  const uid = translator.fromUUID(uuidv5(seed, uuidv5.URL));
  return uid;
};

export const EventAdvancedTab = ({ eventType, team }: Pick<EventTypeSetupProps, "eventType" | "team">) => {
  const connectedCalendarsQuery = trpc.viewer.connectedCalendars.useQuery();
  const formMethods = useFormContext<FormValues>();
  const { t } = useLocale();

  const [showEventNameTip, setShowEventNameTip] = useState(false);
  const [hashedLinkVisible, setHashedLinkVisible] = useState(!!eventType.hashedLink);
  const [redirectUrlVisible, setRedirectUrlVisible] = useState(!!eventType.successRedirectUrl);
  const [hashedUrl, setHashedUrl] = useState(eventType.hashedLink?.link);

  const bookingFields: Prisma.JsonObject = {};

  eventType.bookingFields.forEach(({ name }) => {
    bookingFields[name] = name + " input";
  });

  const eventNameObject: EventNameObjectType = {
    attendeeName: t("scheduler"),
    eventType: eventType.title,
    eventName: eventType.eventName,
    host: eventType.users[0]?.name || "Nameless",
    bookingFields: bookingFields,
    t,
  };

  const [requiresConfirmation, setRequiresConfirmation] = useState(eventType.requiresConfirmation);
  const placeholderHashedLink = `${CAL_URL}/d/${hashedUrl}/${eventType.slug}`;
  const seatsEnabled = formMethods.watch("seatsPerTimeSlotEnabled");
  const noShowFeeEnabled = eventType.metadata.apps?.stripe?.paymentOption === "HOLD";

  useEffect(() => {
    !hashedUrl && setHashedUrl(generateHashedLink(eventType.users[0]?.id ?? team?.id));
  }, [eventType.users, hashedUrl, team?.id]);

  const toggleGuests = (enabled: boolean) => {
    const bookingFields = formMethods.getValues("bookingFields");
    formMethods.setValue(
      "bookingFields",
      bookingFields.map((field) => {
        if (field.name === "guests") {
          return {
            ...field,
            hidden: !enabled,
          };
        }
        return field;
      })
    );
  };

  const eventNamePlaceholder = getEventName({
    ...eventNameObject,
    eventName: formMethods.watch("eventName"),
  });

  const closeEventNameTip = () => setShowEventNameTip(false);

  const setEventName = (value: string) => formMethods.setValue("eventName", value);
  return (
    <div className="flex flex-col space-y-8">
      {/**
       * Only display calendar selector if user has connected calendars AND if it's not
       * a team event. Since we don't have logic to handle each attendee calendar (for now).
       * This will fallback to each user selected destination calendar.
       */}
      {!!connectedCalendarsQuery.data?.connectedCalendars.length && !team && (
        <div className="flex flex-col">
          <div className="flex justify-between">
            <Label>{t("add_to_calendar")}</Label>
            <Link
              href="/apps/categories/calendar"
              target="_blank"
              className="hover:text-emphasis text-default text-sm">
              {t("add_another_calendar")}
            </Link>
          </div>
          <div className="-mt-1 w-full">
            <Controller
              control={formMethods.control}
              name="destinationCalendar"
              defaultValue={eventType.destinationCalendar || undefined}
              render={({ field: { onChange, value } }) => (
                <DestinationCalendarSelector
                  destinationCalendar={eventType.destinationCalendar}
                  value={value ? value.externalId : undefined}
                  onChange={onChange}
                  hidePlaceholder
                />
              )}
            />
          </div>
          <p className="text-default text-sm">{t("select_which_cal")}</p>
        </div>
      )}
      <div className="w-full">
        <TextField
          label={t("event_name_in_calendar")}
          type="text"
          placeholder={eventNamePlaceholder}
          defaultValue={eventType.eventName || ""}
          {...formMethods.register("eventName")}
          addOnSuffix={
            <Button
              type="button"
              StartIcon={Edit}
              variant="icon"
              color="minimal"
              className="hover:stroke-3 hover:text-emphasis min-w-fit px-0 hover:bg-transparent"
              onClick={() => setShowEventNameTip((old) => !old)}
              aria-label="edit custom name"
            />
          }
        />
      </div>
      <hr className="border-subtle" />
      <FormBuilder
        title={t("booking_questions_title")}
        description={t("booking_questions_description")}
        addFieldLabel={t("add_a_booking_question")}
        formProp="bookingFields"
        dataStore={{
          options: {
            locations: getLocationsOptionsForSelect(eventType?.locations ?? [], t),
          },
        }}
      />
      <hr className="border-subtle" />
      <RequiresConfirmationController
        seatsEnabled={seatsEnabled}
        metadata={eventType.metadata}
        requiresConfirmation={requiresConfirmation}
        onRequiresConfirmation={setRequiresConfirmation}
      />
      <hr className="border-subtle" />
      <Controller
        name="hideCalendarNotes"
        control={formMethods.control}
        defaultValue={eventType.hideCalendarNotes}
        render={({ field: { value, onChange } }) => (
          <SettingsToggle
            title={t("disable_notes")}
            description={t("disable_notes_description")}
            checked={value}
            onCheckedChange={(e) => onChange(e)}
          />
        )}
      />
      <hr className="border-subtle" />
      <Controller
        name="successRedirectUrl"
        control={formMethods.control}
        render={({ field: { value, onChange } }) => (
          <>
            <SettingsToggle
              title={t("redirect_success_booking")}
              description={t("redirect_url_description")}
              checked={redirectUrlVisible}
              onCheckedChange={(e) => {
                setRedirectUrlVisible(e);
                onChange(e ? value : "");
              }}>
              {/* Textfield has some margin by default we remove that so we can keep consistent alignment */}
              <div className="lg:-ml-2 lg:-mb-2">
                <TextField
                  className="w-full"
                  label={t("redirect_success_booking")}
                  labelSrOnly
                  placeholder={t("external_redirect_url")}
                  required={redirectUrlVisible}
                  type="text"
                  defaultValue={eventType.successRedirectUrl || ""}
                  {...formMethods.register("successRedirectUrl")}
                />
                <div
                  className={classNames(
                    "p-1 text-sm text-orange-600",
                    formMethods.getValues("successRedirectUrl") ? "block" : "hidden"
                  )}>
                  {t("redirect_url_warning")}
                </div>
              </div>
            </SettingsToggle>
          </>
        )}
      />
      <hr className="border-subtle" />
      <SettingsToggle
        data-testid="hashedLinkCheck"
        title={t("private_link")}
        description={t("private_link_description", { appName: APP_NAME })}
        checked={hashedLinkVisible}
        onCheckedChange={(e) => {
          formMethods.setValue("hashedLink", e ? hashedUrl : undefined);
          setHashedLinkVisible(e);
        }}>
        {/* Textfield has some margin by default we remove that so we can keep consitant aligment */}
        <div className="lg:-ml-2">
          <TextField
            disabled
            name="hashedLink"
            label={t("private_link_label")}
            data-testid="generated-hash-url"
            labelSrOnly
            type="text"
            hint={t("private_link_hint")}
            defaultValue={placeholderHashedLink}
            addOnSuffix={
              <Tooltip content={eventType.hashedLink ? t("copy_to_clipboard") : t("enabled_after_update")}>
                <Button
                  color="minimal"
                  onClick={() => {
                    navigator.clipboard.writeText(placeholderHashedLink);
                    if (eventType.hashedLink) {
                      showToast(t("private_link_copied"), "success");
                    } else {
                      showToast(t("enabled_after_update_description"), "warning");
                    }
                  }}
                  className="hover:stroke-3 hover:text-emphasis hover:bg-transparent"
                  type="button">
                  <Copy />
                </Button>
              </Tooltip>
            }
          />
        </div>
      </SettingsToggle>
      <hr className="border-subtle" />
      <Controller
        name="seatsPerTimeSlotEnabled"
        control={formMethods.control}
        defaultValue={!!eventType.seatsPerTimeSlot}
        render={({ field: { value, onChange } }) => (
          <>
            <SettingsToggle
              data-testid="offer-seats-toggle"
              title={t("offer_seats")}
              description={t("offer_seats_description")}
              checked={value}
              disabled={noShowFeeEnabled}
              onCheckedChange={(e) => {
                // Enabling seats will disable guests and requiring confirmation until fully supported
                if (e) {
                  toggleGuests(false);
                  formMethods.setValue("requiresConfirmation", false);
                  setRequiresConfirmation(false);
                  formMethods.setValue("seatsPerTimeSlot", 2);
                } else {
                  formMethods.setValue("seatsPerTimeSlot", null);
                  toggleGuests(true);
                }
                onChange(e);
              }}>
              <Controller
                name="seatsPerTimeSlot"
                control={formMethods.control}
                defaultValue={eventType.seatsPerTimeSlot}
                render={({ field: { value, onChange } }) => (
                  <div className="lg:-ml-2">
                    <TextField
                      required
                      name="seatsPerTimeSlot"
                      labelSrOnly
                      label={t("number_of_seats")}
                      type="number"
                      defaultValue={value || 2}
                      min={1}
                      addOnSuffix={<>{t("seats")}</>}
                      onChange={(e) => {
                        onChange(Math.abs(Number(e.target.value)));
                      }}
                    />
                    <div className="mt-2">
                      <Checkbox
                        description={t("show_attendees")}
                        onChange={(e) => formMethods.setValue("seatsShowAttendees", e.target.checked)}
                        defaultChecked={!!eventType.seatsShowAttendees}
                      />
                    </div>
                  </div>
                )}
              />
            </SettingsToggle>
            {noShowFeeEnabled && <Alert severity="warning" title={t("seats_and_no_show_fee_error")} />}
          </>
        )}
      />

      {showEventNameTip && (
        <CustomEventTypeModal
          close={closeEventNameTip}
          setValue={setEventName}
          defaultValue={formMethods.getValues("eventName") || eventType.eventName || ""}
          placeHolder={eventNamePlaceholder}
          event={eventNameObject}
        />
      )}
    </div>
  );
};<|MERGE_RESOLUTION|>--- conflicted
+++ resolved
@@ -16,13 +16,8 @@
 import { useLocale } from "@calcom/lib/hooks/useLocale";
 import type { Prisma } from "@calcom/prisma/client";
 import { trpc } from "@calcom/trpc/react";
-<<<<<<< HEAD
-import { Button, Checkbox, Label, SettingsToggle, showToast, TextField, Tooltip } from "@calcom/ui";
+import { Button, Checkbox, Label, SettingsToggle, showToast, TextField, Tooltip, Alert } from "@calcom/ui";
 import { Edit, Copy } from "@calcom/ui/components/icon";
-=======
-import { Button, Checkbox, Label, SettingsToggle, showToast, TextField, Tooltip, Alert } from "@calcom/ui";
-import { FiEdit, FiCopy } from "@calcom/ui/components/icon";
->>>>>>> fb9c1b18
 
 import RequiresConfirmationController from "./RequiresConfirmationController";
 
