import dynamic from "next/dynamic";
import type { EventTypeSetupProps } from "pages/event-types/[type]";
import { useEffect, useState } from "react";
import { Controller, useFormContext } from "react-hook-form";
import type { z } from "zod";

import type { EventNameObjectType } from "@calcom/core/event";
import { getEventName } from "@calcom/core/event";
import getLocationsOptionsForSelect from "@calcom/features/bookings/lib/getLocationOptionsForSelect";
import DestinationCalendarSelector from "@calcom/features/calendars/DestinationCalendarSelector";
import useLockedFieldsManager from "@calcom/features/ee/managed-event-types/hooks/useLockedFieldsManager";
import {
  allowDisablingAttendeeConfirmationEmails,
  allowDisablingHostConfirmationEmails,
} from "@calcom/features/ee/workflows/lib/allowDisablingStandardEmails";
import type { FormValues } from "@calcom/features/eventtypes/lib/types";
import { FormBuilder } from "@calcom/features/form-builder/FormBuilder";
import type { EditableSchema } from "@calcom/features/form-builder/schema";
import { BookerLayoutSelector } from "@calcom/features/settings/BookerLayoutSelector";
import { classNames } from "@calcom/lib";
import cx from "@calcom/lib/classNames";
import { DEFAULT_LIGHT_BRAND_COLOR, DEFAULT_DARK_BRAND_COLOR } from "@calcom/lib/constants";
import { APP_NAME, IS_VISUAL_REGRESSION_TESTING, WEBSITE_URL } from "@calcom/lib/constants";
import { generateHashedLink } from "@calcom/lib/generateHashedLink";
import { checkWCAGContrastColor } from "@calcom/lib/getBrandColours";
import { useLocale } from "@calcom/lib/hooks/useLocale";
import type { Prisma } from "@calcom/prisma/client";
import { SchedulingType } from "@calcom/prisma/enums";
import { trpc } from "@calcom/trpc/react";
import {
  Alert,
  Button,
  Badge,
  CheckboxField,
  Icon,
  Label,
  SelectField,
  SettingsToggle,
  Switch,
  TextField,
  Tooltip,
  showToast,
  ColorPicker,
} from "@calcom/ui";

import RequiresConfirmationController from "./RequiresConfirmationController";

const CustomEventTypeModal = dynamic(() => import("@components/eventtype/CustomEventTypeModal"));

export const EventAdvancedTab = ({ eventType, team }: Pick<EventTypeSetupProps, "eventType" | "team">) => {
  const connectedCalendarsQuery = trpc.viewer.connectedCalendars.useQuery();
  const { data: user } = trpc.viewer.me.useQuery();
  const formMethods = useFormContext<FormValues>();
  const { t } = useLocale();
  const [showEventNameTip, setShowEventNameTip] = useState(false);
  const [darkModeError, setDarkModeError] = useState(false);
  const [lightModeError, setLightModeError] = useState(false);
  const [hashedLinkVisible, setHashedLinkVisible] = useState(!!formMethods.getValues("hashedLink"));
  const [redirectUrlVisible, setRedirectUrlVisible] = useState(!!formMethods.getValues("successRedirectUrl"));
  const [useEventTypeDestinationCalendarEmail, setUseEventTypeDestinationCalendarEmail] = useState(
    formMethods.getValues("useEventTypeDestinationCalendarEmail")
  );
  const [hashedUrl, setHashedUrl] = useState(eventType.hashedLink?.link);
  const bookingFields: Prisma.JsonObject = {};

  const workflows = eventType.workflows.map((workflowOnEventType) => workflowOnEventType.workflow);
  const selectedThemeIsDark =
    user?.theme === "dark" ||
    (!user?.theme && typeof document !== "undefined" && document.documentElement.classList.contains("dark"));
  formMethods.getValues().bookingFields.forEach(({ name }) => {
    bookingFields[name] = `${name} input`;
  });

  const nameBookingField = formMethods.getValues().bookingFields.find((field) => field.name === "name");
  const isSplit = (nameBookingField && nameBookingField.variant === "firstAndLastName") ?? false;

  const eventNameObject: EventNameObjectType = {
    attendeeName: t("scheduler"),
    eventType: formMethods.getValues("title"),
    eventName: formMethods.getValues("eventName"),
    host: formMethods.getValues("users")[0]?.name || "Nameless",
    bookingFields: bookingFields,
    eventDuration: formMethods.getValues("length"),
    t,
  };

  const [requiresConfirmation, setRequiresConfirmation] = useState(
    formMethods.getValues("requiresConfirmation")
  );
  const placeholderHashedLink = `${WEBSITE_URL}/d/${hashedUrl}/${formMethods.getValues("slug")}`;
  const seatsEnabled = formMethods.watch("seatsPerTimeSlotEnabled");
  const multiLocation = (formMethods.getValues("locations") || []).length > 1;
  const noShowFeeEnabled =
    formMethods.getValues("metadata")?.apps?.stripe?.enabled === true &&
    formMethods.getValues("metadata")?.apps?.stripe?.paymentOption === "HOLD";

  const isRoundRobinEventType =
    eventType.schedulingType && eventType.schedulingType === SchedulingType.ROUND_ROBIN;

  useEffect(() => {
    !hashedUrl && setHashedUrl(generateHashedLink(formMethods.getValues("users")[0]?.id ?? team?.id));
    // eslint-disable-next-line react-hooks/exhaustive-deps
  }, [formMethods.getValues("users"), hashedUrl, team?.id]);

  const toggleGuests = (enabled: boolean) => {
    const bookingFields = formMethods.getValues("bookingFields");
    formMethods.setValue(
      "bookingFields",
      bookingFields.map((field) => {
        if (field.name === "guests") {
          return {
            ...field,
            hidden: !enabled,
            editable: (!enabled ? "system-but-hidden" : "system-but-optional") as z.infer<
              typeof EditableSchema
            >,
          };
        }
        return field;
      }),
      { shouldDirty: true }
    );
  };

  const { isChildrenManagedEventType, isManagedEventType, shouldLockDisableProps } = useLockedFieldsManager({
    eventType,
    translate: t,
    formMethods,
  });
  const eventNamePlaceholder = getEventName({
    ...eventNameObject,
    eventName: formMethods.watch("eventName"),
  });

  const successRedirectUrlLocked = shouldLockDisableProps("successRedirectUrl");
  const seatsLocked = shouldLockDisableProps("seatsPerTimeSlotEnabled");
  const requiresBookerEmailVerificationProps = shouldLockDisableProps("requiresBookerEmailVerification");
  const hideCalendarNotesLocked = shouldLockDisableProps("hideCalendarNotes");
  const eventTypeColorLocked = shouldLockDisableProps("eventTypeColor");
  const lockTimeZoneToggleOnBookingPageLocked = shouldLockDisableProps("lockTimeZoneToggleOnBookingPage");

  const closeEventNameTip = () => setShowEventNameTip(false);

  const [isEventTypeColorChecked, setIsEventTypeColorChecked] = useState(!!eventType.eventTypeColor);

  const [eventTypeColorState, setEventTypeColorState] = useState(
    eventType.eventTypeColor || {
      lightEventTypeColor: DEFAULT_LIGHT_BRAND_COLOR,
      darkEventTypeColor: DEFAULT_DARK_BRAND_COLOR,
    }
  );

  const displayDestinationCalendarSelector =
    !!connectedCalendarsQuery.data?.connectedCalendars.length && (!team || isChildrenManagedEventType);

  const verifiedSecondaryEmails = [
    {
      label: user?.email || "",
      value: -1,
    },
    ...(user?.secondaryEmails || [])
      .filter((secondaryEmail) => !!secondaryEmail.emailVerified)
      .map((secondaryEmail) => ({ label: secondaryEmail.email, value: secondaryEmail.id })),
  ];
  const selectedSecondaryEmailId = formMethods.getValues("secondaryEmailId") || -1;

  return (
    <div className="flex flex-col space-y-4">
      {/**
       * Only display calendar selector if user has connected calendars AND if it's not
       * a team event. Since we don't have logic to handle each attendee calendar (for now).
       * This will fallback to each user selected destination calendar.
       */}
      <div className="border-subtle space-y-6 rounded-lg border p-6">
        <div className="flex flex-col space-y-4 lg:flex-row lg:space-x-4 lg:space-y-0">
          {displayDestinationCalendarSelector && (
            <div className="flex w-full flex-col">
              <Label className="text-emphasis mb-0 font-medium">{t("add_to_calendar")}</Label>
              <Controller
                name="destinationCalendar"
                render={({ field: { onChange, value } }) => (
                  <DestinationCalendarSelector
                    value={value ? value.externalId : undefined}
                    onChange={onChange}
                    hidePlaceholder
                    hideAdvancedText
                  />
                )}
              />
              <p className="text-subtle text-sm">{t("select_which_cal")}</p>
            </div>
          )}
          <div className="w-full">
            <TextField
              label={t("event_name_in_calendar")}
              type="text"
              {...shouldLockDisableProps("eventName")}
              placeholder={eventNamePlaceholder}
              {...formMethods.register("eventName")}
              addOnSuffix={
                <Button
                  color="minimal"
                  size="sm"
                  aria-label="edit custom name"
                  className="hover:stroke-3 hover:text-emphasis min-w-fit !py-0 px-0 hover:bg-transparent"
                  onClick={() => setShowEventNameTip((old) => !old)}>
                  <Icon name="pencil" className="h-4 w-4" />
                </Button>
              }
            />
          </div>
        </div>
        <div className="space-y-2">
          {displayDestinationCalendarSelector && (
            <div className="w-full">
              <Switch
                tooltip={t("if_enabled_email_address_as_organizer")}
                label={
                  <>
                    {t("display_add_to_calendar_organizer")}
                    <Icon
                      name="info"
                      className="text-default hover:text-attention hover:bg-attention ms-1 inline h-4 w-4 rounded-md"
                    />
                  </>
                }
                checked={useEventTypeDestinationCalendarEmail}
                onCheckedChange={(val) => {
                  setUseEventTypeDestinationCalendarEmail(val);
                  formMethods.setValue("useEventTypeDestinationCalendarEmail", val, { shouldDirty: true });
                  if (val) {
                    showToast(t("reconnect_calendar_to_use"), "warning");
                  }
                }}
              />
            </div>
          )}
          {!useEventTypeDestinationCalendarEmail && verifiedSecondaryEmails.length > 0 && !team && (
            <div className={cx("flex w-full flex-col", displayDestinationCalendarSelector && "pl-11")}>
              <SelectField
                placeholder={
                  selectedSecondaryEmailId === -1 && (
                    <span className="text-default min-w-0 overflow-hidden truncate whitespace-nowrap">
                      <Badge variant="blue">{t("default")}</Badge> {user?.email || ""}
                    </span>
                  )
                }
                onChange={(option) =>
                  formMethods.setValue("secondaryEmailId", option?.value, { shouldDirty: true })
                }
                value={verifiedSecondaryEmails.find(
                  (secondaryEmail) =>
                    selectedSecondaryEmailId !== -1 && secondaryEmail.value === selectedSecondaryEmailId
                )}
                options={verifiedSecondaryEmails}
              />
              <p className="text-subtle mt-2 text-sm">{t("display_email_as_organizer")}</p>
            </div>
          )}
        </div>
      </div>
      <BookerLayoutSelector fallbackToUserSettings isDark={selectedThemeIsDark} isOuterBorder={true} />
      <div className="border-subtle space-y-6 rounded-lg border p-6">
        <FormBuilder
          title={t("booking_questions_title")}
          description={t("booking_questions_description")}
          addFieldLabel={t("add_a_booking_question")}
          formProp="bookingFields"
          {...shouldLockDisableProps("bookingFields")}
          dataStore={{
            options: {
              locations: getLocationsOptionsForSelect(formMethods.getValues("locations") ?? [], t),
            },
          }}
        />
      </div>
      <RequiresConfirmationController
        eventType={eventType}
        seatsEnabled={seatsEnabled}
        metadata={formMethods.getValues("metadata")}
        requiresConfirmation={requiresConfirmation}
        onRequiresConfirmation={setRequiresConfirmation}
      />
      <Controller
        name="requiresBookerEmailVerification"
        render={({ field: { value, onChange } }) => (
          <SettingsToggle
            labelClassName="text-sm"
            toggleSwitchAtTheEnd={true}
            switchContainerClassName="border-subtle rounded-lg border py-6 px-4 sm:px-6"
            title={t("requires_booker_email_verification")}
            data-testid="requires-booker-email-verification"
            {...requiresBookerEmailVerificationProps}
            description={t("description_requires_booker_email_verification")}
            checked={value}
            onCheckedChange={(e) => onChange(e)}
          />
        )}
      />
      <Controller
        name="hideCalendarNotes"
        render={({ field: { value, onChange } }) => (
          <SettingsToggle
            labelClassName="text-sm"
            toggleSwitchAtTheEnd={true}
            switchContainerClassName="border-subtle rounded-lg border py-6 px-4 sm:px-6"
            data-testid="disable-notes"
            title={t("disable_notes")}
            {...hideCalendarNotesLocked}
            description={t("disable_notes_description")}
            checked={value}
            onCheckedChange={(e) => onChange(e)}
          />
        )}
      />
      <Controller
        name="successRedirectUrl"
        render={({ field: { value, onChange } }) => (
          <>
            <SettingsToggle
              labelClassName="text-sm"
              toggleSwitchAtTheEnd={true}
              switchContainerClassName={classNames(
                "border-subtle rounded-lg border py-6 px-4 sm:px-6",
                redirectUrlVisible && "rounded-b-none"
              )}
              childrenClassName="lg:ml-0"
              title={t("redirect_success_booking")}
              data-testid="redirect-success-booking"
              {...successRedirectUrlLocked}
              description={t("redirect_url_description")}
              checked={redirectUrlVisible}
              onCheckedChange={(e) => {
                setRedirectUrlVisible(e);
                onChange(e ? value : "");
              }}>
              <div className="border-subtle rounded-b-lg border border-t-0 p-6">
                <TextField
                  className="w-full"
                  label={t("redirect_success_booking")}
                  labelSrOnly
                  disabled={successRedirectUrlLocked.disabled}
                  placeholder={t("external_redirect_url")}
                  data-testid="external-redirect-url"
                  required={redirectUrlVisible}
                  type="text"
                  {...formMethods.register("successRedirectUrl")}
                />

                <div className="mt-4">
                  <Controller
                    name="forwardParamsSuccessRedirect"
                    render={({ field: { value, onChange } }) => (
                      <CheckboxField
                        description={t("forward_params_redirect")}
                        disabled={successRedirectUrlLocked.disabled}
                        onChange={(e) => onChange(e)}
                        checked={value}
                      />
                    )}
                  />
                </div>
                <div
                  className={classNames(
                    "p-1 text-sm text-orange-600",
                    formMethods.getValues("successRedirectUrl") ? "block" : "hidden"
                  )}
                  data-testid="redirect-url-warning">
                  {t("redirect_url_warning")}
                </div>
              </div>
            </SettingsToggle>
          </>
        )}
      />
      <SettingsToggle
        labelClassName="text-sm"
        toggleSwitchAtTheEnd={true}
        switchContainerClassName={classNames(
          "border-subtle rounded-lg border py-6 px-4 sm:px-6",
          hashedLinkVisible && "rounded-b-none"
        )}
        childrenClassName="lg:ml-0"
        data-testid="hashedLinkCheck"
        title={t("enable_private_url")}
        Badge={
          <a
            data-testid="hashedLinkCheck-info"
            target="_blank"
            rel="noreferrer"
            href="https://cal.com/docs/core-features/event-types/single-use-private-links">
            <Icon name="info" className="ml-1.5 h-4 w-4 cursor-pointer" />
          </a>
        }
        {...shouldLockDisableProps("hashedLink")}
        description={t("private_link_description", { appName: APP_NAME })}
        checked={hashedLinkVisible}
        onCheckedChange={(e) => {
          formMethods.setValue("hashedLink", e ? hashedUrl : undefined, { shouldDirty: true });
          setHashedLinkVisible(e);
        }}>
        {!isManagedEventType && (
          <div className="border-subtle rounded-b-lg border border-t-0 p-6">
            {!IS_VISUAL_REGRESSION_TESTING && (
              <TextField
                disabled
                name="hashedLink"
                label={t("private_link_label")}
                data-testid="generated-hash-url"
                labelSrOnly
                type="text"
                hint={t("private_link_hint")}
                defaultValue={placeholderHashedLink}
                addOnSuffix={
                  <Tooltip
                    content={
                      formMethods.getValues("hashedLink") ? t("copy_to_clipboard") : t("enabled_after_update")
                    }>
                    <Button
                      color="minimal"
                      size="sm"
                      type="button"
                      className="hover:stroke-3 hover:text-emphasis min-w-fit !py-0 px-0 hover:bg-transparent"
                      aria-label="copy link"
                      onClick={() => {
                        navigator.clipboard.writeText(placeholderHashedLink);
                        if (formMethods.getValues("hashedLink")) {
                          showToast(t("private_link_copied"), "success");
                        } else {
                          showToast(t("enabled_after_update_description"), "warning");
                        }
                      }}>
                      <Icon name="copy" className="h-4 w-4" />
                    </Button>
                  </Tooltip>
                }
              />
            )}
          </div>
        )}
      </SettingsToggle>
      <Controller
        name="seatsPerTimeSlotEnabled"
        render={({ field: { value, onChange } }) => (
          <>
            <SettingsToggle
              labelClassName="text-sm"
              toggleSwitchAtTheEnd={true}
              switchContainerClassName={classNames(
                "border-subtle rounded-lg border py-6 px-4 sm:px-6",
                value && "rounded-b-none"
              )}
              childrenClassName="lg:ml-0"
              data-testid="offer-seats-toggle"
              title={t("offer_seats")}
              {...seatsLocked}
              description={t("offer_seats_description")}
              checked={value}
              disabled={noShowFeeEnabled || multiLocation}
              tooltip={
                multiLocation
                  ? t("multilocation_doesnt_support_seats")
                  : noShowFeeEnabled
                  ? t("no_show_fee_doesnt_support_seats")
                  : undefined
              }
              onCheckedChange={(e) => {
                // Enabling seats will disable guests and requiring confirmation until fully supported
                if (e) {
                  toggleGuests(false);
                  formMethods.setValue("requiresConfirmation", false, { shouldDirty: true });
                  setRequiresConfirmation(false);
                  formMethods.setValue("metadata.multipleDuration", undefined, { shouldDirty: true });
                  formMethods.setValue("seatsPerTimeSlot", eventType.seatsPerTimeSlot ?? 2, {
                    shouldDirty: true,
                  });
                } else {
                  formMethods.setValue("seatsPerTimeSlot", null);
                  toggleGuests(true);
                }
                onChange(e);
              }}>
              <div className="border-subtle rounded-b-lg border border-t-0 p-6">
                <Controller
                  name="seatsPerTimeSlot"
                  render={({ field: { value, onChange } }) => (
                    <div>
                      <TextField
                        required
                        name="seatsPerTimeSlot"
                        labelSrOnly
                        label={t("number_of_seats")}
                        type="number"
                        disabled={seatsLocked.disabled}
                        defaultValue={value}
                        min={1}
                        containerClassName="max-w-80"
                        addOnSuffix={<>{t("seats")}</>}
                        onChange={(e) => {
                          onChange(Math.abs(Number(e.target.value)));
                        }}
                        data-testid="seats-per-time-slot"
                      />
                      <div className="mt-4">
                        <Controller
                          name="seatsShowAttendees"
                          render={({ field: { value, onChange } }) => (
                            <CheckboxField
                              data-testid="show-attendees"
                              description={t("show_attendees")}
                              disabled={seatsLocked.disabled}
                              onChange={(e) => onChange(e)}
                              checked={value}
                            />
                          )}
                        />
                      </div>
                      <div className="mt-2">
                        <Controller
                          name="seatsShowAvailabilityCount"
                          render={({ field: { value, onChange } }) => (
                            <CheckboxField
                              description={t("show_available_seats_count")}
                              disabled={seatsLocked.disabled}
                              onChange={(e) => onChange(e)}
                              checked={value}
                            />
                          )}
                        />
                      </div>
                    </div>
                  )}
                />
              </div>
            </SettingsToggle>
            {noShowFeeEnabled && <Alert severity="warning" title={t("seats_and_no_show_fee_error")} />}
          </>
        )}
      />
      <Controller
        name="lockTimeZoneToggleOnBookingPage"
        render={({ field: { value, onChange } }) => (
          <SettingsToggle
            labelClassName="text-sm"
            toggleSwitchAtTheEnd={true}
            switchContainerClassName="border-subtle rounded-lg border py-6 px-4 sm:px-6"
            title={t("lock_timezone_toggle_on_booking_page")}
            {...lockTimeZoneToggleOnBookingPageLocked}
            description={t("description_lock_timezone_toggle_on_booking_page")}
            checked={value}
            onCheckedChange={(e) => onChange(e)}
            data-testid="lock-timezone-toggle"
          />
        )}
      />
<<<<<<< HEAD
      <Controller
        name="eventTypeColor"
        render={() => (
          <SettingsToggle
            labelClassName="text-sm"
            toggleSwitchAtTheEnd={true}
            switchContainerClassName={classNames(
              "border-subtle rounded-lg border py-6 px-4 sm:px-6",
              isEventTypeColorChecked && "rounded-b-none"
            )}
            title={t("event_type_color")}
            {...eventTypeColorLocked}
            description={t("event_type_color_description")}
            checked={isEventTypeColorChecked}
            onCheckedChange={(e) => {
              const value = e ? eventTypeColorState : null;
              formMethods.setValue("eventTypeColor", value, {
                shouldDirty: true,
              });
              setIsEventTypeColorChecked(e);
            }}
            childrenClassName="lg:ml-0">
            <div className="border-subtle flex flex-col gap-6 rounded-b-lg border border-t-0 p-6">
              <div>
                <p className="text-default mb-2 block text-sm font-medium">{t("light_event_type_color")}</p>
                <ColorPicker
                  defaultValue={eventTypeColorState.lightEventTypeColor}
                  onChange={(value) => {
                    if (checkWCAGContrastColor("#ffffff", value)) {
                      const newVal = {
                        ...eventTypeColorState,
                        lightEventTypeColor: value,
                      };
                      setLightModeError(false);
                      formMethods.setValue("eventTypeColor", newVal, { shouldDirty: true });
                      setEventTypeColorState(newVal);
                    } else {
                      setLightModeError(true);
                    }
                  }}
                />
                {lightModeError ? (
                  <div className="mt-4">
                    <Alert severity="warning" message={t("event_type_color_light_theme_contrast_error")} />
                  </div>
                ) : null}
              </div>

              <div className="mt-6 sm:mt-0">
                <p className="text-default mb-2 block text-sm font-medium">{t("dark_event_type_color")}</p>
                <ColorPicker
                  defaultValue={eventTypeColorState.darkEventTypeColor}
                  onChange={(value) => {
                    if (checkWCAGContrastColor("#101010", value)) {
                      const newVal = {
                        ...eventTypeColorState,
                        darkEventTypeColor: value,
                      };
                      setDarkModeError(false);
                      formMethods.setValue("eventTypeColor", newVal, { shouldDirty: true });
                      setEventTypeColorState(newVal);
                    } else {
                      setDarkModeError(true);
                    }
                  }}
                />
                {darkModeError ? (
                  <div className="mt-4">
                    <Alert severity="warning" message={t("event_type_color_dark_theme_contrast_error")} />
                  </div>
                ) : null}
              </div>
            </div>
          </SettingsToggle>
        )}
      />
=======
      {isRoundRobinEventType && (
        <Controller
          name="rescheduleWithSameRoundRobinHost"
          render={({ field: { value, onChange } }) => (
            <SettingsToggle
              labelClassName="text-sm"
              toggleSwitchAtTheEnd={true}
              switchContainerClassName="border-subtle rounded-lg border py-6 px-4 sm:px-6"
              title={t("reschedule_with_same_round_robin_host_title")}
              description={t("reschedule_with_same_round_robin_host_description")}
              checked={value}
              onCheckedChange={(e) => onChange(e)}
            />
          )}
        />
      )}
>>>>>>> 848bcbfb
      {allowDisablingAttendeeConfirmationEmails(workflows) && (
        <Controller
          name="metadata.disableStandardEmails.confirmation.attendee"
          render={({ field: { value, onChange } }) => (
            <>
              <SettingsToggle
                labelClassName="text-sm"
                toggleSwitchAtTheEnd={true}
                switchContainerClassName="border-subtle rounded-lg border py-6 px-4 sm:px-6"
                title={t("disable_attendees_confirmation_emails")}
                description={t("disable_attendees_confirmation_emails_description")}
                checked={value}
                onCheckedChange={(e) => onChange(e)}
              />
            </>
          )}
        />
      )}
      {allowDisablingHostConfirmationEmails(workflows) && (
        <Controller
          name="metadata.disableStandardEmails.confirmation.host"
          defaultValue={!!formMethods.getValues("seatsPerTimeSlot")}
          render={({ field: { value, onChange } }) => (
            <>
              <SettingsToggle
                labelClassName="text-sm"
                toggleSwitchAtTheEnd={true}
                switchContainerClassName="border-subtle rounded-lg border py-6 px-4 sm:px-6"
                title={t("disable_host_confirmation_emails")}
                description={t("disable_host_confirmation_emails_description")}
                checked={value}
                onCheckedChange={(e) => onChange(e)}
              />
            </>
          )}
        />
      )}
      {showEventNameTip && (
        <CustomEventTypeModal
          close={closeEventNameTip}
          setValue={(val: string) => formMethods.setValue("eventName", val, { shouldDirty: true })}
          defaultValue={formMethods.getValues("eventName")}
          placeHolder={eventNamePlaceholder}
          isNameFieldSplit={isSplit}
          event={eventNameObject}
        />
      )}
    </div>
  );
};<|MERGE_RESOLUTION|>--- conflicted
+++ resolved
@@ -553,7 +553,6 @@
           />
         )}
       />
-<<<<<<< HEAD
       <Controller
         name="eventTypeColor"
         render={() => (
@@ -630,7 +629,6 @@
           </SettingsToggle>
         )}
       />
-=======
       {isRoundRobinEventType && (
         <Controller
           name="rescheduleWithSameRoundRobinHost"
@@ -647,7 +645,6 @@
           )}
         />
       )}
->>>>>>> 848bcbfb
       {allowDisablingAttendeeConfirmationEmails(workflows) && (
         <Controller
           name="metadata.disableStandardEmails.confirmation.attendee"
