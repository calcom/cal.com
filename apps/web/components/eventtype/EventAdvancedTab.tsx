import dynamic from "next/dynamic";
import Link from "next/link";
import type { EventTypeSetupProps, FormValues } from "pages/event-types/[type]";
import { useEffect, useState } from "react";
import { Controller, useFormContext } from "react-hook-form";
import short from "short-uuid";
import { v5 as uuidv5 } from "uuid";

import type { EventNameObjectType } from "@calcom/core/event";
import { getEventName } from "@calcom/core/event";
import DestinationCalendarSelector from "@calcom/features/calendars/DestinationCalendarSelector";
import { FormBuilder } from "@calcom/features/form-builder/FormBuilder";
import { APP_NAME, CAL_URL, IS_SELF_HOSTED } from "@calcom/lib/constants";
import { useLocale } from "@calcom/lib/hooks/useLocale";
import { trpc } from "@calcom/trpc/react";
import {
  Badge,
  Button,
  Checkbox,
  Dialog,
  DialogContent,
  Label,
  SettingsToggle,
  showToast,
  TextField,
  Tooltip,
} from "@calcom/ui";
import { FiEdit, FiCopy } from "@calcom/ui/components/icon";

import RequiresConfirmationController from "./RequiresConfirmationController";

const CustomEventTypeModal = dynamic(() => import("@components/eventtype/CustomEventTypeModal"));

const generateHashedLink = (id: number) => {
  const translator = short();
  const seed = `${id}:${new Date().getTime()}`;
  const uid = translator.fromUUID(uuidv5(seed, uuidv5.URL));
  return uid;
};

export const EventAdvancedTab = ({ eventType, team }: Pick<EventTypeSetupProps, "eventType" | "team">) => {
  const connectedCalendarsQuery = trpc.viewer.connectedCalendars.useQuery();
  const formMethods = useFormContext<FormValues>();
  const { t } = useLocale();

  const [showEventNameTip, setShowEventNameTip] = useState(false);
  const [hashedLinkVisible, setHashedLinkVisible] = useState(!!eventType.hashedLink);
  const [redirectUrlVisible, setRedirectUrlVisible] = useState(!!eventType.successRedirectUrl);
  const [hashedUrl, setHashedUrl] = useState(eventType.hashedLink?.link);
  const eventNameObject: EventNameObjectType = {
    attendeeName: t("scheduler"),
    eventType: eventType.title,
    eventName: eventType.eventName,
    host: eventType.users[0]?.name || "Nameless",
    t,
  };
<<<<<<< HEAD

  const [customInputs, setCustomInputs] = useState<CustomInputParsed[]>(
    eventType.customInputs.sort((a, b) => a.id - b.id) || []
  );
  const [selectedCustomInput, setSelectedCustomInput] = useState<CustomInputParsed | undefined>(undefined);
  const [selectedCustomInputModalOpen, setSelectedCustomInputModalOpen] = useState(false);
=======
  const [previewText, setPreviewText] = useState(getEventName(eventNameObject));
>>>>>>> 61a5c3a3
  const [requiresConfirmation, setRequiresConfirmation] = useState(eventType.requiresConfirmation);
  const placeholderHashedLink = `${CAL_URL}/d/${hashedUrl}/${eventType.slug}`;
  const seatsEnabled = formMethods.watch("seatsPerTimeSlotEnabled");

<<<<<<< HEAD
  const removeCustom = (index: number) => {
    formMethods.getValues("customInputs").splice(index, 1);
    customInputs.splice(index, 1);
    setCustomInputs([...customInputs]);
=======
  const replaceEventNamePlaceholder = (eventNameObject: EventNameObjectType, previewEventName: string) =>
    previewEventName
      .replace("{Event type title}", eventNameObject.eventType)
      .replace("{Scheduler}", eventNameObject.attendeeName)
      .replace("{Organiser}", eventNameObject.host);

  const changePreviewText = (eventNameObject: EventNameObjectType, previewEventName: string) => {
    setPreviewText(replaceEventNamePlaceholder(eventNameObject, previewEventName));
>>>>>>> 61a5c3a3
  };

  useEffect(() => {
    !hashedUrl && setHashedUrl(generateHashedLink(eventType.users[0]?.id ?? team?.id));
  }, [eventType.users, hashedUrl, team?.id]);

  const toggleGuests = (enabled: boolean) => {
    const bookingFields = formMethods.getValues("bookingFields");
    formMethods.setValue(
      "bookingFields",
      bookingFields.map((field) => {
        if (field.name === "guests") {
          return {
            ...field,
            hidden: !enabled,
          };
        }
        return field;
      })
    );
  };

  const eventNamePlaceholder = getEventName({
    ...eventNameObject,
    eventName: formMethods.watch("eventName"),
  });

  const closeEventNameTip = () => setShowEventNameTip(false);

  const setEventName = (value: string) => formMethods.setValue("eventName", value);
  return (
    <div className="flex flex-col space-y-8">
      {/**
       * Only display calendar selector if user has connected calendars AND if it's not
       * a team event. Since we don't have logic to handle each attendee calendar (for now).
       * This will fallback to each user selected destination calendar.
       */}
      {!!connectedCalendarsQuery.data?.connectedCalendars.length && !team && (
        <div className="flex flex-col">
          <div className="flex justify-between">
            <Label>{t("add_to_calendar")}</Label>
            <Link
              href="/apps/categories/calendar"
              target="_blank"
              className="text-sm text-gray-600 hover:text-gray-900">
              {t("add_another_calendar")}
            </Link>
          </div>
          <div className="-mt-1 w-full">
            <Controller
              control={formMethods.control}
              name="destinationCalendar"
              defaultValue={eventType.destinationCalendar || undefined}
              render={({ field: { onChange, value } }) => (
                <DestinationCalendarSelector
                  destinationCalendar={eventType.destinationCalendar}
                  value={value ? value.externalId : undefined}
                  onChange={onChange}
                  hidePlaceholder
                />
              )}
            />
          </div>
          <p className="text-sm text-gray-600">{t("select_which_cal")}</p>
        </div>
      )}
      <div className="w-full">
        <TextField
          label={t("event_name_in_calendar")}
          type="text"
          placeholder={eventNamePlaceholder}
          defaultValue={eventType.eventName || ""}
          {...formMethods.register("eventName")}
          addOnSuffix={
            <Button
              type="button"
              StartIcon={FiEdit}
              variant="icon"
              color="minimal"
              className="hover:stroke-3 min-w-fit px-0 hover:bg-transparent hover:text-black"
              onClick={() => setShowEventNameTip((old) => !old)}
              aria-label="edit custom name"
            />
          }
        />
      </div>
      <hr />
      <FormBuilder
        title={t("booking_questions_title")}
        description={t("booking_questions_description")}
        addFieldLabel={t("add_a_booking_question")}
        formProp="bookingFields"
      />
      <hr />
      <RequiresConfirmationController
        seatsEnabled={seatsEnabled}
        metadata={eventType.metadata}
        requiresConfirmation={requiresConfirmation}
        onRequiresConfirmation={setRequiresConfirmation}
      />
      <hr />
      <Controller
        name="hideCalendarNotes"
        control={formMethods.control}
        defaultValue={eventType.hideCalendarNotes}
        render={({ field: { value, onChange } }) => (
          <SettingsToggle
            title={t("disable_notes")}
            description={t("disable_notes_description")}
            checked={value}
            onCheckedChange={(e) => onChange(e)}
          />
        )}
      />
      <hr />
      <Controller
        name="successRedirectUrl"
        control={formMethods.control}
        render={({ field: { value, onChange } }) => (
          <>
            <SettingsToggle
              title={t("redirect_success_booking")}
              description={t("redirect_url_description")}
              checked={redirectUrlVisible}
              onCheckedChange={(e) => {
                setRedirectUrlVisible(e);
                onChange(e ? value : "");
              }}>
              {/* Textfield has some margin by default we remove that so we can keep consitant aligment */}
              <div className="lg:-ml-2">
                <TextField
                  label={t("redirect_success_booking")}
                  labelSrOnly
                  placeholder={t("external_redirect_url")}
                  required={redirectUrlVisible}
                  type="text"
                  defaultValue={eventType.successRedirectUrl || ""}
                  {...formMethods.register("successRedirectUrl")}
                />
                <div className="mt-2 flex">
                  <Checkbox
                    description={t("disable_success_page")}
                    // Disable if it's not Self Hosted or if the redirect url is not set
                    disabled={!IS_SELF_HOSTED || !formMethods.watch("successRedirectUrl")}
                    {...formMethods.register("metadata.disableSuccessPage")}
                  />
                  {/*TODO: Extract it out into a component when used more than once*/}
                  {!IS_SELF_HOSTED && (
                    <Link href="https://cal.com/pricing" target="_blank">
                      <Badge variant="orange" className="ml-2">
                        Platform Only
                      </Badge>
                    </Link>
                  )}
                </div>
              </div>
            </SettingsToggle>
          </>
        )}
      />
      <hr />
      <SettingsToggle
        data-testid="hashedLinkCheck"
        title={t("private_link")}
        description={t("private_link_description", { appName: APP_NAME })}
        checked={hashedLinkVisible}
        onCheckedChange={(e) => {
          formMethods.setValue("hashedLink", e ? hashedUrl : undefined);
          setHashedLinkVisible(e);
        }}>
        {/* Textfield has some margin by default we remove that so we can keep consitant aligment */}
        <div className="lg:-ml-2">
          <TextField
            disabled
            name="hashedLink"
            label={t("private_link_label")}
            data-testid="generated-hash-url"
            labelSrOnly
            type="text"
            hint={t("private_link_hint")}
            defaultValue={placeholderHashedLink}
            addOnSuffix={
              <Tooltip content={eventType.hashedLink ? t("copy_to_clipboard") : t("enabled_after_update")}>
                <Button
                  color="minimal"
                  onClick={() => {
                    navigator.clipboard.writeText(placeholderHashedLink);
                    if (eventType.hashedLink) {
                      showToast(t("private_link_copied"), "success");
                    } else {
                      showToast(t("enabled_after_update_description"), "warning");
                    }
                  }}
                  className="hover:stroke-3 hover:bg-transparent hover:text-black"
                  type="button">
                  <FiCopy />
                </Button>
              </Tooltip>
            }
          />
        </div>
      </SettingsToggle>
      <hr />
      <Controller
        name="seatsPerTimeSlotEnabled"
        control={formMethods.control}
        defaultValue={!!eventType.seatsPerTimeSlot}
        render={({ field: { value, onChange } }) => (
          <SettingsToggle
            title={t("offer_seats")}
            description={t("offer_seats_description")}
            checked={value}
            onCheckedChange={(e) => {
              // Enabling seats will disable guests and requiring confirmation until fully supported
              if (e) {
                toggleGuests(false);
                formMethods.setValue("requiresConfirmation", false);
                setRequiresConfirmation(false);
                formMethods.setValue("seatsPerTimeSlot", 2);
              } else {
                formMethods.setValue("seatsPerTimeSlot", null);
                toggleGuests(true);
              }
              onChange(e);
            }}>
            <Controller
              name="seatsPerTimeSlot"
              control={formMethods.control}
              defaultValue={eventType.seatsPerTimeSlot}
              render={({ field: { value, onChange } }) => (
                <div className="lg:-ml-2">
                  <TextField
                    required
                    name="seatsPerTimeSlot"
                    labelSrOnly
                    label={t("number_of_seats")}
                    type="number"
                    defaultValue={value || 2}
                    min={1}
                    addOnSuffix={<>{t("seats")}</>}
                    onChange={(e) => {
                      onChange(Math.abs(Number(e.target.value)));
                    }}
                  />
                  <div className="mt-2">
                    <Checkbox
                      description={t("show_attendees")}
                      onChange={(e) => formMethods.setValue("seatsShowAttendees", e.target.checked)}
                      defaultChecked={!!eventType.seatsShowAttendees}
                    />
                  </div>
                </div>
              )}
            />
          </SettingsToggle>
        )}
      />

      {showEventNameTip && (
        <CustomEventTypeModal
          close={closeEventNameTip}
          setValue={setEventName}
          defaultValue={eventType.eventName || ""}
          placeHolder={eventNamePlaceholder}
          event={eventNameObject}
        />
      )}
    </div>
  );
};<|MERGE_RESOLUTION|>--- conflicted
+++ resolved
@@ -54,35 +54,11 @@
     host: eventType.users[0]?.name || "Nameless",
     t,
   };
-<<<<<<< HEAD
-
-  const [customInputs, setCustomInputs] = useState<CustomInputParsed[]>(
-    eventType.customInputs.sort((a, b) => a.id - b.id) || []
-  );
-  const [selectedCustomInput, setSelectedCustomInput] = useState<CustomInputParsed | undefined>(undefined);
-  const [selectedCustomInputModalOpen, setSelectedCustomInputModalOpen] = useState(false);
-=======
-  const [previewText, setPreviewText] = useState(getEventName(eventNameObject));
->>>>>>> 61a5c3a3
+
   const [requiresConfirmation, setRequiresConfirmation] = useState(eventType.requiresConfirmation);
   const placeholderHashedLink = `${CAL_URL}/d/${hashedUrl}/${eventType.slug}`;
   const seatsEnabled = formMethods.watch("seatsPerTimeSlotEnabled");
 
-<<<<<<< HEAD
-  const removeCustom = (index: number) => {
-    formMethods.getValues("customInputs").splice(index, 1);
-    customInputs.splice(index, 1);
-    setCustomInputs([...customInputs]);
-=======
-  const replaceEventNamePlaceholder = (eventNameObject: EventNameObjectType, previewEventName: string) =>
-    previewEventName
-      .replace("{Event type title}", eventNameObject.eventType)
-      .replace("{Scheduler}", eventNameObject.attendeeName)
-      .replace("{Organiser}", eventNameObject.host);
-
-  const changePreviewText = (eventNameObject: EventNameObjectType, previewEventName: string) => {
-    setPreviewText(replaceEventNamePlaceholder(eventNameObject, previewEventName));
->>>>>>> 61a5c3a3
   };
 
   useEffect(() => {
