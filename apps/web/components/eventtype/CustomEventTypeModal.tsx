import type { FC } from "react";
import type { SubmitHandler } from "react-hook-form";
import { FormProvider } from "react-hook-form";
import { useForm, useFormContext } from "react-hook-form";

import type { EventNameObjectType } from "@calcom/core/event";
import { getEventName } from "@calcom/core/event";
import { validateCustomEventName } from "@calcom/core/event";
import { useLocale } from "@calcom/lib/hooks/useLocale";
import { Button, Dialog, DialogClose, DialogFooter, DialogContent, TextField } from "@calcom/ui";

interface FormValues {
  customEventName: string;
}

interface CustomEventTypeModalFormProps {
  placeHolder: string;
  close: () => void;
  setValue: (value: string) => void;
  event: EventNameObjectType;
  defaultValue: string;
  isNameFieldSplit: boolean;
}

const CustomEventTypeModalForm: FC<CustomEventTypeModalFormProps> = (props) => {
  const { t } = useLocale();
  const { placeHolder, close, setValue, event, isNameFieldSplit } = props;
  const { register, handleSubmit, watch, getValues } = useFormContext<FormValues>();
  const onSubmit: SubmitHandler<FormValues> = (data) => {
    setValue(data.customEventName);
    close();
  };

  // const customEventName = watch("customEventName");
  const previewText = getEventName({ ...event, eventName: watch("customEventName") });
  const placeHolder_ = watch("customEventName") === "" ? previewText : placeHolder;

  return (
    <form
      id="custom-event-name"
      onSubmit={(e) => {
        e.preventDefault();
        e.stopPropagation();
        const isEmpty = getValues("customEventName") === "";
        if (isEmpty) {
          setValue("");
        }

        handleSubmit(onSubmit)(e);
      }}>
      <TextField
        label={t("event_name_in_calendar")}
        type="text"
        placeholder={placeHolder_}
        {...register("customEventName", {
          validate: (value) => {
            const validationResult = validateCustomEventName(value, event.bookingFields);
            return typeof validationResult === "string"
              ? t("invalid_event_name_variables", { item: validationResult })
              : validationResult;
          },
        })}
        className="mb-0"
      />
      <div className="pt-6 text-sm">
        <div className="bg-subtle mb-6 rounded-md p-2">
          <h1 className="text-emphasis mb-2 ml-1 font-medium">{t("available_variables")}</h1>
<<<<<<< HEAD
          <div className="mb-2.5 flex font-normal">
            <p className="text-subtle ml-1 mr-5 w-28">{`{Event type title}`}</p>
            <p className="text-emphasis">{t("event_name_info")}</p>
          </div>
          <div className="mb-2.5 flex font-normal">
            <p className="text-subtle ml-1 mr-5 w-28">{`{Event duration}`}</p>
            <p className="text-emphasis">{t("event_duration_info")}</p>
          </div>
          <div className="mb-2.5 flex font-normal">
            <p className="text-subtle ml-1 mr-5 w-28">{`{Organiser}`}</p>
            <p className="text-emphasis">{t("your_full_name")}</p>
          </div>
          <div className="mb-2.5 flex font-normal">
            <p className="text-subtle ml-1 mr-5 w-28">{`{Organiser first name}`}</p>
            <p className="text-emphasis">{t("organizer_first_name")}</p>
          </div>
          <div className="mb-2.5 flex font-normal">
            <p className="text-subtle ml-1 mr-5 w-28">{`{Scheduler}`}</p>
            <p className="text-emphasis">{t("scheduler_full_name")}</p>
          </div>
          {isNameFieldSplit && (
=======
          <div className="scroll-bar h-[216px] overflow-y-auto">
            <div className="mb-2.5 flex font-normal">
              <p className="text-subtle ml-1 mr-5 w-32">{`{Event type title}`}</p>
              <p className="text-emphasis">{t("event_name_info")}</p>
            </div>
            <div className="mb-2.5 flex font-normal">
              <p className="text-subtle ml-1 mr-5 w-32">{`{Organiser}`}</p>
              <p className="text-emphasis">{t("your_full_name")}</p>
            </div>
            <div className="mb-2.5 flex font-normal">
              <p className="text-subtle ml-1 mr-5 w-32">{`{Organiser first name}`}</p>
              <p className="text-emphasis">{t("organizer_first_name")}</p>
            </div>
>>>>>>> b48e3c7b
            <div className="mb-2.5 flex font-normal">
              <p className="text-subtle ml-1 mr-5 w-32">{`{Scheduler}`}</p>
              <p className="text-emphasis">{t("scheduler_full_name")}</p>
            </div>
            {isNameFieldSplit && (
              <div className="mb-2.5 flex font-normal">
                <p className="text-subtle ml-1 mr-5 w-32">{`{Scheduler first name}`}</p>
                <p className="text-emphasis">{t("scheduler_first_name")}</p>
              </div>
            )}
            {isNameFieldSplit && (
              <div className="mb-2.5 flex font-normal">
                <p className="text-subtle ml-1 mr-5 w-32">{`{Scheduler last name}`}</p>
                <p className="text-emphasis">{t("scheduler_last_name")}</p>
              </div>
            )}
            <div className="mb-2.5 flex font-normal">
              <p className="text-subtle ml-1 mr-5 w-32">{`{Location}`}</p>
              <p className="text-emphasis">{t("location_info")}</p>
            </div>
            {event.bookingFields && (
              <p className="text-subtle mb-2 ml-1 font-medium">{t("booking_question_response_variables")}</p>
            )}
            {event.bookingFields &&
              Object.keys(event.bookingFields).map((bookingfield, index) => (
                <div key={index} className="mb-2.5 flex font-normal">
                  <p className="text-subtle ml-1 mr-5 w-32">{`{${bookingfield}}`}</p>
                  <p className="text-emphasis capitalize">
                    {event.bookingFields?.[bookingfield]?.toString()}
                  </p>
                </div>
              ))}
          </div>
        </div>
        <h1 className="mb-2 text-[14px] font-medium leading-4">{t("preview")}</h1>
        <div
          className="flex h-[212px] w-full rounded-md border-y bg-cover bg-center dark:invert"
          style={{
            backgroundImage: "url(/calendar-preview.svg)",
          }}>
          <div className="m-auto flex items-center justify-center self-stretch">
            <div className="bg-subtle ml-11 mt-3 box-border h-[110px] w-[120px] flex-col items-start gap-1 rounded-md border border-solid border-black text-[12px] leading-3">
              <p className="text-emphasis overflow-hidden text-ellipsis p-1.5 font-medium">{previewText}</p>
              <p className="text-default ml-1.5 text-[10px] font-normal">8 - 10 AM</p>
            </div>
          </div>
        </div>
      </div>
    </form>
  );
};

interface CustomEventTypeModalProps {
  placeHolder: string;
  defaultValue: string;
  close: () => void;
  setValue: (value: string) => void;
  event: EventNameObjectType;
  isNameFieldSplit: boolean;
}

const CustomEventTypeModal: FC<CustomEventTypeModalProps> = (props) => {
  const { t } = useLocale();

  const { defaultValue, placeHolder, close, setValue, event, isNameFieldSplit } = props;

  const methods = useForm<FormValues>({
    defaultValues: {
      customEventName: defaultValue,
    },
  });

  return (
    <Dialog open={true} onOpenChange={close}>
      <DialogContent
        title={t("custom_event_name")}
        description={t("custom_event_name_description")}
        type="creation"
        enableOverflow>
        <FormProvider {...methods}>
          <CustomEventTypeModalForm
            event={event}
            close={close}
            setValue={setValue}
            placeHolder={placeHolder}
            defaultValue={defaultValue}
            isNameFieldSplit={isNameFieldSplit}
          />
        </FormProvider>
        <DialogFooter>
          <DialogClose>{t("cancel")}</DialogClose>

          <Button form="custom-event-name" type="submit" color="primary">
            {t("create")}
          </Button>
        </DialogFooter>
      </DialogContent>
    </Dialog>
  );
};

export default CustomEventTypeModal;<|MERGE_RESOLUTION|>--- conflicted
+++ resolved
@@ -65,33 +65,14 @@
       <div className="pt-6 text-sm">
         <div className="bg-subtle mb-6 rounded-md p-2">
           <h1 className="text-emphasis mb-2 ml-1 font-medium">{t("available_variables")}</h1>
-<<<<<<< HEAD
-          <div className="mb-2.5 flex font-normal">
-            <p className="text-subtle ml-1 mr-5 w-28">{`{Event type title}`}</p>
-            <p className="text-emphasis">{t("event_name_info")}</p>
-          </div>
-          <div className="mb-2.5 flex font-normal">
-            <p className="text-subtle ml-1 mr-5 w-28">{`{Event duration}`}</p>
-            <p className="text-emphasis">{t("event_duration_info")}</p>
-          </div>
-          <div className="mb-2.5 flex font-normal">
-            <p className="text-subtle ml-1 mr-5 w-28">{`{Organiser}`}</p>
-            <p className="text-emphasis">{t("your_full_name")}</p>
-          </div>
-          <div className="mb-2.5 flex font-normal">
-            <p className="text-subtle ml-1 mr-5 w-28">{`{Organiser first name}`}</p>
-            <p className="text-emphasis">{t("organizer_first_name")}</p>
-          </div>
-          <div className="mb-2.5 flex font-normal">
-            <p className="text-subtle ml-1 mr-5 w-28">{`{Scheduler}`}</p>
-            <p className="text-emphasis">{t("scheduler_full_name")}</p>
-          </div>
-          {isNameFieldSplit && (
-=======
           <div className="scroll-bar h-[216px] overflow-y-auto">
             <div className="mb-2.5 flex font-normal">
               <p className="text-subtle ml-1 mr-5 w-32">{`{Event type title}`}</p>
               <p className="text-emphasis">{t("event_name_info")}</p>
+            </div>
+            <div className="mb-2.5 flex font-normal">
+              <p className="text-subtle ml-1 mr-5 w-32">{`{Event duration}`}</p>
+              <p className="text-emphasis">{t("event_duration_info")}</p>
             </div>
             <div className="mb-2.5 flex font-normal">
               <p className="text-subtle ml-1 mr-5 w-32">{`{Organiser}`}</p>
@@ -101,7 +82,6 @@
               <p className="text-subtle ml-1 mr-5 w-32">{`{Organiser first name}`}</p>
               <p className="text-emphasis">{t("organizer_first_name")}</p>
             </div>
->>>>>>> b48e3c7b
             <div className="mb-2.5 flex font-normal">
               <p className="text-subtle ml-1 mr-5 w-32">{`{Scheduler}`}</p>
               <p className="text-emphasis">{t("scheduler_full_name")}</p>
