import { SchedulingType } from "@prisma/client/";
import { EventTypeSetupProps, FormValues } from "pages/event-types/[type]";
import { useMemo } from "react";
import { Controller, useFormContext } from "react-hook-form";

import CheckedTeamSelect from "@calcom/features/eventtypes/components/CheckedTeamSelect";
import { WEBAPP_URL } from "@calcom/lib/constants";
import { useLocale } from "@calcom/lib/hooks/useLocale";
<<<<<<< HEAD
import { CheckedTeamSelect, Label, Select } from "@calcom/ui";
=======
import { Avatar, Button, Icon, Label, Select } from "@calcom/ui";
>>>>>>> 9d0cf6be

interface IMemberToValue {
  id: number | null;
  name: string | null;
  username: string | null;
  email: string;
}

const mapUserToValue = ({ id, name, username, email }: IMemberToValue) => ({
  value: `${id || ""}`,
  label: `${name || ""}`,
  avatar: `${WEBAPP_URL}/${username}/avatar.png`,
  email,
});

export const EventTeamTab = ({
  eventType,
  team,
  teamMembers,
}: Pick<EventTypeSetupProps, "eventType" | "teamMembers" | "team">) => {
  const formMethods = useFormContext<FormValues>();
  const { t } = useLocale();

  const schedulingTypeOptions: {
    value: SchedulingType;
    label: string;
    // description: string;
  }[] = [
    {
      value: SchedulingType.COLLECTIVE,
      label: t("collective"),
      // description: t("collective_description"),
    },
    {
      value: SchedulingType.ROUND_ROBIN,
      label: t("round_robin"),
      // description: t("round_robin_description"),
    },
  ];

  const teamMembersToValues = useMemo(() => {
    return teamMembers.map(mapUserToValue);
  }, [teamMembers]);
  return (
    <div>
      {team && (
        <div className="space-y-3">
          <div className="flex flex-col pb-8">
            <Label>{t("scheduling_type")}</Label>
            <Controller
              name="schedulingType"
              control={formMethods.control}
              render={({ field: { value, onChange } }) => (
                <Select
                  options={schedulingTypeOptions}
                  value={schedulingTypeOptions.find((opt) => opt.value === value)}
                  className="w-full"
                  onChange={(val) => {
                    onChange(val?.value);
                  }}
                />
              )}
            />
          </div>

          <div className="flex flex-col">
            <Label>{t("team")}</Label>
            <Controller
              name="users"
              control={formMethods.control}
              defaultValue={eventType.users.map((user) => user.id.toString())}
              render={({ field: { onChange, value } }) => (
                <CheckedTeamSelect
                  isDisabled={false}
                  onChange={(options) => onChange(options.map((user) => user.value))}
                  value={value
                    .map(
                      (userId) =>
                        // eslint-disable-next-line @typescript-eslint/no-non-null-assertion
                        teamMembers.map(mapUserToValue).find((member) => member.value === userId)!
                    )
                    .filter(Boolean)}
                  controlShouldRenderValue={false}
                  options={teamMembersToValues}
                  placeholder={t("add_attendees")}
                />
              )}
            />
          </div>
        </div>
      )}
    </div>
  );
};<|MERGE_RESOLUTION|>--- conflicted
+++ resolved
@@ -6,11 +6,10 @@
 import CheckedTeamSelect from "@calcom/features/eventtypes/components/CheckedTeamSelect";
 import { WEBAPP_URL } from "@calcom/lib/constants";
 import { useLocale } from "@calcom/lib/hooks/useLocale";
-<<<<<<< HEAD
-import { CheckedTeamSelect, Label, Select } from "@calcom/ui";
-=======
+
+
 import { Avatar, Button, Icon, Label, Select } from "@calcom/ui";
->>>>>>> 9d0cf6be
+
 
 interface IMemberToValue {
   id: number | null;
