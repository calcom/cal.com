--- conflicted
+++ resolved
@@ -5,14 +5,7 @@
 
 import { WEBAPP_URL } from "@calcom/lib/constants";
 import { useLocale } from "@calcom/lib/hooks/useLocale";
-<<<<<<< HEAD
-import { Icon } from "@calcom/ui";
-import { Button, Avatar, Select } from "@calcom/ui/components";
-import { Label } from "@calcom/ui/components/form";
-import { CheckedTeamSelect } from "@calcom/ui/v2";
-=======
 import { Avatar, Button, CheckedTeamSelect, Icon, Label, Select } from "@calcom/ui";
->>>>>>> 22a030af
 
 interface IMemberToValue {
   id: number | null;
