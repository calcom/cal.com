import { Trans } from "next-i18next";
import Link from "next/link";
<<<<<<< HEAD
import type { EventTypeSetupProps } from "pages/event-types/[type]";
import { useEffect, useRef } from "react";
import type { ComponentProps } from "react";
=======
import type { EventTypeSetupProps, FormValues, Host } from "pages/event-types/[type]";
import { useEffect, useRef, useState } from "react";
import type { ComponentProps, Dispatch, SetStateAction } from "react";
>>>>>>> c6dad39f
import { Controller, useFormContext, useWatch } from "react-hook-form";
import type { Options } from "react-select";

import type { CheckedSelectOption } from "@calcom/features/eventtypes/components/CheckedTeamSelect";
import CheckedTeamSelect from "@calcom/features/eventtypes/components/CheckedTeamSelect";
import ChildrenEventTypeSelect from "@calcom/features/eventtypes/components/ChildrenEventTypeSelect";
import type { FormValues } from "@calcom/features/eventtypes/lib/types";
import { useLocale } from "@calcom/lib/hooks/useLocale";
import { SchedulingType } from "@calcom/prisma/enums";
import { Label, Select, SettingsToggle } from "@calcom/ui";

interface IUserToValue {
  id: number | null;
  name: string | null;
  username: string | null;
  avatar: string;
  email: string;
}

type TeamMember = {
  value: string;
  label: string;
  avatar: string;
  email: string;
};

const mapUserToValue = ({ id, name, username, avatar, email }: IUserToValue, pendingString: string) => ({
  value: `${id || ""}`,
  label: `${name || email || ""}${!username ? ` (${pendingString})` : ""}`,
  avatar,
  email,
});

export const mapMemberToChildrenOption = (
  member: EventTypeSetupProps["teamMembers"][number],
  slug: string,
  pendingString: string
) => {
  return {
    slug,
    hidden: false,
    created: false,
    owner: {
      id: member.id,
      name: member.name ?? "",
      email: member.email,
      username: member.username ?? "",
      membership: member.membership,
      eventTypeSlugs: member.eventTypes ?? [],
      avatar: member.avatar,
    },
    value: `${member.id ?? ""}`,
    label: `${member.name || member.email || ""}${!member.username ? ` (${pendingString})` : ""}`,
  };
};

const sortByLabel = (a: ReturnType<typeof mapUserToValue>, b: ReturnType<typeof mapUserToValue>) => {
  if (a.label < b.label) {
    return -1;
  }
  if (a.label > b.label) {
    return 1;
  }
  return 0;
};

const ChildrenEventTypesList = ({
  options = [],
  value,
  onChange,
  ...rest
}: {
  value: ReturnType<typeof mapMemberToChildrenOption>[];
  onChange?: (options: ReturnType<typeof mapMemberToChildrenOption>[]) => void;
  options?: Options<ReturnType<typeof mapMemberToChildrenOption>>;
} & Omit<Partial<ComponentProps<typeof ChildrenEventTypeSelect>>, "onChange" | "value">) => {
  const { t } = useLocale();
  return (
    <div className="flex flex-col space-y-5">
      <div>
        <Label>{t("assign_to")}</Label>
        <ChildrenEventTypeSelect
          aria-label="assignment-dropdown"
          data-testid="assignment-dropdown"
          onChange={(options) => {
            onChange &&
              onChange(
                options.map((option) => ({
                  ...option,
                }))
              );
          }}
          value={value}
          options={options.filter((opt) => !value.find((val) => val.owner.id.toString() === opt.value))}
          controlShouldRenderValue={false}
          {...rest}
        />
      </div>
    </div>
  );
};

const AssignAllTeamMembers = ({
  assignAllTeamMembers,
  setAssignAllTeamMembers,
  onActive,
  onInactive,
}: {
  assignAllTeamMembers: boolean;
  setAssignAllTeamMembers: Dispatch<SetStateAction<boolean>>;
  onActive: () => void;
  onInactive?: () => void;
}) => {
  const { t } = useLocale();
  const { setValue } = useFormContext<FormValues>();

  return (
    <Controller<FormValues>
      name="assignAllTeamMembers"
      render={() => (
        <SettingsToggle
          title={t("automatically_add_all_team_members")}
          labelClassName="mt-0.5 font-normal"
          checked={assignAllTeamMembers}
          onCheckedChange={(active) => {
            setValue("assignAllTeamMembers", active, { shouldDirty: true });
            setAssignAllTeamMembers(active);
            if (active) {
              onActive();
            } else if (!!onInactive) {
              onInactive();
            }
          }}
        />
      )}
    />
  );
};

const CheckedHostField = ({
  labelText,
  placeholder,
  options = [],
  isFixed,
  value,
  onChange,
  helperText,
  ...rest
}: {
  labelText?: string;
  placeholder: string;
  isFixed: boolean;
  value: Host[];
  onChange?: (options: Host[]) => void;
  options?: Options<CheckedSelectOption>;
  helperText?: React.ReactNode | string;
} & Omit<Partial<ComponentProps<typeof CheckedTeamSelect>>, "onChange" | "value">) => {
  return (
    <div className="flex flex-col rounded-md">
      <div>
        {labelText ? <Label>{labelText}</Label> : <></>}
        <CheckedTeamSelect
          isOptionDisabled={(option) => !!value.find((host) => host.userId.toString() === option.value)}
          onChange={(options) => {
            onChange &&
              onChange(
                options.map((option) => ({
                  isFixed,
                  userId: parseInt(option.value, 10),
                  priority: option.priority ?? 2,
                }))
              );
          }}
          value={(value || [])
            .filter(({ isFixed: _isFixed }) => isFixed === _isFixed)
            .map((host) => {
              const option = options.find((member) => member.value === host.userId.toString());
              return option ? { ...option, priority: host.priority ?? 2, isFixed } : options[0];
            })
            .filter(Boolean)}
          controlShouldRenderValue={false}
          options={options}
          placeholder={placeholder}
          {...rest}
        />
      </div>
    </div>
  );
};

const FixedHostHelper = (
  <Trans i18nKey="fixed_host_helper">
    Add anyone who needs to attend the event.
    <Link
      className="underline underline-offset-2"
      target="_blank"
      href="https://cal.com/docs/enterprise-features/teams/round-robin-scheduling#fixed-hosts">
      Learn more
    </Link>
  </Trans>
);

const FixedHosts = ({
  teamMembers,
  value,
  onChange,
  assignAllTeamMembers,
  setAssignAllTeamMembers,
  isRoundRobinEvent = false,
}: {
  value: Host[];
  onChange: (hosts: Host[]) => void;
  teamMembers: TeamMember[];
  assignAllTeamMembers: boolean;
  setAssignAllTeamMembers: Dispatch<SetStateAction<boolean>>;
  isRoundRobinEvent?: boolean;
}) => {
  const { t } = useLocale();
  const { getValues, setValue } = useFormContext<FormValues>();

  const hasActiveFixedHosts = isRoundRobinEvent && getValues("hosts").some((host) => host.isFixed);

  const [isDisabled, setIsDisabled] = useState(hasActiveFixedHosts);

  return (
    <div className="mt-5 rounded-lg">
      {!isRoundRobinEvent ? (
        <>
          <div className="border-subtle mt-5 rounded-t-md border p-6 pb-5">
            <Label className="mb-1 text-sm font-semibold">{t("fixed_hosts")}</Label>
            <p className="text-subtle max-w-full break-words text-sm leading-tight">{FixedHostHelper}</p>
          </div>
          <div className="border-subtle rounded-b-md border border-t-0">
            <AddMembersWithSwitch
              teamMembers={teamMembers}
              value={value}
              onChange={onChange}
              assignAllTeamMembers={assignAllTeamMembers}
              setAssignAllTeamMembers={setAssignAllTeamMembers}
              automaticAddAllEnabled={!isRoundRobinEvent}
              isFixed={true}
              onActive={() =>
                setValue(
                  "hosts",
                  teamMembers.map((teamMember) => ({
                    isFixed: true,
                    userId: parseInt(teamMember.value, 10),
                    priority: 2,
                  })),
                  { shouldDirty: true }
                )
              }
            />
          </div>
        </>
      ) : (
        <SettingsToggle
          toggleSwitchAtTheEnd={true}
          title={t("fixed_hosts")}
          description={FixedHostHelper}
          checked={isDisabled}
          labelClassName="text-sm"
          descriptionClassName=" text-sm text-subtle"
          onCheckedChange={(checked) => {
            if (!checked) {
              const rrHosts = getValues("hosts")
                .filter((host) => !host.isFixed)
                .sort((a, b) => (b.priority ?? 2) - (a.priority ?? 2));
              setValue("hosts", rrHosts, { shouldDirty: true });
            }
            setIsDisabled(checked);
          }}
          childrenClassName="lg:ml-0">
          <div className="border-subtle flex flex-col gap-6 rounded-bl-md rounded-br-md border border-t-0">
            <AddMembersWithSwitch
              teamMembers={teamMembers}
              value={value}
              onChange={onChange}
              assignAllTeamMembers={assignAllTeamMembers}
              setAssignAllTeamMembers={setAssignAllTeamMembers}
              automaticAddAllEnabled={!isRoundRobinEvent}
              isFixed={true}
              onActive={() =>
                setValue(
                  "hosts",
                  teamMembers.map((teamMember) => ({
                    isFixed: true,
                    userId: parseInt(teamMember.value, 10),
                    priority: 2,
                  })),
                  { shouldDirty: true }
                )
              }
            />
          </div>
        </SettingsToggle>
      )}
    </div>
  );
};

const AddMembersWithSwitch = ({
  teamMembers,
  value,
  onChange,
  assignAllTeamMembers,
  setAssignAllTeamMembers,
  automaticAddAllEnabled,
  onActive,
  isFixed,
}: {
  value: Host[];
  onChange: (hosts: Host[]) => void;
  teamMembers: TeamMember[];
  assignAllTeamMembers: boolean;
  setAssignAllTeamMembers: Dispatch<SetStateAction<boolean>>;
  automaticAddAllEnabled: boolean;
  onActive: () => void;
  isFixed: boolean;
}) => {
  const { t } = useLocale();
  const { setValue } = useFormContext<FormValues>();

  return (
    <div className="rounded-md ">
      <div className="flex flex-col rounded-md px-6 pb-2 pt-6">
        {automaticAddAllEnabled ? (
          <div className="mb-2">
            <AssignAllTeamMembers
              assignAllTeamMembers={assignAllTeamMembers}
              setAssignAllTeamMembers={setAssignAllTeamMembers}
              onActive={onActive}
              onInactive={() => setValue("hosts", [], { shouldDirty: true })}
            />
          </div>
        ) : (
          <></>
        )}
        {!assignAllTeamMembers || !automaticAddAllEnabled ? (
          <CheckedHostField
            value={value}
            onChange={onChange}
            isFixed={isFixed}
            options={teamMembers.sort(sortByLabel)}
            placeholder={t("add_attendees")}
          />
        ) : (
          <></>
        )}
      </div>
    </div>
  );
};

const RoundRobinHosts = ({
  teamMembers,
  value,
  onChange,
  assignAllTeamMembers,
  setAssignAllTeamMembers,
}: {
  value: Host[];
  onChange: (hosts: Host[]) => void;
  teamMembers: TeamMember[];
  assignAllTeamMembers: boolean;
  setAssignAllTeamMembers: Dispatch<SetStateAction<boolean>>;
}) => {
  const { t } = useLocale();

  const { setValue } = useFormContext<FormValues>();

  return (
    <div className="rounded-lg ">
      <div className="border-subtle mt-5 rounded-t-md border p-6 pb-5">
        <Label className="mb-1 text-sm font-semibold">{t("round_robin_hosts")}</Label>
        <p className="text-subtle max-w-full break-words text-sm leading-tight">{t("round_robin_helper")}</p>
      </div>
      <div className="border-subtle rounded-b-md border border-t-0">
        <AddMembersWithSwitch
          teamMembers={teamMembers}
          value={value}
          onChange={onChange}
          assignAllTeamMembers={assignAllTeamMembers}
          setAssignAllTeamMembers={setAssignAllTeamMembers}
          automaticAddAllEnabled={true}
          isFixed={false}
          onActive={() =>
            setValue(
              "hosts",
              teamMembers
                .map((teamMember) => ({
                  isFixed: false,
                  userId: parseInt(teamMember.value, 10),
                  priority: 2,
                }))
                .sort((a, b) => b.priority - a.priority),
              { shouldDirty: true }
            )
          }
        />
      </div>
    </div>
  );
};

const ChildrenEventTypes = ({
  childrenEventTypeOptions,
  assignAllTeamMembers,
  setAssignAllTeamMembers,
}: {
  childrenEventTypeOptions: ReturnType<typeof mapMemberToChildrenOption>[];
  assignAllTeamMembers: boolean;
  setAssignAllTeamMembers: Dispatch<SetStateAction<boolean>>;
}) => {
  const { setValue } = useFormContext<FormValues>();
  return (
    <div className="border-subtle mt-6 space-y-5 rounded-lg border px-4 py-6 sm:px-6">
      <div className="flex flex-col gap-4">
        <AssignAllTeamMembers
          assignAllTeamMembers={assignAllTeamMembers}
          setAssignAllTeamMembers={setAssignAllTeamMembers}
          onActive={() => setValue("children", childrenEventTypeOptions, { shouldDirty: true })}
        />
        {!assignAllTeamMembers ? (
          <Controller<FormValues>
            name="children"
            render={({ field: { onChange, value } }) => (
              <ChildrenEventTypesList value={value} options={childrenEventTypeOptions} onChange={onChange} />
            )}
          />
        ) : (
          <></>
        )}
      </div>
    </div>
  );
};

const Hosts = ({
  teamMembers,
  assignAllTeamMembers,
  setAssignAllTeamMembers,
}: {
  teamMembers: TeamMember[];
  assignAllTeamMembers: boolean;
  setAssignAllTeamMembers: Dispatch<SetStateAction<boolean>>;
}) => {
  const { t } = useLocale();
  const {
    control,
    setValue,
    getValues,
    formState: { submitCount },
  } = useFormContext<FormValues>();
  const schedulingType = useWatch({
    control,
    name: "schedulingType",
  });
  const initialValue = useRef<{
    hosts: FormValues["hosts"];
    schedulingType: SchedulingType | null;
    submitCount: number;
  } | null>(null);

  useEffect(() => {
    // Handles init & out of date initial value after submission.
    if (!initialValue.current || initialValue.current?.submitCount !== submitCount) {
      initialValue.current = { hosts: getValues("hosts"), schedulingType, submitCount };
      return;
    }
    setValue(
      "hosts",
      initialValue.current.schedulingType === schedulingType ? initialValue.current.hosts : [],
      { shouldDirty: true }
    );
  }, [schedulingType, setValue, getValues, submitCount]);

  return (
    <Controller<FormValues>
      name="hosts"
      render={({ field: { onChange, value } }) => {
        const schedulingTypeRender = {
          COLLECTIVE: (
            <FixedHosts
              teamMembers={teamMembers}
              value={value}
              onChange={onChange}
              assignAllTeamMembers={assignAllTeamMembers}
              setAssignAllTeamMembers={setAssignAllTeamMembers}
            />
          ),
          ROUND_ROBIN: (
            <>
              <FixedHosts
                teamMembers={teamMembers}
                value={value}
                onChange={(changeValue) => {
                  onChange([...value.filter((host: Host) => !host.isFixed), ...changeValue]);
                }}
                assignAllTeamMembers={assignAllTeamMembers}
                setAssignAllTeamMembers={setAssignAllTeamMembers}
                isRoundRobinEvent={true}
              />
              <RoundRobinHosts
                teamMembers={teamMembers}
                value={value}
                onChange={(changeValue) => {
                  onChange(
                    [...value.filter((host: Host) => host.isFixed), ...changeValue].sort(
                      (a, b) => b.priority - a.priority
                    )
                  );
                }}
                assignAllTeamMembers={assignAllTeamMembers}
                setAssignAllTeamMembers={setAssignAllTeamMembers}
              />
            </>
          ),
          MANAGED: <></>,
        };
        return !!schedulingType ? schedulingTypeRender[schedulingType] : <></>;
      }}
    />
  );
};

export const EventTeamTab = ({
  team,
  teamMembers,
  eventType,
}: Pick<EventTypeSetupProps, "teamMembers" | "team" | "eventType">) => {
  const { t } = useLocale();

  const schedulingTypeOptions: {
    value: SchedulingType;
    label: string;
    // description: string;
  }[] = [
    {
      value: "COLLECTIVE",
      label: t("collective"),
      // description: t("collective_description"),
    },
    {
      value: "ROUND_ROBIN",
      label: t("round_robin"),
      // description: t("round_robin_description"),
    },
  ];
  const pendingMembers = (member: (typeof teamMembers)[number]) =>
    !!eventType.team?.parentId || !!member.username;
  const teamMembersOptions = teamMembers
    .filter(pendingMembers)
    .map((member) => mapUserToValue(member, t("pending")));
  const childrenEventTypeOptions = teamMembers.filter(pendingMembers).map((member) => {
    return mapMemberToChildrenOption(
      { ...member, eventTypes: member.eventTypes.filter((et) => et !== eventType.slug) },
      eventType.slug,
      t("pending")
    );
  });
  const isManagedEventType = eventType.schedulingType === SchedulingType.MANAGED;
  const { getValues, setValue } = useFormContext<FormValues>();
  const [assignAllTeamMembers, setAssignAllTeamMembers] = useState<boolean>(
    getValues("assignAllTeamMembers") ?? false
  );

  return (
    <div>
      {team && !isManagedEventType && (
        <>
          <div className="border-subtle flex flex-col rounded-md">
            <div className="border-subtle rounded-t-md border p-6 pb-5">
              <Label className="mb-1 text-sm font-semibold">{t("assignment")}</Label>
              <p className="text-subtle max-w-full break-words text-sm leading-tight">
                {t("assignment_description")}
              </p>
            </div>
            <div className="border-subtle rounded-b-md border border-t-0 p-6">
              <Label>{t("scheduling_type")}</Label>
              <Controller<FormValues>
                name="schedulingType"
                render={({ field: { value, onChange } }) => (
                  <Select
                    options={schedulingTypeOptions}
                    value={schedulingTypeOptions.find((opt) => opt.value === value)}
                    className="w-full"
                    onChange={(val) => {
                      onChange(val?.value);
                      setValue("assignAllTeamMembers", false, { shouldDirty: true });
                      setAssignAllTeamMembers(false);
                    }}
                  />
                )}
              />
            </div>
          </div>
          <Hosts
            assignAllTeamMembers={assignAllTeamMembers}
            setAssignAllTeamMembers={setAssignAllTeamMembers}
            teamMembers={teamMembersOptions}
          />
        </>
      )}
      {team && isManagedEventType && (
        <ChildrenEventTypes
          assignAllTeamMembers={assignAllTeamMembers}
          setAssignAllTeamMembers={setAssignAllTeamMembers}
          childrenEventTypeOptions={childrenEventTypeOptions}
        />
      )}
    </div>
  );
};<|MERGE_RESOLUTION|>--- conflicted
+++ resolved
@@ -1,14 +1,8 @@
 import { Trans } from "next-i18next";
 import Link from "next/link";
-<<<<<<< HEAD
-import type { EventTypeSetupProps } from "pages/event-types/[type]";
-import { useEffect, useRef } from "react";
-import type { ComponentProps } from "react";
-=======
-import type { EventTypeSetupProps, FormValues, Host } from "pages/event-types/[type]";
+import type { EventTypeSetupProps, Host } from "pages/event-types/[type]";
 import { useEffect, useRef, useState } from "react";
 import type { ComponentProps, Dispatch, SetStateAction } from "react";
->>>>>>> c6dad39f
 import { Controller, useFormContext, useWatch } from "react-hook-form";
 import type { Options } from "react-select";
 
