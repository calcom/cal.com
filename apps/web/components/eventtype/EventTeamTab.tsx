<<<<<<< HEAD
import type { SchedulingType } from "@prisma/client";
import type { EventTypeSetupProps, FormValues } from "pages/event-types/[type]";
import { ComponentProps, useEffect, useRef } from "react";
=======
import { SchedulingType } from "@prisma/client";
import type { EventTypeSetupProps, FormValues } from "pages/event-types/[type]";
import type { ComponentProps } from "react";
import type { Control } from "react-hook-form";
>>>>>>> 7c749299
import { Controller, useFormContext, useWatch } from "react-hook-form";
import type { Options } from "react-select";

import type { CheckedSelectOption } from "@calcom/features/eventtypes/components/CheckedTeamSelect";
import CheckedTeamSelect from "@calcom/features/eventtypes/components/CheckedTeamSelect";
import { WEBAPP_URL } from "@calcom/lib/constants";
import { useLocale } from "@calcom/lib/hooks/useLocale";
import { Label, Select } from "@calcom/ui";

interface IMemberToValue {
  id: number | null;
  name: string | null;
  username: string | null;
  email: string;
}

const mapUserToValue = ({ id, name, username, email }: IMemberToValue) => ({
  value: `${id || ""}`,
  label: `${name || ""}`,
  avatar: `${WEBAPP_URL}/${username}/avatar.png`,
  email,
});

const sortByLabel = (a: ReturnType<typeof mapUserToValue>, b: ReturnType<typeof mapUserToValue>) => {
  if (a.label < b.label) {
    return -1;
  }
  if (a.label > b.label) {
    return 1;
  }
  return 0;
};

const CheckedHostField = ({
  labelText,
  placeholder,
  options = [],
  isFixed,
  value,
  // eslint-disable-next-line @typescript-eslint/no-empty-function
  onChange = () => {},
  ...rest
}: {
  labelText: string;
  placeholder: string;
  isFixed: boolean;
  value: { isFixed: boolean; userId: number }[];
  onChange: (options: { isFixed: boolean; userId: number }[]) => void;
  options?: Options<CheckedSelectOption>;
} & Omit<Partial<ComponentProps<typeof CheckedTeamSelect>>, "onChange" | "value">) => {
  return (
    <div className="flex flex-col space-y-5 bg-gray-50 p-4">
      <div>
        <Label>{labelText}</Label>
        <CheckedTeamSelect
          isOptionDisabled={(option) => !!value.find((host) => host.userId.toString() === option.value)}
          onChange={(options) => {
            onChange(
              options.map((option) => ({
                isFixed,
                userId: parseInt(option.value, 10),
              }))
            );
          }}
          value={(value || [])
            .filter(({ isFixed: _isFixed }) => isFixed === _isFixed)
            .map(
              (host) =>
                // eslint-disable-next-line @typescript-eslint/no-non-null-assertion
                options.find((member) => member.value === host.userId.toString())!
            )
            .filter(Boolean)}
          controlShouldRenderValue={false}
          options={options}
          placeholder={placeholder}
          {...rest}
        />
      </div>
    </div>
  );
};

const RoundRobinHosts = ({
  teamMembers,
  value,
  onChange,
}: {
  value: { isFixed: boolean; userId: number }[];
  onChange: (hosts: { isFixed: boolean; userId: number }[]) => void;
  teamMembers: {
    value: string;
    label: string;
    avatar: string;
    email: string;
  }[];
}) => {
  const { t } = useLocale();
  return (
    <>
      <CheckedHostField
        options={teamMembers.sort(sortByLabel)}
        isFixed={true}
        onChange={(changeValue) => {
          onChange([...value.filter(({ isFixed }) => !isFixed), ...changeValue]);
        }}
        value={value}
        placeholder={t("add_fixed_hosts")}
        labelText={t("fixed_hosts")}
      />
      <CheckedHostField
        options={teamMembers.sort(sortByLabel)}
        onChange={(changeValue) => onChange([...value.filter(({ isFixed }) => isFixed), ...changeValue])}
        value={value}
        isFixed={false}
        placeholder={t("add_attendees")}
        labelText={t("round_robin_hosts")}
      />
    </>
  );
};

const Hosts = ({
  teamMembers,
}: {
  teamMembers: {
    value: string;
    label: string;
    avatar: string;
    email: string;
  }[];
}) => {
  const { t } = useLocale();
  const {
    control,
    resetField,
    getValues,
    formState: { submitCount },
  } = useFormContext<FormValues>();
  const schedulingType = useWatch({
    control,
    name: "schedulingType",
  });
  const initialValue = useRef<{
    hosts: FormValues["hosts"];
    schedulingType: SchedulingType | null;
    submitCount: number;
  } | null>(null);

  useEffect(() => {
    // Handles init & out of date initial value after submission.
    if (!initialValue.current || initialValue.current?.submitCount !== submitCount) {
      initialValue.current = { hosts: getValues("hosts"), schedulingType, submitCount };
      return;
    }
    resetField("hosts", {
      defaultValue: initialValue.current.schedulingType === schedulingType ? initialValue.current.hosts : [],
    });
  }, [schedulingType, resetField, getValues, submitCount]);

  return (
    <Controller<FormValues>
      name="hosts"
      render={({ field: { onChange, value } }) => {
        switch (schedulingType) {
          case "COLLECTIVE":
            return (
              <CheckedHostField
                value={value}
                onChange={onChange}
                isFixed={true}
                options={teamMembers.sort(sortByLabel)}
                placeholder={t("add_attendees")}
                labelText={t("team")}
              />
            );
          case "ROUND_ROBIN":
            return (
              <>
                <RoundRobinHosts teamMembers={teamMembers} onChange={onChange} value={value} />
                {/*<TextField
        required
        type="number"
        label={t("minimum_round_robin_hosts_count")}
        defaultValue={1}
        {...formMethods.register("minimumHostCount")}
        addOnSuffix={<>{t("hosts")}</>}
                />*/}
              </>
            );
        }
        return <></>;
      }}
    />
  );
};

export const EventTeamTab = ({ team, teamMembers }: Pick<EventTypeSetupProps, "teamMembers" | "team">) => {
  const { t } = useLocale();

  const schedulingTypeOptions: {
    value: SchedulingType;
    label: string;
    // description: string;
  }[] = [
    {
      value: "COLLECTIVE",
      label: t("collective"),
      // description: t("collective_description"),
    },
    {
      value: "ROUND_ROBIN",
      label: t("round_robin"),
      // description: t("round_robin_description"),
    },
  ];
  const teamMembersOptions = teamMembers.map(mapUserToValue);
  return (
    <div>
      {team && (
        <div className="space-y-5">
          <div className="flex flex-col">
            <Label>{t("scheduling_type")}</Label>
            <Controller<FormValues>
              name="schedulingType"
              render={({ field: { value, onChange } }) => (
                <Select
                  options={schedulingTypeOptions}
                  value={schedulingTypeOptions.find((opt) => opt.value === value)}
                  className="w-full"
                  onChange={(val) => {
                    onChange(val?.value);
                  }}
                />
              )}
            />
          </div>
          <Hosts teamMembers={teamMembersOptions} />
        </div>
      )}
    </div>
  );
};<|MERGE_RESOLUTION|>--- conflicted
+++ resolved
@@ -1,13 +1,7 @@
-<<<<<<< HEAD
 import type { SchedulingType } from "@prisma/client";
 import type { EventTypeSetupProps, FormValues } from "pages/event-types/[type]";
-import { ComponentProps, useEffect, useRef } from "react";
-=======
-import { SchedulingType } from "@prisma/client";
-import type { EventTypeSetupProps, FormValues } from "pages/event-types/[type]";
+import { useEffect, useRef } from "react";
 import type { ComponentProps } from "react";
-import type { Control } from "react-hook-form";
->>>>>>> 7c749299
 import { Controller, useFormContext, useWatch } from "react-hook-form";
 import type { Options } from "react-select";
 
