import { Trans } from "next-i18next";
import Link from "next/link";
import type { EventTypeSetupProps, Host } from "pages/event-types/[type]";
import { useEffect, useRef, useState } from "react";
import type { ComponentProps, Dispatch, SetStateAction } from "react";
import { Controller, useFormContext, useWatch } from "react-hook-form";
import type { Options } from "react-select";

import AddMembersWithSwitch, {
  mapUserToValue,
} from "@calcom/features/eventtypes/components/AddMembersWithSwitch";
import AssignAllTeamMembers from "@calcom/features/eventtypes/components/AssignAllTeamMembers";
import ChildrenEventTypeSelect from "@calcom/features/eventtypes/components/ChildrenEventTypeSelect";
import { sortHosts, weightDescription } from "@calcom/features/eventtypes/components/HostEditDialogs";
import type { FormValues, TeamMember } from "@calcom/features/eventtypes/lib/types";
import { useLocale } from "@calcom/lib/hooks/useLocale";
import { SchedulingType } from "@calcom/prisma/enums";
import { Label, Select, SettingsToggle } from "@calcom/ui";

export const mapMemberToChildrenOption = (
  member: EventTypeSetupProps["teamMembers"][number],
  slug: string,
  pendingString: string
) => {
  return {
    slug,
    hidden: false,
    created: false,
    owner: {
      id: member.id,
      name: member.name ?? "",
      email: member.email,
      username: member.username ?? "",
      membership: member.membership,
      eventTypeSlugs: member.eventTypes ?? [],
      avatar: member.avatar,
      profile: member.profile,
    },
    value: `${member.id ?? ""}`,
    label: `${member.name || member.email || ""}${!member.username ? ` (${pendingString})` : ""}`,
  };
};

const ChildrenEventTypesList = ({
  options = [],
  value,
  onChange,
  ...rest
}: {
  value: ReturnType<typeof mapMemberToChildrenOption>[];
  onChange?: (options: ReturnType<typeof mapMemberToChildrenOption>[]) => void;
  options?: Options<ReturnType<typeof mapMemberToChildrenOption>>;
} & Omit<Partial<ComponentProps<typeof ChildrenEventTypeSelect>>, "onChange" | "value">) => {
  const { t } = useLocale();
  return (
    <div className="flex flex-col space-y-5">
      <div>
        <Label>{t("assign_to")}</Label>
        <ChildrenEventTypeSelect
          aria-label="assignment-dropdown"
          data-testid="assignment-dropdown"
          onChange={(options) => {
            onChange &&
              onChange(
                options.map((option) => ({
                  ...option,
                }))
              );
          }}
          value={value}
          options={options.filter((opt) => !value.find((val) => val.owner.id.toString() === opt.value))}
          controlShouldRenderValue={false}
          {...rest}
        />
      </div>
    </div>
  );
};

const FixedHostHelper = (
  <Trans i18nKey="fixed_host_helper">
    Add anyone who needs to attend the event.
    <Link
      className="underline underline-offset-2"
      target="_blank"
      href="https://cal.com/docs/enterprise-features/teams/round-robin-scheduling#fixed-hosts">
      Learn more
    </Link>
  </Trans>
);

const FixedHosts = ({
  teamMembers,
  value,
  onChange,
  assignAllTeamMembers,
  setAssignAllTeamMembers,
  isRoundRobinEvent = false,
}: {
  value: Host[];
  onChange: (hosts: Host[]) => void;
  teamMembers: TeamMember[];
  assignAllTeamMembers: boolean;
  setAssignAllTeamMembers: Dispatch<SetStateAction<boolean>>;
  isRoundRobinEvent?: boolean;
}) => {
  const { t } = useLocale();
  const { getValues, setValue } = useFormContext<FormValues>();

  const hasActiveFixedHosts = isRoundRobinEvent && getValues("hosts").some((host) => host.isFixed);

  const [isDisabled, setIsDisabled] = useState(hasActiveFixedHosts);

  return (
    <div className="mt-5 rounded-lg">
      {!isRoundRobinEvent ? (
        <>
          <div className="border-subtle mt-5 rounded-t-md border p-6 pb-5">
            <Label className="mb-1 text-sm font-semibold">{t("fixed_hosts")}</Label>
            <p className="text-subtle max-w-full break-words text-sm leading-tight">{FixedHostHelper}</p>
          </div>
          <div className="border-subtle rounded-b-md border border-t-0">
            <AddMembersWithSwitch
              teamMembers={teamMembers}
              value={value}
              onChange={onChange}
              assignAllTeamMembers={assignAllTeamMembers}
              setAssignAllTeamMembers={setAssignAllTeamMembers}
              automaticAddAllEnabled={!isRoundRobinEvent}
              isFixed={true}
              onActive={() =>
                setValue(
                  "hosts",
                  teamMembers.map((teamMember) => ({
                    isFixed: true,
                    userId: parseInt(teamMember.value, 10),
                    priority: 2,
                    weight: 100,
                    weightAdjustment: 0,
                  })),
                  { shouldDirty: true }
                )
              }
            />
          </div>
        </>
      ) : (
        <SettingsToggle
          toggleSwitchAtTheEnd={true}
          title={t("fixed_hosts")}
          description={FixedHostHelper}
          checked={isDisabled}
          labelClassName="text-sm"
          descriptionClassName=" text-sm text-subtle"
          onCheckedChange={(checked) => {
            if (!checked) {
              const rrHosts = getValues("hosts")
                .filter((host) => !host.isFixed)
                .sort((a, b) => (b.priority ?? 2) - (a.priority ?? 2));
              setValue("hosts", rrHosts, { shouldDirty: true });
            }
            setIsDisabled(checked);
          }}
          childrenClassName="lg:ml-0">
          <div className="border-subtle flex flex-col gap-6 rounded-bl-md rounded-br-md border border-t-0">
            <AddMembersWithSwitch
              teamMembers={teamMembers}
              value={value}
              onChange={onChange}
              assignAllTeamMembers={assignAllTeamMembers}
              setAssignAllTeamMembers={setAssignAllTeamMembers}
              automaticAddAllEnabled={!isRoundRobinEvent}
              isFixed={true}
              onActive={() =>
                setValue(
                  "hosts",
                  teamMembers.map((teamMember) => ({
                    isFixed: true,
                    userId: parseInt(teamMember.value, 10),
                    priority: 2,
                    weight: 100,
                    weightAdjustment: 0,
                  })),
                  { shouldDirty: true }
                )
              }
            />
          </div>
        </SettingsToggle>
      )}
    </div>
  );
};

const RoundRobinHosts = ({
  teamMembers,
  value,
  onChange,
  assignAllTeamMembers,
  setAssignAllTeamMembers,
}: {
  value: Host[];
  onChange: (hosts: Host[]) => void;
  teamMembers: TeamMember[];
  assignAllTeamMembers: boolean;
  setAssignAllTeamMembers: Dispatch<SetStateAction<boolean>>;
}) => {
  const { t } = useLocale();

<<<<<<< HEAD
  const { setValue, getValues } = useFormContext<FormValues>();
=======
  const { setValue, getValues, control } = useFormContext<FormValues>();

  const isRRWeightsEnabled = useWatch({
    control,
    name: "isRRWeightsEnabled",
  });
>>>>>>> 894c0fc8

  return (
    <div className="rounded-lg ">
      <div className="border-subtle mt-5 rounded-t-md border p-6 pb-5">
        <Label className="mb-1 text-sm font-semibold">{t("round_robin_hosts")}</Label>
        <p className="text-subtle max-w-full break-words text-sm leading-tight">{t("round_robin_helper")}</p>
      </div>
      <div className="border-subtle rounded-b-md border border-t-0 px-6 pt-4">
        {!assignAllTeamMembers && (
          <Controller<FormValues>
            name="isRRWeightsEnabled"
            render={({ field: { value, onChange } }) => (
              <SettingsToggle
                title={t("enable_weights")}
                description={weightDescription}
                checked={value}
                onCheckedChange={(active) => {
                  onChange(active);

                  const rrHosts = getValues("hosts").filter((host) => !host.isFixed);
                  const sortedRRHosts = rrHosts.sort((a, b) => sortHosts(a, b, active));
                  setValue("hosts", sortedRRHosts);
                }}
              />
            )}
          />
        )}
        <AddMembersWithSwitch
          teamMembers={teamMembers}
          value={value}
          onChange={onChange}
          assignAllTeamMembers={assignAllTeamMembers}
          setAssignAllTeamMembers={setAssignAllTeamMembers}
          automaticAddAllEnabled={true}
          isRRWeightsEnabled={isRRWeightsEnabled}
          isFixed={false}
          containerClassName={assignAllTeamMembers ? "-mt-4" : ""}
          onActive={() => {
            setValue(
              "hosts",
              teamMembers.map((teamMember) => ({
                isFixed: false,
                userId: parseInt(teamMember.value, 10),
                priority: 2,
                weight: 100,
                weightAdjustment: 0,
              })),
              { shouldDirty: true }
            );
            setValue("isRRWeightsEnabled", false);
          }}
        />
        {getValues("recurringEvent") && (
          <div className="mb-6 px-6">
            <Controller
              name="differentRoundRobinRecurringHosts"
              render={({ field: { value, onChange } }) => (
                <SettingsToggle
                  switchContainerClassName="p-6"
                  labelClassName="mt-0.5 font-normal"
                  title={t("recurring_round_robin_description")}
                  checked={value}
                  onCheckedChange={(e) => onChange(e)}
                />
              )}
            />
          </div>
        )}
      </div>
    </div>
  );
};

const ChildrenEventTypes = ({
  childrenEventTypeOptions,
  assignAllTeamMembers,
  setAssignAllTeamMembers,
}: {
  childrenEventTypeOptions: ReturnType<typeof mapMemberToChildrenOption>[];
  assignAllTeamMembers: boolean;
  setAssignAllTeamMembers: Dispatch<SetStateAction<boolean>>;
}) => {
  const { setValue } = useFormContext<FormValues>();
  return (
    <div className="border-subtle mt-6 space-y-5 rounded-lg border px-4 py-6 sm:px-6">
      <div className="flex flex-col gap-4">
        <AssignAllTeamMembers
          assignAllTeamMembers={assignAllTeamMembers}
          setAssignAllTeamMembers={setAssignAllTeamMembers}
          onActive={() => setValue("children", childrenEventTypeOptions, { shouldDirty: true })}
        />
        {!assignAllTeamMembers ? (
          <Controller<FormValues>
            name="children"
            render={({ field: { onChange, value } }) => (
              <ChildrenEventTypesList value={value} options={childrenEventTypeOptions} onChange={onChange} />
            )}
          />
        ) : (
          <></>
        )}
      </div>
    </div>
  );
};

const Hosts = ({
  teamMembers,
  assignAllTeamMembers,
  setAssignAllTeamMembers,
}: {
  teamMembers: TeamMember[];
  assignAllTeamMembers: boolean;
  setAssignAllTeamMembers: Dispatch<SetStateAction<boolean>>;
}) => {
  const {
    control,
    setValue,
    getValues,
    formState: { submitCount },
  } = useFormContext<FormValues>();
  const schedulingType = useWatch({
    control,
    name: "schedulingType",
  });
  const initialValue = useRef<{
    hosts: FormValues["hosts"];
    schedulingType: SchedulingType | null;
    submitCount: number;
  } | null>(null);

  useEffect(() => {
    // Handles init & out of date initial value after submission.
    if (!initialValue.current || initialValue.current?.submitCount !== submitCount) {
      initialValue.current = { hosts: getValues("hosts"), schedulingType, submitCount };
      return;
    }
    setValue(
      "hosts",
      initialValue.current.schedulingType === schedulingType ? initialValue.current.hosts : [],
      { shouldDirty: true }
    );
  }, [schedulingType, setValue, getValues, submitCount]);

  return (
    <Controller<FormValues>
      name="hosts"
      render={({ field: { onChange, value } }) => {
        const schedulingTypeRender = {
          COLLECTIVE: (
            <FixedHosts
              teamMembers={teamMembers}
              value={value}
              onChange={onChange}
              assignAllTeamMembers={assignAllTeamMembers}
              setAssignAllTeamMembers={setAssignAllTeamMembers}
            />
          ),
          ROUND_ROBIN: (
            <>
              <FixedHosts
                teamMembers={teamMembers}
                value={value}
                onChange={(changeValue) => {
                  onChange([...value.filter((host: Host) => !host.isFixed), ...changeValue]);
                }}
                assignAllTeamMembers={assignAllTeamMembers}
                setAssignAllTeamMembers={setAssignAllTeamMembers}
                isRoundRobinEvent={true}
              />
              <RoundRobinHosts
                teamMembers={teamMembers}
                value={value}
                onChange={(changeValue) => {
                  const hosts = [...value.filter((host: Host) => host.isFixed), ...changeValue];
                  onChange(hosts);
                }}
                assignAllTeamMembers={assignAllTeamMembers}
                setAssignAllTeamMembers={setAssignAllTeamMembers}
              />
            </>
          ),
          MANAGED: <></>,
        };
        return !!schedulingType ? schedulingTypeRender[schedulingType] : <></>;
      }}
    />
  );
};

export const EventTeamTab = ({
  team,
  teamMembers,
  eventType,
}: Pick<EventTypeSetupProps, "teamMembers" | "team" | "eventType">) => {
  const { t } = useLocale();

  const schedulingTypeOptions: {
    value: SchedulingType;
    label: string;
    // description: string;
  }[] = [
    {
      value: "COLLECTIVE",
      label: t("collective"),
      // description: t("collective_description"),
    },
    {
      value: "ROUND_ROBIN",
      label: t("round_robin"),
      // description: t("round_robin_description"),
    },
  ];
  const pendingMembers = (member: (typeof teamMembers)[number]) =>
    !!eventType.team?.parentId || !!member.username;
  const teamMembersOptions = teamMembers
    .filter(pendingMembers)
    .map((member) => mapUserToValue(member, t("pending")));
  const childrenEventTypeOptions = teamMembers.filter(pendingMembers).map((member) => {
    return mapMemberToChildrenOption(
      { ...member, eventTypes: member.eventTypes.filter((et) => et !== eventType.slug) },
      eventType.slug,
      t("pending")
    );
  });
  const isManagedEventType = eventType.schedulingType === SchedulingType.MANAGED;
  const { getValues, setValue } = useFormContext<FormValues>();
  const [assignAllTeamMembers, setAssignAllTeamMembers] = useState<boolean>(
    getValues("assignAllTeamMembers") ?? false
  );

  return (
    <div>
      {team && !isManagedEventType && (
        <>
          <div className="border-subtle flex flex-col rounded-md">
            <div className="border-subtle rounded-t-md border p-6 pb-5">
              <Label className="mb-1 text-sm font-semibold">{t("assignment")}</Label>
              <p className="text-subtle max-w-full break-words text-sm leading-tight">
                {t("assignment_description")}
              </p>
            </div>
            <div className="border-subtle rounded-b-md border border-t-0 p-6">
              <Label>{t("scheduling_type")}</Label>
              <Controller<FormValues>
                name="schedulingType"
                render={({ field: { value, onChange } }) => (
                  <Select
                    options={schedulingTypeOptions}
                    value={schedulingTypeOptions.find((opt) => opt.value === value)}
                    className="w-full"
                    onChange={(val) => {
                      onChange(val?.value);
                      setValue("assignAllTeamMembers", false, { shouldDirty: true });
                      setAssignAllTeamMembers(false);
                    }}
                  />
                )}
              />
            </div>
          </div>
          <Hosts
            assignAllTeamMembers={assignAllTeamMembers}
            setAssignAllTeamMembers={setAssignAllTeamMembers}
            teamMembers={teamMembersOptions}
          />
        </>
      )}
      {team && isManagedEventType && (
        <ChildrenEventTypes
          assignAllTeamMembers={assignAllTeamMembers}
          setAssignAllTeamMembers={setAssignAllTeamMembers}
          childrenEventTypeOptions={childrenEventTypeOptions}
        />
      )}
    </div>
  );
};<|MERGE_RESOLUTION|>--- conflicted
+++ resolved
@@ -206,17 +206,12 @@
   setAssignAllTeamMembers: Dispatch<SetStateAction<boolean>>;
 }) => {
   const { t } = useLocale();
-
-<<<<<<< HEAD
-  const { setValue, getValues } = useFormContext<FormValues>();
-=======
   const { setValue, getValues, control } = useFormContext<FormValues>();
 
   const isRRWeightsEnabled = useWatch({
     control,
     name: "isRRWeightsEnabled",
   });
->>>>>>> 894c0fc8
 
   return (
     <div className="rounded-lg ">
