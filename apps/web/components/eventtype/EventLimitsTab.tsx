--- conflicted
+++ resolved
@@ -475,11 +475,7 @@
         required
         type="number"
         containerClassName={textFieldSuffix ? "w-44 -mb-1" : "w-16 mb-0"}
-<<<<<<< HEAD
-        className="!mb-0 !h-auto"
-=======
-        className="mb-0"
->>>>>>> db4449d8
+        className="mb-0 !h-auto"
         placeholder={`${value}`}
         disabled={disabled}
         min={step}
