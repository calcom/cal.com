--- conflicted
+++ resolved
@@ -1,13 +1,8 @@
 import { useAutoAnimate } from "@formkit/auto-animate/react";
 import * as RadioGroup from "@radix-ui/react-radio-group";
 import { EventTypeSetupProps, FormValues } from "pages/event-types/[type]";
-<<<<<<< HEAD
-import { useMemo, useRef, useState } from "react";
-import { Controller, useFormContext, useWatch } from "react-hook-form";
-=======
 import React, { useEffect, useState } from "react";
 import { Controller, useFormContext, UseFormRegisterReturn, useWatch } from "react-hook-form";
->>>>>>> 2d50d09c
 
 import { classNames } from "@calcom/lib";
 import convertToNewDurationType, { DurationType } from "@calcom/lib/convertToNewDurationType";
@@ -18,14 +13,10 @@
 import { Button, DateRangePicker, Input, InputField, Label, Select, SettingsToggle } from "@calcom/ui";
 import { FiPlus, FiTrash } from "@calcom/ui/components/icon";
 
-<<<<<<< HEAD
-export const EventLimitsTab = ({ eventType }: Pick<EventTypeSetupProps, "eventType">) => {
-=======
 const MinimumBookingNoticeInput = React.forwardRef<
   HTMLInputElement,
   Omit<UseFormRegisterReturn<"minimumBookingNotice">, "ref">
 >(function MinimumBookingNoticeInput({ ...passThroughProps }, ref) {
->>>>>>> 2d50d09c
   const { t } = useLocale();
   const { setValue, getValues } = useFormContext<FormValues>();
   const durationTypeOptions: {
@@ -142,112 +133,6 @@
   });
 
   return (
-<<<<<<< HEAD
-    <div>
-      <div className="flex flex-col space-y-4 lg:flex-row lg:space-y-0 lg:space-x-4">
-        <div className="w-full">
-          <Label htmlFor="beforeBufferTime">{t("before_event")} </Label>
-          <Controller
-            name="beforeBufferTime"
-            control={formMethods.control}
-            defaultValue={eventType.beforeEventBuffer || 0}
-            render={({ field: { onChange, value } }) => {
-              const beforeBufferOptions = [
-                {
-                  label: t("event_buffer_default"),
-                  value: 0,
-                },
-                ...[5, 10, 15, 20, 30, 45, 60, 90, 120].map((minutes) => ({
-                  label: minutes + " " + t("minutes"),
-                  value: minutes,
-                })),
-              ];
-              return (
-                <Select
-                  isSearchable={false}
-                  onChange={(val) => {
-                    if (val) onChange(val.value);
-                  }}
-                  defaultValue={
-                    beforeBufferOptions.find((option) => option.value === value) || beforeBufferOptions[0]
-                  }
-                  options={beforeBufferOptions}
-                />
-              );
-            }}
-          />
-        </div>
-        <div className="w-full">
-          <Label htmlFor="afterBufferTime">{t("after_event")} </Label>
-          <Controller
-            name="afterBufferTime"
-            control={formMethods.control}
-            defaultValue={eventType.afterEventBuffer || 0}
-            render={({ field: { onChange, value } }) => {
-              const afterBufferOptions = [
-                {
-                  label: t("event_buffer_default"),
-                  value: 0,
-                },
-                ...[5, 10, 15, 20, 30, 45, 60, 90, 120].map((minutes) => ({
-                  label: minutes + " " + t("minutes"),
-                  value: minutes,
-                })),
-              ];
-              return (
-                <Select
-                  isSearchable={false}
-                  onChange={(val) => {
-                    if (val) onChange(val.value);
-                  }}
-                  defaultValue={
-                    afterBufferOptions.find((option) => option.value === value) || afterBufferOptions[0]
-                  }
-                  options={afterBufferOptions}
-                />
-              );
-            }}
-          />
-        </div>
-      </div>
-      <div className="flex flex-col space-y-4 pt-4 lg:flex-row lg:space-y-0 lg:space-x-4">
-        <div className="flex w-full items-end justify-end">
-          <Controller
-            name="minimumBookingNotice"
-            control={formMethods.control}
-            render={() => {
-              const durationTypeOptions = [
-                {
-                  label: t("minutes"),
-                  value: "minutes",
-                },
-                {
-                  label: t("hours"),
-                  value: "hours",
-                },
-                {
-                  label: t("days"),
-                  value: "days",
-                },
-              ];
-
-              return (
-                <>
-                  <div className="w-1/2 md:w-3/4">
-                    <InputField
-                      required
-                      label={t("minimum_booking_notice")}
-                      type="number"
-                      placeholder="120"
-                      className="mb-0 h-[38px] rounded-[4px] ltr:mr-2 rtl:ml-2"
-                      {...formMethods.register("minimumBookingNoticeInDurationType", {
-                        onChange: (event: React.ChangeEvent<HTMLInputElement>) =>
-                          onMinimumNoticeChange(event.target.value),
-                      })}
-                    />
-                    <input type="hidden" {...formMethods.register("minimumBookingNotice")} />
-                  </div>
-=======
     <div className="space-y-8">
       <div className="space-y-4 lg:space-y-8">
         <div className="flex flex-col space-y-4 lg:flex-row lg:space-y-0 lg:space-x-4">
@@ -269,7 +154,6 @@
                   })),
                 ];
                 return (
->>>>>>> 2d50d09c
                   <Select
                     isSearchable={false}
                     onChange={(val) => {
