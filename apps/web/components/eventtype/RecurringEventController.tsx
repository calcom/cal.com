--- conflicted
+++ resolved
@@ -57,11 +57,7 @@
               {recurringEventState && (
                 <div data-testid="recurring-event-collapsible" className="text-sm">
                   <div className="flex items-center">
-<<<<<<< HEAD
-                    <p className="text-neutral-900 ltr:mr-2 rtl:ml-2">{t("repeats_every")}</p>
-=======
                     <p className="text-gray-900 ltr:mr-2 rtl:ml-2">{t("repeats_every")}</p>
->>>>>>> 2d50d09c
                     <input
                       type="number"
                       min="1"
@@ -93,11 +89,7 @@
                     />
                   </div>
                   <div className="mt-4 flex items-center">
-<<<<<<< HEAD
-                    <p className="text-neutral-900 ltr:mr-2 rtl:ml-2">{t("for_a_maximum_of")}</p>
-=======
                     <p className="text-gray-900 ltr:mr-2 rtl:ml-2">{t("for_a_maximum_of")}</p>
->>>>>>> 2d50d09c
                     <input
                       type="number"
                       min="1"
@@ -113,11 +105,7 @@
                         setRecurringEventState(newVal);
                       }}
                     />
-<<<<<<< HEAD
-                    <p className="text-neutral-900 ltr:mr-2 rtl:ml-2">
-=======
                     <p className="text-gray-900 ltr:mr-2 rtl:ml-2">
->>>>>>> 2d50d09c
                       {t("events", {
                         count: recurringEventState.count,
                       })}
