import type { FormValues } from "pages/event-types/[type]";
import { useState } from "react";
import { UseFormReturn } from "react-hook-form";

import { useLocale } from "@calcom/lib/hooks/useLocale";
import { Frequency } from "@calcom/prisma/zod-utils";
import { RecurringEvent } from "@calcom/types/Calendar";
import { Alert } from "@calcom/ui/Alert";

import Select from "@components/ui/form/Select";

type RecurringEventControllerProps = {
  recurringEvent: RecurringEvent | null;
  formMethods: UseFormReturn<FormValues>;
  paymentEnabled: boolean;
  onRecurringEventDefined: (value: boolean) => void;
};

export default function RecurringEventController({
  recurringEvent,
  formMethods,
  paymentEnabled,
  onRecurringEventDefined,
}: RecurringEventControllerProps) {
  const { t } = useLocale();
  const [recurringEventState, setRecurringEventState] = useState<RecurringEvent | null>(recurringEvent);

  /* Just yearly-0, monthly-1 and weekly-2 */
  const recurringEventFreqOptions = Object.entries(Frequency)
    .filter(([key, value]) => isNaN(Number(key)) && Number(value) < 3)
    .map(([key, value]) => ({
      label: t(`${key.toString().toLowerCase()}`, { count: recurringEventState?.interval }),
      value: value.toString(),
    }));

  return (
    <div className="block items-start sm:flex">
      <div className="min-w-48 mb-4 sm:mb-0">
        <span className="flex text-sm font-medium text-neutral-700">{t("recurring_event")}</span>
      </div>
      <div className={!paymentEnabled ? "w-full" : ""}>
        {paymentEnabled ? (
          <Alert severity="warning" title={t("warning_payment_recurring_event")} />
        ) : (
          <>
            <div className="relative flex items-start">
              <div className="flex h-5 items-center">
                <input
                  onChange={(event) => {
                    onRecurringEventDefined(event?.target.checked);
                    if (!event?.target.checked) {
                      formMethods.setValue("recurringEvent", null);
<<<<<<< HEAD
=======
                      setRecurringEventState(null);
>>>>>>> b11398f5
                    } else {
                      const newVal = recurringEvent || {
                        interval: 1,
                        count: 12,
                        freq: Frequency.WEEKLY,
                      };
                      formMethods.setValue("recurringEvent", newVal);
                      setRecurringEventState(newVal);
                    }
                  }}
                  type="checkbox"
                  className="text-primary-600  h-4 w-4 rounded border-gray-300"
                  defaultChecked={recurringEventState !== null}
                  data-testid="recurring-event-check"
                  id="recurringEvent"
                />
              </div>
              <div className="text-sm ltr:ml-3 rtl:mr-3">
                <label htmlFor="recurringEvent" className="text-neutral-900">
                  {t("recurring_event_description")}
                </label>
              </div>
            </div>
            {recurringEventState && (
              <div data-testid="recurring-event-collapsible" className="mt-4 text-sm">
                <div className="flex items-center">
                  <p className="mr-2 text-neutral-900">{t("repeats_every")}</p>
                  <input
                    type="number"
                    min="1"
                    max="20"
                    className="block w-16 rounded-sm border-gray-300 shadow-sm [appearance:textfield] ltr:mr-2 rtl:ml-2 sm:text-sm"
                    defaultValue={recurringEventState.interval}
                    onChange={(event) => {
<<<<<<< HEAD
                      if (!recurringEvent) return;
                      setRecurringEventInterval(parseInt(event?.target.value));
                      recurringEvent.interval = parseInt(event?.target.value);
                      formMethods.setValue("recurringEvent", recurringEvent);
=======
                      const newVal = {
                        ...recurringEventState,
                        interval: parseInt(event?.target.value),
                      };
                      formMethods.setValue("recurringEvent", newVal);
                      setRecurringEventState(newVal);
>>>>>>> b11398f5
                    }}
                  />
                  <Select
                    options={recurringEventFreqOptions}
                    value={recurringEventFreqOptions[recurringEventState.freq]}
                    isSearchable={false}
                    className="w-18 block min-w-0 rounded-sm sm:text-sm"
<<<<<<< HEAD
                    onChange={(e) => {
                      if (!e?.value) return;
                      if (!recurringEvent) return;
                      setRecurringEventFrequency(parseInt(e?.value));
                      recurringEvent.freq = parseInt(e?.value);
                      formMethods.setValue("recurringEvent", recurringEvent);
=======
                    onChange={(event) => {
                      const newVal = {
                        ...recurringEventState,
                        freq: parseInt(event?.value || `${Frequency.WEEKLY}`),
                      };
                      formMethods.setValue("recurringEvent", newVal);
                      setRecurringEventState(newVal);
>>>>>>> b11398f5
                    }}
                  />
                </div>
                <div className="mt-4 flex items-center">
                  <p className="mr-2 text-neutral-900">{t("max")}</p>
                  <input
                    type="number"
                    min="1"
                    max="20"
                    className="block w-16 rounded-sm border-gray-300 shadow-sm [appearance:textfield] ltr:mr-2 rtl:ml-2 sm:text-sm"
                    defaultValue={recurringEventState.count}
                    onChange={(event) => {
<<<<<<< HEAD
                      if (!recurringEvent) return;
                      setRecurringEventCount(parseInt(event?.target.value));
                      recurringEvent.count = parseInt(event?.target.value);
                      formMethods.setValue("recurringEvent", recurringEvent);
=======
                      const newVal = {
                        ...recurringEventState,
                        count: parseInt(event?.target.value),
                      };
                      formMethods.setValue("recurringEvent", newVal);
                      setRecurringEventState(newVal);
>>>>>>> b11398f5
                    }}
                  />
                  <p className="mr-2 text-neutral-900">
                    {t(`${Frequency[recurringEventState.freq].toString().toLowerCase()}`, {
                      count: recurringEventState.count,
                    })}
                  </p>
                </div>
              </div>
            )}
          </>
        )}
      </div>
    </div>
  );
}<|MERGE_RESOLUTION|>--- conflicted
+++ resolved
@@ -50,10 +50,7 @@
                     onRecurringEventDefined(event?.target.checked);
                     if (!event?.target.checked) {
                       formMethods.setValue("recurringEvent", null);
-<<<<<<< HEAD
-=======
                       setRecurringEventState(null);
->>>>>>> b11398f5
                     } else {
                       const newVal = recurringEvent || {
                         interval: 1,
@@ -88,19 +85,12 @@
                     className="block w-16 rounded-sm border-gray-300 shadow-sm [appearance:textfield] ltr:mr-2 rtl:ml-2 sm:text-sm"
                     defaultValue={recurringEventState.interval}
                     onChange={(event) => {
-<<<<<<< HEAD
-                      if (!recurringEvent) return;
-                      setRecurringEventInterval(parseInt(event?.target.value));
-                      recurringEvent.interval = parseInt(event?.target.value);
-                      formMethods.setValue("recurringEvent", recurringEvent);
-=======
                       const newVal = {
                         ...recurringEventState,
                         interval: parseInt(event?.target.value),
                       };
                       formMethods.setValue("recurringEvent", newVal);
                       setRecurringEventState(newVal);
->>>>>>> b11398f5
                     }}
                   />
                   <Select
@@ -108,14 +98,6 @@
                     value={recurringEventFreqOptions[recurringEventState.freq]}
                     isSearchable={false}
                     className="w-18 block min-w-0 rounded-sm sm:text-sm"
-<<<<<<< HEAD
-                    onChange={(e) => {
-                      if (!e?.value) return;
-                      if (!recurringEvent) return;
-                      setRecurringEventFrequency(parseInt(e?.value));
-                      recurringEvent.freq = parseInt(e?.value);
-                      formMethods.setValue("recurringEvent", recurringEvent);
-=======
                     onChange={(event) => {
                       const newVal = {
                         ...recurringEventState,
@@ -123,7 +105,6 @@
                       };
                       formMethods.setValue("recurringEvent", newVal);
                       setRecurringEventState(newVal);
->>>>>>> b11398f5
                     }}
                   />
                 </div>
@@ -136,19 +117,12 @@
                     className="block w-16 rounded-sm border-gray-300 shadow-sm [appearance:textfield] ltr:mr-2 rtl:ml-2 sm:text-sm"
                     defaultValue={recurringEventState.count}
                     onChange={(event) => {
-<<<<<<< HEAD
-                      if (!recurringEvent) return;
-                      setRecurringEventCount(parseInt(event?.target.value));
-                      recurringEvent.count = parseInt(event?.target.value);
-                      formMethods.setValue("recurringEvent", recurringEvent);
-=======
                       const newVal = {
                         ...recurringEventState,
                         count: parseInt(event?.target.value),
                       };
                       formMethods.setValue("recurringEvent", newVal);
                       setRecurringEventState(newVal);
->>>>>>> b11398f5
                     }}
                   />
                   <p className="mr-2 text-neutral-900">
