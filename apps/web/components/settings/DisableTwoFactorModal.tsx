--- conflicted
+++ resolved
@@ -3,11 +3,7 @@
 
 import { ErrorCode } from "@calcom/features/auth/lib/ErrorCode";
 import { useLocale } from "@calcom/lib/hooks/useLocale";
-<<<<<<< HEAD
-import { Button, Dialog, DialogContent, Form, PasswordField } from "@calcom/ui";
-=======
 import { Button, Dialog, DialogContent, DialogFooter, Form, PasswordField } from "@calcom/ui";
->>>>>>> 9444f925
 
 import TwoFactor from "@components/auth/TwoFactor";
 
@@ -86,10 +82,7 @@
               {...form.register("password")}
               className="border-default mt-1 block w-full rounded-md border px-3 py-2 text-sm focus:border-black focus:outline-none focus:ring-black"
             />
-<<<<<<< HEAD
 
-=======
->>>>>>> 9444f925
             <TwoFactor center={false} />
 
             {errorMessage && <p className="mt-1 text-sm text-red-700">{errorMessage}</p>}
