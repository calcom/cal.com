--- conflicted
+++ resolved
@@ -3,11 +3,7 @@
 
 import { ErrorCode } from "@calcom/features/auth/lib/ErrorCode";
 import { useLocale } from "@calcom/lib/hooks/useLocale";
-<<<<<<< HEAD
-import { Button, Dialog, DialogContent, Form, PasswordField } from "@calcom/ui";
-=======
-import { Button, Dialog, DialogContent, DialogFooter, Form, Label, PasswordField } from "@calcom/ui";
->>>>>>> 4cc41986
+import { Button, Dialog, DialogContent, DialogFooter, Form, PasswordField } from "@calcom/ui";
 
 import TwoFactor from "@components/auth/TwoFactor";
 
@@ -91,17 +87,12 @@
             {errorMessage && <p className="mt-1 text-sm text-red-700">{errorMessage}</p>}
           </div>
 
-<<<<<<< HEAD
-          <div className="mt-5 sm:mt-4 sm:flex sm:flex-row-reverse">
-            <Button type="submit" className="me-2 ms-2" data-testid="disable-2fa" disabled={isDisabling}>
-=======
           <DialogFooter showDivider className="mt-5 sm:mt-4 sm:flex sm:flex-row-reverse">
-            <Button type="submit" className="ms-2 me-2" data-testid="disable-2fa" disabled={isDisabling}>
->>>>>>> 4cc41986
-              {t("disable")}
-            </Button>
             <Button color="secondary" onClick={onCancel}>
               {t("cancel")}
+            </Button>
+            <Button type="submit" className="me-2 ms-2" data-testid="disable-2fa" disabled={isDisabling}>
+              {t("disable")}
             </Button>
           </DialogFooter>
         </Form>
