type IndividualPlatformPlan = {
  plan: string;
  description: string;
  pricing?: number;
  includes: string[];
};

// if pricing or plans change in future modify this
export const platformPlans: IndividualPlatformPlan[] = [
  {
    plan: "Free",
    description:
      "The best plan to dip your toes into scheduling infrastructure. Start immediately with 25 free meetings per month",
    pricing: 0,
    includes: [
<<<<<<< HEAD
      "Up to 100 bookings a month",
=======
      "Up to 25 bookings a month",
>>>>>>> 00ee1ef4
      "$0.99 overage beyond",
      "Community Support",
      "Cal Atoms (React Library)",
      "Platform APIs",
    ],
  },
  {
    plan: "Essentials",
    description:
      "Your essential package with sophisticated support, hosted platform APIs, Cal.com Atoms (React components) and more.",
    pricing: 299,
    includes: [
      "Everything in Starter",
      "Up to 500 bookings a month",
      "$0.60 overage beyond",
      "User Management and Analytics",
      "Technical Account Manager and Onboarding Support",
    ],
  },
  {
    plan: "Scale",
    description:
      "The best all-in-one plan to scale your company. Everything you need to provide scheduling for the masses, without breaking things.",
    pricing: 2499,
    includes: [
      "Everything in Essentials",
      "Up to 5000 bookings a month",
      "$0.50 overage beyond",
      "Credential import from other platforms",
      "Compliance Check SOC2, HIPAA",
      "One-on-one developer calls",
      "Help with Credentials Verification (Zoom, Google App Store)",
      "Expedited features and integrations",
      "SLA (99.999% uptime)",
    ],
  },
  {
    plan: "Enterprise",
    description:
      "Enterprise is perfect for institutions that focus on control, security and everything beyond.",
    includes: [
      "Everything in Scale",
      "No overages",
      "Credential import from other platforms",
      "Compliance Check SOC2, HIPAA",
      "One-on-one developer calls",
      "Help with Credentials Verification (Zoom, Google App Store)",
      "Expedited features and integrations",
      "SLA (99.999% uptime)",
      "Volume Discount",
    ],
  },
];<|MERGE_RESOLUTION|>--- conflicted
+++ resolved
@@ -13,11 +13,7 @@
       "The best plan to dip your toes into scheduling infrastructure. Start immediately with 25 free meetings per month",
     pricing: 0,
     includes: [
-<<<<<<< HEAD
-      "Up to 100 bookings a month",
-=======
       "Up to 25 bookings a month",
->>>>>>> 00ee1ef4
       "$0.99 overage beyond",
       "Community Support",
       "Cal Atoms (React Library)",
