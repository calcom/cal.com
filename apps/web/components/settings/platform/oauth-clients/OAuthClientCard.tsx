import { useRouter } from "next/navigation";
import React from "react";

import type { PERMISSION_MAP } from "@calcom/platform-constants";
import { PERMISSIONS_GROUPED_MAP } from "@calcom/platform-constants";
import type { Avatar } from "@calcom/prisma/client";
import { Button, Icon, showToast } from "@calcom/ui";
import classNames from "@calcom/ui/classNames";

type OAuthClientCardProps = {
  name: string;
  logo?: Avatar;
  redirectUris: string[];
  bookingRedirectUri: string | null | undefined;
  bookingCancelRedirectUri: string | null | undefined;
  bookingRescheduleRedirectUri: string | null | undefined;
  areEmailsEnabled: boolean | undefined;
  areDefaultEventTypesEnabled: boolean;
  permissions: Array<keyof typeof PERMISSION_MAP>;
  lastItem: boolean;
  id: string;
  secret: string;
  onDelete: (id: string) => Promise<void>;
  isLoading: boolean;
  organizationId: number;
};

export const OAuthClientCard = ({
  name,
  logo,
  redirectUris,
  bookingRedirectUri,
  bookingCancelRedirectUri,
  bookingRescheduleRedirectUri,
  permissions,
  id,
  secret,
  lastItem,
  onDelete,
  isLoading,
  areEmailsEnabled,
<<<<<<< HEAD
=======
  areDefaultEventTypesEnabled,
>>>>>>> 00ee1ef4
  organizationId,
}: OAuthClientCardProps) => {
  const router = useRouter();

  const groupedPermissions = permissions.reduce<Record<string, { read: boolean; write: boolean }>>(
    (acc, permission) => {
      const [resource] = permission.split("_READ") as [string] | [string, string];
      const isRead = permission.endsWith("_READ");
      const isWrite = permission.endsWith("_WRITE");
      const key = resource.replace("_WRITE", "");

      if (!acc[key]) acc[key] = { read: false, write: false };
      if (isRead) acc[key].read = true;
      if (isWrite) acc[key].write = true;

      return acc;
    },
    {}
  );

  const clientPermissions = Object.entries(groupedPermissions).map(([resource, { read, write }], index) => {
    const permissionTypes = [];
    if (read) permissionTypes.push("read");
    if (write) permissionTypes.push("write");

    const permissionsMessage = permissionTypes.join("/");
    const groupedPermission = PERMISSIONS_GROUPED_MAP[resource as keyof typeof PERMISSIONS_GROUPED_MAP];
    const isLastItem = index === Object.keys(groupedPermissions).length - 1;

    return (
      <div key={resource} className="relative text-sm">
        &nbsp;{permissionsMessage} {groupedPermission?.label.toLowerCase()}
        {!isLastItem && ", "}
      </div>
    );
  });

  return (
    <div
      className={classNames(
        "flex w-full justify-between px-4 py-4 sm:px-6",
        lastItem ? "" : "border-subtle border-b"
      )}>
      <div className="flex flex-col gap-2">
        <div className="flex gap-1">
          <p className="font-semibold">
            Client name: <span className="font-normal">{name}</span>
          </p>
        </div>
        {!!logo && (
          <div>
            <>{logo}</>
          </div>
        )}
        <div className="flex flex-col gap-2">
          <div className="flex flex-row items-center gap-2">
            <div className="font-semibold">Client Id:</div>
            <div>{id}</div>
            <Icon
              name="clipboard"
              type="button"
              className="h-4 w-4 cursor-pointer"
              onClick={() => {
                navigator.clipboard.writeText(id);
                showToast("Client id copied to clipboard.", "success");
              }}
            />
          </div>
        </div>
        <div className="flex items-center gap-2">
          <div className="font-semibold">Client Secret:</div>
          <div className="flex items-center justify-center rounded-md">
            {[...new Array(20)].map((_, index) => (
              <Icon name="asterisk" key={`${index}asterisk`} className="h-2 w-2" />
            ))}
            <Icon
              name="clipboard"
              type="button"
              className="ml-2 h-4 w-4 cursor-pointer"
              onClick={() => {
                navigator.clipboard.writeText(secret);
                showToast("Client secret copied to clipboard.", "success");
              }}
            />
          </div>
        </div>
        <div className="flex flex-col gap-2">
          <div className="flex flex-row items-center gap-2">
            <div className="font-semibold">Organization Id:</div>
            <div>{organizationId}</div>
            <Icon
              name="clipboard"
              type="button"
              className="h-4 w-4 cursor-pointer"
              onClick={() => {
                navigator.clipboard.writeText(organizationId.toString());
                showToast("Organization id copied to clipboard.", "success");
              }}
            />
          </div>
        </div>
        <div className="border-subtle flex text-sm">
          <span className="font-semibold">Permissions: </span>
          {permissions ? <div className="flex">{clientPermissions}</div> : <>&nbsp;Disabled</>}
        </div>
        <div className="flex gap-1 text-sm">
          <span className="font-semibold">Redirect uris: </span>
          {redirectUris.map((item, index) => (redirectUris.length === index + 1 ? `${item}` : `${item}, `))}
        </div>
        {bookingRedirectUri && (
          <div className="flex gap-1 text-sm">
            <span className="font-semibold">Booking redirect uri: </span> {bookingRedirectUri}
          </div>
        )}
        {bookingRescheduleRedirectUri && (
          <div className="flex gap-1 text-sm">
            <span className="font-semibold">Booking reschedule uri: </span> {bookingRescheduleRedirectUri}
          </div>
        )}
        {bookingCancelRedirectUri && (
          <div className="flex gap-1 text-sm">
            <span className="font-semibold">Booking cancel uri: </span> {bookingCancelRedirectUri}
          </div>
        )}
        <div className="flex gap-1 text-sm">
          <span className="text-sm font-semibold">Emails enabled:</span> {areEmailsEnabled ? "Yes" : "No"}
        </div>
        <div className="flex gap-1 text-sm">
          <span className="text-sm font-semibold">Default event types enabled:</span>{" "}
          {areDefaultEventTypesEnabled ? "Yes" : "No"}
        </div>
      </div>
      <div className="flex items-start gap-4">
        <Button
          color="primary"
          loading={isLoading}
          disabled={isLoading}
          onClick={() => router.push(`/settings/platform/oauth-clients/${id}/edit/webhooks`)}>
          Webhooks
        </Button>
        <Button
<<<<<<< HEAD
          className="bg-subtle hover:bg-emphasis text-white"
=======
          color="secondary"
>>>>>>> 00ee1ef4
          loading={isLoading}
          disabled={isLoading}
          onClick={() => router.push(`/settings/platform/oauth-clients/${id}/edit`)}>
          Edit
        </Button>
        <Button color="destructive" loading={isLoading} disabled={isLoading} onClick={() => onDelete(id)}>
          Delete
        </Button>
      </div>
    </div>
  );
};<|MERGE_RESOLUTION|>--- conflicted
+++ resolved
@@ -39,10 +39,7 @@
   onDelete,
   isLoading,
   areEmailsEnabled,
-<<<<<<< HEAD
-=======
   areDefaultEventTypesEnabled,
->>>>>>> 00ee1ef4
   organizationId,
 }: OAuthClientCardProps) => {
   const router = useRouter();
@@ -184,11 +181,14 @@
           Webhooks
         </Button>
         <Button
-<<<<<<< HEAD
+          color="secondary"
+          loading={isLoading}
+          disabled={isLoading}
+          onClick={() => router.push(`/settings/platform/oauth-clients/${id}/edit/webhooks`)}>
+          Webhooks
+        </Button>
+        <Button
           className="bg-subtle hover:bg-emphasis text-white"
-=======
-          color="secondary"
->>>>>>> 00ee1ef4
           loading={isLoading}
           disabled={isLoading}
           onClick={() => router.push(`/settings/platform/oauth-clients/${id}/edit`)}>
