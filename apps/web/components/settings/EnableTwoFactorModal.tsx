import React, { BaseSyntheticEvent, useState } from "react";
import { useForm } from "react-hook-form";

import { ErrorCode } from "@calcom/lib/auth";
import { useLocale } from "@calcom/lib/hooks/useLocale";
import { Button } from "@calcom/ui/components/button";
<<<<<<< HEAD
=======
import { Form, TextField } from "@calcom/ui/components/form";
>>>>>>> 22dad1ae
import { Dialog, DialogContent } from "@calcom/ui/v2/core/Dialog";

import TwoFactor from "@components/auth/TwoFactor";

import TwoFactorAuthAPI from "./TwoFactorAuthAPI";

interface EnableTwoFactorModalProps {
  open: boolean;
  onOpenChange: () => void;

  /**
   * Called when the user closes the modal without disabling two-factor auth
   */
  onCancel: () => void;

  /**
   * Called when the user enables two-factor auth
   */
  onEnable: () => void;
}

enum SetupStep {
  ConfirmPassword,
  DisplayQrCode,
  EnterTotpCode,
}

const WithStep = ({
  step,
  current,
  children,
}: {
  step: SetupStep;
  current: SetupStep;
  children: JSX.Element;
}) => {
  return step === current ? children : null;
};

interface EnableTwoFactorValues {
  totpCode: string;
}

const EnableTwoFactorModal = ({ onEnable, onCancel, open, onOpenChange }: EnableTwoFactorModalProps) => {
  const { t } = useLocale();
  const form = useForm<EnableTwoFactorValues>();

  const setupDescriptions = {
    [SetupStep.ConfirmPassword]: t("2fa_confirm_current_password"),
    [SetupStep.DisplayQrCode]: t("2fa_scan_image_or_use_code"),
    [SetupStep.EnterTotpCode]: t("2fa_enter_six_digit_code"),
  };
  const [step, setStep] = useState(SetupStep.ConfirmPassword);
  const [password, setPassword] = useState("");
  const [dataUri, setDataUri] = useState("");
  const [secret, setSecret] = useState("");
  const [isSubmitting, setIsSubmitting] = useState(false);
  const [errorMessage, setErrorMessage] = useState<string | null>(null);

  async function handleSetup(e: React.FormEvent) {
    e.preventDefault();

    if (isSubmitting) {
      return;
    }

    setIsSubmitting(true);
    setErrorMessage(null);

    try {
      const response = await TwoFactorAuthAPI.setup(password);
      const body = await response.json();

      if (response.status === 200) {
        setDataUri(body.dataUri);
        setSecret(body.secret);
        setStep(SetupStep.DisplayQrCode);
        return;
      }

      if (body.error === ErrorCode.IncorrectPassword) {
        setErrorMessage(t("incorrect_password"));
      } else {
        setErrorMessage(t("something_went_wrong"));
      }
    } catch (e) {
      setErrorMessage(t("something_went_wrong"));
      console.error(t("error_enabling_2fa"), e);
    } finally {
      setIsSubmitting(false);
    }
  }

  async function handleEnable({ totpCode }: EnableTwoFactorValues, e: BaseSyntheticEvent | undefined) {
    e?.preventDefault();

    if (isSubmitting) {
      return;
    }

    setIsSubmitting(true);
    setErrorMessage(null);

    try {
      const response = await TwoFactorAuthAPI.enable(totpCode);
      const body = await response.json();

      if (response.status === 200) {
        onEnable();
        return;
      }

      if (body.error === ErrorCode.IncorrectTwoFactorCode) {
        setErrorMessage(`${t("code_is_incorrect")} ${t("please_try_again")}`);
      } else {
        setErrorMessage(t("something_went_wrong"));
      }
    } catch (e) {
      setErrorMessage(t("something_went_wrong"));
      console.error(t("error_enabling_2fa"), e);
    } finally {
      setIsSubmitting(false);
    }
  }

  return (
    <Dialog open={open} onOpenChange={onOpenChange}>
      <DialogContent
        title={t("enable_2fa")}
        description={setupDescriptions[step]}
        type="creation"
        useOwnActionButtons>
        <WithStep step={SetupStep.ConfirmPassword} current={step}>
          <form onSubmit={handleSetup}>
            <div className="mb-4">
              <TextField
                label={t("password")}
                type="password"
                name="password"
                id="password"
                required
                value={password}
                onInput={(e) => setPassword(e.currentTarget.value)}
              />
              {errorMessage && <p className="mt-1 text-sm text-red-700">{errorMessage}</p>}
            </div>
          </form>
        </WithStep>
        <WithStep step={SetupStep.DisplayQrCode} current={step}>
          <>
            <div className="flex justify-center">
              {
                // eslint-disable-next-line @next/next/no-img-element
                <img src={dataUri} alt="" />
              }
            </div>
            <p className="text-center font-mono text-xs">{secret}</p>
          </>
        </WithStep>
        <Form handleSubmit={handleEnable} form={form}>
          <WithStep step={SetupStep.EnterTotpCode} current={step}>
            <div className="mb-4">
              <TwoFactor center />

              {errorMessage && <p className="mt-1 text-sm text-red-700">{errorMessage}</p>}
            </div>
          </WithStep>
          <div className="mt-5 sm:mt-4 sm:flex sm:flex-row-reverse">
            <WithStep step={SetupStep.ConfirmPassword} current={step}>
              <Button
                type="submit"
                className="ltr:ml-2 rtl:mr-2"
                onClick={handleSetup}
                disabled={password.length === 0 || isSubmitting}>
                {t("continue")}
              </Button>
            </WithStep>
            <WithStep step={SetupStep.DisplayQrCode} current={step}>
              <Button
                type="submit"
                className="ltr:ml-2 rtl:mr-2"
                onClick={() => setStep(SetupStep.EnterTotpCode)}>
                {t("continue")}
              </Button>
            </WithStep>
            <WithStep step={SetupStep.EnterTotpCode} current={step}>
              <Button type="submit" className="ltr:ml-2 rtl:mr-2" disabled={isSubmitting}>
                {t("enable")}
              </Button>
            </WithStep>
            <Button color="secondary" onClick={onCancel}>
              {t("cancel")}
            </Button>
          </div>
        </Form>
      </DialogContent>
    </Dialog>
  );
};

export default EnableTwoFactorModal;<|MERGE_RESOLUTION|>--- conflicted
+++ resolved
@@ -4,10 +4,7 @@
 import { ErrorCode } from "@calcom/lib/auth";
 import { useLocale } from "@calcom/lib/hooks/useLocale";
 import { Button } from "@calcom/ui/components/button";
-<<<<<<< HEAD
-=======
 import { Form, TextField } from "@calcom/ui/components/form";
->>>>>>> 22dad1ae
 import { Dialog, DialogContent } from "@calcom/ui/v2/core/Dialog";
 
 import TwoFactor from "@components/auth/TwoFactor";
