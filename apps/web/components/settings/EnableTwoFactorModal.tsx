--- conflicted
+++ resolved
@@ -163,13 +163,8 @@
         </WithStep>
         <Form handleSubmit={handleEnable} form={form}>
           <WithStep step={SetupStep.EnterTotpCode} current={step}>
-<<<<<<< HEAD
-            <div className="mb-4">
+            <div className="-mt-4 pb-2">
               <TwoFactor center onSubmit={handleEnable} />
-=======
-            <div className="-mt-4 pb-2">
-              <TwoFactor center />
->>>>>>> 70b8a38b
 
               {errorMessage && (
                 <p data-testid="error-submitting-code" className="mt-1 text-sm text-red-700">
