--- conflicted
+++ resolved
@@ -6,13 +6,9 @@
 import { Dialog } from "@calcom/features/components/controlled-dialog";
 import { emailSchema } from "@calcom/lib/emailSchema";
 import { useLocale } from "@calcom/lib/hooks/useLocale";
-<<<<<<< HEAD
-import { DialogContent, DialogFooter, DialogClose, Button, TextField, Form, InputError } from "@calcom/ui";
-=======
 import { Button } from "@calcom/ui/components/button";
-import { Dialog, DialogContent, DialogFooter, DialogClose } from "@calcom/ui/components/dialog";
+import { DialogContent, DialogFooter, DialogClose } from "@calcom/ui/components/dialog";
 import { Form, TextField, InputError } from "@calcom/ui/components/form";
->>>>>>> 1789aef7
 
 interface SecondaryEmailModalProps {
   isLoading: boolean;
