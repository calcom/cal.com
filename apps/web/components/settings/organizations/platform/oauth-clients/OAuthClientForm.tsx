import { useRouter } from "next/navigation";
import type { FC } from "react";
import React, { useState, useCallback, useEffect } from "react";
import { useForm, useFieldArray } from "react-hook-form";

import { useLocale } from "@calcom/lib/hooks/useLocale";
import { PERMISSIONS_GROUPED_MAP } from "@calcom/platform-constants/permissions";
import { showToast } from "@calcom/ui";
import { Meta, Button, TextField, Label, Tooltip } from "@calcom/ui";

import { useOAuthClient } from "@lib/hooks/settings/organizations/platform/oauth-clients/useOAuthClients";
import {
  useCreateOAuthClient,
  useUpdateOAuthClient,
} from "@lib/hooks/settings/organizations/platform/oauth-clients/usePersistOAuthClient";

import {
  hasAppsReadPermission,
  hasAppsWritePermission,
  hasBookingReadPermission,
  hasBookingWritePermission,
  hasEventTypeReadPermission,
  hasEventTypeWritePermission,
  hasProfileReadPermission,
  hasProfileWritePermission,
  hasScheduleReadPermission,
  hasScheduleWritePermission,
} from "../../../../../../../packages/platform/utils/permissions";

type FormValues = {
  name: string;
  logo?: string;
  permissions: number;
  eventTypeRead: boolean;
  eventTypeWrite: boolean;
  bookingRead: boolean;
  bookingWrite: boolean;
  scheduleRead: boolean;
  scheduleWrite: boolean;
  appsRead: boolean;
  appsWrite: boolean;
  profileRead: boolean;
  profileWrite: boolean;
  redirectUris: {
    uri: string;
  }[];
  bookingRedirectUri?: string;
  bookingCancelRedirectUri?: string;
  bookingRescheduleRedirectUri?: string;
  areEmailsEnabled?: boolean;
};

export const OAuthClientForm: FC<{ clientId?: string }> = ({ clientId }) => {
  const { t } = useLocale();
  const router = useRouter();
  const { data, isFetched, isError, refetch } = useOAuthClient(clientId);
  const { register, control, handleSubmit, setValue } = useForm<FormValues>({
    defaultValues: {
      redirectUris: [{ uri: "" }],
    },
  });
  const { fields, append, remove } = useFieldArray({
    control,
    name: "redirectUris",
  });
  useEffect(() => {
    if (isFetched && data && !isError) {
      setValue("name", data.name);
      data.bookingRedirectUri && setValue("bookingRedirectUri", data.bookingRedirectUri);
      data.bookingCancelRedirectUri && setValue("bookingCancelRedirectUri", data.bookingCancelRedirectUri);
      data.bookingRescheduleRedirectUri &&
        setValue("bookingRescheduleRedirectUri", data.bookingRescheduleRedirectUri);
      setValue("areEmailsEnabled", data?.areEmailsEnabled);
<<<<<<< HEAD
      data?.redirectUris?.forEach((uri: string, index: number) => {
=======
      data.redirectUris?.forEach?.((uri: string, index: number) => {
>>>>>>> fc16ec59
        index === 0 && setValue(`redirectUris.${index}.uri`, uri);
        index !== 0 && append({ uri });
      });
      if (!data.permissions) return;
      if (hasAppsReadPermission(data.permissions)) setValue("appsRead", true);
      if (hasAppsWritePermission(data.permissions)) setValue("appsWrite", true);
      if (hasBookingReadPermission(data.permissions)) setValue("bookingRead", true);
      if (hasBookingWritePermission(data.permissions)) setValue("bookingWrite", true);
      if (hasEventTypeReadPermission(data.permissions)) setValue("eventTypeRead", true);
      if (hasEventTypeWritePermission(data.permissions)) setValue("eventTypeWrite", true);
      if (hasProfileReadPermission(data.permissions)) setValue("profileRead", true);
      if (hasProfileWritePermission(data.permissions)) setValue("profileWrite", true);
      if (hasScheduleReadPermission(data.permissions)) setValue("scheduleRead", true);
      if (hasScheduleWritePermission(data.permissions)) setValue("scheduleWrite", true);
    }
  }, [isFetched, data]);
  const disabledForm = Boolean(clientId && !isFetched && isError);

  const [isSelectAllPermissionsChecked, setIsSelectAllPermissionsChecked] = useState(false);

  const selectAllPermissions = useCallback(() => {
    Object.keys(PERMISSIONS_GROUPED_MAP).forEach((key) => {
      const entity = key as keyof typeof PERMISSIONS_GROUPED_MAP;
      const permissionKey = PERMISSIONS_GROUPED_MAP[entity].key;

      setValue(`${permissionKey}Read`, !isSelectAllPermissionsChecked);
      setValue(`${permissionKey}Write`, !isSelectAllPermissionsChecked);
    });

    setIsSelectAllPermissionsChecked((preValue) => !preValue);
  }, [isSelectAllPermissionsChecked, setValue]);

  const { mutateAsync: save, isPending: isSaving } = useCreateOAuthClient({
    onSuccess: () => {
      showToast("OAuth client created successfully", "success");
      refetch();
      router.push("/settings/organizations/platform/oauth-clients");
    },
    onError: () => {
      showToast("Internal server error, please try again later", "error");
    },
  });
  const { mutateAsync: update, isPending: isUpdating } = useUpdateOAuthClient({
    onSuccess: () => {
      showToast("OAuth client updated successfully", "success");
      refetch();
      router.push("/settings/organizations/platform/oauth-clients");
    },
    onError: () => {
      showToast("Internal server error, please try again later", "error");
    },
    clientId,
  });

  const onSubmit = (data: FormValues) => {
    let userPermissions = 0;
    const userRedirectUris = data.redirectUris.map((uri) => uri.uri).filter((uri) => !!uri);

    Object.keys(PERMISSIONS_GROUPED_MAP).forEach((key) => {
      const entity = key as keyof typeof PERMISSIONS_GROUPED_MAP;
      const entityKey = PERMISSIONS_GROUPED_MAP[entity].key;
      const read = PERMISSIONS_GROUPED_MAP[entity].read;
      const write = PERMISSIONS_GROUPED_MAP[entity].write;
      if (data[`${entityKey}Read`]) userPermissions |= read;
      if (data[`${entityKey}Write`]) userPermissions |= write;
    });

    if (clientId) {
      // don't update permissions if client is already created
      update({
        name: data.name,
        // logo: data.logo,
        redirectUris: userRedirectUris,
        bookingRedirectUri: data.bookingRedirectUri,
        bookingCancelRedirectUri: data.bookingCancelRedirectUri,
        bookingRescheduleRedirectUri: data.bookingRescheduleRedirectUri,
        areEmailsEnabled: data.areEmailsEnabled,
      });
    } else {
      save({
        name: data.name,
        permissions: userPermissions,
        // logo: data.logo,
        redirectUris: userRedirectUris,
        bookingRedirectUri: data.bookingRedirectUri,
        bookingCancelRedirectUri: data.bookingCancelRedirectUri,
        bookingRescheduleRedirectUri: data.bookingRescheduleRedirectUri,
        areEmailsEnabled: data.areEmailsEnabled,
      });
    }
  };
  const isPending = isSaving || isUpdating;

  const permissionsCheckboxes = Object.keys(PERMISSIONS_GROUPED_MAP).map((key) => {
    const entity = key as keyof typeof PERMISSIONS_GROUPED_MAP;
    const permissionKey = PERMISSIONS_GROUPED_MAP[entity].key;
    const permissionLabel = PERMISSIONS_GROUPED_MAP[entity].label;

    return (
      <div className="my-3" key={key}>
        <p className="text-sm font-semibold">{permissionLabel}</p>
        <div className="mt-1 flex gap-x-5">
          <div className="flex items-center gap-x-2">
            <input
              {...register(`${permissionKey}Read`)}
              id={`${permissionKey}Read`}
              className="bg-default border-default h-4 w-4 shrink-0 cursor-pointer rounded-[4px] border ring-offset-2 focus-visible:outline-none focus-visible:ring-2 focus-visible:ring-offset-2 disabled:cursor-not-allowed"
              type="checkbox"
              disabled={Boolean(clientId)}
            />
            <label htmlFor={`${permissionKey}Read`} className="cursor-pointer text-sm">
              Read
            </label>
          </div>
          <div className="flex items-center gap-x-2">
            <input
              {...register(`${permissionKey}Write`)}
              id={`${permissionKey}Write`}
              className="bg-default border-default h-4 w-4 shrink-0 cursor-pointer rounded-[4px] border ring-offset-2 focus-visible:outline-none focus-visible:ring-2 focus-visible:ring-offset-2 disabled:cursor-not-allowed"
              type="checkbox"
              disabled={Boolean(clientId)}
            />
            <label htmlFor={`${permissionKey}Write`} className="cursor-pointer text-sm">
              Write
            </label>
          </div>
        </div>
      </div>
    );
  });

  return (
    <div>
      <Meta
        title={t("oauth_form_title") + (clientId ? " - Update" : "")}
        description={t("oauth_form_description") + (clientId ? " - Update" : "")}
        borderInShellHeader={true}
      />
      <form
        className="border-subtle rounded-b-lg border border-t-0 px-4 pb-8 pt-2"
        onSubmit={handleSubmit(onSubmit)}>
        <div className="mt-6">
          <TextField disabled={disabledForm} required={true} label="Client name" {...register("name")} />
        </div>
        <div className="mt-6">
          <Label>Redirect uris</Label>
          {fields.map((field, index) => {
            return (
              <div className="flex items-end" key={field.id}>
                <div className="w-[80vw]">
                  <TextField
                    type="url"
                    required={index === 0}
                    className="w-[100%]"
                    label=""
                    disabled={disabledForm}
                    {...register(`redirectUris.${index}.uri` as const)}
                  />
                </div>
                <div className="flex">
                  <Button
                    tooltip="Add url"
                    type="button"
                    color="minimal"
                    variant="icon"
                    StartIcon="plus"
                    className="text-default mx-2 mb-2"
                    onClick={() => {
                      append({ uri: "" });
                    }}
                    disabled={disabledForm}
                  />
                  {index > 0 && (
                    <Button
                      tooltip="Remove url"
                      type="button"
                      color="destructive"
                      variant="icon"
                      StartIcon="trash"
                      className="text-default mx-2 mb-2"
                      onClick={() => {
                        remove(index);
                      }}
                      disabled={disabledForm}
                    />
                  )}
                </div>
              </div>
            );
          })}
        </div>
        {/** <div className="mt-6">
          <Controller
            control={control}
            name="logo"
            render={({ field: { value } }) => (
              <>
                <Label>Client logo</Label>
                <div className="flex items-center">
                  <Avatar
                    alt=""
                    imageSrc={value}
                    fallback={<Icon name="plus" className="text-subtle h-4 w-4" />}
                    size="sm"
                  />
                  <div className="ms-4">
                    <ImageUploader
                      target="avatar"
                      id="vatar-upload"
                      buttonMsg="Upload"
                      imageSrc={value}
                      handleAvatarChange={(newAvatar: string) => {
                        setValue("logo", newAvatar);
                      }}
                    />
                  </div>
                </div>
              </>
            )}
          />
        </div> */}
        <div className="mt-6">
          <Tooltip content="URL of your booking page">
            <TextField
              type="url"
              label="Booking redirect uri"
              className="w-[100%]"
              {...register("bookingRedirectUri")}
              disabled={disabledForm}
            />
          </Tooltip>
        </div>
        <div className="mt-6">
          <Tooltip content="URL of the page where your users can cancel their booking">
            <TextField
              type="url"
              label="Booking cancel redirect uri"
              className="w-[100%]"
              {...register("bookingCancelRedirectUri")}
              disabled={disabledForm}
            />
          </Tooltip>
        </div>
        <div className="mt-6">
          <Tooltip content="URL of the page where your users can reschedule their booking">
            <TextField
              type="url"
              label="Booking reschedule redirect uri"
              className="w-[100%]"
              {...register("bookingRescheduleRedirectUri")}
              disabled={disabledForm}
            />
          </Tooltip>
        </div>
        <div className="mt-6">
          <input
            {...register("areEmailsEnabled")}
            id="areEmailsEnabled"
            className="bg-default border-default h-4 w-4 shrink-0 cursor-pointer rounded-[4px] border ring-offset-2 focus-visible:outline-none focus-visible:ring-2 focus-visible:ring-offset-2 disabled:cursor-not-allowed"
            type="checkbox"
            disabled={disabledForm}
          />
          <label htmlFor="areEmailsEnabled" className="cursor-pointer px-2 text-base font-semibold">
            Enable emails
          </label>
        </div>

        <div className="mt-6">
          <div className="flex justify-between">
            <Tooltip side="right" content="Permissions once set cannot be modified">
              <h1 className="text-base font-semibold underline">Permissions</h1>
            </Tooltip>
            <Button type="button" onClick={selectAllPermissions} disabled={disabledForm || Boolean(clientId)}>
              {!isSelectAllPermissionsChecked ? "Select all" : "Discard all"}
            </Button>
          </div>
          <div>{permissionsCheckboxes}</div>
        </div>

        <Button className="mt-6" type="submit" loading={isPending} disabled={disabledForm}>
          {clientId ? "Update" : "Submit"}
        </Button>
      </form>
    </div>
  );
};<|MERGE_RESOLUTION|>--- conflicted
+++ resolved
@@ -71,11 +71,7 @@
       data.bookingRescheduleRedirectUri &&
         setValue("bookingRescheduleRedirectUri", data.bookingRescheduleRedirectUri);
       setValue("areEmailsEnabled", data?.areEmailsEnabled);
-<<<<<<< HEAD
-      data?.redirectUris?.forEach((uri: string, index: number) => {
-=======
       data.redirectUris?.forEach?.((uri: string, index: number) => {
->>>>>>> fc16ec59
         index === 0 && setValue(`redirectUris.${index}.uri`, uri);
         index !== 0 && append({ uri });
       });
