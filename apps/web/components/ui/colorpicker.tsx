--- conflicted
+++ resolved
@@ -87,11 +87,7 @@
         </div>
       )}
       <HexColorInput
-<<<<<<< HEAD
-        className="ml-1 block w-full rounded-sm border border-gray-300 px-3 py-2 text-sm"
-=======
         className="ml-1 block w-full rounded-r-md border border-gray-300 px-3 py-2 sm:text-sm"
->>>>>>> 5ad25a69
         color={color}
         onChange={(val) => {
           setColor(val);
