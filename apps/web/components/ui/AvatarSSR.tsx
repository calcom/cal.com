import { User } from "@prisma/client";
import * as Tooltip from "@radix-ui/react-tooltip";

import classNames from "@lib/classNames";

export type AvatarProps = (
  | {
      user: Pick<User, "name" | "username" | "avatar"> & { emailMd5?: string };
    }
  | {
      user?: null;
      imageSrc: string;
    }
) & {
  className?: string;
  size?: number;
  title?: string;
  alt: string;
};

// defaultAvatarSrc from profile.tsx can't be used as it imports crypto
function defaultAvatarSrc(md5: string) {
  return `https://www.gravatar.com/avatar/${md5}?s=160&d=identicon&r=PG`;
}

// An SSR Supported version of Avatar component.
export function AvatarSSR(props: AvatarProps) {
  const { size, title } = props;

  let imgSrc = "";
  let alt: string = props.alt;

  if (props.user) {
    const user = props.user;
    const nameOrUsername = user.name || user.username || "";
    alt = alt || nameOrUsername;

    if (user.avatar) {
      imgSrc = user.avatar;
    } else if (user.emailMd5) {
      imgSrc = defaultAvatarSrc(user.emailMd5);
    }
  } else {
    imgSrc = props.imageSrc;
  }
<<<<<<< HEAD

  const className = classNames("rounded-full", props.className, size && `h-${size} w-${size}`);

  const avatar = imgSrc ? <img alt={alt} className={className} src={imgSrc}></img> : null;
  return title ? (
    <Tooltip.Tooltip delayDuration={300}>
      <Tooltip.TooltipTrigger className="cursor-default">{avatar}</Tooltip.TooltipTrigger>
      <Tooltip.Content className="rounded-sm bg-black p-2 text-sm text-white shadow-sm">
        <Tooltip.Arrow />
        {title}
      </Tooltip.Content>
    </Tooltip.Tooltip>
  ) : (
    <>{avatar}</>
  );
=======
  // eslint-disable-next-line @next/next/no-img-element
  return imgSrc ? <img alt={alt} className={className} src={imgSrc} /> : null;
>>>>>>> b1e4c23a
}<|MERGE_RESOLUTION|>--- conflicted
+++ resolved
@@ -43,11 +43,10 @@
   } else {
     imgSrc = props.imageSrc;
   }
-<<<<<<< HEAD
 
   const className = classNames("rounded-full", props.className, size && `h-${size} w-${size}`);
 
-  const avatar = imgSrc ? <img alt={alt} className={className} src={imgSrc}></img> : null;
+  const avatar = imgSrc ? <img alt={alt} className={className} src={imgSrc} /> : null;
   return title ? (
     <Tooltip.Tooltip delayDuration={300}>
       <Tooltip.TooltipTrigger className="cursor-default">{avatar}</Tooltip.TooltipTrigger>
@@ -59,8 +58,4 @@
   ) : (
     <>{avatar}</>
   );
-=======
-  // eslint-disable-next-line @next/next/no-img-element
-  return imgSrc ? <img alt={alt} className={className} src={imgSrc} /> : null;
->>>>>>> b1e4c23a
 }