--- conflicted
+++ resolved
@@ -1,11 +1,7 @@
 import { useState } from "react";
 
-<<<<<<< HEAD
 import { Icon } from "@calcom/ui/Icon";
 
-const EditableHeading = ({ title, onChange }: { title: string; onChange: (value: string) => void }) => {
-  const [editIcon, setEditIcon] = useState(true);
-=======
 const EditableHeading = ({
   title,
   onChange,
@@ -19,7 +15,6 @@
 }) => {
   const [isEditing, setIsEditing] = useState(false);
   const enableEditing = () => !readOnly && setIsEditing(true);
->>>>>>> 5ad25a69
   return (
     <div className="group relative cursor-pointer" onClick={enableEditing}>
       {!isEditing ? (
@@ -29,13 +24,9 @@
             className="inline pl-0 normal-case text-gray-900 focus:text-black group-hover:text-gray-500">
             {title}
           </h1>
-<<<<<<< HEAD
-          <Icon.Edit2 className="ml-1 -mt-1 inline h-4 w-4 text-gray-700 group-hover:text-gray-500" />
-=======
           {!readOnly ? (
-            <PencilIcon className="ml-1 -mt-1 inline h-4 w-4 text-gray-700 group-hover:text-gray-500" />
+            <Icon.Edit2 className="ml-1 -mt-1 inline h-4 w-4 text-gray-700 group-hover:text-gray-500" />
           ) : null}
->>>>>>> 5ad25a69
         </>
       ) : (
         <div style={{ marginBottom: -11 }}>
