--- conflicted
+++ resolved
@@ -9,27 +9,6 @@
   infomationIconText?: string;
 };
 
-<<<<<<< HEAD
-const CheckboxField = forwardRef<HTMLInputElement, Props>(({ label, description, ...rest }, ref) => {
-  return (
-    <div className="block items-center sm:flex">
-      <div className="min-w-48 mb-4 sm:mb-0">
-        <label htmlFor={rest.id} className="flex text-sm font-medium text-neutral-700">
-          {label}
-        </label>
-      </div>
-      <div className="w-full">
-        <div className="relative flex items-start">
-          <div className="flex h-5 items-center">
-            <input
-              {...rest}
-              ref={ref}
-              disabled={rest.disabled}
-              checked={rest.checked}
-              type="checkbox"
-              className="text-primary-600 focus:ring-primary-500 h-4 w-4 rounded border-gray-300 disabled:opacity-50"
-            />
-=======
 const CheckboxField = forwardRef<HTMLInputElement, Props>(
   ({ label, description, infomationIconText, descriptionAsLabel, ...rest }, ref) => {
     return (
@@ -44,7 +23,6 @@
         {label && descriptionAsLabel && (
           <div className="min-w-48 mb-4 sm:mb-0">
             <span className="flex text-sm font-medium text-neutral-700">{label}</span>
->>>>>>> 066fce9d
           </div>
         )}
         <div className="w-full">
@@ -52,6 +30,7 @@
             <div className="flex h-5 items-center">
               <input
                 {...rest}
+                disabled={rest.disabled}
                 ref={ref}
                 type="checkbox"
                 className="text-primary-600 focus:ring-primary-500 h-4 w-4 rounded border-gray-300"
