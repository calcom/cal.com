--- conflicted
+++ resolved
@@ -21,20 +21,10 @@
       <HeadSeo title={props.title} description={props.description} />
       {props.showLogo && (
         // eslint-disable-next-line @next/next/no-img-element
-        <img className="mb-auto h-4" src={LOGO} alt="Cal.com Logo" />
+        <img className="mb-auto h-4" src={LOGO} alt={`${WEBSITE_DOMAIN} Logo`} />
       )}
       <div className={classNames(props.showLogo ? "text-center" : "", "sm:mx-auto sm:w-full sm:max-w-md")}>
-<<<<<<< HEAD
-        {props.showLogo && (
-          // eslint-disable-next-line @next/next/no-img-element
-          <img className="mx-auto h-6" src={LOGO} alt={`${WEBSITE_DOMAIN} Logo`} />
-        )}
-        {props.heading && (
-          <h2 className="font-cal mt-6 text-center text-3xl text-neutral-900">{props.heading}</h2>
-        )}
-=======
         {props.heading && <h2 className="font-cal text-center text-3xl text-neutral-900">{props.heading}</h2>}
->>>>>>> f0ca7979
       </div>
       {props.loading && (
         <div className="absolute z-50 flex h-screen w-full items-center bg-gray-50">
