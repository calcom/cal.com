import classNames from "classnames";
import React from "react";

import { APP_NAME, LOGO } from "@calcom/lib/constants";

import Loader from "@components/Loader";
import { HeadSeo } from "@components/seo/head-seo";

interface Props {
  title: string;
  description: string;
  footerText?: React.ReactNode | string;
  showLogo?: boolean;
  heading?: string;
  loading?: boolean;
}

export default function AuthContainer(props: React.PropsWithChildren<Props>) {
  return (
    <div className="bg-sunny-200 flex min-h-screen flex-col justify-center  py-12 sm:px-6 lg:px-8">
      <HeadSeo title={props.title} description={props.description} />
      {props.showLogo && (
        // eslint-disable-next-line @next/next/no-img-element
<<<<<<< HEAD
        <img
          src="https://mento-space.nyc3.digitaloceanspaces.com/logo.svg"
          alt="logo"
          width="200"
          height="80"
          className="mx-auto mb-10"
        />
=======
        <img className="mb-auto h-4" src={LOGO} alt={`${APP_NAME} Logo`} />
>>>>>>> 546f0c38
      )}
      <div className={classNames(props.showLogo ? "text-center" : "", "sm:mx-auto sm:w-full sm:max-w-md")}>
        {props.heading && <h2 className="font-cal text-center text-3xl text-neutral-900">{props.heading}</h2>}
      </div>
      {props.loading && (
        <div className="absolute z-50 flex h-screen w-full items-center bg-gray-50">
          <Loader />
        </div>
      )}
      <div className="mb-auto mt-8 sm:mx-auto sm:w-full sm:max-w-md">
        <div className="border-1 mx-2 rounded-md border-gray-200 px-4 py-6 sm:px-10">{props.children}</div>
        <div className="mt-8 text-center text-sm text-neutral-600">{props.footerText}</div>
      </div>
    </div>
  );
}<|MERGE_RESOLUTION|>--- conflicted
+++ resolved
@@ -21,7 +21,6 @@
       <HeadSeo title={props.title} description={props.description} />
       {props.showLogo && (
         // eslint-disable-next-line @next/next/no-img-element
-<<<<<<< HEAD
         <img
           src="https://mento-space.nyc3.digitaloceanspaces.com/logo.svg"
           alt="logo"
@@ -29,9 +28,6 @@
           height="80"
           className="mx-auto mb-10"
         />
-=======
-        <img className="mb-auto h-4" src={LOGO} alt={`${APP_NAME} Logo`} />
->>>>>>> 546f0c38
       )}
       <div className={classNames(props.showLogo ? "text-center" : "", "sm:mx-auto sm:w-full sm:max-w-md")}>
         {props.heading && <h2 className="font-cal text-center text-3xl text-neutral-900">{props.heading}</h2>}
@@ -42,7 +38,9 @@
         </div>
       )}
       <div className="mb-auto mt-8 sm:mx-auto sm:w-full sm:max-w-md">
-        <div className="border-1 mx-2 rounded-md border-gray-200 px-4 py-6 sm:px-10">{props.children}</div>
+        <div className="border-1 mx-2 rounded-md border-gray-200 bg-white px-4 py-10 sm:px-10">
+          {props.children}
+        </div>
         <div className="mt-8 text-center text-sm text-neutral-600">{props.footerText}</div>
       </div>
     </div>
