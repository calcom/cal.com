--- conflicted
+++ resolved
@@ -221,12 +221,8 @@
       <div className="mt-2 flex rounded-md">
         <span
           className={classNames(
-<<<<<<< HEAD
             isInputUsernamePremium ? "border-2 border-orange-400 " : "",
-            "hidden items-center rounded-l-sm border border-r-0 border-gray-300 border-r-gray-300 bg-gray-50 px-3 text-sm text-gray-500 md:inline-flex"
-=======
-            "inline-flex items-center rounded-l-md border border-r-0 border-gray-300 bg-gray-50 px-3 text-sm text-gray-500"
->>>>>>> 30f8d125
+            "hidden items-center rounded-l-md border border-r-0 border-gray-300 border-r-gray-300 bg-gray-50 px-3 text-sm text-gray-500 md:inline-flex"
           )}>
           {process.env.NEXT_PUBLIC_WEBSITE_URL.replace("https://", "").replace("http://", "")}/
         </span>
@@ -240,14 +236,10 @@
             autoCorrect="none"
             disabled={disabled}
             className={classNames(
-<<<<<<< HEAD
-              "mt-0 rounded-l-none border-l-2 focus:!ring-0",
+              "mt-0 rounded-md rounded-l-none border-l-2 focus:!ring-0",
               isInputUsernamePremium
                 ? "border-2 border-orange-400 focus:border-2 focus:border-orange-400"
                 : "border-2 focus:border-2",
-=======
-              "mt-0 rounded-md rounded-l-none",
->>>>>>> 30f8d125
               markAsError
                 ? "focus:shadow-0 focus:ring-shadow-0 border-red-500  focus:border-red-500 focus:outline-none"
                 : "border-l-gray-300 "
