import classNames from "classnames";
// eslint-disable-next-line no-restricted-imports
import { noop } from "lodash";
import { useSession } from "next-auth/react";
import { usePathname, useRouter, useSearchParams } from "next/navigation";
import type { RefCallback } from "react";
import { useEffect, useState } from "react";

import { getPremiumPlanPriceValue } from "@calcom/app-store/stripepayment/lib/utils";
import { Dialog } from "@calcom/features/components/controlled-dialog";
import { WEBAPP_URL } from "@calcom/lib/constants";
import { fetchUsername } from "@calcom/lib/fetchUsername";
import hasKeyInMetadata from "@calcom/lib/hasKeyInMetadata";
import { useDebounce } from "@calcom/lib/hooks/useDebounce";
import { useLocale } from "@calcom/lib/hooks/useLocale";
import type { RouterOutputs } from "@calcom/trpc/react";
import { trpc } from "@calcom/trpc/react";
import type { AppRouter } from "@calcom/trpc/types/server/routers/_app";
<<<<<<< HEAD
import { Button, DialogClose, DialogContent, DialogFooter, Input, Label } from "@calcom/ui";
import { Icon } from "@calcom/ui";
=======
import { Button } from "@calcom/ui/components/button";
import { Dialog, DialogContent, DialogFooter, DialogClose } from "@calcom/ui/components/dialog";
import { Label, Input } from "@calcom/ui/components/form";
import { Icon } from "@calcom/ui/components/icon";
>>>>>>> 1789aef7

import type { TRPCClientErrorLike } from "@trpc/client";

export enum UsernameChangeStatusEnum {
  UPGRADE = "UPGRADE",
}

interface ICustomUsernameProps {
  currentUsername: string | undefined;
  setCurrentUsername?: (newUsername: string) => void;
  inputUsernameValue: string | undefined;
  usernameRef: RefCallback<HTMLInputElement>;
  setInputUsernameValue: (value: string) => void;
  onSuccessMutation?: () => void;
  onErrorMutation?: (error: TRPCClientErrorLike<AppRouter>) => void;
  readonly?: boolean;
}

const obtainNewUsernameChangeCondition = ({
  userIsPremium,
  isNewUsernamePremium,
}: {
  userIsPremium: boolean;
  isNewUsernamePremium: boolean;
  stripeCustomer: RouterOutputs["viewer"]["stripeCustomer"] | undefined;
}) => {
  if (!userIsPremium && isNewUsernamePremium) {
    return UsernameChangeStatusEnum.UPGRADE;
  }
};

const PremiumTextfield = (props: ICustomUsernameProps) => {
  const searchParams = useSearchParams();
  const pathname = usePathname();
  const router = useRouter();
  const { t } = useLocale();
  const { update } = useSession();
  const {
    currentUsername,
    setCurrentUsername = noop,
    inputUsernameValue,
    setInputUsernameValue,
    usernameRef,
    onSuccessMutation,
    onErrorMutation,
    readonly: disabled,
  } = props;
  const [user] = trpc.viewer.me.get.useSuspenseQuery();
  const [usernameIsAvailable, setUsernameIsAvailable] = useState(false);
  const [markAsError, setMarkAsError] = useState(false);
  const recentAttemptPaymentStatus = searchParams?.get("recentAttemptPaymentStatus");
  const [openDialogSaveUsername, setOpenDialogSaveUsername] = useState(false);
  const { data: stripeCustomer } = trpc.viewer.stripeCustomer.useQuery();
  const isCurrentUsernamePremium =
    user && user.metadata && hasKeyInMetadata(user, "isPremium") ? !!user.metadata.isPremium : false;
  const [isInputUsernamePremium, setIsInputUsernamePremium] = useState(false);
  // debounce the username input, set the delay to 600ms to be consistent with signup form
  const debouncedUsername = useDebounce(inputUsernameValue, 600);

  useEffect(() => {
    // Use the current username or if it's not set, use the one available from stripe
    setInputUsernameValue(currentUsername || stripeCustomer?.username || "");
  }, [setInputUsernameValue, currentUsername, stripeCustomer?.username]);

  useEffect(() => {
    async function checkUsername(username: string | undefined) {
      if (!username) {
        setUsernameIsAvailable(false);
        setMarkAsError(false);
        setIsInputUsernamePremium(false);
        return;
      }

      const { data } = await fetchUsername(username, null);
      setMarkAsError(!data.available && !!currentUsername && username !== currentUsername);
      setIsInputUsernamePremium(data.premium);
      setUsernameIsAvailable(data.available);
    }

    checkUsername(debouncedUsername);
  }, [debouncedUsername, currentUsername]);

  const updateUsername = trpc.viewer.updateProfile.useMutation({
    onSuccess: async () => {
      onSuccessMutation && (await onSuccessMutation());
      await update({ username: inputUsernameValue });
      setOpenDialogSaveUsername(false);
    },
    onError: (error) => {
      onErrorMutation && onErrorMutation(error);
    },
  });

  // when current username isn't set - Go to stripe to check what username he wanted to buy and was it a premium and was it paid for
  const paymentRequired = !currentUsername && stripeCustomer?.isPremium;

  const usernameChangeCondition = obtainNewUsernameChangeCondition({
    userIsPremium: isCurrentUsernamePremium,
    isNewUsernamePremium: isInputUsernamePremium,
    stripeCustomer,
  });

  const usernameFromStripe = stripeCustomer?.username;

  const paymentLink = `/api/integrations/stripepayment/subscription?intentUsername=${
    inputUsernameValue || usernameFromStripe
  }&action=${usernameChangeCondition}&callbackUrl=${WEBAPP_URL}${pathname}`;

  const ActionButtons = () => {
    if (paymentRequired) {
      return (
        <div className="flex flex-row">
          <Button
            type="button"
            color="primary"
            className="mx-2"
            href={paymentLink}
            data-testid="reserve-username-btn">
            {t("Reserve")}
          </Button>
        </div>
      );
    }
    if ((usernameIsAvailable || isInputUsernamePremium) && currentUsername !== inputUsernameValue) {
      return (
        <div className="flex flex-row">
          <Button
            type="button"
            color="primary"
            className="mx-2"
            onClick={() => setOpenDialogSaveUsername(true)}
            data-testid="update-username-btn">
            {t("update")}
          </Button>
          <Button
            type="button"
            color="secondary"
            onClick={() => {
              if (currentUsername) {
                setInputUsernameValue(currentUsername);
              }
            }}>
            {t("cancel")}
          </Button>
        </div>
      );
    }
    return <></>;
  };

  const saveUsername = () => {
    if (usernameChangeCondition !== UsernameChangeStatusEnum.UPGRADE) {
      updateUsername.mutate({
        username: inputUsernameValue,
      });
      setCurrentUsername(inputUsernameValue);
    }
  };

  let paymentMsg = !currentUsername ? (
    <span className="text-xs text-orange-400">
      You need to reserve your premium username for {getPremiumPlanPriceValue()}
    </span>
  ) : null;

  if (recentAttemptPaymentStatus && recentAttemptPaymentStatus !== "paid") {
    paymentMsg = (
      <span className="text-sm text-red-500">
        Your payment could not be completed. Your username is still not reserved
      </span>
    );
  }

  return (
    <div>
      <div className="flex justify-items-center">
        <Label htmlFor="username">{t("username")}</Label>
      </div>
      <div className="flex rounded-md">
        <span
          className={classNames(
            isInputUsernamePremium ? "border border-orange-400 " : "",
            "border-default bg-muted text-subtle hidden h-8 items-center rounded-l-md border border-r-0 px-3 text-sm md:inline-flex"
          )}>
          {process.env.NEXT_PUBLIC_WEBSITE_URL.replace("https://", "").replace("http://", "")}/
        </span>

        <div className="relative w-full">
          <Input
            ref={usernameRef}
            name="username"
            autoComplete="none"
            autoCapitalize="none"
            autoCorrect="none"
            disabled={disabled}
            className={classNames(
              "border-l-1 my-0 rounded-md font-sans text-sm leading-4 focus:!ring-0 sm:rounded-l-none",
              isInputUsernamePremium
                ? "border border-orange-400 focus:border focus:border-orange-400"
                : "border focus:border",
              markAsError
                ? "focus:shadow-0 focus:ring-shadow-0 border-red-500  focus:border-red-500 focus:outline-none"
                : "border-l-default",
              disabled ? "bg-subtle text-muted focus:border-0" : ""
            )}
            value={inputUsernameValue}
            onChange={(event) => {
              event.preventDefault();
              // Reset payment status
              const _searchParams = new URLSearchParams(searchParams ?? undefined);
              _searchParams.delete("paymentStatus");
              if (searchParams?.toString() !== _searchParams.toString()) {
                router.replace(`${pathname}?${_searchParams.toString()}`);
              }
              setInputUsernameValue(event.target.value);
            }}
            data-testid="username-input"
          />
          <div className="absolute right-2 top-0 flex flex-row">
            <span
              className={classNames(
                "mx-2 py-2",
                isInputUsernamePremium ? "text-transparent" : "",
                usernameIsAvailable ? "" : ""
              )}>
              {isInputUsernamePremium ? (
                <Icon name="star" className="mt-[2px] h-4 w-4 fill-orange-400" />
              ) : (
                <></>
              )}
              {!isInputUsernamePremium && usernameIsAvailable ? (
                <Icon name="check" className="mt-[2px] h-4 w-4" />
              ) : (
                <></>
              )}
            </span>
          </div>
        </div>

        {(usernameIsAvailable || isInputUsernamePremium) && currentUsername !== inputUsernameValue && (
          <div className="flex justify-end">
            <ActionButtons />
          </div>
        )}
      </div>
      {paymentMsg}
      {markAsError && <p className="mt-1 text-xs text-red-500">{t("username_already_taken")}</p>}

      <Dialog open={openDialogSaveUsername}>
        <DialogContent
          Icon="pencil"
          title={t("confirm_username_change_dialog_title")}
          description={
            <>
              {usernameChangeCondition && usernameChangeCondition === UsernameChangeStatusEnum.UPGRADE && (
                <p className="text-default mb-4 text-sm">{t("change_username_standard_to_premium")}</p>
              )}
            </>
          }>
          <div className="flex flex-row">
            <div className="mb-4 w-full px-4 pt-1">
              <div className="bg-subtle flex w-full flex-wrap rounded-sm py-3 text-sm">
                <div className="flex-1 px-2">
                  <p className="text-subtle">{t("current_username")}</p>
                  <p className="text-emphasis mt-1 break-all" data-testid="current-username">
                    {currentUsername}
                  </p>
                </div>
                <div className="ml-6 flex-1">
                  <p className="text-subtle" data-testid="new-username">
                    {t("new_username")}
                  </p>
                  <p className="text-emphasis break-all">{inputUsernameValue}</p>
                </div>
              </div>
            </div>
          </div>

          <DialogFooter className="mt-4">
            {/* redirect to checkout */}
            {usernameChangeCondition === UsernameChangeStatusEnum.UPGRADE && (
              <Button
                type="button"
                loading={updateUsername.isPending}
                data-testid="go-to-billing"
                href={paymentLink}>
                <>
                  {t("go_to_stripe_billing")} <Icon name="external-link" className="ml-1 h-4 w-4" />
                </>
              </Button>
            )}
            {/* Normal save */}
            {usernameChangeCondition !== UsernameChangeStatusEnum.UPGRADE && (
              <Button
                type="button"
                loading={updateUsername.isPending}
                data-testid="save-username"
                onClick={() => {
                  saveUsername();
                }}>
                {t("save")}
              </Button>
            )}
            <DialogClose color="secondary" onClick={() => setOpenDialogSaveUsername(false)}>
              {t("cancel")}
            </DialogClose>
          </DialogFooter>
        </DialogContent>
      </Dialog>
    </div>
  );
};

export { PremiumTextfield };<|MERGE_RESOLUTION|>--- conflicted
+++ resolved
@@ -16,15 +16,10 @@
 import type { RouterOutputs } from "@calcom/trpc/react";
 import { trpc } from "@calcom/trpc/react";
 import type { AppRouter } from "@calcom/trpc/types/server/routers/_app";
-<<<<<<< HEAD
-import { Button, DialogClose, DialogContent, DialogFooter, Input, Label } from "@calcom/ui";
-import { Icon } from "@calcom/ui";
-=======
 import { Button } from "@calcom/ui/components/button";
-import { Dialog, DialogContent, DialogFooter, DialogClose } from "@calcom/ui/components/dialog";
+import { DialogContent, DialogFooter, DialogClose } from "@calcom/ui/components/dialog";
 import { Label, Input } from "@calcom/ui/components/form";
 import { Icon } from "@calcom/ui/components/icon";
->>>>>>> 1789aef7
 
 import type { TRPCClientErrorLike } from "@trpc/client";
 
