import classNames from "classnames";
import { debounce, noop } from "lodash";
import { useRouter } from "next/router";
import { RefCallback, useEffect, useMemo, useState } from "react";

import { getPremiumPlanPriceValue } from "@calcom/app-store/stripepayment/lib/utils";
import { fetchUsername } from "@calcom/lib/fetchUsername";
import hasKeyInMetadata from "@calcom/lib/hasKeyInMetadata";
import { useLocale } from "@calcom/lib/hooks/useLocale";
import { User } from "@calcom/prisma/client";
import { TRPCClientErrorLike } from "@calcom/trpc/client";
import { RouterOutputs, trpc } from "@calcom/trpc/react";
import type { AppRouter } from "@calcom/trpc/server/routers/_app";
<<<<<<< HEAD
import { Button, Dialog, DialogClose, DialogContent, DialogHeader, Icon, Input, Label } from "@calcom/ui";
=======
import { Button, Dialog, DialogClose, DialogContent, DialogHeader, Input, Label } from "@calcom/ui";
import { FiCheck, FiEdit2, FiExternalLink, StarIconSolid } from "@calcom/ui/components/icon";
>>>>>>> 2d50d09c

export enum UsernameChangeStatusEnum {
  UPGRADE = "UPGRADE",
}

interface ICustomUsernameProps {
  currentUsername: string | undefined;
  setCurrentUsername?: (newUsername: string) => void;
  inputUsernameValue: string | undefined;
  usernameRef: RefCallback<HTMLInputElement>;
  setInputUsernameValue: (value: string) => void;
  onSuccessMutation?: () => void;
  onErrorMutation?: (error: TRPCClientErrorLike<AppRouter>) => void;
  user: Pick<User, "username" | "metadata">;
  readonly?: boolean;
}

const obtainNewUsernameChangeCondition = ({
  userIsPremium,
  isNewUsernamePremium,
}: {
  userIsPremium: boolean;
  isNewUsernamePremium: boolean;
  stripeCustomer: RouterOutputs["viewer"]["stripeCustomer"] | undefined;
}) => {
  if (!userIsPremium && isNewUsernamePremium) {
    return UsernameChangeStatusEnum.UPGRADE;
  }
};

const PremiumTextfield = (props: ICustomUsernameProps) => {
  const { t } = useLocale();
  const {
    currentUsername,
    setCurrentUsername = noop,
    inputUsernameValue,
    setInputUsernameValue,
    usernameRef,
    onSuccessMutation,
    onErrorMutation,
    readonly: disabled,
    user,
  } = props;
  const [usernameIsAvailable, setUsernameIsAvailable] = useState(false);
  const [markAsError, setMarkAsError] = useState(false);
  const router = useRouter();
  const { paymentStatus: recentAttemptPaymentStatus } = router.query;
  const [openDialogSaveUsername, setOpenDialogSaveUsername] = useState(false);
  const { data: stripeCustomer } = trpc.viewer.stripeCustomer.useQuery();
  const isCurrentUsernamePremium =
    user && user.metadata && hasKeyInMetadata(user, "isPremium") ? !!user.metadata.isPremium : false;
  const [isInputUsernamePremium, setIsInputUsernamePremium] = useState(false);
  const debouncedApiCall = useMemo(
    () =>
      debounce(async (username: string) => {
        const { data } = await fetchUsername(username);
        setMarkAsError(!data.available && !!currentUsername && username !== currentUsername);
        setIsInputUsernamePremium(data.premium);
        setUsernameIsAvailable(data.available);
      }, 150),
    [currentUsername]
  );

  useEffect(() => {
    // Use the current username or if it's not set, use the one available from stripe
    setInputUsernameValue(currentUsername || stripeCustomer?.username || "");
  }, [setInputUsernameValue, currentUsername, stripeCustomer?.username]);

  useEffect(() => {
    if (!inputUsernameValue) {
      debouncedApiCall.cancel();
      return;
    }
    debouncedApiCall(inputUsernameValue);
  }, [debouncedApiCall, inputUsernameValue]);

  const utils = trpc.useContext();
  const updateUsername = trpc.viewer.updateProfile.useMutation({
    onSuccess: async () => {
      onSuccessMutation && (await onSuccessMutation());
      setOpenDialogSaveUsername(false);
    },
    onError: (error) => {
      onErrorMutation && onErrorMutation(error);
    },
    async onSettled() {
      await utils.viewer.public.i18n.invalidate();
    },
  });

  // when current username isn't set - Go to stripe to check what username he wanted to buy and was it a premium and was it paid for
  const paymentRequired = !currentUsername && stripeCustomer?.isPremium;

  const usernameChangeCondition = obtainNewUsernameChangeCondition({
    userIsPremium: isCurrentUsernamePremium,
    isNewUsernamePremium: isInputUsernamePremium,
    stripeCustomer,
  });

  const usernameFromStripe = stripeCustomer?.username;

  const paymentLink = `/api/integrations/stripepayment/subscription?intentUsername=${
    inputUsernameValue || usernameFromStripe
  }&action=${usernameChangeCondition}&callbackUrl=${router.asPath}`;

  const ActionButtons = () => {
    if (paymentRequired) {
      return (
        <div className="flex flex-row">
          <Button
            type="button"
            color="primary"
            className="mx-2"
            href={paymentLink}
            data-testid="reserve-username-btn">
            {t("Reserve")}
          </Button>
        </div>
      );
    }
    if ((usernameIsAvailable || isInputUsernamePremium) && currentUsername !== inputUsernameValue) {
      return (
        <div className="flex flex-row">
          <Button
            type="button"
            color="primary"
            className="mx-2"
            onClick={() => setOpenDialogSaveUsername(true)}
            data-testid="update-username-btn">
            {t("update")}
          </Button>
          <Button
            type="button"
            color="secondary"
            onClick={() => {
              if (currentUsername) {
                setInputUsernameValue(currentUsername);
              }
            }}>
            {t("cancel")}
          </Button>
        </div>
      );
    }
    return <></>;
  };

  const saveUsername = () => {
    if (usernameChangeCondition !== UsernameChangeStatusEnum.UPGRADE) {
      updateUsername.mutate({
        username: inputUsernameValue,
      });
      setCurrentUsername(inputUsernameValue);
    }
  };

  let paymentMsg = !currentUsername ? (
    <span className="text-xs text-orange-400">
      You need to reserve your premium username for {getPremiumPlanPriceValue()}
    </span>
  ) : null;

  if (recentAttemptPaymentStatus && recentAttemptPaymentStatus !== "paid") {
    paymentMsg = (
      <span className="text-sm text-red-500">
        Your payment could not be completed. Your username is still not reserved
      </span>
    );
  }

  return (
    <div>
      <div className="flex justify-items-center">
        <Label htmlFor="username">{t("username")}</Label>
      </div>
      <div className="flex rounded-md">
        <span
          className={classNames(
            isInputUsernamePremium ? "border border-orange-400 " : "",
            "hidden h-9 items-center rounded-l-md border border-r-0 border-gray-300 border-r-gray-300 bg-gray-50 px-3 text-sm text-gray-500 md:inline-flex"
          )}>
          {process.env.NEXT_PUBLIC_WEBSITE_URL.replace("https://", "").replace("http://", "")}/
        </span>

        <div className="relative w-full">
          <Input
            ref={usernameRef}
            name="username"
            autoComplete="none"
            autoCapitalize="none"
            autoCorrect="none"
            disabled={disabled}
            className={classNames(
              "border-l-1 mb-0 mt-0 rounded-md rounded-l-none font-sans text-sm leading-4 focus:!ring-0",
              isInputUsernamePremium
                ? "border border-orange-400 focus:border focus:border-orange-400"
                : "border focus:border",
              markAsError
                ? "focus:shadow-0 focus:ring-shadow-0 border-red-500  focus:border-red-500 focus:outline-none"
                : "border-l-gray-300",
              disabled ? "bg-gray-100 text-gray-400 focus:border-0" : ""
            )}
            value={inputUsernameValue}
            onChange={(event) => {
              event.preventDefault();
              // Reset payment status
              delete router.query.paymentStatus;
              setInputUsernameValue(event.target.value);
            }}
            data-testid="username-input"
          />
          <div className="absolute top-0 right-2 flex flex-row">
            <span
              className={classNames(
                "mx-2 py-1",
                isInputUsernamePremium ? "text-orange-400" : "",
                usernameIsAvailable ? "" : ""
              )}>
<<<<<<< HEAD
              {isInputUsernamePremium ? <Icon.StarIconSolid className="mt-[2px] w-6" /> : <></>}
              {!isInputUsernamePremium && usernameIsAvailable ? <Icon.FiCheck className="mt-2 w-6" /> : <></>}
=======
              {isInputUsernamePremium ? <StarIconSolid className="mt-[2px] w-6" /> : <></>}
              {!isInputUsernamePremium && usernameIsAvailable ? <FiCheck className="mt-2 w-6" /> : <></>}
>>>>>>> 2d50d09c
            </span>
          </div>
        </div>

        {(usernameIsAvailable || isInputUsernamePremium) && currentUsername !== inputUsernameValue && (
          <div className="flex justify-end">
            <ActionButtons />
          </div>
        )}
      </div>
      {paymentMsg}
      {markAsError && <p className="mt-1 text-xs text-red-500">Username is already taken</p>}

      <Dialog open={openDialogSaveUsername}>
        <DialogContent>
          <div className="flex flex-row">
            <div className="xs:hidden flex h-10 w-10 flex-shrink-0 justify-center rounded-full bg-[#FAFAFA]">
              <FiEdit2 className="m-auto h-6 w-6" />
            </div>
            <div className="mb-4 w-full px-4 pt-1">
              <DialogHeader title={t("confirm_username_change_dialog_title")} />
              {usernameChangeCondition && usernameChangeCondition === UsernameChangeStatusEnum.UPGRADE && (
                <p className="mb-4 text-sm text-gray-800">{t("change_username_standard_to_premium")}</p>
              )}

              <div className="flex w-full flex-wrap rounded-sm bg-gray-100 py-3 text-sm">
                <div className="flex-1 px-2">
                  <p className="text-gray-500">{t("current_username")}</p>
                  <p className="mt-1" data-testid="current-username">
                    {currentUsername}
                  </p>
                </div>
                <div className="ml-6 flex-1">
                  <p className="text-gray-500" data-testid="new-username">
                    {t("new_username")}
                  </p>
                  <p>{inputUsernameValue}</p>
                </div>
              </div>
            </div>
          </div>

          <div className="mt-4 flex flex-row-reverse gap-x-2">
            {/* redirect to checkout */}
            {usernameChangeCondition === UsernameChangeStatusEnum.UPGRADE && (
              <Button
                type="button"
                loading={updateUsername.isLoading}
                data-testid="go-to-billing"
                href={paymentLink}>
                <>
                  {t("go_to_stripe_billing")} <FiExternalLink className="ml-1 h-4 w-4" />
                </>
              </Button>
            )}
            {/* Normal save */}
            {usernameChangeCondition !== UsernameChangeStatusEnum.UPGRADE && (
              <Button
                type="button"
                loading={updateUsername.isLoading}
                data-testid="save-username"
                onClick={() => {
                  saveUsername();
                }}>
                {t("save")}
              </Button>
            )}
            <DialogClose color="secondary" onClick={() => setOpenDialogSaveUsername(false)}>
              {t("cancel")}
            </DialogClose>
          </div>
        </DialogContent>
      </Dialog>
    </div>
  );
};

export { PremiumTextfield };<|MERGE_RESOLUTION|>--- conflicted
+++ resolved
@@ -11,12 +11,8 @@
 import { TRPCClientErrorLike } from "@calcom/trpc/client";
 import { RouterOutputs, trpc } from "@calcom/trpc/react";
 import type { AppRouter } from "@calcom/trpc/server/routers/_app";
-<<<<<<< HEAD
-import { Button, Dialog, DialogClose, DialogContent, DialogHeader, Icon, Input, Label } from "@calcom/ui";
-=======
 import { Button, Dialog, DialogClose, DialogContent, DialogHeader, Input, Label } from "@calcom/ui";
 import { FiCheck, FiEdit2, FiExternalLink, StarIconSolid } from "@calcom/ui/components/icon";
->>>>>>> 2d50d09c
 
 export enum UsernameChangeStatusEnum {
   UPGRADE = "UPGRADE",
@@ -235,13 +231,8 @@
                 isInputUsernamePremium ? "text-orange-400" : "",
                 usernameIsAvailable ? "" : ""
               )}>
-<<<<<<< HEAD
-              {isInputUsernamePremium ? <Icon.StarIconSolid className="mt-[2px] w-6" /> : <></>}
-              {!isInputUsernamePremium && usernameIsAvailable ? <Icon.FiCheck className="mt-2 w-6" /> : <></>}
-=======
               {isInputUsernamePremium ? <StarIconSolid className="mt-[2px] w-6" /> : <></>}
               {!isInputUsernamePremium && usernameIsAvailable ? <FiCheck className="mt-2 w-6" /> : <></>}
->>>>>>> 2d50d09c
             </span>
           </div>
         </div>
