--- conflicted
+++ resolved
@@ -1,12 +1,7 @@
 import classNames from "classnames";
 import { debounce, noop } from "lodash";
-<<<<<<< HEAD
-import { usePathname } from "next/navigation";
-import { useSearchParams } from "next/navigation";
-=======
 import { useSession } from "next-auth/react";
-import { useRouter } from "next/router";
->>>>>>> 11081cb5
+import { usePathname, useSearchParams } from "next/navigation";
 import type { RefCallback } from "react";
 import { useEffect, useMemo, useState } from "react";
 
@@ -126,11 +121,7 @@
 
   const paymentLink = `/api/integrations/stripepayment/subscription?intentUsername=${
     inputUsernameValue || usernameFromStripe
-<<<<<<< HEAD
-  }&action=${usernameChangeCondition}&callbackUrl=${pathname}`;
-=======
-  }&action=${usernameChangeCondition}&callbackUrl=${WEBAPP_URL}${router.asPath}`;
->>>>>>> 11081cb5
+  }&action=${usernameChangeCondition}&callbackUrl=${WEBAPP_URL}${pathname}`;
 
   const ActionButtons = () => {
     if (paymentRequired) {
