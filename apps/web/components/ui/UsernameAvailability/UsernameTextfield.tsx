import classNames from "classnames";
// eslint-disable-next-line no-restricted-imports
import { debounce, noop } from "lodash";
import { useSession } from "next-auth/react";
import type { RefCallback } from "react";
import { useEffect, useMemo, useState } from "react";

import { fetchUsername } from "@calcom/lib/fetchUsername";
import { useLocale } from "@calcom/lib/hooks/useLocale";
import type { TRPCClientErrorLike } from "@calcom/trpc/client";
import { trpc } from "@calcom/trpc/react";
import type { AppRouter } from "@calcom/trpc/server/routers/_app";
import { Button, Dialog, DialogClose, DialogContent, TextField, DialogFooter } from "@calcom/ui";
import { Star, Edit2 } from "@calcom/ui/components/icon";

interface ICustomUsernameProps {
  currentUsername: string | undefined;
  setCurrentUsername?: (newUsername: string) => void;
  inputUsernameValue: string | undefined;
  usernameRef: RefCallback<HTMLInputElement>;
  setInputUsernameValue: (value: string) => void;
  onSuccessMutation?: () => void;
  onErrorMutation?: (error: TRPCClientErrorLike<AppRouter>) => void;
}

const UsernameTextfield = (props: ICustomUsernameProps & Partial<React.ComponentProps<typeof TextField>>) => {
  const { t } = useLocale();
  const { update } = useSession();

  const {
    currentUsername,
    setCurrentUsername = noop,
    inputUsernameValue,
    setInputUsernameValue,
    usernameRef,
    onSuccessMutation,
    onErrorMutation,
    ...rest
  } = props;
  const [usernameIsAvailable, setUsernameIsAvailable] = useState(false);
  const [markAsError, setMarkAsError] = useState(false);
  const [openDialogSaveUsername, setOpenDialogSaveUsername] = useState(false);

  const debouncedApiCall = useMemo(
    () =>
      debounce(async (username) => {
        // TODO: Support orgSlug
        const { data } = await fetchUsername(username, null);
        setMarkAsError(!data.available);
        setUsernameIsAvailable(data.available);
      }, 150),
    []
  );

  useEffect(() => {
    if (!inputUsernameValue) {
      debouncedApiCall.cancel();
      setUsernameIsAvailable(false);
      setMarkAsError(false);
      return;
    }

    if (currentUsername !== inputUsernameValue) {
      debouncedApiCall(inputUsernameValue);
    } else {
      setUsernameIsAvailable(false);
    }
  }, [inputUsernameValue, debouncedApiCall, currentUsername]);

  const updateUsernameMutation = trpc.viewer.updateProfile.useMutation({
    onSuccess: async () => {
      onSuccessMutation && (await onSuccessMutation());
      setOpenDialogSaveUsername(false);
      setCurrentUsername(inputUsernameValue);
      await update({ username: inputUsernameValue });
    },
    onError: (error) => {
      onErrorMutation && onErrorMutation(error);
    },
  });

  const ActionButtons = () => {
    return usernameIsAvailable && currentUsername !== inputUsernameValue ? (
      <div className="relative bottom-[6px] me-2 ms-2 flex flex-row space-x-2">
        <Button
          type="button"
          onClick={() => setOpenDialogSaveUsername(true)}
          data-testid="update-username-btn">
          {t("update")}
        </Button>
        <Button
          type="button"
          color="minimal"
          onClick={() => {
            if (currentUsername) {
              setInputUsernameValue(currentUsername);
            }
          }}>
          {t("cancel")}
        </Button>
      </div>
    ) : (
      <></>
    );
  };

  const updateUsername = async () => {
    updateUsernameMutation.mutate({
      username: inputUsernameValue,
    });
  };

  return (
    <div>
      <div className="flex rounded-md">
        <div className="relative w-full">
          <TextField
            ref={usernameRef}
            name="username"
            value={inputUsernameValue}
            autoComplete="none"
            autoCapitalize="none"
            autoCorrect="none"
            className={classNames(
              "mb-0 mt-0 rounded-md rounded-l-none",
              markAsError
                ? "focus:shadow-0 focus:ring-shadow-0 border-red-500 focus:border-red-500 focus:outline-none focus:ring-0"
                : ""
            )}
            onChange={(event) => {
              event.preventDefault();
              setInputUsernameValue(event.target.value);
            }}
            data-testid="username-input"
            {...rest}
          />
<<<<<<< HEAD

          <div className="absolute right-[2px] top-6 flex flex-row">
            <span className={classNames("mx-2 py-2.5")}>
              {usernameIsAvailable ? (
                <Star className="h-4 w-4" />
              ) : (
                <Star className="h-4 w-4 fill-orange-500 text-orange-500" />
              )}
            </span>
          </div>
=======
          {currentUsername !== inputUsernameValue && (
            <div className="absolute right-[2px] top-6 flex flex-row">
              <span className={classNames("mx-2 py-3.5")}>
                {usernameIsAvailable ? <Check className="relative bottom-[6px] h-4 w-4" /> : <></>}
              </span>
            </div>
          )}
>>>>>>> ebe6a603
        </div>
        <div className="mt-6 hidden md:inline">
          <ActionButtons />
        </div>
      </div>
      {markAsError && <p className="mt-1 text-xs text-red-500">{t("username_already_taken")}</p>}

      {usernameIsAvailable && currentUsername !== inputUsernameValue && (
        <div className="mt-2 flex justify-end md:hidden">
          <ActionButtons />
        </div>
      )}
      <Dialog open={openDialogSaveUsername}>
        <DialogContent type="confirmation" Icon={Edit2} title={t("confirm_username_change_dialog_title")}>
          <div className="flex flex-row">
            <div className="mb-4 w-full pt-1">
              <div className="bg-subtle flex w-full flex-wrap gap-6 rounded-sm px-2 py-3 text-sm">
                <div>
                  <p className="text-subtle">{t("current_username")}</p>
                  <p className="text-emphasis mt-1" data-testid="current-username">
                    {currentUsername}
                  </p>
                </div>
                <div>
                  <p className="text-subtle" data-testid="new-username">
                    {t("new_username")}
                  </p>
                  <p className="text-emphasis mt-1">{inputUsernameValue}</p>
                </div>
              </div>
            </div>
          </div>

          <DialogFooter className="mt-4">
            <Button
              type="button"
              loading={updateUsernameMutation.isPending}
              data-testid="save-username"
              onClick={updateUsername}>
              {t("save")}
            </Button>

            <DialogClose color="secondary" onClick={() => setOpenDialogSaveUsername(false)}>
              {t("cancel")}
            </DialogClose>
          </DialogFooter>
        </DialogContent>
      </Dialog>
    </div>
  );
};

export { UsernameTextfield };<|MERGE_RESOLUTION|>--- conflicted
+++ resolved
@@ -134,26 +134,18 @@
             data-testid="username-input"
             {...rest}
           />
-<<<<<<< HEAD
-
-          <div className="absolute right-[2px] top-6 flex flex-row">
-            <span className={classNames("mx-2 py-2.5")}>
-              {usernameIsAvailable ? (
-                <Star className="h-4 w-4" />
-              ) : (
-                <Star className="h-4 w-4 fill-orange-500 text-orange-500" />
-              )}
-            </span>
-          </div>
-=======
+
           {currentUsername !== inputUsernameValue && (
             <div className="absolute right-[2px] top-6 flex flex-row">
-              <span className={classNames("mx-2 py-3.5")}>
-                {usernameIsAvailable ? <Check className="relative bottom-[6px] h-4 w-4" /> : <></>}
+              <span className={classNames("mx-2 py-2.5")}>
+                {usernameIsAvailable ? (
+                  <Star className="h-4 w-4" />
+                ) : (
+                  <Star className="h-4 w-4 fill-orange-500 text-orange-500" />
+                )}
               </span>
             </div>
           )}
->>>>>>> ebe6a603
         </div>
         <div className="mt-6 hidden md:inline">
           <ActionButtons />
