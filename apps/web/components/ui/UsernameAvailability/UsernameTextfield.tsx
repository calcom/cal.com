import classNames from "classnames";
import { debounce, noop } from "lodash";
import type { RefCallback } from "react";
import { useEffect, useMemo, useState } from "react";
import type z from "zod";

import { useOrgBrandingValues } from "@calcom/features/ee/organizations/hooks";
import { subdomainSuffix } from "@calcom/features/ee/organizations/lib/orgDomains";
import { fetchUsername } from "@calcom/lib/fetchUsername";
import { useLocale } from "@calcom/lib/hooks/useLocale";
import type { teamMetadataSchema } from "@calcom/prisma/zod-utils";
import type { TRPCClientErrorLike } from "@calcom/trpc/client";
import { trpc } from "@calcom/trpc/react";
import type { AppRouter } from "@calcom/trpc/server/routers/_app";
import { Button, Dialog, DialogClose, DialogContent, TextField } from "@calcom/ui";
import { Check, Edit2 } from "@calcom/ui/components/icon";

interface ICustomUsernameProps {
  currentUsername: string | undefined;
  setCurrentUsername?: (newUsername: string) => void;
  inputUsernameValue: string | undefined;
  usernameRef: RefCallback<HTMLInputElement>;
  setInputUsernameValue: (value: string) => void;
  onSuccessMutation?: () => void;
  onErrorMutation?: (error: TRPCClientErrorLike<AppRouter>) => void;
  organization: { slug?: string | null | undefined; metadata: z.infer<typeof teamMetadataSchema> } | null;
}

const UsernameTextfield = (props: ICustomUsernameProps) => {
  const { t } = useLocale();
  const {
    currentUsername,
    setCurrentUsername = noop,
    inputUsernameValue,
    setInputUsernameValue,
    usernameRef,
    onSuccessMutation,
    onErrorMutation,
<<<<<<< HEAD
=======
    organization,
>>>>>>> 174cf3a3
  } = props;
  const [usernameIsAvailable, setUsernameIsAvailable] = useState(false);
  const [markAsError, setMarkAsError] = useState(false);
  const [openDialogSaveUsername, setOpenDialogSaveUsername] = useState(false);
  const orgBranding = useOrgBrandingValues();

  const debouncedApiCall = useMemo(
    () =>
      debounce(async (username) => {
        const { data } = await fetchUsername(username);
        setMarkAsError(!data.available);
        setUsernameIsAvailable(data.available);
      }, 150),
    []
  );

  useEffect(() => {
    if (!inputUsernameValue) {
      debouncedApiCall.cancel();
      setUsernameIsAvailable(false);
      setMarkAsError(false);
      return;
    }

    if (currentUsername !== inputUsernameValue) {
      debouncedApiCall(inputUsernameValue);
    } else {
      setUsernameIsAvailable(false);
    }
  }, [inputUsernameValue, debouncedApiCall, currentUsername]);

  const utils = trpc.useContext();

  const updateUsernameMutation = trpc.viewer.updateProfile.useMutation({
    onSuccess: async () => {
      onSuccessMutation && (await onSuccessMutation());
      setOpenDialogSaveUsername(false);
      setCurrentUsername(inputUsernameValue);
    },
    onError: (error) => {
      onErrorMutation && onErrorMutation(error);
    },
    async onSettled() {
      await utils.viewer.public.i18n.invalidate();
    },
  });

  const ActionButtons = () => {
    return usernameIsAvailable && currentUsername !== inputUsernameValue ? (
      <div className="ms-2 me-2 flex flex-row space-x-2">
        <Button
          type="button"
          onClick={() => setOpenDialogSaveUsername(true)}
          data-testid="update-username-btn">
          {t("update")}
        </Button>
        <Button
          type="button"
          color="minimal"
          onClick={() => {
            if (currentUsername) {
              setInputUsernameValue(currentUsername);
            }
          }}>
          {t("cancel")}
        </Button>
      </div>
    ) : (
      <></>
    );
  };

  const updateUsername = async () => {
    updateUsernameMutation.mutate({
      username: inputUsernameValue,
    });
  };

<<<<<<< HEAD
  const usernamePrefix =
    orgBranding && orgBranding.slug
      ? `${orgBranding.slug}.${subdomainSuffix()}`
      : process.env.NEXT_PUBLIC_WEBSITE_URL.replace("https://", "").replace("http://", "");
=======
  const usernamePrefix = organization
    ? organization.slug
      ? `${organization.slug}.${subdomainSuffix()}`
      : organization.metadata && organization.metadata.requestedSlug
      ? `${organization.metadata.requestedSlug}.${subdomainSuffix()}`
      : process.env.NEXT_PUBLIC_WEBSITE_URL.replace("https://", "").replace("http://", "")
    : process.env.NEXT_PUBLIC_WEBSITE_URL.replace("https://", "").replace("http://", "");
>>>>>>> 174cf3a3

  return (
    <div>
      <div className="flex rounded-md">
        <div className="relative w-full">
          <TextField
            ref={usernameRef}
            name="username"
            value={inputUsernameValue}
            addOnLeading={<>{usernamePrefix}/</>}
            autoComplete="none"
            autoCapitalize="none"
            autoCorrect="none"
            className={classNames(
              "mb-0 mt-0 rounded-md rounded-l-none",
              markAsError
                ? "focus:shadow-0 focus:ring-shadow-0 border-red-500 focus:border-red-500 focus:outline-none focus:ring-0"
                : ""
            )}
            onChange={(event) => {
              event.preventDefault();
              setInputUsernameValue(event.target.value);
            }}
            data-testid="username-input"
          />
          {currentUsername !== inputUsernameValue && (
            <div className="absolute right-[2px] top-6 flex flex-row">
              <span className={classNames("mx-2 py-2.5")}>
                {usernameIsAvailable ? <Check className="h-4 w-4" /> : <></>}
              </span>
            </div>
          )}
        </div>
        <div className="mt-7 hidden md:inline">
          <ActionButtons />
        </div>
      </div>
      {markAsError && <p className="mt-1 text-xs text-red-500">{t("username_already_taken")}</p>}

      {usernameIsAvailable && currentUsername !== inputUsernameValue && (
        <div className="mt-2 flex justify-end md:hidden">
          <ActionButtons />
        </div>
      )}
      <Dialog open={openDialogSaveUsername}>
        <DialogContent type="confirmation" Icon={Edit2} title={t("confirm_username_change_dialog_title")}>
          <div className="flex flex-row">
            <div className="mb-4 w-full pt-1">
              <div className="bg-subtle flex w-full flex-wrap rounded-sm py-3 text-sm">
                <div className="flex-1 px-2">
                  <p className="text-subtle">{t("current_username")}</p>
                  <p className="text-emphasis mt-1" data-testid="current-username">
                    {currentUsername}
                  </p>
                </div>
                <div className="ml-6 flex-1">
                  <p className="text-subtle" data-testid="new-username">
                    {t("new_username")}
                  </p>
                  <p className="text-emphasis">{inputUsernameValue}</p>
                </div>
              </div>
            </div>
          </div>
          <div className="mt-4 flex flex-row-reverse gap-x-2">
            <Button
              type="button"
              loading={updateUsernameMutation.isLoading}
              data-testid="save-username"
              onClick={updateUsername}>
              {t("save")}
            </Button>

            <DialogClose color="secondary" onClick={() => setOpenDialogSaveUsername(false)}>
              {t("cancel")}
            </DialogClose>
          </div>
        </DialogContent>
      </Dialog>
    </div>
  );
};

export { UsernameTextfield };<|MERGE_RESOLUTION|>--- conflicted
+++ resolved
@@ -36,10 +36,7 @@
     usernameRef,
     onSuccessMutation,
     onErrorMutation,
-<<<<<<< HEAD
-=======
     organization,
->>>>>>> 174cf3a3
   } = props;
   const [usernameIsAvailable, setUsernameIsAvailable] = useState(false);
   const [markAsError, setMarkAsError] = useState(false);
@@ -118,12 +115,6 @@
     });
   };
 
-<<<<<<< HEAD
-  const usernamePrefix =
-    orgBranding && orgBranding.slug
-      ? `${orgBranding.slug}.${subdomainSuffix()}`
-      : process.env.NEXT_PUBLIC_WEBSITE_URL.replace("https://", "").replace("http://", "");
-=======
   const usernamePrefix = organization
     ? organization.slug
       ? `${organization.slug}.${subdomainSuffix()}`
@@ -131,7 +122,6 @@
       ? `${organization.metadata.requestedSlug}.${subdomainSuffix()}`
       : process.env.NEXT_PUBLIC_WEBSITE_URL.replace("https://", "").replace("http://", "")
     : process.env.NEXT_PUBLIC_WEBSITE_URL.replace("https://", "").replace("http://", "");
->>>>>>> 174cf3a3
 
   return (
     <div>
