--- conflicted
+++ resolved
@@ -63,14 +63,11 @@
 
   const utils = trpc.useContext();
 
-<<<<<<< HEAD
-  const updateUsername = trpc.viewer.updateProfile.useMutation({
-=======
-  const updateUsernameMutation = trpc.useMutation("viewer.updateProfile", {
->>>>>>> 6d678086
+  const updateUsernameMutation = trpc.viewer.updateProfile.useMutation({
     onSuccess: async () => {
       onSuccessMutation && (await onSuccessMutation());
       setOpenDialogSaveUsername(false);
+      setCurrentUsername(inputUsernameValue);
     },
     onError: (error) => {
       onErrorMutation && onErrorMutation(error);
@@ -108,10 +105,9 @@
   };
 
   const updateUsername = async () => {
-    await updateUsernameMutation.mutate({
+    updateUsernameMutation.mutate({
       username: inputUsernameValue,
     });
-    setCurrentUsername(inputUsernameValue);
   };
 
   return (
