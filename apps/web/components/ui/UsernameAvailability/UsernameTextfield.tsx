import classNames from "classnames";
// eslint-disable-next-line no-restricted-imports
import { noop } from "lodash";
import { useSession } from "next-auth/react";
import type { RefCallback } from "react";
import { useEffect, useState } from "react";

import { Dialog } from "@calcom/features/components/controlled-dialog";
import { fetchUsername } from "@calcom/lib/fetchUsername";
import { useDebounce } from "@calcom/lib/hooks/useDebounce";
import { useLocale } from "@calcom/lib/hooks/useLocale";
import { trpc } from "@calcom/trpc/react";
import type { AppRouter } from "@calcom/trpc/types/server/routers/_app";
<<<<<<< HEAD
import { Button, DialogClose, DialogContent, TextField, DialogFooter, Tooltip } from "@calcom/ui";
import { Icon } from "@calcom/ui";
=======
import { Button } from "@calcom/ui/components/button";
import { Dialog, DialogContent, DialogFooter, DialogClose } from "@calcom/ui/components/dialog";
import { TextField } from "@calcom/ui/components/form";
import { Icon } from "@calcom/ui/components/icon";
import { Tooltip } from "@calcom/ui/components/tooltip";
>>>>>>> 1789aef7

import type { TRPCClientErrorLike } from "@trpc/client";

interface ICustomUsernameProps {
  currentUsername: string | undefined;
  setCurrentUsername?: (newUsername: string) => void;
  inputUsernameValue: string | undefined;
  usernameRef: RefCallback<HTMLInputElement>;
  setInputUsernameValue: (value: string) => void;
  onSuccessMutation?: () => void;
  onErrorMutation?: (error: TRPCClientErrorLike<AppRouter>) => void;
}

const UsernameTextfield = (props: ICustomUsernameProps & Partial<React.ComponentProps<typeof TextField>>) => {
  const { t } = useLocale();
  const { update } = useSession();

  const {
    currentUsername,
    setCurrentUsername = noop,
    inputUsernameValue,
    setInputUsernameValue,
    usernameRef,
    onSuccessMutation,
    onErrorMutation,
    ...rest
  } = props;
  const [usernameIsAvailable, setUsernameIsAvailable] = useState(false);
  const [markAsError, setMarkAsError] = useState(false);
  const [openDialogSaveUsername, setOpenDialogSaveUsername] = useState(false);

  // debounce the username input, set the delay to 600ms to be consistent with signup form
  const debouncedUsername = useDebounce(inputUsernameValue, 600);

  useEffect(() => {
    async function checkUsername(username: string | undefined) {
      if (!username) {
        setUsernameIsAvailable(false);
        setMarkAsError(false);
        return;
      }

      if (currentUsername !== username) {
        const { data } = await fetchUsername(username, null);
        setMarkAsError(!data.available);
        setUsernameIsAvailable(data.available);
      } else {
        setUsernameIsAvailable(false);
      }
    }

    checkUsername(debouncedUsername);
  }, [debouncedUsername, currentUsername]);

  const updateUsernameMutation = trpc.viewer.updateProfile.useMutation({
    onSuccess: async () => {
      onSuccessMutation && (await onSuccessMutation());
      setOpenDialogSaveUsername(false);
      setCurrentUsername(inputUsernameValue);
      await update({ username: inputUsernameValue });
    },
    onError: (error) => {
      onErrorMutation && onErrorMutation(error);
    },
  });

  const ActionButtons = () => {
    return usernameIsAvailable && currentUsername !== inputUsernameValue ? (
      <div className="relative bottom-[6px] me-2 ms-2 flex flex-row space-x-2">
        <Button
          type="button"
          onClick={() => setOpenDialogSaveUsername(true)}
          data-testid="update-username-btn">
          {t("update")}
        </Button>
        <Button
          type="button"
          color="minimal"
          onClick={() => {
            if (currentUsername) {
              setInputUsernameValue(currentUsername);
            }
          }}>
          {t("cancel")}
        </Button>
      </div>
    ) : (
      <></>
    );
  };

  const updateUsername = async () => {
    updateUsernameMutation.mutate({
      username: inputUsernameValue,
    });
  };

  return (
    <div>
      <div className="flex rounded-md">
        <div className="relative w-full">
          <TextField
            ref={usernameRef}
            name="username"
            value={inputUsernameValue}
            autoComplete="none"
            autoCapitalize="none"
            autoCorrect="none"
            className={classNames(
              "mb-0 mt-0 rounded-md rounded-l-none",
              markAsError
                ? "focus:shadow-0 focus:ring-shadow-0 border-red-500 focus:border-red-500 focus:outline-none focus:ring-0"
                : ""
            )}
            onChange={(event) => {
              event.preventDefault();
              setInputUsernameValue(event.target.value);
            }}
            data-testid="username-input"
            {...rest}
          />
          {currentUsername !== inputUsernameValue && (
            <div className="absolute right-[2px] top-6 flex h-7 flex-row">
              <span className={classNames("bg-default mx-0 p-3")}>
                {usernameIsAvailable ? (
                  <Icon name="check" className="relative bottom-[6px] h-4 w-4" />
                ) : (
                  <></>
                )}
              </span>
            </div>
          )}
        </div>
        <div className="mt-7 hidden md:inline">
          <ActionButtons />
        </div>
      </div>
      {markAsError && <p className="mt-1 text-xs text-red-500">{t("username_already_taken")}</p>}

      {usernameIsAvailable && currentUsername !== inputUsernameValue && (
        <div className="mt-2 flex justify-end md:hidden">
          <ActionButtons />
        </div>
      )}
      <Dialog open={openDialogSaveUsername}>
        <DialogContent type="confirmation" Icon="pencil" title={t("confirm_username_change_dialog_title")}>
          <div className="flex flex-row">
            <div className="mb-4 w-full pt-1">
              <div className="bg-subtle flex w-full flex-wrap justify-between gap-6 rounded-sm  px-4 py-3 text-sm">
                <div>
                  <p className="text-subtle">{t("current_username")}</p>
                  <Tooltip content={currentUsername}>
                    <p
                      className="text-emphasis mt-1 max-w-md overflow-hidden text-ellipsis break-all"
                      data-testid="current-username">
                      {currentUsername}
                    </p>
                  </Tooltip>
                </div>
                <div>
                  <p className="text-subtle" data-testid="new-username">
                    {t("new_username")}
                  </p>
                  <Tooltip content={inputUsernameValue}>
                    <p className="text-emphasis mt-1 max-w-md overflow-hidden text-ellipsis break-all">
                      {inputUsernameValue}
                    </p>
                  </Tooltip>
                </div>
              </div>
            </div>
          </div>

          <DialogFooter className="mt-4">
            <Button
              type="button"
              loading={updateUsernameMutation.isPending}
              data-testid="save-username"
              onClick={updateUsername}>
              {t("save")}
            </Button>

            <DialogClose color="secondary" onClick={() => setOpenDialogSaveUsername(false)}>
              {t("cancel")}
            </DialogClose>
          </DialogFooter>
        </DialogContent>
      </Dialog>
    </div>
  );
};

export { UsernameTextfield };<|MERGE_RESOLUTION|>--- conflicted
+++ resolved
@@ -11,16 +11,11 @@
 import { useLocale } from "@calcom/lib/hooks/useLocale";
 import { trpc } from "@calcom/trpc/react";
 import type { AppRouter } from "@calcom/trpc/types/server/routers/_app";
-<<<<<<< HEAD
-import { Button, DialogClose, DialogContent, TextField, DialogFooter, Tooltip } from "@calcom/ui";
-import { Icon } from "@calcom/ui";
-=======
 import { Button } from "@calcom/ui/components/button";
-import { Dialog, DialogContent, DialogFooter, DialogClose } from "@calcom/ui/components/dialog";
+import { DialogContent, DialogFooter, DialogClose } from "@calcom/ui/components/dialog";
 import { TextField } from "@calcom/ui/components/form";
 import { Icon } from "@calcom/ui/components/icon";
 import { Tooltip } from "@calcom/ui/components/tooltip";
->>>>>>> 1789aef7
 
 import type { TRPCClientErrorLike } from "@trpc/client";
 
