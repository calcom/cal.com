--- conflicted
+++ resolved
@@ -1,3 +1,5 @@
+// import { TextField } from "@calcom/ui/components/form";
+import { TextField } from "@calid/features/ui";
 import classNames from "classnames";
 // eslint-disable-next-line no-restricted-imports
 import { noop } from "lodash";
@@ -13,14 +15,7 @@
 import type { AppRouter } from "@calcom/trpc/types/server/routers/_app";
 import { Button } from "@calcom/ui/components/button";
 import { DialogContent, DialogFooter, DialogClose } from "@calcom/ui/components/dialog";
-<<<<<<< HEAD
-// import { TextField } from "@calcom/ui/components/form";
-import { TextField } from "@calid/features/ui";
 import { Icon } from "@calcom/ui/components/icon";
-=======
-import { TextField } from "@calcom/ui/components/form";
-import { Icon } from "@calid/features/ui";
->>>>>>> fd040b69
 import { Tooltip } from "@calcom/ui/components/tooltip";
 
 import type { TRPCClientErrorLike } from "@trpc/client";
