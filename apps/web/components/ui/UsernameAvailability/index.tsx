import { useSearchParams } from "next/navigation";
import { useState } from "react";
import { Controller, useForm } from "react-hook-form";

import { useOrgBranding } from "@calcom/features/ee/organizations/context/provider";
import { IS_SELF_HOSTED } from "@calcom/lib/constants";
import { CAL_URL } from "@calcom/lib/constants";
import type { TRPCClientErrorLike } from "@calcom/trpc/client";
import { trpc } from "@calcom/trpc/react";
import type { AppRouter } from "@calcom/trpc/server/routers/_app";

import useRouterQuery from "@lib/hooks/useRouterQuery";

import { PremiumTextfield } from "./PremiumTextfield";
import { UsernameTextfield } from "./UsernameTextfield";

interface UsernameAvailabilityFieldProps {
  onSuccessMutation?: () => void;
  onErrorMutation?: (error: TRPCClientErrorLike<AppRouter>) => void;
}

export const UsernameAvailabilityField = ({
  onSuccessMutation,
  onErrorMutation,
}: UsernameAvailabilityFieldProps) => {
  const searchParams = useSearchParams();
  const [user] = trpc.viewer.me.useSuspenseQuery();
  const [currentUsernameState, setCurrentUsernameState] = useState(user.username || "");
  const { username: usernameFromQuery, setQuery: setUsernameFromQuery } = useRouterQuery("username");
  const { username: currentUsername, setQuery: setCurrentUsername } =
    searchParams?.get("username") && user.username === null
      ? { username: usernameFromQuery, setQuery: setUsernameFromQuery }
      : { username: currentUsernameState || "", setQuery: setCurrentUsernameState };
  const formMethods = useForm({
    defaultValues: {
      username: currentUsername,
    },
  });

<<<<<<< HEAD
  const usernamePrefix = useUserNamePrefix(user.organization);
  const UsernameAvailability = IS_SELF_HOSTED || user.organization?.id ? UsernameTextfield : PremiumTextfield;
=======
  const orgBranding = useOrgBranding();

  const usernamePrefix = orgBranding
    ? orgBranding?.fullDomain.replace(/^(https?:|)\/\//, "")
    : `${CAL_URL?.replace(/^(https?:|)\/\//, "")}`;
>>>>>>> e8e0d032

  return (
    <Controller
      control={formMethods.control}
      name="username"
      render={({ field: { ref, onChange, value } }) => {
        return (
          <UsernameAvailability
            currentUsername={currentUsername}
            setCurrentUsername={setCurrentUsername}
            inputUsernameValue={value}
            usernameRef={ref}
            setInputUsernameValue={onChange}
            onSuccessMutation={onSuccessMutation}
            onErrorMutation={onErrorMutation}
            disabled={!!user.organization?.id}
            addOnLeading={`${usernamePrefix}/`}
          />
        );
      }}
    />
  );
};<|MERGE_RESOLUTION|>--- conflicted
+++ resolved
@@ -37,16 +37,12 @@
     },
   });
 
-<<<<<<< HEAD
-  const usernamePrefix = useUserNamePrefix(user.organization);
   const UsernameAvailability = IS_SELF_HOSTED || user.organization?.id ? UsernameTextfield : PremiumTextfield;
-=======
   const orgBranding = useOrgBranding();
 
   const usernamePrefix = orgBranding
     ? orgBranding?.fullDomain.replace(/^(https?:|)\/\//, "")
     : `${CAL_URL?.replace(/^(https?:|)\/\//, "")}`;
->>>>>>> e8e0d032
 
   return (
     <Controller
