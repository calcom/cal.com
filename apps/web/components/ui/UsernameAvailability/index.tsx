--- conflicted
+++ resolved
@@ -64,12 +64,8 @@
             setInputUsernameValue={onChange}
             onSuccessMutation={onSuccessMutation}
             onErrorMutation={onErrorMutation}
-<<<<<<< HEAD
-            addOnLeading={usernamePrefix}
             disabled={!!user.organization?.id}
-=======
             addOnLeading={`${usernamePrefix}/`}
->>>>>>> 40b0d570
           />
         );
       }}
