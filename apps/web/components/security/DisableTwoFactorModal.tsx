import { useState } from "react";
import { useForm } from "react-hook-form";

import { ErrorCode } from "@calcom/features/auth/lib/ErrorCode";
import { Dialog } from "@calcom/features/components/controlled-dialog";
import { useLocale } from "@calcom/lib/hooks/useLocale";
<<<<<<< HEAD
import { Button, DialogContent, Form, PasswordField } from "@calcom/ui";
=======
import { Button } from "@calcom/ui/components/button";
import { Dialog, DialogContent } from "@calcom/ui/components/dialog";
import { Form, PasswordField } from "@calcom/ui/components/form";
>>>>>>> 1789aef7

import TwoFactor from "@components/auth/TwoFactor";

import TwoFactorAuthAPI from "./TwoFactorAuthAPI";
import TwoFactorModalHeader from "./TwoFactorModalHeader";

interface DisableTwoFactorAuthModalProps {
  /** Called when the user closes the modal without disabling two-factor auth */
  onCancel: () => void;
  /** Called when the user disables two-factor auth */
  onDisable: () => void;
}

interface DisableTwoFactorValues {
  totpCode: string;
  password: string;
}

const DisableTwoFactorAuthModal = ({ onDisable, onCancel }: DisableTwoFactorAuthModalProps) => {
  const [isDisabling, setIsDisabling] = useState(false);
  const [errorMessage, setErrorMessage] = useState<string | null>(null);
  const { t } = useLocale();
  const form = useForm<DisableTwoFactorValues>();
  async function handleDisable({ totpCode, password }: DisableTwoFactorValues) {
    if (isDisabling) {
      return;
    }
    setIsDisabling(true);
    setErrorMessage(null);

    try {
      const response = await TwoFactorAuthAPI.disable(password, totpCode);
      if (response.status === 200) {
        onDisable();
        return;
      }

      const body = await response.json();
      if (body.error === ErrorCode.IncorrectPassword) {
        setErrorMessage(t("incorrect_password"));
      }
      if (body.error === ErrorCode.SecondFactorRequired) {
        setErrorMessage(t("2fa_required"));
      }
      if (body.error === ErrorCode.IncorrectTwoFactorCode) {
        setErrorMessage(t("incorrect_2fa"));
      } else {
        setErrorMessage(t("something_went_wrong"));
      }
    } catch (e) {
      setErrorMessage(t("something_went_wrong"));
      console.error(t("error_disabling_2fa"), e);
    } finally {
      setIsDisabling(false);
    }
  }

  return (
    <Dialog open={true}>
      <DialogContent>
        <Form form={form} handleSubmit={handleDisable}>
          <TwoFactorModalHeader title={t("disable_2fa")} description={t("disable_2fa_recommendation")} />

          <div className="mb-4">
            <PasswordField
              labelProps={{
                className: "block text-sm font-medium text-default",
              }}
              {...form.register("password")}
              className="border-default mt-1 block w-full rounded-md border px-3 py-2 text-sm focus:border-black focus:outline-none focus:ring-black"
            />
            <TwoFactor center={false} />
            {errorMessage && <p className="mt-1 text-sm text-red-700">{errorMessage}</p>}
          </div>

          <div className="mt-5 sm:mt-4 sm:flex sm:flex-row-reverse">
            <Button type="submit" className="me-2 ms-2" disabled={isDisabling}>
              {t("disable")}
            </Button>
            <Button color="secondary" onClick={onCancel}>
              {t("cancel")}
            </Button>
          </div>
        </Form>
      </DialogContent>
    </Dialog>
  );
};

export default DisableTwoFactorAuthModal;<|MERGE_RESOLUTION|>--- conflicted
+++ resolved
@@ -4,13 +4,9 @@
 import { ErrorCode } from "@calcom/features/auth/lib/ErrorCode";
 import { Dialog } from "@calcom/features/components/controlled-dialog";
 import { useLocale } from "@calcom/lib/hooks/useLocale";
-<<<<<<< HEAD
-import { Button, DialogContent, Form, PasswordField } from "@calcom/ui";
-=======
 import { Button } from "@calcom/ui/components/button";
-import { Dialog, DialogContent } from "@calcom/ui/components/dialog";
+import { DialogContent } from "@calcom/ui/components/dialog";
 import { Form, PasswordField } from "@calcom/ui/components/form";
->>>>>>> 1789aef7
 
 import TwoFactor from "@components/auth/TwoFactor";
 
