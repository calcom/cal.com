import type { BaseSyntheticEvent } from "react";
import React, { useEffect, useState } from "react";
import { useForm } from "react-hook-form";

import { ErrorCode } from "@calcom/features/auth/lib/ErrorCode";
import { Dialog } from "@calcom/features/components/controlled-dialog";
import { useCallbackRef } from "@calcom/lib/hooks/useCallbackRef";
import { useLocale } from "@calcom/lib/hooks/useLocale";
<<<<<<< HEAD
import { Button, DialogContent, Form } from "@calcom/ui";
=======
import { Button } from "@calcom/ui/components/button";
import { Dialog, DialogContent } from "@calcom/ui/components/dialog";
import { Form } from "@calcom/ui/components/form";
>>>>>>> 1789aef7

import TwoFactor from "@components/auth/TwoFactor";

import TwoFactorAuthAPI from "./TwoFactorAuthAPI";
import TwoFactorModalHeader from "./TwoFactorModalHeader";

interface EnableTwoFactorModalProps {
  /**
   * Called when the user closes the modal without disabling two-factor auth
   */
  onCancel: () => void;

  /**
   * Called when the user enables two-factor auth
   */
  onEnable: () => void;
}

enum SetupStep {
  ConfirmPassword,
  DisplayQrCode,
  EnterTotpCode,
}

const WithStep = ({
  step,
  current,
  children,
}: {
  step: SetupStep;
  current: SetupStep;
  children: JSX.Element;
}) => {
  return step === current ? children : null;
};

interface EnableTwoFactorValues {
  totpCode: string;
}

const EnableTwoFactorModal = ({ onEnable, onCancel }: EnableTwoFactorModalProps) => {
  const { t } = useLocale();
  const form = useForm<EnableTwoFactorValues>();

  const setupDescriptions = {
    [SetupStep.ConfirmPassword]: t("2fa_confirm_current_password"),
    [SetupStep.DisplayQrCode]: t("2fa_scan_image_or_use_code"),
    [SetupStep.EnterTotpCode]: t("2fa_enter_six_digit_code"),
  };
  const [step, setStep] = useState(SetupStep.ConfirmPassword);
  const [password, setPassword] = useState("");
  const [dataUri, setDataUri] = useState("");
  const [secret, setSecret] = useState("");
  const [isSubmitting, setIsSubmitting] = useState(false);
  const [errorMessage, setErrorMessage] = useState<string | null>(null);

  async function handleSetup(e: React.FormEvent) {
    e.preventDefault();

    if (isSubmitting) {
      return;
    }

    setIsSubmitting(true);
    setErrorMessage(null);

    try {
      const response = await TwoFactorAuthAPI.setup(password);
      const body = await response.json();

      if (response.status === 200) {
        setDataUri(body.dataUri);
        setSecret(body.secret);
        setStep(SetupStep.DisplayQrCode);
        return;
      }

      if (body.error === ErrorCode.IncorrectPassword) {
        setErrorMessage(t("incorrect_password"));
      } else {
        setErrorMessage(t("something_went_wrong"));
      }
    } catch (e) {
      setErrorMessage(t("something_went_wrong"));
      console.error(t("error_enabling_2fa"), e);
    } finally {
      setIsSubmitting(false);
    }
  }

  async function handleEnable({ totpCode }: EnableTwoFactorValues, e: BaseSyntheticEvent | undefined) {
    e?.preventDefault();

    if (isSubmitting) {
      return;
    }

    setIsSubmitting(true);
    setErrorMessage(null);

    try {
      const response = await TwoFactorAuthAPI.enable(totpCode);
      const body = await response.json();

      if (response.status === 200) {
        onEnable();
        return;
      }

      if (body.error === ErrorCode.IncorrectTwoFactorCode) {
        setErrorMessage(`${t("code_is_incorrect")} ${t("please_try_again")}`);
      } else {
        setErrorMessage(t("something_went_wrong"));
      }
    } catch (e) {
      setErrorMessage(t("something_went_wrong"));
      console.error(t("error_enabling_2fa"), e);
    } finally {
      setIsSubmitting(false);
    }
  }

  const handleEnableRef = useCallbackRef(handleEnable);

  const totpCode = form.watch("totpCode");

  // auto submit 2FA if all inputs have a value
  useEffect(() => {
    if (totpCode?.trim().length === 6) {
      form.handleSubmit(handleEnableRef.current)();
    }
  }, [form, handleEnableRef, totpCode]);

  return (
    <Dialog open={true}>
      <DialogContent>
        <TwoFactorModalHeader title={t("enable_2fa")} description={setupDescriptions[step]} />

        <WithStep step={SetupStep.ConfirmPassword} current={step}>
          <form onSubmit={handleSetup}>
            <div className="mb-4">
              <label htmlFor="password" className="text-default mt-4 block text-sm font-medium">
                {t("password")}
              </label>
              <div className="mt-1">
                <input
                  type="password"
                  name="password"
                  id="password"
                  required
                  value={password}
                  onInput={(e) => setPassword(e.currentTarget.value)}
                  className="border-default block w-full rounded-sm text-sm"
                />
              </div>

              {errorMessage && <p className="mt-1 text-sm text-red-700">{errorMessage}</p>}
            </div>
          </form>
        </WithStep>
        <WithStep step={SetupStep.DisplayQrCode} current={step}>
          <>
            <div className="flex justify-center">
              {
                // eslint-disable-next-line @next/next/no-img-element
                <img src={dataUri} alt="" />
              }
            </div>
            <p className="text-center font-mono text-xs">{secret}</p>
          </>
        </WithStep>
        <Form handleSubmit={handleEnable} form={form}>
          <WithStep step={SetupStep.EnterTotpCode} current={step}>
            <div className="mb-4">
              <TwoFactor center />

              {errorMessage && <p className="mt-1 text-sm text-red-700">{errorMessage}</p>}
            </div>
          </WithStep>

          <div className="mt-5 sm:mt-4 sm:flex sm:flex-row-reverse">
            <WithStep step={SetupStep.ConfirmPassword} current={step}>
              <Button
                type="submit"
                className="me-2 ms-2"
                onClick={handleSetup}
                disabled={password.length === 0 || isSubmitting}>
                {t("continue")}
              </Button>
            </WithStep>
            <WithStep step={SetupStep.DisplayQrCode} current={step}>
              <Button type="submit" className="me-2 ms-2" onClick={() => setStep(SetupStep.EnterTotpCode)}>
                {t("continue")}
              </Button>
            </WithStep>
            <WithStep step={SetupStep.EnterTotpCode} current={step}>
              <Button type="submit" className="me-2 ms-2" disabled={isSubmitting}>
                {t("enable")}
              </Button>
            </WithStep>
            <Button color="secondary" onClick={onCancel}>
              {t("cancel")}
            </Button>
          </div>
        </Form>
      </DialogContent>
    </Dialog>
  );
};

export default EnableTwoFactorModal;<|MERGE_RESOLUTION|>--- conflicted
+++ resolved
@@ -6,13 +6,9 @@
 import { Dialog } from "@calcom/features/components/controlled-dialog";
 import { useCallbackRef } from "@calcom/lib/hooks/useCallbackRef";
 import { useLocale } from "@calcom/lib/hooks/useLocale";
-<<<<<<< HEAD
-import { Button, DialogContent, Form } from "@calcom/ui";
-=======
 import { Button } from "@calcom/ui/components/button";
-import { Dialog, DialogContent } from "@calcom/ui/components/dialog";
+import { DialogContent } from "@calcom/ui/components/dialog";
 import { Form } from "@calcom/ui/components/form";
->>>>>>> 1789aef7
 
 import TwoFactor from "@components/auth/TwoFactor";
 
