--- conflicted
+++ resolved
@@ -1,14 +1,10 @@
-<<<<<<< HEAD
-import { Icon } from "@calcom/ui";
-=======
 import { ShieldCheckIcon } from "@calcom/ui/components/icon";
->>>>>>> 2d50d09c
 
 const TwoFactorModalHeader = ({ title, description }: { title: string; description: string }) => {
   return (
     <div className="mb-4 sm:flex sm:items-start">
       <div className="bg-brand text-brandcontrast dark:bg-darkmodebrand dark:text-darkmodebrandcontrast mx-auto flex h-12 w-12 flex-shrink-0 items-center justify-center rounded-full bg-opacity-5 sm:mx-0 sm:h-10 sm:w-10">
-        <Icon.ShieldCheckIcon className="h-6 w-6 text-white" />
+        <ShieldCheckIcon className="h-6 w-6 text-white" />
       </div>
       <div className="mt-3 text-center sm:mt-0 sm:ml-4 sm:text-left">
         <h3 className="font-cal text-lg font-medium leading-6 text-gray-900" id="modal-title">
