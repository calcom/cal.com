import { SelectorIcon } from "@heroicons/react/outline";
import {
  CalendarIcon,
  ArrowLeftIcon,
  ClockIcon,
  CogIcon,
  ExternalLinkIcon,
  LinkIcon,
  LogoutIcon,
  PuzzleIcon,
  MoonIcon,
  MapIcon,
} from "@heroicons/react/solid";
import { signOut, useSession } from "next-auth/react";
import Link from "next/link";
import { useRouter } from "next/router";
import React, { ReactNode, useEffect, useState } from "react";
import { Toaster } from "react-hot-toast";

<<<<<<< HEAD
import Button from "@calcom/ui/Button";
=======
import Dropdown, {
  DropdownMenuContent,
  DropdownMenuItem,
  DropdownMenuSeparator,
  DropdownMenuTrigger,
} from "@calcom/ui/Dropdown";
>>>>>>> f9f856d7
import LicenseBanner from "@ee/components/LicenseBanner";
import TrialBanner from "@ee/components/TrialBanner";
import IntercomMenuItem from "@ee/lib/intercom/IntercomMenuItem";
import ZendeskMenuItem from "@ee/lib/zendesk/ZendeskMenuItem";

import classNames from "@lib/classNames";
import { NEXT_PUBLIC_BASE_URL } from "@lib/config/constants";
import { shouldShowOnboarding } from "@lib/getting-started";
import { useLocale } from "@lib/hooks/useLocale";
import { collectPageParameters, telemetryEventTypes, useTelemetry } from "@lib/telemetry";
import { trpc } from "@lib/trpc";

import CustomBranding from "@components/CustomBranding";
import Loader from "@components/Loader";
import { HeadSeo } from "@components/seo/head-seo";

import pkg from "../package.json";
import { useViewerI18n } from "./I18nLanguageHandler";
import Logo from "./Logo";

export function useMeQuery() {
  const meQuery = trpc.useQuery(["viewer.me"], {
    retry(failureCount) {
      return failureCount > 3;
    },
  });

  return meQuery;
}

function useRedirectToLoginIfUnauthenticated() {
  const { data: session, status } = useSession();
  const loading = status === "loading";
  const router = useRouter();

  useEffect(() => {
    if (!loading && !session) {
      router.replace({
        pathname: "/auth/login",
        query: {
          callbackUrl: `${NEXT_PUBLIC_BASE_URL}/${location.pathname}${location.search}`,
        },
      });
    }
    // eslint-disable-next-line react-hooks/exhaustive-deps
  }, [loading, session]);

  return {
    loading: loading && !session,
  };
}

function useRedirectToOnboardingIfNeeded() {
  const router = useRouter();
  const query = useMeQuery();
  const user = query.data;

  const [isRedirectingToOnboarding, setRedirecting] = useState(false);

  useEffect(() => {
    user && setRedirecting(shouldShowOnboarding(user));
  }, [router, user]);

  useEffect(() => {
    if (isRedirectingToOnboarding) {
      router.replace({
        pathname: "/getting-started",
      });
    }
    // eslint-disable-next-line react-hooks/exhaustive-deps
  }, [isRedirectingToOnboarding]);
  return {
    isRedirectingToOnboarding,
  };
}

export function ShellSubHeading(props: {
  title: ReactNode;
  subtitle?: ReactNode;
  actions?: ReactNode;
  className?: string;
}) {
  return (
    <div className={classNames("mb-3 block justify-between sm:flex", props.className)}>
      <div>
        <h2 className="flex content-center items-center space-x-2 text-base font-bold leading-6 text-gray-900 rtl:space-x-reverse">
          {props.title}
        </h2>
        {props.subtitle && <p className="text-sm text-neutral-500 ltr:mr-4">{props.subtitle}</p>}
      </div>
      {props.actions && <div className="flex-shrink-0">{props.actions}</div>}
    </div>
  );
}

export default function Shell(props: {
  centered?: boolean;
  title?: string;
  heading: ReactNode;
  subtitle?: ReactNode;
  children: ReactNode;
  CTA?: ReactNode;
  HeadingLeftIcon?: ReactNode;
  backPath?: string; // renders back button to specified path
  // use when content needs to expand with flex
  flexChildrenContainer?: boolean;
}) {
  const { t } = useLocale();
  const router = useRouter();
  const { loading } = useRedirectToLoginIfUnauthenticated();
  const { isRedirectingToOnboarding } = useRedirectToOnboardingIfNeeded();

  const telemetry = useTelemetry();

  const navigation = [
    {
      name: t("event_types_page_title"),
      href: "/event-types",
      icon: LinkIcon,
      current: router.asPath.startsWith("/event-types"),
    },
    {
      name: t("bookings"),
      href: "/bookings/upcoming",
      icon: CalendarIcon,
      current: router.asPath.startsWith("/bookings"),
    },
    {
      name: t("availability"),
      href: "/availability",
      icon: ClockIcon,
      current: router.asPath.startsWith("/availability"),
    },
    {
      name: t("integrations"),
      href: "/integrations",
      icon: PuzzleIcon,
      current: router.asPath.startsWith("/integrations"),
    },
    {
      name: t("settings"),
      href: "/settings/profile",
      icon: CogIcon,
      current: router.asPath.startsWith("/settings"),
    },
  ];

  useEffect(() => {
    telemetry.withJitsu((jitsu) => {
      return jitsu.track(telemetryEventTypes.pageView, collectPageParameters(router.asPath));
    });
  }, [telemetry, router.asPath]);

  const pageTitle = typeof props.heading === "string" ? props.heading : props.title;

  const query = useMeQuery();
  const user = query.data;

  const i18n = useViewerI18n();

  if (i18n.status === "loading" || isRedirectingToOnboarding || loading) {
    // show spinner whilst i18n is loading to avoid language flicker
    return (
      <div className="absolute z-50 flex h-screen w-full items-center bg-gray-50">
        <Loader />
      </div>
    );
  }
  return (
    <>
      <CustomBranding lightVal={user?.brandColor} darkVal={user?.darkBrandColor} />
      <HeadSeo
        title={pageTitle ?? "Cal.com"}
        description={props.subtitle ? props.subtitle?.toString() : ""}
        nextSeoProps={{
          nofollow: true,
          noindex: true,
        }}
      />
      <div>
        <Toaster position="bottom-right" />
      </div>

      <div className="flex h-screen overflow-hidden bg-gray-100" data-testid="dashboard-shell">
        <div className="hidden md:flex lg:flex-shrink-0">
          <div className="flex w-14 flex-col lg:w-56">
            <div className="flex h-0 flex-1 flex-col border-r border-gray-200 bg-white">
              <div className="flex flex-1 flex-col overflow-y-auto pt-3 pb-4 lg:pt-5">
                <Link href="/event-types">
                  <a className="px-4 md:hidden lg:inline">
                    <Logo small />
                  </a>
                </Link>
                {/* logo icon for tablet */}
                <Link href="/event-types">
                  <a className="md:inline lg:hidden">
                    <Logo small icon />
                  </a>
                </Link>
                <nav className="mt-2 flex-1 space-y-1 bg-white px-2 lg:mt-5">
                  {navigation.map((item) => (
                    <Link key={item.name} href={item.href}>
                      <a
                        className={classNames(
                          item.current
                            ? "bg-neutral-100 text-neutral-900"
                            : "text-neutral-500 hover:bg-gray-50 hover:text-neutral-900",
                          "group flex items-center rounded-sm px-2 py-2 text-sm font-medium"
                        )}>
                        <item.icon
                          className={classNames(
                            item.current
                              ? "text-neutral-500"
                              : "text-neutral-400 group-hover:text-neutral-500",
                            "h-5 w-5 flex-shrink-0 ltr:mr-3 rtl:ml-3"
                          )}
                          aria-hidden="true"
                        />
                        <span className="hidden lg:inline">{item.name}</span>
                      </a>
                    </Link>
                  ))}
                </nav>
              </div>
              <TrialBanner />
              <div className="rounded-sm pt-2 pb-2 pl-3 pr-2 hover:bg-gray-100 lg:mx-2 lg:pl-2">
                <span className="hidden lg:inline">
                  <UserDropdown />
                </span>
                <span className="hidden md:inline lg:hidden">
                  <UserDropdown small />
                </span>
              </div>
              <small style={{ fontSize: "0.5rem" }} className="mx-3 mt-1 mb-2 hidden opacity-50 lg:block">
                &copy; {new Date().getFullYear()} Cal.com, Inc. v.{pkg.version + "-"}
                {process.env.NEXT_PUBLIC_APP_URL === "https://cal.com" ? "h" : "sh"}
                <span className="lowercase">-{user && user.plan}</span>
              </small>
            </div>
          </div>
        </div>

        <div className="flex w-0 flex-1 flex-col overflow-hidden">
          <main
            className={classNames(
              "relative z-0 max-w-[1700px] flex-1 overflow-y-auto focus:outline-none",
              props.flexChildrenContainer && "flex flex-col"
            )}>
            {/* show top navigation for md and smaller (tablet and phones) */}
            <nav className="flex items-center justify-between border-b border-gray-200 bg-white p-4 md:hidden">
              <Link href="/event-types">
                <a>
                  <Logo />
                </a>
              </Link>
              <div className="flex items-center gap-3 self-center">
                <button className="rounded-full bg-white p-2 text-gray-400 hover:bg-gray-50 hover:text-gray-500 focus:outline-none focus:ring-2 focus:ring-black focus:ring-offset-2">
                  <span className="sr-only">{t("view_notifications")}</span>
                  <Link href="/settings/profile">
                    <a>
                      <CogIcon className="h-6 w-6" aria-hidden="true" />
                    </a>
                  </Link>
                </button>
                <UserDropdown small />
              </div>
            </nav>
            <div
              className={classNames(
                props.centered && "mx-auto md:max-w-5xl",
                props.flexChildrenContainer && "flex flex-1 flex-col",
                "py-8"
              )}>
              {!!props.backPath && (
                <div className="mx-3 mb-8 sm:mx-8">
                  <Button
                    onClick={() => router.push(props.backPath as string)}
                    StartIcon={ArrowLeftIcon}
                    color="secondary">
                    Back
                  </Button>
                </div>
              )}
              <div className="block min-h-[80px] justify-between px-4 sm:flex sm:px-6 md:px-8">
                {props.HeadingLeftIcon && <div className="ltr:mr-4">{props.HeadingLeftIcon}</div>}
                <div className="mb-8 w-full">
                  <h1 className="font-cal mb-1 text-xl text-gray-900">{props.heading}</h1>
                  <p className="text-sm text-neutral-500 ltr:mr-4 rtl:ml-4">{props.subtitle}</p>
                </div>
                <div className="mb-4 flex-shrink-0">{props.CTA}</div>
              </div>
              <div
                className={classNames(
                  "px-4 sm:px-6 md:px-8",
                  props.flexChildrenContainer && "flex flex-1 flex-col"
                )}>
                {props.children}
              </div>
              {/* show bottom navigation for md and smaller (tablet and phones) */}
              <nav className="bottom-nav fixed bottom-0 z-30 flex w-full bg-white shadow md:hidden">
                {/* note(PeerRich): using flatMap instead of map to remove settings from bottom nav */}
                {navigation.flatMap((item, itemIdx) =>
                  item.href === "/settings/profile" ? (
                    []
                  ) : (
                    <Link key={item.name} href={item.href}>
                      <a
                        className={classNames(
                          item.current ? "text-gray-900" : "text-neutral-400 hover:text-gray-700",
                          itemIdx === 0 ? "rounded-l-lg" : "",
                          itemIdx === navigation.length - 1 ? "rounded-r-lg" : "",
                          "group relative min-w-0 flex-1 overflow-hidden bg-white py-2 px-2 text-center text-xs font-medium hover:bg-gray-50 focus:z-10 sm:text-sm"
                        )}
                        aria-current={item.current ? "page" : undefined}>
                        <item.icon
                          className={classNames(
                            item.current ? "text-gray-900" : "text-gray-400 group-hover:text-gray-500",
                            "mx-auto mb-1 block h-5 w-5 flex-shrink-0 text-center"
                          )}
                          aria-hidden="true"
                        />
                        <span className="truncate">{item.name}</span>
                      </a>
                    </Link>
                  )
                )}
              </nav>
              {/* add padding to content for mobile navigation*/}
              <div className="block pt-12 md:hidden" />
            </div>
            <LicenseBanner />
          </main>
        </div>
      </div>
    </>
  );
}

function UserDropdown({ small }: { small?: boolean }) {
  const { t } = useLocale();
  const query = useMeQuery();
  const user = query.data;
  const mutation = trpc.useMutation("viewer.away", {
    onSettled() {
      utils.invalidateQueries("viewer.me");
    },
  });
  const utils = trpc.useContext();

  return (
    <Dropdown>
      <DropdownMenuTrigger asChild>
        <div className="group flex w-full cursor-pointer appearance-none items-center">
          <span
            className={classNames(
              small ? "h-8 w-8" : "h-10 w-10",
              "relative flex-shrink-0 rounded-full bg-gray-300  ltr:mr-3 rtl:ml-3"
            )}>
            <img
              className="rounded-full"
              src={
                (process.env.NEXT_PUBLIC_APP_URL || process.env.NEXT_PUBLIC_BASE_URL) +
                "/" +
                user?.username +
                "/avatar.png"
              }
              alt={user?.username || "Nameless User"}
            />
            {!user?.away && (
              <div className="absolute bottom-0 right-0 h-3 w-3 rounded-full border-2 border-white bg-green-500"></div>
            )}
            {user?.away && (
              <div className="absolute bottom-0 right-0 h-3 w-3 rounded-full border-2 border-white bg-yellow-500"></div>
            )}
          </span>
          {!small && (
            <span className="flex flex-grow items-center truncate">
              <span className="flex-grow truncate text-sm">
                <span className="block truncate font-medium text-gray-900">
                  {user?.username || "Nameless User"}
                </span>
                <span className="block truncate font-normal text-neutral-500">
                  {user?.username ? `cal.com/${user.username}` : "No public page"}
                </span>
              </span>
              <SelectorIcon
                className="h-5 w-5 flex-shrink-0 text-gray-400 group-hover:text-gray-500"
                aria-hidden="true"
              />
            </span>
          )}
        </div>
      </DropdownMenuTrigger>
      <DropdownMenuContent portalled={true}>
        <DropdownMenuItem>
          <a
            onClick={() => {
              mutation.mutate({ away: !user?.away });
              utils.invalidateQueries("viewer.me");
            }}
            className="flex cursor-pointer px-4 py-2 text-sm hover:bg-gray-100 hover:text-gray-900">
            <MoonIcon
              className={classNames(
                user?.away
                  ? "text-purple-500 group-hover:text-purple-700"
                  : "text-gray-500 group-hover:text-gray-700",
                "h-5 w-5 flex-shrink-0 ltr:mr-3 rtl:ml-3"
              )}
              aria-hidden="true"
            />
            {user?.away ? t("set_as_free") : t("set_as_away")}
          </a>
        </DropdownMenuItem>
        <DropdownMenuSeparator className="h-px bg-gray-200" />
        {user?.username && (
          <DropdownMenuItem>
            <a
              target="_blank"
              rel="noopener noreferrer"
              href={`${process.env.NEXT_PUBLIC_APP_URL}/${user.username}`}
              className="flex items-center px-4 py-2 text-sm text-gray-700">
              <ExternalLinkIcon className="h-5 w-5 text-gray-500 ltr:mr-3 rtl:ml-3" /> {t("view_public_page")}
            </a>
          </DropdownMenuItem>
        )}
        <DropdownMenuSeparator className="h-px bg-gray-200" />
        <DropdownMenuItem>
          <a
            href="https://cal.com/slack"
            target="_blank"
            rel="noreferrer"
            className="flex px-4 py-2 text-sm text-gray-700 hover:bg-gray-100 hover:text-gray-900">
            <svg
              viewBox="0 0 2447.6 2452.5"
              className={classNames(
                "text-gray-500 group-hover:text-gray-700",
                "mt-0.5 h-4 w-4 flex-shrink-0 ltr:mr-4 rtl:ml-4"
              )}
              xmlns="http://www.w3.org/2000/svg">
              <g clipRule="evenodd" fillRule="evenodd">
                <path
                  d="m897.4 0c-135.3.1-244.8 109.9-244.7 245.2-.1 135.3 109.5 245.1 244.8 245.2h244.8v-245.1c.1-135.3-109.5-245.1-244.9-245.3.1 0 .1 0 0 0m0 654h-652.6c-135.3.1-244.9 109.9-244.8 245.2-.2 135.3 109.4 245.1 244.7 245.3h652.7c135.3-.1 244.9-109.9 244.8-245.2.1-135.4-109.5-245.2-244.8-245.3z"
                  fill="currentColor"></path>
                <path
                  d="m2447.6 899.2c.1-135.3-109.5-245.1-244.8-245.2-135.3.1-244.9 109.9-244.8 245.2v245.3h244.8c135.3-.1 244.9-109.9 244.8-245.3zm-652.7 0v-654c.1-135.2-109.4-245-244.7-245.2-135.3.1-244.9 109.9-244.8 245.2v654c-.2 135.3 109.4 245.1 244.7 245.3 135.3-.1 244.9-109.9 244.8-245.3z"
                  fill="currentColor"></path>
                <path
                  d="m1550.1 2452.5c135.3-.1 244.9-109.9 244.8-245.2.1-135.3-109.5-245.1-244.8-245.2h-244.8v245.2c-.1 135.2 109.5 245 244.8 245.2zm0-654.1h652.7c135.3-.1 244.9-109.9 244.8-245.2.2-135.3-109.4-245.1-244.7-245.3h-652.7c-135.3.1-244.9 109.9-244.8 245.2-.1 135.4 109.4 245.2 244.7 245.3z"
                  fill="currentColor"></path>
                <path
                  d="m0 1553.2c-.1 135.3 109.5 245.1 244.8 245.2 135.3-.1 244.9-109.9 244.8-245.2v-245.2h-244.8c-135.3.1-244.9 109.9-244.8 245.2zm652.7 0v654c-.2 135.3 109.4 245.1 244.7 245.3 135.3-.1 244.9-109.9 244.8-245.2v-653.9c.2-135.3-109.4-245.1-244.7-245.3-135.4 0-244.9 109.8-244.8 245.1 0 0 0 .1 0 0"
                  fill="currentColor"></path>
              </g>
            </svg>
            {t("join_our_slack")}
          </a>
        </DropdownMenuItem>
        <DropdownMenuItem>
          <a
            target="_blank"
            rel="noopener noreferrer"
            href="https://cal.com/roadmap"
            className="flex items-center px-4 py-2 text-sm text-gray-700">
            <MapIcon className="h-5 w-5 text-gray-500 ltr:mr-3 rtl:ml-3" /> {t("visit_roadmap")}
          </a>
        </DropdownMenuItem>
        <IntercomMenuItem />
        <ZendeskMenuItem />
        <DropdownMenuSeparator className="h-px bg-gray-200" />
        <DropdownMenuItem>
          <a
            onClick={() => signOut({ callbackUrl: "/auth/logout" })}
            className="flex cursor-pointer px-4 py-2 text-sm hover:bg-gray-100 hover:text-gray-900">
            <LogoutIcon
              className={classNames(
                "text-gray-500 group-hover:text-gray-700",
                "h-5 w-5 flex-shrink-0 ltr:mr-3 rtl:ml-3"
              )}
              aria-hidden="true"
            />
            {t("sign_out")}
          </a>
        </DropdownMenuItem>
      </DropdownMenuContent>
    </Dropdown>
  );
}<|MERGE_RESOLUTION|>--- conflicted
+++ resolved
@@ -17,16 +17,13 @@
 import React, { ReactNode, useEffect, useState } from "react";
 import { Toaster } from "react-hot-toast";
 
-<<<<<<< HEAD
 import Button from "@calcom/ui/Button";
-=======
 import Dropdown, {
   DropdownMenuContent,
   DropdownMenuItem,
   DropdownMenuSeparator,
   DropdownMenuTrigger,
 } from "@calcom/ui/Dropdown";
->>>>>>> f9f856d7
 import LicenseBanner from "@ee/components/LicenseBanner";
 import TrialBanner from "@ee/components/TrialBanner";
 import IntercomMenuItem from "@ee/lib/intercom/IntercomMenuItem";
