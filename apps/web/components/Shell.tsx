--- conflicted
+++ resolved
@@ -20,11 +20,8 @@
 import { Toaster } from "react-hot-toast";
 
 import { useIsEmbed } from "@calcom/embed-core/embed-iframe";
-<<<<<<< HEAD
 import CustomBranding from "@calcom/lib/CustomBranding";
-=======
 import { WEBAPP_URL, JOIN_SLACK, ROADMAP } from "@calcom/lib/constants";
->>>>>>> b546d9e3
 import { useLocale } from "@calcom/lib/hooks/useLocale";
 import Button from "@calcom/ui/Button";
 import Dropdown, {
