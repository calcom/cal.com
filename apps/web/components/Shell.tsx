--- conflicted
+++ resolved
@@ -1,22 +1,4 @@
-import { SelectorIcon } from "@heroicons/react/outline";
-<<<<<<< HEAD
-=======
-import { CollectionIcon } from "@heroicons/react/solid";
-import {
-  ArrowLeftIcon,
-  CalendarIcon,
-  ClockIcon,
-  CogIcon,
-  ExternalLinkIcon,
-  LinkIcon,
-  LogoutIcon,
-  MapIcon,
-  MoonIcon,
-  ViewGridIcon,
-  QuestionMarkCircleIcon,
-  LightningBoltIcon,
-} from "@heroicons/react/solid";
->>>>>>> 1a0a318a
+import { CollectionIcon, SelectorIcon } from "@heroicons/react/outline";
 import { UserPlan } from "@prisma/client";
 import { SessionContextValue, signOut, useSession } from "next-auth/react";
 import Link from "next/link";
@@ -175,13 +157,8 @@
     {
       name: t("apps"),
       href: "/apps",
-<<<<<<< HEAD
       icon: Icon.Grid,
-      current: router.asPath.startsWith("/apps"),
-=======
-      icon: ViewGridIcon,
       current: router.asPath.startsWith("/apps") && !router.asPath.startsWith("/apps/routing_forms/"),
->>>>>>> 1a0a318a
       child: [
         {
           name: t("app_store"),
@@ -232,7 +209,7 @@
                         <Logo small />
                       </a>
                     </Link>
-                    <div className="px-2">
+                    <div className="px-4">
                       <KBarTrigger />
                     </div>
                   </div>
@@ -251,11 +228,6 @@
                               aria-label={item.name}
                               className={classNames(
                                 item.current
-<<<<<<< HEAD
-                                  ? "text-neutral-900"
-                                  : "text-neutral-400 group-hover:text-neutral-500",
-                                "h-5 w-5 flex-shrink-0 ltr:mr-3 rtl:ml-3"
-=======
                                   ? "bg-neutral-100 text-neutral-900"
                                   : "text-neutral-500 hover:bg-gray-50 hover:text-neutral-900",
                                 "group flex items-center rounded-sm px-2 py-2 text-sm font-medium"
@@ -263,9 +235,9 @@
                               <item.icon
                                 className={classNames(
                                   item.current
-                                    ? "text-neutral-500"
+                                    ? "text-neutral-900"
                                     : "text-neutral-400 group-hover:text-neutral-500",
-                                  "h-5 w-5 flex-shrink-0 ltr:mr-3 rtl:ml-3"
+                                  "h-4 w-4 flex-shrink-0 ltr:mr-3 rtl:ml-3"
                                 )}
                                 aria-hidden="true"
                               />
@@ -274,7 +246,6 @@
                                 <span className="ml-1">
                                   {plan === "FREE" && <Badge variant="default">PRO</Badge>}
                                 </span>
->>>>>>> 1a0a318a
                               )}
                             </a>
                           </Link>
