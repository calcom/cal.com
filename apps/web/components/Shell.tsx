import { SelectorIcon } from "@heroicons/react/outline";
import {
  ArrowLeftIcon,
  CalendarIcon,
  ClockIcon,
  CogIcon,
  ExternalLinkIcon,
  LinkIcon,
  LogoutIcon,
  MapIcon,
  MoonIcon,
  ViewGridIcon,
  QuestionMarkCircleIcon,
} from "@heroicons/react/solid";
import { UserPlan } from "@prisma/client";
import { SessionContextValue, signOut, useSession } from "next-auth/react";
import Link from "next/link";
import { useRouter } from "next/router";
import React, { Fragment, ReactNode, useEffect, useState } from "react";
import { Toaster } from "react-hot-toast";

import { useIsEmbed } from "@calcom/embed-core";
import { useLocale } from "@calcom/lib/hooks/useLocale";
import Button from "@calcom/ui/Button";
import Dropdown, {
  DropdownMenuContent,
  DropdownMenuItem,
  DropdownMenuSeparator,
  DropdownMenuTrigger,
} from "@calcom/ui/Dropdown";
import LicenseBanner from "@ee/components/LicenseBanner";
import TrialBanner from "@ee/components/TrialBanner";
import HelpMenuItem from "@ee/components/support/HelpMenuItem";

import classNames from "@lib/classNames";
import { WEBAPP_URL } from "@lib/config/constants";
import { shouldShowOnboarding } from "@lib/getting-started";
import useMeQuery from "@lib/hooks/useMeQuery";
import { collectPageParameters, telemetryEventTypes, useTelemetry } from "@lib/telemetry";
import { trpc } from "@lib/trpc";

import CustomBranding from "@components/CustomBranding";
import Loader from "@components/Loader";
import { HeadSeo } from "@components/seo/head-seo";
import ImpersonatingBanner from "@components/ui/ImpersonatingBanner";

import pkg from "../package.json";
import { useViewerI18n } from "./I18nLanguageHandler";
import Logo from "./Logo";

function useRedirectToLoginIfUnauthenticated(isPublic = false) {
  const { data: session, status } = useSession();
  const loading = status === "loading";
  const router = useRouter();

  useEffect(() => {
    if (isPublic) {
      return;
    }

    if (!loading && !session) {
      router.replace({
        pathname: "/auth/login",
        query: {
          callbackUrl: `${WEBAPP_URL}${location.pathname}${location.search}`,
        },
      });
    }
    // eslint-disable-next-line react-hooks/exhaustive-deps
  }, [loading, session, isPublic]);

  return {
    loading: loading && !session,
    session,
  };
}

function useRedirectToOnboardingIfNeeded() {
  const router = useRouter();
  const query = useMeQuery();
  const user = query.data;

  const isRedirectingToOnboarding = user && shouldShowOnboarding(user);

  useEffect(() => {
    if (isRedirectingToOnboarding) {
      router.replace({
        pathname: "/getting-started",
      });
    }
    // eslint-disable-next-line react-hooks/exhaustive-deps
  }, [isRedirectingToOnboarding]);
  return {
    isRedirectingToOnboarding,
  };
}

export function ShellSubHeading(props: {
  title: ReactNode;
  subtitle?: ReactNode;
  actions?: ReactNode;
  className?: string;
}) {
  return (
    <div className={classNames("mb-3 block justify-between sm:flex", props.className)}>
      <div>
        <h2 className="flex content-center items-center space-x-2 text-base font-bold leading-6 text-gray-900 rtl:space-x-reverse">
          {props.title}
        </h2>
        {props.subtitle && <p className="text-sm text-neutral-500 ltr:mr-4">{props.subtitle}</p>}
      </div>
      {props.actions && <div className="flex-shrink-0">{props.actions}</div>}
    </div>
  );
}

const Layout = ({
  status,
  plan,
  ...props
}: LayoutProps & { status: SessionContextValue["status"]; plan?: UserPlan; isLoading: boolean }) => {
  const isEmbed = useIsEmbed();
  const router = useRouter();

  const { t } = useLocale();
  const navigation = [
    {
      name: t("event_types_page_title"),
      href: "/event-types",
      icon: LinkIcon,
      current: router.asPath.startsWith("/event-types"),
    },
    {
      name: t("bookings"),
      href: "/bookings/upcoming",
      icon: CalendarIcon,
      current: router.asPath.startsWith("/bookings"),
    },
    {
      name: t("availability"),
      href: "/availability",
      icon: ClockIcon,
      current: router.asPath.startsWith("/availability"),
    },
    {
      name: t("apps"),
      href: "/apps",
      icon: ViewGridIcon,
      current: router.asPath.startsWith("/apps"),
      child: [
        {
          name: t("app_store"),
          href: "/apps",
          current: router.asPath === "/apps",
        },
        {
          name: t("installed_apps"),
          href: "/apps/installed",
          current: router.asPath === "/apps/installed",
        },
      ],
    },
    {
      name: t("settings"),
      href: "/settings/profile",
      icon: CogIcon,
      current: router.asPath.startsWith("/settings"),
    },
  ];
  const pageTitle = typeof props.heading === "string" ? props.heading : props.title;

  return (
    <>
      <HeadSeo
        title={pageTitle ?? "Cal.com"}
        description={props.subtitle ? props.subtitle?.toString() : ""}
        nextSeoProps={{
          nofollow: true,
          noindex: true,
        }}
      />
      <div>
        <Toaster position="bottom-right" />
      </div>

      <div
        className={classNames("flex h-screen overflow-hidden", props.large ? "bg-white" : "bg-gray-100")}
        data-testid="dashboard-shell">
        {status === "authenticated" && (
          <div style={isEmbed ? { display: "none" } : {}} className="hidden md:flex lg:flex-shrink-0">
            <div className="flex w-14 flex-col lg:w-56">
              <div className="flex h-0 flex-1 flex-col border-r border-gray-200 bg-white">
                <div className="flex flex-1 flex-col overflow-y-auto pt-3 pb-4 lg:pt-5">
                  <Link href="/event-types">
                    <a className="px-4 md:hidden lg:inline">
                      <Logo small />
                    </a>
                  </Link>
                  {/* logo icon for tablet */}
                  <Link href="/event-types">
                    <a className="text-center md:inline lg:hidden">
                      <Logo small icon />
                    </a>
                  </Link>
                  <nav className="mt-2 flex-1 space-y-1 bg-white px-2 lg:mt-5">
                    {navigation.map((item) => (
                      <Fragment key={item.name}>
                        <Link href={item.href}>
                          <a
                            className={classNames(
                              item.current
                                ? "bg-neutral-100 text-neutral-900"
                                : "text-neutral-500 hover:bg-gray-50 hover:text-neutral-900",
                              "group flex items-center rounded-sm px-2 py-2 text-sm font-medium"
                            )}>
                            <item.icon
                              className={classNames(
                                item.current
                                  ? "text-neutral-500"
                                  : "text-neutral-400 group-hover:text-neutral-500",
                                "h-5 w-5 flex-shrink-0 ltr:mr-3 rtl:ml-3"
                              )}
                              aria-hidden="true"
                            />
                            <span className="hidden lg:inline">{item.name}</span>
                          </a>
                        </Link>
                        {item.child &&
                          router.asPath.startsWith(item.href) &&
                          item.child.map((item) => {
                            return (
                              <Link key={item.name} href={item.href}>
                                <a
                                  className={classNames(
                                    item.current
                                      ? "text-neutral-900"
                                      : "text-neutral-500 hover:text-neutral-900",
                                    "group hidden items-center rounded-sm px-2 py-2 pl-10 text-sm font-medium lg:flex"
                                  )}>
                                  <span className="hidden lg:inline">{item.name}</span>
                                </a>
                              </Link>
                            );
                          })}
                      </Fragment>
                    ))}
                  </nav>
                </div>
                <TrialBanner />
                <div
                  className="rounded-sm pb-2 pl-3 pt-2 pr-2 hover:bg-gray-100 lg:mx-2 lg:pl-2"
                  data-testid="user-dropdown-trigger">
                  <span className="hidden lg:inline">
                    <UserDropdown />
                  </span>
                  <span className="hidden md:inline lg:hidden">
                    <UserDropdown small />
                  </span>
                </div>
                <small style={{ fontSize: "0.5rem" }} className="mx-3 mt-1 mb-2 hidden opacity-50 lg:block">
                  &copy; {new Date().getFullYear()} Cal.com, Inc. v.{pkg.version + "-"}
                  {process.env.NEXT_PUBLIC_WEBSITE_URL === "https://cal.com" ? "h" : "sh"}
                  <span className="lowercase" data-testid={`plan-${plan?.toLowerCase()}`}>
                    -{plan}
                  </span>
                </small>
              </div>
            </div>
          </div>
        )}

        <div className="flex w-0 flex-1 flex-col overflow-hidden">
          <main
            className={classNames(
              "relative z-0 flex-1 overflow-y-auto focus:outline-none",
              status === "authenticated" && "max-w-[1700px]",
              props.flexChildrenContainer && "flex flex-col"
            )}>
            {/* show top navigation for md and smaller (tablet and phones) */}
            {status === "authenticated" && (
              <nav
                style={isEmbed ? { display: "none" } : {}}
                className="flex items-center justify-between border-b border-gray-200 bg-white p-4 md:hidden">
                <Link href="/event-types">
                  <a>
                    <Logo />
                  </a>
                </Link>
                <div className="flex items-center gap-3 self-center">
                  <button className="rounded-full bg-white p-2 text-gray-400 hover:bg-gray-50 hover:text-gray-500 focus:outline-none focus:ring-2 focus:ring-black focus:ring-offset-2">
                    <span className="sr-only">{t("view_notifications")}</span>
                    <Link href="/settings/profile">
                      <a>
                        <CogIcon className="h-6 w-6" aria-hidden="true" />
                      </a>
                    </Link>
                  </button>
                  <UserDropdown small />
                </div>
              </nav>
            )}
            <div
              className={classNames(
                props.centered && "mx-auto md:max-w-5xl",
                props.flexChildrenContainer && "flex flex-1 flex-col",
                !props.large && "py-8"
              )}>
              <ImpersonatingBanner />
              {!!props.backPath && (
                <div className="mx-3 mb-8 sm:mx-8">
                  <Button
                    onClick={() => router.push(props.backPath as string)}
                    StartIcon={ArrowLeftIcon}
                    color="secondary">
                    Back
                  </Button>
                </div>
              )}
              {props.heading && (
                <div
                  className={classNames(
                    props.large && "bg-gray-100 py-8 lg:mb-8 lg:pt-16 lg:pb-7",
                    "block min-h-[80px] justify-between px-4 sm:flex sm:px-6 md:px-8"
                  )}>
                  {props.HeadingLeftIcon && <div className="ltr:mr-4">{props.HeadingLeftIcon}</div>}
                  <div className="mb-8 w-full">
                    {props.isLoading ? (
                      <>
                        <div className="mb-1 h-6 w-24 animate-pulse rounded-md bg-gray-200"></div>
                        <div className="mb-1 h-6 w-32 animate-pulse rounded-md bg-gray-200"></div>
                      </>
                    ) : (
                      <>
                        <h1 className="font-cal mb-1 text-xl font-bold capitalize tracking-wide text-gray-900">
                          {props.heading}
                        </h1>
                        <p className="min-h-10 text-sm text-neutral-500 ltr:mr-4 rtl:ml-4">
                          {props.subtitle}
                        </p>
                      </>
                    )}
                  </div>
                  {props.CTA && <div className="mb-4 flex-shrink-0">{props.CTA}</div>}
                </div>
              )}
              <div
                className={classNames(
                  "px-4 sm:px-6 md:px-8",
                  props.flexChildrenContainer && "flex flex-1 flex-col"
                )}>
                {!props.isLoading ? props.children : props.customLoader}
              </div>
              {/* show bottom navigation for md and smaller (tablet and phones) */}
              {status === "authenticated" && (
                <nav
                  style={isEmbed ? { display: "none" } : {}}
                  className="bottom-nav fixed bottom-0 z-30 flex w-full bg-white shadow md:hidden">
                  {/* note(PeerRich): using flatMap instead of map to remove settings from bottom nav */}
                  {navigation.flatMap((item, itemIdx) =>
                    item.href === "/settings/profile" ? (
                      []
                    ) : (
                      <Link key={item.name} href={item.href}>
                        <a
                          className={classNames(
                            item.current ? "text-gray-900" : "text-neutral-400 hover:text-gray-700",
                            itemIdx === 0 ? "rounded-l-lg" : "",
                            itemIdx === navigation.length - 1 ? "rounded-r-lg" : "",
                            "group relative min-w-0 flex-1 overflow-hidden bg-white py-2 px-2 text-center text-xs font-medium hover:bg-gray-50 focus:z-10 sm:text-sm"
                          )}
                          aria-current={item.current ? "page" : undefined}>
                          <item.icon
                            className={classNames(
                              item.current ? "text-gray-900" : "text-gray-400 group-hover:text-gray-500",
                              "mx-auto mb-1 block h-5 w-5 flex-shrink-0 text-center"
                            )}
                            aria-hidden="true"
                          />
                          <span className="truncate">{item.name}</span>
                        </a>
                      </Link>
                    )
                  )}
                </nav>
              )}
              {/* add padding to content for mobile navigation*/}
              <div className="block pt-12 md:hidden" />
            </div>
            <LicenseBanner />
          </main>
        </div>
      </div>
    </>
  );
};

const MemoizedLayout = React.memo(Layout);

type LayoutProps = {
  centered?: boolean;
  title?: string;
  heading?: ReactNode;
  subtitle?: ReactNode;
  children: ReactNode;
  CTA?: ReactNode;
  large?: boolean;
  HeadingLeftIcon?: ReactNode;
  backPath?: string; // renders back button to specified path
  // use when content needs to expand with flex
  flexChildrenContainer?: boolean;
  isPublic?: boolean;
  customLoader?: ReactNode;
};

export default function Shell(props: LayoutProps) {
  const router = useRouter();
  const { loading, session } = useRedirectToLoginIfUnauthenticated(props.isPublic);
  const { isRedirectingToOnboarding } = useRedirectToOnboardingIfNeeded();
  const telemetry = useTelemetry();

  useEffect(() => {
    telemetry.withJitsu((jitsu) => {
      return jitsu.track(telemetryEventTypes.pageView, collectPageParameters(router.asPath));
    });
  }, [telemetry, router.asPath]);

  const query = useMeQuery();
  const user = query.data;

  const i18n = useViewerI18n();
  const { status } = useSession();

  const isLoading =
    i18n.status === "loading" || query.status === "loading" || isRedirectingToOnboarding || loading;

  if (isLoading) {
    return (
      <div className="absolute z-50 flex h-screen w-full items-center bg-gray-50">
        <Loader />
      </div>
    );
  }

  if (!session && !props.isPublic) return null;

  return (
    <>
      <CustomBranding lightVal={user?.brandColor} darkVal={user?.darkBrandColor} />
      <MemoizedLayout plan={user?.plan} status={status} {...props} isLoading={isLoading} />
    </>
  );
}

function UserDropdown({ small }: { small?: boolean }) {
  const { t } = useLocale();
  const query = useMeQuery();
  const user = query.data;
  const mutation = trpc.useMutation("viewer.away", {
    onSettled() {
      utils.invalidateQueries("viewer.me");
    },
  });
  const utils = trpc.useContext();
<<<<<<< HEAD
  const [helpOpen, setHelpOpen] = useState(false);

=======
>>>>>>> 6e2cb4f9
  return (
    <Dropdown onOpenChange={() => setHelpOpen(false)}>
      <DropdownMenuTrigger asChild>
        <button className="group flex w-full cursor-pointer appearance-none items-center text-left">
          <span
            className={classNames(
              small ? "h-8 w-8" : "h-10 w-10",
              "relative flex-shrink-0 rounded-full bg-gray-300  ltr:mr-3 rtl:ml-3"
            )}>
            {
              // eslint-disable-next-line @next/next/no-img-element
              <img
                className="rounded-full"
                src={process.env.NEXT_PUBLIC_WEBSITE_URL + "/" + user?.username + "/avatar.png"}
                alt={user?.username || "Nameless User"}
              />
            }
            {!user?.away && (
              <div className="absolute bottom-0 right-0 h-3 w-3 rounded-full border-2 border-white bg-green-500"></div>
            )}
            {user?.away && (
              <div className="absolute bottom-0 right-0 h-3 w-3 rounded-full border-2 border-white bg-yellow-500"></div>
            )}
          </span>
          {!small && (
            <span className="flex flex-grow items-center truncate">
              <span className="flex-grow truncate text-sm">
                <span className="block truncate font-medium text-gray-900">
                  {user?.username || "Nameless User"}
                </span>
                <span className="block truncate font-normal text-neutral-500">
                  {user?.username ? `cal.com/${user.username}` : "No public page"}
                </span>
              </span>
              <SelectorIcon
                className="h-5 w-5 flex-shrink-0 text-gray-400 group-hover:text-gray-500"
                aria-hidden="true"
              />
            </span>
          )}
        </button>
      </DropdownMenuTrigger>
      <DropdownMenuContent portalled={true}>
        {helpOpen ? (
          <HelpMenuItem />
        ) : (
          <>
            <DropdownMenuItem>
              <a
                onClick={() => {
                  mutation.mutate({ away: !user?.away });
                  utils.invalidateQueries("viewer.me");
                }}
                className="flex min-w-max cursor-pointer px-4 py-2 text-sm hover:bg-gray-100 hover:text-gray-900">
                <MoonIcon
                  className={classNames(
                    user?.away
                      ? "text-purple-500 group-hover:text-purple-700"
                      : "text-gray-500 group-hover:text-gray-700",
                    "h-5 w-5 flex-shrink-0 ltr:mr-3 rtl:ml-3"
                  )}
                  aria-hidden="true"
                />
                {user?.away ? t("set_as_free") : t("set_as_away")}
              </a>
            </DropdownMenuItem>
            <DropdownMenuSeparator className="h-px bg-gray-200" />
            {user?.username && (
              <DropdownMenuItem>
                <a
                  target="_blank"
                  rel="noopener noreferrer"
                  href={`${process.env.NEXT_PUBLIC_WEBSITE_URL}/${user.username}`}
                  className="flex items-center px-4 py-2 text-sm text-gray-700">
                  <ExternalLinkIcon className="h-5 w-5 text-gray-500 ltr:mr-3 rtl:ml-3" />{" "}
                  {t("view_public_page")}
                </a>
              </DropdownMenuItem>
            )}
            <DropdownMenuSeparator className="h-px bg-gray-200" />
            <DropdownMenuItem>
              <a
                href="https://cal.com/slack"
                target="_blank"
                rel="noreferrer"
                className="flex px-4 py-2 text-sm text-gray-700 hover:bg-gray-100 hover:text-gray-900">
                <svg
                  viewBox="0 0 2447.6 2452.5"
                  className={classNames(
                    "text-gray-500 group-hover:text-gray-700",
                    "mt-0.5 h-4 w-4 flex-shrink-0 ltr:mr-4 rtl:ml-4"
                  )}
                  xmlns="http://www.w3.org/2000/svg">
                  <g clipRule="evenodd" fillRule="evenodd">
                    <path
                      d="m897.4 0c-135.3.1-244.8 109.9-244.7 245.2-.1 135.3 109.5 245.1 244.8 245.2h244.8v-245.1c.1-135.3-109.5-245.1-244.9-245.3.1 0 .1 0 0 0m0 654h-652.6c-135.3.1-244.9 109.9-244.8 245.2-.2 135.3 109.4 245.1 244.7 245.3h652.7c135.3-.1 244.9-109.9 244.8-245.2.1-135.4-109.5-245.2-244.8-245.3z"
                      fill="currentColor"></path>
                    <path
                      d="m2447.6 899.2c.1-135.3-109.5-245.1-244.8-245.2-135.3.1-244.9 109.9-244.8 245.2v245.3h244.8c135.3-.1 244.9-109.9 244.8-245.3zm-652.7 0v-654c.1-135.2-109.4-245-244.7-245.2-135.3.1-244.9 109.9-244.8 245.2v654c-.2 135.3 109.4 245.1 244.7 245.3 135.3-.1 244.9-109.9 244.8-245.3z"
                      fill="currentColor"></path>
                    <path
                      d="m1550.1 2452.5c135.3-.1 244.9-109.9 244.8-245.2.1-135.3-109.5-245.1-244.8-245.2h-244.8v245.2c-.1 135.2 109.5 245 244.8 245.2zm0-654.1h652.7c135.3-.1 244.9-109.9 244.8-245.2.2-135.3-109.4-245.1-244.7-245.3h-652.7c-135.3.1-244.9 109.9-244.8 245.2-.1 135.4 109.4 245.2 244.7 245.3z"
                      fill="currentColor"></path>
                    <path
                      d="m0 1553.2c-.1 135.3 109.5 245.1 244.8 245.2 135.3-.1 244.9-109.9 244.8-245.2v-245.2h-244.8c-135.3.1-244.9 109.9-244.8 245.2zm652.7 0v654c-.2 135.3 109.4 245.1 244.7 245.3 135.3-.1 244.9-109.9 244.8-245.2v-653.9c.2-135.3-109.4-245.1-244.7-245.3-135.4 0-244.9 109.8-244.8 245.1 0 0 0 .1 0 0"
                      fill="currentColor"></path>
                  </g>
                </svg>
                {t("join_our_slack")}
              </a>
            </DropdownMenuItem>
            <DropdownMenuItem>
              <a
                target="_blank"
                rel="noopener noreferrer"
                href="https://cal.com/roadmap"
                className="flex items-center px-4 py-2 text-sm text-gray-700">
                <MapIcon className="h-5 w-5 text-gray-500 ltr:mr-3 rtl:ml-3" /> {t("visit_roadmap")}
              </a>
            </DropdownMenuItem>

            <button
              className="flex w-full px-4 py-2 text-sm font-medium text-neutral-700 hover:bg-gray-100 hover:text-gray-900"
              onClick={() => setHelpOpen(true)}>
              <QuestionMarkCircleIcon
                className={classNames(
                  "text-gray-500 group-hover:text-neutral-500",
                  "h-5 w-5 flex-shrink-0 ltr:mr-3"
                )}
                aria-hidden="true"
              />

              {t("help")}
            </button>

            <DropdownMenuSeparator className="h-px bg-gray-200" />
            <DropdownMenuItem>
              <a
                onClick={() => signOut({ callbackUrl: "/auth/logout" })}
                className="flex cursor-pointer px-4 py-2 text-sm hover:bg-gray-100 hover:text-gray-900">
                <LogoutIcon
                  className={classNames(
                    "text-gray-500 group-hover:text-gray-700",
                    "h-5 w-5 flex-shrink-0 ltr:mr-3 rtl:ml-3"
                  )}
                  aria-hidden="true"
                />
                {t("sign_out")}
              </a>
            </DropdownMenuItem>
          </>
        )}
      </DropdownMenuContent>
    </Dropdown>
  );
}<|MERGE_RESOLUTION|>--- conflicted
+++ resolved
@@ -461,11 +461,8 @@
     },
   });
   const utils = trpc.useContext();
-<<<<<<< HEAD
   const [helpOpen, setHelpOpen] = useState(false);
 
-=======
->>>>>>> 6e2cb4f9
   return (
     <Dropdown onOpenChange={() => setHelpOpen(false)}>
       <DropdownMenuTrigger asChild>
