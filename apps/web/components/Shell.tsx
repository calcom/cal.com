--- conflicted
+++ resolved
@@ -19,12 +19,8 @@
 import React, { Fragment, ReactNode, useEffect, useState } from "react";
 import { Toaster } from "react-hot-toast";
 
-<<<<<<< HEAD
-import { useIsEmbed } from "@calcom/embed-core";
+import { useIsEmbed } from "@calcom/embed-core/embed-iframe";
 import CustomBranding from "@calcom/lib/CustomBranding";
-=======
-import { useIsEmbed } from "@calcom/embed-core/embed-iframe";
->>>>>>> 5c3d399c
 import { useLocale } from "@calcom/lib/hooks/useLocale";
 import Button from "@calcom/ui/Button";
 import Dropdown, {
