import { SelectorIcon } from "@heroicons/react/outline";
import {
  ArrowLeftIcon,
  CalendarIcon,
  ClockIcon,
  CogIcon,
  ExternalLinkIcon,
  LinkIcon,
  LogoutIcon,
  MapIcon,
  MoonIcon,
  ViewGridIcon,
} from "@heroicons/react/solid";
import { SessionContextValue, signOut, useSession } from "next-auth/react";
import Link from "next/link";
import { useRouter } from "next/router";
import React, { Fragment, ReactNode, useEffect } from "react";
import toast, { Toaster } from "react-hot-toast";

<<<<<<< HEAD
import showToast from "@calcom/lib/notification";
=======
import { useIsEmbed } from "@calcom/embed-core";
import { useLocale } from "@calcom/lib/hooks/useLocale";
import { UserPlan } from "@calcom/prisma/client";
>>>>>>> 3b637eef
import Button from "@calcom/ui/Button";
import Dropdown, {
  DropdownMenuContent,
  DropdownMenuItem,
  DropdownMenuSeparator,
  DropdownMenuTrigger,
} from "@calcom/ui/Dropdown";
import LicenseBanner from "@ee/components/LicenseBanner";
import TrialBanner from "@ee/components/TrialBanner";
import HelpMenuItem from "@ee/components/support/HelpMenuItem";

import classNames from "@lib/classNames";
import { WEBAPP_URL } from "@lib/config/constants";
import { shouldShowOnboarding } from "@lib/getting-started";
import { collectPageParameters, telemetryEventTypes, useTelemetry } from "@lib/telemetry";
import { trpc } from "@lib/trpc";

import CustomBranding from "@components/CustomBranding";
import Loader from "@components/Loader";
import { HeadSeo } from "@components/seo/head-seo";
import ImpersonatingBanner from "@components/ui/ImpersonatingBanner";

import pkg from "../package.json";
import { useViewerI18n } from "./I18nLanguageHandler";
import Logo from "./Logo";

export function useMeQuery() {
  const meQuery = trpc.useQuery(["viewer.me"], {
    retry(failureCount) {
      return failureCount > 3;
    },
  });

  return meQuery;
}

function useRedirectToLoginIfUnauthenticated(isPublic = false) {
  const { data: session, status } = useSession();
  const loading = status === "loading";
  const router = useRouter();

  useEffect(() => {
    if (isPublic) {
      return;
    }

    if (!loading && !session) {
      router.replace({
        pathname: "/auth/login",
        query: {
          callbackUrl: `${WEBAPP_URL}/${location.pathname}${location.search}`,
        },
      });
    }
    // eslint-disable-next-line react-hooks/exhaustive-deps
  }, [loading, session, isPublic]);

  return {
    loading: loading && !session,
    session,
  };
}

function useRedirectToOnboardingIfNeeded() {
  const router = useRouter();
  const query = useMeQuery();
  const user = query.data;

  const isRedirectingToOnboarding = user && shouldShowOnboarding(user);

  useEffect(() => {
    if (isRedirectingToOnboarding) {
      router.replace({
        pathname: "/getting-started",
      });
    }
    // eslint-disable-next-line react-hooks/exhaustive-deps
  }, [isRedirectingToOnboarding]);
  return {
    isRedirectingToOnboarding,
  };
}

export function ShellSubHeading(props: {
  title: ReactNode;
  subtitle?: ReactNode;
  actions?: ReactNode;
  className?: string;
}) {
  return (
    <div className={classNames("mb-3 block justify-between sm:flex", props.className)}>
      <div>
        <h2 className="flex content-center items-center space-x-2 text-base font-bold leading-6 text-gray-900 rtl:space-x-reverse">
          {props.title}
        </h2>
        {props.subtitle && <p className="text-sm text-neutral-500 ltr:mr-4">{props.subtitle}</p>}
      </div>
      {props.actions && <div className="flex-shrink-0">{props.actions}</div>}
    </div>
  );
}

const Layout = ({
  status,
  plan,
  ...props
}: LayoutProps & { status: SessionContextValue["status"]; plan?: UserPlan }) => {
  const isEmbed = useIsEmbed();
  const router = useRouter();
<<<<<<< HEAD
  const { loading, session } = useRedirectToLoginIfUnauthenticated();
  const { isRedirectingToOnboarding } = useRedirectToOnboardingIfNeeded();
  const telemetry = useTelemetry();

=======
  const { t } = useLocale();
>>>>>>> 3b637eef
  const navigation = [
    {
      name: t("event_types_page_title"),
      href: "/event-types",
      icon: LinkIcon,
      current: router.asPath.startsWith("/event-types"),
    },
    {
      name: t("bookings"),
      href: "/bookings/upcoming",
      icon: CalendarIcon,
      current: router.asPath.startsWith("/bookings"),
    },
    {
      name: t("availability"),
      href: "/availability",
      icon: ClockIcon,
      current: router.asPath.startsWith("/availability"),
    },
    {
      name: t("apps"),
      href: "/apps",
      icon: ViewGridIcon,
      current: router.asPath.startsWith("/apps"),
      child: [
        {
          name: t("app_store"),
          href: "/apps",
          current: router.asPath === "/apps",
        },
        {
          name: t("installed_apps"),
          href: "/apps/installed",
          current: router.asPath === "/apps/installed",
        },
      ],
    },
    {
      name: t("settings"),
      href: "/settings/profile",
      icon: CogIcon,
      current: router.asPath.startsWith("/settings"),
    },
  ];
  const pageTitle = typeof props.heading === "string" ? props.heading : props.title;

  return (
    <>
      <HeadSeo
        title={pageTitle ?? "Cal.com"}
        description={props.subtitle ? props.subtitle?.toString() : ""}
        nextSeoProps={{
          nofollow: true,
          noindex: true,
        }}
      />
      <div>
        <Toaster position="bottom-right" />
      </div>

      <div
        className={classNames("flex h-screen overflow-hidden", props.large ? "bg-white" : "bg-gray-100")}
        data-testid="dashboard-shell">
        {status === "authenticated" && (
          <div style={isEmbed ? { display: "none" } : {}} className="hidden md:flex lg:flex-shrink-0">
            <div className="flex w-14 flex-col lg:w-56">
              <div className="flex h-0 flex-1 flex-col border-r border-gray-200 bg-white">
                <div className="flex flex-1 flex-col overflow-y-auto pt-3 pb-4 lg:pt-5">
                  <Link href="/event-types">
                    <a className="px-4 md:hidden lg:inline">
                      <Logo small />
                    </a>
                  </Link>
                  {/* logo icon for tablet */}
                  <Link href="/event-types">
                    <a className="md:inline lg:hidden">
                      <Logo small icon />
                    </a>
                  </Link>
                  <nav className="mt-2 flex-1 space-y-1 bg-white px-2 lg:mt-5">
                    {navigation.map((item) => (
                      <Fragment key={item.name}>
                        <Link href={item.href}>
                          <a
                            className={classNames(
                              item.current
                                ? "bg-neutral-100 text-neutral-900"
                                : "text-neutral-500 hover:bg-gray-50 hover:text-neutral-900",
                              "group flex items-center rounded-sm px-2 py-2 text-sm font-medium"
                            )}>
                            <item.icon
                              className={classNames(
                                item.current
                                  ? "text-neutral-500"
                                  : "text-neutral-400 group-hover:text-neutral-500",
                                "h-5 w-5 flex-shrink-0 ltr:mr-3 rtl:ml-3"
                              )}
                              aria-hidden="true"
                            />
                            <span className="hidden lg:inline">{item.name}</span>
                          </a>
                        </Link>
                        {item.child &&
                          router.asPath.startsWith(item.href) &&
                          item.child.map((item) => {
                            return (
                              <Link key={item.name} href={item.href}>
                                <a
                                  className={classNames(
                                    item.current
                                      ? "text-neutral-900"
                                      : "text-neutral-500 hover:text-neutral-900",
                                    "group hidden items-center rounded-sm px-2 py-2 pl-10 text-sm font-medium lg:flex"
                                  )}>
                                  <span className="hidden lg:inline">{item.name}</span>
                                </a>
                              </Link>
                            );
                          })}
                      </Fragment>
                    ))}
                  </nav>
                </div>
                <TrialBanner />
                <div
                  className="rounded-sm pb-2 pl-3 pt-2 pr-2 hover:bg-gray-100 lg:mx-2 lg:pl-2"
                  data-testid="user-dropdown-trigger">
                  <span className="hidden lg:inline">
                    <UserDropdown />
                  </span>
                  <span className="hidden md:inline lg:hidden">
                    <UserDropdown small />
                  </span>
                </div>
                <small style={{ fontSize: "0.5rem" }} className="mx-3 mt-1 mb-2 hidden opacity-50 lg:block">
                  &copy; {new Date().getFullYear()} Cal.com, Inc. v.{pkg.version + "-"}
                  {process.env.NEXT_PUBLIC_WEBSITE_URL === "https://cal.com" ? "h" : "sh"}
                  <span className="lowercase" data-testid={`plan-${plan?.toLowerCase()}`}>
                    -{plan}
                  </span>
                </small>
              </div>
            </div>
          </div>
        )}

        <div className="flex w-0 flex-1 flex-col overflow-hidden">
          <main
            className={classNames(
              "relative z-0 flex-1 overflow-y-auto focus:outline-none",
              status === "authenticated" && "max-w-[1700px]",
              props.flexChildrenContainer && "flex flex-col"
            )}>
            {/* show top navigation for md and smaller (tablet and phones) */}
            {status === "authenticated" && (
              <nav
                style={isEmbed ? { display: "none" } : {}}
                className="flex items-center justify-between border-b border-gray-200 bg-white p-4 md:hidden">
                <Link href="/event-types">
                  <a>
                    <Logo />
                  </a>
                </Link>
                <div className="flex items-center gap-3 self-center">
                  <button className="rounded-full bg-white p-2 text-gray-400 hover:bg-gray-50 hover:text-gray-500 focus:outline-none focus:ring-2 focus:ring-black focus:ring-offset-2">
                    <span className="sr-only">{t("view_notifications")}</span>
                    <Link href="/settings/profile">
                      <a>
                        <CogIcon className="h-6 w-6" aria-hidden="true" />
                      </a>
                    </Link>
                  </button>
                  <UserDropdown small />
                </div>
              </nav>
            )}
            <div
              className={classNames(
                props.centered && "mx-auto md:max-w-5xl",
                props.flexChildrenContainer && "flex flex-1 flex-col",
                !props.large && "py-8"
              )}>
              <ImpersonatingBanner />
              {!!props.backPath && (
                <div className="mx-3 mb-8 sm:mx-8">
                  <Button
                    onClick={() => router.push(props.backPath as string)}
                    StartIcon={ArrowLeftIcon}
                    color="secondary">
                    Back
                  </Button>
                </div>
              )}
              {props.heading && (
                <div
                  className={classNames(
                    props.large && "bg-gray-100 py-8 lg:mb-8 lg:pt-16 lg:pb-7",
                    "block min-h-[80px] justify-between px-4 sm:flex sm:px-6 md:px-8"
                  )}>
                  {props.HeadingLeftIcon && <div className="ltr:mr-4">{props.HeadingLeftIcon}</div>}
                  <div className="mb-8 w-full">
                    <h1 className="font-cal mb-1 text-xl font-bold capitalize tracking-wide text-gray-900">
                      {props.heading}
                    </h1>
                    <p className="min-h-10 text-sm text-neutral-500 ltr:mr-4 rtl:ml-4">{props.subtitle}</p>
                  </div>
                  {props.CTA && <div className="mb-4 flex-shrink-0">{props.CTA}</div>}
                </div>
              )}
              <div
                className={classNames(
                  "px-4 sm:px-6 md:px-8",
                  props.flexChildrenContainer && "flex flex-1 flex-col"
                )}>
                {props.children}
              </div>
              {/* show bottom navigation for md and smaller (tablet and phones) */}
              {status === "authenticated" && (
                <nav
                  style={isEmbed ? { display: "none" } : {}}
                  className="bottom-nav fixed bottom-0 z-30 flex w-full bg-white shadow md:hidden">
                  {/* note(PeerRich): using flatMap instead of map to remove settings from bottom nav */}
                  {navigation.flatMap((item, itemIdx) =>
                    item.href === "/settings/profile" ? (
                      []
                    ) : (
                      <Link key={item.name} href={item.href}>
                        <a
                          className={classNames(
                            item.current ? "text-gray-900" : "text-neutral-400 hover:text-gray-700",
                            itemIdx === 0 ? "rounded-l-lg" : "",
                            itemIdx === navigation.length - 1 ? "rounded-r-lg" : "",
                            "group relative min-w-0 flex-1 overflow-hidden bg-white py-2 px-2 text-center text-xs font-medium hover:bg-gray-50 focus:z-10 sm:text-sm"
                          )}
                          aria-current={item.current ? "page" : undefined}>
                          <item.icon
                            className={classNames(
                              item.current ? "text-gray-900" : "text-gray-400 group-hover:text-gray-500",
                              "mx-auto mb-1 block h-5 w-5 flex-shrink-0 text-center"
                            )}
                            aria-hidden="true"
                          />
                          <span className="truncate">{item.name}</span>
                        </a>
                      </Link>
                    )
                  )}
                </nav>
              )}
              {/* add padding to content for mobile navigation*/}
              <div className="block pt-12 md:hidden" />
            </div>
            <LicenseBanner />
          </main>
        </div>
      </div>
    </>
  );
};

const MemoizedLayout = React.memo(Layout);

type LayoutProps = {
  centered?: boolean;
  title?: string;
  heading?: ReactNode;
  subtitle?: ReactNode;
  children: ReactNode;
  CTA?: ReactNode;
  large?: boolean;
  HeadingLeftIcon?: ReactNode;
  backPath?: string; // renders back button to specified path
  // use when content needs to expand with flex
  flexChildrenContainer?: boolean;
  isPublic?: boolean;
};

export default function Shell(props: LayoutProps) {
  const router = useRouter();
  const { loading, session } = useRedirectToLoginIfUnauthenticated(props.isPublic);
  const { isRedirectingToOnboarding } = useRedirectToOnboardingIfNeeded();
  const telemetry = useTelemetry();

  useEffect(() => {
    telemetry.withJitsu((jitsu) => {
      return jitsu.track(telemetryEventTypes.pageView, collectPageParameters(router.asPath));
    });
  }, [telemetry, router.asPath]);

  const query = useMeQuery();
  const user = query.data;

  const i18n = useViewerI18n();
  const { status } = useSession();

  if (i18n.status === "loading" || query.status === "loading" || isRedirectingToOnboarding || loading) {
    // show spinner whilst i18n is loading to avoid language flicker
    return (
      <div className="absolute z-50 flex h-screen w-full items-center bg-gray-50">
        <Loader />
      </div>
    );
  }

  if (!session && !props.isPublic) return null;

  return (
    <>
      <CustomBranding lightVal={user?.brandColor} darkVal={user?.darkBrandColor} />
      <MemoizedLayout plan={user?.plan} status={status} {...props} />
    </>
  );
}

function UserDropdown({ small }: { small?: boolean }) {
  const { t } = useLocale();
  const query = useMeQuery();
  const user = query.data;
  const mutation = trpc.useMutation("viewer.away", {
    onSettled() {
      utils.invalidateQueries("viewer.me");
    },
  });
  const utils = trpc.useContext();

  return (
    <Dropdown>
      <DropdownMenuTrigger asChild>
        <button className="group flex w-full cursor-pointer appearance-none items-center text-left">
          <span
            className={classNames(
              small ? "h-8 w-8" : "h-10 w-10",
              "relative flex-shrink-0 rounded-full bg-gray-300  ltr:mr-3 rtl:ml-3"
            )}>
            <img
              className="rounded-full"
              src={process.env.NEXT_PUBLIC_WEBSITE_URL + "/" + user?.username + "/avatar.png"}
              alt={user?.username || "Nameless User"}
            />
            {!user?.away && (
              <div className="absolute bottom-0 right-0 h-3 w-3 rounded-full border-2 border-white bg-green-500"></div>
            )}
            {user?.away && (
              <div className="absolute bottom-0 right-0 h-3 w-3 rounded-full border-2 border-white bg-yellow-500"></div>
            )}
          </span>
          {!small && (
            <span className="flex flex-grow items-center truncate">
              <span className="flex-grow truncate text-sm">
                <span className="block truncate font-medium text-gray-900">
                  {user?.username || "Nameless User"}
                </span>
                <span className="block truncate font-normal text-neutral-500">
                  {user?.username ? `cal.com/${user.username}` : "No public page"}
                </span>
              </span>
              <SelectorIcon
                className="h-5 w-5 flex-shrink-0 text-gray-400 group-hover:text-gray-500"
                aria-hidden="true"
              />
            </span>
          )}
        </button>
      </DropdownMenuTrigger>
      <DropdownMenuContent portalled={true}>
        <DropdownMenuItem>
          <a
            onClick={() => {
              mutation.mutate({ away: !user?.away });
              utils.invalidateQueries("viewer.me");
            }}
            className="flex min-w-max cursor-pointer px-4 py-2 text-sm hover:bg-gray-100 hover:text-gray-900">
            <MoonIcon
              className={classNames(
                user?.away
                  ? "text-purple-500 group-hover:text-purple-700"
                  : "text-gray-500 group-hover:text-gray-700",
                "h-5 w-5 flex-shrink-0 ltr:mr-3 rtl:ml-3"
              )}
              aria-hidden="true"
            />
            {user?.away ? t("set_as_free") : t("set_as_away")}
          </a>
        </DropdownMenuItem>
        <DropdownMenuSeparator className="h-px bg-gray-200" />
        {user?.username && (
          <DropdownMenuItem>
            <a
              target="_blank"
              rel="noopener noreferrer"
              href={`${process.env.NEXT_PUBLIC_WEBSITE_URL}/${user.username}`}
              className="flex items-center px-4 py-2 text-sm text-gray-700">
              <ExternalLinkIcon className="h-5 w-5 text-gray-500 ltr:mr-3 rtl:ml-3" /> {t("view_public_page")}
            </a>
          </DropdownMenuItem>
        )}
        <DropdownMenuSeparator className="h-px bg-gray-200" />
        <DropdownMenuItem>
          <a
            href="https://cal.com/slack"
            target="_blank"
            rel="noreferrer"
            className="flex px-4 py-2 text-sm text-gray-700 hover:bg-gray-100 hover:text-gray-900">
            <svg
              viewBox="0 0 2447.6 2452.5"
              className={classNames(
                "text-gray-500 group-hover:text-gray-700",
                "mt-0.5 h-4 w-4 flex-shrink-0 ltr:mr-4 rtl:ml-4"
              )}
              xmlns="http://www.w3.org/2000/svg">
              <g clipRule="evenodd" fillRule="evenodd">
                <path
                  d="m897.4 0c-135.3.1-244.8 109.9-244.7 245.2-.1 135.3 109.5 245.1 244.8 245.2h244.8v-245.1c.1-135.3-109.5-245.1-244.9-245.3.1 0 .1 0 0 0m0 654h-652.6c-135.3.1-244.9 109.9-244.8 245.2-.2 135.3 109.4 245.1 244.7 245.3h652.7c135.3-.1 244.9-109.9 244.8-245.2.1-135.4-109.5-245.2-244.8-245.3z"
                  fill="currentColor"></path>
                <path
                  d="m2447.6 899.2c.1-135.3-109.5-245.1-244.8-245.2-135.3.1-244.9 109.9-244.8 245.2v245.3h244.8c135.3-.1 244.9-109.9 244.8-245.3zm-652.7 0v-654c.1-135.2-109.4-245-244.7-245.2-135.3.1-244.9 109.9-244.8 245.2v654c-.2 135.3 109.4 245.1 244.7 245.3 135.3-.1 244.9-109.9 244.8-245.3z"
                  fill="currentColor"></path>
                <path
                  d="m1550.1 2452.5c135.3-.1 244.9-109.9 244.8-245.2.1-135.3-109.5-245.1-244.8-245.2h-244.8v245.2c-.1 135.2 109.5 245 244.8 245.2zm0-654.1h652.7c135.3-.1 244.9-109.9 244.8-245.2.2-135.3-109.4-245.1-244.7-245.3h-652.7c-135.3.1-244.9 109.9-244.8 245.2-.1 135.4 109.4 245.2 244.7 245.3z"
                  fill="currentColor"></path>
                <path
                  d="m0 1553.2c-.1 135.3 109.5 245.1 244.8 245.2 135.3-.1 244.9-109.9 244.8-245.2v-245.2h-244.8c-135.3.1-244.9 109.9-244.8 245.2zm652.7 0v654c-.2 135.3 109.4 245.1 244.7 245.3 135.3-.1 244.9-109.9 244.8-245.2v-653.9c.2-135.3-109.4-245.1-244.7-245.3-135.4 0-244.9 109.8-244.8 245.1 0 0 0 .1 0 0"
                  fill="currentColor"></path>
              </g>
            </svg>
            {t("join_our_slack")}
          </a>
        </DropdownMenuItem>
        <DropdownMenuItem>
          <a
            target="_blank"
            rel="noopener noreferrer"
            href="https://cal.com/roadmap"
            className="flex items-center px-4 py-2 text-sm text-gray-700">
            <MapIcon className="h-5 w-5 text-gray-500 ltr:mr-3 rtl:ml-3" /> {t("visit_roadmap")}
          </a>
        </DropdownMenuItem>

        <HelpMenuItem />

        <DropdownMenuSeparator className="h-px bg-gray-200" />
        <DropdownMenuItem>
          <a
            onClick={() => signOut({ callbackUrl: "/auth/logout" })}
            className="flex cursor-pointer px-4 py-2 text-sm hover:bg-gray-100 hover:text-gray-900">
            <LogoutIcon
              className={classNames(
                "text-gray-500 group-hover:text-gray-700",
                "h-5 w-5 flex-shrink-0 ltr:mr-3 rtl:ml-3"
              )}
              aria-hidden="true"
            />
            {t("sign_out")}
          </a>
        </DropdownMenuItem>
      </DropdownMenuContent>
    </Dropdown>
  );
}<|MERGE_RESOLUTION|>--- conflicted
+++ resolved
@@ -17,13 +17,9 @@
 import React, { Fragment, ReactNode, useEffect } from "react";
 import toast, { Toaster } from "react-hot-toast";
 
-<<<<<<< HEAD
-import showToast from "@calcom/lib/notification";
-=======
 import { useIsEmbed } from "@calcom/embed-core";
 import { useLocale } from "@calcom/lib/hooks/useLocale";
 import { UserPlan } from "@calcom/prisma/client";
->>>>>>> 3b637eef
 import Button from "@calcom/ui/Button";
 import Dropdown, {
   DropdownMenuContent,
@@ -133,14 +129,8 @@
 }: LayoutProps & { status: SessionContextValue["status"]; plan?: UserPlan }) => {
   const isEmbed = useIsEmbed();
   const router = useRouter();
-<<<<<<< HEAD
-  const { loading, session } = useRedirectToLoginIfUnauthenticated();
-  const { isRedirectingToOnboarding } = useRedirectToOnboardingIfNeeded();
-  const telemetry = useTelemetry();
-
-=======
+
   const { t } = useLocale();
->>>>>>> 3b637eef
   const navigation = [
     {
       name: t("event_types_page_title"),
