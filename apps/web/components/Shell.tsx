--- conflicted
+++ resolved
@@ -1,27 +1,24 @@
 import { SelectorIcon } from "@heroicons/react/outline";
 import {
+  ArrowLeftIcon,
   CalendarIcon,
   ClockIcon,
   CogIcon,
   ExternalLinkIcon,
   LinkIcon,
   LogoutIcon,
+  MapIcon,
+  MoonIcon,
   ViewGridIcon,
-  MoonIcon,
-  MapIcon,
-  ArrowLeftIcon,
 } from "@heroicons/react/solid";
 import { SessionContextValue, signOut, useSession } from "next-auth/react";
 import Link from "next/link";
 import { useRouter } from "next/router";
-import React, { Fragment, ReactNode, useEffect, useMemo } from "react";
+import React, { Fragment, ReactNode, useEffect } from "react";
 import { Toaster } from "react-hot-toast";
 
-<<<<<<< HEAD
+import { useIsEmbed } from "@calcom/embed-core";
 import { UserPlan } from "@calcom/prisma/client";
-=======
-import { useIsEmbed } from "@calcom/embed-core";
->>>>>>> d1b063d5
 import Button from "@calcom/ui/Button";
 import Dropdown, {
   DropdownMenuContent,
@@ -62,7 +59,6 @@
   const { data: session, status } = useSession();
   const loading = status === "loading";
   const router = useRouter();
-  const shouldDisplayUnauthed = router.pathname.startsWith("/apps");
 
   useEffect(() => {
     if (isPublic) {
@@ -82,7 +78,6 @@
 
   return {
     loading: loading && !session,
-    shouldDisplayUnauthed,
     session,
   };
 }
@@ -126,38 +121,14 @@
   );
 }
 
-<<<<<<< HEAD
 const Layout = ({
   status,
   plan,
   ...props
 }: LayoutProps & { status: SessionContextValue["status"]; plan?: UserPlan }) => {
+  const isEmbed = useIsEmbed();
   const router = useRouter();
   const { t } = useLocale();
-=======
-export default function Shell(props: {
-  centered?: boolean;
-  title?: string;
-  heading?: ReactNode;
-  subtitle?: ReactNode;
-  children: ReactNode;
-  CTA?: ReactNode;
-  large?: boolean;
-  HeadingLeftIcon?: ReactNode;
-  backPath?: string; // renders back button to specified path
-  // use when content needs to expand with flex
-  flexChildrenContainer?: boolean;
-  isPublic?: boolean;
-}) {
-  const isEmbed = useIsEmbed();
-  const { t } = useLocale();
-  const router = useRouter();
-  const { loading, session } = useRedirectToLoginIfUnauthenticated(props.isPublic);
-  const { isRedirectingToOnboarding } = useRedirectToOnboardingIfNeeded();
-
-  const telemetry = useTelemetry();
-
->>>>>>> d1b063d5
   const navigation = [
     {
       name: t("event_types_page_title"),
@@ -204,26 +175,6 @@
   ];
   const pageTitle = typeof props.heading === "string" ? props.heading : props.title;
 
-<<<<<<< HEAD
-=======
-  const query = useMeQuery();
-  const user = query.data;
-
-  const i18n = useViewerI18n();
-  const { status } = useSession();
-
-  if (i18n.status === "loading" || query.status === "loading" || isRedirectingToOnboarding || loading) {
-    // show spinner whilst i18n is loading to avoid language flicker
-    return (
-      <div className="absolute z-50 flex h-screen w-full items-center bg-gray-50">
-        <Loader />
-      </div>
-    );
-  }
-
-  if (!session && !props.isPublic) return null;
-
->>>>>>> d1b063d5
   return (
     <>
       <HeadSeo
@@ -451,13 +402,13 @@
   backPath?: string; // renders back button to specified path
   // use when content needs to expand with flex
   flexChildrenContainer?: boolean;
+  isPublic?: boolean;
 };
 
 export default function Shell(props: LayoutProps) {
   const router = useRouter();
-  const { loading, session } = useRedirectToLoginIfUnauthenticated();
+  const { loading, session } = useRedirectToLoginIfUnauthenticated(props.isPublic);
   const { isRedirectingToOnboarding } = useRedirectToOnboardingIfNeeded();
-
   const telemetry = useTelemetry();
 
   useEffect(() => {
@@ -481,7 +432,7 @@
     );
   }
 
-  if (!session) return null;
+  if (!session && !props.isPublic) return null;
 
   return (
     <>
