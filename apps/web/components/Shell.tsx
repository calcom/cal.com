import { SelectorIcon } from "@heroicons/react/outline";
import {
  ArrowLeftIcon,
  CalendarIcon,
  ClockIcon,
  CogIcon,
  ExternalLinkIcon,
  LinkIcon,
  LogoutIcon,
  MapIcon,
  MoonIcon,
  ViewGridIcon,
  QuestionMarkCircleIcon,
} from "@heroicons/react/solid";
import { UserPlan } from "@prisma/client";
import { SessionContextValue, signOut, useSession } from "next-auth/react";
import Link from "next/link";
import { useRouter } from "next/router";
import React, { Fragment, ReactNode, useEffect, useState } from "react";
import { Toaster } from "react-hot-toast";

import { useIsEmbed } from "@calcom/embed-core/embed-iframe";
import { useLocale } from "@calcom/lib/hooks/useLocale";
import Button from "@calcom/ui/Button";
import Dropdown, {
  DropdownMenuContent,
  DropdownMenuItem,
  DropdownMenuSeparator,
  DropdownMenuTrigger,
} from "@calcom/ui/Dropdown";
import LicenseBanner from "@ee/components/LicenseBanner";
import TrialBanner from "@ee/components/TrialBanner";
import HelpMenuItem from "@ee/components/support/HelpMenuItem";

import ErrorBoundary from "@lib/ErrorBoundary";
import classNames from "@lib/classNames";
import { WEBAPP_URL } from "@lib/config/constants";
import { shouldShowOnboarding } from "@lib/getting-started";
import useMeQuery from "@lib/hooks/useMeQuery";
import useTheme from "@lib/hooks/useTheme";
import { trpc } from "@lib/trpc";

import CustomBranding from "@components/CustomBranding";
import Loader from "@components/Loader";
import { HeadSeo } from "@components/seo/head-seo";
import ImpersonatingBanner from "@components/ui/ImpersonatingBanner";

import pkg from "../package.json";
import { useViewerI18n } from "./I18nLanguageHandler";
import Logo from "./Logo";

function useRedirectToLoginIfUnauthenticated(isPublic = false) {
  const { data: session, status } = useSession();
  const loading = status === "loading";
  const router = useRouter();

  useEffect(() => {
    if (isPublic) {
      return;
    }

    if (!loading && !session) {
      router.replace({
        pathname: "/auth/login",
        query: {
          callbackUrl: `${WEBAPP_URL}${location.pathname}${location.search}`,
        },
      });
    }
    // eslint-disable-next-line react-hooks/exhaustive-deps
  }, [loading, session, isPublic]);

  return {
    loading: loading && !session,
    session,
  };
}

function useRedirectToOnboardingIfNeeded() {
  const router = useRouter();
  const query = useMeQuery();
  const user = query.data;

  const isRedirectingToOnboarding = user && shouldShowOnboarding(user);

  useEffect(() => {
    if (isRedirectingToOnboarding) {
      router.replace({
        pathname: "/getting-started",
      });
    }
    // eslint-disable-next-line react-hooks/exhaustive-deps
  }, [isRedirectingToOnboarding]);
  return {
    isRedirectingToOnboarding,
  };
}

export function ShellSubHeading(props: {
  title: ReactNode;
  subtitle?: ReactNode;
  actions?: ReactNode;
  className?: string;
}) {
  return (
    <div className={classNames("mb-3 block justify-between sm:flex", props.className)}>
      <div>
        <h2 className="flex content-center items-center space-x-2 text-base font-bold leading-6 text-gray-900 rtl:space-x-reverse">
          {props.title}
        </h2>
        {props.subtitle && <p className="text-sm text-neutral-500 ltr:mr-4">{props.subtitle}</p>}
      </div>
      {props.actions && <div className="flex-shrink-0">{props.actions}</div>}
    </div>
  );
}

const Layout = ({
  status,
  plan,
  ...props
}: LayoutProps & { status: SessionContextValue["status"]; plan?: UserPlan; isLoading: boolean }) => {
  const isEmbed = useIsEmbed();
  const router = useRouter();
  const { data: routingForms } = trpc.useQuery([
    "viewer.appById",
    {
      appId: "routing-forms",
    },
  ]);

  const { t } = useLocale();
  const navigation = [
    {
      name: t("event_types_page_title"),
      href: "/event-types",
      icon: LinkIcon,
      current: router.asPath.startsWith("/event-types"),
    },
    routingForms
      ? {
          name: t("routing-forms"),
          href: "/apps/routing-forms/forms",
          icon: CalendarIcon,
          current: router.asPath.startsWith("/apps/routing-forms/"),
        }
      : null,
    {
      name: t("bookings"),
      href: "/bookings/upcoming",
      icon: CalendarIcon,
      current: router.asPath.startsWith("/bookings"),
    },
    {
      name: t("availability"),
      href: "/availability",
      icon: ClockIcon,
      current: router.asPath.startsWith("/availability"),
    },
    {
      name: t("apps"),
      href: "/apps",
      icon: ViewGridIcon,
      current: router.asPath.startsWith("/apps"),
      child: [
        {
          name: t("app_store"),
          href: "/apps",
          current: router.asPath === "/apps",
        },
        {
          name: t("installed_apps"),
          href: "/apps/installed",
          current: router.asPath === "/apps/installed",
        },
      ],
    },
    {
      name: t("settings"),
      href: "/settings/profile",
      icon: CogIcon,
      current: router.asPath.startsWith("/settings"),
    },
  ];
  const pageTitle = typeof props.heading === "string" ? props.heading : props.title;

  return (
    <>
      <HeadSeo
        title={pageTitle ?? "Cal.com"}
        description={props.subtitle ? props.subtitle?.toString() : ""}
        nextSeoProps={{
          nofollow: true,
          noindex: true,
        }}
      />
      <div>
        <Toaster position="bottom-right" />
      </div>

      <div
        className={classNames("flex h-screen overflow-hidden", props.large ? "bg-white" : "bg-gray-100")}
        data-testid="dashboard-shell">
        {status === "authenticated" && (
          <div style={isEmbed ? { display: "none" } : {}} className="hidden md:flex lg:flex-shrink-0">
            <div className="flex w-14 flex-col lg:w-56">
              <div className="flex h-0 flex-1 flex-col border-r border-gray-200 bg-white">
                <div className="flex flex-1 flex-col overflow-y-auto pt-3 pb-4 lg:pt-5">
                  <Link href="/event-types">
                    <a className="px-4 md:hidden lg:inline">
                      <Logo small />
                    </a>
                  </Link>
                  {/* logo icon for tablet */}
                  <Link href="/event-types">
                    <a className="text-center md:inline lg:hidden">
                      <Logo small icon />
                    </a>
                  </Link>
                  <nav className="mt-2 flex-1 space-y-1 bg-white px-2 lg:mt-5">
<<<<<<< HEAD
                    {navigation.map((item) => {
                      if (!item) {
                        return null;
                      }
                      return (
                        <Fragment key={item.name}>
                          <Link href={item.href}>
                            <a
=======
                    {navigation.map((item) => (
                      <Fragment key={item.name}>
                        <Link href={item.href}>
                          <a
                            aria-label={item.name}
                            className={classNames(
                              item.current
                                ? "bg-neutral-100 text-neutral-900"
                                : "text-neutral-500 hover:bg-gray-50 hover:text-neutral-900",
                              "group flex items-center rounded-sm px-2 py-2 text-sm font-medium"
                            )}>
                            <item.icon
>>>>>>> a9e519f6
                              className={classNames(
                                item.current
                                  ? "bg-neutral-100 text-neutral-900"
                                  : "text-neutral-500 hover:bg-gray-50 hover:text-neutral-900",
                                "group flex items-center rounded-sm px-2 py-2 text-sm font-medium"
                              )}>
                              <item.icon
                                className={classNames(
                                  item.current
                                    ? "text-neutral-500"
                                    : "text-neutral-400 group-hover:text-neutral-500",
                                  "h-5 w-5 flex-shrink-0 ltr:mr-3 rtl:ml-3"
                                )}
                                aria-hidden="true"
                              />
                              <span className="hidden lg:inline">{item.name}</span>
                            </a>
                          </Link>
                          {item.child &&
                            router.asPath.startsWith(item.href) &&
                            item.child.map((item) => {
                              return (
                                <Link key={item.name} href={item.href}>
                                  <a
                                    className={classNames(
                                      item.current
                                        ? "text-neutral-900"
                                        : "text-neutral-500 hover:text-neutral-900",
                                      "group hidden items-center rounded-sm px-2 py-2 pl-10 text-sm font-medium lg:flex"
                                    )}>
                                    <span className="hidden lg:inline">{item.name}</span>
                                  </a>
                                </Link>
                              );
                            })}
                        </Fragment>
                      );
                    })}
                  </nav>
                </div>
                <TrialBanner />
                <div
                  className="rounded-sm pt-2 pb-2 pl-3 pr-2 hover:bg-gray-100 lg:mx-2 lg:pl-2"
                  data-testid="user-dropdown-trigger">
                  <span className="hidden lg:inline">
                    <UserDropdown />
                  </span>
                  <span className="hidden md:inline lg:hidden">
                    <UserDropdown small />
                  </span>
                </div>
                <small style={{ fontSize: "0.5rem" }} className="mx-3 mt-1 mb-2 hidden opacity-50 lg:block">
                  &copy; {new Date().getFullYear()} Cal.com, Inc. v.{pkg.version + "-"}
                  {process.env.NEXT_PUBLIC_WEBSITE_URL === "https://cal.com" ? "h" : "sh"}
                  <span className="lowercase" data-testid={`plan-${plan?.toLowerCase()}`}>
                    -{plan}
                  </span>
                </small>
              </div>
            </div>
          </div>
        )}

        <div className="flex w-0 flex-1 flex-col overflow-hidden">
          <main
            className={classNames(
              "relative z-0 flex-1 overflow-y-auto focus:outline-none",
              status === "authenticated" && "max-w-[1700px]",
              props.flexChildrenContainer && "flex flex-col"
            )}>
            {/* show top navigation for md and smaller (tablet and phones) */}
            {status === "authenticated" && (
              <nav
                style={isEmbed ? { display: "none" } : {}}
                className="flex items-center justify-between border-b border-gray-200 bg-white p-4 md:hidden">
                <Link href="/event-types">
                  <a>
                    <Logo />
                  </a>
                </Link>
                <div className="flex items-center gap-3 self-center">
                  <button className="rounded-full bg-white p-2 text-gray-400 hover:bg-gray-50 hover:text-gray-500 focus:outline-none focus:ring-2 focus:ring-black focus:ring-offset-2">
                    <span className="sr-only">{t("view_notifications")}</span>
                    <Link href="/settings/profile">
                      <a>
                        <CogIcon className="h-6 w-6" aria-hidden="true" />
                      </a>
                    </Link>
                  </button>
                  <UserDropdown small />
                </div>
              </nav>
            )}
            <div
              className={classNames(
                props.centered && "mx-auto md:max-w-5xl",
                props.flexChildrenContainer && "flex flex-1 flex-col",
                !props.large && "py-8"
              )}>
              <ImpersonatingBanner />
              {!!props.backPath && (
                <div className="mx-3 mb-8 sm:mx-8">
                  <Button
                    onClick={() => router.push(props.backPath as string)}
                    StartIcon={ArrowLeftIcon}
                    color="secondary">
                    Back
                  </Button>
                </div>
              )}
              {props.heading && (
                <div
                  className={classNames(
                    props.large && "bg-gray-100 py-8 lg:mb-8 lg:pt-16 lg:pb-7",
                    "block min-h-[80px] justify-between px-4 sm:flex sm:px-6 md:px-8"
                  )}>
                  {props.HeadingLeftIcon && <div className="ltr:mr-4">{props.HeadingLeftIcon}</div>}
                  <div className="mb-8 w-full">
                    {props.isLoading ? (
                      <>
                        <div className="mb-1 h-6 w-24 animate-pulse rounded-md bg-gray-200"></div>
                        <div className="mb-1 h-6 w-32 animate-pulse rounded-md bg-gray-200"></div>
                      </>
                    ) : (
                      <>
                        <h1 className="font-cal mb-1 text-xl font-bold capitalize tracking-wide text-gray-900">
                          {props.heading}
                        </h1>
                        <p className="min-h-10 text-sm text-neutral-500 ltr:mr-4 rtl:ml-4">
                          {props.subtitle}
                        </p>
                      </>
                    )}
                  </div>
                  {props.CTA && <div className="mb-4 flex-shrink-0">{props.CTA}</div>}
                </div>
              )}
              <div
                className={classNames(
                  "px-4 sm:px-6 md:px-8",
                  props.flexChildrenContainer && "flex flex-1 flex-col"
                )}>
                <ErrorBoundary>{!props.isLoading ? props.children : props.customLoader}</ErrorBoundary>
              </div>
              {/* show bottom navigation for md and smaller (tablet and phones) */}
              {status === "authenticated" && (
                <nav
                  style={isEmbed ? { display: "none" } : {}}
                  className="bottom-nav fixed bottom-0 z-30 flex w-full bg-white shadow md:hidden">
                  {/* note(PeerRich): using flatMap instead of map to remove settings from bottom nav */}
                  {navigation.flatMap((item, itemIdx) => {
                    if (!item) {
                      return null;
                    }
                    return item.href === "/settings/profile" ? (
                      []
                    ) : (
                      <Link key={item.name} href={item.href}>
                        <a
                          className={classNames(
                            item.current ? "text-gray-900" : "text-neutral-400 hover:text-gray-700",
                            itemIdx === 0 ? "rounded-l-lg" : "",
                            itemIdx === navigation.length - 1 ? "rounded-r-lg" : "",
                            "group relative min-w-0 flex-1 overflow-hidden bg-white py-2 px-2 text-center text-xs font-medium hover:bg-gray-50 focus:z-10 sm:text-sm"
                          )}
                          aria-current={item.current ? "page" : undefined}>
                          <item.icon
                            className={classNames(
                              item.current ? "text-gray-900" : "text-gray-400 group-hover:text-gray-500",
                              "mx-auto mb-1 block h-5 w-5 flex-shrink-0 text-center"
                            )}
                            aria-hidden="true"
                          />
                          <span className="truncate">{item.name}</span>
                        </a>
                      </Link>
                    );
                  })}
                </nav>
              )}
              {/* add padding to content for mobile navigation*/}
              <div className="block pt-12 md:hidden" />
            </div>
            <LicenseBanner />
          </main>
        </div>
      </div>
    </>
  );
};

const MemoizedLayout = React.memo(Layout);

type LayoutProps = {
  centered?: boolean;
  title?: string;
  heading?: ReactNode;
  subtitle?: ReactNode;
  children: ReactNode;
  CTA?: ReactNode;
  large?: boolean;
  HeadingLeftIcon?: ReactNode;
  backPath?: string; // renders back button to specified path
  // use when content needs to expand with flex
  flexChildrenContainer?: boolean;
  isPublic?: boolean;
  customLoader?: ReactNode;
};

export default function Shell(props: LayoutProps) {
  const { loading, session } = useRedirectToLoginIfUnauthenticated(props.isPublic);
  const { isRedirectingToOnboarding } = useRedirectToOnboardingIfNeeded();
  const { isReady, Theme } = useTheme("light");

  const query = useMeQuery();
  const user = query.data;

  const i18n = useViewerI18n();
  const { status } = useSession();

  const isLoading =
    i18n.status === "loading" ||
    query.status === "loading" ||
    isRedirectingToOnboarding ||
    loading ||
    !isReady;

  if (isLoading) {
    return (
      <div className="absolute z-50 flex h-screen w-full items-center bg-gray-50">
        <Loader />
      </div>
    );
  }

  if (!session && !props.isPublic) return null;

  return (
    <>
      <Theme />
      <CustomBranding lightVal={user?.brandColor} darkVal={user?.darkBrandColor} />
      <MemoizedLayout plan={user?.plan} status={status} {...props} isLoading={isLoading} />
    </>
  );
}

function UserDropdown({ small }: { small?: boolean }) {
  const { t } = useLocale();
  const query = useMeQuery();
  const user = query.data;
  const mutation = trpc.useMutation("viewer.away", {
    onSettled() {
      utils.invalidateQueries("viewer.me");
    },
  });
  const utils = trpc.useContext();
  const [helpOpen, setHelpOpen] = useState(false);

  return (
    <Dropdown onOpenChange={() => setHelpOpen(false)}>
      <DropdownMenuTrigger asChild>
        <button className="group flex w-full cursor-pointer appearance-none items-center text-left">
          <span
            className={classNames(
              small ? "h-8 w-8" : "h-10 w-10",
              "relative flex-shrink-0 rounded-full bg-gray-300  ltr:mr-3 rtl:ml-3"
            )}>
            {
              // eslint-disable-next-line @next/next/no-img-element
              <img
                className="rounded-full"
                src={WEBAPP_URL + "/" + user?.username + "/avatar.png"}
                alt={user?.username || "Nameless User"}
              />
            }
            {!user?.away && (
              <div className="absolute bottom-0 right-0 h-3 w-3 rounded-full border-2 border-white bg-green-500"></div>
            )}
            {user?.away && (
              <div className="absolute bottom-0 right-0 h-3 w-3 rounded-full border-2 border-white bg-yellow-500"></div>
            )}
          </span>
          {!small && (
            <span className="flex flex-grow items-center truncate">
              <span className="flex-grow truncate text-sm">
                <span className="block truncate font-medium text-gray-900">
                  {user?.username || "Nameless User"}
                </span>
                <span className="block truncate font-normal text-neutral-500">
                  {user?.username ? `cal.com/${user.username}` : "No public page"}
                </span>
              </span>
              <SelectorIcon
                className="h-5 w-5 flex-shrink-0 text-gray-400 group-hover:text-gray-500"
                aria-hidden="true"
              />
            </span>
          )}
        </button>
      </DropdownMenuTrigger>
      <DropdownMenuContent portalled={true}>
        {helpOpen ? (
          <HelpMenuItem closeHelp={() => setHelpOpen(false)} />
        ) : (
          <>
            <DropdownMenuItem>
              <a
                onClick={() => {
                  mutation.mutate({ away: !user?.away });
                  utils.invalidateQueries("viewer.me");
                }}
                className="flex min-w-max cursor-pointer px-4 py-2 text-sm hover:bg-gray-100 hover:text-gray-900">
                <MoonIcon
                  className={classNames(
                    user?.away
                      ? "text-purple-500 group-hover:text-purple-700"
                      : "text-gray-500 group-hover:text-gray-700",
                    "h-5 w-5 flex-shrink-0 ltr:mr-3 rtl:ml-3"
                  )}
                  aria-hidden="true"
                />
                {user?.away ? t("set_as_free") : t("set_as_away")}
              </a>
            </DropdownMenuItem>
            <DropdownMenuSeparator className="h-px bg-gray-200" />
            {user?.username && (
              <DropdownMenuItem>
                <a
                  target="_blank"
                  rel="noopener noreferrer"
                  href={`${process.env.NEXT_PUBLIC_WEBSITE_URL}/${user.username}`}
                  className="flex items-center px-4 py-2 text-sm text-gray-700">
                  <ExternalLinkIcon className="h-5 w-5 text-gray-500 ltr:mr-3 rtl:ml-3" />{" "}
                  {t("view_public_page")}
                </a>
              </DropdownMenuItem>
            )}
            <DropdownMenuSeparator className="h-px bg-gray-200" />
            <DropdownMenuItem>
              <a
                href="https://cal.com/slack"
                target="_blank"
                rel="noreferrer"
                className="flex px-4 py-2 text-sm text-gray-700 hover:bg-gray-100 hover:text-gray-900">
                <svg
                  viewBox="0 0 2447.6 2452.5"
                  className={classNames(
                    "text-gray-500 group-hover:text-gray-700",
                    "mt-0.5 h-4 w-4 flex-shrink-0 ltr:mr-4 rtl:ml-4"
                  )}
                  xmlns="http://www.w3.org/2000/svg">
                  <g clipRule="evenodd" fillRule="evenodd">
                    <path
                      d="m897.4 0c-135.3.1-244.8 109.9-244.7 245.2-.1 135.3 109.5 245.1 244.8 245.2h244.8v-245.1c.1-135.3-109.5-245.1-244.9-245.3.1 0 .1 0 0 0m0 654h-652.6c-135.3.1-244.9 109.9-244.8 245.2-.2 135.3 109.4 245.1 244.7 245.3h652.7c135.3-.1 244.9-109.9 244.8-245.2.1-135.4-109.5-245.2-244.8-245.3z"
                      fill="currentColor"></path>
                    <path
                      d="m2447.6 899.2c.1-135.3-109.5-245.1-244.8-245.2-135.3.1-244.9 109.9-244.8 245.2v245.3h244.8c135.3-.1 244.9-109.9 244.8-245.3zm-652.7 0v-654c.1-135.2-109.4-245-244.7-245.2-135.3.1-244.9 109.9-244.8 245.2v654c-.2 135.3 109.4 245.1 244.7 245.3 135.3-.1 244.9-109.9 244.8-245.3z"
                      fill="currentColor"></path>
                    <path
                      d="m1550.1 2452.5c135.3-.1 244.9-109.9 244.8-245.2.1-135.3-109.5-245.1-244.8-245.2h-244.8v245.2c-.1 135.2 109.5 245 244.8 245.2zm0-654.1h652.7c135.3-.1 244.9-109.9 244.8-245.2.2-135.3-109.4-245.1-244.7-245.3h-652.7c-135.3.1-244.9 109.9-244.8 245.2-.1 135.4 109.4 245.2 244.7 245.3z"
                      fill="currentColor"></path>
                    <path
                      d="m0 1553.2c-.1 135.3 109.5 245.1 244.8 245.2 135.3-.1 244.9-109.9 244.8-245.2v-245.2h-244.8c-135.3.1-244.9 109.9-244.8 245.2zm652.7 0v654c-.2 135.3 109.4 245.1 244.7 245.3 135.3-.1 244.9-109.9 244.8-245.2v-653.9c.2-135.3-109.4-245.1-244.7-245.3-135.4 0-244.9 109.8-244.8 245.1 0 0 0 .1 0 0"
                      fill="currentColor"></path>
                  </g>
                </svg>
                {t("join_our_slack")}
              </a>
            </DropdownMenuItem>
            <DropdownMenuItem>
              <a
                target="_blank"
                rel="noopener noreferrer"
                href="https://cal.com/roadmap"
                className="flex items-center px-4 py-2 text-sm text-gray-700">
                <MapIcon className="h-5 w-5 text-gray-500 ltr:mr-3 rtl:ml-3" /> {t("visit_roadmap")}
              </a>
            </DropdownMenuItem>

            <button
              className="flex w-full px-4 py-2 text-sm font-medium text-neutral-700 hover:bg-gray-100 hover:text-gray-900"
              onClick={() => setHelpOpen(true)}>
              <QuestionMarkCircleIcon
                className={classNames(
                  "text-gray-500 group-hover:text-neutral-500",
                  "h-5 w-5 flex-shrink-0 ltr:mr-3"
                )}
                aria-hidden="true"
              />

              {t("help")}
            </button>

            <DropdownMenuSeparator className="h-px bg-gray-200" />
            <DropdownMenuItem>
              <a
                onClick={() => signOut({ callbackUrl: "/auth/logout" })}
                className="flex cursor-pointer px-4 py-2 text-sm hover:bg-gray-100 hover:text-gray-900">
                <LogoutIcon
                  className={classNames(
                    "text-gray-500 group-hover:text-gray-700",
                    "h-5 w-5 flex-shrink-0 ltr:mr-3 rtl:ml-3"
                  )}
                  aria-hidden="true"
                />
                {t("sign_out")}
              </a>
            </DropdownMenuItem>
          </>
        )}
      </DropdownMenuContent>
    </Dropdown>
  );
}<|MERGE_RESOLUTION|>--- conflicted
+++ resolved
@@ -125,7 +125,7 @@
   const { data: routingForms } = trpc.useQuery([
     "viewer.appById",
     {
-      appId: "routing-forms",
+      appId: "routing_forms",
     },
   ]);
 
@@ -139,10 +139,10 @@
     },
     routingForms
       ? {
-          name: t("routing-forms"),
-          href: "/apps/routing-forms/forms",
+          name: t("routing_forms"),
+          href: "/apps/routing_forms/forms",
           icon: CalendarIcon,
-          current: router.asPath.startsWith("/apps/routing-forms/"),
+          current: router.asPath.startsWith("/apps/routing_forms/"),
         }
       : null,
     {
@@ -218,7 +218,6 @@
                     </a>
                   </Link>
                   <nav className="mt-2 flex-1 space-y-1 bg-white px-2 lg:mt-5">
-<<<<<<< HEAD
                     {navigation.map((item) => {
                       if (!item) {
                         return null;
@@ -227,20 +226,7 @@
                         <Fragment key={item.name}>
                           <Link href={item.href}>
                             <a
-=======
-                    {navigation.map((item) => (
-                      <Fragment key={item.name}>
-                        <Link href={item.href}>
-                          <a
-                            aria-label={item.name}
-                            className={classNames(
-                              item.current
-                                ? "bg-neutral-100 text-neutral-900"
-                                : "text-neutral-500 hover:bg-gray-50 hover:text-neutral-900",
-                              "group flex items-center rounded-sm px-2 py-2 text-sm font-medium"
-                            )}>
-                            <item.icon
->>>>>>> a9e519f6
+                              aria-label={item.name}
                               className={classNames(
                                 item.current
                                   ? "bg-neutral-100 text-neutral-900"
