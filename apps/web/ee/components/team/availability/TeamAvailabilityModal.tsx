--- conflicted
+++ resolved
@@ -1,17 +1,12 @@
 import dayjs from "dayjs";
 import utc from "dayjs/plugin/utc";
-import React, { useState, useEffect } from "react";
+import { useEffect, useState } from "react";
 import TimezoneSelect, { ITimezone } from "react-timezone-select";
 
-<<<<<<< HEAD
+import { WEBSITE_URL } from "@calcom/lib/constants";
 import LicenseRequired from "@ee/components/LicenseRequired";
 
-import { getPlaceholderAvatar } from "@lib/getPlaceholderAvatar";
-=======
-import { WEBSITE_URL } from "@calcom/lib/constants";
-
->>>>>>> 9440df44
-import { trpc, inferQueryOutput } from "@lib/trpc";
+import { inferQueryOutput, trpc } from "@lib/trpc";
 
 import Avatar from "@components/ui/Avatar";
 import { DatePicker } from "@components/ui/form/DatePicker";
@@ -39,13 +34,12 @@
   }, [utils, selectedTimeZone, selectedDate]);
 
   return (
-<<<<<<< HEAD
     <LicenseRequired>
       <div className="flex max-h-[500px] min-h-[500px] flex-row  space-x-8 rtl:space-x-reverse">
         <div className="min-w-64 w-64 space-y-5 p-5 pr-0">
           <div className="flex">
             <Avatar
-              imageSrc={getPlaceholderAvatar(props.member?.avatar, props.member?.name as string)}
+              imageSrc={WEBSITE_URL + "/" + props.member?.username + "/avatar.png"}
               alt={props.member?.name || ""}
               className="h-14 w-14 rounded-full"
             />
@@ -87,19 +81,6 @@
               value={{ value: frequency, label: `${frequency} minutes` }}
               onChange={(newFrequency) => setFrequency(newFrequency?.value ?? 30)}
             />
-=======
-    <div className="flex max-h-[500px] min-h-[500px] flex-row  space-x-8 rtl:space-x-reverse">
-      <div className="min-w-64 w-64 space-y-5 p-5 pr-0">
-        <div className="flex">
-          <Avatar
-            imageSrc={WEBSITE_URL + "/" + props.member?.username + "/avatar.png"}
-            alt={props.member?.name || ""}
-            className="h-14 w-14 rounded-full"
-          />
-          <div className="ml-3 inline-block pt-1">
-            <span className="text-lg font-bold text-neutral-700">{props.member?.name}</span>
-            <span className="-mt-1 block text-sm text-gray-400">{props.member?.email}</span>
->>>>>>> 9440df44
           </div>
         </div>
         {props.team && props.member && (
