--- conflicted
+++ resolved
@@ -340,8 +340,7 @@
               {isCustomReminderBodyNeeded && (
                 <>
                   {isEmailSubjectNeeded && (
-<<<<<<< HEAD
-                    <div className="t-5 mb-2 ">
+                    <div className="mt-5 mb-2 ">
                       <label className="mt-3 mb-1 block text-sm font-medium text-gray-700 dark:text-white">
                         {t("subject")}
                       </label>
@@ -361,25 +360,11 @@
                           {...form.register(`steps.${step.stepNumber - 1}.emailSubject`)}
                         />
                       </div>
-=======
-                    <div className="mt-5 mb-2">
-                      <TextField
-                        label={t("subject")}
-                        type="text"
-                        disabled={!editEmailBodyMode}
-                        className={classNames(
-                          "border-1 focus-within:border-brand block w-full rounded-sm border border-gray-300 px-2 font-sans text-sm ring-black focus-within:ring-1 dark:border-black dark:bg-black dark:text-white",
-                          !editEmailBodyMode ? "text-gray-500 dark:text-gray-500" : ""
-                        )}
-                        {...form.register(`steps.${step.stepNumber - 1}.emailSubject`)}
-                      />
->>>>>>> 07965b2a
                     </div>
                   )}
                   <label className="mt-3 mb-1 block text-sm font-medium text-gray-700 dark:text-white">
                     {isEmailSubjectNeeded ? t("email_body") : t("text_message")}
                   </label>
-<<<<<<< HEAD
                   <div className="border-1 focus-within:border-1 mb-2 rounded-sm border border-gray-300 bg-white text-sm focus-within:border-black">
                     <AddDynamicVariablesDropdown
                       disabled={!editEmailBodyMode}
@@ -396,17 +381,6 @@
                       {...form.register(`steps.${step.stepNumber - 1}.reminderBody`)}
                     />
                   </div>
-=======
-                  <TextArea
-                    className={classNames(
-                      "border-1 focus-within:border-brand mb-2 block w-full rounded-sm border border-gray-300 p-2 text-sm ring-black focus-within:ring-1 dark:border-black dark:bg-black dark:text-white",
-                      !editEmailBodyMode ? "text-gray-500 dark:text-gray-500" : ""
-                    )}
-                    rows={5}
-                    disabled={!editEmailBodyMode}
-                    {...form.register(`steps.${step.stepNumber - 1}.reminderBody`)}
-                  />
->>>>>>> 07965b2a
 
                   {errorMessageCustomInput && (
                     <p className="mb-3 text-sm text-red-500">{errorMessageCustomInput}</p>
