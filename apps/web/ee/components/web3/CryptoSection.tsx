--- conflicted
+++ resolved
@@ -1,11 +1,7 @@
 import Router from "next/router";
 import React, { useCallback, useMemo, useState } from "react";
 import Web3 from "web3";
-<<<<<<< HEAD
 import type { AbstractProvider } from "web3-core";
-=======
-import { AbstractProvider } from "web3-core";
->>>>>>> 31aff64e
 import { AbiItem } from "web3-utils";
 
 import { useLocale } from "@calcom/lib/hooks/useLocale";
@@ -65,11 +61,7 @@
       if (!hasToken) {
         throw new Error("Specified wallet does not own any tokens belonging to this smart contract");
       } else {
-<<<<<<< HEAD
         const [account] = await window.web3.eth.getAccounts();
-=======
-        const account = (await window.web3.eth.getAccounts())[0];
->>>>>>> 31aff64e
         const signature = await window.web3.eth.personal.sign(AUTH_MESSAGE, account, "");
         addContract({ address: props.smartContractAddress, signature });
 
