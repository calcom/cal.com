import { PencilIcon } from "@heroicons/react/solid";
import { zodResolver } from "@hookform/resolvers/zod";
import { TimeUnit, WorkflowStep, WorkflowTriggerEvents } from "@prisma/client";
import { isValidPhoneNumber } from "libphonenumber-js";
import { useSession } from "next-auth/react";
import { useRouter } from "next/router";
import { useEffect, useState } from "react";
import { useForm } from "react-hook-form";
import { z } from "zod";

import { useLocale } from "@calcom/lib/hooks/useLocale";
import { Alert } from "@calcom/ui/Alert";
import Loader from "@calcom/ui/Loader";
import LicenseRequired from "@ee/components/LicenseRequired";
import WorkflowDetailsPage from "@ee/components/workflows/WorkflowDetailsPage";
import {
  TIME_UNIT,
  WORKFLOW_ACTIONS,
  WORKFLOW_TEMPLATES,
  WORKFLOW_TRIGGER_EVENTS,
} from "@ee/lib/workflows/constants";

import useMeQuery from "@lib/hooks/useMeQuery";
import { trpc } from "@lib/trpc";

import Shell from "@components/Shell";

export type Option = {
  value: string;
  label: string;
};

export type FormValues = {
  name: string;
  activeOn: Option[];
  steps: WorkflowStep[];
  trigger: WorkflowTriggerEvents;
  time?: number;
  timeUnit?: TimeUnit;
};

function WorkflowPage() {
  const { t } = useLocale();
  const session = useSession();
  const router = useRouter();
  const me = useMeQuery();
  const isFreeUser = me.data?.plan === "FREE";

  const [editIcon, setEditIcon] = useState(true);
  const [selectedEventTypes, setSelectedEventTypes] = useState<Option[]>([]);
  const [isAllDataLoaded, setIsAllDataLoaded] = useState(false);

  const formSchema = z.object({
    name: z.string(),
    activeOn: z.object({ value: z.string(), label: z.string() }).array(),
    trigger: z.enum(WORKFLOW_TRIGGER_EVENTS),
    time: z.number().gte(0).optional(),
    timeUnit: z.enum(TIME_UNIT).optional(),
    steps: z
      .object({
        id: z.number(),
        stepNumber: z.number(),
        action: z.enum(WORKFLOW_ACTIONS),
        workflowId: z.number(),
        reminderBody: z.string().optional().nullable(),
        emailSubject: z.string().optional().nullable(),
        template: z.enum(WORKFLOW_TEMPLATES),
        sendTo: z
          .string()
          .refine((val) => isValidPhoneNumber(val))
          .optional()
          .nullable(),
      })
      .array(),
  });

  const form = useForm<FormValues>({
    resolver: zodResolver(formSchema),
  });

  const workflowId = router.query?.workflow as string;

  const {
    data: workflow,
    isLoading,
    dataUpdatedAt,
  } = trpc.useQuery([
    "viewer.workflows.get",
    {
      id: +workflowId,
    },
  ]);

  useEffect(() => {
    if (workflow) {
      setSelectedEventTypes(
        workflow.activeOn.map((active: { eventType: { id: any; title: any } }) => {
          return { value: String(active.eventType.id), label: active.eventType.title };
        }) || []
      );
      const activeOn = workflow.activeOn
        ? workflow.activeOn.map((active) => {
            return { value: active.eventType.id.toString(), label: active.eventType.slug };
          })
        : undefined;
      form.setValue("name", workflow.name);
      form.setValue("steps", workflow.steps);
      form.setValue("trigger", workflow.trigger);
      form.setValue("time", workflow.time || undefined);
      form.setValue("timeUnit", workflow.timeUnit || undefined);
      form.setValue("activeOn", activeOn || []);
      setIsAllDataLoaded(true);
    }
  }, [dataUpdatedAt]);

  if (isLoading) {
    return <Loader />;
  }

  return (
    <Shell
      title="Title"
      heading={
        session.data?.hasValidLicense && (
          <div className="group relative cursor-pointer" onClick={() => setEditIcon(false)}>
            {editIcon ? (
              <>
                <h1
                  style={{ fontSize: 22, letterSpacing: "-0.0009em" }}
                  className="inline pl-0 text-gray-900 focus:text-black group-hover:text-gray-500">
                  {form.getValues("name") && form.getValues("name") !== ""
                    ? form.getValues("name")
                    : workflow?.name}
                </h1>
                <PencilIcon className="ml-1 -mt-1 inline h-4 w-4 text-gray-700 group-hover:text-gray-500" />
              </>
            ) : (
              <div style={{ marginBottom: -11 }}>
                <input
                  type="text"
                  autoFocus
                  style={{ top: -6, fontSize: 22 }}
                  required
                  className="relative h-10 w-full cursor-pointer border-none bg-transparent pl-0 text-gray-900 hover:text-gray-700 focus:text-black focus:outline-none focus:ring-0"
                  placeholder={t("Custom workflow")}
                  {...form.register("name")}
                  defaultValue={workflow?.name}
                  onBlur={() => {
                    setEditIcon(true);
                    form.getValues("name") === "" && form.setValue("name", workflow?.name || "");
                  }}
                />
              </div>
            )}
          </div>
        )
      }>
      <LicenseRequired>
        {isFreeUser ? (
<<<<<<< HEAD
          <Alert
            className="border "
            severity="warning"
            title="This is a pro feature. Upgrade to PRO to automate your event notifications and reminders with workflows."
          />
=======
          <Alert className="border " severity="warning" title={t("pro_feature_workflows")} />
>>>>>>> 6fc3e17b
        ) : (
          <>
            {isAllDataLoaded ? (
              <WorkflowDetailsPage
                form={form}
                workflowId={+workflowId}
                selectedEventTypes={selectedEventTypes}
                setSelectedEventTypes={setSelectedEventTypes}
              />
            ) : (
              <Loader />
            )}
          </>
        )}
      </LicenseRequired>
    </Shell>
  );
}

export default WorkflowPage;<|MERGE_RESOLUTION|>--- conflicted
+++ resolved
@@ -157,15 +157,7 @@
       }>
       <LicenseRequired>
         {isFreeUser ? (
-<<<<<<< HEAD
-          <Alert
-            className="border "
-            severity="warning"
-            title="This is a pro feature. Upgrade to PRO to automate your event notifications and reminders with workflows."
-          />
-=======
           <Alert className="border " severity="warning" title={t("pro_feature_workflows")} />
->>>>>>> 6fc3e17b
         ) : (
           <>
             {isAllDataLoaded ? (
