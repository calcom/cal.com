import { useRouter } from "next/router";
import { useMemo, useState } from "react";

import { useLocale } from "@calcom/lib/hooks/useLocale";
import { Alert } from "@calcom/ui/Alert";
import LicenseRequired from "@ee/components/LicenseRequired";
import TeamAvailabilityScreen from "@ee/components/team/availability/TeamAvailabilityScreen";

import { getPlaceholderAvatar } from "@lib/getPlaceholderAvatar";
import useMeQuery from "@lib/hooks/useMeQuery";
import { trpc } from "@lib/trpc";

import Loader from "@components/Loader";
import Shell from "@components/Shell";
import Avatar from "@components/ui/Avatar";

export function TeamAvailabilityPage() {
  const { t } = useLocale();
  const router = useRouter();

  const [errorMessage, setErrorMessage] = useState("");

  const me = useMeQuery();
  const isFreeUser = me.data?.plan === "FREE";

  const { data: team, isLoading } = trpc.useQuery(["viewer.teams.get", { teamId: Number(router.query.id) }], {
    refetchOnWindowFocus: false,
    onError: (e) => {
      setErrorMessage(e.message);
    },
  });

  // prevent unnecessary re-renders due to shell queries
  const TeamAvailability = useMemo(() => {
    return <TeamAvailabilityScreen team={team} />;
  }, [team]);

  return (
    <Shell
      backPath={!errorMessage ? `/settings/teams/${team?.id}` : undefined}
      heading={!isFreeUser && team?.name}
      flexChildrenContainer
      subtitle={team && !isFreeUser && "Your team's availability at a glance"}
      HeadingLeftIcon={
        team &&
        !isFreeUser && (
          <Avatar
            size={12}
            imageSrc={getPlaceholderAvatar(team?.logo, team?.name as string)}
            alt="Team Logo"
            className="mt-1"
          />
        )
      }>
      <LicenseRequired>
        {!!errorMessage && <Alert className="-mt-24 border" severity="error" title={errorMessage} />}
        {isLoading && <Loader />}
        {isFreeUser ? (
<<<<<<< HEAD
          <Alert
            className="-mt-24 border"
            severity="warning"
            title="This is a pro feature. Upgrade to PRO to see your team's availability."
          />
=======
          <Alert className="-mt-24 border" severity="warning" title={t("pro_feature_teams")} />
>>>>>>> 6fc3e17b
        ) : (
          TeamAvailability
        )}
      </LicenseRequired>
    </Shell>
  );
}

export default TeamAvailabilityPage;<|MERGE_RESOLUTION|>--- conflicted
+++ resolved
@@ -56,15 +56,7 @@
         {!!errorMessage && <Alert className="-mt-24 border" severity="error" title={errorMessage} />}
         {isLoading && <Loader />}
         {isFreeUser ? (
-<<<<<<< HEAD
-          <Alert
-            className="-mt-24 border"
-            severity="warning"
-            title="This is a pro feature. Upgrade to PRO to see your team's availability."
-          />
-=======
           <Alert className="-mt-24 border" severity="warning" title={t("pro_feature_teams")} />
->>>>>>> 6fc3e17b
         ) : (
           TeamAvailability
         )}
