import { Prisma } from "@prisma/client";
import { buffer } from "micro";
import type { NextApiRequest, NextApiResponse } from "next";
import Stripe from "stripe";

import EventManager from "@calcom/core/EventManager";
import { getErrorFromUnknown } from "@calcom/lib/errors";
import prisma from "@calcom/prisma";
import stripe from "@calcom/stripe/server";
import { CalendarEvent } from "@calcom/types/Calendar";

import { IS_PRODUCTION } from "@lib/config/constants";
import { HttpError as HttpCode } from "@lib/core/http/error";
import { sendScheduledEmails } from "@lib/emails/email-manager";

import { getTranslation } from "@server/lib/i18n";

export const config = {
  api: {
    bodyParser: false,
  },
};

async function handlePaymentSuccess(event: Stripe.Event) {
  const paymentIntent = event.data.object as Stripe.PaymentIntent;
  const payment = await prisma.payment.findFirst({
    where: {
      externalId: paymentIntent.id,
    },
    select: {
      id: true,
      bookingId: true,
    },
  });

  if (!payment?.bookingId) throw new Error("Payment not found");

  const booking = await prisma.booking.findUnique({
    where: {
      id: payment.bookingId,
    },
    select: {
      title: true,
      description: true,
      startTime: true,
      endTime: true,
      confirmed: true,
      attendees: true,
      location: true,
      userId: true,
      id: true,
      uid: true,
      paid: true,
      destinationCalendar: true,
      user: {
        select: {
          id: true,
          credentials: true,
          timeZone: true,
          email: true,
          name: true,
          locale: true,
          destinationCalendar: true,
        },
      },
    },
  });

  if (!booking) throw new Error("No booking found");

  const { user } = booking;

  if (!user) throw new Error("No user found");

  const t = await getTranslation(user.locale ?? "en", "common");
  const attendeesListPromises = booking.attendees.map(async (attendee) => {
    return {
      name: attendee.name,
      email: attendee.email,
      timeZone: attendee.timeZone,
      language: {
        translate: await getTranslation(attendee.locale ?? "en", "common"),
        locale: attendee.locale ?? "en",
      },
    };
  });

  const attendeesList = await Promise.all(attendeesListPromises);

  const evt: CalendarEvent = {
    type: booking.title,
    title: booking.title,
    description: booking.description || undefined,
    startTime: booking.startTime.toISOString(),
    endTime: booking.endTime.toISOString(),
    organizer: {
      email: user.email!,
      name: user.name!,
      timeZone: user.timeZone,
      language: { translate: t, locale: user.locale ?? "en" },
    },
    attendees: attendeesList,
    uid: booking.uid,
    destinationCalendar: booking.destinationCalendar || user.destinationCalendar,
  };

  if (booking.location) evt.location = booking.location;

  let bookingData: Prisma.BookingUpdateInput = {
    paid: true,
    confirmed: true,
  };

  if (booking.confirmed) {
    const eventManager = new EventManager(user);
    const scheduleResult = await eventManager.create(evt);
    bookingData.references = { create: scheduleResult.referencesToCreate };
  }

<<<<<<< HEAD
  const paymentUpdate = prisma.payment.update({
    where: {
      id: payment.id,
    },
    data: {
      success: true,
    },
  });

  const bookingUpdate = prisma.booking.update({
    where: {
      id: booking.id,
    },
    data: bookingData,
  });

  await prisma.$transaction([paymentUpdate, bookingUpdate]);
=======
  await sendScheduledEmails({ ...evt });
>>>>>>> 5dbb60dc

  throw new HttpCode({
    statusCode: 200,
    message: `Booking with id '${booking.id}' was paid and confirmed.`,
  });
}

type WebhookHandler = (event: Stripe.Event) => Promise<void>;

const webhookHandlers: Record<string, WebhookHandler | undefined> = {
  "payment_intent.succeeded": handlePaymentSuccess,
};

/**
 * @deprecated
 * We need to create a PaymentManager in `@calcom/core`
 * to prevent circular dependencies on App Store migration
 */
export default async function handler(req: NextApiRequest, res: NextApiResponse) {
  try {
    if (req.method !== "POST") {
      throw new HttpCode({ statusCode: 405, message: "Method Not Allowed" });
    }
    const sig = req.headers["stripe-signature"];
    if (!sig) {
      throw new HttpCode({ statusCode: 400, message: "Missing stripe-signature" });
    }

    if (!process.env.STRIPE_WEBHOOK_SECRET) {
      throw new HttpCode({ statusCode: 500, message: "Missing process.env.STRIPE_WEBHOOK_SECRET" });
    }
    const requestBuffer = await buffer(req);
    const payload = requestBuffer.toString();

    const event = stripe.webhooks.constructEvent(payload, sig, process.env.STRIPE_WEBHOOK_SECRET);

    const handler = webhookHandlers[event.type];
    if (handler) {
      await handler(event);
    } else {
      /** Not really an error, just letting Stripe know that the webhook was received but unhandled */
      throw new HttpCode({
        statusCode: 202,
        message: `Unhandled Stripe Webhook event type ${event.type}`,
      });
    }
  } catch (_err) {
    const err = getErrorFromUnknown(_err);
    console.error(`Webhook Error: ${err.message}`);
    res.status(err.statusCode ?? 500).send({
      message: err.message,
      stack: IS_PRODUCTION ? undefined : err.stack,
    });
    return;
  }

  // Return a response to acknowledge receipt of the event
  res.json({ received: true });
}<|MERGE_RESOLUTION|>--- conflicted
+++ resolved
@@ -117,7 +117,6 @@
     bookingData.references = { create: scheduleResult.referencesToCreate };
   }
 
-<<<<<<< HEAD
   const paymentUpdate = prisma.payment.update({
     where: {
       id: payment.id,
@@ -135,9 +134,8 @@
   });
 
   await prisma.$transaction([paymentUpdate, bookingUpdate]);
-=======
+
   await sendScheduledEmails({ ...evt });
->>>>>>> 5dbb60dc
 
   throw new HttpCode({
     statusCode: 200,
