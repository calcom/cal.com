import { PaymentType, Prisma } from "@prisma/client";
import Stripe from "stripe";
import { v4 as uuidv4 } from "uuid";

import { getErrorFromUnknown } from "@calcom/lib/errors";
import prisma from "@calcom/prisma";
import { createPaymentLink } from "@calcom/stripe/client";
import stripe, { PaymentData } from "@calcom/stripe/server";
import { CalendarEvent } from "@calcom/types/Calendar";

import { sendAwaitingPaymentEmail, sendOrganizerPaymentRefundFailedEmail } from "@lib/emails/email-manager";
<<<<<<< HEAD
import { getErrorFromUnknown } from "@lib/errors";
=======
>>>>>>> 2d2df2d4

export type PaymentInfo = {
  link?: string | null;
  reason?: string | null;
  id?: string | null;
};

const paymentFeePercentage = process.env.PAYMENT_FEE_PERCENTAGE!;
const paymentFeeFixed = process.env.PAYMENT_FEE_FIXED!;

export async function handlePayment(
  evt: CalendarEvent,
  selectedEventType: {
    price: number;
    currency: string;
  },
  stripeCredential: { key: Prisma.JsonValue },
  booking: {
    user: { email: string | null; name: string | null; timeZone: string } | null;
    id: number;
    startTime: { toISOString: () => string };
    uid: string;
  }
) {
  const paymentFee = Math.round(
    selectedEventType.price * parseFloat(`${paymentFeePercentage}`) + parseInt(`${paymentFeeFixed}`)
  );
  const { stripe_user_id, stripe_publishable_key } = stripeCredential.key as Stripe.OAuthToken;

  const params: Stripe.PaymentIntentCreateParams = {
    amount: selectedEventType.price,
    currency: selectedEventType.currency,
    payment_method_types: ["card"],
    application_fee_amount: paymentFee,
  };

  const paymentIntent = await stripe.paymentIntents.create(params, { stripeAccount: stripe_user_id });

  const payment = await prisma.payment.create({
    data: {
      type: PaymentType.STRIPE,
      uid: uuidv4(),
      booking: {
        connect: {
          id: booking.id,
        },
      },
      amount: selectedEventType.price,
      fee: paymentFee,
      currency: selectedEventType.currency,
      success: false,
      refunded: false,
      data: Object.assign({}, paymentIntent, {
        stripe_publishable_key,
        stripeAccount: stripe_user_id,
      }) /* We should treat this */ as PaymentData /* but Prisma doesn't know how to handle it, so it we treat it */ as unknown /* and then */ as Prisma.InputJsonValue,
      externalId: paymentIntent.id,
    },
  });

  await sendAwaitingPaymentEmail({
    ...evt,
    paymentInfo: {
      link: createPaymentLink({
        paymentUid: payment.uid,
        name: booking.user?.name,
        date: booking.startTime.toISOString(),
      }),
    },
  });

  return payment;
}

export async function refund(
  booking: {
    id: number;
    uid: string;
    startTime: Date;
    payment: {
      id: number;
      success: boolean;
      refunded: boolean;
      externalId: string;
      data: Prisma.JsonValue;
      type: PaymentType;
    }[];
  },
  calEvent: CalendarEvent
) {
  try {
    const payment = booking.payment.find((e) => e.success && !e.refunded);
    if (!payment) return;

    if (payment.type !== PaymentType.STRIPE) {
      await handleRefundError({
        event: calEvent,
        reason: "cannot refund non Stripe payment",
        paymentId: "unknown",
      });
      return;
    }

    const refund = await stripe.refunds.create(
      {
        payment_intent: payment.externalId,
      },
      { stripeAccount: (payment.data as unknown as PaymentData)["stripeAccount"] }
    );

    if (!refund || refund.status === "failed") {
      await handleRefundError({
        event: calEvent,
        reason: refund?.failure_reason || "unknown",
        paymentId: payment.externalId,
      });
      return;
    }

    await prisma.payment.update({
      where: {
        id: payment.id,
      },
      data: {
        refunded: true,
      },
    });
  } catch (e) {
    const err = getErrorFromUnknown(e);
    console.error(err, "Refund failed");
    await handleRefundError({
      event: calEvent,
      reason: err.message || "unknown",
      paymentId: "unknown",
    });
  }
}

async function handleRefundError(opts: { event: CalendarEvent; reason: string; paymentId: string }) {
  console.error(`refund failed: ${opts.reason} for booking '${opts.event.uid}'`);
  await sendOrganizerPaymentRefundFailedEmail({
    ...opts.event,
    paymentInfo: { reason: opts.reason, id: opts.paymentId },
  });
}<|MERGE_RESOLUTION|>--- conflicted
+++ resolved
@@ -9,10 +9,6 @@
 import { CalendarEvent } from "@calcom/types/Calendar";
 
 import { sendAwaitingPaymentEmail, sendOrganizerPaymentRefundFailedEmail } from "@lib/emails/email-manager";
-<<<<<<< HEAD
-import { getErrorFromUnknown } from "@lib/errors";
-=======
->>>>>>> 2d2df2d4
 
 export type PaymentInfo = {
   link?: string | null;
