--- conflicted
+++ resolved
@@ -18,10 +18,7 @@
   // replaysOnErrorSampleRate: parseFloat(process.env.SENTRY_REPLAYS_ON_ERROR_SAMPLE_RATE ?? "0.0") || 0.0,
 
   // Setting this option to true will print useful information to the console while you're setting up Sentry.
-<<<<<<< HEAD
   debug: !!process.env.SENTRY_DEBUG,
-=======
-  debug: false,
   beforeSend(event) {
     event.tags = {
       ...event.tags,
@@ -29,7 +26,6 @@
     };
     return event;
   },
->>>>>>> fa09fd66
 });
 
 export const onRouterTransitionStart = Sentry.captureRouterTransitionStart;