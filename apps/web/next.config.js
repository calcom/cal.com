--- conflicted
+++ resolved
@@ -185,16 +185,16 @@
 
 /** @type {import("next").NextConfig} */
 const nextConfig = {
-<<<<<<< HEAD
+
 
  ...(buildEnv.NEXT_BUILD_ENV_OUTPUT === 'standalone'
       ? { output: 'standalone', outputFileTracing: true }
       : {}),
 
   swcMinify: true,
-=======
-  output: "standalone",
->>>>>>> 22fc47f6
+
+  
+
   experimental: {
 
     ...(buildEnv.NEXT_BUILD_ENV_OUTPUT === 'standalone'
