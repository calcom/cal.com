--- conflicted
+++ resolved
@@ -78,13 +78,6 @@
 /** @type {import("next").NextConfig} */
 const nextConfig = {
   i18n,
-<<<<<<< HEAD
-  typescript: {
-    ignoreBuildErrors: true,
-  },
-  eslint: {
-    ignoreDuringBuilds: true,
-=======
   /* We already do type check on GH actions */
   typescript: {
     ignoreBuildErrors: !!process.env.CI,
@@ -92,7 +85,6 @@
   /* We already do linting on GH actions */
   eslint: {
     ignoreDuringBuilds: !!process.env.CI,
->>>>>>> dc6f8d1f
   },
   experimental: {
     images: {
