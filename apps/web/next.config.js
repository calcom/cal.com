--- conflicted
+++ resolved
@@ -84,27 +84,6 @@
     return config;
   },
   async rewrites() {
-<<<<<<< HEAD
-    return [
-      {
-        source: "/:user/avatar.png",
-        destination: "/api/user/avatar?username=:user",
-      },
-      {
-        source: "/team/:teamname/avatar.png",
-        destination: "/api/user/avatar?teamname=:teamname",
-      },
-      // TODO: We can expose these rewrites in packages/app-store/*.generated.ts
-      {
-        source: "/forms/:formId",
-        destination: "/apps/routing_forms/routing-link/:formId",
-      },
-      /* TODO: have these files being served from another deployment or CDN {
-        source: "/embed/embed.js",
-        destination: process.env.NEXT_PUBLIC_EMBED_LIB_URL?,
-      }, */
-    ];
-=======
     const rewrites = {
       beforeFiles: [],
       afterFiles: [
@@ -115,6 +94,11 @@
         {
           source: "/team/:teamname/avatar.png",
           destination: "/api/user/avatar?teamname=:teamname",
+        },
+        // TODO: We can expose these rewrites in packages/app-store/*.generated.ts
+        {
+          source: "/forms/:formId",
+          destination: "/apps/routing_forms/routing-link/:formId",
         },
         /* TODO: have these files being served from another deployment or CDN {
           source: "/embed/embed.js",
@@ -162,7 +146,6 @@
     }
 
     return rewrites;
->>>>>>> b1e4c23a
   },
   async redirects() {
     const redirects = [
