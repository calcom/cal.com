require("dotenv").config({ path: "../../.env" });
const CopyWebpackPlugin = require("copy-webpack-plugin");
const os = require("os");
const glob = require("glob");

const { withAxiom } = require("next-axiom");
const { i18n } = require("./next-i18next.config");

if (!process.env.NEXTAUTH_SECRET) throw new Error("Please set NEXTAUTH_SECRET");
if (!process.env.CALENDSO_ENCRYPTION_KEY) throw new Error("Please set CALENDSO_ENCRYPTION_KEY");

// So we can test deploy previews preview
if (process.env.VERCEL_URL && !process.env.NEXT_PUBLIC_WEBAPP_URL) {
  process.env.NEXT_PUBLIC_WEBAPP_URL = "https://" + process.env.VERCEL_URL;
}
// Check for configuration of NEXTAUTH_URL before overriding
if (!process.env.NEXTAUTH_URL && process.env.NEXT_PUBLIC_WEBAPP_URL) {
  process.env.NEXTAUTH_URL = process.env.NEXT_PUBLIC_WEBAPP_URL + "/api/auth";
}
if (!process.env.NEXT_PUBLIC_WEBSITE_URL) {
  process.env.NEXT_PUBLIC_WEBSITE_URL = process.env.NEXT_PUBLIC_WEBAPP_URL;
}

if (process.env.CSP_POLICY === "strict" && process.env.NODE_ENV === "production") {
  throw new Error(
    "Strict CSP policy(for style-src) is not yet supported in production. You can experiment with it in Dev Mode"
  );
}

if (!process.env.EMAIL_FROM) {
  console.warn(
    "\x1b[33mwarn",
    "\x1b[0m",
    "EMAIL_FROM environment variable is not set, this may indicate mailing is currently disabled. Please refer to the .env.example file."
  );
}

if (!process.env.NEXTAUTH_URL) throw new Error("Please set NEXTAUTH_URL");

const validJson = (jsonString) => {
  try {
    const o = JSON.parse(jsonString);
    if (o && typeof o === "object") {
      return o;
    }
  } catch (e) {
    console.error(e);
  }
  return false;
};

if (process.env.GOOGLE_API_CREDENTIALS && !validJson(process.env.GOOGLE_API_CREDENTIALS)) {
  console.warn(
    "\x1b[33mwarn",
    "\x1b[0m",
    '- Disabled \'Google Calendar\' integration. Reason: Invalid value for GOOGLE_API_CREDENTIALS environment variable. When set, this value needs to contain valid JSON like {"web":{"client_id":"<clid>","client_secret":"<secret>","redirect_uris":["<yourhost>/api/integrations/googlecalendar/callback>"]}. You can download this JSON from your OAuth Client @ https://console.cloud.google.com/apis/credentials.'
  );
}

const plugins = [];
if (process.env.ANALYZE === "true") {
  // only load dependency if env `ANALYZE` was set
  const withBundleAnalyzer = require("@next/bundle-analyzer")({
    enabled: true,
  });
  plugins.push(withBundleAnalyzer);
}

plugins.push(withAxiom);

/** Needed to rewrite public booking page, gets all static pages but [user] */
const pages = glob
  .sync("pages/**/[^_]*.{tsx,js,ts}", { cwd: __dirname })
  .map((filename) =>
    filename
      .substr(6)
      .replace(/(\.tsx|\.js|\.ts)/, "")
      .replace(/\/.*/, "")
  )
  .filter((v, i, self) => self.indexOf(v) === i && !v.startsWith("[user]"));

/** @type {import("next").NextConfig} */
const nextConfig = {
  i18n,
  productionBrowserSourceMaps: true,
  /* We already do type check on GH actions */
  typescript: {
    ignoreBuildErrors: !!process.env.CI,
  },
  /* We already do linting on GH actions */
  eslint: {
    ignoreDuringBuilds: !!process.env.CI,
  },
  transpilePackages: [
    "@calcom/app-store",
    "@calcom/core",
    "@calcom/dayjs",
    "@calcom/emails",
    "@calcom/embed-core",
    "@calcom/embed-react",
    "@calcom/embed-snippet",
    "@calcom/features",
    "@calcom/lib",
    "@calcom/prisma",
    "@calcom/trpc",
    "@calcom/ui",
    "lucide-react",
  ],
  modularizeImports: {
    "@calcom/ui/components/icon": {
      transform: "lucide-react/dist/esm/icons/{{ kebabCase member }}",
      preventFullImport: true,
    },
    "@calcom/features/insights/components": {
      transform: "@calcom/features/insights/components/{{member}}",
      skipDefaultConversion: true,
      preventFullImport: true,
    },
    lodash: {
      transform: "lodash/{{member}}",
    },
    // TODO: We need to have all components in `@calcom/ui/components` in order to use this
    // "@calcom/ui": {
    //   transform: "@calcom/ui/components/{{member}}",
    // },
  },
  images: {
    unoptimized: true,
  },
  webpack: (config, { webpack, buildId }) => {
    config.plugins.push(
      new CopyWebpackPlugin({
        patterns: [
          {
            from: "../../packages/app-store/**/static/**",
            to({ context, absoluteFilename }) {
              // Adds compatibility for windows path
              if (os.platform() === "win32") {
                const absoluteFilenameWin = absoluteFilename.replaceAll("\\", "/");
                const contextWin = context.replaceAll("\\", "/");
                const appName = /app-store\/(.*)\/static/.exec(absoluteFilenameWin);
                return Promise.resolve(`${contextWin}/public/app-store/${appName[1]}/[name][ext]`);
              }
              const appName = /app-store\/(.*)\/static/.exec(absoluteFilename);
              return Promise.resolve(`${context}/public/app-store/${appName[1]}/[name][ext]`);
            },
          },
        ],
      })
    );

    config.plugins.push(new webpack.DefinePlugin({ "process.env.BUILD_ID": JSON.stringify(buildId) }));

    config.resolve.fallback = {
      ...config.resolve.fallback, // if you miss it, all the other options in fallback, specified
      // by next.js will be dropped. Doesn't make much sense, but how it is
      fs: false,
    };

    /**
     * TODO: Find more possible barrels for this project.
     *  @see https://github.com/vercel/next.js/issues/12557#issuecomment-1196931845
     **/
    config.module.rules.push({
      test: [/lib\/.*.tsx?/i],
      sideEffects: false,
    });

    return config;
  },
  async rewrites() {
    return [
      {
        source: "/:user/avatar.png",
        destination: "/api/user/avatar?username=:user",
      },
      {
        source: "/team/:teamname/avatar.png",
        destination: "/api/user/avatar?teamname=:teamname",
      },
      {
        source: "/forms/:formQuery*",
        destination: "/apps/routing-forms/routing-link/:formQuery*",
      },
      {
        source: "/router",
        destination: "/apps/routing-forms/router",
      },
      {
        source: "/success/:path*",
        has: [
          {
            type: "query",
            key: "uid",
            value: "(?<uid>.*)",
          },
        ],
        destination: "/booking/:uid/:path*",
      },
      {
        source: "/cancel/:path*",
        destination: "/booking/:path*",
      },
      /* TODO: have these files being served from another deployment or CDN {
        source: "/embed/embed.js",
        destination: process.env.NEXT_PUBLIC_EMBED_LIB_URL?,
      }, */
      {
        source: `/:user((?!${pages.join("|")}).*)/:type`,
        destination: "/new-booker/:user/:type",
        has: [{ type: "cookie", key: "new-booker-enabled" }],
      },
      {
        source: `/:user((?!${pages.join("|")}).*)/:type/embed`,
        destination: "/new-booker/:user/:type/embed",
        has: [{ type: "cookie", key: "new-booker-enabled" }],
      },
      {
        source: "/team/:slug/:type",
        destination: "/new-booker/team/:slug/:type",
        has: [{ type: "cookie", key: "new-booker-enabled" }],
      },
      {
<<<<<<< HEAD
        source: "/team/:slug/:type/embed",
        destination: "/new-booker/team/:slug/:type/embed",
=======
        source: "/d/:link/:slug",
        destination: "/new-booker/d/:link/:slug",
>>>>>>> c182091f
        has: [{ type: "cookie", key: "new-booker-enabled" }],
      },
    ];
  },
  async headers() {
    return [
      {
        source: "/auth/:path*",
        headers: [
          {
            key: "X-Frame-Options",
            value: "DENY",
          },
        ],
      },
      {
        source: "/signup",
        headers: [
          {
            key: "X-Frame-Options",
            value: "DENY",
          },
        ],
      },
      {
        source: "/:path*",
        headers: [
          {
            key: "X-Content-Type-Options",
            value: "nosniff",
          },
          {
            key: "Referrer-Policy",
            value: "strict-origin-when-cross-origin",
          },
        ],
      },
    ];
  },
  async redirects() {
    const redirects = [
      {
        source: "/api/app-store/:path*",
        destination: "/app-store/:path*",
        permanent: true,
      },
      {
        source: "/auth/signup",
        destination: "/signup",
        permanent: true,
      },
      {
        source: "/settings",
        destination: "/settings/my-account/profile",
        permanent: true,
      },
      {
        source: "/settings/teams",
        destination: "/teams",
        permanent: true,
      },
      /* V2 testers get redirected to the new settings */
      {
        source: "/settings/profile",
        destination: "/settings/my-account/profile",
        permanent: false,
      },
      {
        source: "/settings/security",
        destination: "/settings/security/password",
        permanent: false,
      },
      {
        source: "/bookings",
        destination: "/bookings/upcoming",
        permanent: true,
      },
      {
        source: "/call/:path*",
        destination: "/video/:path*",
        permanent: false,
      },
      /* Attempt to mitigate DDoS attack */
      {
        source: "/api/auth/:path*",
        has: [
          {
            type: "query",
            key: "callbackUrl",
            // prettier-ignore
            value: "^(?!https?:\/\/).*$",
          },
        ],
        destination: "/404",
        permanent: false,
      },
      {
        source: "/booking/direct/:action/:email/:bookingUid/:oldToken",
        destination: "/api/link?action=:action&email=:email&bookingUid=:bookingUid&oldToken=:oldToken",
        permanent: true,
      },
      {
        source: "/support",
        destination: "/event-types?openIntercom=true",
        permanent: true,
      },
    ];

    if (process.env.NEXT_PUBLIC_WEBAPP_URL === "https://app.cal.com") {
      redirects.push(
        {
          source: "/apps/dailyvideo",
          destination: "/apps/daily-video",
          permanent: true,
        },
        {
          source: "/apps/huddle01_video",
          destination: "/apps/huddle01",
          permanent: true,
        },
        {
          source: "/apps/jitsi_video",
          destination: "/apps/jitsi",
          permanent: true,
        }
      );
    }

    return redirects;
  },
};

module.exports = () => plugins.reduce((acc, next) => next(acc), nextConfig);<|MERGE_RESOLUTION|>--- conflicted
+++ resolved
@@ -221,13 +221,10 @@
         has: [{ type: "cookie", key: "new-booker-enabled" }],
       },
       {
-<<<<<<< HEAD
         source: "/team/:slug/:type/embed",
         destination: "/new-booker/team/:slug/:type/embed",
-=======
         source: "/d/:link/:slug",
         destination: "/new-booker/d/:link/:slug",
->>>>>>> c182091f
         has: [{ type: "cookie", key: "new-booker-enabled" }],
       },
     ];
