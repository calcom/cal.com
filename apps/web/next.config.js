--- conflicted
+++ resolved
@@ -91,18 +91,15 @@
         source: "/team/:teamname/avatar.png",
         destination: "/api/user/avatar?teamname=:teamname",
       },
-<<<<<<< HEAD
       // TODO: We can expose these rewrites in packages/app-store/*.generated.ts
       {
         source: "/forms/:formId",
         destination: "/apps/routing_forms/routing-link/:formId",
       },
-=======
       /* TODO: have these files being served from another deployment or CDN {
         source: "/embed/embed.js",
         destination: process.env.NEXT_PUBLIC_EMBED_LIB_URL?,
       }, */
->>>>>>> 7f6a9cf5
     ];
   },
   async redirects() {
