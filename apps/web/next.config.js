--- conflicted
+++ resolved
@@ -278,15 +278,12 @@
           source: "/cancel/:path*",
           destination: "/booking/:path*",
         },
+        {
+          source: "/routing-forms/:slug*",
+          destination: "/apps/routing-forms/:slug*",
+        },
       ],
-<<<<<<< HEAD
-      {
-        source: "/routing-forms/:slug*",
-        destination: "/apps/routing-forms/:slug*",
-      },
-=======
-
->>>>>>> 47739a76
+
       /* TODO: have these files being served from another deployment or CDN {
         source: "/embed/embed.js",
         destination: process.env.NEXT_PUBLIC_EMBED_LIB_URL?,
