--- conflicted
+++ resolved
@@ -7,15 +7,8 @@
       "@lib/*": ["lib/*"],
       "@server/*": ["server/*"],
       "@ee/*": ["ee/*"],
-      "@apps/*": ["lib/apps/*"],
       "@prisma/client/*": ["@calcom/prisma/client/*"]
-<<<<<<< HEAD
-    },
-    "typeRoots": ["./types", "@calcom/types"],
-    "types": ["@types/jest"]
-=======
     }
->>>>>>> 2d2df2d4
   },
   "include": [
     "next-env.d.ts",
