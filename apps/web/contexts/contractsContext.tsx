import { createContext, ReactNode, useContext } from "react";

import { localStorage } from "@calcom/lib/webstorage";

type contractsContextType = {
  contracts: Record<string, string>;
  addContract: (payload: addContractsPayload) => void;
};

const contractsContextDefaultValue: contractsContextType = {
  contracts: {},
  // eslint-disable-next-line @typescript-eslint/no-empty-function
  addContract: () => {},
};

const ContractsContext = createContext<contractsContextType>(contractsContextDefaultValue);

export function useContracts() {
  return useContext(ContractsContext);
}

type Props = {
  children: ReactNode;
};

interface addContractsPayload {
  address: string;
  signature: string;
}

export function ContractsProvider({ children }: Props) {
  const addContract = (payload: addContractsPayload) => {
    localStorage.setItem(
      "contracts",
      JSON.stringify({
        ...JSON.parse(localStorage.getItem("contracts") || "{}"),
        [payload.address]: payload.signature,
      })
    );
  };

  const value = {
    contracts: typeof window !== "undefined" ? JSON.parse(localStorage.getItem("contracts") || "{}") : {},
    addContract,
  };

<<<<<<< HEAD
  return <ContractsContext.Provider value={value}>{children}</ContractsContext.Provider>;
=======
  return (
    <>
      <ContractsContext.Provider value={value as any}>{children}</ContractsContext.Provider>
    </>
  );
>>>>>>> f8007a4f
}<|MERGE_RESOLUTION|>--- conflicted
+++ resolved
@@ -44,13 +44,6 @@
     addContract,
   };
 
-<<<<<<< HEAD
-  return <ContractsContext.Provider value={value}>{children}</ContractsContext.Provider>;
-=======
-  return (
-    <>
-      <ContractsContext.Provider value={value as any}>{children}</ContractsContext.Provider>
-    </>
-  );
->>>>>>> f8007a4f
+
+  return <ContractsContext.Provider value={value as any}>{children}</ContractsContext.Provider>;
 }