--- conflicted
+++ resolved
@@ -1,10 +1,6 @@
 {
   "name": "@calcom/web",
-<<<<<<< HEAD
   "version": "5.0.2",
-=======
-  "version": "5.0.1",
->>>>>>> 7cc28aee
   "private": true,
   "scripts": {
     "analyze": "ANALYZE=true next build",
