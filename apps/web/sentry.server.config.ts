// This file configures the initialization of Sentry on the server.
// The config you add here will be used whenever the server handles a request.
// https://docs.sentry.io/platforms/javascript/guides/nextjs/
import * as Sentry from "@sentry/nextjs";

Sentry.init({
  debug: !!process.env.SENTRY_DEBUG,
  dsn: process.env.NEXT_PUBLIC_SENTRY_DSN,
  tracesSampleRate: parseFloat(process.env.SENTRY_TRACES_SAMPLE_RATE ?? "0.0") || 0.0,
  integrations: [Sentry.prismaIntegration()],
<<<<<<< HEAD
  _experiments: {
    maxSpans: parseInt(process.env.SENTRY_MAX_SPANS ?? "1000") || 1000,
  },
=======
>>>>>>> 71e73008
});<|MERGE_RESOLUTION|>--- conflicted
+++ resolved
@@ -8,10 +8,4 @@
   dsn: process.env.NEXT_PUBLIC_SENTRY_DSN,
   tracesSampleRate: parseFloat(process.env.SENTRY_TRACES_SAMPLE_RATE ?? "0.0") || 0.0,
   integrations: [Sentry.prismaIntegration()],
-<<<<<<< HEAD
-  _experiments: {
-    maxSpans: parseInt(process.env.SENTRY_MAX_SPANS ?? "1000") || 1000,
-  },
-=======
->>>>>>> 71e73008
 });