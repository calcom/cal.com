import { type GetServerSidePropsContext } from "next";
import type { Session } from "next-auth";
import { z } from "zod";

import { getServerSession } from "@calcom/features/auth/lib/getServerSession";
import type { GetBookingType } from "@calcom/features/bookings/lib/get-booking";
import { getBookingForReschedule, getBookingForSeatedEvent } from "@calcom/features/bookings/lib/get-booking";
import { orgDomainConfig } from "@calcom/features/ee/organizations/lib/orgDomains";
import type { getPublicEvent } from "@calcom/features/eventtypes/lib/getPublicEvent";
import { getUsernameList } from "@calcom/lib/defaultEvents";
import { EventRepository } from "@calcom/lib/server/repository/event";
import { UserRepository } from "@calcom/lib/server/repository/user";
import slugify from "@calcom/lib/slugify";
import prisma from "@calcom/prisma";
import { BookingStatus, RedirectType } from "@calcom/prisma/client";

import { getTemporaryOrgRedirect } from "@lib/getTemporaryOrgRedirect";

type Props = {
  eventData: NonNullable<Awaited<ReturnType<typeof getPublicEvent>>>;
  booking?: GetBookingType;
  rescheduleUid: string | null;
  bookingUid: string | null;
  user: string;
  slug: string;
  isBrandingHidden: boolean;
  isSEOIndexable: boolean | null;
  themeBasis: null | string;
  orgBannerUrl: null;
};

async function processReschedule({
  props,
  rescheduleUid,
  session,
  allowRescheduleForCancelledBooking,
}: {
  props: Props;
  session: Session | null;
  rescheduleUid: string | string[] | undefined;
  allowRescheduleForCancelledBooking?: boolean;
}) {
  if (!rescheduleUid) return;

  const booking = await getBookingForReschedule(`${rescheduleUid}`, session?.user?.id);

  if (booking?.eventType?.disableRescheduling) {
    return {
      redirect: {
        destination: `/booking/${rescheduleUid}`,
        permanent: false,
      },
    };
  }

  // if no booking found, no eventTypeId (dynamic) or it matches this eventData - return void (success).
  if (
    booking === null ||
    !booking.eventTypeId ||
    (booking?.eventTypeId === props.eventData?.id &&
      (booking.status !== BookingStatus.CANCELLED || allowRescheduleForCancelledBooking))
  ) {
    props.booking = booking;
    props.rescheduleUid = Array.isArray(rescheduleUid) ? rescheduleUid[0] : rescheduleUid;
    return;
  }
  // handle redirect response
  const redirectEventTypeTarget = await prisma.eventType.findUnique({
    where: {
      id: booking.eventTypeId,
    },
    select: {
      slug: true,
    },
  });
  if (!redirectEventTypeTarget) {
    return {
      notFound: true,
    } as const;
  }
  return {
    redirect: {
      permanent: false,
      destination: redirectEventTypeTarget.slug,
    },
  };
}

async function processSeatedEvent({
  props,
  bookingUid,
  allowRescheduleForCancelledBooking,
}: {
  props: Props;
  bookingUid: string | string[] | undefined;
  allowRescheduleForCancelledBooking?: boolean;
}) {
  if (!bookingUid) return;
  const booking = await getBookingForSeatedEvent(`${bookingUid}`);
  if (booking?.status === BookingStatus.CANCELLED && !allowRescheduleForCancelledBooking) {
    return {
      redirect: {
        permanent: false,
        destination: `${props.slug}`,
      },
    };
  } else {
    props.booking = booking;
    props.bookingUid = Array.isArray(bookingUid) ? bookingUid[0] : bookingUid;
  }
}

async function getDynamicGroupPageProps(context: GetServerSidePropsContext) {
  const session = await getServerSession({ req: context.req });
  const { user: usernames, type: slug } = paramsSchema.parse(context.params);
  const { rescheduleUid, bookingUid } = context.query;
<<<<<<< HEAD
  const allowRescheduleForCancelledBooking = context.query.allowRescheduleForCancelledBooking === "true";
  const { ssrInit } = await import("@server/lib/ssr");
  const ssr = await ssrInit(context);
=======

>>>>>>> 4383d23d
  const { currentOrgDomain, isValidOrgDomain } = orgDomainConfig(context.req, context.params?.orgSlug);
  const org = isValidOrgDomain ? currentOrgDomain : null;
  if (!org) {
    const redirect = await getTemporaryOrgRedirect({
      slugs: usernames,
      redirectType: RedirectType.User,
      eventTypeSlug: slug,
      currentQuery: context.query,
    });

    if (redirect) {
      return redirect;
    }
  }

  const usersInOrgContext = await UserRepository.findUsersByUsername({
    usernameList: usernames,
    orgSlug: isValidOrgDomain ? currentOrgDomain : null,
  });

  const users = usersInOrgContext;

  if (!users.length) {
    return {
      notFound: true,
    } as const;
  }

  // We use this to both prefetch the query on the server,
  // as well as to check if the event exist, so we c an show a 404 otherwise.

  const eventData = await EventRepository.getPublicEvent(
    {
      username: usernames.join("+"),
      eventSlug: slug,
      org,
      fromRedirectOfNonOrgLink: context.query.orgRedirection === "true",
    },
    session?.user?.id
  );

  if (!eventData) {
    return {
      notFound: true,
    } as const;
  }

  const props: Props = {
    eventData: {
      ...eventData,
      metadata: {
        ...eventData.metadata,
        multipleDuration: [15, 30, 45, 60, 90],
      },
    },
    user: usernames.join("+"),
    slug,
    isBrandingHidden: false,
    isSEOIndexable: true,
    themeBasis: null,
    bookingUid: bookingUid ? `${bookingUid}` : null,
    rescheduleUid: null,
    orgBannerUrl: null,
  };

  if (rescheduleUid) {
    const processRescheduleResult = await processReschedule({
      props,
      rescheduleUid,
      session,
      allowRescheduleForCancelledBooking,
    });
    if (processRescheduleResult) {
      return processRescheduleResult;
    }
  } else if (bookingUid) {
    const processSeatResult = await processSeatedEvent({
      props,
      bookingUid,
      allowRescheduleForCancelledBooking,
    });
    if (processSeatResult) {
      return processSeatResult;
    }
  }

  return {
    props,
  };
}

async function getUserPageProps(context: GetServerSidePropsContext) {
  const session = await getServerSession({ req: context.req });
  const { user: usernames, type: slug } = paramsSchema.parse(context.params);
  const username = usernames[0];
  const { rescheduleUid, bookingUid } = context.query;
  const allowRescheduleForCancelledBooking = context.query.allowRescheduleForCancelledBooking === "true";
  const { currentOrgDomain, isValidOrgDomain } = orgDomainConfig(context.req, context.params?.orgSlug);

  const isOrgContext = currentOrgDomain && isValidOrgDomain;
  if (!isOrgContext) {
    const redirect = await getTemporaryOrgRedirect({
      slugs: usernames,
      redirectType: RedirectType.User,
      eventTypeSlug: slug,
      currentQuery: context.query,
    });

    if (redirect) {
      return redirect;
    }
  }

  const [user] = await UserRepository.findUsersByUsername({
    usernameList: [username],
    orgSlug: isValidOrgDomain ? currentOrgDomain : null,
  });

  if (!user) {
    return {
      notFound: true,
    } as const;
  }

  const org = isValidOrgDomain ? currentOrgDomain : null;
  // We use this to both prefetch the query on the server,
  // as well as to check if the event exist, so we can show a 404 otherwise.
  const eventData = await EventRepository.getPublicEvent(
    {
      username,
      eventSlug: slug,
      org,
      fromRedirectOfNonOrgLink: context.query.orgRedirection === "true",
    },
    session?.user?.id
  );

  if (!eventData) {
    return {
      notFound: true,
    } as const;
  }

  const allowSEOIndexing = org
    ? user?.profile?.organization?.organizationSettings?.allowSEOIndexing
      ? user?.allowSEOIndexing
      : false
    : user?.allowSEOIndexing;

  const props: Props = {
    eventData: eventData,
    user: username,
    slug,
    isBrandingHidden: user?.hideBranding,
    isSEOIndexable: allowSEOIndexing,
    themeBasis: username,
    bookingUid: bookingUid ? `${bookingUid}` : null,
    rescheduleUid: null,
    orgBannerUrl: eventData?.owner?.profile?.organization?.bannerUrl ?? null,
  };
  if (rescheduleUid) {
    const processRescheduleResult = await processReschedule({
      props,
      rescheduleUid,
      session,
      allowRescheduleForCancelledBooking,
    });
    if (processRescheduleResult) {
      return processRescheduleResult;
    }
  } else if (bookingUid) {
    const processSeatResult = await processSeatedEvent({
      props,
      bookingUid,
      allowRescheduleForCancelledBooking,
    });
    if (processSeatResult) {
      return processSeatResult;
    }
  }

  return {
    props,
  };
}

const paramsSchema = z.object({
  type: z.string().transform((s) => slugify(s)),
  user: z.string().transform((s) => getUsernameList(s)),
});

// Booker page fetches a tiny bit of data server side, to determine early
// whether the page should show an away state or dynamic booking not allowed.
export const getServerSideProps = async (context: GetServerSidePropsContext) => {
  const { user } = paramsSchema.parse(context.params);
  const isDynamicGroup = user.length > 1;

  return isDynamicGroup ? await getDynamicGroupPageProps(context) : await getUserPageProps(context);
};<|MERGE_RESOLUTION|>--- conflicted
+++ resolved
@@ -114,13 +114,7 @@
   const session = await getServerSession({ req: context.req });
   const { user: usernames, type: slug } = paramsSchema.parse(context.params);
   const { rescheduleUid, bookingUid } = context.query;
-<<<<<<< HEAD
   const allowRescheduleForCancelledBooking = context.query.allowRescheduleForCancelledBooking === "true";
-  const { ssrInit } = await import("@server/lib/ssr");
-  const ssr = await ssrInit(context);
-=======
-
->>>>>>> 4383d23d
   const { currentOrgDomain, isValidOrgDomain } = orgDomainConfig(context.req, context.params?.orgSlug);
   const org = isValidOrgDomain ? currentOrgDomain : null;
   if (!org) {
