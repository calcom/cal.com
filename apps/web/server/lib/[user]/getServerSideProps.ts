import type { EmbedProps } from "app/WithEmbedSSR";
import type { GetServerSideProps } from "next";
import { encode } from "querystring";
import type { z } from "zod";

import { orgDomainConfig } from "@calcom/features/ee/organizations/lib/orgDomains";
import { DEFAULT_DARK_BRAND_COLOR, DEFAULT_LIGHT_BRAND_COLOR } from "@calcom/lib/constants";
import { getUsernameList } from "@calcom/lib/defaultEvents";
import { getEventTypesPublic } from "@calcom/lib/event-types/getEventTypesPublic";
import { getUserAvatarUrl } from "@calcom/lib/getAvatarUrl";
import logger from "@calcom/lib/logger";
import { markdownToSafeHTML } from "@calcom/lib/markdownToSafeHTML";
import { safeStringify } from "@calcom/lib/safeStringify";
import { UserRepository } from "@calcom/lib/server/repository/user";
import { stripMarkdown } from "@calcom/lib/stripMarkdown";
import prisma from "@calcom/prisma";
<<<<<<< HEAD
import type { EventType, User } from "@calcom/prisma/client";
=======
import { type EventType, type User } from "@calcom/prisma/client";
>>>>>>> d6b17b76
import { RedirectType } from "@calcom/prisma/enums";
import type { EventTypeMetaDataSchema } from "@calcom/prisma/zod-utils";
import type { UserProfile } from "@calcom/types/UserProfile";

import { handleOrgRedirect } from "@lib/handleOrgRedirect";

const log = logger.getSubLogger({ prefix: ["[[pages/[user]]]"] });
type UserPageProps = {
  profile: {
    name: string;
    image: string;
    theme: string | null;
    brandColor: string;
    darkBrandColor: string;
    organization: {
      requestedSlug: string | null;
      slug: string | null;
      id: number | null;
    } | null;
    allowSEOIndexing: boolean;
    username: string | null;
  };
  users: (Pick<User, "name" | "username" | "bio" | "verified" | "avatarUrl"> & {
    profile: UserProfile;
  })[];
  themeBasis: string | null;
  markdownStrippedBio: string;
  safeBio: string;
  entity: {
    logoUrl?: string | null;
    considerUnpublished: boolean;
    orgSlug?: string | null;
    name?: string | null;
    teamSlug?: string | null;
  };
  eventTypes: ({
    descriptionAsSafeHTML: string;
    metadata: z.infer<typeof EventTypeMetaDataSchema>;
  } & Pick<
    EventType,
    | "id"
    | "title"
    | "slug"
    | "length"
    | "hidden"
    | "lockTimeZoneToggleOnBookingPage"
    | "lockedTimeZone"
    | "requiresConfirmation"
    | "canSendCalVideoTranscriptionEmails"
    | "requiresBookerEmailVerification"
    | "price"
    | "currency"
    | "recurringEvent"
    | "seatsPerTimeSlot"
    | "schedulingType"
  >)[];
  isOrgSEOIndexable: boolean | undefined;
} & EmbedProps;

export const getServerSideProps: GetServerSideProps<UserPageProps> = async (context) => {
  const { currentOrgDomain, isValidOrgDomain } = orgDomainConfig(context.req, context.params?.orgSlug);
  const usernameList = getUsernameList(context.query.user as string);
  const isARedirectFromNonOrgLink = context.query.orgRedirection === "true";
  const dataFetchStart = Date.now();

  const redirect = await handleOrgRedirect({
    slugs: usernameList,
    redirectType: RedirectType.User,
    eventTypeSlug: null,
    context,
    currentOrgDomain: isValidOrgDomain ? currentOrgDomain : null,
  });

  if (redirect) {
    return redirect;
  }

  const usersInOrgContext = await getUsersInOrgContext(
    usernameList,
    isValidOrgDomain ? currentOrgDomain : null
  );

  const isDynamicGroup = usersInOrgContext.length > 1;
  log.debug(safeStringify({ usersInOrgContext, isValidOrgDomain, currentOrgDomain, isDynamicGroup }));

  if (isDynamicGroup) {
    const destinationUrl = encodeURI(`/${usernameList.join("+")}/dynamic`);

    // EXAMPLE - context.params: { orgSlug: 'acme', user: 'member0+owner1' }
    // EXAMPLE - context.query: { redirect: 'undefined', orgRedirection: 'undefined', user: 'member0+owner1' }
    const originalQueryString = new URLSearchParams(context.query as Record<string, string>).toString();
    const destinationWithQuery = `${destinationUrl}?${originalQueryString}`;
    log.debug(`Dynamic group detected, redirecting to ${destinationUrl}`);
    return {
      redirect: {
        permanent: false,
        destination: destinationWithQuery,
      },
    } as const;
  }

  const isNonOrgUser = (user: { profile: UserProfile }) => {
    return !user.profile?.organization;
  };

  const isThereAnyNonOrgUser = usersInOrgContext.some(isNonOrgUser);

  if (!usersInOrgContext.length || (!isValidOrgDomain && !isThereAnyNonOrgUser)) {
    return {
      notFound: true,
    } as const;
  }

  const [user] = usersInOrgContext; //to be used when dealing with single user, not dynamic group

  const profile = {
    name: user.name || user.username || "",
    image: getUserAvatarUrl({
      avatarUrl: user.avatarUrl,
    }),
    theme: user.theme,
    brandColor: user.brandColor ?? DEFAULT_LIGHT_BRAND_COLOR,
    avatarUrl: user.avatarUrl,
    darkBrandColor: user.darkBrandColor ?? DEFAULT_DARK_BRAND_COLOR,
    allowSEOIndexing: user.allowSEOIndexing ?? true,
    username: user.username,
    organization: user.profile.organization,
  };

  const dataFetchEnd = Date.now();
  if (context.query.log === "1") {
    context.res.setHeader("X-Data-Fetch-Time", `${dataFetchEnd - dataFetchStart}ms`);
  }

  const eventTypes = await getEventTypesPublic(user.id);

  // if profile only has one public event-type, redirect to it
  if (eventTypes.length === 1 && context.query.redirect !== "false") {
    // Redirect but don't change the URL
    const urlDestination = `/${user.profile.username}/${eventTypes[0].slug}`;
    const { query } = context;
    const urlQuery = new URLSearchParams(encode(query));

    return {
      redirect: {
        permanent: false,
        destination: `${encodeURI(urlDestination)}?${urlQuery}`,
      },
    };
  }

  const safeBio = markdownToSafeHTML(user.bio) || "";

  const markdownStrippedBio = stripMarkdown(user?.bio || "");
  const org = usersInOrgContext[0].profile.organization;

  return {
    props: {
      users: usersInOrgContext.map((user) => ({
        name: user.name,
        username: user.username,
        bio: user.bio,
        avatarUrl: user.avatarUrl,
        verified: user.verified,
        profile: user.profile,
      })),
      entity: {
        ...(org?.logoUrl ? { logoUrl: org?.logoUrl } : {}),
        considerUnpublished: !isARedirectFromNonOrgLink && org?.slug === null,
        orgSlug: currentOrgDomain,
        name: org?.name ?? null,
      },
      eventTypes,
      safeBio,
      profile,
      // Dynamic group has no theme preference right now. It uses system theme.
      themeBasis: user.username,
      markdownStrippedBio,
      isOrgSEOIndexable: org?.organizationSettings?.allowSEOIndexing ?? false,
    },
  };
};

export async function getUsersInOrgContext(usernameList: string[], orgSlug: string | null) {
  const userRepo = new UserRepository(prisma);

  const usersInOrgContext = await userRepo.findUsersByUsername({
    usernameList,
    orgSlug,
  });

  if (usersInOrgContext.length) {
    return usersInOrgContext;
  }

  // note(Lauris): platform members (people who run platform) are part of platform organization while
  // the platform organization does not have a domain. In this case there is no org domain but also platform member
  // "User.organization" is not null so "UserRepository.findUsersByUsername" returns empty array and we do this as a last resort
  // call to find platform member.
  return await userRepo.findPlatformMembersByUsernames({
    usernameList,
  });
}<|MERGE_RESOLUTION|>--- conflicted
+++ resolved
@@ -13,12 +13,8 @@
 import { safeStringify } from "@calcom/lib/safeStringify";
 import { UserRepository } from "@calcom/lib/server/repository/user";
 import { stripMarkdown } from "@calcom/lib/stripMarkdown";
-import prisma from "@calcom/prisma";
-<<<<<<< HEAD
+import { prisma } from "@calcom/prisma";
 import type { EventType, User } from "@calcom/prisma/client";
-=======
-import { type EventType, type User } from "@calcom/prisma/client";
->>>>>>> d6b17b76
 import { RedirectType } from "@calcom/prisma/enums";
 import type { EventTypeMetaDataSchema } from "@calcom/prisma/zod-utils";
 import type { UserProfile } from "@calcom/types/UserProfile";
