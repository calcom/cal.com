--- conflicted
+++ resolved
@@ -3,13 +3,10 @@
 import superjson from "superjson";
 
 import { CALCOM_VERSION } from "@calcom/lib/constants";
-<<<<<<< HEAD
+
 import prisma from "@calcom/prisma";
 import { createServerSideHelpers } from "@calcom/trpc/react/ssg";
-=======
-import prisma, { readonlyPrisma } from "@calcom/prisma";
-import { createProxySSGHelpers } from "@calcom/trpc/react/ssg";
->>>>>>> ed2ce005
+
 import { appRouter } from "@calcom/trpc/server/routers/_app";
 
 // eslint-disable-next-line @typescript-eslint/no-var-requires
