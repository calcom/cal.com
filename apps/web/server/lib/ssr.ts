--- conflicted
+++ resolved
@@ -10,8 +10,8 @@
 import { teamsAndUserProfilesQuery } from "@calcom/trpc/server/routers/loggedInViewer/procedures/teamsAndUserProfilesQuery";
 import { event } from "@calcom/trpc/server/routers/publicViewer/procedures/event";
 import { session } from "@calcom/trpc/server/routers/publicViewer/procedures/session";
-import { get as eventTypeGet } from "@calcom/trpc/server/routers/viewer/eventTypes/procedures/get";
-import { get as meGet } from "@calcom/trpc/server/routers/viewer/me/procedures/get";
+import { get } from "@calcom/trpc/server/routers/viewer/eventTypes/procedures/get";
+import { meRouter } from "@calcom/trpc/server/routers/viewer/me/_router";
 import { hasTeamPlan } from "@calcom/trpc/server/routers/viewer/teams/procedures/hasTeamPlan";
 import { router } from "@calcom/trpc/server/trpc";
 
@@ -19,7 +19,6 @@
 
 // Temporary workaround for OOM issue, import only procedures that are called on the server side
 const routerSlice = router({
-<<<<<<< HEAD
   viewer: mergeRouters(
     router({
       me: meRouter,
@@ -44,32 +43,6 @@
       }),
     })
   ),
-=======
-  viewer: router({
-    me: router({
-      get: meGet,
-    }),
-    features: router({
-      map,
-    }),
-    public: router({
-      session,
-      event,
-    }),
-    teams: router({
-      hasTeamPlan,
-    }),
-    appRoutingForms: router({
-      forms,
-    }),
-    teamsAndUserProfilesQuery: router({
-      teamsAndUserProfilesQuery,
-    }),
-    eventTypes: router({
-      get: eventTypeGet,
-    }),
-  }),
->>>>>>> 6d35d146
 });
 
 /**
