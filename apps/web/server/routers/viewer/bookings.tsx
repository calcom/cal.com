import { SchedulingType } from "@prisma/client";
import dayjs from "dayjs";
import rrule from "rrule";
import { z } from "zod";

import EventManager from "@calcom/core/EventManager";
import { sendLocationChangeEmails } from "@calcom/emails";
import { parseRecurringEvent } from "@calcom/lib";
import logger from "@calcom/lib/logger";
import { getTranslation } from "@calcom/lib/server/i18n";
import type { AdditionalInformation, CalendarEvent, RecurringEvent } from "@calcom/types/Calendar";

import { createProtectedRouter } from "@server/createRouter";
import { TRPCError } from "@trpc/server";

// Common data for all endpoints under webhook
const commonBookingSchema = z.object({
  bookingId: z.number(),
});

export const bookingsRouter = createProtectedRouter()
  .middleware(async ({ ctx, rawInput, next }) => {
    // Endpoints that just read the logged in user's data - like 'list' don't necessary have any input
    if (!rawInput) return next({ ctx: { ...ctx, booking: null } });

    const webhookIdAndEventTypeId = commonBookingSchema.safeParse(rawInput);
    if (!webhookIdAndEventTypeId.success) throw new TRPCError({ code: "PARSE_ERROR" });

    const { bookingId } = webhookIdAndEventTypeId.data;
    const booking = await ctx.prisma.booking.findFirst({
      where: {
        OR: [
          /* If user is organizer */
          { userId: ctx.user.id, id: bookingId },
          /* Or part of a collective booking */
          {
            eventType: {
              schedulingType: SchedulingType.COLLECTIVE,
              users: {
                some: {
                  id: ctx.user.id,
                },
              },
            },
          },
        ],
      },
      include: {
        attendees: true,
        eventType: true,
        user: {
          include: { destinationCalendar: true },
        },
        destinationCalendar: true,
      },
    });
    return next({ ctx: { ...ctx, booking } });
  })
  .middleware(async ({ ctx, next }) => {
    // So TS doesn't compain in the previous middleware.
    // This means the user doesn't have access to this booking
    if (!ctx.booking) throw new TRPCError({ code: "UNAUTHORIZED" });
    // Booking here is non-nullable anymore
    return next({ ctx: { ...ctx, booking: ctx.booking } });
  })
  .mutation("editLocation", {
    input: commonBookingSchema.extend({
      newLocation: z.string(),
    }),
    async resolve({ ctx, input }) {
      const { bookingId, newLocation: location } = input;
      const { booking } = ctx;

      try {
        await ctx.prisma.booking.update({
          where: { id: bookingId },
          data: { location },
        });

        const organizer = await ctx.prisma.user.findFirst({
          where: {
            id: booking.userId || 0,
          },
          select: {
            name: true,
            email: true,
            timeZone: true,
            locale: true,
          },
          rejectOnNotFound: true,
        });

        const tOrganizer = await getTranslation(organizer.locale ?? "en", "common");

        const attendeesListPromises = booking.attendees.map(async (attendee) => {
          return {
            name: attendee.name,
            email: attendee.email,
            timeZone: attendee.timeZone,
            language: {
              translate: await getTranslation(attendee.locale ?? "en", "common"),
              locale: attendee.locale ?? "en",
            },
          };
        });

        const attendeesList = await Promise.all(attendeesListPromises);

        // Taking care of recurrence rule
        const recurringEvent = booking.eventType?.recurringEvent as RecurringEvent;
        let recurrence: string | undefined = undefined;
        if (recurringEvent?.count) {
          recurrence = new rrule(recurringEvent).toString();
        }
        const evt: CalendarEvent = {
          title: booking.title || "",
          type: (booking.eventType?.title as string) || booking?.title || "",
          description: booking.description || "",
          startTime: booking.startTime ? dayjs(booking.startTime).format() : "",
          endTime: booking.endTime ? dayjs(booking.endTime).format() : "",
          organizer: {
            email: organizer.email,
            name: organizer.name ?? "Nameless",
            timeZone: organizer.timeZone,
            language: { translate: tOrganizer, locale: organizer.locale ?? "en" },
          },
          attendees: attendeesList,
          uid: booking.uid,
<<<<<<< HEAD
          ...{ recurrence },
=======
          recurringEvent: parseRecurringEvent(booking.eventType?.recurringEvent),
>>>>>>> 1f1e364a
          location,
          destinationCalendar: booking?.destinationCalendar || booking?.user?.destinationCalendar,
        };

        const eventManager = new EventManager(ctx.user);
        const scheduleResult = await eventManager.create(evt);

        const results = scheduleResult.results;
        if (results.length > 0 && results.every((res) => !res.success)) {
          const error = {
            errorCode: "BookingUpdateLocationFailed",
            message: "Updating location failed",
          };
          logger.error(`Booking ${ctx.user.username} failed`, error, results);
        } else {
          const metadata: AdditionalInformation = {};
          if (results.length) {
            metadata.hangoutLink = results[0].createdEvent?.hangoutLink;
            metadata.conferenceData = results[0].createdEvent?.conferenceData;
            metadata.entryPoints = results[0].createdEvent?.entryPoints;
          }
          try {
            await sendLocationChangeEmails({ ...evt, additionalInformation: metadata });
          } catch (error) {
            console.log("Error sending LocationChangeEmails");
          }
        }
      } catch {
        throw new TRPCError({ code: "INTERNAL_SERVER_ERROR" });
      }
      return { message: "Location updated" };
    },
  });<|MERGE_RESOLUTION|>--- conflicted
+++ resolved
@@ -1,6 +1,5 @@
 import { SchedulingType } from "@prisma/client";
 import dayjs from "dayjs";
-import rrule from "rrule";
 import { z } from "zod";
 
 import EventManager from "@calcom/core/EventManager";
@@ -8,7 +7,7 @@
 import { parseRecurringEvent } from "@calcom/lib";
 import logger from "@calcom/lib/logger";
 import { getTranslation } from "@calcom/lib/server/i18n";
-import type { AdditionalInformation, CalendarEvent, RecurringEvent } from "@calcom/types/Calendar";
+import type { AdditionalInformation, CalendarEvent } from "@calcom/types/Calendar";
 
 import { createProtectedRouter } from "@server/createRouter";
 import { TRPCError } from "@trpc/server";
@@ -106,12 +105,6 @@
 
         const attendeesList = await Promise.all(attendeesListPromises);
 
-        // Taking care of recurrence rule
-        const recurringEvent = booking.eventType?.recurringEvent as RecurringEvent;
-        let recurrence: string | undefined = undefined;
-        if (recurringEvent?.count) {
-          recurrence = new rrule(recurringEvent).toString();
-        }
         const evt: CalendarEvent = {
           title: booking.title || "",
           type: (booking.eventType?.title as string) || booking?.title || "",
@@ -126,11 +119,7 @@
           },
           attendees: attendeesList,
           uid: booking.uid,
-<<<<<<< HEAD
-          ...{ recurrence },
-=======
           recurringEvent: parseRecurringEvent(booking.eventType?.recurringEvent),
->>>>>>> 1f1e364a
           location,
           destinationCalendar: booking?.destinationCalendar || booking?.user?.destinationCalendar,
         };
