--- conflicted
+++ resolved
@@ -1,19 +1,17 @@
 import { SchedulingType } from "@prisma/client";
-import { spawn, BlobWorker, Pool, Worker } from "threads";
 import { z } from "zod";
 
 import type { CurrentSeats } from "@calcom/core/getUserAvailability";
 import { getUserAvailability } from "@calcom/core/getUserAvailability";
-import dayjs from "@calcom/dayjs";
+import dayjs, { Dayjs } from "@calcom/dayjs";
 import logger from "@calcom/lib/logger";
-import prisma from "@calcom/prisma";
-import { availabilityUserSelect } from "@calcom/prisma";
+import prisma, { availabilityUserSelect } from "@calcom/prisma";
+import { TimeRange } from "@calcom/types/schedule";
 
 import isOutOfBounds from "@lib/isOutOfBounds";
 import getSlots from "@lib/slots";
 
 import { createRouter } from "@server/createRouter";
-import { checkForAvailabilityCode } from "@server/routers/viewer/checkForAvailability";
 import { TRPCError } from "@trpc/server";
 
 const getScheduleSchema = z
@@ -42,8 +40,6 @@
   users?: string[];
 };
 
-<<<<<<< HEAD
-=======
 const checkForAvailability = ({
   time,
   busy,
@@ -95,34 +91,26 @@
   });
 };
 
->>>>>>> 5fa336c1
 export const slotsRouter = createRouter().query("getSchedule", {
   input: getScheduleSchema,
-  async resolve({ input, ctx }) {
-    return await getSchedule(input, ctx);
+  async resolve({ input }) {
+    return await getSchedule(input);
   },
 });
 
-export async function getSchedule(
-  input: {
-    eventTypeId?: number | undefined;
-    timeZone?: string | undefined;
-    usernameList?: string[] | undefined;
-    debug?: boolean | undefined;
-    startTime: string;
-    endTime: string;
-  },
-  ctx: { prisma: typeof prisma }
-) {
+export async function getSchedule(input: {
+  timeZone?: string | undefined;
+  eventTypeId?: number | undefined;
+  usernameList?: string[] | undefined;
+  debug?: boolean | undefined;
+  startTime: string;
+  endTime: string;
+}) {
   if (input.debug === true) {
     logger.setSettings({ minLevel: "debug" });
   }
-  if (process.env.INTEGRATION_TEST_MODE === "true") {
-    logger.setSettings({ minLevel: "silly" });
-  }
-
   const startPrismaEventTypeGet = performance.now();
-  const eventType = await ctx.prisma.eventType.findUnique({
+  const eventType = await prisma.eventType.findUnique({
     where: {
       id: input.eventTypeId,
     },
@@ -180,7 +168,6 @@
   }
   let currentSeats: CurrentSeats | undefined = undefined;
 
-<<<<<<< HEAD
   const userSchedules = await Promise.all(
     eventType.users.map(async (currentUser) => {
       const {
@@ -193,29 +180,11 @@
           dateFrom: startTime.format(),
           dateTo: endTime.format(),
           eventTypeId: input.eventTypeId,
+          afterEventBuffer: eventType.afterEventBuffer,
         },
         { user: currentUser, eventType, currentSeats }
       );
       if (!currentSeats && _currentSeats) currentSeats = _currentSeats;
-=======
-    const userSchedules = await Promise.all(
-      eventType.users.map(async (currentUser) => {
-        const {
-          busy,
-          workingHours,
-          currentSeats: _currentSeats,
-        } = await getUserAvailability(
-          {
-            userId: currentUser.id,
-            dateFrom: startTime.format(),
-            dateTo: endTime.format(),
-            eventTypeId: input.eventTypeId,
-            afterEventBuffer: eventType.afterEventBuffer,
-          },
-          { user: currentUser, eventType, currentSeats }
-        );
-        if (!currentSeats && _currentSeats) currentSeats = _currentSeats;
->>>>>>> 5fa336c1
 
       return {
         workingHours,
@@ -230,7 +199,6 @@
   const availabilityCheckProps = {
     eventLength: eventType.length,
     beforeBufferTime: eventType.beforeEventBuffer,
-    afterBufferTime: eventType.afterEventBuffer,
     currentSeats,
   };
   const isWithinBounds = (_time: Parameters<typeof isOutOfBounds>[0]) =>
@@ -247,17 +215,12 @@
   let checkForAvailabilityTime = 0;
   let getSlotsCount = 0;
   let checkForAvailabilityCount = 0;
-  const unavailableSlotsCache = {};
-  const startWorkerPoolTime = performance.now();
-  const pool = Pool(() => spawn(BlobWorker.fromText(checkForAvailabilityCode)), 12);
-
   do {
     const startGetSlots = performance.now();
     // get slots retrieves the available times for a given day
     const times = getSlots({
       inviteeDate: time,
       eventLength: eventType.length,
-<<<<<<< HEAD
       workingHours,
       minimumBookingNotice: eventType.minimumBookingNotice,
       frequency: eventType.slotInterval || eventType.length,
@@ -270,124 +233,42 @@
       !eventType.schedulingType || eventType.schedulingType === SchedulingType.COLLECTIVE
         ? ("every" as const)
         : ("some" as const);
-    // logger.silly(`Slots: ${JSON.stringify(times)}`);
-    const filteredTimes = times.filter(isWithinBounds);
-    for (let j = 0; j < userSchedules.length; j++) {
-      for (let i = 0; i < filteredTimes.length; i++) {
-        const time = filteredTimes[i];
-        const schedule = userSchedules[j];
-        // if (unavailableSlotsCache[time.format()]) {
-        //   logger.silly(`Skipping unavailable slot for next user ${time.format()}`);
-        //   return false;
-        // }
-        (function (time, schedule) {
-          // console.log(`Work Queued - ${j} - ${i}`);
-          pool.queue(async (worker) => {
-            // console.log(`Work Start - ${j} - ${i}`);
-            const startCheckForAvailability = performance.now();
-
-            const result = await worker({
-              time: time.format(),
-              ...schedule,
-              ...availabilityCheckProps,
-            });
-=======
-      beforeBufferTime: eventType.beforeEventBuffer,
-      currentSeats,
-    };
-    const isWithinBounds = (_time: Parameters<typeof isOutOfBounds>[0]) =>
-      !isOutOfBounds(_time, {
-        periodType: eventType.periodType,
-        periodStartDate: eventType.periodStartDate,
-        periodEndDate: eventType.periodEndDate,
-        periodCountCalendarDays: eventType.periodCountCalendarDays,
-        periodDays: eventType.periodDays,
-      });
-
-    let time = startTime;
-    let getSlotsTime = 0;
-    let checkForAvailabilityTime = 0;
-    let getSlotsCount = 0;
-    let checkForAvailabilityCount = 0;
-    do {
-      const startGetSlots = performance.now();
-      // get slots retrieves the available times for a given day
-      const times = getSlots({
-        inviteeDate: time,
-        eventLength: eventType.length,
-        workingHours,
-        minimumBookingNotice: eventType.minimumBookingNotice,
-        frequency: eventType.slotInterval || eventType.length,
-      });
-      const endGetSlots = performance.now();
-      getSlotsTime += endGetSlots - startGetSlots;
-      getSlotsCount++;
-      // if ROUND_ROBIN - slots stay available on some() - if normal / COLLECTIVE - slots only stay available on every()
-      const filterStrategy =
-        !eventType.schedulingType || eventType.schedulingType === SchedulingType.COLLECTIVE
-          ? ("every" as const)
-          : ("some" as const);
-
-      const filteredTimes = times.filter(isWithinBounds).filter((time) =>
-        userSchedules[filterStrategy]((schedule) => {
-          const startCheckForAvailability = performance.now();
-          const result = checkForAvailability({ time, ...schedule, ...availabilityCheckProps });
-          const endCheckForAvailability = performance.now();
-          checkForAvailabilityCount++;
-          checkForAvailabilityTime += endCheckForAvailability - startCheckForAvailability;
-          return result;
-        })
-      );
->>>>>>> 5fa336c1
-
-            // if (!result && !unavailableSlotsCache[time.format()]) {
-            //   unavailableSlotsCache[time.format()] = 1;
-            // }
-            const endCheckForAvailability = performance.now();
-            checkForAvailabilityCount++;
-            checkForAvailabilityTime += endCheckForAvailability - startCheckForAvailability;
-
-            // console.log(`Work End - ${j} - ${i}`, endCheckForAvailability - startCheckForAvailability);
-            if (result) {
-              slots[time.format("YYYY-MM-DD")] = filteredTimes.map((time) => ({
-                time: time.toISOString(),
-                users: eventType.users.map((user) => user.username || ""),
-                // Conditionally add the attendees and booking id to slots object if there is already a booking during that time
-                ...(currentSeats?.some(
-                  (booking) => booking.startTime.toISOString() === time.toISOString()
-                ) && {
-                  attendees:
-                    currentSeats[
-                      currentSeats.findIndex(
-                        (booking) => booking.startTime.toISOString() === time.toISOString()
-                      )
-                    ]._count.attendees,
-                  bookingUid:
-                    currentSeats[
-                      currentSeats.findIndex(
-                        (booking) => booking.startTime.toISOString() === time.toISOString()
-                      )
-                    ].uid,
-                }),
-              }));
-            }
-          });
-        })(time, schedule, j, i);
-      }
-    }
+
+    const filteredTimes = times.filter(isWithinBounds).filter((time) =>
+      userSchedules[filterStrategy]((schedule) => {
+        const startCheckForAvailability = performance.now();
+        const result = checkForAvailability({ time, ...schedule, ...availabilityCheckProps });
+        const endCheckForAvailability = performance.now();
+        checkForAvailabilityCount++;
+        checkForAvailabilityTime += endCheckForAvailability - startCheckForAvailability;
+        return result;
+      })
+    );
+
+    slots[time.format("YYYY-MM-DD")] = filteredTimes.map((time) => ({
+      time: time.toISOString(),
+      users: eventType.users.map((user) => user.username || ""),
+      // Conditionally add the attendees and booking id to slots object if there is already a booking during that time
+      ...(currentSeats?.some((booking) => booking.startTime.toISOString() === time.toISOString()) && {
+        attendees:
+          currentSeats[
+            currentSeats.findIndex((booking) => booking.startTime.toISOString() === time.toISOString())
+          ]._count.attendees,
+        bookingUid:
+          currentSeats[
+            currentSeats.findIndex((booking) => booking.startTime.toISOString() === time.toISOString())
+          ].uid,
+      }),
+    }));
     time = time.add(1, "day");
   } while (time.isBefore(endTime));
 
-  await pool.completed();
-  await pool.terminate();
-
-  // logger.debug(`getSlots took ${getSlotsTime}ms and executed ${getSlotsCount} times`);
-
-  // logger.debug(
-  //   `checkForAvailability took ${checkForAvailabilityTime}ms and executed ${checkForAvailabilityCount} times`
-  // );
-  const endWorkerPoolTime = performance.now();
-  logger.debug(`Worker pool took ${endWorkerPoolTime - startWorkerPoolTime}ms`);
+  logger.debug(`getSlots took ${getSlotsTime}ms and executed ${getSlotsCount} times`);
+
+  logger.debug(
+    `checkForAvailability took ${checkForAvailabilityTime}ms and executed ${checkForAvailabilityCount} times`
+  );
+
   return {
     slots,
   };
