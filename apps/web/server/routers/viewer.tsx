--- conflicted
+++ resolved
@@ -8,12 +8,7 @@
 import { checkPremiumUsername } from "@calcom/ee/lib/core/checkPremiumUsername";
 
 import { checkRegularUsername } from "@lib/core/checkRegularUsername";
-<<<<<<< HEAD
 import { canEventBeEdited } from "@lib/event";
-import { getCalendarCredentials, getConnectedCalendars } from "@lib/integrations/calendar/CalendarManager";
-import { ALL_INTEGRATIONS } from "@lib/integrations/getIntegrations";
-=======
->>>>>>> a7f5250b
 import jackson from "@lib/jackson";
 import {
   isSAMLLoginEnabled,
@@ -244,6 +239,7 @@
         };
         metadata: {
           membershipCount: number;
+          readonly: boolean;
         };
         eventTypes: (typeof user.eventTypes[number] & { $disabled?: boolean; readOnly?: boolean })[];
       };
