--- conflicted
+++ resolved
@@ -393,13 +393,10 @@
           uid: true,
           confirmed: true,
           rejected: true,
-<<<<<<< HEAD
           id: true,
           startTime: true,
           endTime: true,
-=======
           recurringEventId: true,
->>>>>>> e72cceff
           location: true,
           eventType: {
             select: {
