{
  "crons": [
    {
      "path": "/api/cron/calendar-cache-cleanup",
      "schedule": "0 5 * * *"
    },
    {
      "path": "/api/tasks/cron",
      "schedule": "* * * * *"
    },
    {
      "path": "/api/calendar-cache/cron",
      "schedule": "* * * * *"
    },
    {
      "path": "/api/tasks/cleanup",
      "schedule": "0 0 * * *"
    }
  ],
  "functions": {
<<<<<<< HEAD
    "pages/api/trpc/public/[trpc].ts": {
      "memory": 3008
    },
    "pages/api/trpc/slots/[trpc].ts": {
      "memory": 3008
    },
    "pages/api/book/recurring-events.ts": {
      "memory": 3008,
      "maxDuration": 60
=======
    "pages/api/trpc/highPerf/[trpc].ts": {
      "memory": 3008
    },
    "pages/api/trpc/appRoutingForms/[trpc].ts": {
      "memory": 2048
    },
    "pages/router/embed.tsx": {
      "memory": 2048
    },
    "pages/api/book/event.ts": {
      "memory": 2048
>>>>>>> 00ee1ef4
    }
  }
}<|MERGE_RESOLUTION|>--- conflicted
+++ resolved
@@ -18,17 +18,6 @@
     }
   ],
   "functions": {
-<<<<<<< HEAD
-    "pages/api/trpc/public/[trpc].ts": {
-      "memory": 3008
-    },
-    "pages/api/trpc/slots/[trpc].ts": {
-      "memory": 3008
-    },
-    "pages/api/book/recurring-events.ts": {
-      "memory": 3008,
-      "maxDuration": 60
-=======
     "pages/api/trpc/highPerf/[trpc].ts": {
       "memory": 3008
     },
@@ -40,7 +29,6 @@
     },
     "pages/api/book/event.ts": {
       "memory": 2048
->>>>>>> 00ee1ef4
     }
   }
 }