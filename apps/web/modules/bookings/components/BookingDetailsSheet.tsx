"use client";

import { useMemo } from "react";
import { z } from "zod";

import dayjs from "@calcom/dayjs";
import { useBookingLocation } from "@calcom/features/bookings/hooks";
import { shouldShowFieldInCustomResponses } from "@calcom/lib/bookings/SystemField";
import { formatPrice } from "@calcom/lib/currencyConversions";
import { getPlaceholderAvatar } from "@calcom/lib/defaultAvatarImage";
import { getUserAvatarUrl } from "@calcom/lib/getAvatarUrl";
import { useLocale } from "@calcom/lib/hooks/useLocale";
import { getEveryFreqFor } from "@calcom/lib/recurringStrings";
import { BookingStatus } from "@calcom/prisma/enums";
import { bookingMetadataSchema, eventTypeBookingFields } from "@calcom/prisma/zod-utils";
import type { RecurringEvent } from "@calcom/types/Calendar";
import classNames from "@calcom/ui/classNames";
import { Avatar } from "@calcom/ui/components/avatar";
import { Badge } from "@calcom/ui/components/badge";
import { Button } from "@calcom/ui/components/button";
import { Icon } from "@calcom/ui/components/icon";
import {
  Sheet,
  SheetContent,
  SheetBody,
  SheetHeader,
  SheetFooter,
  SheetTitle,
} from "@calcom/ui/components/sheet";

import assignmentReasonBadgeTitleMap from "@lib/booking/assignmentReasonBadgeTitleMap";

import { AcceptBookingButton } from "../../../components/booking/AcceptBookingButton";
import { RejectBookingButton } from "../../../components/booking/RejectBookingButton";
import { BookingActionsDropdown } from "../../../components/booking/actions/BookingActionsDropdown";
import { BookingActionsStoreProvider } from "../../../components/booking/actions/BookingActionsStoreProvider";
import type { BookingListingStatus } from "../../../components/booking/types";
import {
  useBookingDetailsSheetStore,
  useBookingDetailsSheetStoreApi,
} from "../store/bookingDetailsSheetStore";
import type { BookingOutput } from "../types";
import { JoinMeetingButton } from "./JoinMeetingButton";

type BookingMetaData = z.infer<typeof bookingMetadataSchema>;

interface BookingDetailsSheetProps {
  userTimeZone?: string;
  userTimeFormat?: number;
  userId?: number;
  userEmail?: string;
}

export function BookingDetailsSheet({
  userTimeZone,
  userTimeFormat,
  userId,
  userEmail,
}: BookingDetailsSheetProps) {
  const booking = useBookingDetailsSheetStore((state) => state.getSelectedBooking());

  // Return null if no booking is selected (sheet is closed)
  if (!booking) return null;

  return (
    <BookingActionsStoreProvider>
      <BookingDetailsSheetInner
        booking={booking}
        userTimeZone={userTimeZone}
        userTimeFormat={userTimeFormat}
        userId={userId}
        userEmail={userEmail}
      />
    </BookingActionsStoreProvider>
  );
}

interface BookingDetailsSheetInnerProps {
  booking: BookingOutput;
  userTimeZone?: string;
  userTimeFormat?: number;
  userId?: number;
  userEmail?: string;
}

function BookingDetailsSheetInner({
  booking,
  userTimeZone,
  userTimeFormat,
  userId,
  userEmail,
}: BookingDetailsSheetInnerProps) {
  const { t } = useLocale();

  // Get navigation state directly from the store
  const hasNext = useBookingDetailsSheetStore((state) => state.hasNext());
  const hasPrevious = useBookingDetailsSheetStore((state) => state.hasPrevious());
  const setSelectedBookingUid = useBookingDetailsSheetStore((state) => state.setSelectedBookingUid);

  const handleClose = () => {
    setSelectedBookingUid(null);
  };

  const storeApi = useBookingDetailsSheetStoreApi();

  const handleNext = () => {
    const nextUid = storeApi.getState().getNextBookingUid();
    if (nextUid !== null) {
      setSelectedBookingUid(nextUid);
    }
  };

  const handlePrevious = () => {
    const prevUid = storeApi.getState().getPreviousBookingUid();
    if (prevUid !== null) {
      setSelectedBookingUid(prevUid);
    }
  };

  const startTime = dayjs(booking.startTime).tz(userTimeZone);
  const endTime = dayjs(booking.endTime).tz(userTimeZone);

  const getStatusBadge = () => {
    switch (booking.status) {
      case "ACCEPTED":
        return { variant: "green" as const, label: t("confirmed") };
      case "PENDING":
        return { variant: "orange" as const, label: t("pending") };
      case "CANCELLED":
        return { variant: "red" as const, label: t("cancelled") };
      case "REJECTED":
        return { variant: "red" as const, label: t("rejected") };
      default:
        return { variant: "gray" as const, label: booking.status };
    }
  };

  const statusBadge = getStatusBadge();
  const isPending = booking.status === BookingStatus.PENDING;

  const parsedMetadata = bookingMetadataSchema.safeParse(booking.metadata ?? null);
  const bookingMetadata = parsedMetadata.success ? parsedMetadata.data : null;

  const recurringInfo =
    booking.recurringEventId && booking.eventType?.recurringEvent
      ? {
          count: booking.eventType.recurringEvent.count,
          recurringEvent: booking.eventType.recurringEvent,
        }
      : null;

  const customResponses = booking.responses
    ? Object.entries(booking.responses as Record<string, unknown>)
        .filter(([fieldName]) => shouldShowFieldInCustomResponses(fieldName))
        .map(([question, answer]) => [question, answer] as [string, unknown])
    : [];

  return (
    <Sheet open={true} onOpenChange={handleClose}>
      <SheetContent className="overflow-y-auto">
        <SheetHeader showCloseButton={false} className="w-full">
          <div className="flex items-center justify-between gap-x-4">
            <div className="flex min-w-0 flex-col gap-y-1">
              <div className="flex min-w-0 flex-wrap items-center gap-2">
                <Badge variant={statusBadge.variant} className="capitalize">
                  {statusBadge.label}
                </Badge>
                {booking.eventType.team && <Badge variant="gray">{booking.eventType.team.name}</Badge>}
                {recurringInfo && (
                  <Badge variant="gray">
                    <Icon name="repeat" className="mr-1 h-3 w-3" />
                    {recurringInfo.count}
                  </Badge>
                )}
              </div>
            </div>
            <div className="flex gap-2">
              <Button
                variant="icon"
                color="minimal"
                StartIcon="chevron-up"
                disabled={!hasPrevious}
                onClick={(e) => {
                  e.preventDefault();
                  handlePrevious();
                }}
              />
              <Button
                variant="icon"
                color="minimal"
                StartIcon="chevron-down"
                disabled={!hasNext}
                onClick={(e) => {
                  e.preventDefault();
                  handleNext();
                }}
              />
              <Button
                variant="icon"
                color="minimal"
                StartIcon="x"
                onClick={(e) => {
                  e.preventDefault();
                  handleClose();
                }}
              />
            </div>
          </div>
        </SheetHeader>

<<<<<<< HEAD
        <SheetBody className="-mt-3">
          <div className="flex flex-col gap-5">
            <div className="flex flex-col gap-1">
              <SheetTitle className="text-emphasis flex items-center gap-3 text-xl font-semibold">
                <div className="bg-emphasis w-[2px] flex-shrink-0 self-stretch rounded-lg"></div>
                <span>{booking.title}</span>
              </SheetTitle>
=======
        <SheetBody className="stack-y-6">
          <div className="stack-y-6">
            <div className="stack-y-1">
              <SheetTitle className="text-2xl font-semibold">{booking.title}</SheetTitle>
              <p className="text-subtle text-sm">
                {startTime.format("dddd, MMMM D, YYYY h:mma")} - {endTime.format("h:mma")} (
                {userTimeZone || startTime.format("Z")})
              </p>
>>>>>>> a09dfe37
            </div>

            <WhenSection startTime={startTime} endTime={endTime} timeZone={userTimeZone} />

            <RescheduleRequestMessage booking={booking} />

            <DescriptionSection booking={booking} />

            <WhoSection booking={booking} />

            <WhereSection booking={booking} meta={bookingMetadata} />

            <RecurringInfoSection recurringInfo={recurringInfo} />

            <AssignmentReasonSection booking={booking} />

            <PaymentSection booking={booking} />

            <SlotsSection booking={booking} />

            <CustomQuestionsSection
              customResponses={customResponses}
              bookingFields={booking.eventType?.bookingFields}
            />
          </div>
        </SheetBody>

        <SheetFooter className="bg-muted border-subtle -mx-4 -mb-4 border-t pt-0 sm:-mx-6 sm:-my-6">
          <div className="flex w-full min-w-0 flex-row flex-wrap items-center justify-end gap-2 px-4 pb-4 pt-4">
            {isPending ? (
              <>
                <RejectBookingButton
                  bookingId={booking.id}
                  recurringEventId={booking.recurringEventId}
                  isRecurring={!!booking.recurringEventId}
                />
                <AcceptBookingButton
                  bookingId={booking.id}
                  recurringEventId={booking.recurringEventId}
                  isRecurring={!!booking.recurringEventId}
                />
              </>
            ) : (
              <JoinMeetingButton
                location={booking.location}
                metadata={booking.metadata}
                bookingStatus={booking.status}
              />
            )}

            <BookingActionsDropdown
              booking={{
                ...booking,
                listingStatus: booking.status.toLowerCase() as BookingListingStatus,
                recurringInfo: undefined,
                loggedInUser: {
                  userId,
                  userTimeZone,
                  userTimeFormat: userTimeFormat ?? null,
                  userEmail,
                },
                isToday: false,
              }}
              usePortal={false}
              context="details"
            />
          </div>
        </SheetFooter>
      </SheetContent>
    </Sheet>
  );
}

function WhenSection({
  startTime,
  endTime,
  timeZone,
}: {
  startTime: dayjs.Dayjs;
  endTime: dayjs.Dayjs;
  timeZone?: string;
}) {
  const { t } = useLocale();
  return (
    <Section title={t("when")}>
      <div className="text-default flex flex-col text-sm">
        <span>{startTime.format("dddd, MMMM D, YYYY")}</span>
        <span>
          {startTime.format("h:mma")} - {endTime.format("h:mma")} ({timeZone || startTime.format("Z")})
        </span>
      </div>
    </Section>
  );
}

function RescheduleRequestMessage({ booking }: { booking: BookingOutput }) {
  const { t } = useLocale();

  if (booking.status !== "CANCELLED" || !booking.rescheduled) {
    return null;
  }

  return (
    <Badge startIcon="send" size="md" variant="gray" data-testid="request_reschedule_sent">
      {t("reschedule_request_sent")}
    </Badge>
  );
}

function WhoSection({ booking }: { booking: BookingOutput }) {
  const { t } = useLocale();
  return (
    <Section title={t("who")}>
<<<<<<< HEAD
      <div className="flex flex-col gap-4">
=======
      <div className="stack-y-4">
>>>>>>> a09dfe37
        {booking.user && (
          <div className="flex items-center gap-4">
            <Avatar
              size="md"
              imageSrc={
                booking.user.avatarUrl
                  ? getUserAvatarUrl(booking.user)
                  : getPlaceholderAvatar(null, booking.user.name || booking.user.email)
              }
              alt={booking.user.name || booking.user.email || ""}
            />
            <div className="min-w-0 flex-1">
              <div className="flex items-center gap-2">
                <p className="text-emphasis truncate text-sm font-medium leading-[1.2]">
                  {booking.user.name || booking.user.email}
                </p>
                <Badge variant="purple" size="sm" className="capitalize">
                  {t("host")}
                </Badge>
              </div>
              <p className="text-default truncate text-sm leading-[1.2]">{booking.user.email}</p>
            </div>
          </div>
        )}

        {booking.attendees.map((attendee, idx) => {
          const name = attendee.user?.name || attendee.name || attendee.user?.email || attendee.email;
          return (
            <div key={idx} className="flex items-center gap-4">
              <Avatar
                size="md"
                imageSrc={
                  attendee.user?.avatarUrl
                    ? getUserAvatarUrl(attendee.user)
                    : getPlaceholderAvatar(null, name)
                }
                alt={name}
              />
              <div className="min-w-0 flex-1">
                <p className="text-emphasis truncate text-sm font-medium">{name}</p>
                <p className="text-default truncate text-sm">{attendee.email}</p>
              </div>
            </div>
          );
        })}
      </div>
    </Section>
  );
}

function WhereSection({ booking, meta }: { booking: BookingOutput; meta: BookingMetaData | null }) {
  const { t } = useLocale();

  const { locationToDisplay, provider, isLocationURL } = useBookingLocation({
    location: booking.location,
    videoCallUrl: meta?.videoCallUrl,
    t,
    bookingStatus: booking.status,
  });

  if (!locationToDisplay) {
    return null;
  }

  if (!isLocationURL) {
    return (
      <Section title={t("where")}>
        <p className="text-default text-sm">{locationToDisplay}</p>
      </Section>
    );
  }

  return (
    <Section title={t("where")}>
      <div className="flex items-center gap-2 text-sm">
        {provider?.iconUrl && (
          // eslint-disable-next-line @next/next/no-img-element
          <img
            src={provider.iconUrl}
            className="h-4 w-4 shrink-0 rounded-sm"
            alt={`${provider?.label} logo`}
          />
        )}
        <div className="flex min-w-0 items-baseline gap-1">
          <span className="text-default shrink-0">{provider?.label}:</span>
          <a
            href={locationToDisplay}
            target="_blank"
            rel="noopener noreferrer"
            className="truncate text-blue-600 hover:underline">
            {locationToDisplay}
          </a>
        </div>
      </div>
    </Section>
  );
}

function RecurringInfoSection({
  recurringInfo,
}: {
  recurringInfo: { count: number; recurringEvent: RecurringEvent } | null;
}) {
  const { t } = useLocale();

  if (!recurringInfo || recurringInfo.count <= 0) {
    return null;
  }

  return (
    <Section title={t("recurring_event")}>
      <p className="text-default text-sm">
        {getEveryFreqFor({
          t,
          recurringEvent: recurringInfo.recurringEvent,
          recurringCount: recurringInfo.count,
        })}
      </p>
    </Section>
  );
}

function AssignmentReasonSection({ booking }: { booking: BookingOutput }) {
  const { t } = useLocale();

  if (!booking.assignmentReason || booking.assignmentReason.length === 0) {
    return null;
  }

  return (
    <Section title={t("assignment_reason")}>
      <div className="flex flex-col gap-2">
        {booking.assignmentReason.map((reason, index) => {
          const reasonTitle = assignmentReasonBadgeTitleMap(reason.reasonEnum);
          return (
            <div key={index} className="text-default text-sm">
              <Badge variant="gray">{t(reasonTitle)}</Badge>
              {reason.reasonString && <span className="ml-1">{reason.reasonString}</span>}
            </div>
          );
        })}
      </div>
    </Section>
  );
}

function PaymentSection({ booking }: { booking: BookingOutput }) {
  const { t } = useLocale();

  if (!booking.paid || !Array.isArray(booking.payment) || booking.payment.length === 0) {
    return null;
  }

  const payment = booking.payment[0];
  const formattedPrice = formatPrice(payment.amount, payment.currency);

  return (
    <Section title={t("payment")}>
      <p className="text-default text-sm">{formattedPrice}</p>
    </Section>
  );
}

function SlotsSection({ booking }: { booking: BookingOutput }) {
  const { t } = useLocale();

  if (
    !booking.eventType?.seatsShowAvailabilityCount ||
    !booking.eventType?.seatsPerTimeSlot ||
    booking.eventType.seatsPerTimeSlot <= 0
  ) {
    return null;
  }

  const totalSeats = booking.eventType.seatsPerTimeSlot;
  const takenSeats = booking.attendees.length;

  return (
    <Section title={t("slots")}>
      <p className="text-default text-sm">{t("slots_taken", { takenSeats, totalSeats })}</p>
    </Section>
  );
}

function CustomQuestionsSection({
  customResponses,
  bookingFields: rawBookingFields,
}: {
  customResponses: [string, unknown][];
  bookingFields?: unknown;
}) {
  const { t } = useLocale();

  // Parse and memoize booking fields
  const bookingFields = useMemo(() => {
    if (!rawBookingFields) return undefined;
    const parsed = eventTypeBookingFields.safeParse(rawBookingFields);
    return parsed.success ? parsed.data : undefined;
  }, [rawBookingFields]);

  // Filter out responses with falsy answers or empty arrays
  const validResponses = useMemo(
    (): [string, unknown][] =>
      customResponses.filter(([, answer]) => {
        if (!answer) return false;
        if (Array.isArray(answer) && answer.length === 0) return false;
        return true;
      }),
    [customResponses]
  );

  // Memoize field label lookups
  const fieldLabels = useMemo(() => {
    if (!bookingFields) return new Map<string, string>();

    return new Map<string, string>(
      bookingFields.map(
        (field) => [field.name, field.label || t(field.defaultLabel || field.name)] as [string, string]
      )
    );
  }, [bookingFields, t]);

  if (validResponses.length === 0) {
    return null;
  }

  return (
    <>
      {validResponses.map(([fieldName, answer], idx) => {
        const fieldNameStr = String(fieldName);
        const title: string = fieldLabels.get(fieldNameStr) ?? fieldNameStr;
        return (
          <Section key={idx} title={title}>
            <p className="text-default text-sm">{String(answer)}</p>
          </Section>
        );
      })}
    </>
  );
}

function DescriptionSection({ booking }: { booking: BookingOutput }) {
  const { t } = useLocale();

  if (!booking.description) {
    return null;
  }

  return (
    <Section title={t("description")}>
      <p className="text-default whitespace-pre-wrap text-sm">{booking.description}</p>
    </Section>
  );
}

function Section({
  title,
  className,
  children,
}: {
  title: string;
  className?: string;
  children: React.ReactNode;
}) {
  return (
<<<<<<< HEAD
    <div className={classNames("flex flex-col gap-1", className)}>
=======
    <div className={classNames("stack-y-1", className)}>
>>>>>>> a09dfe37
      <h3 className="text-subtle text-xs font-semibold">{title}</h3>
      {children}
    </div>
  );
}<|MERGE_RESOLUTION|>--- conflicted
+++ resolved
@@ -208,24 +208,13 @@
           </div>
         </SheetHeader>
 
-<<<<<<< HEAD
         <SheetBody className="-mt-3">
           <div className="flex flex-col gap-5">
             <div className="flex flex-col gap-1">
               <SheetTitle className="text-emphasis flex items-center gap-3 text-xl font-semibold">
-                <div className="bg-emphasis w-[2px] flex-shrink-0 self-stretch rounded-lg"></div>
+                <div className="bg-emphasis w-[2px] shrink-0 self-stretch rounded-lg"></div>
                 <span>{booking.title}</span>
               </SheetTitle>
-=======
-        <SheetBody className="stack-y-6">
-          <div className="stack-y-6">
-            <div className="stack-y-1">
-              <SheetTitle className="text-2xl font-semibold">{booking.title}</SheetTitle>
-              <p className="text-subtle text-sm">
-                {startTime.format("dddd, MMMM D, YYYY h:mma")} - {endTime.format("h:mma")} (
-                {userTimeZone || startTime.format("Z")})
-              </p>
->>>>>>> a09dfe37
             </div>
 
             <WhenSection startTime={startTime} endTime={endTime} timeZone={userTimeZone} />
@@ -339,11 +328,7 @@
   const { t } = useLocale();
   return (
     <Section title={t("who")}>
-<<<<<<< HEAD
       <div className="flex flex-col gap-4">
-=======
-      <div className="stack-y-4">
->>>>>>> a09dfe37
         {booking.user && (
           <div className="flex items-center gap-4">
             <Avatar
@@ -609,11 +594,7 @@
   children: React.ReactNode;
 }) {
   return (
-<<<<<<< HEAD
     <div className={classNames("flex flex-col gap-1", className)}>
-=======
-    <div className={classNames("stack-y-1", className)}>
->>>>>>> a09dfe37
       <h3 className="text-subtle text-xs font-semibold">{title}</h3>
       {children}
     </div>
