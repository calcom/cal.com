--- conflicted
+++ resolved
@@ -128,24 +128,6 @@
       columnHelper.display({
         id: "custom-view",
         cell: (props) => {
-<<<<<<< HEAD
-          const { booking, recurringInfo } = props.row.original;
-          return (
-            <BookingListItem
-              key={booking.id}
-              loggedInUser={{
-                userId: user?.id,
-                userTimeZone: user?.timeZone,
-                userTimeFormat: user?.timeFormat,
-                userEmail: user?.email,
-              }}
-              listingStatus={status}
-              recurringInfo={recurringInfo}
-              bookingListFilters={bookingListFilters}
-              {...booking}
-            />
-          );
-=======
           if (props.row.original.type === "data") {
             const { booking, recurringInfo, isToday } = props.row.original;
             return (
@@ -160,6 +142,7 @@
                 }}
                 listingStatus={status}
                 recurringInfo={recurringInfo}
+                bookingListFilters={bookingListFilters}
                 {...booking}
               />
             );
@@ -176,19 +159,14 @@
               </p>
             );
           }
->>>>>>> 288248d9
         },
       }),
     ];
-  }, [user, status, bookingListFilters]);
+  }, [user, status, bookingListFilters, t]);
 
   const isEmpty = useMemo(() => !query.data?.pages[0]?.bookings.length, [query.data]);
 
-<<<<<<< HEAD
-  const flatData = useMemo(() => {
-=======
   const flatData = useMemo<RowData[]>(() => {
->>>>>>> 288248d9
     const shownBookings: Record<string, BookingOutput[]> = {};
     const filterBookings = (booking: BookingOutput) => {
       if (status === "recurring" || status == "unconfirmed" || status === "cancelled") {
@@ -245,7 +223,7 @@
           }))
       )[0] || []
     );
-  }, [query.data]);
+  }, [query.data, user?.timeZone]);
 
   const finalData = useMemo<RowData[]>(() => {
     if (bookingsToday.length > 0 && status === "upcoming") {
@@ -285,37 +263,7 @@
           {query.status === "success" && !isEmpty && (
             <>
               {!!bookingsToday.length && status === "upcoming" && (
-<<<<<<< HEAD
-                <div className="mb-6 pt-2 xl:pt-0">
-                  <WipeMyCalActionButton bookingStatus={status} bookingsEmpty={isEmpty} />
-                  <p className="text-subtle mb-2 text-xs font-medium uppercase leading-4">{t("today")}</p>
-                  <div className="border-subtle overflow-hidden rounded-md border">
-                    <div
-                      className="bg-default divide-subtle w-full max-w-full divide-y"
-                      data-testid="today-bookings">
-                      <Fragment>
-                        {bookingsToday.map((booking: BookingOutput) => (
-                          <BookingListItem
-                            key={booking.id}
-                            loggedInUser={{
-                              userId: user?.id,
-                              userTimeZone: user?.timeZone,
-                              userTimeFormat: user?.timeFormat,
-                              userEmail: user?.email,
-                            }}
-                            listingStatus={status}
-                            recurringInfo={recurringInfoToday}
-                            bookingListFilters={bookingListFilters}
-                            {...booking}
-                          />
-                        ))}
-                      </Fragment>
-                    </div>
-                  </div>
-                </div>
-=======
                 <WipeMyCalActionButton bookingStatus={status} bookingsEmpty={isEmpty} />
->>>>>>> 288248d9
               )}
               <DataTableWrapper
                 table={table}
