--- conflicted
+++ resolved
@@ -1,10 +1,5 @@
 "use client";
 
-<<<<<<< HEAD
-import { useAutoAnimate } from "@formkit/auto-animate/react";
-import type { ReactElement } from "react";
-import { Fragment, useState, useEffect } from "react";
-=======
 import {
   useReactTable,
   getCoreRowModel,
@@ -12,8 +7,7 @@
   getSortedRowModel,
   createColumnHelper,
 } from "@tanstack/react-table";
-import { useMemo, useState } from "react";
->>>>>>> 828940b4
+import { useMemo, useState, useEffect } from "react";
 import type { z } from "zod";
 
 import { WipeMyCalActionButton } from "@calcom/app-store/wipemycalother/components";
@@ -77,10 +71,6 @@
   unconfirmed: "unconfirmed_bookings",
 };
 
-<<<<<<< HEAD
-export default function Bookings({ status }: { status: (typeof validStatuses)[number] }) {
-  const { data: filterQuery, pushItemToKey } = useFilterQuery();
-=======
 type BookingsProps = {
   status: (typeof validStatuses)[number];
 };
@@ -105,8 +95,7 @@
     };
 
 function BookingsContent({ status }: BookingsProps) {
-  const { data: filterQuery } = useFilterQuery();
->>>>>>> 828940b4
+  const { data: filterQuery, pushItemToKey } = useFilterQuery();
 
   const { t } = useLocale();
   const user = useMeQuery().data;
