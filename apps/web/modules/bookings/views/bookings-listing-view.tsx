--- conflicted
+++ resolved
@@ -66,33 +66,20 @@
   unconfirmed: "unconfirmed_bookings",
 };
 
-<<<<<<< HEAD
-const querySchema = z.object({
-  status: z.enum(validStatuses),
-});
-
-export default function Bookings() {
-  const params = useParamsWithFallback();
+export default function Bookings({ status }: { status: (typeof validStatuses)[number] }) {
   const { data: filterQuery, pushItemToKey } = useFilterQuery();
-  const { status } = params ? querySchema.parse(params) : { status: "upcoming" as const };
+
   const { t } = useLocale();
   const user = useMeQuery().data;
   const [isFiltersVisible, setIsFiltersVisible] = useState<boolean>(false);
+
   useEffect(() => {
     if (user?.isTeamAdminOrOwner && !filterQuery.userIds?.length) {
       setIsFiltersVisible(true);
       pushItemToKey("userIds", user?.id);
     }
   }, [user, filterQuery.status]);
-=======
-export default function Bookings({ status }: { status: (typeof validStatuses)[number] }) {
-  const { data: filterQuery } = useFilterQuery();
-
-  const { t } = useLocale();
-  const user = useMeQuery().data;
-  const [isFiltersVisible, setIsFiltersVisible] = useState<boolean>(false);
-
->>>>>>> b48d0e1f
+
   const query = trpc.viewer.bookings.get.useInfiniteQuery(
     {
       limit: 10,
