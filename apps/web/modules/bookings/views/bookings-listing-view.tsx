--- conflicted
+++ resolved
@@ -7,11 +7,7 @@
   getSortedRowModel,
   createColumnHelper,
 } from "@tanstack/react-table";
-<<<<<<< HEAD
 import { Fragment, useMemo, useState } from "react";
-=======
-import { useMemo, useState } from "react";
->>>>>>> 2335aba8
 import type { z } from "zod";
 
 import { WipeMyCalActionButton } from "@calcom/app-store/wipemycalother/components";
