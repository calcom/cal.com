"use client";

import { useReactTable, getCoreRowModel, getSortedRowModel, createColumnHelper } from "@tanstack/react-table";
import { useMemo, useRef } from "react";

import { WipeMyCalActionButton } from "@calcom/app-store/wipemycalother/components";
import dayjs from "@calcom/dayjs";
import {
  useDataTable,
  DataTableProvider,
  DataTableWrapper,
  DataTableFilters,
  ColumnFilterType,
  useFilterValue,
  ZMultiSelectFilterValue,
  ZDateRangeFilterValue,
  ZTextFilterValue,
} from "@calcom/features/data-table";
import { useLocale } from "@calcom/lib/hooks/useLocale";
import type { RouterOutputs } from "@calcom/trpc/react";
import { trpc } from "@calcom/trpc/react";
import { Alert } from "@calcom/ui/components/alert";
import { EmptyScreen } from "@calcom/ui/components/empty-screen";
import type { HorizontalTabItemProps } from "@calcom/ui/components/navigation";
import { HorizontalTabs } from "@calcom/ui/components/navigation";
import type { VerticalTabItemProps } from "@calcom/ui/components/navigation";

import useMeQuery from "@lib/hooks/useMeQuery";

import BookingListItem from "@components/booking/BookingListItem";
import SkeletonLoader from "@components/booking/SkeletonLoader";

import { useFacetedUniqueValues } from "~/bookings/hooks/useFacetedUniqueValues";
import type { validStatuses } from "~/bookings/lib/validStatuses";

type BookingListingStatus = (typeof validStatuses)[number];
type BookingOutput = RouterOutputs["viewer"]["bookings"]["get"]["bookings"][0];

type RecurringInfo = {
  recurringEventId: string | null;
  count: number;
  firstDate: Date | null;
  bookings: { [key: string]: Date[] };
};

const tabs: (VerticalTabItemProps | HorizontalTabItemProps)[] = [
  {
    name: "upcoming",
    href: "/bookings/upcoming",
    "data-testid": "upcoming",
  },
  {
    name: "unconfirmed",
    href: "/bookings/unconfirmed",
    "data-testid": "unconfirmed",
  },
  {
    name: "recurring",
    href: "/bookings/recurring",
    "data-testid": "recurring",
  },
  {
    name: "past",
    href: "/bookings/past",
    "data-testid": "past",
  },
  {
    name: "cancelled",
    href: "/bookings/cancelled",
    "data-testid": "cancelled",
  },
];

const descriptionByStatus: Record<BookingListingStatus, string> = {
  upcoming: "upcoming_bookings",
  recurring: "recurring_bookings",
  past: "past_bookings",
  cancelled: "cancelled_bookings",
  unconfirmed: "unconfirmed_bookings",
};

type BookingsProps = {
  status: (typeof validStatuses)[number];
};

export default function Bookings(props: BookingsProps) {
  return (
    <DataTableProvider>
      <BookingsContent {...props} />
    </DataTableProvider>
  );
}

type RowData =
  | {
      type: "data";
      booking: BookingOutput;
      isToday: boolean;
      recurringInfo?: RecurringInfo;
    }
  | {
      type: "today" | "next";
    };

function BookingsContent({ status }: BookingsProps) {
  const { t } = useLocale();
  const user = useMeQuery().data;
  const tableContainerRef = useRef<HTMLDivElement>(null);

  const eventTypeIds = useFilterValue("eventTypeId", ZMultiSelectFilterValue)?.data as number[] | undefined;
  const teamIds = useFilterValue("teamId", ZMultiSelectFilterValue)?.data as number[] | undefined;
  const userIds = useFilterValue("userId", ZMultiSelectFilterValue)?.data as number[] | undefined;
  const dateRange = useFilterValue("dateRange", ZDateRangeFilterValue)?.data;
  const attendeeName = useFilterValue("attendeeName", ZTextFilterValue);
  const attendeeEmail = useFilterValue("attendeeEmail", ZTextFilterValue);

  const { limit, offset } = useDataTable();

  const query = trpc.viewer.bookings.get.useQuery({
    limit,
    offset,
    filters: {
      status,
      eventTypeIds,
      teamIds,
      userIds,
      attendeeName,
      attendeeEmail,
      afterStartDate: dateRange?.startDate
        ? dayjs(dateRange?.startDate).startOf("day").toISOString()
        : undefined,
      beforeEndDate: dateRange?.endDate ? dayjs(dateRange?.endDate).endOf("day").toISOString() : undefined,
    },
  });

  const columns = useMemo(() => {
    const columnHelper = createColumnHelper<RowData>();

    return [
      columnHelper.accessor((row) => row.type === "data" && row.booking.eventType.id, {
        id: "eventTypeId",
        header: t("event_type"),
        enableColumnFilter: true,
        enableSorting: false,
        cell: () => null,
        meta: {
          filter: {
            type: ColumnFilterType.MULTI_SELECT,
          },
        },
      }),
      columnHelper.accessor((row) => row.type === "data" && row.booking.eventType.team?.id, {
        id: "teamId",
        header: t("team"),
        enableColumnFilter: true,
        enableSorting: false,
        cell: () => null,
        meta: {
          filter: {
            type: ColumnFilterType.MULTI_SELECT,
          },
        },
      }),
      columnHelper.accessor((row) => row.type === "data" && row.booking.user?.id, {
        id: "userId",
        header: t("member"),
        enableColumnFilter: true,
        enableSorting: false,
        cell: () => null,
        meta: {
          filter: {
            type: ColumnFilterType.MULTI_SELECT,
          },
        },
      }),
      columnHelper.accessor((row) => row, {
        id: "attendeeName",
        header: t("attendee_name"),
        enableColumnFilter: true,
        enableSorting: false,
        cell: () => null,
        meta: {
          filter: {
            type: ColumnFilterType.TEXT,
          },
        },
      }),
      columnHelper.accessor((row) => row, {
        id: "attendeeEmail",
        header: t("attendee_email_variable"),
        enableColumnFilter: true,
        enableSorting: false,
        cell: () => null,
        meta: {
          filter: {
            type: ColumnFilterType.TEXT,
          },
        },
      }),
      columnHelper.accessor((row) => row, {
        id: "dateRange",
        header: t("date_range"),
        enableColumnFilter: true,
        enableSorting: false,
        cell: () => null,
        meta: {
          filter: {
            type: ColumnFilterType.DATE_RANGE,
            dateRangeOptions: {
              range: status === "past" ? "past" : "custom",
            },
          },
        },
      }),
      columnHelper.display({
        id: "customView",
        cell: (props) => {
          if (props.row.original.type === "data") {
            const { booking, recurringInfo, isToday } = props.row.original;
            return (
              <BookingListItem
                key={booking.id}
                isToday={isToday}
                loggedInUser={{
                  userId: user?.id,
                  userTimeZone: user?.timeZone,
                  userTimeFormat: user?.timeFormat,
                  userEmail: user?.email,
                }}
                listingStatus={status}
                recurringInfo={recurringInfo}
                {...booking}
              />
            );
          } else if (props.row.original.type === "today") {
            return (
              <p className="text-subtle bg-subtle w-full py-4 pl-6 text-xs font-semibold uppercase leading-4">
                {t("today")}
              </p>
            );
          } else if (props.row.original.type === "next") {
            return (
              <p className="text-subtle bg-subtle w-full py-4 pl-6 text-xs font-semibold uppercase leading-4">
                {t("next")}
              </p>
            );
          }
        },
      }),
    ];
  }, [user, status, t]);

  const isEmpty = useMemo(() => !query.data?.bookings.length, [query.data]);

  const flatData = useMemo<RowData[]>(() => {
    const shownBookings: Record<string, BookingOutput[]> = {};
    const filterBookings = (booking: BookingOutput) => {
      if (status === "recurring" || status == "unconfirmed" || status === "cancelled") {
        if (!booking.recurringEventId) {
          return true;
        }
        if (
          shownBookings[booking.recurringEventId] !== undefined &&
          shownBookings[booking.recurringEventId].length > 0
        ) {
          shownBookings[booking.recurringEventId].push(booking);
          return false;
        }
        shownBookings[booking.recurringEventId] = [booking];
      } else if (status === "upcoming") {
        return (
          dayjs(booking.startTime).tz(user?.timeZone).format("YYYY-MM-DD") !==
          dayjs().tz(user?.timeZone).format("YYYY-MM-DD")
        );
      }
      return true;
    };

    return (
      query.data?.bookings.filter(filterBookings).map((booking) => ({
        type: "data",
        booking,
        recurringInfo: query.data?.recurringInfo.find(
          (info) => info.recurringEventId === booking.recurringEventId
        ),
        isToday: false,
      })) || []
    );
  }, [query.data]);

  const bookingsToday = useMemo<RowData[]>(() => {
    return (
      query.data?.bookings
        .filter(
          (booking: BookingOutput) =>
            dayjs(booking.startTime).tz(user?.timeZone).format("YYYY-MM-DD") ===
            dayjs().tz(user?.timeZone).format("YYYY-MM-DD")
        )
        .map((booking) => ({
          type: "data" as const,
          booking,
          recurringInfo: query.data?.recurringInfo.find(
            (info) => info.recurringEventId === booking.recurringEventId
          ),
          isToday: true,
        })) ?? []
    );
  }, [query.data]);

  const finalData = useMemo<RowData[]>(() => {
    if (status !== "upcoming") {
      return flatData;
    }
    const merged: RowData[] = [];
    if (bookingsToday.length > 0) {
      merged.push({ type: "today" as const }, ...bookingsToday);
    }
    if (flatData.length > 0) {
      merged.push({ type: "next" as const }, ...flatData);
    }
    return merged;
  }, [bookingsToday, flatData, status]);

  const getFacetedUniqueValues = useFacetedUniqueValues();

  const table = useReactTable<RowData>({
    data: finalData,
    columns,
    initialState: {
      columnVisibility: {
        eventTypeId: false,
        teamId: false,
        userId: false,
        attendeeName: false,
        attendeeEmail: false,
        dateRange: false,
      },
    },
    getCoreRowModel: getCoreRowModel(),
    getSortedRowModel: getSortedRowModel(),
    getFacetedUniqueValues,
  });

  return (
    <div className="flex flex-col">
      <div className="flex flex-row flex-wrap justify-between">
        <HorizontalTabs
          tabs={tabs.map((tab) => ({
            ...tab,
            name: t(tab.name),
          }))}
        />
<<<<<<< HEAD
        <FilterToggle setIsFiltersVisible={setIsFiltersVisible} />
=======
>>>>>>> f15d3478
      </div>
      <main className="w-full">
        <div className="flex w-full flex-col">
          {query.status === "error" && (
            <Alert severity="error" title={t("something_went_wrong")} message={query.error.message} />
          )}
          {query.status !== "error" && (
            <>
              {!!bookingsToday.length && status === "upcoming" && (
                <WipeMyCalActionButton bookingStatus={status} bookingsEmpty={isEmpty} />
              )}
              <DataTableWrapper
                className="mb-6"
                tableContainerRef={tableContainerRef}
                table={table}
                testId={`${status}-bookings`}
                bodyTestId="bookings"
                headerClassName="hidden"
                isPending={query.isPending}
                totalRowCount={query.data?.totalCount}
                variant="compact"
                paginationMode="standard"
                ToolbarLeft={
                  <>
                    <DataTableFilters.AddFilterButton table={table} hideWhenFilterApplied />
                    <DataTableFilters.ActiveFilters table={table} />
                    <DataTableFilters.AddFilterButton table={table} variant="sm" showWhenFilterApplied />
                    <DataTableFilters.ClearFiltersButton />
                  </>
                }
                LoaderView={<SkeletonLoader />}
                EmptyView={
                  <div className="flex items-center justify-center pt-2 xl:pt-0">
                    <EmptyScreen
                      Icon="calendar"
                      headline={t("no_status_bookings_yet", { status: t(status).toLowerCase() })}
                      description={t("no_status_bookings_yet_description", {
                        status: t(status).toLowerCase(),
                        description: t(descriptionByStatus[status]),
                      })}
                    />
                  </div>
                }
              />
            </>
          )}
        </div>
      </main>
    </div>
  );
}<|MERGE_RESOLUTION|>--- conflicted
+++ resolved
@@ -350,10 +350,6 @@
             name: t(tab.name),
           }))}
         />
-<<<<<<< HEAD
-        <FilterToggle setIsFiltersVisible={setIsFiltersVisible} />
-=======
->>>>>>> f15d3478
       </div>
       <main className="w-full">
         <div className="flex w-full flex-col">
