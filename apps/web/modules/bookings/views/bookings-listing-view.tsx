"use client";

import { useReactTable, getCoreRowModel, getSortedRowModel, createColumnHelper } from "@tanstack/react-table";
import { useSearchParams, usePathname } from "next/navigation";
import { useMemo, useRef } from "react";

import dayjs from "@calcom/dayjs";
import {
  useDataTable,
  DataTableProvider,
  DataTableWrapper,
  DataTableFilters,
  DataTableSegment,
  ColumnFilterType,
  useFilterValue,
  ZMultiSelectFilterValue,
  ZDateRangeFilterValue,
  ZTextFilterValue,
  type SystemFilterSegment,
} from "@calcom/features/data-table";
import { useSegments } from "@calcom/features/data-table/hooks/useSegments";
import { useLocale } from "@calcom/lib/hooks/useLocale";
import type { RouterOutputs } from "@calcom/trpc/react";
import { trpc } from "@calcom/trpc/react";
import useMeQuery from "@calcom/trpc/react/hooks/useMeQuery";
import { Alert } from "@calcom/ui/components/alert";
import { EmptyScreen } from "@calcom/ui/components/empty-screen";
import type { HorizontalTabItemProps } from "@calcom/ui/components/navigation";
import { HorizontalTabs } from "@calcom/ui/components/navigation";
import type { VerticalTabItemProps } from "@calcom/ui/components/navigation";
import { WipeMyCalActionButton } from "@calcom/web/components/apps/wipemycalother/wipeMyCalActionButton";

import BookingListItem from "@components/booking/BookingListItem";
import SkeletonLoader from "@components/booking/SkeletonLoader";

import { useFacetedUniqueValues } from "~/bookings/hooks/useFacetedUniqueValues";
import type { validStatuses } from "~/bookings/lib/validStatuses";

type BookingListingStatus = (typeof validStatuses)[number];
type BookingOutput = RouterOutputs["viewer"]["bookings"]["get"]["bookings"][0];

type RecurringInfo = {
  recurringEventId: string | null;
  count: number;
  firstDate: Date | null;
  bookings: { [key: string]: Date[] };
};

const descriptionByStatus: Record<BookingListingStatus, string> = {
  upcoming: "upcoming_bookings",
  recurring: "recurring_bookings",
  past: "past_bookings",
  cancelled: "cancelled_bookings",
  unconfirmed: "unconfirmed_bookings",
};

type BookingsProps = {
  status: (typeof validStatuses)[number];
  userId?: number;
  permissions: {
    canReadOthersBookings: boolean;
  };
};

function useSystemSegments(userId?: number) {
  const { t } = useLocale();

  const systemSegments: SystemFilterSegment[] = useMemo(() => {
    if (!userId) return [];

    return [
      {
        id: "my_bookings",
        name: t("my_bookings"),
        type: "system",
        activeFilters: [
          {
            f: "userId",
            v: {
              type: ColumnFilterType.MULTI_SELECT,
              data: [userId],
            },
          },
        ],
        perPage: 10,
      },
    ];
  }, [userId, t]);

  return systemSegments;
}

export default function Bookings(props: BookingsProps) {
  const pathname = usePathname();
  const systemSegments = useSystemSegments(props.userId);
  return (
    <DataTableProvider
      useSegments={useSegments}
      systemSegments={systemSegments}
      tableIdentifier={pathname || undefined}>
      <BookingsContent {...props} />
    </DataTableProvider>
  );
}

type RowData =
  | {
      type: "data";
      booking: BookingOutput;
      isToday: boolean;
      recurringInfo?: RecurringInfo;
    }
  | {
      type: "today" | "next";
    };

function BookingsContent({ status, permissions }: BookingsProps) {
  const { t } = useLocale();
  const user = useMeQuery().data;
  const tableContainerRef = useRef<HTMLDivElement>(null);
  const searchParams = useSearchParams();

  // Generate dynamic tabs that preserve query parameters
  const tabs: (VerticalTabItemProps | HorizontalTabItemProps)[] = useMemo(() => {
    const queryString = searchParams?.toString() || "";

    const baseTabConfigs = [
      {
        name: "upcoming",
        path: "/bookings/upcoming",
        "data-testid": "upcoming",
      },
      {
        name: "unconfirmed",
        path: "/bookings/unconfirmed",
        "data-testid": "unconfirmed",
      },
      {
        name: "recurring",
        path: "/bookings/recurring",
        "data-testid": "recurring",
      },
      {
        name: "past",
        path: "/bookings/past",
        "data-testid": "past",
      },
      {
        name: "cancelled",
        path: "/bookings/cancelled",
        "data-testid": "cancelled",
      },
    ];

    return baseTabConfigs.map((tabConfig) => ({
      name: tabConfig.name,
      href: queryString ? `${tabConfig.path}?${queryString}` : tabConfig.path,
      "data-testid": tabConfig["data-testid"],
    }));
  }, [searchParams]);

  const eventTypeIds = useFilterValue("eventTypeId", ZMultiSelectFilterValue)?.data as number[] | undefined;
  const teamIds = useFilterValue("teamId", ZMultiSelectFilterValue)?.data as number[] | undefined;
  const userIds = useFilterValue("userId", ZMultiSelectFilterValue)?.data as number[] | undefined;
  const dateRange = useFilterValue("dateRange", ZDateRangeFilterValue)?.data;
  const attendeeName = useFilterValue("attendeeName", ZTextFilterValue);
  const attendeeEmail = useFilterValue("attendeeEmail", ZTextFilterValue);
  const bookingUid = useFilterValue("bookingUid", ZTextFilterValue)?.data?.operand as string | undefined;

  const { limit, offset } = useDataTable();

  const query = trpc.viewer.bookings.get.useQuery({
    limit,
    offset,
    filters: {
      status,
      eventTypeIds,
      teamIds,
      userIds,
      attendeeName,
      attendeeEmail,
      bookingUid,
      afterStartDate: dateRange?.startDate
        ? dayjs(dateRange?.startDate).startOf("day").toISOString()
        : undefined,
      beforeEndDate: dateRange?.endDate ? dayjs(dateRange?.endDate).endOf("day").toISOString() : undefined,
    },
  });

  const columns = useMemo(() => {
    const columnHelper = createColumnHelper<RowData>();

    return [
      columnHelper.accessor((row) => row.type === "data" && row.booking.eventType.id, {
        id: "eventTypeId",
        header: t("event_type"),
        enableColumnFilter: true,
        enableSorting: false,
        cell: () => null,
        meta: {
          filter: {
            type: ColumnFilterType.MULTI_SELECT,
          },
        },
      }),
      columnHelper.accessor((row) => row.type === "data" && row.booking.eventType.team?.id, {
        id: "teamId",
        header: t("team"),
        enableColumnFilter: true,
        enableSorting: false,
        cell: () => null,
        meta: {
          filter: {
            type: ColumnFilterType.MULTI_SELECT,
          },
        },
      }),
      columnHelper.accessor((row) => row.type === "data" && row.booking.user?.id, {
        id: "userId",
        header: t("member"),
<<<<<<< HEAD
        enableColumnFilter: !!user?.teamsWhereUserIsAdminOrOwner && user.teamsWhereUserIsAdminOrOwner.length > 0,
=======
        enableColumnFilter: permissions.canReadOthersBookings,
>>>>>>> a4be8226
        enableSorting: false,
        cell: () => null,
        meta: {
          filter: {
            type: ColumnFilterType.MULTI_SELECT,
          },
        },
      }),
      columnHelper.accessor((row) => row, {
        id: "attendeeName",
        header: t("attendee_name"),
        enableColumnFilter: true,
        enableSorting: false,
        cell: () => null,
        meta: {
          filter: {
            type: ColumnFilterType.TEXT,
          },
        },
      }),
      columnHelper.accessor((row) => row, {
        id: "attendeeEmail",
        header: t("attendee_email_variable"),
        enableColumnFilter: true,
        enableSorting: false,
        cell: () => null,
        meta: {
          filter: {
            type: ColumnFilterType.TEXT,
          },
        },
      }),
      columnHelper.accessor((row) => row, {
        id: "dateRange",
        header: t("date_range"),
        enableColumnFilter: true,
        enableSorting: false,
        cell: () => null,
        meta: {
          filter: {
            type: ColumnFilterType.DATE_RANGE,
            dateRangeOptions: {
              range: status === "past" ? "past" : "custom",
            },
          },
        },
      }),
      columnHelper.accessor((row) => row.type === "data" && row.booking.uid, {
        id: "bookingUid",
        header: t("booking_uid"),
        enableColumnFilter: true,
        enableSorting: false,
        cell: () => null,
        meta: {
          filter: {
            type: ColumnFilterType.TEXT,
            textOptions: {
              allowedOperators: ["equals"],
            },
          },
        },
      }),
      columnHelper.display({
        id: "customView",
        cell: (props) => {
          if (props.row.original.type === "data") {
            const { booking, recurringInfo, isToday } = props.row.original;
            return (
              <BookingListItem
                key={booking.id}
                isToday={isToday}
                loggedInUser={{
                  userId: user?.id,
                  userTimeZone: user?.timeZone,
                  userTimeFormat: user?.timeFormat,
                  userEmail: user?.email,
                  teamsWhereUserIsAdminOrOwner: user?.teamsWhereUserIsAdminOrOwner,
                  userIsOrgAdminOrOwner: user?.organization?.isOrgAdmin,
                }}
                listingStatus={status}
                recurringInfo={recurringInfo}
                {...booking}
              />
            );
          } else if (props.row.original.type === "today") {
            return (
              <p className="text-subtle bg-subtle w-full py-4 pl-6 text-xs font-semibold uppercase leading-4">
                {t("today")}
              </p>
            );
          } else if (props.row.original.type === "next") {
            return (
              <p className="text-subtle bg-subtle w-full py-4 pl-6 text-xs font-semibold uppercase leading-4">
                {t("next")}
              </p>
            );
          }
        },
      }),
    ];
  }, [user, status, t, permissions.canReadOthersBookings]);

  const isEmpty = useMemo(() => !query.data?.bookings.length, [query.data]);

  const flatData = useMemo<RowData[]>(() => {
    const shownBookings: Record<string, BookingOutput[]> = {};
    const filterBookings = (booking: BookingOutput) => {
      if (status === "recurring" || status == "unconfirmed" || status === "cancelled") {
        if (!booking.recurringEventId) {
          return true;
        }
        if (
          shownBookings[booking.recurringEventId] !== undefined &&
          shownBookings[booking.recurringEventId].length > 0
        ) {
          shownBookings[booking.recurringEventId].push(booking);
          return false;
        }
        shownBookings[booking.recurringEventId] = [booking];
      } else if (status === "upcoming") {
        return (
          dayjs(booking.startTime).tz(user?.timeZone).format("YYYY-MM-DD") !==
          dayjs().tz(user?.timeZone).format("YYYY-MM-DD")
        );
      }
      return true;
    };

    return (
      query.data?.bookings.filter(filterBookings).map((booking) => ({
        type: "data",
        booking,
        recurringInfo: query.data?.recurringInfo.find(
          (info) => info.recurringEventId === booking.recurringEventId
        ),
        isToday: false,
      })) || []
    );
  }, [query.data, status, user?.timeZone]);

  const bookingsToday = useMemo<RowData[]>(() => {
    return (
      query.data?.bookings
        .filter(
          (booking: BookingOutput) =>
            dayjs(booking.startTime).tz(user?.timeZone).format("YYYY-MM-DD") ===
            dayjs().tz(user?.timeZone).format("YYYY-MM-DD")
        )
        .map((booking) => ({
          type: "data" as const,
          booking,
          recurringInfo: query.data?.recurringInfo.find(
            (info) => info.recurringEventId === booking.recurringEventId
          ),
          isToday: true,
        })) ?? []
    );
  }, [query.data, user?.timeZone]);

  const finalData = useMemo<RowData[]>(() => {
    if (status !== "upcoming") {
      return flatData;
    }
    const merged: RowData[] = [];
    if (bookingsToday.length > 0) {
      merged.push({ type: "today" as const }, ...bookingsToday);
    }
    if (flatData.length > 0) {
      merged.push({ type: "next" as const }, ...flatData);
    }
    return merged;
  }, [bookingsToday, flatData, status]);

  const getFacetedUniqueValues = useFacetedUniqueValues();

  const table = useReactTable<RowData>({
    data: finalData,
    columns,
    initialState: {
      columnVisibility: {
        eventTypeId: false,
        teamId: false,
        userId: false,
        attendeeName: false,
        attendeeEmail: false,
        dateRange: false,
        bookingUid: false,
      },
    },
    getCoreRowModel: getCoreRowModel(),
    getSortedRowModel: getSortedRowModel(),
    getFacetedUniqueValues,
  });

  return (
    <div className="flex flex-col">
      <div className="flex flex-row flex-wrap justify-between">
        <HorizontalTabs
          tabs={tabs.map((tab) => ({
            ...tab,
            name: t(tab.name),
          }))}
        />
      </div>
      <main className="w-full">
        <div className="flex w-full flex-col">
          {query.status === "error" && (
            <Alert severity="error" title={t("something_went_wrong")} message={query.error.message} />
          )}
          {query.status !== "error" && (
            <>
              {!!bookingsToday.length && status === "upcoming" && (
                <WipeMyCalActionButton bookingStatus={status} bookingsEmpty={isEmpty} />
              )}
              <DataTableWrapper
                className="mb-6"
                tableContainerRef={tableContainerRef}
                table={table}
                testId={`${status}-bookings`}
                bodyTestId="bookings"
                headerClassName="hidden"
                isPending={query.isPending}
                totalRowCount={query.data?.totalCount}
                variant="compact"
                paginationMode="standard"
                ToolbarLeft={
                  <>
                    <DataTableFilters.FilterBar table={table} />
                  </>
                }
                ToolbarRight={
                  <>
                    <DataTableFilters.ClearFiltersButton />
                    <DataTableSegment.SaveButton />
                    <DataTableSegment.Select />
                  </>
                }
                LoaderView={<SkeletonLoader />}
                EmptyView={
                  <div className="flex items-center justify-center pt-2 xl:pt-0">
                    <EmptyScreen
                      Icon="calendar"
                      headline={t("no_status_bookings_yet", { status: t(status).toLowerCase() })}
                      description={t("no_status_bookings_yet_description", {
                        status: t(status).toLowerCase(),
                        description: t(descriptionByStatus[status]),
                      })}
                    />
                  </div>
                }
              />
            </>
          )}
        </div>
      </main>
    </div>
  );
}<|MERGE_RESOLUTION|>--- conflicted
+++ resolved
@@ -218,11 +218,7 @@
       columnHelper.accessor((row) => row.type === "data" && row.booking.user?.id, {
         id: "userId",
         header: t("member"),
-<<<<<<< HEAD
-        enableColumnFilter: !!user?.teamsWhereUserIsAdminOrOwner && user.teamsWhereUserIsAdminOrOwner.length > 0,
-=======
         enableColumnFilter: permissions.canReadOthersBookings,
->>>>>>> a4be8226
         enableSorting: false,
         cell: () => null,
         meta: {
