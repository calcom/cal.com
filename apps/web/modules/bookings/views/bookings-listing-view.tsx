"use client";

import {
  useReactTable,
  getCoreRowModel,
  getFilteredRowModel,
  getSortedRowModel,
  createColumnHelper,
} from "@tanstack/react-table";
<<<<<<< HEAD
import { Fragment, useMemo, useState } from "react";
=======
import type { ReactElement } from "react";
import { useMemo, useState } from "react";
>>>>>>> 23538221
import type { z } from "zod";

import { WipeMyCalActionButton } from "@calcom/app-store/wipemycalother/components";
import dayjs from "@calcom/dayjs";
import { FilterToggle } from "@calcom/features/bookings/components/FilterToggle";
import { FiltersContainer } from "@calcom/features/bookings/components/FiltersContainer";
import type { filterQuerySchema } from "@calcom/features/bookings/lib/useFilterQuery";
import { useFilterQuery } from "@calcom/features/bookings/lib/useFilterQuery";
import { DataTableProvider, DataTableWrapper } from "@calcom/features/data-table";
import { useLocale } from "@calcom/lib/hooks/useLocale";
import type { RouterOutputs } from "@calcom/trpc/react";
import { trpc } from "@calcom/trpc/react";
import type { HorizontalTabItemProps, VerticalTabItemProps } from "@calcom/ui";
import { Alert, EmptyScreen, HorizontalTabs } from "@calcom/ui";

import useMeQuery from "@lib/hooks/useMeQuery";

import BookingListItem from "@components/booking/BookingListItem";
import SkeletonLoader from "@components/booking/SkeletonLoader";

import type { validStatuses } from "~/bookings/lib/validStatuses";

type BookingListingStatus = z.infer<NonNullable<typeof filterQuerySchema>>["status"];
type BookingOutput = RouterOutputs["viewer"]["bookings"]["get"]["bookings"][0];

type RecurringInfo = {
  recurringEventId: string | null;
  count: number;
  firstDate: Date | null;
  bookings: { [key: string]: Date[] };
};

const tabs: (VerticalTabItemProps | HorizontalTabItemProps)[] = [
  {
    name: "upcoming",
    href: "/bookings/upcoming",
  },
  {
    name: "unconfirmed",
    href: "/bookings/unconfirmed",
  },
  {
    name: "recurring",
    href: "/bookings/recurring",
  },
  {
    name: "past",
    href: "/bookings/past",
  },
  {
    name: "cancelled",
    href: "/bookings/cancelled",
  },
];

const descriptionByStatus: Record<NonNullable<BookingListingStatus>, string> = {
  upcoming: "upcoming_bookings",
  recurring: "recurring_bookings",
  past: "past_bookings",
  cancelled: "cancelled_bookings",
  unconfirmed: "unconfirmed_bookings",
};

type BookingsProps = {
  status: (typeof validStatuses)[number];
};

export default function Bookings(props: BookingsProps) {
  return (
    <DataTableProvider>
      <BookingsContent {...props} />
    </DataTableProvider>
  );
}

type RowData =
  | {
      type: "data";
      booking: BookingOutput;
      isToday: boolean;
      recurringInfo?: RecurringInfo;
    }
  | {
      type: "today" | "next";
    };

function BookingsContent({ status }: BookingsProps) {
  const { data: filterQuery } = useFilterQuery();

  const { t } = useLocale();
  const user = useMeQuery().data;
  const [isFiltersVisible, setIsFiltersVisible] = useState<boolean>(false);

  const query = trpc.viewer.bookings.get.useInfiniteQuery(
    {
      limit: 10,
      filters: {
        ...filterQuery,
        status: filterQuery.status ?? status,
      },
    },
    {
      enabled: true,
      getNextPageParam: (lastPage) => lastPage.nextCursor,
    }
  );

  const columns = useMemo(() => {
    const columnHelper = createColumnHelper<RowData>();

    return [
      columnHelper.display({
        id: "custom-view",
        cell: (props) => {
          if (props.row.original.type === "data") {
            const { booking, recurringInfo, isToday } = props.row.original;
            return (
              <BookingListItem
                key={booking.id}
                isToday={isToday}
                loggedInUser={{
                  userId: user?.id,
                  userTimeZone: user?.timeZone,
                  userTimeFormat: user?.timeFormat,
                  userEmail: user?.email,
                }}
                listingStatus={status}
                recurringInfo={recurringInfo}
                {...booking}
              />
            );
          } else if (props.row.original.type === "today") {
            return (
              <p className="text-subtle bg-subtle w-full py-4 pl-6 text-xs font-semibold uppercase leading-4">
                {t("today")}
              </p>
            );
          } else if (props.row.original.type === "next") {
            return (
              <p className="text-subtle bg-subtle w-full py-4 pl-6 text-xs font-semibold uppercase leading-4">
                {t("next")}
              </p>
            );
          }
        },
      }),
    ];
  }, [user, status]);

  const isEmpty = useMemo(() => !query.data?.pages[0]?.bookings.length, [query.data]);

  const flatData = useMemo<RowData[]>(() => {
    const shownBookings: Record<string, BookingOutput[]> = {};
    const filterBookings = (booking: BookingOutput) => {
      if (status === "recurring" || status == "unconfirmed" || status === "cancelled") {
        if (!booking.recurringEventId) {
          return true;
        }
        if (
          shownBookings[booking.recurringEventId] !== undefined &&
          shownBookings[booking.recurringEventId].length > 0
        ) {
          shownBookings[booking.recurringEventId].push(booking);
          return false;
        }
        shownBookings[booking.recurringEventId] = [booking];
      } else if (status === "upcoming") {
        return (
          dayjs(booking.startTime).tz(user?.timeZone).format("YYYY-MM-DD") !==
          dayjs().tz(user?.timeZone).format("YYYY-MM-DD")
        );
      }
      return true;
    };

    return (
      query.data?.pages.flatMap((page) =>
        page.bookings.filter(filterBookings).map((booking) => ({
          type: "data",
          booking,
          recurringInfo: page.recurringInfo.find(
            (info) => info.recurringEventId === booking.recurringEventId
          ),
          isToday: false,
        }))
      ) || []
    );
  }, [query.data]);

  const bookingsToday = useMemo<RowData[]>(() => {
    return (
      query.data?.pages.map((page) =>
        page.bookings
          .filter(
            (booking: BookingOutput) =>
              dayjs(booking.startTime).tz(user?.timeZone).format("YYYY-MM-DD") ===
              dayjs().tz(user?.timeZone).format("YYYY-MM-DD")
          )
          .map((booking) => ({
            type: "data" as const,
            booking,
            recurringInfo: page.recurringInfo.find(
              (info) => info.recurringEventId === booking.recurringEventId
            ),
            isToday: true,
          }))
      )[0] || []
    );
  }, [query.data]);

  const finalData = useMemo<RowData[]>(() => {
    if (bookingsToday.length > 0 && status === "upcoming") {
      const merged: RowData[] = [
        { type: "today" as const },
        ...bookingsToday,
        { type: "next" as const },
        ...flatData,
      ];
      return merged;
    } else {
      return flatData;
    }
  }, [bookingsToday, flatData, status]);

  const table = useReactTable<RowData>({
    data: finalData,
    columns,
    getCoreRowModel: getCoreRowModel(),
    getFilteredRowModel: getFilteredRowModel(),
    getSortedRowModel: getSortedRowModel(),
  });

  return (
    <div className="flex flex-col">
      <div className="flex flex-row flex-wrap justify-between">
        <HorizontalTabs tabs={tabs} />
        <FilterToggle setIsFiltersVisible={setIsFiltersVisible} />
      </div>
      <FiltersContainer isFiltersVisible={isFiltersVisible} />
      <main className="w-full">
        <div className="flex w-full flex-col">
          {query.status === "error" && (
            <Alert severity="error" title={t("something_went_wrong")} message={query.error.message} />
          )}
          {(query.status === "pending" || query.isPaused) && <SkeletonLoader />}
          {query.status === "success" && !isEmpty && (
            <>
              {!!bookingsToday.length && status === "upcoming" && (
                <WipeMyCalActionButton bookingStatus={status} bookingsEmpty={isEmpty} />
              )}
              <DataTableWrapper
                table={table}
                testId={`${status}-bookings`}
                bodyTestId="bookings"
                hideHeader={true}
                isPending={query.isFetching && !flatData}
                hasNextPage={query.hasNextPage}
                fetchNextPage={query.fetchNextPage}
                isFetching={query.isFetching}
                variant="compact"
              />
            </>
          )}
          {query.status === "success" && isEmpty && (
            <div className="flex items-center justify-center pt-2 xl:pt-0">
              <EmptyScreen
                Icon="calendar"
                headline={t("no_status_bookings_yet", { status: t(status).toLowerCase() })}
                description={t("no_status_bookings_yet_description", {
                  status: t(status).toLowerCase(),
                  description: t(descriptionByStatus[status]),
                })}
              />
            </div>
          )}
        </div>
      </main>
    </div>
  );
}<|MERGE_RESOLUTION|>--- conflicted
+++ resolved
@@ -7,12 +7,7 @@
   getSortedRowModel,
   createColumnHelper,
 } from "@tanstack/react-table";
-<<<<<<< HEAD
-import { Fragment, useMemo, useState } from "react";
-=======
-import type { ReactElement } from "react";
 import { useMemo, useState } from "react";
->>>>>>> 23538221
 import type { z } from "zod";
 
 import { WipeMyCalActionButton } from "@calcom/app-store/wipemycalother/components";
