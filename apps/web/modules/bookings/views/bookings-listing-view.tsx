--- conflicted
+++ resolved
@@ -1,9 +1,5 @@
 "use client";
 
-<<<<<<< HEAD
-import { useAutoAnimate } from "@formkit/auto-animate/react";
-import { Fragment, useState } from "react";
-=======
 import {
   useReactTable,
   getCoreRowModel,
@@ -12,7 +8,6 @@
   createColumnHelper,
 } from "@tanstack/react-table";
 import { useMemo, useState } from "react";
->>>>>>> 024d47cb
 import type { z } from "zod";
 
 import { WipeMyCalActionButton } from "@calcom/app-store/wipemycalother/components";
