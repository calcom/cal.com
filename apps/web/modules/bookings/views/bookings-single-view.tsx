"use client";

import { Collapsible, CollapsibleContent, CollapsibleTrigger } from "@radix-ui/react-collapsible";
import classNames from "classnames";
import { createEvent } from "ics";
import { useSession } from "next-auth/react";
import Link from "next/link";
import { usePathname, useRouter } from "next/navigation";
import { useEffect, useState } from "react";
import { Toaster } from "react-hot-toast";
import { RRule } from "rrule";
import { z } from "zod";

import BookingPageTagManager from "@calcom/app-store/BookingPageTagManager";
import type { getEventLocationValue } from "@calcom/app-store/locations";
import { getSuccessPageLocationMessage, guessEventLocationType } from "@calcom/app-store/locations";
import { getEventTypeAppData } from "@calcom/app-store/utils";
import type { nameObjectSchema } from "@calcom/core/event";
import { getEventName } from "@calcom/core/event";
import type { ConfigType } from "@calcom/dayjs";
import dayjs from "@calcom/dayjs";
import {
  useEmbedNonStylesConfig,
  useIsBackgroundTransparent,
  useIsEmbed,
} from "@calcom/embed-core/embed-iframe";
import { Price } from "@calcom/features/bookings/components/event-meta/Price";
import {
  SMS_REMINDER_NUMBER_FIELD,
  SystemField,
  TITLE_FIELD,
} from "@calcom/features/bookings/lib/SystemField";
import { APP_NAME } from "@calcom/lib/constants";
import {
  formatToLocalizedDate,
  formatToLocalizedTime,
  formatToLocalizedTimezone,
} from "@calcom/lib/date-fns";
import useGetBrandingColours from "@calcom/lib/getBrandColours";
import { useCompatSearchParams } from "@calcom/lib/hooks/useCompatSearchParams";
import { useLocale } from "@calcom/lib/hooks/useLocale";
import { useRouterQuery } from "@calcom/lib/hooks/useRouterQuery";
import useTheme from "@calcom/lib/hooks/useTheme";
import { getEveryFreqFor } from "@calcom/lib/recurringStrings";
import { getIs24hClockFromLocalStorage, isBrowserLocale24h } from "@calcom/lib/timeFormat";
import { localStorage } from "@calcom/lib/webstorage";
import { BookingStatus } from "@calcom/prisma/enums";
import { bookingMetadataSchema } from "@calcom/prisma/zod-utils";
import { trpc } from "@calcom/trpc/react";
import {
  Alert,
  Badge,
  Button,
  EmailInput,
  HeadSeo,
  useCalcomTheme,
  TextArea,
  showToast,
  EmptyScreen,
  Icon,
} from "@calcom/ui";

import { timeZone } from "@lib/clock";

import PageWrapper from "@components/PageWrapper";
import CancelBooking from "@components/booking/CancelBooking";
import EventReservationSchema from "@components/schemas/EventReservationSchema";

import type { PageProps } from "./bookings-single-view.getServerSideProps";

const stringToBoolean = z
  .string()
  .optional()
  .transform((val) => val === "true");

const querySchema = z.object({
  uid: z.string(),
  email: z.string().optional(),
  eventTypeSlug: z.string().optional(),
  cancel: stringToBoolean,
  allRemainingBookings: stringToBoolean,
  changes: stringToBoolean,
  reschedule: stringToBoolean,
  isSuccessBookingPage: stringToBoolean,
  formerTime: z.string().optional(),
  seatReferenceUid: z.string().optional(),
  rating: z.string().optional(),
  noShow: stringToBoolean,
});

const useBrandColors = ({
  brandColor,
  darkBrandColor,
}: {
  brandColor?: string | null;
  darkBrandColor?: string | null;
}) => {
  const brandTheme = useGetBrandingColours({
    lightVal: brandColor,
    darkVal: darkBrandColor,
  });
  useCalcomTheme(brandTheme);
};

export default function Success(props: PageProps) {
  const { t } = useLocale();
  const router = useRouter();
  const routerQuery = useRouterQuery();
  const pathname = usePathname();
  const searchParams = useCompatSearchParams();
  const { eventType, bookingInfo, requiresLoginToUpdate } = props;

  const {
    allRemainingBookings,
    isSuccessBookingPage,
    cancel: isCancellationMode,
    formerTime,
    email,
    seatReferenceUid,
    noShow,
    rating,
  } = querySchema.parse(routerQuery);
  const attendeeTimeZone = bookingInfo?.attendees.find((attendee) => attendee.email === email)?.timeZone;

  const isFeedbackMode = !!(noShow || rating);
  const tz = props.tz ? props.tz : isSuccessBookingPage && attendeeTimeZone ? attendeeTimeZone : timeZone();

  const location = bookingInfo.location as ReturnType<typeof getEventLocationValue>;
  let rescheduleLocation: string | undefined;
  if (
    typeof bookingInfo.responses?.location === "object" &&
    "optionValue" in bookingInfo.responses.location
  ) {
    rescheduleLocation = bookingInfo.responses.location.optionValue;
  }

  const locationVideoCallUrl: string | undefined = bookingMetadataSchema.parse(
    bookingInfo?.metadata || {}
  )?.videoCallUrl;

  const status = bookingInfo?.status;
  const reschedule = bookingInfo.status === BookingStatus.ACCEPTED;
  const cancellationReason = bookingInfo.cancellationReason || bookingInfo.rejectionReason;

  const attendees = bookingInfo?.attendees;

  const isGmail = !!attendees.find((attendee) => attendee.email.includes("gmail.com"));

  const [is24h, setIs24h] = useState(
    props?.userTimeFormat ? props.userTimeFormat === 24 : isBrowserLocale24h()
  );
  const { data: session } = useSession();

  const [date, setDate] = useState(dayjs.utc(bookingInfo.startTime));

  const isBackgroundTransparent = useIsBackgroundTransparent();
  const isEmbed = useIsEmbed();
  const shouldAlignCentrallyInEmbed = useEmbedNonStylesConfig("align") !== "left";
  const shouldAlignCentrally = !isEmbed || shouldAlignCentrallyInEmbed;
  const [calculatedDuration, setCalculatedDuration] = useState<number | undefined>(undefined);
  const [comment, setComment] = useState("");
  const parsedRating = rating ? parseInt(rating, 10) : 3;

  const defaultRating = isNaN(parsedRating) ? 3 : parsedRating > 5 ? 5 : parsedRating < 1 ? 1 : parsedRating;
  const [rateValue, setRateValue] = useState<number>(defaultRating);
  const [isFeedbackSubmitted, setIsFeedbackSubmitted] = useState(false);

  const mutation = trpc.viewer.public.submitRating.useMutation({
    onSuccess: async () => {
      setIsFeedbackSubmitted(true);
      showToast("Thank you, feedback submitted", "success");
    },
    onError: (err) => {
      showToast(err.message, "error");
    },
  });

  const noShowMutation = trpc.viewer.public.noShow.useMutation({
    onSuccess: async () => {
      showToast("Thank you, feedback submitted", "success");
    },
    onError: (err) => {
      showToast(err.message, "error");
    },
  });

  useEffect(() => {
    if (noShow) {
      noShowMutation.mutate({ bookingUid: bookingInfo.uid });
    }
    // eslint-disable-next-line react-hooks/exhaustive-deps
  }, []);

  const sendFeedback = async (rating: string, comment: string) => {
    mutation.mutate({ bookingUid: bookingInfo.uid, rating: rateValue, comment: comment });
  };

  function setIsCancellationMode(value: boolean) {
    const _searchParams = new URLSearchParams(searchParams ?? undefined);

    if (value) {
      _searchParams.set("cancel", "true");
    } else {
      if (_searchParams.get("cancel")) {
        _searchParams.delete("cancel");
      }
    }

    router.replace(`${pathname}?${_searchParams.toString()}`);
  }

  let evtName = eventType.eventName;
  if (eventType.isDynamic && bookingInfo.responses?.title) {
    evtName = bookingInfo.responses.title as string;
  }
  const eventNameObject = {
    attendeeName: bookingInfo.responses.name as z.infer<typeof nameObjectSchema> | string,
    eventType: eventType.title,
    eventName: evtName,
    host: props.profile.name || "Nameless",
    location: location,
    bookingFields: bookingInfo.responses,
    t,
  };

  const giphyAppData = getEventTypeAppData(eventType, "giphy");
  const giphyImage = giphyAppData?.thankYouPage;

  const eventName = getEventName(eventNameObject, true);
  // Confirmation can be needed in two cases as of now
  // - Event Type has require confirmation option enabled always
  // - EventType has conditionally enabled confirmation option based on how far the booking is scheduled.
  // - It's a paid event and payment is pending.
  const needsConfirmation = bookingInfo.status === BookingStatus.PENDING && eventType.requiresConfirmation;
  const userIsOwner = !!(
    session?.user &&
    !session?.user?.isOverlayUser &&
    eventType.owner?.id === session.user.id
  );

  const isLoggedIn = session?.user && !session?.user?.isOverlayUser;
  const isCancelled =
    status === "CANCELLED" ||
    status === "REJECTED" ||
    (!!seatReferenceUid &&
      !bookingInfo.seatsReferences.some((reference) => reference.referenceUid === seatReferenceUid));

  // const telemetry = useTelemetry();
  /*  useEffect(() => {
    if (top !== window) {
      //page_view will be collected automatically by _middleware.ts
      telemetry.event(telemetryEventTypes.embedView, collectPageParameters("/booking"));
    }
  }, [telemetry]); */

  useEffect(() => {
    setDate(
      date.tz(localStorage.getItem("timeOption.preferredTimeZone") || dayjs.tz.guess() || "Europe/London")
    );
    setIs24h(props?.userTimeFormat ? props.userTimeFormat === 24 : !!getIs24hClockFromLocalStorage());
    // eslint-disable-next-line react-hooks/exhaustive-deps
  }, [eventType, needsConfirmation]);

  useEffect(() => {
    setCalculatedDuration(dayjs(bookingInfo.endTime).diff(dayjs(bookingInfo.startTime), "minutes"));
    // eslint-disable-next-line react-hooks/exhaustive-deps
  }, []);

  function eventLink(): string {
    const optional: { location?: string } = {};
    if (locationVideoCallUrl) {
      optional["location"] = locationVideoCallUrl;
    }

    const event = createEvent({
      start: [
        date.toDate().getUTCFullYear(),
        (date.toDate().getUTCMonth() as number) + 1,
        date.toDate().getUTCDate(),
        date.toDate().getUTCHours(),
        date.toDate().getUTCMinutes(),
      ],
      startInputType: "utc",
      title: eventName,
      description: eventType.description ? eventType.description : undefined,
      /** formatted to required type of description ^ */
      duration: {
        minutes: calculatedDuration,
      },
      ...optional,
    });

    if (event.error) {
      throw event.error;
    }

    return encodeURIComponent(event.value ? event.value : false);
  }

  function getTitle(): string {
    const titleSuffix = props.recurringBookings ? "_recurring" : "";
    if (isCancelled) {
      return "";
    }
    if (needsConfirmation) {
      if (props.profile.name !== null) {
        return t(`user_needs_to_confirm_or_reject_booking${titleSuffix}`, {
          user: props.profile.name,
        });
      }
      return t(`needs_to_be_confirmed_or_rejected${titleSuffix}`);
    }
    return t(`emailed_you_and_attendees${titleSuffix}`);
  }

  // This is a weird case where the same route can be opened in booking flow as a success page or as a booking detail page from the app
  // As Booking Page it has to support configured theme, but as booking detail page it should not do any change. Let Shell.tsx handle it.
  useTheme(isSuccessBookingPage ? props.profile.theme : "system");
  useBrandColors({
    brandColor: props.profile.brandColor,
    darkBrandColor: props.profile.darkBrandColor,
  });
  const title = t(
    `booking_${needsConfirmation ? "submitted" : "confirmed"}${props.recurringBookings ? "_recurring" : ""}`
  );

  const locationToDisplay = getSuccessPageLocationMessage(
    locationVideoCallUrl ? locationVideoCallUrl : location,
    t,
    bookingInfo.status
  );

  const rescheduleLocationToDisplay = getSuccessPageLocationMessage(
    rescheduleLocation ?? "",
    t,
    bookingInfo.status
  );

  const providerName = guessEventLocationType(location)?.label;
  const rescheduleProviderName = guessEventLocationType(rescheduleLocation)?.label;

  const bookingCancelledEventProps = {
    booking: bookingInfo,
    organizer: {
      name: bookingInfo?.user?.name || "Nameless",
      email: bookingInfo?.userPrimaryEmail || bookingInfo?.user?.email || "Email-less",
      timeZone: bookingInfo?.user?.timeZone,
    },
    eventType,
  };

  return (
    <div className={isEmbed ? "" : "h-screen"} data-testid="success-page">
      {!isEmbed && !isFeedbackMode && (
        <EventReservationSchema
          reservationId={bookingInfo.uid}
          eventName={eventName}
          startTime={bookingInfo.startTime}
          endTime={bookingInfo.endTime}
          organizer={bookingInfo.user}
          attendees={bookingInfo.attendees}
          location={locationToDisplay}
          description={bookingInfo.description}
          status={status}
        />
      )}
      {isLoggedIn && !isEmbed && !isFeedbackMode && (
        <div className="-mb-4 ml-4 mt-2">
          <Link
            href={allRemainingBookings ? "/bookings/recurring" : "/bookings/upcoming"}
            data-testid="back-to-bookings"
            className="hover:bg-subtle text-subtle hover:text-default mt-2 inline-flex px-1 py-2 text-sm dark:hover:bg-transparent">
            <Icon name="chevron-left" className="h-5 w-5 rtl:rotate-180" /> {t("back_to_bookings")}
          </Link>
        </div>
      )}
      <HeadSeo title={title} description={title} />
      <BookingPageTagManager eventType={eventType} />
      <main className={classNames(shouldAlignCentrally ? "mx-auto" : "", isEmbed ? "" : "max-w-3xl")}>
        <div className={classNames("overflow-y-auto", isEmbed ? "" : "z-50 ")}>
          <div
            className={classNames(
              shouldAlignCentrally ? "text-center" : "",
              "flex items-end justify-center px-4 pb-20 pt-4 sm:flex sm:p-0"
            )}>
            <div
              className={classNames(
                "main my-4 flex flex-col transition-opacity sm:my-0 ",
                isEmbed ? "" : " inset-0"
              )}
              aria-hidden="true">
              <div
                className={classNames(
                  "inline-block transform overflow-hidden rounded-lg border sm:my-8 sm:max-w-xl",
                  !isBackgroundTransparent && " bg-default dark:bg-muted border-booker border-booker-width",
                  "px-8 pb-4 pt-5 text-left align-bottom transition-all sm:w-full sm:py-8 sm:align-middle"
                )}
                role="dialog"
                aria-modal="true"
                aria-labelledby="modal-headline">
                {!isFeedbackMode && (
                  <>
                    <div
                      className={classNames(
                        "mx-auto flex items-center justify-center",
                        !giphyImage && !isCancelled && !needsConfirmation
                          ? "bg-success h-12 w-12 rounded-full"
                          : "",
                        !giphyImage && !isCancelled && needsConfirmation
                          ? "bg-subtle h-12 w-12 rounded-full"
                          : "",
                        isCancelled ? "bg-error h-12 w-12 rounded-full " : ""
                      )}>
                      {giphyImage && !needsConfirmation && !isCancelled && (
                        // eslint-disable-next-line @next/next/no-img-element
                        <img src={giphyImage} alt="Gif from Giphy" />
                      )}
                      {!giphyImage && !needsConfirmation && !isCancelled && (
                        <Icon name="check" className="h-5 w-5 text-green-600 dark:text-green-400" />
                      )}
                      {needsConfirmation && !isCancelled && (
                        <Icon name="calendar" className="text-emphasis h-5 w-5" />
                      )}
                      {isCancelled && <Icon name="x" className="h-5 w-5 text-red-600 dark:text-red-200" />}
                    </div>
                    <div className="mb-8 mt-6 text-center last:mb-0">
                      <h3
                        className="text-emphasis text-2xl font-semibold leading-6"
                        data-testid={isCancelled ? "cancelled-headline" : ""}
                        id="modal-headline">
                        {needsConfirmation && !isCancelled
                          ? props.recurringBookings
                            ? t("booking_submitted_recurring")
                            : t("booking_submitted")
                          : isCancelled
                          ? seatReferenceUid
                            ? t("no_longer_attending")
                            : t("event_cancelled")
                          : props.recurringBookings
                          ? t("meeting_is_scheduled_recurring")
                          : t("meeting_is_scheduled")}
                      </h3>
                      <div className="mt-3">
                        <p className="text-default">{getTitle()}</p>
                      </div>
                      {props.paymentStatus &&
                        (bookingInfo.status === BookingStatus.CANCELLED ||
                          bookingInfo.status === BookingStatus.REJECTED) && (
                          <h4>
                            {!props.paymentStatus.success &&
                              !props.paymentStatus.refunded &&
                              t("booking_with_payment_cancelled")}
                            {props.paymentStatus.success &&
                              !props.paymentStatus.refunded &&
                              t("booking_with_payment_cancelled_already_paid")}
                            {props.paymentStatus.refunded && t("booking_with_payment_cancelled_refunded")}
                          </h4>
                        )}

                      <div className="border-subtle text-default mt-8 grid grid-cols-3 border-t pt-8 text-left rtl:text-right">
                        {(isCancelled || reschedule) && cancellationReason && (
                          <>
                            <div className="font-medium">
                              {isCancelled ? t("reason") : t("reschedule_reason")}
                            </div>
                            <div className="col-span-2 mb-6 last:mb-0">{cancellationReason}</div>
                          </>
                        )}
                        <div className="font-medium">{t("what")}</div>
                        <div className="col-span-2 mb-6 last:mb-0" data-testid="booking-title">
                          {eventName}
                        </div>
                        <div className="font-medium">{t("when")}</div>
                        <div className="col-span-2 mb-6 last:mb-0">
                          {reschedule && !!formerTime && (
                            <p className="line-through">
                              <RecurringBookings
                                eventType={eventType}
                                duration={calculatedDuration}
                                recurringBookings={props.recurringBookings}
                                allRemainingBookings={allRemainingBookings}
                                date={dayjs(formerTime)}
                                is24h={is24h}
                                isCancelled={isCancelled}
                                tz={tz}
                              />
                            </p>
                          )}
                          <RecurringBookings
                            eventType={eventType}
                            duration={calculatedDuration}
                            recurringBookings={props.recurringBookings}
                            allRemainingBookings={allRemainingBookings}
                            date={date}
                            is24h={is24h}
                            isCancelled={isCancelled}
                            tz={tz}
                          />
                        </div>
                        {(bookingInfo?.user || bookingInfo?.attendees) && (
                          <>
                            <div className="font-medium">{t("who")}</div>
                            <div className="col-span-2 last:mb-0">
                              {bookingInfo?.user && (
                                <div className="mb-3">
                                  <div>
                                    <span data-testid="booking-host-name" className="mr-2">
                                      {bookingInfo.user.name}
                                    </span>
                                    <Badge variant="blue">{t("Host")}</Badge>
                                  </div>
                                  <p className="text-default">
                                    {bookingInfo?.userPrimaryEmail ?? bookingInfo.user.email}
                                  </p>
                                </div>
                              )}
                              {bookingInfo?.attendees.map((attendee) => (
                                <div key={attendee.name + attendee.email} className="mb-3 last:mb-0">
                                  {attendee.name && (
                                    <p data-testid={`attendee-name-${attendee.name}`}>{attendee.name}</p>
                                  )}
                                  <p data-testid={`attendee-email-${attendee.email}`}>{attendee.email}</p>
                                </div>
                              ))}
                            </div>
                          </>
                        )}
                        {locationToDisplay && !isCancelled && (
                          <>
                            <div className="mt-3 font-medium">{t("where")}</div>
                            <div className="col-span-2 mt-3" data-testid="where">
                              {!rescheduleLocation || locationToDisplay === rescheduleLocationToDisplay ? (
                                <DisplayLocation
                                  locationToDisplay={locationToDisplay}
                                  providerName={providerName}
                                />
                              ) : (
                                <>
                                  {!!formerTime && (
                                    <DisplayLocation
                                      locationToDisplay={locationToDisplay}
                                      providerName={providerName}
                                      className="line-through"
                                    />
                                  )}

                                  <DisplayLocation
                                    locationToDisplay={rescheduleLocationToDisplay}
                                    providerName={rescheduleProviderName}
                                  />
                                </>
                              )}
                            </div>
                          </>
                        )}
                        {props.paymentStatus && (
                          <>
                            <div className="mt-3 font-medium">
                              {props.paymentStatus.paymentOption === "HOLD"
                                ? t("complete_your_booking")
                                : t("payment")}
                            </div>
                            <div className="col-span-2 mb-2 mt-3">
                              <Price
                                currency={props.paymentStatus.currency}
                                price={props.paymentStatus.amount}
                              />
                            </div>
                          </>
                        )}
                        {bookingInfo?.description && (
                          <>
                            <div className="mt-9 font-medium">{t("additional_notes")}</div>
                            <div className="col-span-2 mb-2 mt-9">
                              <p className="break-words">{bookingInfo.description}</p>
                            </div>
                          </>
                        )}
                      </div>
                      <div className="text-bookingdark dark:border-darkgray-200 mt-8 text-left dark:text-gray-300">
                        {Object.entries(bookingInfo.responses).map(([name, response]) => {
                          const field = eventType.bookingFields.find((field) => field.name === name);
                          // We show location in the "where" section
                          // We show Booker Name, Emails and guests in Who section
                          // We show notes in additional notes section
                          // We show rescheduleReason at the top
                          if (!field) return null;
                          const isSystemField = SystemField.safeParse(field.name);
                          // SMS_REMINDER_NUMBER_FIELD is a system field but doesn't have a dedicated place in the UI. So, it would be shown through the following responses list
                          // TITLE is also an identifier for booking question "What is this meeting about?"
                          if (
                            isSystemField.success &&
                            field.name !== SMS_REMINDER_NUMBER_FIELD &&
                            field.name !== TITLE_FIELD
                          )
                            return null;

                          const label = field.label || t(field.defaultLabel || "");

                          return (
                            <>
                              <div className="text-emphasis mt-4 font-medium">{label}</div>
                              <p
                                className="text-default break-words"
                                data-testid="field-response"
                                data-fob-field={field.name}>
                                {field.type === "boolean"
                                  ? response
                                    ? t("yes")
                                    : t("no")
                                  : response.toString()}
                              </p>
                            </>
                          );
                        })}
                      </div>
                    </div>
                    {requiresLoginToUpdate && (
                      <>
                        <hr className="border-subtle mb-8" />
                        <div className="text-center">
                          <span className="text-emphasis ltr:mr-2 rtl:ml-2">
                            {t("need_to_make_a_change")}
                          </span>
                          {/* Login button but redirect to here */}
                          <span className="text-default inline">
                            <span className="underline" data-testid="reschedule-link">
                              <Link
                                href={`/auth/login?callbackUrl=${encodeURIComponent(
                                  `/booking/${bookingInfo?.uid}`
                                )}`}
                                legacyBehavior>
                                {t("login")}
                              </Link>
                            </span>
                          </span>
                        </div>
                      </>
                    )}
                    {!requiresLoginToUpdate &&
                      (!needsConfirmation || !userIsOwner) &&
                      !isCancelled &&
                      (!isCancellationMode ? (
                        <>
                          <hr className="border-subtle mb-8" />
                          <div className="text-center last:pb-0">
                            <span className="text-emphasis ltr:mr-2 rtl:ml-2">
                              {t("need_to_make_a_change")}
                            </span>

                            <>
                              {!props.recurringBookings && (
                                <span className="text-default inline">
                                  <span className="underline" data-testid="reschedule-link">
                                    <Link
                                      href={`/reschedule/${seatReferenceUid || bookingInfo?.uid}`}
                                      legacyBehavior>
                                      {t("reschedule")}
                                    </Link>
                                  </span>
                                  <span className="mx-2">{t("or_lowercase")}</span>
                                </span>
                              )}

                              <button
                                data-testid="cancel"
                                className={classNames(
                                  "text-default underline",
                                  props.recurringBookings && "ltr:mr-2 rtl:ml-2"
                                )}
                                onClick={() => setIsCancellationMode(true)}>
                                {t("cancel")}
                              </button>
                            </>
                          </div>
                        </>
                      ) : (
                        <>
                          <hr className="border-subtle" />
                          <CancelBooking
                            booking={{
                              uid: bookingInfo?.uid,
                              title: bookingInfo?.title,
                              id: bookingInfo?.id,
                            }}
                            profile={{ name: props.profile.name, slug: props.profile.slug }}
                            recurringEvent={eventType.recurringEvent}
                            team={eventType?.team?.name}
                            setIsCancellationMode={setIsCancellationMode}
                            theme={isSuccessBookingPage ? props.profile.theme : "light"}
                            allRemainingBookings={allRemainingBookings}
                            seatReferenceUid={seatReferenceUid}
                            bookingCancelledEventProps={bookingCancelledEventProps}
                          />
                        </>
                      ))}
                    {userIsOwner &&
                      !needsConfirmation &&
                      !isCancellationMode &&
                      !isCancelled &&
                      !!calculatedDuration && (
                        <>
                          <hr className="border-subtle mt-8" />
                          <div className="text-default align-center flex flex-row justify-center pt-8">
                            <span className="text-default flex self-center font-medium ltr:mr-2 rtl:ml-2 ">
                              {t("add_to_calendar")}
                            </span>
                            <div className="justify-left mt-1 flex text-left sm:mt-0">
                              <Link
                                href={`https://calendar.google.com/calendar/r/eventedit?dates=${date
                                  .utc()
                                  .format("YYYYMMDDTHHmmss[Z]")}/${date
                                  .add(calculatedDuration, "minute")
                                  .utc()
                                  .format("YYYYMMDDTHHmmss[Z]")}&text=${eventName}&details=${
                                  eventType.description
                                }${
                                  typeof locationVideoCallUrl === "string"
                                    ? `&location=${encodeURIComponent(locationVideoCallUrl)}`
                                    : ""
                                }${
                                  eventType.recurringEvent
                                    ? `&recur=${encodeURIComponent(
                                        new RRule(eventType.recurringEvent).toString()
                                      )}`
                                    : ""
                                }`}
                                className="text-default border-subtle h-10 w-10 rounded-sm border px-3 py-2 ltr:mr-2 rtl:ml-2">
                                <svg
                                  className="-mt-1.5 inline-block h-4 w-4"
                                  fill="currentColor"
                                  xmlns="http://www.w3.org/2000/svg"
                                  viewBox="0 0 24 24">
                                  <title>Google</title>
                                  <path d="M12.48 10.92v3.28h7.84c-.24 1.84-.853 3.187-1.787 4.133-1.147 1.147-2.933 2.4-6.053 2.4-4.827 0-8.6-3.893-8.6-8.72s3.773-8.72 8.6-8.72c2.6 0 4.507 1.027 5.907 2.347l2.307-2.307C18.747 1.44 16.133 0 12.48 0 5.867 0 .307 5.387.307 12s5.56 12 12.173 12c3.573 0 6.267-1.173 8.373-3.36 2.16-2.16 2.84-5.213 2.84-7.667 0-.76-.053-1.467-.173-2.053H12.48z" />
                                </svg>
                              </Link>
                              <Link
                                href={
                                  encodeURI(
                                    `https://outlook.live.com/calendar/0/deeplink/compose?body=${
                                      eventType.description
                                    }&enddt=${date
                                      .add(calculatedDuration, "minute")
                                      .utc()
                                      .format()}&path=%2Fcalendar%2Faction%2Fcompose&rru=addevent&startdt=${date
                                      .utc()
                                      .format()}&subject=${eventName}`
                                  ) +
                                  (locationVideoCallUrl
                                    ? `&location=${encodeURIComponent(locationVideoCallUrl)}`
                                    : "")
                                }
                                className="border-subtle text-default mx-2 h-10 w-10 rounded-sm border px-3 py-2"
                                target="_blank">
                                <svg
                                  className="-mt-1.5 mr-1 inline-block h-4 w-4"
                                  fill="currentColor"
                                  xmlns="http://www.w3.org/2000/svg"
                                  viewBox="0 0 24 24">
                                  <title>Microsoft Outlook</title>
                                  <path d="M7.88 12.04q0 .45-.11.87-.1.41-.33.74-.22.33-.58.52-.37.2-.87.2t-.85-.2q-.35-.21-.57-.55-.22-.33-.33-.75-.1-.42-.1-.86t.1-.87q.1-.43.34-.76.22-.34.59-.54.36-.2.87-.2t.86.2q.35.21.57.55.22.34.31.77.1.43.1.88zM24 12v9.38q0 .46-.33.8-.33.32-.8.32H7.13q-.46 0-.8-.33-.32-.33-.32-.8V18H1q-.41 0-.7-.3-.3-.29-.3-.7V7q0-.41.3-.7Q.58 6 1 6h6.5V2.55q0-.44.3-.75.3-.3.75-.3h12.9q.44 0 .75.3.3.3.3.75V10.85l1.24.72h.01q.1.07.18.18.07.12.07.25zm-6-8.25v3h3v-3zm0 4.5v3h3v-3zm0 4.5v1.83l3.05-1.83zm-5.25-9v3h3.75v-3zm0 4.5v3h3.75v-3zm0 4.5v2.03l2.41 1.5 1.34-.8v-2.73zM9 3.75V6h2l.13.01.12.04v-2.3zM5.98 15.98q.9 0 1.6-.3.7-.32 1.19-.86.48-.55.73-1.28.25-.74.25-1.61 0-.83-.25-1.55-.24-.71-.71-1.24t-1.15-.83q-.68-.3-1.55-.3-.92 0-1.64.3-.71.3-1.2.85-.5.54-.75 1.3-.25.74-.25 1.63 0 .85.26 1.56.26.72.74 1.23.48.52 1.17.81.69.3 1.56.3zM7.5 21h12.39L12 16.08V17q0 .41-.3.7-.29.3-.7.3H7.5zm15-.13v-7.24l-5.9 3.54Z" />
                                </svg>
                              </Link>
                              <Link
                                href={
                                  encodeURI(
                                    `https://outlook.office.com/calendar/0/deeplink/compose?body=${
                                      eventType.description
                                    }&enddt=${date
                                      .add(calculatedDuration, "minute")
                                      .utc()
                                      .format()}&path=%2Fcalendar%2Faction%2Fcompose&rru=addevent&startdt=${date
                                      .utc()
                                      .format()}&subject=${eventName}`
                                  ) +
                                  (locationVideoCallUrl
                                    ? `&location=${encodeURIComponent(locationVideoCallUrl)}`
                                    : "")
                                }
                                className="text-default border-subtle mx-2 h-10 w-10 rounded-sm border px-3 py-2"
                                target="_blank">
                                <svg
                                  className="-mt-1.5 mr-1 inline-block h-4 w-4"
                                  fill="currentColor"
                                  xmlns="http://www.w3.org/2000/svg"
                                  viewBox="0 0 24 24">
                                  <title>Microsoft Office</title>
                                  <path d="M21.53 4.306v15.363q0 .807-.472 1.433-.472.627-1.253.85l-6.888 1.974q-.136.037-.29.055-.156.019-.293.019-.396 0-.72-.105-.321-.106-.656-.292l-4.505-2.544q-.248-.137-.391-.366-.143-.23-.143-.515 0-.434.304-.738.304-.305.739-.305h5.831V4.964l-4.38 1.563q-.533.187-.856.658-.322.472-.322 1.03v8.078q0 .496-.248.912-.25.416-.683.651l-2.072 1.13q-.286.148-.571.148-.497 0-.844-.347-.348-.347-.348-.844V6.563q0-.62.33-1.19.328-.571.874-.881L11.07.285q.248-.136.534-.21.285-.075.57-.075.211 0 .38.031.166.031.364.093l6.888 1.899q.384.11.7.329.317.217.547.52.23.305.353.67.125.367.125.764zm-1.588 15.363V4.306q0-.273-.16-.478-.163-.204-.423-.28l-3.388-.93q-.397-.111-.794-.23-.397-.117-.794-.216v19.68l4.976-1.427q.26-.074.422-.28.161-.204.161-.477z" />
                                </svg>
                              </Link>
                              <Link
                                href={`data:text/calendar,${eventLink()}`}
                                className="border-subtle text-default mx-2 h-10 w-10 rounded-sm border px-3 py-2"
                                download={`${eventType.title}.ics`}>
                                <svg
                                  version="1.1"
                                  fill="currentColor"
                                  xmlns="http://www.w3.org/2000/svg"
                                  viewBox="0 0 1000 1000"
                                  className="-mt-1.5 mr-1 inline-block h-4 w-4">
                                  <title>{t("other")}</title>
                                  <path d="M971.3,154.9c0-34.7-28.2-62.9-62.9-62.9H611.7c-1.3,0-2.6,0.1-3.9,0.2V10L28.7,87.3v823.4L607.8,990v-84.6c1.3,0.1,2.6,0.2,3.9,0.2h296.7c34.7,0,62.9-28.2,62.9-62.9V154.9z M607.8,636.1h44.6v-50.6h-44.6v-21.9h44.6v-50.6h-44.6v-92h277.9v230.2c0,3.8-3.1,7-7,7H607.8V636.1z M117.9,644.7l-50.6-2.4V397.5l50.6-2.2V644.7z M288.6,607.3c17.6,0.6,37.3-2.8,49.1-7.2l9.1,48c-11,5.1-35.6,9.9-66.9,8.3c-85.4-4.3-127.5-60.7-127.5-132.6c0-86.2,57.8-136.7,133.2-140.1c30.3-1.3,53.7,4,64.3,9.2l-12.2,48.9c-12.1-4.9-28.8-9.2-49.5-8.6c-45.3,1.2-79.5,30.1-79.5,87.4C208.8,572.2,237.8,605.7,288.6,607.3z M455.5,665.2c-32.4-1.6-63.7-11.3-79.1-20.5l12.6-50.7c16.8,9.1,42.9,18.5,70.4,19.4c30.1,1,46.3-10.7,46.3-29.3c0-17.8-14-28.1-48.8-40.6c-46.9-16.4-76.8-41.7-76.8-81.5c0-46.6,39.3-84.1,106.8-87.1c33.3-1.5,58.3,4.2,76.5,11.2l-15.4,53.3c-12.1-5.3-33.5-12.8-62.3-12c-28.3,0.8-41.9,13.6-41.9,28.1c0,17.8,16.1,25.5,53.6,39c52.9,18.5,78.4,45.3,78.4,86.4C575.6,629.7,536.2,669.2,455.5,665.2z M935.3,842.7c0,14.9-12.1,27-27,27H611.7c-1.3,0-2.6-0.2-3.9-0.4V686.2h270.9c19.2,0,34.9-15.6,34.9-34.9V398.4c0-19.2-15.6-34.9-34.9-34.9h-47.1v-32.3H808v32.3h-44.8v-32.3h-22.7v32.3h-43.3v-32.3h-22.7v32.3H628v-32.3h-20.2v-203c1.31.2,2.6-0.4,3.9-0.4h296.7c14.9,0,27,12.1,27,27L935.3,842.7L935.3,842.7z" />
                                </svg>
                              </Link>
                            </div>
                          </div>
                        </>
                      )}

                    {session === null && !(userIsOwner || props.hideBranding) && (
                      <>
                        <hr className="border-subtle mt-8" />
                        <div className="text-default pt-8 text-center text-xs">
                          <a href="https://cal.com/signup">
                            {t("create_booking_link_with_calcom", { appName: APP_NAME })}
                          </a>

                          <form
                            onSubmit={(e) => {
                              e.preventDefault();
                              const target = e.target as typeof e.target & {
                                email: { value: string };
                              };
                              router.push(`https://cal.com/signup?email=${target.email.value}`);
                            }}
                            className="mt-4 flex">
                            <EmailInput
                              name="email"
                              id="email"
                              defaultValue={email}
                              className="mr- focus:border-brand-default border-default text-default mt-0 block w-full rounded-none rounded-l-md shadow-sm focus:ring-black sm:text-sm"
                              placeholder="rick.astley@cal.com"
                            />
                            <Button
                              size="lg"
                              type="submit"
                              className="min-w-max rounded-none rounded-r-md"
                              color="primary">
                              {t("try_for_free")}
                            </Button>
                          </form>
                        </div>
                      </>
                    )}
                  </>
                )}
                {isFeedbackMode &&
                  (noShow ? (
                    <>
                      <EmptyScreen
                        Icon="user-x"
                        iconClassName="text-error"
                        iconWrapperClassName="bg-error"
                        headline={t("host_no_show")}
                        description={t("no_show_description")}
                        buttonRaw={
                          !props.recurringBookings ? (
                            <Button href={`/reschedule/${seatReferenceUid || bookingInfo?.uid}`}>
                              {t("reschedule")}
                            </Button>
                          ) : undefined
                        }
                      />
                    </>
                  ) : (
                    <>
                      <div className="my-3 flex justify-end">
                        <button
                          className={classNames(
                            "m-1 items-center justify-center rounded-full border p-1 text-2xl hover:opacity-100",
                            rateValue === 1
                              ? "border-focus bg-emphasis"
                              : "border-muted bg-default opacity-50"
                          )}
                          disabled={isFeedbackSubmitted}
                          onClick={() => setRateValue(1)}>
                          😠
                        </button>
                        <button
                          className={classNames(
                            "m-1 items-center justify-center rounded-full border p-1 text-2xl hover:opacity-100",
                            rateValue === 2
                              ? "border-focus bg-emphasis"
                              : "border-muted bg-default opacity-50"
                          )}
                          disabled={isFeedbackSubmitted}
                          onClick={() => setRateValue(2)}>
                          🙁
                        </button>
                        <button
                          className={classNames(
                            "m-1 items-center justify-center rounded-full border p-1 text-2xl hover:opacity-100",
                            rateValue === 3
                              ? "border-focus bg-emphasis"
                              : " border-muted bg-default opacity-50"
                          )}
                          disabled={isFeedbackSubmitted}
                          onClick={() => setRateValue(3)}>
                          😐
                        </button>
                        <button
                          className={classNames(
                            "m-1 items-center justify-center rounded-full border p-1 text-2xl hover:opacity-100",
                            rateValue === 4
                              ? "border-focus bg-emphasis"
                              : "border-muted bg-default opacity-50"
                          )}
                          disabled={isFeedbackSubmitted}
                          onClick={() => setRateValue(4)}>
                          😄
                        </button>
                        <button
                          className={classNames(
                            "m-1 items-center justify-center rounded-full border p-1 text-2xl hover:opacity-100",
                            rateValue === 5
                              ? "border-focus bg-emphasis"
                              : "border-muted bg-default opacity-50"
                          )}
                          disabled={isFeedbackSubmitted}
                          onClick={() => setRateValue(5)}>
                          😍
                        </button>
                      </div>
                      <div className="my-4 space-y-1 text-center">
                        <h2 className="font-cal text-lg">{t("submitted_feedback")}</h2>
                        <p className="text-sm">{rateValue < 4 ? t("how_can_we_improve") : t("most_liked")}</p>
                      </div>
                      <TextArea
                        id="comment"
                        name="comment"
                        placeholder="Next time I would like to ..."
                        rows={3}
                        disabled={isFeedbackSubmitted}
                        onChange={(event) => setComment(event.target.value)}
                      />
                      <div className="my-4 flex justify-start">
                        <Button
                          loading={mutation.isPending}
                          disabled={isFeedbackSubmitted}
                          onClick={async () => {
                            if (rating) {
                              await sendFeedback(rating, comment);
                            }
                          }}>
                          {t("submit_feedback")}
                        </Button>
                      </div>
                    </>
<<<<<<< HEAD
                  )}

                {(session === null || session?.user?.isOverlayUser) &&
                  !(userIsOwner || props.hideBranding) && (
                    <>
                      <hr className="border-subtle mt-8" />
                      <div className="text-default pt-8 text-center text-xs">
                        <a href="https://cal.com/signup">
                          {t("create_booking_link_with_calcom", { appName: APP_NAME })}
                        </a>

                        <form
                          onSubmit={(e) => {
                            e.preventDefault();
                            const target = e.target as typeof e.target & {
                              email: { value: string };
                            };
                            router.push(`https://cal.com/signup?email=${target.email.value}`);
                          }}
                          className="mt-4 flex">
                          <EmailInput
                            name="email"
                            id="email"
                            defaultValue={email}
                            className="mr- focus:border-brand-default border-default text-default mt-0 block w-full rounded-none rounded-l-md shadow-sm focus:ring-black sm:text-sm"
                            placeholder="rick.astley@cal.com"
                          />
                          <Button
                            size="lg"
                            type="submit"
                            className="min-w-max rounded-none rounded-r-md"
                            color="primary">
                            {t("try_for_free")}
                          </Button>
                        </form>
                      </div>
                    </>
                  )}
=======
                  ))}
>>>>>>> 0cc93aa8
              </div>
              {isGmail && !isFeedbackMode && (
                <Alert
                  className="main -mb-20 mt-4 inline-block ltr:text-left rtl:text-right sm:-mt-4 sm:mb-4 sm:w-full sm:max-w-xl sm:align-middle"
                  severity="warning"
                  message={
                    <div>
                      <p className="font-semibold">{t("google_new_spam_policy")}</p>
                      <span className="underline">
                        <a
                          target="_blank"
                          href="https://cal.com/blog/google-s-new-spam-policy-may-be-affecting-your-invitations">
                          {t("resolve")}
                        </a>
                      </span>
                    </div>
                  }
                  CustomIcon="circle-alert"
                  customIconColor="text-attention dark:text-orange-200"
                />
              )}
            </div>
          </div>
        </div>
      </main>
      <Toaster position="bottom-right" />
    </div>
  );
}

const DisplayLocation = ({
  locationToDisplay,
  providerName,
  className,
}: {
  locationToDisplay: string;
  providerName?: string;
  className?: string;
}) =>
  locationToDisplay.startsWith("http") ? (
    <a
      href={locationToDisplay}
      target="_blank"
      title={locationToDisplay}
      className={classNames("text-default flex items-center gap-2", className)}
      rel="noreferrer">
      {providerName || "Link"}
      <Icon name="external-link" className="text-default inline h-4 w-4" />
    </a>
  ) : (
    <p className={className}>{locationToDisplay}</p>
  );

Success.isBookingPage = true;
Success.PageWrapper = PageWrapper;

type RecurringBookingsProps = {
  eventType: PageProps["eventType"];
  recurringBookings: PageProps["recurringBookings"];
  date: dayjs.Dayjs;
  duration: number | undefined;
  is24h: boolean;
  allRemainingBookings: boolean;
  isCancelled: boolean;
  tz: string;
};

function RecurringBookings({
  eventType,
  recurringBookings,
  duration,
  date,
  allRemainingBookings,
  is24h,
  isCancelled,
  tz,
}: RecurringBookingsProps) {
  const [moreEventsVisible, setMoreEventsVisible] = useState(false);
  const {
    t,
    i18n: { language },
  } = useLocale();
  const recurringBookingsSorted = recurringBookings
    ? recurringBookings.sort((a: ConfigType, b: ConfigType) => (dayjs(a).isAfter(dayjs(b)) ? 1 : -1))
    : null;

  if (!duration) return null;

  if (recurringBookingsSorted && allRemainingBookings) {
    return (
      <>
        {eventType.recurringEvent?.count && (
          <span className="font-medium">
            {getEveryFreqFor({
              t,
              recurringEvent: eventType.recurringEvent,
              recurringCount: recurringBookings?.length ?? undefined,
            })}
          </span>
        )}
        {eventType.recurringEvent?.count &&
          recurringBookingsSorted.slice(0, 4).map((dateStr: string, idx: number) => (
            <div key={idx} className={classNames("mb-2", isCancelled ? "line-through" : "")}>
              {formatToLocalizedDate(dayjs.tz(dateStr, tz), language, "full", tz)}
              <br />
              {formatToLocalizedTime(dayjs(dateStr), language, undefined, !is24h, tz)} -{" "}
              {formatToLocalizedTime(dayjs(dateStr).add(duration, "m"), language, undefined, !is24h, tz)}{" "}
              <span className="text-bookinglight">
                ({formatToLocalizedTimezone(dayjs(dateStr), language, tz)})
              </span>
            </div>
          ))}
        {recurringBookingsSorted.length > 4 && (
          <Collapsible open={moreEventsVisible} onOpenChange={() => setMoreEventsVisible(!moreEventsVisible)}>
            <CollapsibleTrigger
              type="button"
              className={classNames("flex w-full", moreEventsVisible ? "hidden" : "")}>
              + {t("plus_more", { count: recurringBookingsSorted.length - 4 })}
            </CollapsibleTrigger>
            <CollapsibleContent>
              {eventType.recurringEvent?.count &&
                recurringBookingsSorted.slice(4).map((dateStr: string, idx: number) => (
                  <div key={idx} className={classNames("mb-2", isCancelled ? "line-through" : "")}>
                    {formatToLocalizedDate(dayjs.tz(dateStr, tz), language, "full", tz)}
                    <br />
                    {formatToLocalizedTime(dayjs(dateStr), language, undefined, !is24h, tz)} -{" "}
                    {formatToLocalizedTime(
                      dayjs(dateStr).add(duration, "m"),
                      language,
                      undefined,
                      !is24h,
                      tz
                    )}{" "}
                    <span className="text-bookinglight">
                      ({formatToLocalizedTimezone(dayjs(dateStr), language, tz)})
                    </span>
                  </div>
                ))}
            </CollapsibleContent>
          </Collapsible>
        )}
      </>
    );
  }

  return (
    <div className={classNames(isCancelled ? "line-through" : "")}>
      {formatToLocalizedDate(date, language, "full", tz)}
      <br />
      {formatToLocalizedTime(date, language, undefined, !is24h, tz)} -{" "}
      {formatToLocalizedTime(dayjs(date).add(duration, "m"), language, undefined, !is24h, tz)}{" "}
      <span className="text-bookinglight">({formatToLocalizedTimezone(date, language, tz)})</span>
    </div>
  );
}<|MERGE_RESOLUTION|>--- conflicted
+++ resolved
@@ -808,41 +808,42 @@
                         </>
                       )}
 
-                    {session === null && !(userIsOwner || props.hideBranding) && (
-                      <>
-                        <hr className="border-subtle mt-8" />
-                        <div className="text-default pt-8 text-center text-xs">
-                          <a href="https://cal.com/signup">
-                            {t("create_booking_link_with_calcom", { appName: APP_NAME })}
-                          </a>
-
-                          <form
-                            onSubmit={(e) => {
-                              e.preventDefault();
-                              const target = e.target as typeof e.target & {
-                                email: { value: string };
-                              };
-                              router.push(`https://cal.com/signup?email=${target.email.value}`);
-                            }}
-                            className="mt-4 flex">
-                            <EmailInput
-                              name="email"
-                              id="email"
-                              defaultValue={email}
-                              className="mr- focus:border-brand-default border-default text-default mt-0 block w-full rounded-none rounded-l-md shadow-sm focus:ring-black sm:text-sm"
-                              placeholder="rick.astley@cal.com"
-                            />
-                            <Button
-                              size="lg"
-                              type="submit"
-                              className="min-w-max rounded-none rounded-r-md"
-                              color="primary">
-                              {t("try_for_free")}
-                            </Button>
-                          </form>
-                        </div>
-                      </>
-                    )}
+                    {(session === null || session?.user?.isOverlayUser) &&
+                      !(userIsOwner || props.hideBranding) && (
+                        <>
+                          <hr className="border-subtle mt-8" />
+                          <div className="text-default pt-8 text-center text-xs">
+                            <a href="https://cal.com/signup">
+                              {t("create_booking_link_with_calcom", { appName: APP_NAME })}
+                            </a>
+
+                            <form
+                              onSubmit={(e) => {
+                                e.preventDefault();
+                                const target = e.target as typeof e.target & {
+                                  email: { value: string };
+                                };
+                                router.push(`https://cal.com/signup?email=${target.email.value}`);
+                              }}
+                              className="mt-4 flex">
+                              <EmailInput
+                                name="email"
+                                id="email"
+                                defaultValue={email}
+                                className="mr- focus:border-brand-default border-default text-default mt-0 block w-full rounded-none rounded-l-md shadow-sm focus:ring-black sm:text-sm"
+                                placeholder="rick.astley@cal.com"
+                              />
+                              <Button
+                                size="lg"
+                                type="submit"
+                                className="min-w-max rounded-none rounded-r-md"
+                                color="primary">
+                                {t("try_for_free")}
+                              </Button>
+                            </form>
+                          </div>
+                        </>
+                      )}
                   </>
                 )}
                 {isFeedbackMode &&
@@ -947,48 +948,7 @@
                         </Button>
                       </div>
                     </>
-<<<<<<< HEAD
-                  )}
-
-                {(session === null || session?.user?.isOverlayUser) &&
-                  !(userIsOwner || props.hideBranding) && (
-                    <>
-                      <hr className="border-subtle mt-8" />
-                      <div className="text-default pt-8 text-center text-xs">
-                        <a href="https://cal.com/signup">
-                          {t("create_booking_link_with_calcom", { appName: APP_NAME })}
-                        </a>
-
-                        <form
-                          onSubmit={(e) => {
-                            e.preventDefault();
-                            const target = e.target as typeof e.target & {
-                              email: { value: string };
-                            };
-                            router.push(`https://cal.com/signup?email=${target.email.value}`);
-                          }}
-                          className="mt-4 flex">
-                          <EmailInput
-                            name="email"
-                            id="email"
-                            defaultValue={email}
-                            className="mr- focus:border-brand-default border-default text-default mt-0 block w-full rounded-none rounded-l-md shadow-sm focus:ring-black sm:text-sm"
-                            placeholder="rick.astley@cal.com"
-                          />
-                          <Button
-                            size="lg"
-                            type="submit"
-                            className="min-w-max rounded-none rounded-r-md"
-                            color="primary">
-                            {t("try_for_free")}
-                          </Button>
-                        </form>
-                      </div>
-                    </>
-                  )}
-=======
                   ))}
->>>>>>> 0cc93aa8
               </div>
               {isGmail && !isFeedbackMode && (
                 <Alert
