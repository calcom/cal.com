"use client";

import { Collapsible, CollapsibleContent, CollapsibleTrigger } from "@radix-ui/react-collapsible";
import classNames from "classnames";
import { useSession } from "next-auth/react";
import Link from "next/link";
import { usePathname, useRouter } from "next/navigation";
import { Fragment, useEffect, useState } from "react";
import { Toaster } from "sonner";
import { z } from "zod";

import BookingPageTagManager from "@calcom/app-store/BookingPageTagManager";
import type { getEventLocationValue } from "@calcom/app-store/locations";
import { getSuccessPageLocationMessage, guessEventLocationType } from "@calcom/app-store/locations";
import { getEventTypeAppData } from "@calcom/app-store/utils";
import { eventTypeMetaDataSchemaWithTypedApps } from "@calcom/app-store/zod-utils";
import type { ConfigType } from "@calcom/dayjs";
import dayjs from "@calcom/dayjs";
import {
  useEmbedNonStylesConfig,
  useIsBackgroundTransparent,
  useIsEmbed,
} from "@calcom/embed-core/embed-iframe";
import { Price } from "@calcom/features/bookings/components/event-meta/Price";
import { getCalendarLinks, CalendarLinkType } from "@calcom/features/bookings/lib/getCalendarLinks";
import { RATING_OPTIONS, validateRating } from "@calcom/features/bookings/lib/rating";
import type { nameObjectSchema } from "@calcom/features/eventtypes/lib/eventNaming";
import { getEventName } from "@calcom/features/eventtypes/lib/eventNaming";
import { SMS_REMINDER_NUMBER_FIELD, SystemField, TITLE_FIELD } from "@calcom/lib/bookings/SystemField";
import { APP_NAME } from "@calcom/lib/constants";
import { formatToLocalizedDate, formatToLocalizedTime, formatToLocalizedTimezone } from "@calcom/lib/dayjs";
import useGetBrandingColours from "@calcom/lib/getBrandColours";
import { useCompatSearchParams } from "@calcom/lib/hooks/useCompatSearchParams";
import { useLocale } from "@calcom/lib/hooks/useLocale";
import { useRouterQuery } from "@calcom/lib/hooks/useRouterQuery";
import useTheme from "@calcom/lib/hooks/useTheme";
import isSmsCalEmail from "@calcom/lib/isSmsCalEmail";
import { markdownToSafeHTML } from "@calcom/lib/markdownToSafeHTML";
import { RefundPolicy } from "@calcom/lib/payment/types";
import { getEveryFreqFor } from "@calcom/lib/recurringStrings";
import { getIs24hClockFromLocalStorage, isBrowserLocale24h } from "@calcom/lib/timeFormat";
import { CURRENT_TIMEZONE } from "@calcom/lib/timezoneConstants";
import { localStorage } from "@calcom/lib/webstorage";
import { BookingStatus, SchedulingType } from "@calcom/prisma/enums";
import { bookingMetadataSchema } from "@calcom/prisma/zod-utils";
import { trpc } from "@calcom/trpc/react";
import { Alert } from "@calcom/ui/components/alert";
import { Avatar } from "@calcom/ui/components/avatar";
import { Badge } from "@calcom/ui/components/badge";
import { Button } from "@calcom/ui/components/button";
import { EmptyScreen } from "@calcom/ui/components/empty-screen";
import { EmailInput, TextArea } from "@calcom/ui/components/form";
import { Icon } from "@calcom/ui/components/icon";
import { showToast } from "@calcom/ui/components/toast";
import { useCalcomTheme } from "@calcom/ui/styles";
import CancelBooking from "@calcom/web/components/booking/CancelBooking";
import EventReservationSchema from "@calcom/web/components/schemas/EventReservationSchema";
import { timeZone } from "@calcom/web/lib/clock";

import type { PageProps } from "./bookings-single-view.getServerSideProps";

const stringToBoolean = z
  .string()
  .optional()
  .transform((val) => val === "true");

const querySchema = z.object({
  uid: z.string(),
  email: z.string().optional(),
  eventTypeSlug: z.string().optional(),
  cancel: stringToBoolean,
  allRemainingBookings: stringToBoolean,
  changes: stringToBoolean,
  reschedule: stringToBoolean,
  isSuccessBookingPage: stringToBoolean,
  formerTime: z.string().optional(),
  seatReferenceUid: z.string().optional(),
  rating: z.string().optional(),
  noShow: stringToBoolean,
});

const useBrandColors = ({
  brandColor,
  darkBrandColor,
}: {
  brandColor?: string | null;
  darkBrandColor?: string | null;
}) => {
  const brandTheme = useGetBrandingColours({
    lightVal: brandColor,
    darkVal: darkBrandColor,
  });
  useCalcomTheme(brandTheme);
};

export default function Success(props: PageProps) {
  const { t } = useLocale();
  const router = useRouter();
  const routerQuery = useRouterQuery();
  const pathname = usePathname();
  const searchParams = useCompatSearchParams();

  const {
    eventType,
    bookingInfo,
    previousBooking,
    requiresLoginToUpdate,
    rescheduledToUid,
    canViewHiddenData,
  } = props;

  const {
    allRemainingBookings,
    isSuccessBookingPage,
    cancel: isCancellationMode,
    formerTime,
    email,
    seatReferenceUid,
    noShow,
    rating,
  } = querySchema.parse(routerQuery);

  const attendeeTimeZone = bookingInfo?.attendees.find((attendee) => attendee.email === email)?.timeZone;

  const isFeedbackMode = !!(noShow || rating);
  const tz = props.tz ? props.tz : isSuccessBookingPage && attendeeTimeZone ? attendeeTimeZone : timeZone();

  const location = bookingInfo.location as ReturnType<typeof getEventLocationValue>;
  let rescheduleLocation: string | undefined;
  if (
    typeof bookingInfo.responses?.location === "object" &&
    "optionValue" in bookingInfo.responses.location
  ) {
    rescheduleLocation = bookingInfo.responses.location.optionValue;
  }

  const parsed = bookingMetadataSchema.safeParse(bookingInfo?.metadata ?? null);
  const parsedBookingMetadata = parsed.success ? parsed.data : null;

  const bookingWithParsedMetadata = {
    ...bookingInfo,
    metadata: parsedBookingMetadata,
  };
  const locationVideoCallUrl = bookingWithParsedMetadata.metadata?.videoCallUrl;

  const status = bookingInfo?.status;
  const reschedule = bookingInfo.status === BookingStatus.ACCEPTED;
  const cancellationReason = bookingInfo.cancellationReason || bookingInfo.rejectionReason;
  const isAwaitingPayment = props.paymentStatus && !props.paymentStatus.success;

  const attendees = bookingInfo?.attendees;

  const isGmail = !!attendees.find((attendee) => attendee?.email?.includes("gmail.com"));

  const [is24h, setIs24h] = useState(
    props?.userTimeFormat ? props.userTimeFormat === 24 : isBrowserLocale24h()
  );
  const { data: session } = useSession();
  const isHost = props.isLoggedInUserHost;

  const [showUtmParams, setShowUtmParams] = useState(false);

  const utmParams = bookingInfo.tracking;

  const [date, setDate] = useState(dayjs.utc(bookingInfo.startTime));
  const calendarLinks = getCalendarLinks({
    booking: bookingWithParsedMetadata,
    eventType: eventType,
    t,
  });

  // TODO: We could transform the JSX to just iterate over calendarLinks and render a link for each type
  const icsLink = calendarLinks.find((link) => link.id === CalendarLinkType.ICS)?.link;
  const microsoftOfficeLink = calendarLinks.find(
    (link) => link.id === CalendarLinkType.MICROSOFT_OFFICE
  )?.link;
  const microsoftOutlookLink = calendarLinks.find(
    (link) => link.id === CalendarLinkType.MICROSOFT_OUTLOOK
  )?.link;
  const googleCalendarLink = calendarLinks.find((link) => link.id === CalendarLinkType.GOOGLE_CALENDAR)?.link;

  const isBackgroundTransparent = useIsBackgroundTransparent();
  const isEmbed = useIsEmbed();
  const shouldAlignCentrallyInEmbed = useEmbedNonStylesConfig("align") !== "left";
  const shouldAlignCentrally = !isEmbed || shouldAlignCentrallyInEmbed;
  const [calculatedDuration, setCalculatedDuration] = useState<number | undefined>(undefined);
  const [comment, setComment] = useState("");
  const currentUserEmail =
    searchParams?.get("rescheduledBy") ??
    searchParams?.get("cancelledBy") ??
    session?.user?.email ??
    undefined;

  const defaultRating = validateRating(rating);
  const [rateValue, setRateValue] = useState<number>(defaultRating);
  const [isFeedbackSubmitted, setIsFeedbackSubmitted] = useState(false);

  const mutation = trpc.viewer.public.submitRating.useMutation({
    onSuccess: async () => {
      setIsFeedbackSubmitted(true);
      showToast("Thank you, feedback submitted", "success");
    },
    onError: (err) => {
      showToast(err.message, "error");
    },
  });

  const hostNoShowMutation = trpc.viewer.public.markHostAsNoShow.useMutation({
    onSuccess: async () => {
      showToast("Thank you, feedback submitted", "success");
    },
    onError: (err) => {
      showToast(err.message, "error");
    },
  });

  useEffect(() => {
    if (noShow) {
      hostNoShowMutation.mutate({ bookingUid: bookingInfo.uid, noShowHost: true });
    }
    // eslint-disable-next-line react-hooks/exhaustive-deps
  }, []);

  const sendFeedback = async (rating: string, comment: string) => {
    mutation.mutate({ bookingUid: bookingInfo.uid, rating: rateValue, comment: comment });
  };

  function setIsCancellationMode(value: boolean) {
    const _searchParams = new URLSearchParams(searchParams?.toString() ?? undefined);

    if (value) {
      _searchParams.set("cancel", "true");
    } else {
      if (_searchParams.get("cancel")) {
        _searchParams.delete("cancel");
      }
    }

    router.replace(`${pathname}?${_searchParams.toString()}`);
  }

  let evtName = eventType.eventName;
  if (eventType.isDynamic && bookingInfo.responses?.title) {
    evtName = bookingInfo.responses.title as string;
  }

  const eventNameObject = {
    attendeeName: bookingInfo.responses.name as z.infer<typeof nameObjectSchema> | string,
    eventType: eventType.title,
    eventName: evtName,
    host: props.profile.name || "Nameless",
    location: location,
    bookingFields: bookingInfo.responses,
    eventDuration: dayjs(bookingInfo.endTime).diff(bookingInfo.startTime, "minutes"),
    t,
  };

  const giphyAppData = getEventTypeAppData(
    {
      ...eventType,
      metadata: eventTypeMetaDataSchemaWithTypedApps.parse(eventType.metadata),
    },
    "giphy"
  );
  const giphyImage = giphyAppData?.thankYouPage;
  const isRoundRobin = eventType.schedulingType === SchedulingType.ROUND_ROBIN;

  const eventName = getEventName(eventNameObject, true);
  // Confirmation can be needed in two cases as of now
  // - Event Type has require confirmation option enabled always
  // - EventType has conditionally enabled confirmation option based on how far the booking is scheduled.
  // - It's a paid event and payment is pending.
  const needsConfirmation = bookingInfo.status === BookingStatus.PENDING && eventType.requiresConfirmation;
  const userIsOwner = !!(session?.user?.id && eventType.owner?.id === session.user.id);
  const isLoggedIn = session?.user;
  const isCancelled =
    status === "CANCELLED" ||
    status === "REJECTED" ||
    (!!seatReferenceUid &&
      !bookingInfo.seatsReferences.some((reference) => reference.referenceUid === seatReferenceUid));

  // const telemetry = useTelemetry();
  /*  useEffect(() => {
    if (top !== window) {
      //page_view will be collected automatically by _middleware.ts
      telemetry.event(telemetryEventTypes.embedView, collectPageParameters("/booking"));
    }
  }, [telemetry]); */

  useEffect(() => {
    setDate(date.tz(localStorage.getItem("timeOption.preferredTimeZone") || CURRENT_TIMEZONE));
    setIs24h(props?.userTimeFormat ? props.userTimeFormat === 24 : !!getIs24hClockFromLocalStorage());
    // eslint-disable-next-line react-hooks/exhaustive-deps
  }, [eventType, needsConfirmation]);

  useEffect(() => {
    setCalculatedDuration(dayjs(bookingInfo.endTime).diff(dayjs(bookingInfo.startTime), "minutes"));
    // eslint-disable-next-line react-hooks/exhaustive-deps
  }, []);

  function getTitle(): string {
    const titleSuffix = props.recurringBookings ? "_recurring" : "";
    const titlePrefix = isRoundRobin ? "round_robin_" : "";
    if (isCancelled) {
      return "";
    }
    if (isAwaitingPayment && !isCancelled) {
      return t("complete_your_booking_subject", {
        title: eventName,
        date: formatToLocalizedDate(date, undefined, "long", tz),
      });
    }
    if (needsConfirmation) {
      if (props.profile.name !== null) {
        return t(`user_needs_to_confirm_or_reject_booking${titleSuffix}`, {
          user: props.profile.name,
        });
      }
      return t(`needs_to_be_confirmed_or_rejected${titleSuffix}`);
    }
    if (bookingInfo.user) {
      const isAttendee = bookingInfo.attendees.find((attendee) => attendee.email === session?.user?.email);
      const attendee = bookingInfo.attendees[0]?.name || bookingInfo.attendees[0]?.email || "Nameless";
      const host = bookingInfo.user.name || bookingInfo.user.email;
      if (isHost) {
        return t(`${titlePrefix}emailed_host_and_attendee${titleSuffix}`, {
          host,
          attendee,
          interpolation: { escapeValue: false },
        });
      }
      if (isAttendee) {
        return t(`${titlePrefix}emailed_host_and_attendee${titleSuffix}`, {
          host,
          attendee,
          interpolation: { escapeValue: false },
        });
      }
      return t(`${titlePrefix}emailed_host_and_attendee${titleSuffix}`, {
        host,
        attendee,
        interpolation: { escapeValue: false },
      });
    }
    return t(`emailed_host_and_attendee${titleSuffix}`);
  }

  // This is a weird case where the same route can be opened in booking flow as a success page or as a booking detail page from the app
  // As Booking Page it has to support configured theme, but as booking detail page it should not do any change. Let Shell.tsx handle it.
  useTheme(isSuccessBookingPage ? props.profile.theme : "system");
  useBrandColors({
    brandColor: props.profile.brandColor,
    darkBrandColor: props.profile.darkBrandColor,
  });
  const locationToDisplay = getSuccessPageLocationMessage(
    locationVideoCallUrl ? locationVideoCallUrl : location,
    t,
    bookingInfo.status
  );

  const rescheduleLocationToDisplay = getSuccessPageLocationMessage(
    rescheduleLocation ?? "",
    t,
    bookingInfo.status
  );

  const providerName = guessEventLocationType(location)?.label;
  const rescheduleProviderName = guessEventLocationType(rescheduleLocation)?.label;
  const isBookingInPast = new Date(bookingInfo.endTime) < new Date();
  const isReschedulable = !isCancelled;

  const bookingCancelledEventProps = {
    booking: bookingInfo,
    organizer: {
      name: bookingInfo?.user?.name || "Nameless",
      email: bookingInfo?.userPrimaryEmail || bookingInfo?.user?.email || "Email-less",
      timeZone: bookingInfo?.user?.timeZone,
    },
    eventType,
  };

  const isRecurringBooking = props.recurringBookings;
  const needsConfirmationAndReschedulable = needsConfirmation && isReschedulable;
  const isNotAttendingSeatedEvent = isCancelled && seatReferenceUid;
  const isEventCancelled = isCancelled && !seatReferenceUid;
  const isPastBooking = isBookingInPast;
  const isRerouting = searchParams?.get("cal.rerouting") === "true";
  const isRescheduled = bookingInfo?.rescheduled;

  const canCancelOrReschedule = !eventType?.disableCancelling || !eventType?.disableRescheduling;
<<<<<<< HEAD
=======
  const _canCancelAndReschedule = !eventType?.disableCancelling && !eventType?.disableRescheduling;
>>>>>>> 2efcfab7

  const canCancel = !eventType?.disableCancelling;
  const canReschedule = !eventType?.disableRescheduling;

  const successPageHeadline = (() => {
    if (isAwaitingPayment && !isCancelled) {
      return props.paymentStatus?.paymentOption === "HOLD"
        ? t("meeting_awaiting_payment_method")
        : t("meeting_awaiting_payment");
    }

    if (needsConfirmationAndReschedulable) {
      return isRecurringBooking ? t("booking_submitted_recurring") : t("booking_submitted");
    }

    if (isRerouting) {
      return t("This meeting has been rerouted");
    }

    if (isNotAttendingSeatedEvent) {
      return t("no_longer_attending");
    }

    if (isRescheduled) {
      return t("your_event_has_been_rescheduled");
    }

    if (isEventCancelled) {
      return t("event_cancelled");
    }

    if (isPastBooking) {
      return t("event_is_in_the_past");
    }

    return isRecurringBooking ? t("meeting_is_scheduled_recurring") : t("meeting_is_scheduled");
  })();

  return (
    <div className={isEmbed ? "" : "h-screen"} data-testid="success-page">
      {!isEmbed && !isFeedbackMode && (
        <EventReservationSchema
          reservationId={bookingInfo.uid}
          eventName={eventName}
          startTime={bookingInfo.startTime}
          endTime={bookingInfo.endTime}
          organizer={bookingInfo.user}
          attendees={bookingInfo.attendees}
          location={locationToDisplay}
          description={bookingInfo.description}
          status={status}
        />
      )}
      {isLoggedIn && !isEmbed && !isFeedbackMode && (
        <div className="-mb-4 ml-4 mt-2">
          <Link
            href={allRemainingBookings ? "/bookings/recurring" : "/bookings/upcoming"}
            data-testid="back-to-bookings"
            className="hover:bg-subtle text-subtle hover:text-default mt-2 inline-flex px-1 py-2 text-sm transition dark:hover:bg-transparent">
            <Icon name="chevron-left" className="h-5 w-5 rtl:rotate-180" /> {t("back_to_bookings")}
          </Link>
        </div>
      )}
      <BookingPageTagManager
        eventType={{ ...eventType, metadata: eventTypeMetaDataSchemaWithTypedApps.parse(eventType.metadata) }}
      />
      <main className={classNames(shouldAlignCentrally ? "mx-auto" : "", isEmbed ? "" : "max-w-3xl")}>
        <div className={classNames("overflow-y-auto", isEmbed ? "" : "z-50 ")}>
          <div
            className={classNames(
              shouldAlignCentrally ? "text-center" : "",
              "flex items-end justify-center px-4 pb-20 pt-4 sm:flex sm:p-0"
            )}>
            <div
              className={classNames(
                "main my-4 flex flex-col transition-opacity sm:my-0 ",
                isEmbed ? "" : " inset-0"
              )}
              aria-hidden="true">
              <div
                className={classNames(
                  "inline-block transform overflow-hidden rounded-lg border sm:my-8 sm:max-w-xl",
                  !isBackgroundTransparent && " bg-default dark:bg-muted border-booker border-booker-width",
                  "px-8 pb-4 pt-5 text-left align-bottom transition-all sm:w-full sm:py-8 sm:align-middle"
                )}
                role="dialog"
                aria-modal="true"
                aria-labelledby="modal-headline">
                {!isFeedbackMode && (
                  <>
                    <div
                      className={classNames(isRoundRobin && "min-w-32 min-h-24 relative mx-auto h-24 w-32")}>
                      {isRoundRobin && bookingInfo.user && (
                        <Avatar
                          className="mx-auto flex items-center justify-center"
                          alt={bookingInfo.user.name || bookingInfo.user.email}
                          size="xl"
                          imageSrc={`${bookingInfo.user.avatarUrl}`}
                        />
                      )}
                      {giphyImage && !needsConfirmation && isReschedulable && (
                        // eslint-disable-next-line @next/next/no-img-element
                        <img src={giphyImage} className="w-full rounded-lg" alt="Gif from Giphy" />
                      )}
                      <div
                        className={classNames(
                          "mx-auto flex h-12 w-12 items-center justify-center rounded-full",
                          isRoundRobin &&
<<<<<<< HEAD
                          "border-cal-bg dark:border-cal-bg-muted absolute bottom-0 right-0 z-10 h-12 w-12 border-8",
                          !giphyImage && isReschedulable && !needsConfirmation ? "bg-success" : "",
                          !giphyImage && isReschedulable && needsConfirmation ? "bg-subtle" : "",
=======
                            "border-cal-bg dark:border-cal-bg-muted absolute bottom-0 right-0 z-10 h-12 w-12 border-8",
                          !giphyImage && isReschedulable && !needsConfirmation && !isAwaitingPayment
                            ? "bg-success"
                            : "",
                          !giphyImage && isReschedulable && (needsConfirmation || isAwaitingPayment)
                            ? "bg-subtle"
                            : "",
>>>>>>> 2efcfab7
                          isCancelled ? "bg-error" : ""
                        )}>
                        {!giphyImage && !needsConfirmation && !isAwaitingPayment && isReschedulable && (
                          <Icon name="check" className="h-5 w-5 text-green-600 dark:text-green-400" />
                        )}
                        {(needsConfirmation || isAwaitingPayment) && isReschedulable && (
                          <Icon name="calendar" className="text-emphasis h-5 w-5" />
                        )}
                        {isCancelled && <Icon name="x" className="h-5 w-5 text-red-600 dark:text-red-200" />}
                      </div>
                    </div>
                    <div className="mb-8 mt-6 text-center last:mb-0">
                      <h3
                        className="text-emphasis text-2xl font-semibold leading-6"
                        data-testid={isCancelled ? "cancelled-headline" : ""}
                        id="modal-headline">
                        {successPageHeadline}
                      </h3>

                      <div className="mt-3">
                        <p className="text-default">{getTitle()}</p>
                      </div>
                      {props.paymentStatus &&
                        (bookingInfo.status === BookingStatus.CANCELLED ||
                          bookingInfo.status === BookingStatus.REJECTED) && (
                          <h4>
                            {!props.paymentStatus.success &&
                              !props.paymentStatus.refunded &&
                              t("booking_with_payment_cancelled")}
                            {props.paymentStatus.success &&
                              !props.paymentStatus.refunded &&
                              (() => {
                                const refundPolicy = eventType?.metadata?.apps?.stripe?.refundPolicy;
                                const refundDaysCount = eventType?.metadata?.apps?.stripe?.refundDaysCount;

                                // Handle missing team or event type owner (same in processPaymentRefund.ts)
                                if (!eventType?.teamId && !eventType?.owner) {
                                  return t("booking_with_payment_cancelled_no_refund");
                                }

                                // Handle DAYS policy with expired refund window
                                else if (refundPolicy === RefundPolicy.DAYS && refundDaysCount) {
                                  const startTime = new Date(bookingInfo.startTime);
                                  const cancelTime = new Date();
                                  const daysDiff = Math.floor(
                                    (cancelTime.getTime() - startTime.getTime()) / (1000 * 60 * 60 * 24)
                                  );

                                  if (daysDiff > refundDaysCount) {
                                    return t("booking_with_payment_cancelled_refund_window_expired");
                                  }
                                }
                                // Handle NEVER policy
                                else if (refundPolicy === RefundPolicy.NEVER) {
                                  return t("booking_with_payment_cancelled_no_refund");
                                }

                                // Handle ALWAYS policy
                                else {
                                  return t("booking_with_payment_cancelled_already_paid");
                                }
                              })()}
                            {props.paymentStatus.refunded && t("booking_with_payment_cancelled_refunded")}
                          </h4>
                        )}

                      <div className="border-subtle text-default mt-8 grid grid-cols-3 gap-x-4 border-t pt-8 text-left rtl:text-right sm:gap-x-0">
                        {(isCancelled || reschedule) && cancellationReason && (
                          <>
                            <div className="font-medium">
                              {isCancelled ? t("reason") : t("reschedule_reason")}
                            </div>
                            <div className="col-span-2 mb-6 last:mb-0">
                              <p className="break-words">{cancellationReason}</p>
                            </div>
                          </>
                        )}
                        {isCancelled && bookingInfo?.cancelledBy && (
                          <>
                            <div className="font-medium">{t("cancelled_by")}</div>
                            <div className="col-span-2 mb-6 last:mb-0">
                              <p className="break-words">{bookingInfo?.cancelledBy}</p>
                            </div>
                          </>
                        )}
                        {previousBooking && (
                          <>
                            <div className="font-medium">{t("rescheduled_by")}</div>
                            <div className="col-span-2 mb-6 last:mb-0">
                              <p className="break-words">{previousBooking?.rescheduledBy}</p>
                              <Link className="text-sm underline" href={`/booking/${previousBooking?.uid}`}>
                                {t("original_booking")}
                              </Link>
                            </div>
                          </>
                        )}
                        <div className="font-medium">{t("what")}</div>
                        <div className="col-span-2 mb-6 break-words last:mb-0" data-testid="booking-title">
                          {isRoundRobin ? bookingInfo.title : eventName}
                        </div>
                        <div className="font-medium">{t("when")}</div>
                        <div className="col-span-2 mb-6 last:mb-0">
                          {reschedule && !!formerTime && (
                            <p className="line-through">
                              <RecurringBookings
                                eventType={eventType}
                                duration={calculatedDuration}
                                recurringBookings={props.recurringBookings}
                                allRemainingBookings={allRemainingBookings}
                                date={dayjs(formerTime)}
                                is24h={is24h}
                                isCancelled={isCancelled}
                                tz={tz}
                              />
                            </p>
                          )}
                          <RecurringBookings
                            eventType={eventType}
                            duration={calculatedDuration}
                            recurringBookings={props.recurringBookings}
                            allRemainingBookings={allRemainingBookings}
                            date={date}
                            is24h={is24h}
                            isCancelled={isCancelled}
                            tz={tz}
                          />
                        </div>
                        {(bookingInfo?.user || bookingInfo?.attendees) && (
                          <>
                            <div className="font-medium">{t("who")}</div>
                            <div className="col-span-2 last:mb-0">
                              {bookingInfo?.user && (
                                <div className="mb-3">
                                  <div>
                                    <span data-testid="booking-host-name" className="mr-2">
                                      {bookingInfo.user.name}
                                    </span>
                                    <Badge variant="blue">{t("Host")}</Badge>
                                  </div>
                                  {!bookingInfo.eventType?.hideOrganizerEmail && (
                                    <p className="text-default" data-testid="booking-host-email">
                                      {bookingInfo?.userPrimaryEmail ?? bookingInfo.user.email}
                                    </p>
                                  )}
                                </div>
                              )}
                              {bookingInfo?.attendees.map((attendee) => (
                                <div key={attendee.name + attendee.email} className="mb-3 last:mb-0">
                                  {attendee.name && (
                                    <p data-testid={`attendee-name-${attendee.name}`}>{attendee.name}</p>
                                  )}
                                  {attendee.phoneNumber && (
                                    <p data-testid={`attendee-phone-${attendee.phoneNumber}`}>
                                      {attendee.phoneNumber}
                                    </p>
                                  )}
                                  {!isSmsCalEmail(attendee.email) && (
                                    <p data-testid={`attendee-email-${attendee.email}`}>{attendee.email}</p>
                                  )}
                                </div>
                              ))}
                            </div>
                          </>
                        )}
                        {locationToDisplay && !isCancelled && (
                          <>
                            <div className="mt-3 font-medium">{t("where")}</div>
                            <div className="col-span-2 mt-3" data-testid="where">
                              {!rescheduleLocation || locationToDisplay === rescheduleLocationToDisplay ? (
                                <DisplayLocation
                                  locationToDisplay={locationToDisplay}
                                  providerName={providerName}
                                />
                              ) : (
                                <>
                                  {!!formerTime && (
                                    <DisplayLocation
                                      locationToDisplay={locationToDisplay}
                                      providerName={providerName}
                                      className="line-through"
                                    />
                                  )}

                                  <DisplayLocation
                                    locationToDisplay={rescheduleLocationToDisplay}
                                    providerName={rescheduleProviderName}
                                  />
                                </>
                              )}
                            </div>
                          </>
                        )}
                        {props.paymentStatus && (
                          <>
                            <div className="mt-3 font-medium">
                              {props.paymentStatus.paymentOption === "HOLD"
                                ? t("complete_your_booking")
                                : t("payment")}
                            </div>
                            <div className="col-span-2 mb-2 mt-3">
                              <Price
                                currency={props.paymentStatus.currency}
                                price={props.paymentStatus.amount}
                              />
                            </div>
                          </>
                        )}

                        {rescheduledToUid ? <RescheduledToLink rescheduledToUid={rescheduledToUid} /> : null}

                        {bookingInfo?.description && (
                          <>
                            <div className="mt-9 font-medium">{t("additional_notes")}</div>
                            <div className="col-span-2 mb-2 mt-9">
                              <p className="whitespace-pre-line break-words">{bookingInfo.description}</p>
                            </div>
                          </>
                        )}
                        {!!utmParams && canViewHiddenData && (
                          <>
                            <div className="mt-9 pr-2 font-medium sm:pr-0">{t("utm_params")}</div>
                            <div className="col-span-2 mb-2 ml-3 mt-9 sm:ml-0">
                              <button
                                data-testid="utm-dropdown"
                                onClick={() => {
                                  setShowUtmParams((prev) => !prev);
                                }}
                                className="font-medium transition hover:text-blue-500 focus:outline-none">
                                <div className="flex items-center gap-1">
                                  {showUtmParams ? t("hide") : t("show")}
                                  <Icon
                                    name={showUtmParams ? "chevron-up" : "chevron-down"}
                                    className="size-4"
                                  />
                                </div>
                              </button>

                              {showUtmParams && (
                                <div className="col-span-2 mb-2 mt-2">
                                  {Object.entries(utmParams).filter(([_, value]) => Boolean(value)).length >
                                    0 ? (
                                    <ul className="list-disc space-y-1 p-1 pl-5 sm:w-80">
                                      {Object.entries(utmParams)
                                        .filter(([_, value]) => Boolean(value))
                                        .map(([key, value]) => (
                                          <li key={key} className="text-muted space-x-1 text-sm">
                                            <span>{key}</span>: <span>{value}</span>
                                          </li>
                                        ))}
                                    </ul>
                                  ) : (
                                    <p className="text-muted text-sm">{t("no_utm_params")}</p>
                                  )}
                                </div>
                              )}
                            </div>
                          </>
                        )}
                      </div>
                      <div className="text-bookingdark dark:border-darkgray-200 mt-8 text-left dark:text-gray-300">
                        {eventType.bookingFields.map((field) => {
                          if (!field) return null;

                          if (!bookingInfo.responses[field.name]) return null;

                          const response = bookingInfo.responses[field.name];
                          // We show location in the "where" section
                          // We show Booker Name, Emails and guests in Who section
                          // We show notes in additional notes section
                          // We show rescheduleReason at the top

                          const isSystemField = SystemField.safeParse(field.name);
                          // SMS_REMINDER_NUMBER_FIELD is a system field but doesn't have a dedicated place in the UI. So, it would be shown through the following responses list
                          // TITLE is also an identifier for booking question "What is this meeting about?"
                          if (
                            isSystemField.success &&
                            field.name !== SMS_REMINDER_NUMBER_FIELD &&
                            field.name !== TITLE_FIELD
                          )
                            return null;

                          const label = field.label || t(field.defaultLabel);

                          return (
                            <Fragment key={field.name}>
                              <div
                                className="text-emphasis mt-4 font-medium"
                                dangerouslySetInnerHTML={{
                                  __html: markdownToSafeHTML(label),
                                }}
                              />
                              <p
                                className="text-default break-words"
                                data-testid="field-response"
                                data-fob-field={field.name}>
                                {field.type === "boolean"
                                  ? response
                                    ? t("yes")
                                    : t("no")
                                  : response.toString()}
                              </p>
                            </Fragment>
                          );
                        })}
                      </div>
                    </div>
                    {requiresLoginToUpdate && (
                      <>
                        <hr className="border-subtle mb-8" />
                        <div className="text-center">
                          <span className="text-emphasis ltr:mr-2 rtl:ml-2">
                            {t("need_to_make_a_change")}
                          </span>
                          {/* Login button but redirect to here */}
                          <span className="text-default inline">
                            <span className="underline" data-testid="reschedule-link">
                              <Link
                                href={`/auth/login?callbackUrl=${encodeURIComponent(
                                  `/booking/${bookingInfo?.uid}`
                                )}`}
                                legacyBehavior>
                                {t("login")}
                              </Link>
                            </span>
                          </span>
                        </div>
                      </>
                    )}
                    {!requiresLoginToUpdate &&
                      (!needsConfirmation || !userIsOwner) &&
                      isReschedulable &&
                      !isRerouting &&
                      canCancelOrReschedule &&
                      (!isCancellationMode ? (
                        <>
                          <hr className="border-subtle mb-8" />
                          <div className="text-center last:pb-0">
                            <span className="text-emphasis ltr:mr-2 rtl:ml-2">
                              {t("need_to_make_a_change")}
                            </span>

                            <>
                              {!props.recurringBookings &&
                                (!isBookingInPast || eventType.allowReschedulingPastBookings) &&
                                canReschedule && (
                                  <span className="text-default inline">
                                    <span className="underline" data-testid="reschedule-link">
                                      <Link
                                        href={`/reschedule/${seatReferenceUid || bookingInfo?.uid}${currentUserEmail
                                          ? `?rescheduledBy=${encodeURIComponent(currentUserEmail)}`
                                          : ""
                                          }`}
                                        legacyBehavior>
                                        {t("reschedule")}
                                      </Link>
                                    </span>
                                    {!isBookingInPast && canCancel && (
                                      <span className="mx-2">{t("or_lowercase")}</span>
                                    )}
                                  </span>
                                )}

                              {!isBookingInPast && canCancel && (
                                <button
                                  data-testid="cancel"
                                  className={classNames(
                                    "text-default underline",
                                    props.recurringBookings && "ltr:mr-2 rtl:ml-2"
                                  )}
                                  onClick={() => setIsCancellationMode(true)}>
                                  {t("cancel")}
                                </button>
                              )}
                            </>
                          </div>
                        </>
                      ) : (
                        <>
                          <hr className="border-subtle" />
                          <CancelBooking
                            booking={{
                              uid: bookingInfo?.uid,
                              title: bookingInfo?.title,
                              id: bookingInfo?.id,
                              startTime: bookingInfo?.startTime,
                              payment: props.paymentStatus,
                            }}
                            eventTypeMetadata={eventType.metadata}
                            profile={{ name: props.profile.name, slug: props.profile.slug }}
                            recurringEvent={eventType.recurringEvent}
                            team={eventType?.team?.name}
                            teamId={eventType?.team?.id}
                            setIsCancellationMode={setIsCancellationMode}
                            theme={isSuccessBookingPage ? props.profile.theme : "light"}
                            allRemainingBookings={allRemainingBookings}
                            seatReferenceUid={seatReferenceUid}
                            bookingCancelledEventProps={bookingCancelledEventProps}
                            currentUserEmail={currentUserEmail}
                            isHost={isHost}
                            internalNotePresets={props.internalNotePresets}
                          />
                        </>
                      ))}
                    {isRerouting && typeof window !== "undefined" && window.opener && (
                      <div className="flex justify-center">
                        <Button
                          type="button"
                          onClick={() => {
                            window.opener.focus();
                            window.close();
                          }}>
                          Go Back
                        </Button>
                      </div>
                    )}
                    {!needsConfirmation && !isCancellationMode && isReschedulable && !!calculatedDuration && (
                      <>
                        <hr className="border-subtle mt-8" />
                        <div className="text-default align-center flex flex-row justify-center pt-8">
                          <span className="text-default flex self-center font-medium ltr:mr-2 rtl:ml-2 ">
                            {t("add_to_calendar")}
                          </span>
                          <div className="justify-left mt-1 flex text-left sm:mt-0">
                            {googleCalendarLink && (
                              <Link
                                href={googleCalendarLink}
                                className="text-default border-subtle h-10 w-10 rounded-sm border px-3 py-2 ltr:mr-2 rtl:ml-2"
                                target="_blank">
                                <svg
                                  className="-mt-1.5 inline-block h-4 w-4"
                                  fill="currentColor"
                                  xmlns="http://www.w3.org/2000/svg"
                                  viewBox="0 0 24 24">
                                  <title>Google</title>
                                  <path d="M12.48 10.92v3.28h7.84c-.24 1.84-.853 3.187-1.787 4.133-1.147 1.147-2.933 2.4-6.053 2.4-4.827 0-8.6-3.893-8.6-8.72s3.773-8.72 8.6-8.72c2.6 0 4.507 1.027 5.907 2.347l2.307-2.307C18.747 1.44 16.133 0 12.48 0 5.867 0 .307 5.387.307 12s5.56 12 12.173 12c3.573 0 6.267-1.173 8.373-3.36 2.16-2.16 2.84-5.213 2.84-7.667 0-.76-.053-1.467-.173-2.053H12.48z" />
                                </svg>
                              </Link>
                            )}
                            {microsoftOutlookLink && (
                              <Link
                                href={microsoftOutlookLink}
                                className="border-subtle text-default mx-2 h-10 w-10 rounded-sm border px-3 py-2"
                                target="_blank">
                                <svg
                                  className="-mt-1.5 mr-1 inline-block h-4 w-4"
                                  fill="currentColor"
                                  xmlns="http://www.w3.org/2000/svg"
                                  viewBox="0 0 24 24">
                                  <title>Microsoft Outlook</title>
                                  <path d="M7.88 12.04q0 .45-.11.87-.1.41-.33.74-.22.33-.58.52-.37.2-.87.2t-.85-.2q-.35-.21-.57-.55-.22-.33-.33-.75-.1-.42-.1-.86t.1-.87q.1-.43.34-.76.22-.34.59-.54.36-.2.87-.2t.86.2q.35.21.57.55.22.34.31.77.1.43.1.88zM24 12v9.38q0 .46-.33.8-.33.32-.8.32H7.13q-.46 0-.8-.33-.32-.33-.32-.8V18H1q-.41 0-.7-.3-.3-.29-.3-.7V7q0-.41.3-.7Q.58 6 1 6h6.5V2.55q0-.44.3-.75.3-.3.75-.3h12.9q.44 0 .75.3.3.3.3.75V10.85l1.24.72h.01q.1.07.18.18.07.12.07.25zm-6-8.25v3h3v-3zm0 4.5v3h3v-3zm0 4.5v1.83l3.05-1.83zm-5.25-9v3h3.75v-3zm0 4.5v3h3.75v-3zm0 4.5v2.03l2.41 1.5 1.34-.8v-2.73zM9 3.75V6h2l.13.01.12.04v-2.3zM5.98 15.98q.9 0 1.6-.3.7-.32 1.19-.86.48-.55.73-1.28.25-.74.25-1.61 0-.83-.25-1.55-.24-.71-.71-1.24t-1.15-.83q-.68-.3-1.55-.3-.92 0-1.64.3-.71.3-1.2.85-.5.54-.75 1.3-.25.74-.25 1.63 0 .85.26 1.56.26.72.74 1.23.48.52 1.17.81.69.3 1.56.3zM7.5 21h12.39L12 16.08V17q0 .41-.3.7-.29.3-.7.3H7.5zm15-.13v-7.24l-5.9 3.54Z" />
                                </svg>
                              </Link>
                            )}
                            {microsoftOfficeLink && (
                              <Link
                                href={microsoftOfficeLink}
                                className="text-default border-subtle mx-2 h-10 w-10 rounded-sm border px-3 py-2"
                                target="_blank">
                                <svg
                                  className="-mt-1.5 mr-1 inline-block h-4 w-4"
                                  fill="currentColor"
                                  xmlns="http://www.w3.org/2000/svg"
                                  viewBox="0 0 24 24">
                                  <title>Microsoft Office</title>
                                  <path d="M21.53 4.306v15.363q0 .807-.472 1.433-.472.627-1.253.85l-6.888 1.974q-.136.037-.29.055-.156.019-.293.019-.396 0-.72-.105-.321-.106-.656-.292l-4.505-2.544q-.248-.137-.391-.366-.143-.23-.143-.515 0-.434.304-.738.304-.305.739-.305h5.831V4.964l-4.38 1.563q-.533.187-.856.658-.322.472-.322 1.03v8.078q0 .496-.248.912-.25.416-.683.651l-2.072 1.13q-.286.148-.571.148-.497 0-.844-.347-.348-.347-.348-.844V6.563q0-.62.33-1.19.328-.571.874-.881L11.07.285q.248-.136.534-.21.285-.075.57-.075.211 0 .38.031.166.031.364.093l6.888 1.899q.384.11.7.329.317.217.547.52.23.305.353.67.125.367.125.764zm-1.588 15.363V4.306q0-.273-.16-.478-.163-.204-.423-.28l-3.388-.93q-.397-.111-.794-.23-.397-.117-.794-.216v19.68l4.976-1.427q.26-.074.422-.28.161-.204.161-.477z" />
                                </svg>
                              </Link>
                            )}
                            {icsLink && (
                              <Link
                                href={icsLink}
                                className="border-subtle text-default mx-2 h-10 w-10 rounded-sm border px-3 py-2"
                                download={`${eventType.title}.ics`}>
                                <svg
                                  version="1.1"
                                  fill="currentColor"
                                  xmlns="http://www.w3.org/2000/svg"
                                  viewBox="0 0 1000 1000"
                                  className="-mt-1.5 mr-1 inline-block h-4 w-4">
                                  <title>{t("other")}</title>
                                  <path d="M971.3,154.9c0-34.7-28.2-62.9-62.9-62.9H611.7c-1.3,0-2.6,0.1-3.9,0.2V10L28.7,87.3v823.4L607.8,990v-84.6c1.3,0.1,2.6,0.2,3.9,0.2h296.7c34.7,0,62.9-28.2,62.9-62.9V154.9z M607.8,636.1h44.6v-50.6h-44.6v-21.9h44.6v-50.6h-44.6v-92h277.9v230.2c0,3.8-3.1,7-7,7H607.8V636.1z M117.9,644.7l-50.6-2.4V397.5l50.6-2.2V644.7z M288.6,607.3c17.6,0.6,37.3-2.8,49.1-7.2l9.1,48c-11,5.1-35.6,9.9-66.9,8.3c-85.4-4.3-127.5-60.7-127.5-132.6c0-86.2,57.8-136.7,133.2-140.1c30.3-1.3,53.7,4,64.3,9.2l-12.2,48.9c-12.1-4.9-28.8-9.2-49.5-8.6c-45.3,1.2-79.5,30.1-79.5,87.4C208.8,572.2,237.8,605.7,288.6,607.3z M455.5,665.2c-32.4-1.6-63.7-11.3-79.1-20.5l12.6-50.7c16.8,9.1,42.9,18.5,70.4,19.4c30.1,1,46.3-10.7,46.3-29.3c0-17.8-14-28.1-48.8-40.6c-46.9-16.4-76.8-41.7-76.8-81.5c0-46.6,39.3-84.1,106.8-87.1c33.3-1.5,58.3,4.2,76.5,11.2l-15.4,53.3c-12.1-5.3-33.5-12.8-62.3-12c-28.3,0.8-41.9,13.6-41.9,28.1c0,17.8,16.1,25.5,53.6,39c52.9,18.5,78.4,45.3,78.4,86.4C575.6,629.7,536.2,669.2,455.5,665.2z M935.3,842.7c0,14.9-12.1,27-27,27H611.7c-1.3,0-2.6-0.2-3.9-0.4V686.2h270.9c19.2,0,34.9-15.6,34.9-34.9V398.4c0-19.2-15.6-34.9-34.9-34.9h-47.1v-32.3H808v32.3h-44.8v-32.3h-22.7v32.3h-43.3v-32.3h-22.7v32.3H628v-32.3h-20.2v-203c1.31.2,2.6-0.4,3.9-0.4h296.7c14.9,0,27,12.1,27,27L935.3,842.7L935.3,842.7z" />
                                </svg>
                              </Link>
                            )}
                          </div>
                        </div>
                      </>
                    )}

                    {session === null && !(userIsOwner || props.hideBranding) && (
                      <>
                        <hr className="border-subtle mt-8" />
                        <div className="text-default pt-8 text-center text-xs">
                          <a href="https://cal.com/signup">
                            {t("create_booking_link_with_calcom", { appName: APP_NAME })}
                          </a>

                          <form
                            onSubmit={(e) => {
                              e.preventDefault();
                              const target = e.target as typeof e.target & {
                                email: { value: string };
                              };
                              router.push(`https://cal.com/signup?email=${target.email.value}`);
                            }}
                            className="mt-4 flex">
                            <EmailInput
                              name="email"
                              id="email"
                              defaultValue={email}
                              className="mr- focus:border-brand-default border-default text-default mt-0 block w-full rounded-none rounded-l-md shadow-sm focus:ring-black sm:text-sm"
                              placeholder="rick.astley@cal.com"
                            />
                            <Button
                              type="submit"
                              className="min-w-max rounded-none rounded-r-md"
                              color="primary">
                              {t("try_for_free")}
                            </Button>
                          </form>
                        </div>
                      </>
                    )}
                  </>
                )}
                {isFeedbackMode &&
                  (noShow ? (
                    <>
                      <EmptyScreen
                        Icon="user-x"
                        iconClassName="text-error"
                        iconWrapperClassName="bg-error"
                        headline={t("host_no_show")}
                        description={t("no_show_description")}
                        buttonRaw={
                          !props.recurringBookings ? (
                            <Button href={`/reschedule/${seatReferenceUid || bookingInfo?.uid}`}>
                              {t("reschedule")}
                            </Button>
                          ) : undefined
                        }
                      />
                    </>
                  ) : (
                    <>
                      <div className="my-3 flex justify-center space-x-1">
                        {RATING_OPTIONS.map((option) => (
                          <button
                            key={option.value}
                            className={classNames(
                              "flex h-10 w-10 items-center justify-center rounded-full border text-2xl hover:opacity-100",
                              rateValue === option.value
                                ? "border-emphasis bg-emphasis"
                                : "border-muted bg-default opacity-50"
                            )}
                            disabled={isFeedbackSubmitted}
                            onClick={() => setRateValue(option.value)}>
                            {option.emoji}
                          </button>
                        ))}
                      </div>
                      <div className="my-4 space-y-1 text-center">
                        <h2 className="font-cal text-lg">{t("submitted_feedback")}</h2>
                        <p className="text-sm">{rateValue < 4 ? t("how_can_we_improve") : t("most_liked")}</p>
                      </div>
                      <TextArea
                        id="comment"
                        name="comment"
                        placeholder="Next time I would like to ..."
                        rows={3}
                        disabled={isFeedbackSubmitted}
                        onChange={(event) => setComment(event.target.value)}
                      />
                      <div className="my-4 flex justify-start">
                        <Button
                          loading={mutation.isPending}
                          disabled={isFeedbackSubmitted}
                          onClick={async () => {
                            if (rating) {
                              await sendFeedback(rating, comment);
                            }
                          }}>
                          {t("submit_feedback")}
                        </Button>
                      </div>
                    </>
                  ))}
              </div>
              {isGmail && !isFeedbackMode && (
                <Alert
                  className="main -mb-20 mt-4 inline-block ltr:text-left rtl:text-right sm:-mt-4 sm:mb-4 sm:w-full sm:max-w-xl sm:align-middle"
                  severity="warning"
                  message={
                    <div>
                      <p className="font-semibold">{t("google_new_spam_policy")}</p>
                      <span className="underline">
                        <a
                          target="_blank"
                          href="https://cal.com/blog/google-s-new-spam-policy-may-be-affecting-your-invitations"
                          rel="noreferrer">
                          {t("resolve")}
                        </a>
                      </span>
                    </div>
                  }
                  CustomIcon="circle-alert"
                  customIconColor="text-attention dark:text-orange-200"
                />
              )}
            </div>
          </div>
        </div>
      </main>
      <Toaster position="bottom-right" />
    </div>
  );
}

const RescheduledToLink = ({ rescheduledToUid }: { rescheduledToUid: string }) => {
  const { t } = useLocale();
  return (
    <>
      <div className="mt-3 font-medium">{t("rescheduled")}</div>
      <div className="col-span-2 mb-2 mt-3">
        <span className="underline">
          <Link href={`/booking/${rescheduledToUid}`}>
            <div className="flex items-center gap-1">
              {t("view_booking")}
              <Icon name="external-link" className="h-4 w-4" />
            </div>
          </Link>
        </span>
      </div>
    </>
  );
};

const DisplayLocation = ({
  locationToDisplay,
  providerName,
  className,
}: {
  locationToDisplay: string;
  providerName?: string;
  className?: string;
}) =>
  locationToDisplay.startsWith("http") ? (
    <a
      href={locationToDisplay}
      target="_blank"
      title={locationToDisplay}
      className={classNames("text-default flex items-center gap-2", className)}
      rel="noreferrer">
      {providerName || "Link"}
      <Icon name="external-link" className="text-default inline h-4 w-4" />
    </a>
  ) : (
    <p className={className}>{locationToDisplay}</p>
  );

type RecurringBookingsProps = {
  eventType: PageProps["eventType"];
  recurringBookings: PageProps["recurringBookings"];
  date: dayjs.Dayjs;
  duration: number | undefined;
  is24h: boolean;
  allRemainingBookings: boolean;
  isCancelled: boolean;
  tz: string;
};

function RecurringBookings({
  eventType,
  recurringBookings,
  duration,
  date,
  allRemainingBookings,
  is24h,
  isCancelled,
  tz,
}: RecurringBookingsProps) {
  const [moreEventsVisible, setMoreEventsVisible] = useState(false);
  const {
    t,
    i18n: { language },
  } = useLocale();
  const recurringBookingsSorted = recurringBookings
    ? recurringBookings.sort((a: ConfigType, b: ConfigType) => (dayjs(a).isAfter(dayjs(b)) ? 1 : -1))
    : null;

  if (!duration) return null;

  if (recurringBookingsSorted && allRemainingBookings) {
    return (
      <>
        {eventType.recurringEvent?.count && (
          <span className="font-medium">
            {getEveryFreqFor({
              t,
              recurringEvent: eventType.recurringEvent,
              recurringCount: recurringBookings?.length ?? undefined,
            })}
          </span>
        )}
        {eventType.recurringEvent?.count &&
          recurringBookingsSorted.slice(0, 4).map((dateStr: string, idx: number) => (
            <div key={idx} className={classNames("mb-2", isCancelled ? "line-through" : "")}>
              {formatToLocalizedDate(dayjs.tz(dateStr, tz), language, "full", tz)}
              <br />
              {formatToLocalizedTime({
                date: dayjs(dateStr),
                locale: language,
                timeStyle: undefined,
                hour12: !is24h,
                timeZone: tz,
              })}{" "}
              -{" "}
              {formatToLocalizedTime({
                date: dayjs(dateStr).add(duration, "m"),
                locale: language,
                timeStyle: undefined,
                hour12: !is24h,
                timeZone: tz,
              })}{" "}
              <span className="text-bookinglight">
                ({formatToLocalizedTimezone(dayjs(dateStr), language, tz)})
              </span>
            </div>
          ))}
        {recurringBookingsSorted.length > 4 && (
          <Collapsible open={moreEventsVisible} onOpenChange={() => setMoreEventsVisible(!moreEventsVisible)}>
            <CollapsibleTrigger
              type="button"
              className={classNames("flex w-full", moreEventsVisible ? "hidden" : "")}>
              + {t("plus_more", { count: recurringBookingsSorted.length - 4 })}
            </CollapsibleTrigger>
            <CollapsibleContent>
              {eventType.recurringEvent?.count &&
                recurringBookingsSorted.slice(4).map((dateStr: string, idx: number) => (
                  <div key={idx} className={classNames("mb-2", isCancelled ? "line-through" : "")}>
                    {formatToLocalizedDate(dayjs.tz(dateStr, tz), language, "full", tz)}
                    <br />
                    {formatToLocalizedTime({
                      date: dayjs(dateStr),
                      locale: language,
                      hour12: !is24h,
                      timeZone: tz,
                    })}{" "}
                    -{" "}
                    {formatToLocalizedTime({
                      date: dayjs(dateStr).add(duration, "m"),
                      locale: language,
                      hour12: !is24h,
                      timeZone: tz,
                    })}{" "}
                    <span className="text-bookinglight">
                      ({formatToLocalizedTimezone(dayjs(dateStr), language, tz)})
                    </span>
                  </div>
                ))}
            </CollapsibleContent>
          </Collapsible>
        )}
      </>
    );
  }

  return (
    <div className={classNames(isCancelled ? "line-through" : "")}>
      {formatToLocalizedDate(date, language, "full", tz)}
      <br />
      {formatToLocalizedTime({ date, locale: language, hour12: !is24h, timeZone: tz })} -{" "}
      {formatToLocalizedTime({
        date: dayjs(date).add(duration, "m"),
        locale: language,
        hour12: !is24h,
        timeZone: tz,
      })}{" "}
      <span className="text-bookinglight">({formatToLocalizedTimezone(date, language, tz)})</span>
    </div>
  );
}<|MERGE_RESOLUTION|>--- conflicted
+++ resolved
@@ -388,10 +388,6 @@
   const isRescheduled = bookingInfo?.rescheduled;
 
   const canCancelOrReschedule = !eventType?.disableCancelling || !eventType?.disableRescheduling;
-<<<<<<< HEAD
-=======
-  const _canCancelAndReschedule = !eventType?.disableCancelling && !eventType?.disableRescheduling;
->>>>>>> 2efcfab7
 
   const canCancel = !eventType?.disableCancelling;
   const canReschedule = !eventType?.disableRescheduling;
@@ -500,11 +496,6 @@
                         className={classNames(
                           "mx-auto flex h-12 w-12 items-center justify-center rounded-full",
                           isRoundRobin &&
-<<<<<<< HEAD
-                          "border-cal-bg dark:border-cal-bg-muted absolute bottom-0 right-0 z-10 h-12 w-12 border-8",
-                          !giphyImage && isReschedulable && !needsConfirmation ? "bg-success" : "",
-                          !giphyImage && isReschedulable && needsConfirmation ? "bg-subtle" : "",
-=======
                             "border-cal-bg dark:border-cal-bg-muted absolute bottom-0 right-0 z-10 h-12 w-12 border-8",
                           !giphyImage && isReschedulable && !needsConfirmation && !isAwaitingPayment
                             ? "bg-success"
@@ -512,7 +503,6 @@
                           !giphyImage && isReschedulable && (needsConfirmation || isAwaitingPayment)
                             ? "bg-subtle"
                             : "",
->>>>>>> 2efcfab7
                           isCancelled ? "bg-error" : ""
                         )}>
                         {!giphyImage && !needsConfirmation && !isAwaitingPayment && isReschedulable && (
