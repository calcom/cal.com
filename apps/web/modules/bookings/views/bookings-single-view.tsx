"use client";

import { Collapsible, CollapsibleContent, CollapsibleTrigger } from "@radix-ui/react-collapsible";
import classNames from "classnames";
import { createEvent } from "ics";
import { useSession } from "next-auth/react";
import Link from "next/link";
import { usePathname, useRouter } from "next/navigation";
import { useEffect, useState } from "react";
import { Toaster } from "react-hot-toast";
import { RRule } from "rrule";
import { z } from "zod";

import BookingPageTagManager from "@calcom/app-store/BookingPageTagManager";
import type { getEventLocationValue } from "@calcom/app-store/locations";
import { getSuccessPageLocationMessage, guessEventLocationType } from "@calcom/app-store/locations";
import { getEventTypeAppData } from "@calcom/app-store/utils";
import type { nameObjectSchema } from "@calcom/core/event";
import { getEventName } from "@calcom/core/event";
import type { ConfigType } from "@calcom/dayjs";
import dayjs from "@calcom/dayjs";
import { getOrgFullOrigin } from "@calcom/ee/organizations/lib/orgDomains";
import {
  useEmbedNonStylesConfig,
  useIsBackgroundTransparent,
  useIsEmbed,
} from "@calcom/embed-core/embed-iframe";
import { Price } from "@calcom/features/bookings/components/event-meta/Price";
import {
  SMS_REMINDER_NUMBER_FIELD,
  SystemField,
  TITLE_FIELD,
} from "@calcom/features/bookings/lib/SystemField";
import { APP_NAME } from "@calcom/lib/constants";
import {
  formatToLocalizedDate,
  formatToLocalizedTime,
  formatToLocalizedTimezone,
} from "@calcom/lib/date-fns";
import useGetBrandingColours from "@calcom/lib/getBrandColours";
import { useCompatSearchParams } from "@calcom/lib/hooks/useCompatSearchParams";
import { useLocale } from "@calcom/lib/hooks/useLocale";
import { useRouterQuery } from "@calcom/lib/hooks/useRouterQuery";
import useTheme from "@calcom/lib/hooks/useTheme";
import { getEveryFreqFor } from "@calcom/lib/recurringStrings";
import { getIs24hClockFromLocalStorage, isBrowserLocale24h } from "@calcom/lib/timeFormat";
import { localStorage } from "@calcom/lib/webstorage";
import { BookingStatus, SchedulingType } from "@calcom/prisma/enums";
import { bookingMetadataSchema } from "@calcom/prisma/zod-utils";
import { trpc } from "@calcom/trpc/react";
import {
  Alert,
  Avatar,
  Badge,
  Button,
  EmailInput,
  HeadSeo,
  useCalcomTheme,
  TextArea,
  showToast,
  EmptyScreen,
  Icon,
} from "@calcom/ui";
import PageWrapper from "@calcom/web/components/PageWrapper";
import CancelBooking from "@calcom/web/components/booking/CancelBooking";
import EventReservationSchema from "@calcom/web/components/schemas/EventReservationSchema";
import { timeZone } from "@calcom/web/lib/clock";

import type { PageProps } from "./bookings-single-view.getServerSideProps";

const stringToBoolean = z
  .string()
  .optional()
  .transform((val) => val === "true");

const querySchema = z.object({
  uid: z.string(),
  email: z.string().optional(),
  eventTypeSlug: z.string().optional(),
  cancel: stringToBoolean,
  allRemainingBookings: stringToBoolean,
  changes: stringToBoolean,
  reschedule: stringToBoolean,
  isSuccessBookingPage: stringToBoolean,
  formerTime: z.string().optional(),
  seatReferenceUid: z.string().optional(),
  rating: z.string().optional(),
  noShow: stringToBoolean,
});

const useBrandColors = ({
  brandColor,
  darkBrandColor,
}: {
  brandColor?: string | null;
  darkBrandColor?: string | null;
}) => {
  const brandTheme = useGetBrandingColours({
    lightVal: brandColor,
    darkVal: darkBrandColor,
  });
  useCalcomTheme(brandTheme);
};

export default function Success(props: PageProps) {
  const { t } = useLocale();
  const router = useRouter();
  const routerQuery = useRouterQuery();
  const pathname = usePathname();
  const searchParams = useCompatSearchParams();
  const { eventType, bookingInfo, requiresLoginToUpdate, orgSlug, rescheduledToUid } = props;

  const {
    allRemainingBookings,
    isSuccessBookingPage,
    cancel: isCancellationMode,
    formerTime,
    email,
    seatReferenceUid,
    noShow,
    rating,
  } = querySchema.parse(routerQuery);
  const attendeeTimeZone = bookingInfo?.attendees.find((attendee) => attendee.email === email)?.timeZone;

  const isFeedbackMode = !!(noShow || rating);
  const tz = props.tz ? props.tz : isSuccessBookingPage && attendeeTimeZone ? attendeeTimeZone : timeZone();

  const location = bookingInfo.location as ReturnType<typeof getEventLocationValue>;
  let rescheduleLocation: string | undefined;
  if (
    typeof bookingInfo.responses?.location === "object" &&
    "optionValue" in bookingInfo.responses.location
  ) {
    rescheduleLocation = bookingInfo.responses.location.optionValue;
  }

  const locationVideoCallUrl: string | undefined = bookingMetadataSchema.parse(
    bookingInfo?.metadata || {}
  )?.videoCallUrl;

  const status = bookingInfo?.status;
  const reschedule = bookingInfo.status === BookingStatus.ACCEPTED;
  const cancellationReason = bookingInfo.cancellationReason || bookingInfo.rejectionReason;

  const attendees = bookingInfo?.attendees;

  const isGmail = !!attendees.find((attendee) => attendee.email.includes("gmail.com"));

  const [is24h, setIs24h] = useState(
    props?.userTimeFormat ? props.userTimeFormat === 24 : isBrowserLocale24h()
  );
  const { data: session } = useSession();

  const [date, setDate] = useState(dayjs.utc(bookingInfo.startTime));

  const isBackgroundTransparent = useIsBackgroundTransparent();
  const isEmbed = useIsEmbed();
  const shouldAlignCentrallyInEmbed = useEmbedNonStylesConfig("align") !== "left";
  const shouldAlignCentrally = !isEmbed || shouldAlignCentrallyInEmbed;
  const [calculatedDuration, setCalculatedDuration] = useState<number | undefined>(undefined);
  const [comment, setComment] = useState("");
  const parsedRating = rating ? parseInt(rating, 10) : 3;

  const defaultRating = isNaN(parsedRating) ? 3 : parsedRating > 5 ? 5 : parsedRating < 1 ? 1 : parsedRating;
  const [rateValue, setRateValue] = useState<number>(defaultRating);
  const [isFeedbackSubmitted, setIsFeedbackSubmitted] = useState(false);

  const mutation = trpc.viewer.public.submitRating.useMutation({
    onSuccess: async () => {
      setIsFeedbackSubmitted(true);
      showToast("Thank you, feedback submitted", "success");
    },
    onError: (err) => {
      showToast(err.message, "error");
    },
  });

  const noShowMutation = trpc.viewer.public.noShow.useMutation({
    onSuccess: async () => {
      showToast("Thank you, feedback submitted", "success");
    },
    onError: (err) => {
      showToast(err.message, "error");
    },
  });

  useEffect(() => {
    if (noShow) {
      noShowMutation.mutate({ bookingUid: bookingInfo.uid, noShowHost: true });
    }
    // eslint-disable-next-line react-hooks/exhaustive-deps
  }, []);

  const sendFeedback = async (rating: string, comment: string) => {
    mutation.mutate({ bookingUid: bookingInfo.uid, rating: rateValue, comment: comment });
  };

  function setIsCancellationMode(value: boolean) {
    const _searchParams = new URLSearchParams(searchParams ?? undefined);

    if (value) {
      _searchParams.set("cancel", "true");
    } else {
      if (_searchParams.get("cancel")) {
        _searchParams.delete("cancel");
      }
    }

    router.replace(`${pathname}?${_searchParams.toString()}`);
  }

  let evtName = eventType.eventName;
  if (eventType.isDynamic && bookingInfo.responses?.title) {
    evtName = bookingInfo.responses.title as string;
  }
  const eventNameObject = {
    attendeeName: bookingInfo.responses.name as z.infer<typeof nameObjectSchema> | string,
    eventType: eventType.title,
    eventName: evtName,
    host: props.profile.name || "Nameless",
    location: location,
    bookingFields: bookingInfo.responses,
    t,
  };

  const giphyAppData = getEventTypeAppData(eventType, "giphy");
  const giphyImage = giphyAppData?.thankYouPage;
  const isRoundRobin = eventType.schedulingType === SchedulingType.ROUND_ROBIN;

  const eventName = getEventName(eventNameObject, true);
  // Confirmation can be needed in two cases as of now
  // - Event Type has require confirmation option enabled always
  // - EventType has conditionally enabled confirmation option based on how far the booking is scheduled.
  // - It's a paid event and payment is pending.
  const needsConfirmation = bookingInfo.status === BookingStatus.PENDING && eventType.requiresConfirmation;
  const userIsOwner = !!(session?.user?.id && eventType.owner?.id === session.user.id);
  const isLoggedIn = session?.user;
  const isOrganizer = session?.user?.id === bookingInfo.user.id;
  const isCancelled =
    status === "CANCELLED" ||
    status === "REJECTED" ||
    (!!seatReferenceUid &&
      !bookingInfo.seatsReferences.some((reference) => reference.referenceUid === seatReferenceUid));

  // const telemetry = useTelemetry();
  /*  useEffect(() => {
    if (top !== window) {
      //page_view will be collected automatically by _middleware.ts
      telemetry.event(telemetryEventTypes.embedView, collectPageParameters("/booking"));
    }
  }, [telemetry]); */

  useEffect(() => {
    setDate(
      date.tz(localStorage.getItem("timeOption.preferredTimeZone") || dayjs.tz.guess() || "Europe/London")
    );
    setIs24h(props?.userTimeFormat ? props.userTimeFormat === 24 : !!getIs24hClockFromLocalStorage());
    // eslint-disable-next-line react-hooks/exhaustive-deps
  }, [eventType, needsConfirmation]);

  useEffect(() => {
    setCalculatedDuration(dayjs(bookingInfo.endTime).diff(dayjs(bookingInfo.startTime), "minutes"));
    // eslint-disable-next-line react-hooks/exhaustive-deps
  }, []);

  function eventLink(): string {
    const optional: { location?: string } = {};
    if (locationVideoCallUrl) {
      optional["location"] = locationVideoCallUrl;
    }

    const event = createEvent({
      start: [
        date.toDate().getUTCFullYear(),
        (date.toDate().getUTCMonth() as number) + 1,
        date.toDate().getUTCDate(),
        date.toDate().getUTCHours(),
        date.toDate().getUTCMinutes(),
      ],
      startInputType: "utc",
      title: eventName,
      description: eventType.description ? eventType.description : undefined,
      /** formatted to required type of description ^ */
      duration: {
        minutes: calculatedDuration,
      },
      ...optional,
    });

    if (event.error) {
      throw event.error;
    }

    return encodeURIComponent(event.value ? event.value : false);
  }

  function getTitle(): string {
    const titleSuffix = props.recurringBookings ? "_recurring" : "";
<<<<<<< HEAD
    let titlePrefix = isRoundRobin ? "round_robin_" : "";
    if (eventType.differentRoundRobinRecurringHosts) {
      titlePrefix = `diff_hosts_${titlePrefix}`;
    }
    if (isCancelled) {
=======
    const titlePrefix = isRoundRobin ? "round_robin_" : "";
    if (isCancelled || isBookingInPast) {
>>>>>>> 53c37a9d
      return "";
    }
    if (needsConfirmation) {
      if (props.profile.name !== null) {
        return t(`user_needs_to_confirm_or_reject_booking${titleSuffix}`, {
          user: props.profile.name,
        });
      }
      return t(`needs_to_be_confirmed_or_rejected${titleSuffix}`);
    }
    if (bookingInfo.user) {
      return t(`${titlePrefix}emailed_you_and_attendees${titleSuffix}`, {
        user: bookingInfo.user.name || bookingInfo.user.email,
      });
    }
    return t(`emailed_you_and_attendees${titleSuffix}`);
  }

  // This is a weird case where the same route can be opened in booking flow as a success page or as a booking detail page from the app
  // As Booking Page it has to support configured theme, but as booking detail page it should not do any change. Let Shell.tsx handle it.
  useTheme(isSuccessBookingPage ? props.profile.theme : "system");
  useBrandColors({
    brandColor: props.profile.brandColor,
    darkBrandColor: props.profile.darkBrandColor,
  });
  const title = t(
    `booking_${needsConfirmation ? "submitted" : "confirmed"}${props.recurringBookings ? "_recurring" : ""}`
  );

  const locationToDisplay = getSuccessPageLocationMessage(
    locationVideoCallUrl ? locationVideoCallUrl : location,
    t,
    bookingInfo.status
  );

  const rescheduleLocationToDisplay = getSuccessPageLocationMessage(
    rescheduleLocation ?? "",
    t,
    bookingInfo.status
  );

  const providerName = guessEventLocationType(location)?.label;
  const rescheduleProviderName = guessEventLocationType(rescheduleLocation)?.label;
  const isBookingInPast = new Date(bookingInfo.endTime) < new Date();
  const isReschedulable = !isCancelled && !isBookingInPast;

  const bookingCancelledEventProps = {
    booking: bookingInfo,
    organizer: {
      name: bookingInfo?.user?.name || "Nameless",
      email: bookingInfo?.userPrimaryEmail || bookingInfo?.user?.email || "Email-less",
      timeZone: bookingInfo?.user?.timeZone,
    },
    eventType,
  };

  return (
    <div className={isEmbed ? "" : "h-screen"} data-testid="success-page">
      {!isEmbed && !isFeedbackMode && (
        <EventReservationSchema
          reservationId={bookingInfo.uid}
          eventName={eventName}
          startTime={bookingInfo.startTime}
          endTime={bookingInfo.endTime}
          organizer={bookingInfo.user}
          attendees={bookingInfo.attendees}
          location={locationToDisplay}
          description={bookingInfo.description}
          status={status}
        />
      )}
      {isLoggedIn && !isEmbed && !isFeedbackMode && (
        <div className="-mb-4 ml-4 mt-2">
          <Link
            href={allRemainingBookings ? "/bookings/recurring" : "/bookings/upcoming"}
            data-testid="back-to-bookings"
            className="hover:bg-subtle text-subtle hover:text-default mt-2 inline-flex px-1 py-2 text-sm dark:hover:bg-transparent">
            <Icon name="chevron-left" className="h-5 w-5 rtl:rotate-180" /> {t("back_to_bookings")}
          </Link>
        </div>
      )}
      <HeadSeo origin={getOrgFullOrigin(orgSlug)} title={title} description={title} />
      <BookingPageTagManager eventType={eventType} />
      <main className={classNames(shouldAlignCentrally ? "mx-auto" : "", isEmbed ? "" : "max-w-3xl")}>
        <div className={classNames("overflow-y-auto", isEmbed ? "" : "z-50 ")}>
          <div
            className={classNames(
              shouldAlignCentrally ? "text-center" : "",
              "flex items-end justify-center px-4 pb-20 pt-4 sm:flex sm:p-0"
            )}>
            <div
              className={classNames(
                "main my-4 flex flex-col transition-opacity sm:my-0 ",
                isEmbed ? "" : " inset-0"
              )}
              aria-hidden="true">
              <div
                className={classNames(
                  "inline-block transform overflow-hidden rounded-lg border sm:my-8 sm:max-w-xl",
                  !isBackgroundTransparent && " bg-default dark:bg-muted border-booker border-booker-width",
                  "px-8 pb-4 pt-5 text-left align-bottom transition-all sm:w-full sm:py-8 sm:align-middle"
                )}
                role="dialog"
                aria-modal="true"
                aria-labelledby="modal-headline">
                {!isFeedbackMode && (
                  <>
                    <div
                      className={classNames(isRoundRobin && "min-w-32 min-h-24 relative mx-auto h-24 w-32")}>
                      {eventType.differentRoundRobinRecurringHosts ? (
                        <Avatar
                          className="mx-auto flex items-center justify-center"
                          alt={eventType.team?.name || "Nameless Team"}
                          size="xl"
                          imageSrc={`${eventType.team?.logoUrl}`}
                        />
                      ) : (
                        isRoundRobin &&
                        bookingInfo.user && (
                          <Avatar
                            className="mx-auto flex items-center justify-center"
                            alt={bookingInfo.user.name || bookingInfo.user.email}
                            size="xl"
                            imageSrc={`${bookingInfo.user.avatarUrl}`}
                          />
                        )
                      )}
                      {giphyImage && !needsConfirmation && isReschedulable && (
                        // eslint-disable-next-line @next/next/no-img-element
                        <img src={giphyImage} className="w-full rounded-lg" alt="Gif from Giphy" />
                      )}
                      <div
                        className={classNames(
                          "mx-auto flex h-12 w-12 items-center justify-center rounded-full",
                          isRoundRobin &&
                            "border-cal-bg dark:border-cal-bg-muted absolute bottom-0 right-0 z-10 h-12 w-12 border-8",
                          !giphyImage && isReschedulable && !needsConfirmation ? "bg-success" : "",
                          !giphyImage && isReschedulable && needsConfirmation ? "bg-subtle" : "",
                          isCancelled || isBookingInPast ? "bg-error" : ""
                        )}>
                        {!giphyImage && !needsConfirmation && isReschedulable && (
                          <Icon name="check" className="h-5 w-5 text-green-600 dark:text-green-400" />
                        )}
                        {needsConfirmation && isReschedulable && (
                          <Icon name="calendar" className="text-emphasis h-5 w-5" />
                        )}
                        {(isCancelled || isBookingInPast) && (
                          <Icon name="x" className="h-5 w-5 text-red-600 dark:text-red-200" />
                        )}
                      </div>
                    </div>
                    <div className="mb-8 mt-6 text-center last:mb-0">
                      <h3
                        className="text-emphasis text-2xl font-semibold leading-6"
                        data-testid={isCancelled ? "cancelled-headline" : ""}
                        id="modal-headline">
                        {needsConfirmation && isReschedulable
                          ? props.recurringBookings
                            ? t("booking_submitted_recurring")
                            : t("booking_submitted")
                          : isCancelled
                          ? seatReferenceUid
                            ? t("no_longer_attending")
                            : t("event_cancelled")
                          : isBookingInPast
                          ? t("event_expired")
                          : props.recurringBookings
                          ? t("meeting_is_scheduled_recurring")
                          : t("meeting_is_scheduled")}
                      </h3>
                      <div className="mt-3">
                        <p className="text-default">{getTitle()}</p>
                      </div>
                      {props.paymentStatus &&
                        (bookingInfo.status === BookingStatus.CANCELLED ||
                          bookingInfo.status === BookingStatus.REJECTED) && (
                          <h4>
                            {!props.paymentStatus.success &&
                              !props.paymentStatus.refunded &&
                              t("booking_with_payment_cancelled")}
                            {props.paymentStatus.success &&
                              !props.paymentStatus.refunded &&
                              t("booking_with_payment_cancelled_already_paid")}
                            {props.paymentStatus.refunded && t("booking_with_payment_cancelled_refunded")}
                          </h4>
                        )}

                      <div className="border-subtle text-default mt-8 grid grid-cols-3 border-t pt-8 text-left rtl:text-right">
                        {(isCancelled || reschedule) && cancellationReason && (
                          <>
                            <div className="font-medium">
                              {isCancelled ? t("reason") : t("reschedule_reason")}
                            </div>
                            <div className="col-span-2 mb-6 last:mb-0">{cancellationReason}</div>
                          </>
                        )}
                        <div className="font-medium">{t("what")}</div>
                        <div className="col-span-2 mb-6 last:mb-0" data-testid="booking-title">
                          {(isRoundRobin && !eventType.differentRoundRobinRecurringHosts) || isOrganizer
                            ? bookingInfo.title
                            : eventName}
                        </div>
                        <div className="font-medium">{t("when")}</div>
                        <div className="col-span-2 mb-6 last:mb-0">
                          {reschedule && !!formerTime && (
                            <p className="line-through">
                              <RecurringBookings
                                eventType={eventType}
                                duration={calculatedDuration}
                                recurringBookings={props.recurringBookings}
                                allRemainingBookings={allRemainingBookings}
                                date={dayjs(formerTime)}
                                is24h={is24h}
                                isCancelled={isCancelled}
                                tz={tz}
                              />
                            </p>
                          )}
                          <RecurringBookings
                            eventType={eventType}
                            duration={calculatedDuration}
                            recurringBookings={props.recurringBookings}
                            allRemainingBookings={allRemainingBookings}
                            date={date}
                            is24h={is24h}
                            isCancelled={isCancelled}
                            tz={tz}
                          />
                        </div>
                        {(bookingInfo?.user || bookingInfo?.attendees) && (
                          <>
                            <div className="font-medium">{t("who")}</div>
                            <div className="col-span-2 last:mb-0">
                              {eventType.differentRoundRobinRecurringHosts ? (
                                <div>
                                  <span className="mr-2">
                                    {t("members_of_team", {
                                      teamName: eventType.team?.name || "Team",
                                    })}
                                  </span>
                                  <Badge variant="blue">{t("Host")}</Badge>
                                </div>
                              ) : (
                                bookingInfo?.user && (
                                  <div className="mb-3">
                                    <div>
                                      <span data-testid="booking-host-name" className="mr-2">
                                        {bookingInfo.user.name}
                                      </span>
                                      <Badge variant="blue">{t("Host")}</Badge>
                                    </div>
                                    <p className="text-default">
                                      {bookingInfo?.userPrimaryEmail ?? bookingInfo.user.email}
                                    </p>
                                  </div>
                                )
                              )}
                              {bookingInfo?.attendees.map((attendee) => (
                                <div key={attendee.name + attendee.email} className="mb-3 last:mb-0">
                                  {attendee.name && (
                                    <p data-testid={`attendee-name-${attendee.name}`}>{attendee.name}</p>
                                  )}
                                  <p data-testid={`attendee-email-${attendee.email}`}>{attendee.email}</p>
                                </div>
                              ))}
                            </div>
                          </>
                        )}
                        {locationToDisplay && !isCancelled && (
                          <>
                            <div className="mt-3 font-medium">{t("where")}</div>
                            <div className="col-span-2 mt-3" data-testid="where">
                              {!rescheduleLocation || locationToDisplay === rescheduleLocationToDisplay ? (
                                <DisplayLocation
                                  locationToDisplay={locationToDisplay}
                                  providerName={providerName}
                                />
                              ) : (
                                <>
                                  {!!formerTime && (
                                    <DisplayLocation
                                      locationToDisplay={locationToDisplay}
                                      providerName={providerName}
                                      className="line-through"
                                    />
                                  )}

                                  <DisplayLocation
                                    locationToDisplay={rescheduleLocationToDisplay}
                                    providerName={rescheduleProviderName}
                                  />
                                </>
                              )}
                            </div>
                          </>
                        )}
                        {props.paymentStatus && (
                          <>
                            <div className="mt-3 font-medium">
                              {props.paymentStatus.paymentOption === "HOLD"
                                ? t("complete_your_booking")
                                : t("payment")}
                            </div>
                            <div className="col-span-2 mb-2 mt-3">
                              <Price
                                currency={props.paymentStatus.currency}
                                price={props.paymentStatus.amount}
                              />
                            </div>
                          </>
                        )}

                        {rescheduledToUid ? <RescheduledToLink rescheduledToUid={rescheduledToUid} /> : null}

                        {bookingInfo?.description && (
                          <>
                            <div className="mt-9 font-medium">{t("additional_notes")}</div>
                            <div className="col-span-2 mb-2 mt-9">
                              <p className="break-words">{bookingInfo.description}</p>
                            </div>
                          </>
                        )}
                      </div>
                      <div className="text-bookingdark dark:border-darkgray-200 mt-8 text-left dark:text-gray-300">
                        {Object.entries(bookingInfo.responses).map(([name, response]) => {
                          const field = eventType.bookingFields.find((field) => field.name === name);
                          // We show location in the "where" section
                          // We show Booker Name, Emails and guests in Who section
                          // We show notes in additional notes section
                          // We show rescheduleReason at the top
                          if (!field) return null;
                          const isSystemField = SystemField.safeParse(field.name);
                          // SMS_REMINDER_NUMBER_FIELD is a system field but doesn't have a dedicated place in the UI. So, it would be shown through the following responses list
                          // TITLE is also an identifier for booking question "What is this meeting about?"
                          if (
                            isSystemField.success &&
                            field.name !== SMS_REMINDER_NUMBER_FIELD &&
                            field.name !== TITLE_FIELD
                          )
                            return null;

                          const label = field.label || t(field.defaultLabel || "");

                          return (
                            <>
                              <div className="text-emphasis mt-4 font-medium">{label}</div>
                              <p
                                className="text-default break-words"
                                data-testid="field-response"
                                data-fob-field={field.name}>
                                {field.type === "boolean"
                                  ? response
                                    ? t("yes")
                                    : t("no")
                                  : response.toString()}
                              </p>
                            </>
                          );
                        })}
                      </div>
                    </div>
                    {requiresLoginToUpdate && (
                      <>
                        <hr className="border-subtle mb-8" />
                        <div className="text-center">
                          <span className="text-emphasis ltr:mr-2 rtl:ml-2">
                            {t("need_to_make_a_change")}
                          </span>
                          {/* Login button but redirect to here */}
                          <span className="text-default inline">
                            <span className="underline" data-testid="reschedule-link">
                              <Link
                                href={`/auth/login?callbackUrl=${encodeURIComponent(
                                  `/booking/${bookingInfo?.uid}`
                                )}`}
                                legacyBehavior>
                                {t("login")}
                              </Link>
                            </span>
                          </span>
                        </div>
                      </>
                    )}
                    {!requiresLoginToUpdate &&
                      (!needsConfirmation || !userIsOwner) &&
                      isReschedulable &&
                      (!isCancellationMode ? (
                        <>
                          <hr className="border-subtle mb-8" />
                          <div className="text-center last:pb-0">
                            <span className="text-emphasis ltr:mr-2 rtl:ml-2">
                              {t("need_to_make_a_change")}
                            </span>

                            <>
                              {!props.recurringBookings && (
                                <span className="text-default inline">
                                  <span className="underline" data-testid="reschedule-link">
                                    <Link
                                      href={`/reschedule/${seatReferenceUid || bookingInfo?.uid}`}
                                      legacyBehavior>
                                      {t("reschedule")}
                                    </Link>
                                  </span>
                                  <span className="mx-2">{t("or_lowercase")}</span>
                                </span>
                              )}

                              <button
                                data-testid="cancel"
                                className={classNames(
                                  "text-default underline",
                                  props.recurringBookings && "ltr:mr-2 rtl:ml-2"
                                )}
                                onClick={() => setIsCancellationMode(true)}>
                                {t("cancel")}
                              </button>
                            </>
                          </div>
                        </>
                      ) : (
                        <>
                          <hr className="border-subtle" />
                          <CancelBooking
                            booking={{
                              uid: bookingInfo?.uid,
                              title: bookingInfo?.title,
                              id: bookingInfo?.id,
                            }}
                            profile={{ name: props.profile.name, slug: props.profile.slug }}
                            recurringEvent={eventType.recurringEvent}
                            team={eventType?.team?.name}
                            setIsCancellationMode={setIsCancellationMode}
                            theme={isSuccessBookingPage ? props.profile.theme : "light"}
                            allRemainingBookings={allRemainingBookings}
                            seatReferenceUid={seatReferenceUid}
                            bookingCancelledEventProps={bookingCancelledEventProps}
                          />
                        </>
                      ))}
                    {userIsOwner &&
                      !needsConfirmation &&
                      !isCancellationMode &&
                      isReschedulable &&
                      !!calculatedDuration && (
                        <>
                          <hr className="border-subtle mt-8" />
                          <div className="text-default align-center flex flex-row justify-center pt-8">
                            <span className="text-default flex self-center font-medium ltr:mr-2 rtl:ml-2 ">
                              {t("add_to_calendar")}
                            </span>
                            <div className="justify-left mt-1 flex text-left sm:mt-0">
                              <Link
                                href={`https://calendar.google.com/calendar/r/eventedit?dates=${date
                                  .utc()
                                  .format("YYYYMMDDTHHmmss[Z]")}/${date
                                  .add(calculatedDuration, "minute")
                                  .utc()
                                  .format("YYYYMMDDTHHmmss[Z]")}&text=${eventName}&details=${
                                  eventType.description
                                }${
                                  typeof locationVideoCallUrl === "string"
                                    ? `&location=${encodeURIComponent(locationVideoCallUrl)}`
                                    : ""
                                }${
                                  eventType.recurringEvent
                                    ? `&recur=${encodeURIComponent(
                                        new RRule(eventType.recurringEvent).toString()
                                      )}`
                                    : ""
                                }`}
                                className="text-default border-subtle h-10 w-10 rounded-sm border px-3 py-2 ltr:mr-2 rtl:ml-2">
                                <svg
                                  className="-mt-1.5 inline-block h-4 w-4"
                                  fill="currentColor"
                                  xmlns="http://www.w3.org/2000/svg"
                                  viewBox="0 0 24 24">
                                  <title>Google</title>
                                  <path d="M12.48 10.92v3.28h7.84c-.24 1.84-.853 3.187-1.787 4.133-1.147 1.147-2.933 2.4-6.053 2.4-4.827 0-8.6-3.893-8.6-8.72s3.773-8.72 8.6-8.72c2.6 0 4.507 1.027 5.907 2.347l2.307-2.307C18.747 1.44 16.133 0 12.48 0 5.867 0 .307 5.387.307 12s5.56 12 12.173 12c3.573 0 6.267-1.173 8.373-3.36 2.16-2.16 2.84-5.213 2.84-7.667 0-.76-.053-1.467-.173-2.053H12.48z" />
                                </svg>
                              </Link>
                              <Link
                                href={
                                  encodeURI(
                                    `https://outlook.live.com/calendar/0/deeplink/compose?body=${
                                      eventType.description
                                    }&enddt=${date
                                      .add(calculatedDuration, "minute")
                                      .utc()
                                      .format()}&path=%2Fcalendar%2Faction%2Fcompose&rru=addevent&startdt=${date
                                      .utc()
                                      .format()}&subject=${eventName}`
                                  ) +
                                  (locationVideoCallUrl
                                    ? `&location=${encodeURIComponent(locationVideoCallUrl)}`
                                    : "")
                                }
                                className="border-subtle text-default mx-2 h-10 w-10 rounded-sm border px-3 py-2"
                                target="_blank">
                                <svg
                                  className="-mt-1.5 mr-1 inline-block h-4 w-4"
                                  fill="currentColor"
                                  xmlns="http://www.w3.org/2000/svg"
                                  viewBox="0 0 24 24">
                                  <title>Microsoft Outlook</title>
                                  <path d="M7.88 12.04q0 .45-.11.87-.1.41-.33.74-.22.33-.58.52-.37.2-.87.2t-.85-.2q-.35-.21-.57-.55-.22-.33-.33-.75-.1-.42-.1-.86t.1-.87q.1-.43.34-.76.22-.34.59-.54.36-.2.87-.2t.86.2q.35.21.57.55.22.34.31.77.1.43.1.88zM24 12v9.38q0 .46-.33.8-.33.32-.8.32H7.13q-.46 0-.8-.33-.32-.33-.32-.8V18H1q-.41 0-.7-.3-.3-.29-.3-.7V7q0-.41.3-.7Q.58 6 1 6h6.5V2.55q0-.44.3-.75.3-.3.75-.3h12.9q.44 0 .75.3.3.3.3.75V10.85l1.24.72h.01q.1.07.18.18.07.12.07.25zm-6-8.25v3h3v-3zm0 4.5v3h3v-3zm0 4.5v1.83l3.05-1.83zm-5.25-9v3h3.75v-3zm0 4.5v3h3.75v-3zm0 4.5v2.03l2.41 1.5 1.34-.8v-2.73zM9 3.75V6h2l.13.01.12.04v-2.3zM5.98 15.98q.9 0 1.6-.3.7-.32 1.19-.86.48-.55.73-1.28.25-.74.25-1.61 0-.83-.25-1.55-.24-.71-.71-1.24t-1.15-.83q-.68-.3-1.55-.3-.92 0-1.64.3-.71.3-1.2.85-.5.54-.75 1.3-.25.74-.25 1.63 0 .85.26 1.56.26.72.74 1.23.48.52 1.17.81.69.3 1.56.3zM7.5 21h12.39L12 16.08V17q0 .41-.3.7-.29.3-.7.3H7.5zm15-.13v-7.24l-5.9 3.54Z" />
                                </svg>
                              </Link>
                              <Link
                                href={
                                  encodeURI(
                                    `https://outlook.office.com/calendar/0/deeplink/compose?body=${
                                      eventType.description
                                    }&enddt=${date
                                      .add(calculatedDuration, "minute")
                                      .utc()
                                      .format()}&path=%2Fcalendar%2Faction%2Fcompose&rru=addevent&startdt=${date
                                      .utc()
                                      .format()}&subject=${eventName}`
                                  ) +
                                  (locationVideoCallUrl
                                    ? `&location=${encodeURIComponent(locationVideoCallUrl)}`
                                    : "")
                                }
                                className="text-default border-subtle mx-2 h-10 w-10 rounded-sm border px-3 py-2"
                                target="_blank">
                                <svg
                                  className="-mt-1.5 mr-1 inline-block h-4 w-4"
                                  fill="currentColor"
                                  xmlns="http://www.w3.org/2000/svg"
                                  viewBox="0 0 24 24">
                                  <title>Microsoft Office</title>
                                  <path d="M21.53 4.306v15.363q0 .807-.472 1.433-.472.627-1.253.85l-6.888 1.974q-.136.037-.29.055-.156.019-.293.019-.396 0-.72-.105-.321-.106-.656-.292l-4.505-2.544q-.248-.137-.391-.366-.143-.23-.143-.515 0-.434.304-.738.304-.305.739-.305h5.831V4.964l-4.38 1.563q-.533.187-.856.658-.322.472-.322 1.03v8.078q0 .496-.248.912-.25.416-.683.651l-2.072 1.13q-.286.148-.571.148-.497 0-.844-.347-.348-.347-.348-.844V6.563q0-.62.33-1.19.328-.571.874-.881L11.07.285q.248-.136.534-.21.285-.075.57-.075.211 0 .38.031.166.031.364.093l6.888 1.899q.384.11.7.329.317.217.547.52.23.305.353.67.125.367.125.764zm-1.588 15.363V4.306q0-.273-.16-.478-.163-.204-.423-.28l-3.388-.93q-.397-.111-.794-.23-.397-.117-.794-.216v19.68l4.976-1.427q.26-.074.422-.28.161-.204.161-.477z" />
                                </svg>
                              </Link>
                              <Link
                                href={`data:text/calendar,${eventLink()}`}
                                className="border-subtle text-default mx-2 h-10 w-10 rounded-sm border px-3 py-2"
                                download={`${eventType.title}.ics`}>
                                <svg
                                  version="1.1"
                                  fill="currentColor"
                                  xmlns="http://www.w3.org/2000/svg"
                                  viewBox="0 0 1000 1000"
                                  className="-mt-1.5 mr-1 inline-block h-4 w-4">
                                  <title>{t("other")}</title>
                                  <path d="M971.3,154.9c0-34.7-28.2-62.9-62.9-62.9H611.7c-1.3,0-2.6,0.1-3.9,0.2V10L28.7,87.3v823.4L607.8,990v-84.6c1.3,0.1,2.6,0.2,3.9,0.2h296.7c34.7,0,62.9-28.2,62.9-62.9V154.9z M607.8,636.1h44.6v-50.6h-44.6v-21.9h44.6v-50.6h-44.6v-92h277.9v230.2c0,3.8-3.1,7-7,7H607.8V636.1z M117.9,644.7l-50.6-2.4V397.5l50.6-2.2V644.7z M288.6,607.3c17.6,0.6,37.3-2.8,49.1-7.2l9.1,48c-11,5.1-35.6,9.9-66.9,8.3c-85.4-4.3-127.5-60.7-127.5-132.6c0-86.2,57.8-136.7,133.2-140.1c30.3-1.3,53.7,4,64.3,9.2l-12.2,48.9c-12.1-4.9-28.8-9.2-49.5-8.6c-45.3,1.2-79.5,30.1-79.5,87.4C208.8,572.2,237.8,605.7,288.6,607.3z M455.5,665.2c-32.4-1.6-63.7-11.3-79.1-20.5l12.6-50.7c16.8,9.1,42.9,18.5,70.4,19.4c30.1,1,46.3-10.7,46.3-29.3c0-17.8-14-28.1-48.8-40.6c-46.9-16.4-76.8-41.7-76.8-81.5c0-46.6,39.3-84.1,106.8-87.1c33.3-1.5,58.3,4.2,76.5,11.2l-15.4,53.3c-12.1-5.3-33.5-12.8-62.3-12c-28.3,0.8-41.9,13.6-41.9,28.1c0,17.8,16.1,25.5,53.6,39c52.9,18.5,78.4,45.3,78.4,86.4C575.6,629.7,536.2,669.2,455.5,665.2z M935.3,842.7c0,14.9-12.1,27-27,27H611.7c-1.3,0-2.6-0.2-3.9-0.4V686.2h270.9c19.2,0,34.9-15.6,34.9-34.9V398.4c0-19.2-15.6-34.9-34.9-34.9h-47.1v-32.3H808v32.3h-44.8v-32.3h-22.7v32.3h-43.3v-32.3h-22.7v32.3H628v-32.3h-20.2v-203c1.31.2,2.6-0.4,3.9-0.4h296.7c14.9,0,27,12.1,27,27L935.3,842.7L935.3,842.7z" />
                                </svg>
                              </Link>
                            </div>
                          </div>
                        </>
                      )}

                    {session === null && !(userIsOwner || props.hideBranding) && (
                      <>
                        <hr className="border-subtle mt-8" />
                        <div className="text-default pt-8 text-center text-xs">
                          <a href="https://cal.com/signup">
                            {t("create_booking_link_with_calcom", { appName: APP_NAME })}
                          </a>

                          <form
                            onSubmit={(e) => {
                              e.preventDefault();
                              const target = e.target as typeof e.target & {
                                email: { value: string };
                              };
                              router.push(`https://cal.com/signup?email=${target.email.value}`);
                            }}
                            className="mt-4 flex">
                            <EmailInput
                              name="email"
                              id="email"
                              defaultValue={email}
                              className="mr- focus:border-brand-default border-default text-default mt-0 block w-full rounded-none rounded-l-md shadow-sm focus:ring-black sm:text-sm"
                              placeholder="rick.astley@cal.com"
                            />
                            <Button
                              size="lg"
                              type="submit"
                              className="min-w-max rounded-none rounded-r-md"
                              color="primary">
                              {t("try_for_free")}
                            </Button>
                          </form>
                        </div>
                      </>
                    )}
                  </>
                )}
                {isFeedbackMode &&
                  (noShow ? (
                    <>
                      <EmptyScreen
                        Icon="user-x"
                        iconClassName="text-error"
                        iconWrapperClassName="bg-error"
                        headline={t("host_no_show")}
                        description={t("no_show_description")}
                        buttonRaw={
                          !props.recurringBookings ? (
                            <Button href={`/reschedule/${seatReferenceUid || bookingInfo?.uid}`}>
                              {t("reschedule")}
                            </Button>
                          ) : undefined
                        }
                      />
                    </>
                  ) : (
                    <>
                      <div className="my-3 flex justify-center space-x-1">
                        <button
                          className={classNames(
                            "flex h-10 w-10 items-center justify-center rounded-full border text-2xl hover:opacity-100",
                            rateValue === 1
                              ? "border-focus bg-emphasis"
                              : "border-muted bg-default opacity-50"
                          )}
                          disabled={isFeedbackSubmitted}
                          onClick={() => setRateValue(1)}>
                          😠
                        </button>
                        <button
                          className={classNames(
                            "flex h-10 w-10 items-center justify-center rounded-full border text-2xl hover:opacity-100",
                            rateValue === 2
                              ? "border-focus bg-emphasis"
                              : "border-muted bg-default opacity-50"
                          )}
                          disabled={isFeedbackSubmitted}
                          onClick={() => setRateValue(2)}>
                          🙁
                        </button>
                        <button
                          className={classNames(
                            "flex h-10 w-10 items-center justify-center rounded-full border text-2xl hover:opacity-100",
                            rateValue === 3
                              ? "border-focus bg-emphasis"
                              : " border-muted bg-default opacity-50"
                          )}
                          disabled={isFeedbackSubmitted}
                          onClick={() => setRateValue(3)}>
                          😐
                        </button>
                        <button
                          className={classNames(
                            "flex h-10 w-10 items-center justify-center rounded-full border text-2xl hover:opacity-100",
                            rateValue === 4
                              ? "border-focus bg-emphasis"
                              : "border-muted bg-default opacity-50"
                          )}
                          disabled={isFeedbackSubmitted}
                          onClick={() => setRateValue(4)}>
                          😄
                        </button>
                        <button
                          className={classNames(
                            "flex h-10 w-10 items-center justify-center rounded-full border text-2xl hover:opacity-100",
                            rateValue === 5
                              ? "border-focus bg-emphasis"
                              : "border-muted bg-default opacity-50"
                          )}
                          disabled={isFeedbackSubmitted}
                          onClick={() => setRateValue(5)}>
                          😍
                        </button>
                      </div>
                      <div className="my-4 space-y-1 text-center">
                        <h2 className="font-cal text-lg">{t("submitted_feedback")}</h2>
                        <p className="text-sm">{rateValue < 4 ? t("how_can_we_improve") : t("most_liked")}</p>
                      </div>
                      <TextArea
                        id="comment"
                        name="comment"
                        placeholder="Next time I would like to ..."
                        rows={3}
                        disabled={isFeedbackSubmitted}
                        onChange={(event) => setComment(event.target.value)}
                      />
                      <div className="my-4 flex justify-start">
                        <Button
                          loading={mutation.isPending}
                          disabled={isFeedbackSubmitted}
                          onClick={async () => {
                            if (rating) {
                              await sendFeedback(rating, comment);
                            }
                          }}>
                          {t("submit_feedback")}
                        </Button>
                      </div>
                    </>
                  ))}
              </div>
              {isGmail && !isFeedbackMode && (
                <Alert
                  className="main -mb-20 mt-4 inline-block ltr:text-left rtl:text-right sm:-mt-4 sm:mb-4 sm:w-full sm:max-w-xl sm:align-middle"
                  severity="warning"
                  message={
                    <div>
                      <p className="font-semibold">{t("google_new_spam_policy")}</p>
                      <span className="underline">
                        <a
                          target="_blank"
                          href="https://cal.com/blog/google-s-new-spam-policy-may-be-affecting-your-invitations">
                          {t("resolve")}
                        </a>
                      </span>
                    </div>
                  }
                  CustomIcon="circle-alert"
                  customIconColor="text-attention dark:text-orange-200"
                />
              )}
            </div>
          </div>
        </div>
      </main>
      <Toaster position="bottom-right" />
    </div>
  );
}

const RescheduledToLink = ({ rescheduledToUid }: { rescheduledToUid: string }) => {
  const { t } = useLocale();
  return (
    <>
      <div className="mt-3 font-medium">{t("rescheduled")}</div>
      <div className="col-span-2 mb-2 mt-3">
        <span className="underline">
          <Link href={`/booking/${rescheduledToUid}`}>
            <div className="flex items-center gap-1">
              {t("view_booking")}
              <Icon name="external-link" className="h-4 w-4" />
            </div>
          </Link>
        </span>
      </div>
    </>
  );
};

const DisplayLocation = ({
  locationToDisplay,
  providerName,
  className,
}: {
  locationToDisplay: string;
  providerName?: string;
  className?: string;
}) =>
  locationToDisplay.startsWith("http") ? (
    <a
      href={locationToDisplay}
      target="_blank"
      title={locationToDisplay}
      className={classNames("text-default flex items-center gap-2", className)}
      rel="noreferrer">
      {providerName || "Link"}
      <Icon name="external-link" className="text-default inline h-4 w-4" />
    </a>
  ) : (
    <p className={className}>{locationToDisplay}</p>
  );

Success.isBookingPage = true;
Success.PageWrapper = PageWrapper;

type RecurringBookingsProps = {
  eventType: PageProps["eventType"];
  recurringBookings: PageProps["recurringBookings"];
  date: dayjs.Dayjs;
  duration: number | undefined;
  is24h: boolean;
  allRemainingBookings: boolean;
  isCancelled: boolean;
  tz: string;
};

function RecurringBookings({
  eventType,
  recurringBookings,
  duration,
  date,
  allRemainingBookings,
  is24h,
  isCancelled,
  tz,
}: RecurringBookingsProps) {
  const [moreEventsVisible, setMoreEventsVisible] = useState(false);
  const {
    t,
    i18n: { language },
  } = useLocale();
  const recurringBookingsSorted = recurringBookings
    ? recurringBookings.sort((a: ConfigType, b: ConfigType) => (dayjs(a).isAfter(dayjs(b)) ? 1 : -1))
    : null;

  if (!duration) return null;

  if (recurringBookingsSorted && allRemainingBookings) {
    return (
      <>
        {eventType.recurringEvent?.count && (
          <span className="font-medium">
            {getEveryFreqFor({
              t,
              recurringEvent: eventType.recurringEvent,
              recurringCount: recurringBookings?.length ?? undefined,
            })}
          </span>
        )}
        {eventType.recurringEvent?.count &&
          recurringBookingsSorted.slice(0, 4).map((dateStr: string, idx: number) => (
            <div key={idx} className={classNames("mb-2", isCancelled ? "line-through" : "")}>
              {formatToLocalizedDate(dayjs.tz(dateStr, tz), language, "full", tz)}
              <br />
              {formatToLocalizedTime(dayjs(dateStr), language, undefined, !is24h, tz)} -{" "}
              {formatToLocalizedTime(dayjs(dateStr).add(duration, "m"), language, undefined, !is24h, tz)}{" "}
              <span className="text-bookinglight">
                ({formatToLocalizedTimezone(dayjs(dateStr), language, tz)})
              </span>
            </div>
          ))}
        {recurringBookingsSorted.length > 4 && (
          <Collapsible open={moreEventsVisible} onOpenChange={() => setMoreEventsVisible(!moreEventsVisible)}>
            <CollapsibleTrigger
              type="button"
              className={classNames("flex w-full", moreEventsVisible ? "hidden" : "")}>
              + {t("plus_more", { count: recurringBookingsSorted.length - 4 })}
            </CollapsibleTrigger>
            <CollapsibleContent>
              {eventType.recurringEvent?.count &&
                recurringBookingsSorted.slice(4).map((dateStr: string, idx: number) => (
                  <div key={idx} className={classNames("mb-2", isCancelled ? "line-through" : "")}>
                    {formatToLocalizedDate(dayjs.tz(dateStr, tz), language, "full", tz)}
                    <br />
                    {formatToLocalizedTime(dayjs(dateStr), language, undefined, !is24h, tz)} -{" "}
                    {formatToLocalizedTime(
                      dayjs(dateStr).add(duration, "m"),
                      language,
                      undefined,
                      !is24h,
                      tz
                    )}{" "}
                    <span className="text-bookinglight">
                      ({formatToLocalizedTimezone(dayjs(dateStr), language, tz)})
                    </span>
                  </div>
                ))}
            </CollapsibleContent>
          </Collapsible>
        )}
      </>
    );
  }

  return (
    <div className={classNames(isCancelled ? "line-through" : "")}>
      {formatToLocalizedDate(date, language, "full", tz)}
      <br />
      {formatToLocalizedTime(date, language, undefined, !is24h, tz)} -{" "}
      {formatToLocalizedTime(dayjs(date).add(duration, "m"), language, undefined, !is24h, tz)}{" "}
      <span className="text-bookinglight">({formatToLocalizedTimezone(date, language, tz)})</span>
    </div>
  );
}<|MERGE_RESOLUTION|>--- conflicted
+++ resolved
@@ -296,16 +296,11 @@
 
   function getTitle(): string {
     const titleSuffix = props.recurringBookings ? "_recurring" : "";
-<<<<<<< HEAD
     let titlePrefix = isRoundRobin ? "round_robin_" : "";
     if (eventType.differentRoundRobinRecurringHosts) {
       titlePrefix = `diff_hosts_${titlePrefix}`;
     }
-    if (isCancelled) {
-=======
-    const titlePrefix = isRoundRobin ? "round_robin_" : "";
     if (isCancelled || isBookingInPast) {
->>>>>>> 53c37a9d
       return "";
     }
     if (needsConfirmation) {
