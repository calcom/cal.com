--- conflicted
+++ resolved
@@ -46,13 +46,10 @@
 import { localStorage } from "@calcom/lib/webstorage";
 import { BookingStatus, SchedulingType } from "@calcom/prisma/enums";
 import { bookingMetadataSchema } from "@calcom/prisma/zod-utils";
-<<<<<<< HEAD
-import { Alert, Badge, Button, EmailInput, HeadSeo, useCalcomTheme, Avatar } from "@calcom/ui";
-import { AlertCircle, Calendar, Check, ChevronLeft, ExternalLink, X } from "@calcom/ui/components/icon";
-=======
 import { trpc } from "@calcom/trpc/react";
 import {
   Alert,
+  Avatar,
   Badge,
   Button,
   EmailInput,
@@ -63,7 +60,6 @@
   EmptyScreen,
   Icon,
 } from "@calcom/ui";
->>>>>>> 1132d9d0
 
 import { timeZone } from "@lib/clock";
 
@@ -405,94 +401,39 @@
                 role="dialog"
                 aria-modal="true"
                 aria-labelledby="modal-headline">
-<<<<<<< HEAD
-                <div className={classNames(isRoundRobin && "min-w-32 min-h-24 relative mx-auto h-24 w-32")}>
-                  {isRoundRobin && bookingInfo.user && (
-                    <Avatar
-                      className="mx-auto flex items-center justify-center"
-                      alt={bookingInfo.user.name || bookingInfo.user.email}
-                      size="xl"
-                      imageSrc={`${bookingInfo.user.avatarUrl || bookingInfo.user.avatar}`}
-                    />
-                  )}
-                  <div
-                    className={classNames(
-                      "mx-auto flex h-12 w-12 items-center justify-center rounded-full",
-                      isRoundRobin &&
-                        "absolute bottom-0 right-0 z-10 h-12 w-12 border-8 border-[--cal-bg] dark:border-[--cal-bg-muted]",
-                      !giphyImage && !isCancelled && !needsConfirmation ? "bg-success" : "",
-                      !giphyImage && !isCancelled && needsConfirmation ? "bg-subtle" : "",
-                      isCancelled ? "bg-error" : ""
-                    )}>
-                    {giphyImage && !needsConfirmation && !isCancelled && (
-                      // eslint-disable-next-line @next/next/no-img-element
-                      <img src={giphyImage} alt="Gif from Giphy" />
-                    )}
-                    {!giphyImage && !needsConfirmation && !isCancelled && (
-                      <Check className="h-5 w-5 text-green-600 dark:text-green-400" />
-                    )}
-                    {needsConfirmation && !isCancelled && <Calendar className="text-emphasis h-5 w-5" />}
-                    {isCancelled && <X className="h-5 w-5 text-red-600 dark:text-red-200" />}
-                  </div>
-                </div>
-                <div className="mb-8 mt-6 text-center last:mb-0">
-                  <h3
-                    className="text-emphasis text-2xl font-semibold leading-6"
-                    data-testid={isCancelled ? "cancelled-headline" : ""}
-                    id="modal-headline">
-                    {needsConfirmation && !isCancelled
-                      ? props.recurringBookings
-                        ? t("booking_submitted_recurring")
-                        : t("booking_submitted")
-                      : isCancelled
-                      ? seatReferenceUid
-                        ? t("no_longer_attending")
-                        : t("event_cancelled")
-                      : props.recurringBookings
-                      ? t("meeting_is_scheduled_recurring")
-                      : t("meeting_is_scheduled")}
-                  </h3>
-                  <div className="mt-3">
-                    <p className="text-default">{getTitle()}</p>
-                  </div>
-                  {props.paymentStatus &&
-                    (bookingInfo.status === BookingStatus.CANCELLED ||
-                      bookingInfo.status === BookingStatus.REJECTED) && (
-                      <h4>
-                        {!props.paymentStatus.success &&
-                          !props.paymentStatus.refunded &&
-                          t("booking_with_payment_cancelled")}
-                        {props.paymentStatus.success &&
-                          !props.paymentStatus.refunded &&
-                          t("booking_with_payment_cancelled_already_paid")}
-                        {props.paymentStatus.refunded && t("booking_with_payment_cancelled_refunded")}
-                      </h4>
-                    )}
-=======
                 {!isFeedbackMode && (
                   <>
                     <div
-                      className={classNames(
-                        "mx-auto flex items-center justify-center",
-                        !giphyImage && !isCancelled && !needsConfirmation
-                          ? "bg-success h-12 w-12 rounded-full"
-                          : "",
-                        !giphyImage && !isCancelled && needsConfirmation
-                          ? "bg-subtle h-12 w-12 rounded-full"
-                          : "",
-                        isCancelled ? "bg-error h-12 w-12 rounded-full " : ""
-                      )}>
-                      {giphyImage && !needsConfirmation && !isCancelled && (
-                        // eslint-disable-next-line @next/next/no-img-element
-                        <img src={giphyImage} alt="Gif from Giphy" />
+                      className={classNames(isRoundRobin && "min-w-32 min-h-24 relative mx-auto h-24 w-32")}>
+                      {isRoundRobin && bookingInfo.user && (
+                        <Avatar
+                          className="mx-auto flex items-center justify-center"
+                          alt={bookingInfo.user.name || bookingInfo.user.email}
+                          size="xl"
+                          imageSrc={`${bookingInfo.user.avatarUrl}`}
+                        />
                       )}
-                      {!giphyImage && !needsConfirmation && !isCancelled && (
-                        <Icon name="check" className="h-5 w-5 text-green-600 dark:text-green-400" />
-                      )}
-                      {needsConfirmation && !isCancelled && (
-                        <Icon name="calendar" className="text-emphasis h-5 w-5" />
-                      )}
-                      {isCancelled && <Icon name="x" className="h-5 w-5 text-red-600 dark:text-red-200" />}
+                      <div
+                        className={classNames(
+                          "mx-auto flex h-12 w-12 items-center justify-center rounded-full",
+                          isRoundRobin &&
+                            "absolute bottom-0 right-0 z-10 h-12 w-12 border-8 border-[--cal-bg] dark:border-[--cal-bg-muted]",
+                          !giphyImage && !isCancelled && !needsConfirmation ? "bg-success" : "",
+                          !giphyImage && !isCancelled && needsConfirmation ? "bg-subtle" : "",
+                          isCancelled ? "bg-error" : ""
+                        )}>
+                        {giphyImage && !needsConfirmation && !isCancelled && (
+                          // eslint-disable-next-line @next/next/no-img-element
+                          <img src={giphyImage} alt="Gif from Giphy" />
+                        )}
+                        {!giphyImage && !needsConfirmation && !isCancelled && (
+                          <Icon name="check" className="h-5 w-5 text-green-600 dark:text-green-400" />
+                        )}
+                        {needsConfirmation && !isCancelled && (
+                          <Icon name="calendar" className="text-emphasis h-5 w-5" />
+                        )}
+                        {isCancelled && <Icon name="x" className="h-5 w-5 text-red-600 dark:text-red-200" />}
+                      </div>
                     </div>
                     <div className="mb-8 mt-6 text-center last:mb-0">
                       <h3
@@ -527,7 +468,6 @@
                             {props.paymentStatus.refunded && t("booking_with_payment_cancelled_refunded")}
                           </h4>
                         )}
->>>>>>> 1132d9d0
 
                       <div className="border-subtle text-default mt-8 grid grid-cols-3 border-t pt-8 text-left rtl:text-right">
                         {(isCancelled || reschedule) && cancellationReason && (
@@ -540,21 +480,8 @@
                         )}
                         <div className="font-medium">{t("what")}</div>
                         <div className="col-span-2 mb-6 last:mb-0" data-testid="booking-title">
-                          {eventName}
+                          {isRoundRobin ? bookingInfo.title : eventName}
                         </div>
-<<<<<<< HEAD
-                        <div className="col-span-2 mb-6 last:mb-0">{cancellationReason}</div>
-                      </>
-                    )}
-                    <div className="font-medium">{t("what")}</div>
-                    <div className="col-span-2 mb-6 last:mb-0" data-testid="booking-title">
-                      {isRoundRobin ? bookingInfo.title : eventName}
-                    </div>
-                    <div className="font-medium">{t("when")}</div>
-                    <div className="col-span-2 mb-6 last:mb-0">
-                      {reschedule && !!formerTime && (
-                        <p className="line-through">
-=======
                         <div className="font-medium">{t("when")}</div>
                         <div className="col-span-2 mb-6 last:mb-0">
                           {reschedule && !!formerTime && (
@@ -571,7 +498,6 @@
                               />
                             </p>
                           )}
->>>>>>> 1132d9d0
                           <RecurringBookings
                             eventType={eventType}
                             duration={calculatedDuration}
