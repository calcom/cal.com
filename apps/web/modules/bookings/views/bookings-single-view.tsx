"use client";

import { Collapsible, CollapsibleContent, CollapsibleTrigger } from "@radix-ui/react-collapsible";
import classNames from "classnames";
import { useSession } from "next-auth/react";
import Link from "next/link";
import { usePathname, useRouter } from "next/navigation";
import { Fragment, useEffect, useState } from "react";
import { Toaster } from "sonner";
import { z } from "zod";

import BookingPageTagManager from "@calcom/app-store/BookingPageTagManager";
import type { getEventLocationValue } from "@calcom/app-store/locations";
import { getSuccessPageLocationMessage, guessEventLocationType } from "@calcom/app-store/locations";
import { getEventTypeAppData } from "@calcom/app-store/utils";
import { eventTypeMetaDataSchemaWithTypedApps } from "@calcom/app-store/zod-utils";
import type { ConfigType } from "@calcom/dayjs";
import dayjs from "@calcom/dayjs";
import {
  useEmbedNonStylesConfig,
  useIsBackgroundTransparent,
  useIsEmbed,
} from "@calcom/embed-core/embed-iframe";
import { Price } from "@calcom/features/bookings/components/event-meta/Price";
import { getCalendarLinks, CalendarLinkType } from "@calcom/features/bookings/lib/getCalendarLinks";
import { RATING_OPTIONS, validateRating } from "@calcom/features/bookings/lib/rating";
import { isWithinMinimumRescheduleNotice as isWithinMinimumRescheduleNoticeUtil } from "@calcom/features/bookings/lib/reschedule/isWithinMinimumRescheduleNotice";
import type { nameObjectSchema } from "@calcom/features/eventtypes/lib/eventNaming";
import { getEventName } from "@calcom/features/eventtypes/lib/eventNaming";
import { shouldShowFieldInCustomResponses } from "@calcom/lib/bookings/SystemField";
import { APP_NAME } from "@calcom/lib/constants";
import { formatToLocalizedDate, formatToLocalizedTime, formatToLocalizedTimezone } from "@calcom/lib/dayjs";
import useGetBrandingColours from "@calcom/lib/getBrandColours";
import { useCompatSearchParams } from "@calcom/lib/hooks/useCompatSearchParams";
import { useLocale } from "@calcom/lib/hooks/useLocale";
import { useRouterQuery } from "@calcom/lib/hooks/useRouterQuery";
import useTheme from "@calcom/lib/hooks/useTheme";
import isSmsCalEmail from "@calcom/lib/isSmsCalEmail";
import { markdownToSafeHTML } from "@calcom/lib/markdownToSafeHTML";
import { getEveryFreqFor } from "@calcom/lib/recurringStrings";
import { getIs24hClockFromLocalStorage, isBrowserLocale24h } from "@calcom/lib/timeFormat";
import { getTimeShiftFlags, getFirstShiftFlags } from "@calcom/lib/timeShift";
import { CURRENT_TIMEZONE } from "@calcom/lib/timezoneConstants";
import { localStorage } from "@calcom/lib/webstorage";
import { BookingStatus, SchedulingType } from "@calcom/prisma/enums";
import { bookingMetadataSchema } from "@calcom/prisma/zod-utils";
import { trpc } from "@calcom/trpc/react";
import { Alert } from "@calcom/ui/components/alert";
import { Avatar } from "@calcom/ui/components/avatar";
import { Badge } from "@calcom/ui/components/badge";
import { Button } from "@calcom/ui/components/button";
import { EmptyScreen } from "@calcom/ui/components/empty-screen";
import { EmailInput, TextArea } from "@calcom/ui/components/form";
import { Icon } from "@calcom/ui/components/icon";
import { showToast } from "@calcom/ui/components/toast";
import { Tooltip } from "@calcom/ui/components/tooltip";
import { useCalcomTheme } from "@calcom/ui/styles";
import CancelBooking from "@calcom/web/components/booking/CancelBooking";
import EventReservationSchema from "@calcom/web/components/schemas/EventReservationSchema";
import { timeZone } from "@calcom/web/lib/clock";

import { usePaymentStatus } from "../hooks/usePaymentStatus";
import type { PageProps } from "./bookings-single-view.getServerSideProps";

const stringToBoolean = z
  .string()
  .optional()
  .transform((val) => val === "true");

const querySchema = z.object({
  uid: z.string(),
  email: z.string().optional(),
  eventTypeSlug: z.string().optional(),
  cancel: stringToBoolean,
  allRemainingBookings: stringToBoolean,
  changes: stringToBoolean,
  reschedule: stringToBoolean,
  isSuccessBookingPage: stringToBoolean,
  formerTime: z.string().optional(),
  seatReferenceUid: z.string().optional(),
  rating: z.string().optional(),
  noShow: stringToBoolean,
});

const useBrandColors = ({
  brandColor,
  darkBrandColor,
}: {
  brandColor?: string | null;
  darkBrandColor?: string | null;
}) => {
  const brandTheme = useGetBrandingColours({
    lightVal: brandColor,
    darkVal: darkBrandColor,
  });
  useCalcomTheme(brandTheme);
};

export default function Success(props: PageProps) {
  const { t } = useLocale();
  const router = useRouter();
  const routerQuery = useRouterQuery();
  const pathname = usePathname();
  const searchParams = useCompatSearchParams();

  const {
    eventType,
    bookingInfo,
    previousBooking,
    requiresLoginToUpdate,
    rescheduledToUid,
    canViewHiddenData,
  } = props;

  const {
    allRemainingBookings,
    isSuccessBookingPage,
    cancel: isCancellationMode,
    formerTime,
    email,
    seatReferenceUid,
    noShow,
    rating,
  } = querySchema.parse(routerQuery);

  const attendeeTimeZone = bookingInfo?.attendees.find((attendee) => attendee.email === email)?.timeZone;

  const isFeedbackMode = !!(noShow || rating);
  const tz = props.tz ? props.tz : isSuccessBookingPage && attendeeTimeZone ? attendeeTimeZone : timeZone();

  const location = bookingInfo.location as ReturnType<typeof getEventLocationValue>;
  let rescheduleLocation: string | undefined;
  if (
    typeof bookingInfo.responses?.location === "object" &&
    "optionValue" in bookingInfo.responses.location
  ) {
    rescheduleLocation = bookingInfo.responses.location.optionValue;
  }

  const parsed = bookingMetadataSchema.safeParse(bookingInfo?.metadata ?? null);
  const parsedBookingMetadata = parsed.success ? parsed.data : null;

  const bookingWithParsedMetadata = {
    ...bookingInfo,
    metadata: parsedBookingMetadata,
  };
  const locationVideoCallUrl = bookingWithParsedMetadata.metadata?.videoCallUrl;

  const status = bookingInfo?.status;
  const reschedule = bookingInfo.status === BookingStatus.ACCEPTED;
  const cancellationReason = bookingInfo.cancellationReason || bookingInfo.rejectionReason;
  const isAwaitingPayment = props.paymentStatus && !props.paymentStatus.success;

  const attendees = bookingInfo?.attendees;

  const isGmail = !!attendees.find((attendee) => attendee?.email?.includes("gmail.com"));

  const [is24h, setIs24h] = useState(
    props?.userTimeFormat ? props.userTimeFormat === 24 : isBrowserLocale24h()
  );
  const { data: session } = useSession();
  const isHost = props.isLoggedInUserHost;

  const [showUtmParams, setShowUtmParams] = useState(false);

  const utmParams = bookingInfo.tracking;

  const [date, setDate] = useState(dayjs.utc(bookingInfo.startTime));
  const calendarLinks = getCalendarLinks({
    booking: bookingWithParsedMetadata,
    eventType: eventType,
    t,
  });

  // TODO: We could transform the JSX to just iterate over calendarLinks and render a link for each type
  const icsLink = calendarLinks.find((link) => link.id === CalendarLinkType.ICS)?.link;
  const microsoftOfficeLink = calendarLinks.find(
    (link) => link.id === CalendarLinkType.MICROSOFT_OFFICE
  )?.link;
  const microsoftOutlookLink = calendarLinks.find(
    (link) => link.id === CalendarLinkType.MICROSOFT_OUTLOOK
  )?.link;
  const googleCalendarLink = calendarLinks.find((link) => link.id === CalendarLinkType.GOOGLE_CALENDAR)?.link;

  const isBackgroundTransparent = useIsBackgroundTransparent();
  const isEmbed = useIsEmbed();
  const shouldAlignCentrallyInEmbed = useEmbedNonStylesConfig("align") !== "left";
  const shouldAlignCentrally = !isEmbed || shouldAlignCentrallyInEmbed;
  const [calculatedDuration, setCalculatedDuration] = useState<number | undefined>(undefined);
  const [comment, setComment] = useState("");
  const currentUserEmail =
    searchParams?.get("rescheduledBy") ??
    searchParams?.get("cancelledBy") ??
    session?.user?.email ??
    undefined;

  const defaultRating = validateRating(rating);
  const [rateValue, setRateValue] = useState<number>(defaultRating);
  const [isFeedbackSubmitted, setIsFeedbackSubmitted] = useState(false);

  const mutation = trpc.viewer.public.submitRating.useMutation({
    onSuccess: async () => {
      setIsFeedbackSubmitted(true);
      showToast("Thank you, feedback submitted", "success");
    },
    onError: (err) => {
      showToast(err.message, "error");
    },
  });

  const hostNoShowMutation = trpc.viewer.public.markHostAsNoShow.useMutation({
    onSuccess: async () => {
      showToast("Thank you, feedback submitted", "success");
    },
    onError: (err) => {
      showToast(err.message, "error");
    },
  });

  useEffect(() => {
    if (noShow) {
      hostNoShowMutation.mutate({ bookingUid: bookingInfo.uid, noShowHost: true });
    }
    // eslint-disable-next-line react-hooks/exhaustive-deps
  }, []);

  const sendFeedback = async (rating: string, comment: string) => {
    mutation.mutate({ bookingUid: bookingInfo.uid, rating: rateValue, comment: comment });
  };

  function setIsCancellationMode(value: boolean) {
    const _searchParams = new URLSearchParams(searchParams?.toString() ?? undefined);

    if (value) {
      _searchParams.set("cancel", "true");
    } else {
      if (_searchParams.get("cancel")) {
        _searchParams.delete("cancel");
      }
    }

    router.replace(`${pathname}?${_searchParams.toString()}`);
  }

  let evtName = eventType.eventName;
  if (eventType.isDynamic && bookingInfo.responses?.title) {
    evtName = bookingInfo.responses.title as string;
  }

  const eventNameObject = {
    attendeeName: bookingInfo.responses.name as z.infer<typeof nameObjectSchema> | string,
    eventType: eventType.title,
    eventName: evtName,
    host: props.profile.name || "Nameless",
    location: location,
    bookingFields: bookingInfo.responses,
    eventDuration: dayjs(bookingInfo.endTime).diff(bookingInfo.startTime, "minutes"),
    t,
  };

  const giphyAppData = getEventTypeAppData(
    {
      ...eventType,
      metadata: eventTypeMetaDataSchemaWithTypedApps.parse(eventType.metadata),
    },
    "giphy"
  );
  const giphyImage = giphyAppData?.thankYouPage;
  const isRoundRobin = eventType.schedulingType === SchedulingType.ROUND_ROBIN;

  const eventName = getEventName(eventNameObject, true);
  // Confirmation can be needed in two cases as of now
  // - Event Type has require confirmation option enabled always
  // - EventType has conditionally enabled confirmation option based on how far the booking is scheduled.
  // - It's a paid event and payment is pending.
  const needsConfirmation = bookingInfo.status === BookingStatus.PENDING && eventType.requiresConfirmation;
  const userIsOwner = !!(session?.user?.id && eventType.owner?.id === session.user.id);
  const isLoggedIn = session?.user;
  const isCancelled =
    status === "CANCELLED" ||
    status === "REJECTED" ||
    (!!seatReferenceUid &&
      !bookingInfo.seatsReferences.some((reference) => reference.referenceUid === seatReferenceUid));

  useEffect(() => {
    setDate(date.tz(localStorage.getItem("timeOption.preferredTimeZone") || CURRENT_TIMEZONE));
    setIs24h(props?.userTimeFormat ? props.userTimeFormat === 24 : !!getIs24hClockFromLocalStorage());
    // eslint-disable-next-line react-hooks/exhaustive-deps
  }, [eventType, needsConfirmation]);

  useEffect(() => {
    setCalculatedDuration(dayjs(bookingInfo.endTime).diff(dayjs(bookingInfo.startTime), "minutes"));
    // eslint-disable-next-line react-hooks/exhaustive-deps
  }, []);

  function getTitle(): string {
    const titleSuffix = props.recurringBookings ? "_recurring" : "";
    const titlePrefix = isRoundRobin ? "round_robin_" : "";
    if (isCancelled) {
      return "";
    }
    if (isAwaitingPayment && !isCancelled) {
      return t("complete_your_booking_subject", {
        title: eventName,
        date: formatToLocalizedDate(date, undefined, "long", tz),
      });
    }
    if (needsConfirmation) {
      if (props.profile.name !== null) {
        return t(`user_needs_to_confirm_or_reject_booking${titleSuffix}`, {
          user: props.profile.name,
        });
      }
      return t(`needs_to_be_confirmed_or_rejected${titleSuffix}`);
    }
    if (bookingInfo.user) {
      const isAttendee = bookingInfo.attendees.find((attendee) => attendee.email === session?.user?.email);
      const attendee = bookingInfo.attendees[0]?.name || bookingInfo.attendees[0]?.email || "Nameless";
      const host = bookingInfo.user.name || bookingInfo.user.email;
      if (isHost) {
        return t(`${titlePrefix}emailed_host_and_attendee${titleSuffix}`, {
          host,
          attendee,
          interpolation: { escapeValue: false },
        });
      }
      if (isAttendee) {
        return t(`${titlePrefix}emailed_host_and_attendee${titleSuffix}`, {
          host,
          attendee,
          interpolation: { escapeValue: false },
        });
      }
      return t(`${titlePrefix}emailed_host_and_attendee${titleSuffix}`, {
        host,
        attendee,
        interpolation: { escapeValue: false },
      });
    }
    return t(`emailed_host_and_attendee${titleSuffix}`);
  }

  // This is a weird case where the same route can be opened in booking flow as a success page or as a booking detail page from the app
  // As Booking Page it has to support configured theme, but as booking detail page it should not do any change. Let Shell.tsx handle it.
  useTheme(isSuccessBookingPage ? props.profile.theme : "system");
  useBrandColors({
    brandColor: props.profile.brandColor,
    darkBrandColor: props.profile.darkBrandColor,
  });
  const locationToDisplay = getSuccessPageLocationMessage(
    locationVideoCallUrl ? locationVideoCallUrl : location,
    t,
    bookingInfo.status
  );

  const rescheduleLocationToDisplay = getSuccessPageLocationMessage(
    rescheduleLocation ?? "",
    t,
    bookingInfo.status
  );

  const providerName = guessEventLocationType(location)?.label;
  const rescheduleProviderName = guessEventLocationType(rescheduleLocation)?.label;
  const isBookingInPast = new Date(bookingInfo.endTime) < new Date();
  const isReschedulable = !isCancelled;

  const bookingCancelledEventProps = {
    booking: bookingInfo,
    organizer: {
      name: bookingInfo?.user?.name || "Nameless",
      email: bookingInfo?.userPrimaryEmail || bookingInfo?.user?.email || "Email-less",
      timeZone: bookingInfo?.user?.timeZone,
    },
    eventType,
  };

  const isRecurringBooking = props.recurringBookings;
  const needsConfirmationAndReschedulable = needsConfirmation && isReschedulable;
  const isNotAttendingSeatedEvent = isCancelled && seatReferenceUid;
  const isEventCancelled = isCancelled && !seatReferenceUid;
  const isPastBooking = isBookingInPast;
  const isRerouting = searchParams?.get("cal.rerouting") === "true";
  const isRescheduled = bookingInfo?.rescheduled;

  const canCancelOrReschedule = !eventType?.disableCancelling || !eventType?.disableRescheduling;

  const canCancel = !eventType?.disableCancelling;
  const canReschedule = !eventType?.disableRescheduling;

  // Check if reschedule should be disabled due to minimum reschedule notice
  // Use server-side computed isHost prop instead of client-side computation
  const isWithinMinimumRescheduleNotice = isHost
    ? false // Organizers can always reschedule
    : isWithinMinimumRescheduleNoticeUtil(
        bookingInfo?.startTime ?? null,
        eventType?.minimumRescheduleNotice ?? null
      );
  const isRescheduleDisabled = !canReschedule || isWithinMinimumRescheduleNotice;
  const paymentStatusMessage = usePaymentStatus({
    bookingStatus: bookingInfo.status,
    startTime: bookingInfo.startTime,
    eventTypeTeamId: eventType?.teamId,
    userId: eventType?.owner?.id,
    payment: props.paymentStatus
      ? {
          success: props.paymentStatus.success,
          refunded: props.paymentStatus.refunded,
          paymentOption: props.paymentStatus.paymentOption,
        }
      : { success: false, refunded: false },
    refundPolicy: eventType?.metadata?.apps?.stripe?.refundPolicy,
    refundDaysCount: eventType?.metadata?.apps?.stripe?.refundDaysCount,
  });

  const successPageHeadline = (() => {
    if (isAwaitingPayment && !isCancelled) {
      return props.paymentStatus?.paymentOption === "HOLD"
        ? t("meeting_awaiting_payment_method")
        : t("meeting_awaiting_payment");
    }

    if (needsConfirmationAndReschedulable) {
      return isRecurringBooking ? t("booking_submitted_recurring") : t("booking_submitted");
    }

    if (isRerouting) {
      return t("This meeting has been rerouted");
    }

    if (isNotAttendingSeatedEvent) {
      return t("no_longer_attending");
    }

    if (isRescheduled) {
      return t("your_event_has_been_rescheduled");
    }

    if (isEventCancelled) {
      return t("event_cancelled");
    }

    if (isPastBooking) {
      return t("event_is_in_the_past");
    }

    return isRecurringBooking ? t("meeting_is_scheduled_recurring") : t("meeting_is_scheduled");
  })();

  return (
    <div className={isEmbed ? "" : "h-screen"} data-testid="success-page">
      {!isEmbed && !isFeedbackMode && (
        <EventReservationSchema
          reservationId={bookingInfo.uid}
          eventName={eventName}
          startTime={bookingInfo.startTime}
          endTime={bookingInfo.endTime}
          organizer={bookingInfo.user}
          attendees={bookingInfo.attendees}
          location={locationToDisplay}
          description={bookingInfo.description}
          status={status}
        />
      )}
      {isLoggedIn && !isEmbed && !isFeedbackMode && (
        <div className="-mb-4 ml-4 mt-2">
          <Link
            href={allRemainingBookings ? "/bookings/recurring" : "/bookings/upcoming"}
            data-testid="back-to-bookings"
            className="hover:bg-subtle text-subtle hover:text-default mt-2 inline-flex px-1 py-2 text-sm transition dark:hover:bg-transparent">
            <Icon name="chevron-left" className="h-5 w-5 rtl:rotate-180" /> {t("back_to_bookings")}
          </Link>
        </div>
      )}
      <BookingPageTagManager
        eventType={{ ...eventType, metadata: eventTypeMetaDataSchemaWithTypedApps.parse(eventType.metadata) }}
      />
      <main className={classNames(shouldAlignCentrally ? "mx-auto" : "", isEmbed ? "" : "max-w-3xl")}>
        <div className={classNames("overflow-y-auto", isEmbed ? "" : "z-50 ")}>
          <div
            className={classNames(
              shouldAlignCentrally ? "text-center" : "",
              "flex items-end justify-center px-4 pb-20 pt-4 sm:flex sm:p-0"
            )}>
            <div
              className={classNames(
                "main my-4 flex flex-col transition-opacity sm:my-0 ",
                isEmbed ? "" : " inset-0"
              )}
              aria-hidden="true">
              <div
                className={classNames(
                  "inline-block transform overflow-hidden rounded-lg border sm:my-8 sm:max-w-xl",
                  !isBackgroundTransparent &&
                    " bg-default dark:bg-cal-muted border-booker border-booker-width",
                  "px-8 pb-4 pt-5 text-left align-bottom transition-all sm:w-full sm:py-8 sm:align-middle"
                )}
                role="dialog"
                aria-modal="true"
                aria-labelledby="modal-headline">
                {!isFeedbackMode && (
                  <>
                    <div
                      className={classNames(isRoundRobin && "relative mx-auto h-24 min-h-24 w-32 min-w-32")}>
                      {isRoundRobin && bookingInfo.user && (
                        <Avatar
                          className="mx-auto flex items-center justify-center"
                          alt={bookingInfo.user.name || bookingInfo.user.email}
                          size="xl"
                          imageSrc={`${bookingInfo.user.avatarUrl}`}
                        />
                      )}
                      {giphyImage && !needsConfirmation && isReschedulable && (
                        // eslint-disable-next-line @next/next/no-img-element
                        <img src={giphyImage} className="w-full rounded-lg" alt="Gif from Giphy" />
                      )}
                      <div
                        className={classNames(
                          "mx-auto flex h-12 w-12 items-center justify-center rounded-full",
                          isRoundRobin &&
                          "border-cal-bg dark:border-cal-bg-muted absolute bottom-0 right-0 z-10 h-12 w-12 border-8",
                          !giphyImage && isReschedulable && !needsConfirmation && !isAwaitingPayment
                            ? "bg-cal-success"
                            : "",
                          !giphyImage && isReschedulable && (needsConfirmation || isAwaitingPayment)
                            ? "bg-subtle"
                            : "",
                          isCancelled ? "bg-error" : ""
                        )}>
                        {!giphyImage && !needsConfirmation && !isAwaitingPayment && isReschedulable && (
                          <Icon name="check" className="h-5 w-5 text-green-600 dark:text-green-400" />
                        )}
                        {(needsConfirmation || isAwaitingPayment) && isReschedulable && (
                          <Icon name="calendar" className="text-emphasis h-5 w-5" />
                        )}
                        {isCancelled && <Icon name="x" className="h-5 w-5 text-red-600 dark:text-red-200" />}
                      </div>
                    </div>
                    <div className="mb-8 mt-6 text-center last:mb-0">
                      <h3
                        className="text-emphasis text-2xl font-semibold leading-6"
                        data-testid={isCancelled ? "cancelled-headline" : ""}
                        id="modal-headline">
                        {successPageHeadline}
                      </h3>

                      <div className="mt-3">
                        <p className="text-default">{getTitle()}</p>
                      </div>
                      {props.paymentStatus &&
                        (bookingInfo.status === BookingStatus.CANCELLED ||
                          bookingInfo.status === BookingStatus.REJECTED) && <h4>{paymentStatusMessage}</h4>}

                      <div className="border-subtle text-default mt-8 grid grid-cols-3 gap-x-4 border-t pt-8 text-left sm:gap-x-0 rtl:text-right">
                        {(isCancelled || reschedule) && cancellationReason && (
                          <>
                            <div className="font-medium">
                              {isCancelled ? t("reason") : t("reschedule_reason")}
                            </div>
                            <div className="col-span-2 mb-6 last:mb-0">
                              <p className="wrap-break-word">{cancellationReason}</p>
                            </div>
                          </>
                        )}
                        {isCancelled &&
                          bookingInfo?.cancelledBy &&
                          !(bookingInfo.eventType?.hideOrganizerEmail && !isHost) && (
                            <>
                              <div className="font-medium">{t("cancelled_by")}</div>
                              <div className="col-span-2 mb-6 last:mb-0">
                                <p className="wrap-break-word">{bookingInfo?.cancelledBy}</p>
                              </div>
                            </>
                          )}
                        {previousBooking && (
                          <>
                            <div className="font-medium">{t("rescheduled_by")}</div>
                            <div className="col-span-2 mb-6 last:mb-0">
                              <p className="wrap-break-word">{previousBooking?.rescheduledBy}</p>
                              <Link className="text-sm underline" href={`/booking/${previousBooking?.uid}`}>
                                {t("original_booking")}
                              </Link>
                            </div>
                          </>
                        )}
                        <div className="font-medium">{t("what")}</div>
                        <div
                          className="wrap-break-word col-span-2 mb-6 last:mb-0"
                          data-testid="booking-title">
                          {isRoundRobin
                            ? typeof bookingInfo.title === "string"
                              ? bookingInfo.title
                              : eventName
                            : eventName}
                        </div>
                        <div className="font-medium">{t("when")}</div>
                        <div className="col-span-2 mb-6 last:mb-0">
                          {reschedule && !!formerTime && (
                            <p className="line-through">
                              <RecurringBookings
                                eventType={eventType}
                                duration={calculatedDuration}
                                recurringBookings={props.recurringBookings}
                                allRemainingBookings={allRemainingBookings}
                                date={dayjs(formerTime)}
                                is24h={is24h}
                                isCancelled={isCancelled}
                                tz={tz}
                              />
                            </p>
                          )}
                          <RecurringBookings
                            eventType={eventType}
                            duration={calculatedDuration}
                            recurringBookings={props.recurringBookings}
                            allRemainingBookings={allRemainingBookings}
                            date={date}
                            is24h={is24h}
                            isCancelled={isCancelled}
                            tz={tz}
                          />
                        </div>
                        {(bookingInfo?.user || bookingInfo?.attendees) && (
                          <>
                            <div className="font-medium">{t("who")}</div>
                            <div className="col-span-2 last:mb-0">
                              {bookingInfo?.user && (
                                <div className="mb-3">
                                  <div>
                                    <span data-testid="booking-host-name" className="mr-2">
                                      {bookingInfo.user.name}
                                    </span>
                                    <Badge variant="blue">{t("Host")}</Badge>
                                  </div>
                                  {!bookingInfo.eventType?.hideOrganizerEmail && (
                                    <p className="text-default" data-testid="booking-host-email">
                                      {bookingInfo?.userPrimaryEmail ?? bookingInfo.user.email}
                                    </p>
                                  )}
                                </div>
                              )}
                              {bookingInfo?.attendees.map((attendee) => (
                                <div key={attendee.name + attendee.email} className="mb-3 last:mb-0">
                                  {attendee.name && (
                                    <p data-testid={`attendee-name-${attendee.name}`}>{attendee.name}</p>
                                  )}
                                  {attendee.phoneNumber && (
                                    <p data-testid={`attendee-phone-${attendee.phoneNumber}`}>
                                      {attendee.phoneNumber}
                                    </p>
                                  )}
                                  {!isSmsCalEmail(attendee.email) && (
                                    <p data-testid={`attendee-email-${attendee.email}`}>{attendee.email}</p>
                                  )}
                                </div>
                              ))}
                            </div>
                          </>
                        )}
                        {locationToDisplay && !isCancelled && (
                          <>
                            <div className="mt-3 font-medium">{t("where")}</div>
                            <div className="col-span-2 mt-3" data-testid="where">
                              {!rescheduleLocation || locationToDisplay === rescheduleLocationToDisplay ? (
                                <DisplayLocation
                                  locationToDisplay={locationToDisplay}
                                  providerName={providerName}
                                />
                              ) : (
                                <>
                                  {!!formerTime && (
                                    <DisplayLocation
                                      locationToDisplay={locationToDisplay}
                                      providerName={providerName}
                                      className="line-through"
                                    />
                                  )}

                                  <DisplayLocation
                                    locationToDisplay={rescheduleLocationToDisplay}
                                    providerName={rescheduleProviderName}
                                  />
                                </>
                              )}
                            </div>
                          </>
                        )}
                        {eventType.bookingFields
                          .filter((field) => {
                            if (!field) return false;
                            if (!bookingInfo.responses[field.name]) return false;
                            if (!shouldShowFieldInCustomResponses(field.name)) return false;
                            return field.type === "date";
                          })
                          .map((field) => {
                            const response = bookingInfo.responses[field.name];
                            let label = field.label || t(field.defaultLabel);
                            label = label.charAt(0).toUpperCase() + label.slice(1);

                            let formattedDate = response.toString();
                            try {
                              const dateValue = dayjs(response.toString());
                              if (dateValue.isValid()) {
                                formattedDate = formatToLocalizedDate(dateValue, undefined, "full", tz) ||
                                  dateValue.format("dddd, MMMM D, YYYY");
                              }
                            } catch (error) {
                              // Fallback to original value if parsing fails
                            }

                            return (
                              <Fragment key={field.name}>
                                <div className="mt-3 font-medium">
                                  <span
                                    dangerouslySetInnerHTML={{
                                      __html: markdownToSafeHTML(label),
                                    }}
                                  />
                                </div>
                                <div className="col-span-2 mt-3">
                                  <p
                                    className="text-default wrap-break-word"
                                    data-testid="field-response"
                                    data-fob-field={field.name}>
                                    {formattedDate}
                                  </p>
                                </div>
                              </Fragment>
                            );
                          })}
                        {props.paymentStatus && (
                          <>
                            <div className="mt-3 font-medium">
                              {props.paymentStatus.paymentOption === "HOLD"
                                ? t("complete_your_booking")
                                : t("payment")}
                            </div>
                            <div className="col-span-2 mb-2 mt-3">
                              <Price
                                currency={props.paymentStatus.currency}
                                price={props.paymentStatus.amount}
                              />
                            </div>
                          </>
                        )}

                        {rescheduledToUid ? <RescheduledToLink rescheduledToUid={rescheduledToUid} /> : null}

                        {bookingInfo?.description && (
                          <>
                            <div className="mt-9 font-medium">{t("additional_notes")}</div>
                            <div className="col-span-2 mb-2 mt-9">
                              <p className="wrap-break-word whitespace-pre-line">{bookingInfo.description}</p>
                            </div>
                          </>
                        )}
                        {!!utmParams && canViewHiddenData && (
                          <>
                            <div className="mt-9 pr-2 font-medium sm:pr-0">{t("utm_params")}</div>
                            <div className="col-span-2 mb-2 ml-3 mt-9 sm:ml-0">
                              <button
                                data-testid="utm-dropdown"
                                onClick={() => {
                                  setShowUtmParams((prev) => !prev);
                                }}
                                className="font-medium transition hover:text-blue-500 focus:outline-none">
                                <div className="flex items-center gap-1">
                                  {showUtmParams ? t("hide") : t("show")}
                                  <Icon
                                    name={showUtmParams ? "chevron-up" : "chevron-down"}
                                    className="size-4"
                                  />
                                </div>
                              </button>

                              {showUtmParams && (
                                <div className="col-span-2 mb-2 mt-2">
                                  {Object.entries(utmParams).filter(([_, value]) => Boolean(value)).length >
                                  0 ? (
                                    <ul className="stack-y-1 list-disc p-1 pl-5 sm:w-80">
                                      {Object.entries(utmParams)
                                        .filter(([_, value]) => Boolean(value))
                                        .map(([key, value]) => (
                                          <li key={key} className="text-muted space-x-1 text-sm">
                                            <span>{key}</span>: <span>{value}</span>
                                          </li>
                                        ))}
                                    </ul>
                                  ) : (
                                    <p className="text-muted text-sm">{t("no_utm_params")}</p>
                                  )}
                                </div>
                              )}
                            </div>
                          </>
                        )}
                      </div>
                      <div className="text-bookingdark dark:border-darkgray-200 mt-8 text-left dark:text-gray-300">
                        {eventType.bookingFields.map((field) => {
                          if (!field) return null;

                          if (!bookingInfo.responses[field.name]) return null;

                          const response = bookingInfo.responses[field.name];
                          // We show location in the "where" section
                          // We show Booker Name, Emails and guests in Who section
                          // We show notes in additional notes section
                          // We show rescheduleReason at the top

                          if (!shouldShowFieldInCustomResponses(field.name)) {
                            return null;
                          }

                          if (field.type === "date") {
                            return null;
                          }

                          const label = field.label || t(field.defaultLabel);

                          return (
                            <Fragment key={field.name}>
                              <div
                                className="text-emphasis mt-4 font-medium"
                                dangerouslySetInnerHTML={{
                                  __html: markdownToSafeHTML(label),
                                }}
                              />
                              <p
                                className="text-default wrap-break-word"
                                data-testid="field-response"
                                data-fob-field={field.name}>
                                {field.type === "boolean"
                                  ? response
                                    ? t("yes")
                                    : t("no")
                                  : response.toString()}
                              </p>
                            </Fragment>
                          );
                        })}
                      </div>
                    </div>
                    {requiresLoginToUpdate && (
                      <>
                        <hr className="border-subtle mb-8" />
                        <div className="text-center">
                          <span className="text-emphasis ltr:mr-2 rtl:ml-2">
                            {t("need_to_make_a_change")}
                          </span>
                          {/* Login button but redirect to here */}
                          <span className="text-default inline">
                            <span className="underline" data-testid="reschedule-link">
                              <Link
                                href={`/auth/login?callbackUrl=${encodeURIComponent(
                                  `/booking/${bookingInfo?.uid}`
                                )}`}
                                legacyBehavior>
                                {t("login")}
                              </Link>
                            </span>
                          </span>
                        </div>
                      </>
                    )}
                    {!requiresLoginToUpdate &&
                      (!needsConfirmation || !userIsOwner) &&
                      isReschedulable &&
                      !isRerouting &&
                      canCancelOrReschedule &&
                      (!isCancellationMode ? (
                        <>
                          {/* Only show section if there's at least one actionable option */}
                          {((!props.recurringBookings &&
                            (!isBookingInPast || eventType.allowReschedulingPastBookings) &&
                            canReschedule) ||
                            (!isBookingInPast && canCancel)) && (
                            <>
<<<<<<< HEAD
                              {!props.recurringBookings &&
                                (!isBookingInPast || eventType.allowReschedulingPastBookings) &&
                                canReschedule && (
                                  <span className="text-default inline">
                                    <span className="underline" data-testid="reschedule-link">
                                      <Link
                                        href={`/reschedule/${seatReferenceUid || bookingInfo?.uid}${currentUserEmail
                                          ? `?rescheduledBy=${encodeURIComponent(currentUserEmail)}`
                                          : ""
                                          }`}
                                        legacyBehavior>
                                        {t("reschedule")}
                                      </Link>
                                    </span>
                                    {!isBookingInPast && canCancel && (
                                      <span className="mx-2">{t("or_lowercase")}</span>
=======
                              <hr className="border-subtle mb-8" />
                              <div className="text-center last:pb-0">
                                <span className="text-emphasis ltr:mr-2 rtl:ml-2">
                                  {t("need_to_make_a_change")}
                                </span>

                                <>
                                  {!props.recurringBookings &&
                                    (!isBookingInPast || eventType.allowReschedulingPastBookings) &&
                                    canReschedule &&
                                    !isRescheduleDisabled && (
                                      <span className="text-default inline">
                                        <span className="underline" data-testid="reschedule-link">
                                          <Link
                                            href={`/reschedule/${seatReferenceUid || bookingInfo?.uid}${
                                              currentUserEmail
                                                ? `?rescheduledBy=${encodeURIComponent(currentUserEmail)}`
                                                : ""
                                            }`}
                                            legacyBehavior>
                                            {t("reschedule")}
                                          </Link>
                                        </span>
                                        {!isBookingInPast && canCancel && (
                                          <span className="mx-2">{t("or_lowercase")}</span>
                                        )}
                                      </span>
>>>>>>> 852daa01
                                    )}

                                  {!isBookingInPast && canCancel && (
                                    <button
                                      data-testid="cancel"
                                      className={classNames(
                                        "text-default underline",
                                        props.recurringBookings && "ltr:mr-2 rtl:ml-2"
                                      )}
                                      onClick={() => setIsCancellationMode(true)}>
                                      {t("cancel")}
                                    </button>
                                  )}
                                </>
                              </div>
                            </>
                          )}
                        </>
                      ) : (
                        <>
                          <hr className="border-subtle" />
                          <CancelBooking
                            booking={{
                              uid: bookingInfo?.uid,
                              title: bookingInfo?.title,
                              id: bookingInfo?.id,
                              startTime: bookingInfo?.startTime,
                              payment: props.paymentStatus,
                            }}
                            eventTypeMetadata={eventType.metadata}
                            profile={{ name: props.profile.name, slug: props.profile.slug }}
                            recurringEvent={eventType.recurringEvent}
                            team={eventType?.team?.name}
                            teamId={eventType?.team?.id}
                            setIsCancellationMode={setIsCancellationMode}
                            theme={isSuccessBookingPage ? props.profile.theme : "light"}
                            allRemainingBookings={allRemainingBookings}
                            seatReferenceUid={seatReferenceUid}
                            bookingCancelledEventProps={bookingCancelledEventProps}
                            currentUserEmail={currentUserEmail}
                            isHost={isHost}
                            internalNotePresets={props.internalNotePresets}
                            renderContext="booking-single-view"
                          />
                        </>
                      ))}
                    {isRerouting && typeof window !== "undefined" && window.opener && (
                      <div className="flex justify-center">
                        <Button
                          type="button"
                          onClick={() => {
                            window.opener.focus();
                            window.close();
                          }}>
                          Go Back
                        </Button>
                      </div>
                    )}
                    {!needsConfirmation && !isCancellationMode && isReschedulable && !!calculatedDuration && (
                      <>
                        <hr className="border-subtle mt-8" />
                        <div className="text-default align-center flex flex-row justify-center pt-8">
                          <span className="text-default flex self-center font-medium ltr:mr-2 rtl:ml-2 ">
                            {t("add_to_calendar")}
                          </span>
                          <div className="justify-left mt-1 flex text-left sm:mt-0">
                            {googleCalendarLink && (
                              <Link
                                href={googleCalendarLink}
                                className="text-default border-subtle h-10 w-10 rounded-sm border px-3 py-2 ltr:mr-2 rtl:ml-2"
                                target="_blank">
                                <svg
                                  className="-mt-1.5 inline-block h-4 w-4"
                                  fill="currentColor"
                                  xmlns="http://www.w3.org/2000/svg"
                                  viewBox="0 0 24 24">
                                  <title>Google</title>
                                  <path d="M12.48 10.92v3.28h7.84c-.24 1.84-.853 3.187-1.787 4.133-1.147 1.147-2.933 2.4-6.053 2.4-4.827 0-8.6-3.893-8.6-8.72s3.773-8.72 8.6-8.72c2.6 0 4.507 1.027 5.907 2.347l2.307-2.307C18.747 1.44 16.133 0 12.48 0 5.867 0 .307 5.387.307 12s5.56 12 12.173 12c3.573 0 6.267-1.173 8.373-3.36 2.16-2.16 2.84-5.213 2.84-7.667 0-.76-.053-1.467-.173-2.053H12.48z" />
                                </svg>
                              </Link>
                            )}
                            {microsoftOutlookLink && (
                              <Link
                                href={microsoftOutlookLink}
                                className="border-subtle text-default mx-2 h-10 w-10 rounded-sm border px-3 py-2"
                                target="_blank">
                                <svg
                                  className="-mt-1.5 mr-1 inline-block h-4 w-4"
                                  fill="currentColor"
                                  xmlns="http://www.w3.org/2000/svg"
                                  viewBox="0 0 24 24">
                                  <title>Microsoft Outlook</title>
                                  <path d="M7.88 12.04q0 .45-.11.87-.1.41-.33.74-.22.33-.58.52-.37.2-.87.2t-.85-.2q-.35-.21-.57-.55-.22-.33-.33-.75-.1-.42-.1-.86t.1-.87q.1-.43.34-.76.22-.34.59-.54.36-.2.87-.2t.86.2q.35.21.57.55.22.34.31.77.1.43.1.88zM24 12v9.38q0 .46-.33.8-.33.32-.8.32H7.13q-.46 0-.8-.33-.32-.33-.32-.8V18H1q-.41 0-.7-.3-.3-.29-.3-.7V7q0-.41.3-.7Q.58 6 1 6h6.5V2.55q0-.44.3-.75.3-.3.75-.3h12.9q.44 0 .75.3.3.3.3.75V10.85l1.24.72h.01q.1.07.18.18.07.12.07.25zm-6-8.25v3h3v-3zm0 4.5v3h3v-3zm0 4.5v1.83l3.05-1.83zm-5.25-9v3h3.75v-3zm0 4.5v3h3.75v-3zm0 4.5v2.03l2.41 1.5 1.34-.8v-2.73zM9 3.75V6h2l.13.01.12.04v-2.3zM5.98 15.98q.9 0 1.6-.3.7-.32 1.19-.86.48-.55.73-1.28.25-.74.25-1.61 0-.83-.25-1.55-.24-.71-.71-1.24t-1.15-.83q-.68-.3-1.55-.3-.92 0-1.64.3-.71.3-1.2.85-.5.54-.75 1.3-.25.74-.25 1.63 0 .85.26 1.56.26.72.74 1.23.48.52 1.17.81.69.3 1.56.3zM7.5 21h12.39L12 16.08V17q0 .41-.3.7-.29.3-.7.3H7.5zm15-.13v-7.24l-5.9 3.54Z" />
                                </svg>
                              </Link>
                            )}
                            {microsoftOfficeLink && (
                              <Link
                                href={microsoftOfficeLink}
                                className="text-default border-subtle mx-2 h-10 w-10 rounded-sm border px-3 py-2"
                                target="_blank">
                                <svg
                                  className="-mt-1.5 mr-1 inline-block h-4 w-4"
                                  fill="currentColor"
                                  xmlns="http://www.w3.org/2000/svg"
                                  viewBox="0 0 24 24">
                                  <title>Microsoft Office</title>
                                  <path d="M21.53 4.306v15.363q0 .807-.472 1.433-.472.627-1.253.85l-6.888 1.974q-.136.037-.29.055-.156.019-.293.019-.396 0-.72-.105-.321-.106-.656-.292l-4.505-2.544q-.248-.137-.391-.366-.143-.23-.143-.515 0-.434.304-.738.304-.305.739-.305h5.831V4.964l-4.38 1.563q-.533.187-.856.658-.322.472-.322 1.03v8.078q0 .496-.248.912-.25.416-.683.651l-2.072 1.13q-.286.148-.571.148-.497 0-.844-.347-.348-.347-.348-.844V6.563q0-.62.33-1.19.328-.571.874-.881L11.07.285q.248-.136.534-.21.285-.075.57-.075.211 0 .38.031.166.031.364.093l6.888 1.899q.384.11.7.329.317.217.547.52.23.305.353.67.125.367.125.764zm-1.588 15.363V4.306q0-.273-.16-.478-.163-.204-.423-.28l-3.388-.93q-.397-.111-.794-.23-.397-.117-.794-.216v19.68l4.976-1.427q.26-.074.422-.28.161-.204.161-.477z" />
                                </svg>
                              </Link>
                            )}
                            {icsLink && (
                              <Link
                                href={icsLink}
                                className="border-subtle text-default mx-2 h-10 w-10 rounded-sm border px-3 py-2"
                                download={`${eventType.title}.ics`}>
                                <svg
                                  version="1.1"
                                  fill="currentColor"
                                  xmlns="http://www.w3.org/2000/svg"
                                  viewBox="0 0 1000 1000"
                                  className="-mt-1.5 mr-1 inline-block h-4 w-4">
                                  <title>{t("other")}</title>
                                  <path d="M971.3,154.9c0-34.7-28.2-62.9-62.9-62.9H611.7c-1.3,0-2.6,0.1-3.9,0.2V10L28.7,87.3v823.4L607.8,990v-84.6c1.3,0.1,2.6,0.2,3.9,0.2h296.7c34.7,0,62.9-28.2,62.9-62.9V154.9z M607.8,636.1h44.6v-50.6h-44.6v-21.9h44.6v-50.6h-44.6v-92h277.9v230.2c0,3.8-3.1,7-7,7H607.8V636.1z M117.9,644.7l-50.6-2.4V397.5l50.6-2.2V644.7z M288.6,607.3c17.6,0.6,37.3-2.8,49.1-7.2l9.1,48c-11,5.1-35.6,9.9-66.9,8.3c-85.4-4.3-127.5-60.7-127.5-132.6c0-86.2,57.8-136.7,133.2-140.1c30.3-1.3,53.7,4,64.3,9.2l-12.2,48.9c-12.1-4.9-28.8-9.2-49.5-8.6c-45.3,1.2-79.5,30.1-79.5,87.4C208.8,572.2,237.8,605.7,288.6,607.3z M455.5,665.2c-32.4-1.6-63.7-11.3-79.1-20.5l12.6-50.7c16.8,9.1,42.9,18.5,70.4,19.4c30.1,1,46.3-10.7,46.3-29.3c0-17.8-14-28.1-48.8-40.6c-46.9-16.4-76.8-41.7-76.8-81.5c0-46.6,39.3-84.1,106.8-87.1c33.3-1.5,58.3,4.2,76.5,11.2l-15.4,53.3c-12.1-5.3-33.5-12.8-62.3-12c-28.3,0.8-41.9,13.6-41.9,28.1c0,17.8,16.1,25.5,53.6,39c52.9,18.5,78.4,45.3,78.4,86.4C575.6,629.7,536.2,669.2,455.5,665.2z M935.3,842.7c0,14.9-12.1,27-27,27H611.7c-1.3,0-2.6-0.2-3.9-0.4V686.2h270.9c19.2,0,34.9-15.6,34.9-34.9V398.4c0-19.2-15.6-34.9-34.9-34.9h-47.1v-32.3H808v32.3h-44.8v-32.3h-22.7v32.3h-43.3v-32.3h-22.7v32.3H628v-32.3h-20.2v-203c1.31.2,2.6-0.4,3.9-0.4h296.7c14.9,0,27,12.1,27,27L935.3,842.7L935.3,842.7z" />
                                </svg>
                              </Link>
                            )}
                          </div>
                        </div>
                      </>
                    )}

                    {session === null && !(userIsOwner || props.hideBranding) && (
                      <>
                        <hr className="border-subtle mt-8" />
                        <div className="text-default pt-8 text-center text-xs">
                          <a href="https://cal.com/signup">
                            {t("create_booking_link_with_calcom", { appName: APP_NAME })}
                          </a>

                          <form
                            onSubmit={(e) => {
                              e.preventDefault();
                              const target = e.target as typeof e.target & {
                                email: { value: string };
                              };
                              router.push(`https://cal.com/signup?email=${target.email.value}`);
                            }}
                            className="mt-4 flex">
                            <EmailInput
                              name="email"
                              id="email"
                              defaultValue={email}
                              className="mr- focus:border-brand-default border-default text-default mt-0 block w-full rounded-none rounded-l-md shadow-sm focus:ring-black sm:text-sm"
                              placeholder="rick.astley@cal.com"
                            />
                            <Button
                              type="submit"
                              className="min-w-max rounded-none rounded-r-md"
                              color="primary">
                              {t("try_for_free")}
                            </Button>
                          </form>
                        </div>
                      </>
                    )}
                  </>
                )}
                {isFeedbackMode &&
                  (noShow ? (
                    <>
                      <EmptyScreen
                        Icon="user-x"
                        iconClassName="text-error"
                        iconWrapperClassName="bg-error"
                        headline={t("host_no_show")}
                        description={t("no_show_description")}
                        buttonRaw={
                          !props.recurringBookings ? (
                            <Button href={`/reschedule/${seatReferenceUid || bookingInfo?.uid}`}>
                              {t("reschedule")}
                            </Button>
                          ) : undefined
                        }
                      />
                    </>
                  ) : (
                    <>
                      <div className="my-3 flex justify-center space-x-1">
                        {RATING_OPTIONS.map((option) => (
                          <button
                            key={option.value}
                            className={classNames(
                              "flex h-10 w-10 items-center justify-center rounded-full border text-2xl hover:opacity-100",
                              rateValue === option.value
                                ? "border-emphasis bg-emphasis"
                                : "border-muted bg-default opacity-50"
                            )}
                            disabled={isFeedbackSubmitted}
                            onClick={() => setRateValue(option.value)}>
                            {option.emoji}
                          </button>
                        ))}
                      </div>
                      <div className="stack-y-1 my-4 text-center">
                        <h2 className="font-cal text-lg">{t("submitted_feedback")}</h2>
                        <p className="text-sm">{rateValue < 4 ? t("how_can_we_improve") : t("most_liked")}</p>
                      </div>
                      <TextArea
                        id="comment"
                        name="comment"
                        placeholder="Next time I would like to ..."
                        rows={3}
                        disabled={isFeedbackSubmitted}
                        onChange={(event) => setComment(event.target.value)}
                      />
                      <div className="my-4 flex justify-start">
                        <Button
                          loading={mutation.isPending}
                          disabled={isFeedbackSubmitted}
                          onClick={async () => {
                            if (rating) {
                              await sendFeedback(rating, comment);
                            }
                          }}>
                          {t("submit_feedback")}
                        </Button>
                      </div>
                    </>
                  ))}
              </div>
              {isGmail && !isFeedbackMode && (
                <Alert
                  className="main -mb-20 mt-4 inline-block sm:-mt-4 sm:mb-4 sm:w-full sm:max-w-xl sm:align-middle ltr:text-left rtl:text-right"
                  severity="warning"
                  message={
                    <div>
                      <p className="font-semibold">{t("google_new_spam_policy")}</p>
                      <span className="underline">
                        <a
                          target="_blank"
                          href="https://cal.com/blog/google-s-new-spam-policy-may-be-affecting-your-invitations"
                          rel="noreferrer">
                          {t("resolve")}
                        </a>
                      </span>
                    </div>
                  }
                  CustomIcon="circle-alert"
                  customIconColor="text-attention dark:text-orange-200"
                />
              )}
            </div>
          </div>
        </div>
      </main>
      <Toaster position="bottom-right" />
    </div>
  );
}

const RescheduledToLink = ({ rescheduledToUid }: { rescheduledToUid: string }) => {
  const { t } = useLocale();
  return (
    <>
      <div className="mt-3 font-medium">{t("rescheduled")}</div>
      <div className="col-span-2 mb-2 mt-3">
        <span className="underline">
          <Link href={`/booking/${rescheduledToUid}`}>
            <div className="flex items-center gap-1">
              {t("view_booking")}
              <Icon name="external-link" className="h-4 w-4" />
            </div>
          </Link>
        </span>
      </div>
    </>
  );
};

const DisplayLocation = ({
  locationToDisplay,
  providerName,
  className,
}: {
  locationToDisplay: string;
  providerName?: string;
  className?: string;
}) =>
  locationToDisplay.startsWith("http") ? (
    <a
      href={locationToDisplay}
      target="_blank"
      title={locationToDisplay}
      className={classNames("text-default flex items-center gap-2", className)}
      rel="noreferrer">
      {providerName || "Link"}
      <Icon name="external-link" className="text-default inline h-4 w-4" />
    </a>
  ) : (
    <p className={className}>{locationToDisplay}</p>
  );

type RecurringBookingsProps = {
  eventType: PageProps["eventType"];
  recurringBookings: PageProps["recurringBookings"];
  date: dayjs.Dayjs;
  duration: number | undefined;
  is24h: boolean;
  allRemainingBookings: boolean;
  isCancelled: boolean;
  tz: string;
};

function RecurringBookings({
  eventType,
  recurringBookings,
  duration,
  date,
  allRemainingBookings,
  is24h,
  isCancelled,
  tz,
}: RecurringBookingsProps) {
  const [moreEventsVisible, setMoreEventsVisible] = useState(false);
  const {
    t,
    i18n: { language },
  } = useLocale();
  const recurringBookingsSorted = recurringBookings
    ? recurringBookings.sort((a: ConfigType, b: ConfigType) => (dayjs(a).isAfter(dayjs(b)) ? 1 : -1))
    : null;

  if (!duration) return null;

  if (recurringBookingsSorted && allRemainingBookings) {
    const shiftFlags = getTimeShiftFlags({
      dates: recurringBookingsSorted,
      timezone: tz,
    });
    const displayFlags = getFirstShiftFlags(shiftFlags);

    return (
      <>
        {eventType.recurringEvent?.count && (
          <span className="font-medium">
            {getEveryFreqFor({
              t,
              recurringEvent: eventType.recurringEvent,
              recurringCount: recurringBookings?.length ?? undefined,
            })}
          </span>
        )}
        {eventType.recurringEvent?.count &&
          recurringBookingsSorted.slice(0, 4).map((dateStr: string, idx: number) => (
            <div key={idx} className={classNames("mb-2", isCancelled ? "line-through" : "")}>
              {formatToLocalizedDate(dayjs.utc(dateStr), language, "full", tz)}
              <br />
              {formatToLocalizedTime({
                date: dayjs(dateStr),
                locale: language,
                timeStyle: undefined,
                hour12: !is24h,
                timeZone: tz,
              })}{" "}
              -{" "}
              {formatToLocalizedTime({
                date: dayjs(dateStr).add(duration, "m"),
                locale: language,
                timeStyle: undefined,
                hour12: !is24h,
                timeZone: tz,
              })}{" "}
              <span className="text-bookinglight">
                ({formatToLocalizedTimezone(dayjs.utc(dateStr), language, tz)})
              </span>
              {displayFlags[idx] && (
                <>
                  {" "}
                  <Badge variant="orange" size="sm">
                    {t("time_shift")}
                  </Badge>
                </>
              )}
            </div>
          ))}
        {recurringBookingsSorted.length > 4 && (
          <Collapsible open={moreEventsVisible} onOpenChange={() => setMoreEventsVisible(!moreEventsVisible)}>
            <CollapsibleTrigger
              type="button"
              className={classNames("flex w-full", moreEventsVisible ? "hidden" : "")}>
              + {t("plus_more", { count: recurringBookingsSorted.length - 4 })}
            </CollapsibleTrigger>
            <CollapsibleContent>
              {eventType.recurringEvent?.count &&
                recurringBookingsSorted.slice(4).map((dateStr: string, idx: number) => (
                  <div key={idx} className={classNames("mb-2", isCancelled ? "line-through" : "")}>
                    {formatToLocalizedDate(dayjs.utc(dateStr), language, "full", tz)}
                    <br />
                    {formatToLocalizedTime({
                      date: dayjs(dateStr),
                      locale: language,
                      hour12: !is24h,
                      timeZone: tz,
                    })}{" "}
                    -{" "}
                    {formatToLocalizedTime({
                      date: dayjs(dateStr).add(duration, "m"),
                      locale: language,
                      hour12: !is24h,
                      timeZone: tz,
                    })}{" "}
                    <span className="text-bookinglight">
                      ({formatToLocalizedTimezone(dayjs.utc(dateStr), language, tz)})
                    </span>
                    {displayFlags[idx + 4] && (
                      <>
                        {" "}
                        <Badge variant="orange" size="sm">
                          {t("time_shift")}
                        </Badge>
                      </>
                    )}
                  </div>
                ))}
            </CollapsibleContent>
          </Collapsible>
        )}
      </>
    );
  }

  return (
    <div className={classNames(isCancelled ? "line-through" : "")}>
      {formatToLocalizedDate(date, language, "full", tz)}
      <br />
      {formatToLocalizedTime({ date, locale: language, hour12: !is24h, timeZone: tz })} -{" "}
      {formatToLocalizedTime({
        date: dayjs(date).add(duration, "m"),
        locale: language,
        hour12: !is24h,
        timeZone: tz,
      })}{" "}
      <span className="text-bookinglight">({formatToLocalizedTimezone(date, language, tz)})</span>
    </div>
  );
}<|MERGE_RESOLUTION|>--- conflicted
+++ resolved
@@ -874,24 +874,6 @@
                             canReschedule) ||
                             (!isBookingInPast && canCancel)) && (
                             <>
-<<<<<<< HEAD
-                              {!props.recurringBookings &&
-                                (!isBookingInPast || eventType.allowReschedulingPastBookings) &&
-                                canReschedule && (
-                                  <span className="text-default inline">
-                                    <span className="underline" data-testid="reschedule-link">
-                                      <Link
-                                        href={`/reschedule/${seatReferenceUid || bookingInfo?.uid}${currentUserEmail
-                                          ? `?rescheduledBy=${encodeURIComponent(currentUserEmail)}`
-                                          : ""
-                                          }`}
-                                        legacyBehavior>
-                                        {t("reschedule")}
-                                      </Link>
-                                    </span>
-                                    {!isBookingInPast && canCancel && (
-                                      <span className="mx-2">{t("or_lowercase")}</span>
-=======
                               <hr className="border-subtle mb-8" />
                               <div className="text-center last:pb-0">
                                 <span className="text-emphasis ltr:mr-2 rtl:ml-2">
@@ -919,7 +901,6 @@
                                           <span className="mx-2">{t("or_lowercase")}</span>
                                         )}
                                       </span>
->>>>>>> 852daa01
                                     )}
 
                                   {!isBookingInPast && canCancel && (
