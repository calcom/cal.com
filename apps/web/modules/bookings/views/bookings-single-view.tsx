--- conflicted
+++ resolved
@@ -310,16 +310,11 @@
 
   function getTitle(): string {
     const titleSuffix = props.recurringBookings ? "_recurring" : "";
-<<<<<<< HEAD
     let titlePrefix = isRoundRobin ? "round_robin_" : "";
     if (eventType.differentRoundRobinRecurringHosts) {
       titlePrefix = `diff_hosts_${titlePrefix}`;
     }
-    if (isCancelled || isBookingInPast) {
-=======
-    const titlePrefix = isRoundRobin ? "round_robin_" : "";
     if (isCancelled) {
->>>>>>> 894c0fc8
       return "";
     }
     if (needsConfirmation) {
