"use client";

import { Collapsible, CollapsibleContent, CollapsibleTrigger } from "@radix-ui/react-collapsible";
import classNames from "classnames";
import { useSession } from "next-auth/react";
import Link from "next/link";
import { usePathname, useRouter } from "next/navigation";
import { Fragment, useEffect, useState } from "react";
import { Toaster } from "sonner";
import { z } from "zod";

import BookingPageTagManager from "@calcom/app-store/BookingPageTagManager";
import type { getEventLocationValue } from "@calcom/app-store/locations";
import { getSuccessPageLocationMessage, guessEventLocationType } from "@calcom/app-store/locations";
import { getEventTypeAppData } from "@calcom/app-store/utils";
import { eventTypeMetaDataSchemaWithTypedApps } from "@calcom/app-store/zod-utils";
import type { ConfigType } from "@calcom/dayjs";
import dayjs from "@calcom/dayjs";
import {
  useEmbedNonStylesConfig,
  useIsBackgroundTransparent,
  useIsEmbed,
} from "@calcom/embed-core/embed-iframe";
import { Price } from "@calcom/features/bookings/components/event-meta/Price";
import { getCalendarLinks, CalendarLinkType } from "@calcom/features/bookings/lib/getCalendarLinks";
import { RATING_OPTIONS, validateRating } from "@calcom/features/bookings/lib/rating";
import type { nameObjectSchema } from "@calcom/features/eventtypes/lib/eventNaming";
import { getEventName } from "@calcom/features/eventtypes/lib/eventNaming";
import { SMS_REMINDER_NUMBER_FIELD, SystemField, TITLE_FIELD } from "@calcom/lib/bookings/SystemField";
import { APP_NAME } from "@calcom/lib/constants";
import { formatToLocalizedDate, formatToLocalizedTime, formatToLocalizedTimezone } from "@calcom/lib/dayjs";
import useGetBrandingColours from "@calcom/lib/getBrandColours";
import { useCompatSearchParams } from "@calcom/lib/hooks/useCompatSearchParams";
import { useLocale } from "@calcom/lib/hooks/useLocale";
import { useRouterQuery } from "@calcom/lib/hooks/useRouterQuery";
import useTheme from "@calcom/lib/hooks/useTheme";
import isSmsCalEmail from "@calcom/lib/isSmsCalEmail";
import { markdownToSafeHTML } from "@calcom/lib/markdownToSafeHTML";
import { RefundPolicy } from "@calcom/lib/payment/types";
import { getEveryFreqFor } from "@calcom/lib/recurringStrings";
import { getIs24hClockFromLocalStorage, isBrowserLocale24h } from "@calcom/lib/timeFormat";
import { CURRENT_TIMEZONE } from "@calcom/lib/timezoneConstants";
import { localStorage } from "@calcom/lib/webstorage";
import { BookingStatus, SchedulingType } from "@calcom/prisma/enums";
import { bookingMetadataSchema } from "@calcom/prisma/zod-utils";
import { trpc } from "@calcom/trpc/react";
import { Alert } from "@calcom/ui/components/alert";
import { Avatar } from "@calcom/ui/components/avatar";
import { Badge } from "@calcom/ui/components/badge";
import { Button } from "@calcom/ui/components/button";
import { EmptyScreen } from "@calcom/ui/components/empty-screen";
import { EmailInput, TextArea } from "@calcom/ui/components/form";
import { Icon } from "@calcom/ui/components/icon";
import { showToast } from "@calcom/ui/components/toast";
import { useCalcomTheme } from "@calcom/ui/styles";
import CancelBooking from "@calcom/web/components/booking/CancelBooking";
import EventReservationSchema from "@calcom/web/components/schemas/EventReservationSchema";
import { timeZone } from "@calcom/web/lib/clock";

import type { PageProps } from "./bookings-single-view.getServerSideProps";

const stringToBoolean = z
  .string()
  .optional()
  .transform((val) => val === "true");

const querySchema = z.object({
  uid: z.string(),
  email: z.string().optional(),
  eventTypeSlug: z.string().optional(),
  cancel: stringToBoolean,
  allRemainingBookings: stringToBoolean,
  changes: stringToBoolean,
  reschedule: stringToBoolean,
  isSuccessBookingPage: stringToBoolean,
  formerTime: z.string().optional(),
  seatReferenceUid: z.string().optional(),
  rating: z.string().optional(),
  noShow: stringToBoolean,
});

const useBrandColors = ({
  brandColor,
  darkBrandColor,
}: {
  brandColor?: string | null;
  darkBrandColor?: string | null;
}) => {
  const brandTheme = useGetBrandingColours({
    lightVal: brandColor,
    darkVal: darkBrandColor,
  });
  useCalcomTheme(brandTheme);
};

export default function Success(props: PageProps) {
  const { t } = useLocale();
  const router = useRouter();
  const routerQuery = useRouterQuery();
  const pathname = usePathname();
  const searchParams = useCompatSearchParams();

  const { eventType, bookingInfo, previousBooking, requiresLoginToUpdate, rescheduledToUid } = props;

  const {
    allRemainingBookings,
    isSuccessBookingPage,
    cancel: isCancellationMode,
    formerTime,
    email,
    seatReferenceUid,
    noShow,
    rating,
  } = querySchema.parse(routerQuery);

  const attendeeTimeZone = bookingInfo?.attendees.find((attendee) => attendee.email === email)?.timeZone;

  const isFeedbackMode = !!(noShow || rating);
  const tz = props.tz ? props.tz : isSuccessBookingPage && attendeeTimeZone ? attendeeTimeZone : timeZone();

  const location = bookingInfo.location as ReturnType<typeof getEventLocationValue>;
  let rescheduleLocation: string | undefined;
  if (
    typeof bookingInfo.responses?.location === "object" &&
    "optionValue" in bookingInfo.responses.location
  ) {
    rescheduleLocation = bookingInfo.responses.location.optionValue;
  }

  const parsed = bookingMetadataSchema.safeParse(bookingInfo?.metadata ?? null);
  const parsedBookingMetadata = parsed.success ? parsed.data : null;

  const bookingWithParsedMetadata = {
    ...bookingInfo,
    metadata: parsedBookingMetadata,
  };
  const locationVideoCallUrl = bookingWithParsedMetadata.metadata?.videoCallUrl;

  const status = bookingInfo?.status;
  const reschedule = bookingInfo.status === BookingStatus.ACCEPTED;
  const cancellationReason = bookingInfo.cancellationReason || bookingInfo.rejectionReason;
  const isAwaitingPayment = props.paymentStatus && !props.paymentStatus.success;

  const attendees = bookingInfo?.attendees;

  const isGmail = !!attendees.find((attendee) => attendee?.email?.includes("gmail.com"));

  const [is24h, setIs24h] = useState(
    props?.userTimeFormat ? props.userTimeFormat === 24 : isBrowserLocale24h()
  );
  const { data: session } = useSession();
  const isHost = props.isLoggedInUserHost;

  const [showUtmParams, setShowUtmParams] = useState(false);

  const utmParams = bookingInfo.tracking;

  const [date, setDate] = useState(dayjs.utc(bookingInfo.startTime));
  const calendarLinks = getCalendarLinks({
    booking: bookingWithParsedMetadata,
    eventType: eventType,
    t,
  });

  // TODO: We could transform the JSX to just iterate over calendarLinks and render a link for each type
  const icsLink = calendarLinks.find((link) => link.id === CalendarLinkType.ICS)?.link;
  const microsoftOfficeLink = calendarLinks.find(
    (link) => link.id === CalendarLinkType.MICROSOFT_OFFICE
  )?.link;
  const microsoftOutlookLink = calendarLinks.find(
    (link) => link.id === CalendarLinkType.MICROSOFT_OUTLOOK
  )?.link;
  const googleCalendarLink = calendarLinks.find((link) => link.id === CalendarLinkType.GOOGLE_CALENDAR)?.link;

  const isBackgroundTransparent = useIsBackgroundTransparent();
  const isEmbed = useIsEmbed();
  const shouldAlignCentrallyInEmbed = useEmbedNonStylesConfig("align") !== "left";
  const shouldAlignCentrally = !isEmbed || shouldAlignCentrallyInEmbed;
  const [calculatedDuration, setCalculatedDuration] = useState<number | undefined>(undefined);
  const [comment, setComment] = useState("");
  const currentUserEmail =
    searchParams?.get("rescheduledBy") ??
    searchParams?.get("cancelledBy") ??
    session?.user?.email ??
    undefined;

  const defaultRating = validateRating(rating);
  const [rateValue, setRateValue] = useState<number>(defaultRating);
  const [isFeedbackSubmitted, setIsFeedbackSubmitted] = useState(false);

  const mutation = trpc.viewer.public.submitRating.useMutation({
    onSuccess: async () => {
      setIsFeedbackSubmitted(true);
      showToast("Thank you, feedback submitted", "success");
    },
    onError: (err) => {
      showToast(err.message, "error");
    },
  });

  const hostNoShowMutation = trpc.viewer.public.markHostAsNoShow.useMutation({
    onSuccess: async () => {
      showToast("Thank you, feedback submitted", "success");
    },
    onError: (err) => {
      showToast(err.message, "error");
    },
  });

  useEffect(() => {
    if (noShow) {
      hostNoShowMutation.mutate({ bookingUid: bookingInfo.uid, noShowHost: true });
    }
    // eslint-disable-next-line react-hooks/exhaustive-deps
  }, []);

  const sendFeedback = async (rating: string, comment: string) => {
    mutation.mutate({ bookingUid: bookingInfo.uid, rating: rateValue, comment: comment });
  };

  function setIsCancellationMode(value: boolean) {
    const _searchParams = new URLSearchParams(searchParams?.toString() ?? undefined);

    if (value) {
      _searchParams.set("cancel", "true");
    } else {
      if (_searchParams.get("cancel")) {
        _searchParams.delete("cancel");
      }
    }

    router.replace(`${pathname}?${_searchParams.toString()}`);
  }

  let evtName = eventType.eventName;
  if (eventType.isDynamic && bookingInfo.responses?.title) {
    evtName = bookingInfo.responses.title as string;
  }

  const eventNameObject = {
    attendeeName: bookingInfo.responses.name as z.infer<typeof nameObjectSchema> | string,
    eventType: eventType.title,
    eventName: evtName,
    host: props.profile.name || "Nameless",
    location: location,
    bookingFields: bookingInfo.responses,
    eventDuration: dayjs(bookingInfo.endTime).diff(bookingInfo.startTime, "minutes"),
    t,
  };

  const giphyAppData = getEventTypeAppData(
    {
      ...eventType,
      metadata: eventTypeMetaDataSchemaWithTypedApps.parse(eventType.metadata),
    },
    "giphy"
  );
  const giphyImage = giphyAppData?.thankYouPage;
  const isRoundRobin = eventType.schedulingType === SchedulingType.ROUND_ROBIN;

  const eventName = getEventName(eventNameObject, true);
  // Confirmation can be needed in two cases as of now
  // - Event Type has require confirmation option enabled always
  // - EventType has conditionally enabled confirmation option based on how far the booking is scheduled.
  // - It's a paid event and payment is pending.
  const needsConfirmation = bookingInfo.status === BookingStatus.PENDING && eventType.requiresConfirmation;
  const userIsOwner = !!(session?.user?.id && eventType.owner?.id === session.user.id);
  const isLoggedIn = session?.user;
  const isCancelled =
    status === "CANCELLED" ||
    status === "REJECTED" ||
    (!!seatReferenceUid &&
      !bookingInfo.seatsReferences.some((reference) => reference.referenceUid === seatReferenceUid));

  // const telemetry = useTelemetry();
  /*  useEffect(() => {
    if (top !== window) {
      //page_view will be collected automatically by _middleware.ts
      telemetry.event(telemetryEventTypes.embedView, collectPageParameters("/booking"));
    }
  }, [telemetry]); */

  useEffect(() => {
    setDate(date.tz(localStorage.getItem("timeOption.preferredTimeZone") || CURRENT_TIMEZONE));
    setIs24h(props?.userTimeFormat ? props.userTimeFormat === 24 : !!getIs24hClockFromLocalStorage());
    // eslint-disable-next-line react-hooks/exhaustive-deps
  }, [eventType, needsConfirmation]);

  useEffect(() => {
    setCalculatedDuration(dayjs(bookingInfo.endTime).diff(dayjs(bookingInfo.startTime), "minutes"));
    // eslint-disable-next-line react-hooks/exhaustive-deps
  }, []);

  function getTitle(): string {
    const titleSuffix = props.recurringBookings ? "_recurring" : "";
    const titlePrefix = isRoundRobin ? "round_robin_" : "";
    if (isCancelled) {
      return "";
    }
    if (isAwaitingPayment && !isCancelled) {
      return t("complete_your_booking_subject", {
        title: eventName,
        date: formatToLocalizedDate(date, undefined, "long", tz),
      });
    }
    if (needsConfirmation) {
      if (props.profile.name !== null) {
        return t(`user_needs_to_confirm_or_reject_booking${titleSuffix}`, {
          user: props.profile.name,
        });
      }
      return t(`needs_to_be_confirmed_or_rejected${titleSuffix}`);
    }
    if (bookingInfo.user) {
      const isAttendee = bookingInfo.attendees.find((attendee) => attendee.email === session?.user?.email);
      const attendee = bookingInfo.attendees[0]?.name || bookingInfo.attendees[0]?.email || "Nameless";
      const host = bookingInfo.user.name || bookingInfo.user.email;
      if (isHost) {
        return t(`${titlePrefix}emailed_host_and_attendee${titleSuffix}`, {
          host,
          attendee,
          interpolation: { escapeValue: false },
        });
      }
      if (isAttendee) {
        return t(`${titlePrefix}emailed_host_and_attendee${titleSuffix}`, {
          host,
          attendee,
          interpolation: { escapeValue: false },
        });
      }
      return t(`${titlePrefix}emailed_host_and_attendee${titleSuffix}`, {
        host,
        attendee,
        interpolation: { escapeValue: false },
      });
    }
    return t(`emailed_host_and_attendee${titleSuffix}`);
  }

  // This is a weird case where the same route can be opened in booking flow as a success page or as a booking detail page from the app
  // As Booking Page it has to support configured theme, but as booking detail page it should not do any change. Let Shell.tsx handle it.
  useTheme(isSuccessBookingPage ? props.profile.theme : "system");
  useBrandColors({
    brandColor: props.profile.brandColor,
    darkBrandColor: props.profile.darkBrandColor,
  });
  const locationToDisplay = getSuccessPageLocationMessage(
    locationVideoCallUrl ? locationVideoCallUrl : location,
    t,
    bookingInfo.status
  );

  const rescheduleLocationToDisplay = getSuccessPageLocationMessage(
    rescheduleLocation ?? "",
    t,
    bookingInfo.status
  );

  const providerName = guessEventLocationType(location)?.label;
  const rescheduleProviderName = guessEventLocationType(rescheduleLocation)?.label;
  const isBookingInPast = new Date(bookingInfo.endTime) < new Date();
  const isReschedulable = !isCancelled;

  const bookingCancelledEventProps = {
    booking: bookingInfo,
    organizer: {
      name: bookingInfo?.user?.name || "Nameless",
      email: bookingInfo?.userPrimaryEmail || bookingInfo?.user?.email || "Email-less",
      timeZone: bookingInfo?.user?.timeZone,
    },
    eventType,
  };

  const isRecurringBooking = props.recurringBookings;
  const needsConfirmationAndReschedulable = needsConfirmation && isReschedulable;
  const isNotAttendingSeatedEvent = isCancelled && seatReferenceUid;
  const isEventCancelled = isCancelled && !seatReferenceUid;
  const isPastBooking = isBookingInPast;
  const isRerouting = searchParams?.get("cal.rerouting") === "true";
  const isRescheduled = bookingInfo?.rescheduled;

  const canCancelOrReschedule = !eventType?.disableCancelling || !eventType?.disableRescheduling;
  const _canCancelAndReschedule = !eventType?.disableCancelling && !eventType?.disableRescheduling;

  const canCancel = !eventType?.disableCancelling;
  const canReschedule = !eventType?.disableRescheduling;

  const successPageHeadline = (() => {
    if (isAwaitingPayment && !isCancelled) {
      return props.paymentStatus?.paymentOption === "HOLD"
        ? t("meeting_awaiting_payment_method")
        : t("meeting_awaiting_payment");
    }

    if (needsConfirmationAndReschedulable) {
      return isRecurringBooking ? t("booking_submitted_recurring") : t("booking_submitted");
    }

    if (isRerouting) {
      return t("This meeting has been rerouted");
    }

    if (isNotAttendingSeatedEvent) {
      return t("no_longer_attending");
    }

    if (isRescheduled) {
      return t("your_event_has_been_rescheduled");
    }

    if (isEventCancelled) {
      return t("event_cancelled");
    }

    if (isPastBooking) {
      return t("event_is_in_the_past");
    }

    return isRecurringBooking ? t("meeting_is_scheduled_recurring") : t("meeting_is_scheduled");
  })();

  return (
    <div className={isEmbed ? "" : "h-screen"} data-testid="success-page">
      {!isEmbed && !isFeedbackMode && (
        <EventReservationSchema
          reservationId={bookingInfo.uid}
          eventName={eventName}
          startTime={bookingInfo.startTime}
          endTime={bookingInfo.endTime}
          organizer={bookingInfo.user}
          attendees={bookingInfo.attendees}
          location={locationToDisplay}
          description={bookingInfo.description}
          status={status}
        />
      )}
      {isLoggedIn && !isEmbed && !isFeedbackMode && (
        <div className="-mb-4 ml-4 mt-2">
          <Link
            href={allRemainingBookings ? "/bookings/recurring" : "/bookings/upcoming"}
            data-testid="back-to-bookings"
            className="hover:bg-subtle text-subtle hover:text-default mt-2 inline-flex px-1 py-2 text-sm transition dark:hover:bg-transparent">
            <Icon name="chevron-left" className="h-5 w-5 rtl:rotate-180" /> {t("back_to_bookings")}
          </Link>
        </div>
      )}
      <BookingPageTagManager
        eventType={{ ...eventType, metadata: eventTypeMetaDataSchemaWithTypedApps.parse(eventType.metadata) }}
      />
      <main className={classNames(shouldAlignCentrally ? "mx-auto" : "", isEmbed ? "" : "max-w-3xl")}>
        <div className={classNames("overflow-y-auto", isEmbed ? "" : "z-50 ")}>
          <div
            className={classNames(
              shouldAlignCentrally ? "text-center" : "",
              "flex items-end justify-center px-4 pb-20 pt-4 sm:flex sm:p-0"
            )}>
            <div
              className={classNames(
                "main my-4 flex flex-col transition-opacity sm:my-0 ",
                isEmbed ? "" : " inset-0"
              )}
              aria-hidden="true">
              <div
                className={classNames(
                  "inline-block transform overflow-hidden rounded-lg border sm:my-8 sm:max-w-xl",
                  !isBackgroundTransparent && " bg-default dark:bg-cal-muted border-booker border-booker-width",
                  "px-8 pb-4 pt-5 text-left align-bottom transition-all sm:w-full sm:py-8 sm:align-middle"
                )}
                role="dialog"
                aria-modal="true"
                aria-labelledby="modal-headline">
                {!isFeedbackMode && (
                  <>
                    <div
                      className={classNames(isRoundRobin && "min-w-32 min-h-24 relative mx-auto h-24 w-32")}>
                      {isRoundRobin && bookingInfo.user && (
                        <Avatar
                          className="mx-auto flex items-center justify-center"
                          alt={bookingInfo.user.name || bookingInfo.user.email}
                          size="xl"
                          imageSrc={`${bookingInfo.user.avatarUrl}`}
                        />
                      )}
                      {giphyImage && !needsConfirmation && isReschedulable && (
                        // eslint-disable-next-line @next/next/no-img-element
                        <img src={giphyImage} className="w-full rounded-lg" alt="Gif from Giphy" />
                      )}
                      <div
                        className={classNames(
                          "mx-auto flex h-12 w-12 items-center justify-center rounded-full",
                          isRoundRobin &&
                            "border-cal-bg dark:border-cal-bg-muted absolute bottom-0 right-0 z-10 h-12 w-12 border-8",
<<<<<<< HEAD
                          !giphyImage && isReschedulable && !needsConfirmation ? "bg-cal-success" : "",
                          !giphyImage && isReschedulable && needsConfirmation ? "bg-subtle" : "",
=======
                          !giphyImage && isReschedulable && !needsConfirmation && !isAwaitingPayment
                            ? "bg-success"
                            : "",
                          !giphyImage && isReschedulable && (needsConfirmation || isAwaitingPayment)
                            ? "bg-subtle"
                            : "",
>>>>>>> 2efcfab7
                          isCancelled ? "bg-error" : ""
                        )}>
                        {!giphyImage && !needsConfirmation && !isAwaitingPayment && isReschedulable && (
                          <Icon name="check" className="h-5 w-5 text-green-600 dark:text-green-400" />
                        )}
                        {(needsConfirmation || isAwaitingPayment) && isReschedulable && (
                          <Icon name="calendar" className="text-emphasis h-5 w-5" />
                        )}
                        {isCancelled && <Icon name="x" className="h-5 w-5 text-red-600 dark:text-red-200" />}
                      </div>
                    </div>
                    <div className="mb-8 mt-6 text-center last:mb-0">
                      <h3
                        className="text-emphasis text-2xl font-semibold leading-6"
                        data-testid={isCancelled ? "cancelled-headline" : ""}
                        id="modal-headline">
                        {successPageHeadline}
                      </h3>

                      <div className="mt-3">
                        <p className="text-default">{getTitle()}</p>
                      </div>
                      {props.paymentStatus &&
                        (bookingInfo.status === BookingStatus.CANCELLED ||
                          bookingInfo.status === BookingStatus.REJECTED) && (
                          <h4>
                            {!props.paymentStatus.success &&
                              !props.paymentStatus.refunded &&
                              t("booking_with_payment_cancelled")}
                            {props.paymentStatus.success &&
                              !props.paymentStatus.refunded &&
                              (() => {
                                const refundPolicy = eventType?.metadata?.apps?.stripe?.refundPolicy;
                                const refundDaysCount = eventType?.metadata?.apps?.stripe?.refundDaysCount;

                                // Handle missing team or event type owner (same in processPaymentRefund.ts)
                                if (!eventType?.teamId && !eventType?.owner) {
                                  return t("booking_with_payment_cancelled_no_refund");
                                }

                                // Handle DAYS policy with expired refund window
                                else if (refundPolicy === RefundPolicy.DAYS && refundDaysCount) {
                                  const startTime = new Date(bookingInfo.startTime);
                                  const cancelTime = new Date();
                                  const daysDiff = Math.floor(
                                    (cancelTime.getTime() - startTime.getTime()) / (1000 * 60 * 60 * 24)
                                  );

                                  if (daysDiff > refundDaysCount) {
                                    return t("booking_with_payment_cancelled_refund_window_expired");
                                  }
                                }
                                // Handle NEVER policy
                                else if (refundPolicy === RefundPolicy.NEVER) {
                                  return t("booking_with_payment_cancelled_no_refund");
                                }

                                // Handle ALWAYS policy
                                else {
                                  return t("booking_with_payment_cancelled_already_paid");
                                }
                              })()}
                            {props.paymentStatus.refunded && t("booking_with_payment_cancelled_refunded")}
                          </h4>
                        )}

                      <div className="border-subtle text-default mt-8 grid grid-cols-3 gap-x-4 border-t pt-8 text-left rtl:text-right sm:gap-x-0">
                        {(isCancelled || reschedule) && cancellationReason && (
                          <>
                            <div className="font-medium">
                              {isCancelled ? t("reason") : t("reschedule_reason")}
                            </div>
                            <div className="col-span-2 mb-6 last:mb-0">
                              <p className="wrap-break-word">{cancellationReason}</p>
                            </div>
                          </>
                        )}
                        {isCancelled && bookingInfo?.cancelledBy && (
                          <>
                            <div className="font-medium">{t("cancelled_by")}</div>
                            <div className="col-span-2 mb-6 last:mb-0">
                              <p className="wrap-break-word">{bookingInfo?.cancelledBy}</p>
                            </div>
                          </>
                        )}
                        {previousBooking && (
                          <>
                            <div className="font-medium">{t("rescheduled_by")}</div>
                            <div className="col-span-2 mb-6 last:mb-0">
                              <p className="wrap-break-word">{previousBooking?.rescheduledBy}</p>
                              <Link className="text-sm underline" href={`/booking/${previousBooking?.uid}`}>
                                {t("original_booking")}
                              </Link>
                            </div>
                          </>
                        )}
                        <div className="font-medium">{t("what")}</div>
                        <div className="col-span-2 mb-6 break-words last:mb-0" data-testid="booking-title">
                          {isRoundRobin ? bookingInfo.title : eventName}
                        </div>
                        <div className="font-medium">{t("when")}</div>
                        <div className="col-span-2 mb-6 last:mb-0">
                          {reschedule && !!formerTime && (
                            <p className="line-through">
                              <RecurringBookings
                                eventType={eventType}
                                duration={calculatedDuration}
                                recurringBookings={props.recurringBookings}
                                allRemainingBookings={allRemainingBookings}
                                date={dayjs(formerTime)}
                                is24h={is24h}
                                isCancelled={isCancelled}
                                tz={tz}
                              />
                            </p>
                          )}
                          <RecurringBookings
                            eventType={eventType}
                            duration={calculatedDuration}
                            recurringBookings={props.recurringBookings}
                            allRemainingBookings={allRemainingBookings}
                            date={date}
                            is24h={is24h}
                            isCancelled={isCancelled}
                            tz={tz}
                          />
                        </div>
                        {(bookingInfo?.user || bookingInfo?.attendees) && (
                          <>
                            <div className="font-medium">{t("who")}</div>
                            <div className="col-span-2 last:mb-0">
                              {bookingInfo?.user && (
                                <div className="mb-3">
                                  <div>
                                    <span data-testid="booking-host-name" className="mr-2">
                                      {bookingInfo.user.name}
                                    </span>
                                    <Badge variant="blue">{t("Host")}</Badge>
                                  </div>
                                  {!bookingInfo.eventType?.hideOrganizerEmail && (
                                    <p className="text-default" data-testid="booking-host-email">
                                      {bookingInfo?.userPrimaryEmail ?? bookingInfo.user.email}
                                    </p>
                                  )}
                                </div>
                              )}
                              {bookingInfo?.attendees.map((attendee) => (
                                <div key={attendee.name + attendee.email} className="mb-3 last:mb-0">
                                  {attendee.name && (
                                    <p data-testid={`attendee-name-${attendee.name}`}>{attendee.name}</p>
                                  )}
                                  {attendee.phoneNumber && (
                                    <p data-testid={`attendee-phone-${attendee.phoneNumber}`}>
                                      {attendee.phoneNumber}
                                    </p>
                                  )}
                                  {!isSmsCalEmail(attendee.email) && (
                                    <p data-testid={`attendee-email-${attendee.email}`}>{attendee.email}</p>
                                  )}
                                </div>
                              ))}
                            </div>
                          </>
                        )}
                        {locationToDisplay && !isCancelled && (
                          <>
                            <div className="mt-3 font-medium">{t("where")}</div>
                            <div className="col-span-2 mt-3" data-testid="where">
                              {!rescheduleLocation || locationToDisplay === rescheduleLocationToDisplay ? (
                                <DisplayLocation
                                  locationToDisplay={locationToDisplay}
                                  providerName={providerName}
                                />
                              ) : (
                                <>
                                  {!!formerTime && (
                                    <DisplayLocation
                                      locationToDisplay={locationToDisplay}
                                      providerName={providerName}
                                      className="line-through"
                                    />
                                  )}

                                  <DisplayLocation
                                    locationToDisplay={rescheduleLocationToDisplay}
                                    providerName={rescheduleProviderName}
                                  />
                                </>
                              )}
                            </div>
                          </>
                        )}
                        {props.paymentStatus && (
                          <>
                            <div className="mt-3 font-medium">
                              {props.paymentStatus.paymentOption === "HOLD"
                                ? t("complete_your_booking")
                                : t("payment")}
                            </div>
                            <div className="col-span-2 mb-2 mt-3">
                              <Price
                                currency={props.paymentStatus.currency}
                                price={props.paymentStatus.amount}
                              />
                            </div>
                          </>
                        )}

                        {rescheduledToUid ? <RescheduledToLink rescheduledToUid={rescheduledToUid} /> : null}

                        {bookingInfo?.description && (
                          <>
                            <div className="mt-9 font-medium">{t("additional_notes")}</div>
                            <div className="col-span-2 mb-2 mt-9">
                              <p className="whitespace-pre-line wrap-break-word">{bookingInfo.description}</p>
                            </div>
                          </>
                        )}
                        {!!utmParams && isHost && (
                          <>
                            <div className="mt-9 pr-2 font-medium sm:pr-0">{t("utm_params")}</div>
                            <div className="col-span-2 mb-2 ml-3 mt-9 sm:ml-0">
                              <button
                                data-testid="utm-dropdown"
                                onClick={() => {
                                  setShowUtmParams((prev) => !prev);
                                }}
                                className="font-medium transition hover:text-blue-500 focus:outline-none">
                                <div className="flex items-center gap-1">
                                  {showUtmParams ? t("hide") : t("show")}
                                  <Icon
                                    name={showUtmParams ? "chevron-up" : "chevron-down"}
                                    className="size-4"
                                  />
                                </div>
                              </button>

                              {showUtmParams && (
                                <div className="col-span-2 mb-2 mt-2">
                                  {Object.entries(utmParams).filter(([_, value]) => Boolean(value)).length >
                                  0 ? (
                                    <ul className="list-disc space-y-1 p-1 pl-5 sm:w-80">
                                      {Object.entries(utmParams)
                                        .filter(([_, value]) => Boolean(value))
                                        .map(([key, value]) => (
                                          <li key={key} className="text-muted space-x-1 text-sm">
                                            <span>{key}</span>: <span>{value}</span>
                                          </li>
                                        ))}
                                    </ul>
                                  ) : (
                                    <p className="text-muted text-sm">{t("no_utm_params")}</p>
                                  )}
                                </div>
                              )}
                            </div>
                          </>
                        )}
                      </div>
                      <div className="text-bookingdark dark:border-darkgray-200 mt-8 text-left dark:text-gray-300">
                        {eventType.bookingFields.map((field) => {
                          if (!field) return null;

                          if (!bookingInfo.responses[field.name]) return null;

                          const response = bookingInfo.responses[field.name];
                          // We show location in the "where" section
                          // We show Booker Name, Emails and guests in Who section
                          // We show notes in additional notes section
                          // We show rescheduleReason at the top

                          const isSystemField = SystemField.safeParse(field.name);
                          // SMS_REMINDER_NUMBER_FIELD is a system field but doesn't have a dedicated place in the UI. So, it would be shown through the following responses list
                          // TITLE is also an identifier for booking question "What is this meeting about?"
                          if (
                            isSystemField.success &&
                            field.name !== SMS_REMINDER_NUMBER_FIELD &&
                            field.name !== TITLE_FIELD
                          )
                            return null;

                          const label = field.label || t(field.defaultLabel);

                          return (
                            <Fragment key={field.name}>
                              <div
                                className="text-emphasis mt-4 font-medium"
                                dangerouslySetInnerHTML={{
                                  __html: markdownToSafeHTML(label),
                                }}
                              />
                              <p
                                className="text-default wrap-break-word"
                                data-testid="field-response"
                                data-fob-field={field.name}>
                                {field.type === "boolean"
                                  ? response
                                    ? t("yes")
                                    : t("no")
                                  : response.toString()}
                              </p>
                            </Fragment>
                          );
                        })}
                      </div>
                    </div>
                    {requiresLoginToUpdate && (
                      <>
                        <hr className="border-subtle mb-8" />
                        <div className="text-center">
                          <span className="text-emphasis ltr:mr-2 rtl:ml-2">
                            {t("need_to_make_a_change")}
                          </span>
                          {/* Login button but redirect to here */}
                          <span className="text-default inline">
                            <span className="underline" data-testid="reschedule-link">
                              <Link
                                href={`/auth/login?callbackUrl=${encodeURIComponent(
                                  `/booking/${bookingInfo?.uid}`
                                )}`}
                                legacyBehavior>
                                {t("login")}
                              </Link>
                            </span>
                          </span>
                        </div>
                      </>
                    )}
                    {!requiresLoginToUpdate &&
                      (!needsConfirmation || !userIsOwner) &&
                      isReschedulable &&
                      !isRerouting &&
                      canCancelOrReschedule &&
                      (!isCancellationMode ? (
                        <>
                          <hr className="border-subtle mb-8" />
                          <div className="text-center last:pb-0">
                            <span className="text-emphasis ltr:mr-2 rtl:ml-2">
                              {t("need_to_make_a_change")}
                            </span>

                            <>
                              {!props.recurringBookings &&
                                (!isBookingInPast || eventType.allowReschedulingPastBookings) &&
                                canReschedule && (
                                  <span className="text-default inline">
                                    <span className="underline" data-testid="reschedule-link">
                                      <Link
                                        href={`/reschedule/${seatReferenceUid || bookingInfo?.uid}${
                                          currentUserEmail
                                            ? `?rescheduledBy=${encodeURIComponent(currentUserEmail)}`
                                            : ""
                                        }`}
                                        legacyBehavior>
                                        {t("reschedule")}
                                      </Link>
                                    </span>
                                    {!isBookingInPast && canCancel && (
                                      <span className="mx-2">{t("or_lowercase")}</span>
                                    )}
                                  </span>
                                )}

                              {!isBookingInPast && canCancel && (
                                <button
                                  data-testid="cancel"
                                  className={classNames(
                                    "text-default underline",
                                    props.recurringBookings && "ltr:mr-2 rtl:ml-2"
                                  )}
                                  onClick={() => setIsCancellationMode(true)}>
                                  {t("cancel")}
                                </button>
                              )}
                            </>
                          </div>
                        </>
                      ) : (
                        <>
                          <hr className="border-subtle" />
                          <CancelBooking
                            booking={{
                              uid: bookingInfo?.uid,
                              title: bookingInfo?.title,
                              id: bookingInfo?.id,
                              startTime: bookingInfo?.startTime,
                              payment: props.paymentStatus,
                            }}
                            eventTypeMetadata={eventType.metadata}
                            profile={{ name: props.profile.name, slug: props.profile.slug }}
                            recurringEvent={eventType.recurringEvent}
                            team={eventType?.team?.name}
                            teamId={eventType?.team?.id}
                            setIsCancellationMode={setIsCancellationMode}
                            theme={isSuccessBookingPage ? props.profile.theme : "light"}
                            allRemainingBookings={allRemainingBookings}
                            seatReferenceUid={seatReferenceUid}
                            bookingCancelledEventProps={bookingCancelledEventProps}
                            currentUserEmail={currentUserEmail}
                            isHost={isHost}
                            internalNotePresets={props.internalNotePresets}
                          />
                        </>
                      ))}
                    {isRerouting && typeof window !== "undefined" && window.opener && (
                      <div className="flex justify-center">
                        <Button
                          type="button"
                          onClick={() => {
                            window.opener.focus();
                            window.close();
                          }}>
                          Go Back
                        </Button>
                      </div>
                    )}
                    {!needsConfirmation && !isCancellationMode && isReschedulable && !!calculatedDuration && (
                      <>
                        <hr className="border-subtle mt-8" />
                        <div className="text-default align-center flex flex-row justify-center pt-8">
                          <span className="text-default flex self-center font-medium ltr:mr-2 rtl:ml-2 ">
                            {t("add_to_calendar")}
                          </span>
                          <div className="justify-left mt-1 flex text-left sm:mt-0">
                            {googleCalendarLink && (
                              <Link
                                href={googleCalendarLink}
                                className="text-default border-subtle h-10 w-10 rounded-sm border px-3 py-2 ltr:mr-2 rtl:ml-2"
                                target="_blank">
                                <svg
                                  className="-mt-1.5 inline-block h-4 w-4"
                                  fill="currentColor"
                                  xmlns="http://www.w3.org/2000/svg"
                                  viewBox="0 0 24 24">
                                  <title>Google</title>
                                  <path d="M12.48 10.92v3.28h7.84c-.24 1.84-.853 3.187-1.787 4.133-1.147 1.147-2.933 2.4-6.053 2.4-4.827 0-8.6-3.893-8.6-8.72s3.773-8.72 8.6-8.72c2.6 0 4.507 1.027 5.907 2.347l2.307-2.307C18.747 1.44 16.133 0 12.48 0 5.867 0 .307 5.387.307 12s5.56 12 12.173 12c3.573 0 6.267-1.173 8.373-3.36 2.16-2.16 2.84-5.213 2.84-7.667 0-.76-.053-1.467-.173-2.053H12.48z" />
                                </svg>
                              </Link>
                            )}
                            {microsoftOutlookLink && (
                              <Link
                                href={microsoftOutlookLink}
                                className="border-subtle text-default mx-2 h-10 w-10 rounded-sm border px-3 py-2"
                                target="_blank">
                                <svg
                                  className="-mt-1.5 mr-1 inline-block h-4 w-4"
                                  fill="currentColor"
                                  xmlns="http://www.w3.org/2000/svg"
                                  viewBox="0 0 24 24">
                                  <title>Microsoft Outlook</title>
                                  <path d="M7.88 12.04q0 .45-.11.87-.1.41-.33.74-.22.33-.58.52-.37.2-.87.2t-.85-.2q-.35-.21-.57-.55-.22-.33-.33-.75-.1-.42-.1-.86t.1-.87q.1-.43.34-.76.22-.34.59-.54.36-.2.87-.2t.86.2q.35.21.57.55.22.34.31.77.1.43.1.88zM24 12v9.38q0 .46-.33.8-.33.32-.8.32H7.13q-.46 0-.8-.33-.32-.33-.32-.8V18H1q-.41 0-.7-.3-.3-.29-.3-.7V7q0-.41.3-.7Q.58 6 1 6h6.5V2.55q0-.44.3-.75.3-.3.75-.3h12.9q.44 0 .75.3.3.3.3.75V10.85l1.24.72h.01q.1.07.18.18.07.12.07.25zm-6-8.25v3h3v-3zm0 4.5v3h3v-3zm0 4.5v1.83l3.05-1.83zm-5.25-9v3h3.75v-3zm0 4.5v3h3.75v-3zm0 4.5v2.03l2.41 1.5 1.34-.8v-2.73zM9 3.75V6h2l.13.01.12.04v-2.3zM5.98 15.98q.9 0 1.6-.3.7-.32 1.19-.86.48-.55.73-1.28.25-.74.25-1.61 0-.83-.25-1.55-.24-.71-.71-1.24t-1.15-.83q-.68-.3-1.55-.3-.92 0-1.64.3-.71.3-1.2.85-.5.54-.75 1.3-.25.74-.25 1.63 0 .85.26 1.56.26.72.74 1.23.48.52 1.17.81.69.3 1.56.3zM7.5 21h12.39L12 16.08V17q0 .41-.3.7-.29.3-.7.3H7.5zm15-.13v-7.24l-5.9 3.54Z" />
                                </svg>
                              </Link>
                            )}
                            {microsoftOfficeLink && (
                              <Link
                                href={microsoftOfficeLink}
                                className="text-default border-subtle mx-2 h-10 w-10 rounded-sm border px-3 py-2"
                                target="_blank">
                                <svg
                                  className="-mt-1.5 mr-1 inline-block h-4 w-4"
                                  fill="currentColor"
                                  xmlns="http://www.w3.org/2000/svg"
                                  viewBox="0 0 24 24">
                                  <title>Microsoft Office</title>
                                  <path d="M21.53 4.306v15.363q0 .807-.472 1.433-.472.627-1.253.85l-6.888 1.974q-.136.037-.29.055-.156.019-.293.019-.396 0-.72-.105-.321-.106-.656-.292l-4.505-2.544q-.248-.137-.391-.366-.143-.23-.143-.515 0-.434.304-.738.304-.305.739-.305h5.831V4.964l-4.38 1.563q-.533.187-.856.658-.322.472-.322 1.03v8.078q0 .496-.248.912-.25.416-.683.651l-2.072 1.13q-.286.148-.571.148-.497 0-.844-.347-.348-.347-.348-.844V6.563q0-.62.33-1.19.328-.571.874-.881L11.07.285q.248-.136.534-.21.285-.075.57-.075.211 0 .38.031.166.031.364.093l6.888 1.899q.384.11.7.329.317.217.547.52.23.305.353.67.125.367.125.764zm-1.588 15.363V4.306q0-.273-.16-.478-.163-.204-.423-.28l-3.388-.93q-.397-.111-.794-.23-.397-.117-.794-.216v19.68l4.976-1.427q.26-.074.422-.28.161-.204.161-.477z" />
                                </svg>
                              </Link>
                            )}
                            {icsLink && (
                              <Link
                                href={icsLink}
                                className="border-subtle text-default mx-2 h-10 w-10 rounded-sm border px-3 py-2"
                                download={`${eventType.title}.ics`}>
                                <svg
                                  version="1.1"
                                  fill="currentColor"
                                  xmlns="http://www.w3.org/2000/svg"
                                  viewBox="0 0 1000 1000"
                                  className="-mt-1.5 mr-1 inline-block h-4 w-4">
                                  <title>{t("other")}</title>
                                  <path d="M971.3,154.9c0-34.7-28.2-62.9-62.9-62.9H611.7c-1.3,0-2.6,0.1-3.9,0.2V10L28.7,87.3v823.4L607.8,990v-84.6c1.3,0.1,2.6,0.2,3.9,0.2h296.7c34.7,0,62.9-28.2,62.9-62.9V154.9z M607.8,636.1h44.6v-50.6h-44.6v-21.9h44.6v-50.6h-44.6v-92h277.9v230.2c0,3.8-3.1,7-7,7H607.8V636.1z M117.9,644.7l-50.6-2.4V397.5l50.6-2.2V644.7z M288.6,607.3c17.6,0.6,37.3-2.8,49.1-7.2l9.1,48c-11,5.1-35.6,9.9-66.9,8.3c-85.4-4.3-127.5-60.7-127.5-132.6c0-86.2,57.8-136.7,133.2-140.1c30.3-1.3,53.7,4,64.3,9.2l-12.2,48.9c-12.1-4.9-28.8-9.2-49.5-8.6c-45.3,1.2-79.5,30.1-79.5,87.4C208.8,572.2,237.8,605.7,288.6,607.3z M455.5,665.2c-32.4-1.6-63.7-11.3-79.1-20.5l12.6-50.7c16.8,9.1,42.9,18.5,70.4,19.4c30.1,1,46.3-10.7,46.3-29.3c0-17.8-14-28.1-48.8-40.6c-46.9-16.4-76.8-41.7-76.8-81.5c0-46.6,39.3-84.1,106.8-87.1c33.3-1.5,58.3,4.2,76.5,11.2l-15.4,53.3c-12.1-5.3-33.5-12.8-62.3-12c-28.3,0.8-41.9,13.6-41.9,28.1c0,17.8,16.1,25.5,53.6,39c52.9,18.5,78.4,45.3,78.4,86.4C575.6,629.7,536.2,669.2,455.5,665.2z M935.3,842.7c0,14.9-12.1,27-27,27H611.7c-1.3,0-2.6-0.2-3.9-0.4V686.2h270.9c19.2,0,34.9-15.6,34.9-34.9V398.4c0-19.2-15.6-34.9-34.9-34.9h-47.1v-32.3H808v32.3h-44.8v-32.3h-22.7v32.3h-43.3v-32.3h-22.7v32.3H628v-32.3h-20.2v-203c1.31.2,2.6-0.4,3.9-0.4h296.7c14.9,0,27,12.1,27,27L935.3,842.7L935.3,842.7z" />
                                </svg>
                              </Link>
                            )}
                          </div>
                        </div>
                      </>
                    )}

                    {session === null && !(userIsOwner || props.hideBranding) && (
                      <>
                        <hr className="border-subtle mt-8" />
                        <div className="text-default pt-8 text-center text-xs">
                          <a href="https://cal.com/signup">
                            {t("create_booking_link_with_calcom", { appName: APP_NAME })}
                          </a>

                          <form
                            onSubmit={(e) => {
                              e.preventDefault();
                              const target = e.target as typeof e.target & {
                                email: { value: string };
                              };
                              router.push(`https://cal.com/signup?email=${target.email.value}`);
                            }}
                            className="mt-4 flex">
                            <EmailInput
                              name="email"
                              id="email"
                              defaultValue={email}
                              className="mr- focus:border-brand-default border-default text-default mt-0 block w-full rounded-none rounded-l-md shadow-sm focus:ring-black sm:text-sm"
                              placeholder="rick.astley@cal.com"
                            />
                            <Button
                              type="submit"
                              className="min-w-max rounded-none rounded-r-md"
                              color="primary">
                              {t("try_for_free")}
                            </Button>
                          </form>
                        </div>
                      </>
                    )}
                  </>
                )}
                {isFeedbackMode &&
                  (noShow ? (
                    <>
                      <EmptyScreen
                        Icon="user-x"
                        iconClassName="text-error"
                        iconWrapperClassName="bg-error"
                        headline={t("host_no_show")}
                        description={t("no_show_description")}
                        buttonRaw={
                          !props.recurringBookings ? (
                            <Button href={`/reschedule/${seatReferenceUid || bookingInfo?.uid}`}>
                              {t("reschedule")}
                            </Button>
                          ) : undefined
                        }
                      />
                    </>
                  ) : (
                    <>
                      <div className="my-3 flex justify-center space-x-1">
                        {RATING_OPTIONS.map((option) => (
                          <button
                            key={option.value}
                            className={classNames(
                              "flex h-10 w-10 items-center justify-center rounded-full border text-2xl hover:opacity-100",
                              rateValue === option.value
                                ? "border-emphasis bg-emphasis"
                                : "border-muted bg-default opacity-50"
                            )}
                            disabled={isFeedbackSubmitted}
                            onClick={() => setRateValue(option.value)}>
                            {option.emoji}
                          </button>
                        ))}
                      </div>
                      <div className="my-4 space-y-1 text-center">
                        <h2 className="font-cal text-lg">{t("submitted_feedback")}</h2>
                        <p className="text-sm">{rateValue < 4 ? t("how_can_we_improve") : t("most_liked")}</p>
                      </div>
                      <TextArea
                        id="comment"
                        name="comment"
                        placeholder="Next time I would like to ..."
                        rows={3}
                        disabled={isFeedbackSubmitted}
                        onChange={(event) => setComment(event.target.value)}
                      />
                      <div className="my-4 flex justify-start">
                        <Button
                          loading={mutation.isPending}
                          disabled={isFeedbackSubmitted}
                          onClick={async () => {
                            if (rating) {
                              await sendFeedback(rating, comment);
                            }
                          }}>
                          {t("submit_feedback")}
                        </Button>
                      </div>
                    </>
                  ))}
              </div>
              {isGmail && !isFeedbackMode && (
                <Alert
                  className="main -mb-20 mt-4 inline-block ltr:text-left rtl:text-right sm:-mt-4 sm:mb-4 sm:w-full sm:max-w-xl sm:align-middle"
                  severity="warning"
                  message={
                    <div>
                      <p className="font-semibold">{t("google_new_spam_policy")}</p>
                      <span className="underline">
                        <a
                          target="_blank"
                          href="https://cal.com/blog/google-s-new-spam-policy-may-be-affecting-your-invitations"
                          rel="noreferrer">
                          {t("resolve")}
                        </a>
                      </span>
                    </div>
                  }
                  CustomIcon="circle-alert"
                  customIconColor="text-attention dark:text-orange-200"
                />
              )}
            </div>
          </div>
        </div>
      </main>
      <Toaster position="bottom-right" />
    </div>
  );
}

const RescheduledToLink = ({ rescheduledToUid }: { rescheduledToUid: string }) => {
  const { t } = useLocale();
  return (
    <>
      <div className="mt-3 font-medium">{t("rescheduled")}</div>
      <div className="col-span-2 mb-2 mt-3">
        <span className="underline">
          <Link href={`/booking/${rescheduledToUid}`}>
            <div className="flex items-center gap-1">
              {t("view_booking")}
              <Icon name="external-link" className="h-4 w-4" />
            </div>
          </Link>
        </span>
      </div>
    </>
  );
};

const DisplayLocation = ({
  locationToDisplay,
  providerName,
  className,
}: {
  locationToDisplay: string;
  providerName?: string;
  className?: string;
}) =>
  locationToDisplay.startsWith("http") ? (
    <a
      href={locationToDisplay}
      target="_blank"
      title={locationToDisplay}
      className={classNames("text-default flex items-center gap-2", className)}
      rel="noreferrer">
      {providerName || "Link"}
      <Icon name="external-link" className="text-default inline h-4 w-4" />
    </a>
  ) : (
    <p className={className}>{locationToDisplay}</p>
  );

type RecurringBookingsProps = {
  eventType: PageProps["eventType"];
  recurringBookings: PageProps["recurringBookings"];
  date: dayjs.Dayjs;
  duration: number | undefined;
  is24h: boolean;
  allRemainingBookings: boolean;
  isCancelled: boolean;
  tz: string;
};

function RecurringBookings({
  eventType,
  recurringBookings,
  duration,
  date,
  allRemainingBookings,
  is24h,
  isCancelled,
  tz,
}: RecurringBookingsProps) {
  const [moreEventsVisible, setMoreEventsVisible] = useState(false);
  const {
    t,
    i18n: { language },
  } = useLocale();
  const recurringBookingsSorted = recurringBookings
    ? recurringBookings.sort((a: ConfigType, b: ConfigType) => (dayjs(a).isAfter(dayjs(b)) ? 1 : -1))
    : null;

  if (!duration) return null;

  if (recurringBookingsSorted && allRemainingBookings) {
    return (
      <>
        {eventType.recurringEvent?.count && (
          <span className="font-medium">
            {getEveryFreqFor({
              t,
              recurringEvent: eventType.recurringEvent,
              recurringCount: recurringBookings?.length ?? undefined,
            })}
          </span>
        )}
        {eventType.recurringEvent?.count &&
          recurringBookingsSorted.slice(0, 4).map((dateStr: string, idx: number) => (
            <div key={idx} className={classNames("mb-2", isCancelled ? "line-through" : "")}>
              {formatToLocalizedDate(dayjs.tz(dateStr, tz), language, "full", tz)}
              <br />
              {formatToLocalizedTime({
                date: dayjs(dateStr),
                locale: language,
                timeStyle: undefined,
                hour12: !is24h,
                timeZone: tz,
              })}{" "}
              -{" "}
              {formatToLocalizedTime({
                date: dayjs(dateStr).add(duration, "m"),
                locale: language,
                timeStyle: undefined,
                hour12: !is24h,
                timeZone: tz,
              })}{" "}
              <span className="text-bookinglight">
                ({formatToLocalizedTimezone(dayjs(dateStr), language, tz)})
              </span>
            </div>
          ))}
        {recurringBookingsSorted.length > 4 && (
          <Collapsible open={moreEventsVisible} onOpenChange={() => setMoreEventsVisible(!moreEventsVisible)}>
            <CollapsibleTrigger
              type="button"
              className={classNames("flex w-full", moreEventsVisible ? "hidden" : "")}>
              + {t("plus_more", { count: recurringBookingsSorted.length - 4 })}
            </CollapsibleTrigger>
            <CollapsibleContent>
              {eventType.recurringEvent?.count &&
                recurringBookingsSorted.slice(4).map((dateStr: string, idx: number) => (
                  <div key={idx} className={classNames("mb-2", isCancelled ? "line-through" : "")}>
                    {formatToLocalizedDate(dayjs.tz(dateStr, tz), language, "full", tz)}
                    <br />
                    {formatToLocalizedTime({
                      date: dayjs(dateStr),
                      locale: language,
                      hour12: !is24h,
                      timeZone: tz,
                    })}{" "}
                    -{" "}
                    {formatToLocalizedTime({
                      date: dayjs(dateStr).add(duration, "m"),
                      locale: language,
                      hour12: !is24h,
                      timeZone: tz,
                    })}{" "}
                    <span className="text-bookinglight">
                      ({formatToLocalizedTimezone(dayjs(dateStr), language, tz)})
                    </span>
                  </div>
                ))}
            </CollapsibleContent>
          </Collapsible>
        )}
      </>
    );
  }

  return (
    <div className={classNames(isCancelled ? "line-through" : "")}>
      {formatToLocalizedDate(date, language, "full", tz)}
      <br />
      {formatToLocalizedTime({ date, locale: language, hour12: !is24h, timeZone: tz })} -{" "}
      {formatToLocalizedTime({
        date: dayjs(date).add(duration, "m"),
        locale: language,
        hour12: !is24h,
        timeZone: tz,
      })}{" "}
      <span className="text-bookinglight">({formatToLocalizedTimezone(date, language, tz)})</span>
    </div>
  );
}<|MERGE_RESOLUTION|>--- conflicted
+++ resolved
@@ -491,17 +491,12 @@
                           "mx-auto flex h-12 w-12 items-center justify-center rounded-full",
                           isRoundRobin &&
                             "border-cal-bg dark:border-cal-bg-muted absolute bottom-0 right-0 z-10 h-12 w-12 border-8",
-<<<<<<< HEAD
-                          !giphyImage && isReschedulable && !needsConfirmation ? "bg-cal-success" : "",
-                          !giphyImage && isReschedulable && needsConfirmation ? "bg-subtle" : "",
-=======
                           !giphyImage && isReschedulable && !needsConfirmation && !isAwaitingPayment
-                            ? "bg-success"
+                            ? "bg-cal-success"
                             : "",
                           !giphyImage && isReschedulable && (needsConfirmation || isAwaitingPayment)
                             ? "bg-subtle"
                             : "",
->>>>>>> 2efcfab7
                           isCancelled ? "bg-error" : ""
                         )}>
                         {!giphyImage && !needsConfirmation && !isAwaitingPayment && isReschedulable && (
