"use client";

import { Collapsible, CollapsibleContent, CollapsibleTrigger } from "@radix-ui/react-collapsible";
import classNames from "classnames";
import { createEvent } from "ics";
import { useSession } from "next-auth/react";
import Link from "next/link";
import { usePathname, useRouter } from "next/navigation";
import { useEffect, useState } from "react";
import { Toaster } from "react-hot-toast";
import { RRule } from "rrule";
import { z } from "zod";

import BookingPageTagManager from "@calcom/app-store/BookingPageTagManager";
import type { getEventLocationValue } from "@calcom/app-store/locations";
import { getSuccessPageLocationMessage, guessEventLocationType } from "@calcom/app-store/locations";
import { getEventTypeAppData } from "@calcom/app-store/utils";
import type { nameObjectSchema } from "@calcom/core/event";
import { getEventName } from "@calcom/core/event";
import type { ConfigType } from "@calcom/dayjs";
import dayjs from "@calcom/dayjs";
import { getOrgFullOrigin } from "@calcom/ee/organizations/lib/orgDomains";
import {
  useEmbedNonStylesConfig,
  useIsBackgroundTransparent,
  useIsEmbed,
} from "@calcom/embed-core/embed-iframe";
import { Price } from "@calcom/features/bookings/components/event-meta/Price";
import {
  SMS_REMINDER_NUMBER_FIELD,
  SystemField,
  TITLE_FIELD,
} from "@calcom/features/bookings/lib/SystemField";
import { APP_NAME } from "@calcom/lib/constants";
import {
  formatToLocalizedDate,
  formatToLocalizedTime,
  formatToLocalizedTimezone,
} from "@calcom/lib/date-fns";
import useGetBrandingColours from "@calcom/lib/getBrandColours";
import { useCompatSearchParams } from "@calcom/lib/hooks/useCompatSearchParams";
import { useLocale } from "@calcom/lib/hooks/useLocale";
import { useRouterQuery } from "@calcom/lib/hooks/useRouterQuery";
import useTheme from "@calcom/lib/hooks/useTheme";
import { getEveryFreqFor } from "@calcom/lib/recurringStrings";
import { getIs24hClockFromLocalStorage, isBrowserLocale24h } from "@calcom/lib/timeFormat";
import { localStorage } from "@calcom/lib/webstorage";
import { BookingStatus, SchedulingType } from "@calcom/prisma/enums";
import { bookingMetadataSchema } from "@calcom/prisma/zod-utils";
import { trpc } from "@calcom/trpc/react";
import {
  Alert,
  Avatar,
  Badge,
  Button,
  EmailInput,
  HeadSeo,
  useCalcomTheme,
  TextArea,
  showToast,
  EmptyScreen,
  Icon,
} from "@calcom/ui";
<<<<<<< HEAD

import { timeZone } from "@lib/clock";

import PageWrapper from "@components/PageWrapper";
import CancelBooking from "@components/booking/CancelBooking";
import RejectBooking from "@components/booking/RejectBooking";
import EventReservationSchema from "@components/schemas/EventReservationSchema";
=======
import PageWrapper from "@calcom/web/components/PageWrapper";
import CancelBooking from "@calcom/web/components/booking/CancelBooking";
import EventReservationSchema from "@calcom/web/components/schemas/EventReservationSchema";
import { timeZone } from "@calcom/web/lib/clock";
>>>>>>> e16662e6

import type { PageProps } from "./bookings-single-view.getServerSideProps";

const stringToBoolean = z
  .string()
  .optional()
  .transform((val) => val === "true");

const querySchema = z.object({
  uid: z.string(),
  email: z.string().optional(),
  eventTypeSlug: z.string().optional(),
  cancel: stringToBoolean,
  reject: stringToBoolean,
  allRemainingBookings: stringToBoolean,
  changes: stringToBoolean,
  reschedule: stringToBoolean,
  isSuccessBookingPage: stringToBoolean,
  formerTime: z.string().optional(),
  seatReferenceUid: z.string().optional(),
  rating: z.string().optional(),
  noShow: stringToBoolean,
});

const useBrandColors = ({
  brandColor,
  darkBrandColor,
}: {
  brandColor?: string | null;
  darkBrandColor?: string | null;
}) => {
  const brandTheme = useGetBrandingColours({
    lightVal: brandColor,
    darkVal: darkBrandColor,
  });
  useCalcomTheme(brandTheme);
};

export default function Success(props: PageProps) {
  const { t } = useLocale();
  const router = useRouter();
  const routerQuery = useRouterQuery();
  const pathname = usePathname();
  const searchParams = useCompatSearchParams();
  const { eventType, bookingInfo, requiresLoginToUpdate, orgSlug, rescheduledToUid } = props;

  const {
    allRemainingBookings,
    isSuccessBookingPage,
    cancel: isCancellationMode,
    reject: isRejectionMode,
    formerTime,
    email,
    seatReferenceUid,
    noShow,
    rating,
  } = querySchema.parse(routerQuery);
  const attendeeTimeZone = bookingInfo?.attendees.find((attendee) => attendee.email === email)?.timeZone;

  const isFeedbackMode = !!(noShow || rating);
  const tz = props.tz ? props.tz : isSuccessBookingPage && attendeeTimeZone ? attendeeTimeZone : timeZone();

  const location = bookingInfo.location as ReturnType<typeof getEventLocationValue>;
  let rescheduleLocation: string | undefined;
  if (
    typeof bookingInfo.responses?.location === "object" &&
    "optionValue" in bookingInfo.responses.location
  ) {
    rescheduleLocation = bookingInfo.responses.location.optionValue;
  }

  const locationVideoCallUrl: string | undefined = bookingMetadataSchema.parse(
    bookingInfo?.metadata || {}
  )?.videoCallUrl;

  const status = bookingInfo?.status;
  const reschedule = bookingInfo.status === BookingStatus.ACCEPTED;
  const cancellationReason = bookingInfo.cancellationReason || bookingInfo.rejectionReason;

  const attendees = bookingInfo?.attendees;

  const isGmail = !!attendees.find((attendee) => attendee.email.includes("gmail.com"));

  const [is24h, setIs24h] = useState(
    props?.userTimeFormat ? props.userTimeFormat === 24 : isBrowserLocale24h()
  );
  const { data: session } = useSession();

  const [date, setDate] = useState(dayjs.utc(bookingInfo.startTime));

  const isBackgroundTransparent = useIsBackgroundTransparent();
  const isEmbed = useIsEmbed();
  const shouldAlignCentrallyInEmbed = useEmbedNonStylesConfig("align") !== "left";
  const shouldAlignCentrally = !isEmbed || shouldAlignCentrallyInEmbed;
  const [calculatedDuration, setCalculatedDuration] = useState<number | undefined>(undefined);
  const [comment, setComment] = useState("");
  const parsedRating = rating ? parseInt(rating, 10) : 3;

  const defaultRating = isNaN(parsedRating) ? 3 : parsedRating > 5 ? 5 : parsedRating < 1 ? 1 : parsedRating;
  const [rateValue, setRateValue] = useState<number>(defaultRating);
  const [isFeedbackSubmitted, setIsFeedbackSubmitted] = useState(false);

  const mutation = trpc.viewer.public.submitRating.useMutation({
    onSuccess: async () => {
      setIsFeedbackSubmitted(true);
      showToast("Thank you, feedback submitted", "success");
    },
    onError: (err) => {
      showToast(err.message, "error");
    },
  });

  const noShowMutation = trpc.viewer.public.noShow.useMutation({
    onSuccess: async () => {
      showToast("Thank you, feedback submitted", "success");
    },
    onError: (err) => {
      showToast(err.message, "error");
    },
  });

  useEffect(() => {
    if (noShow) {
      noShowMutation.mutate({ bookingUid: bookingInfo.uid, noShowHost: true });
    }
    // eslint-disable-next-line react-hooks/exhaustive-deps
  }, []);

  const sendFeedback = async (rating: string, comment: string) => {
    mutation.mutate({ bookingUid: bookingInfo.uid, rating: rateValue, comment: comment });
  };

  function setIsCancellationMode(value: boolean) {
    const _searchParams = new URLSearchParams(searchParams ?? undefined);

    if (value) {
      _searchParams.set("cancel", "true");
    } else {
      if (_searchParams.get("cancel")) {
        _searchParams.delete("cancel");
      }
    }

    router.replace(`${pathname}?${_searchParams.toString()}`);
  }

  function setIsRejectionMode() {
    const _searchParams = new URLSearchParams(searchParams ?? undefined);

    if (_searchParams.get("reject")) {
      _searchParams.delete("reject");
    }

    router.replace(`${pathname}?${_searchParams.toString()}`);
  }

  let evtName = eventType.eventName;
  if (eventType.isDynamic && bookingInfo.responses?.title) {
    evtName = bookingInfo.responses.title as string;
  }
  const eventNameObject = {
    attendeeName: bookingInfo.responses.name as z.infer<typeof nameObjectSchema> | string,
    eventType: eventType.title,
    eventName: evtName,
    host: props.profile.name || "Nameless",
    location: location,
    bookingFields: bookingInfo.responses,
    t,
  };

  const giphyAppData = getEventTypeAppData(eventType, "giphy");
  const giphyImage = giphyAppData?.thankYouPage;
  const isRoundRobin = eventType.schedulingType === SchedulingType.ROUND_ROBIN;

  const eventName = getEventName(eventNameObject, true);
  // Confirmation can be needed in two cases as of now
  // - Event Type has require confirmation option enabled always
  // - EventType has conditionally enabled confirmation option based on how far the booking is scheduled.
  // - It's a paid event and payment is pending.
  const needsConfirmation = bookingInfo.status === BookingStatus.PENDING && eventType.requiresConfirmation;
  const userIsOwner = !!(session?.user?.id && eventType.owner?.id === session.user.id);
  const isLoggedIn = session?.user;
  const isCancelled =
    status === "CANCELLED" ||
    status === "REJECTED" ||
    (!!seatReferenceUid &&
      !bookingInfo.seatsReferences.some((reference) => reference.referenceUid === seatReferenceUid));

  // const telemetry = useTelemetry();
  /*  useEffect(() => {
    if (top !== window) {
      //page_view will be collected automatically by _middleware.ts
      telemetry.event(telemetryEventTypes.embedView, collectPageParameters("/booking"));
    }
  }, [telemetry]); */

  useEffect(() => {
    setDate(
      date.tz(localStorage.getItem("timeOption.preferredTimeZone") || dayjs.tz.guess() || "Europe/London")
    );
    setIs24h(props?.userTimeFormat ? props.userTimeFormat === 24 : !!getIs24hClockFromLocalStorage());
    // eslint-disable-next-line react-hooks/exhaustive-deps
  }, [eventType, needsConfirmation]);

  useEffect(() => {
    setCalculatedDuration(dayjs(bookingInfo.endTime).diff(dayjs(bookingInfo.startTime), "minutes"));
    // eslint-disable-next-line react-hooks/exhaustive-deps
  }, []);

  function eventLink(): string {
    const optional: { location?: string } = {};
    if (locationVideoCallUrl) {
      optional["location"] = locationVideoCallUrl;
    }

    const event = createEvent({
      start: [
        date.toDate().getUTCFullYear(),
        (date.toDate().getUTCMonth() as number) + 1,
        date.toDate().getUTCDate(),
        date.toDate().getUTCHours(),
        date.toDate().getUTCMinutes(),
      ],
      startInputType: "utc",
      title: eventName,
      description: eventType.description ? eventType.description : undefined,
      /** formatted to required type of description ^ */
      duration: {
        minutes: calculatedDuration,
      },
      ...optional,
    });

    if (event.error) {
      throw event.error;
    }

    return encodeURIComponent(event.value ? event.value : false);
  }

  function getTitle(): string {
    const titleSuffix = props.recurringBookings ? "_recurring" : "";
    const titlePrefix = isRoundRobin ? "round_robin_" : "";
    if (isCancelled || isBookingInPast) {
      return "";
    }
    if (needsConfirmation) {
      if (props.profile.name !== null) {
        return t(`user_needs_to_confirm_or_reject_booking${titleSuffix}`, {
          user: props.profile.name,
        });
      }
      return t(`needs_to_be_confirmed_or_rejected${titleSuffix}`);
    }
    if (bookingInfo.user) {
      return t(`${titlePrefix}emailed_you_and_attendees${titleSuffix}`, {
        user: bookingInfo.user.name || bookingInfo.user.email,
      });
    }
    return t(`emailed_you_and_attendees${titleSuffix}`);
  }

  // This is a weird case where the same route can be opened in booking flow as a success page or as a booking detail page from the app
  // As Booking Page it has to support configured theme, but as booking detail page it should not do any change. Let Shell.tsx handle it.
  useTheme(isSuccessBookingPage ? props.profile.theme : "system");
  useBrandColors({
    brandColor: props.profile.brandColor,
    darkBrandColor: props.profile.darkBrandColor,
  });
  const title = t(
    `booking_${needsConfirmation ? "submitted" : "confirmed"}${props.recurringBookings ? "_recurring" : ""}`
  );

  const locationToDisplay = getSuccessPageLocationMessage(
    locationVideoCallUrl ? locationVideoCallUrl : location,
    t,
    bookingInfo.status
  );

  const rescheduleLocationToDisplay = getSuccessPageLocationMessage(
    rescheduleLocation ?? "",
    t,
    bookingInfo.status
  );

  const providerName = guessEventLocationType(location)?.label;
  const rescheduleProviderName = guessEventLocationType(rescheduleLocation)?.label;
  const isBookingInPast = new Date(bookingInfo.endTime) < new Date();
  const isReschedulable = !isCancelled && !isBookingInPast;

  const bookingCancelledEventProps = {
    booking: bookingInfo,
    organizer: {
      name: bookingInfo?.user?.name || "Nameless",
      email: bookingInfo?.userPrimaryEmail || bookingInfo?.user?.email || "Email-less",
      timeZone: bookingInfo?.user?.timeZone,
    },
    eventType,
  };

  return (
    <div className={isEmbed ? "" : "h-screen"} data-testid="success-page">
      {!isEmbed && !isFeedbackMode && (
        <EventReservationSchema
          reservationId={bookingInfo.uid}
          eventName={eventName}
          startTime={bookingInfo.startTime}
          endTime={bookingInfo.endTime}
          organizer={bookingInfo.user}
          attendees={bookingInfo.attendees}
          location={locationToDisplay}
          description={bookingInfo.description}
          status={status}
        />
      )}
      {isLoggedIn && !isEmbed && !isFeedbackMode && (
        <div className="-mb-4 ml-4 mt-2">
          <Link
            href={allRemainingBookings ? "/bookings/recurring" : "/bookings/upcoming"}
            data-testid="back-to-bookings"
            className="hover:bg-subtle text-subtle hover:text-default mt-2 inline-flex px-1 py-2 text-sm dark:hover:bg-transparent">
            <Icon name="chevron-left" className="h-5 w-5 rtl:rotate-180" /> {t("back_to_bookings")}
          </Link>
        </div>
      )}
      <HeadSeo origin={getOrgFullOrigin(orgSlug)} title={title} description={title} />
      <BookingPageTagManager eventType={eventType} />
      <main className={classNames(shouldAlignCentrally ? "mx-auto" : "", isEmbed ? "" : "max-w-3xl")}>
        <div className={classNames("overflow-y-auto", isEmbed ? "" : "z-50 ")}>
          <div
            className={classNames(
              shouldAlignCentrally ? "text-center" : "",
              "flex items-end justify-center px-4 pb-20 pt-4 sm:flex sm:p-0"
            )}>
            <div
              className={classNames(
                "main my-4 flex flex-col transition-opacity sm:my-0 ",
                isEmbed ? "" : " inset-0"
              )}
              aria-hidden="true">
              <div
                className={classNames(
                  "inline-block transform overflow-hidden rounded-lg border sm:my-8 sm:max-w-xl",
                  !isBackgroundTransparent && " bg-default dark:bg-muted border-booker border-booker-width",
                  "px-8 pb-4 pt-5 text-left align-bottom transition-all sm:w-full sm:py-8 sm:align-middle"
                )}
                role="dialog"
                aria-modal="true"
                aria-labelledby="modal-headline">
                {!isFeedbackMode && (
                  <>
                    <div
                      className={classNames(isRoundRobin && "min-w-32 min-h-24 relative mx-auto h-24 w-32")}>
                      {isRoundRobin && bookingInfo.user && (
                        <Avatar
                          className="mx-auto flex items-center justify-center"
                          alt={bookingInfo.user.name || bookingInfo.user.email}
                          size="xl"
                          imageSrc={`${bookingInfo.user.avatarUrl}`}
                        />
                      )}
                      {giphyImage && !needsConfirmation && isReschedulable && (
                        // eslint-disable-next-line @next/next/no-img-element
                        <img src={giphyImage} className="w-full rounded-lg" alt="Gif from Giphy" />
                      )}
                      <div
                        className={classNames(
                          "mx-auto flex h-12 w-12 items-center justify-center rounded-full",
                          isRoundRobin &&
                            "border-cal-bg dark:border-cal-bg-muted absolute bottom-0 right-0 z-10 h-12 w-12 border-8",
                          !giphyImage && isReschedulable && !needsConfirmation ? "bg-success" : "",
                          !giphyImage && isReschedulable && needsConfirmation ? "bg-subtle" : "",
                          isCancelled || isBookingInPast ? "bg-error" : ""
                        )}>
                        {!giphyImage && !needsConfirmation && isReschedulable && (
                          <Icon name="check" className="h-5 w-5 text-green-600 dark:text-green-400" />
                        )}
                        {needsConfirmation && isReschedulable && (
                          <Icon name="calendar" className="text-emphasis h-5 w-5" />
                        )}
                        {(isCancelled || isBookingInPast) && (
                          <Icon name="x" className="h-5 w-5 text-red-600 dark:text-red-200" />
                        )}
                      </div>
                    </div>
                    <div className="mb-8 mt-6 text-center last:mb-0">
                      <h3
                        className="text-emphasis text-2xl font-semibold leading-6"
                        data-testid={isCancelled ? "cancelled-headline" : ""}
                        id="modal-headline">
                        {needsConfirmation && isReschedulable
                          ? props.recurringBookings
                            ? t("booking_submitted_recurring")
                            : t("booking_submitted")
                          : isCancelled
                          ? seatReferenceUid
                            ? t("no_longer_attending")
                            : t("event_cancelled")
                          : isBookingInPast
                          ? t("event_expired")
                          : props.recurringBookings
                          ? t("meeting_is_scheduled_recurring")
                          : t("meeting_is_scheduled")}
                      </h3>
                      <div className="mt-3">
                        <p className="text-default">{getTitle()}</p>
                      </div>
                      {props.paymentStatus &&
                        (bookingInfo.status === BookingStatus.CANCELLED ||
                          bookingInfo.status === BookingStatus.REJECTED) && (
                          <h4>
                            {!props.paymentStatus.success &&
                              !props.paymentStatus.refunded &&
                              t("booking_with_payment_cancelled")}
                            {props.paymentStatus.success &&
                              !props.paymentStatus.refunded &&
                              t("booking_with_payment_cancelled_already_paid")}
                            {props.paymentStatus.refunded && t("booking_with_payment_cancelled_refunded")}
                          </h4>
                        )}

                      <div className="border-subtle text-default mt-8 grid grid-cols-3 border-t pt-8 text-left rtl:text-right">
                        {(isCancelled || reschedule) && cancellationReason && (
                          <>
                            <div className="font-medium">
                              {isCancelled ? t("reason") : t("reschedule_reason")}
                            </div>
                            <div className="col-span-2 mb-6 last:mb-0">{cancellationReason}</div>
                          </>
                        )}
                        <div className="font-medium">{t("what")}</div>
                        <div className="col-span-2 mb-6 last:mb-0" data-testid="booking-title">
                          {isRoundRobin ? bookingInfo.title : eventName}
                        </div>
                        <div className="font-medium">{t("when")}</div>
                        <div className="col-span-2 mb-6 last:mb-0">
                          {reschedule && !!formerTime && (
                            <p className="line-through">
                              <RecurringBookings
                                eventType={eventType}
                                duration={calculatedDuration}
                                recurringBookings={props.recurringBookings}
                                allRemainingBookings={allRemainingBookings}
                                date={dayjs(formerTime)}
                                is24h={is24h}
                                isCancelled={isCancelled}
                                tz={tz}
                              />
                            </p>
                          )}
                          <RecurringBookings
                            eventType={eventType}
                            duration={calculatedDuration}
                            recurringBookings={props.recurringBookings}
                            allRemainingBookings={allRemainingBookings}
                            date={date}
                            is24h={is24h}
                            isCancelled={isCancelled}
                            tz={tz}
                          />
                        </div>
                        {(bookingInfo?.user || bookingInfo?.attendees) && (
                          <>
                            <div className="font-medium">{t("who")}</div>
                            <div className="col-span-2 last:mb-0">
                              {bookingInfo?.user && (
                                <div className="mb-3">
                                  <div>
                                    <span data-testid="booking-host-name" className="mr-2">
                                      {bookingInfo.user.name}
                                    </span>
                                    <Badge variant="blue">{t("Host")}</Badge>
                                  </div>
                                  <p className="text-default">
                                    {bookingInfo?.userPrimaryEmail ?? bookingInfo.user.email}
                                  </p>
                                </div>
                              )}
                              {bookingInfo?.attendees.map((attendee) => (
                                <div key={attendee.name + attendee.email} className="mb-3 last:mb-0">
                                  {attendee.name && (
                                    <p data-testid={`attendee-name-${attendee.name}`}>{attendee.name}</p>
                                  )}
                                  <p data-testid={`attendee-email-${attendee.email}`}>{attendee.email}</p>
                                </div>
                              ))}
                            </div>
                          </>
                        )}
                        {locationToDisplay && !isCancelled && (
                          <>
                            <div className="mt-3 font-medium">{t("where")}</div>
                            <div className="col-span-2 mt-3" data-testid="where">
                              {!rescheduleLocation || locationToDisplay === rescheduleLocationToDisplay ? (
                                <DisplayLocation
                                  locationToDisplay={locationToDisplay}
                                  providerName={providerName}
                                />
                              ) : (
                                <>
                                  {!!formerTime && (
                                    <DisplayLocation
                                      locationToDisplay={locationToDisplay}
                                      providerName={providerName}
                                      className="line-through"
                                    />
                                  )}

                                  <DisplayLocation
                                    locationToDisplay={rescheduleLocationToDisplay}
                                    providerName={rescheduleProviderName}
                                  />
                                </>
                              )}
                            </div>
                          </>
                        )}
                        {props.paymentStatus && (
                          <>
                            <div className="mt-3 font-medium">
                              {props.paymentStatus.paymentOption === "HOLD"
                                ? t("complete_your_booking")
                                : t("payment")}
                            </div>
                            <div className="col-span-2 mb-2 mt-3">
                              <Price
                                currency={props.paymentStatus.currency}
                                price={props.paymentStatus.amount}
                              />
                            </div>
                          </>
                        )}

                        {rescheduledToUid ? <RescheduledToLink rescheduledToUid={rescheduledToUid} /> : null}

                        {bookingInfo?.description && (
                          <>
                            <div className="mt-9 font-medium">{t("additional_notes")}</div>
                            <div className="col-span-2 mb-2 mt-9">
                              <p className="break-words">{bookingInfo.description}</p>
                            </div>
                          </>
                        )}
                      </div>
                      <div className="text-bookingdark dark:border-darkgray-200 mt-8 text-left dark:text-gray-300">
                        {Object.entries(bookingInfo.responses).map(([name, response]) => {
                          const field = eventType.bookingFields.find((field) => field.name === name);
                          // We show location in the "where" section
                          // We show Booker Name, Emails and guests in Who section
                          // We show notes in additional notes section
                          // We show rescheduleReason at the top
                          if (!field) return null;
                          const isSystemField = SystemField.safeParse(field.name);
                          // SMS_REMINDER_NUMBER_FIELD is a system field but doesn't have a dedicated place in the UI. So, it would be shown through the following responses list
                          // TITLE is also an identifier for booking question "What is this meeting about?"
                          if (
                            isSystemField.success &&
                            field.name !== SMS_REMINDER_NUMBER_FIELD &&
                            field.name !== TITLE_FIELD
                          )
                            return null;

                          const label = field.label || t(field.defaultLabel || "");

                          return (
                            <>
                              <div className="text-emphasis mt-4 font-medium">{label}</div>
                              <p
                                className="text-default break-words"
                                data-testid="field-response"
                                data-fob-field={field.name}>
                                {field.type === "boolean"
                                  ? response
                                    ? t("yes")
                                    : t("no")
                                  : response.toString()}
                              </p>
                            </>
                          );
                        })}
                      </div>
                    </div>
                    {requiresLoginToUpdate && (
                      <>
                        <hr className="border-subtle mb-8" />
                        <div className="text-center">
                          <span className="text-emphasis ltr:mr-2 rtl:ml-2">
                            {t("need_to_make_a_change")}
                          </span>
                          {/* Login button but redirect to here */}
                          <span className="text-default inline">
                            <span className="underline" data-testid="reschedule-link">
                              <Link
                                href={`/auth/login?callbackUrl=${encodeURIComponent(
                                  `/booking/${bookingInfo?.uid}`
                                )}`}
                                legacyBehavior>
                                {t("login")}
                              </Link>
                            </span>
                          </span>
                        </div>
                      </>
                    )}
                    {!requiresLoginToUpdate &&
                      (!needsConfirmation || !userIsOwner) &&
<<<<<<< HEAD
                      !isCancelled &&
                      !isRejectionMode &&
=======
                      isReschedulable &&
>>>>>>> e16662e6
                      (!isCancellationMode ? (
                        <>
                          <hr className="border-subtle mb-8" />
                          <div className="text-center last:pb-0">
                            <span className="text-emphasis ltr:mr-2 rtl:ml-2">
                              {t("need_to_make_a_change")}
                            </span>

                            <>
                              {!props.recurringBookings && (
                                <span className="text-default inline">
                                  <span className="underline" data-testid="reschedule-link">
                                    <Link
                                      href={`/reschedule/${seatReferenceUid || bookingInfo?.uid}`}
                                      legacyBehavior>
                                      {t("reschedule")}
                                    </Link>
                                  </span>
                                  <span className="mx-2">{t("or_lowercase")}</span>
                                </span>
                              )}

                              <button
                                data-testid="cancel"
                                className={classNames(
                                  "text-default underline",
                                  props.recurringBookings && "ltr:mr-2 rtl:ml-2"
                                )}
                                onClick={() => setIsCancellationMode(true)}>
                                {t("cancel")}
                              </button>
                            </>
                          </div>
                        </>
                      ) : (
                        <>
                          <hr className="border-subtle" />
                          <CancelBooking
                            booking={{
                              uid: bookingInfo?.uid,
                              title: bookingInfo?.title,
                              id: bookingInfo?.id,
                            }}
                            profile={{ name: props.profile.name, slug: props.profile.slug }}
                            recurringEvent={eventType.recurringEvent}
                            team={eventType?.team?.name}
                            setIsCancellationMode={setIsCancellationMode}
                            theme={isSuccessBookingPage ? props.profile.theme : "light"}
                            allRemainingBookings={allRemainingBookings}
                            seatReferenceUid={seatReferenceUid}
                            bookingCancelledEventProps={bookingCancelledEventProps}
                          />
                        </>
                      ))}
                    {userIsOwner && !isCancelled && isRejectionMode && (
                      <>
                        <hr className="border-subtle" />
                        <RejectBooking
                          booking={{
                            id: bookingInfo.id,
                            uid: bookingInfo?.uid,
                            recurringEventId: bookingInfo.recurringEventId,
                          }}
                          setIsRejectionMode={setIsRejectionMode}
                        />
                      </>
                    )}
                    {userIsOwner &&
                      !needsConfirmation &&
                      !isCancellationMode &&
                      isReschedulable &&
                      !!calculatedDuration && (
                        <>
                          <hr className="border-subtle mt-8" />
                          <div className="text-default align-center flex flex-row justify-center pt-8">
                            <span className="text-default flex self-center font-medium ltr:mr-2 rtl:ml-2 ">
                              {t("add_to_calendar")}
                            </span>
                            <div className="justify-left mt-1 flex text-left sm:mt-0">
                              <Link
                                href={`https://calendar.google.com/calendar/r/eventedit?dates=${date
                                  .utc()
                                  .format("YYYYMMDDTHHmmss[Z]")}/${date
                                  .add(calculatedDuration, "minute")
                                  .utc()
                                  .format("YYYYMMDDTHHmmss[Z]")}&text=${eventName}&details=${
                                  eventType.description
                                }${
                                  typeof locationVideoCallUrl === "string"
                                    ? `&location=${encodeURIComponent(locationVideoCallUrl)}`
                                    : ""
                                }${
                                  eventType.recurringEvent
                                    ? `&recur=${encodeURIComponent(
                                        new RRule(eventType.recurringEvent).toString()
                                      )}`
                                    : ""
                                }`}
                                className="text-default border-subtle h-10 w-10 rounded-sm border px-3 py-2 ltr:mr-2 rtl:ml-2">
                                <svg
                                  className="-mt-1.5 inline-block h-4 w-4"
                                  fill="currentColor"
                                  xmlns="http://www.w3.org/2000/svg"
                                  viewBox="0 0 24 24">
                                  <title>Google</title>
                                  <path d="M12.48 10.92v3.28h7.84c-.24 1.84-.853 3.187-1.787 4.133-1.147 1.147-2.933 2.4-6.053 2.4-4.827 0-8.6-3.893-8.6-8.72s3.773-8.72 8.6-8.72c2.6 0 4.507 1.027 5.907 2.347l2.307-2.307C18.747 1.44 16.133 0 12.48 0 5.867 0 .307 5.387.307 12s5.56 12 12.173 12c3.573 0 6.267-1.173 8.373-3.36 2.16-2.16 2.84-5.213 2.84-7.667 0-.76-.053-1.467-.173-2.053H12.48z" />
                                </svg>
                              </Link>
                              <Link
                                href={
                                  encodeURI(
                                    `https://outlook.live.com/calendar/0/deeplink/compose?body=${
                                      eventType.description
                                    }&enddt=${date
                                      .add(calculatedDuration, "minute")
                                      .utc()
                                      .format()}&path=%2Fcalendar%2Faction%2Fcompose&rru=addevent&startdt=${date
                                      .utc()
                                      .format()}&subject=${eventName}`
                                  ) +
                                  (locationVideoCallUrl
                                    ? `&location=${encodeURIComponent(locationVideoCallUrl)}`
                                    : "")
                                }
                                className="border-subtle text-default mx-2 h-10 w-10 rounded-sm border px-3 py-2"
                                target="_blank">
                                <svg
                                  className="-mt-1.5 mr-1 inline-block h-4 w-4"
                                  fill="currentColor"
                                  xmlns="http://www.w3.org/2000/svg"
                                  viewBox="0 0 24 24">
                                  <title>Microsoft Outlook</title>
                                  <path d="M7.88 12.04q0 .45-.11.87-.1.41-.33.74-.22.33-.58.52-.37.2-.87.2t-.85-.2q-.35-.21-.57-.55-.22-.33-.33-.75-.1-.42-.1-.86t.1-.87q.1-.43.34-.76.22-.34.59-.54.36-.2.87-.2t.86.2q.35.21.57.55.22.34.31.77.1.43.1.88zM24 12v9.38q0 .46-.33.8-.33.32-.8.32H7.13q-.46 0-.8-.33-.32-.33-.32-.8V18H1q-.41 0-.7-.3-.3-.29-.3-.7V7q0-.41.3-.7Q.58 6 1 6h6.5V2.55q0-.44.3-.75.3-.3.75-.3h12.9q.44 0 .75.3.3.3.3.75V10.85l1.24.72h.01q.1.07.18.18.07.12.07.25zm-6-8.25v3h3v-3zm0 4.5v3h3v-3zm0 4.5v1.83l3.05-1.83zm-5.25-9v3h3.75v-3zm0 4.5v3h3.75v-3zm0 4.5v2.03l2.41 1.5 1.34-.8v-2.73zM9 3.75V6h2l.13.01.12.04v-2.3zM5.98 15.98q.9 0 1.6-.3.7-.32 1.19-.86.48-.55.73-1.28.25-.74.25-1.61 0-.83-.25-1.55-.24-.71-.71-1.24t-1.15-.83q-.68-.3-1.55-.3-.92 0-1.64.3-.71.3-1.2.85-.5.54-.75 1.3-.25.74-.25 1.63 0 .85.26 1.56.26.72.74 1.23.48.52 1.17.81.69.3 1.56.3zM7.5 21h12.39L12 16.08V17q0 .41-.3.7-.29.3-.7.3H7.5zm15-.13v-7.24l-5.9 3.54Z" />
                                </svg>
                              </Link>
                              <Link
                                href={
                                  encodeURI(
                                    `https://outlook.office.com/calendar/0/deeplink/compose?body=${
                                      eventType.description
                                    }&enddt=${date
                                      .add(calculatedDuration, "minute")
                                      .utc()
                                      .format()}&path=%2Fcalendar%2Faction%2Fcompose&rru=addevent&startdt=${date
                                      .utc()
                                      .format()}&subject=${eventName}`
                                  ) +
                                  (locationVideoCallUrl
                                    ? `&location=${encodeURIComponent(locationVideoCallUrl)}`
                                    : "")
                                }
                                className="text-default border-subtle mx-2 h-10 w-10 rounded-sm border px-3 py-2"
                                target="_blank">
                                <svg
                                  className="-mt-1.5 mr-1 inline-block h-4 w-4"
                                  fill="currentColor"
                                  xmlns="http://www.w3.org/2000/svg"
                                  viewBox="0 0 24 24">
                                  <title>Microsoft Office</title>
                                  <path d="M21.53 4.306v15.363q0 .807-.472 1.433-.472.627-1.253.85l-6.888 1.974q-.136.037-.29.055-.156.019-.293.019-.396 0-.72-.105-.321-.106-.656-.292l-4.505-2.544q-.248-.137-.391-.366-.143-.23-.143-.515 0-.434.304-.738.304-.305.739-.305h5.831V4.964l-4.38 1.563q-.533.187-.856.658-.322.472-.322 1.03v8.078q0 .496-.248.912-.25.416-.683.651l-2.072 1.13q-.286.148-.571.148-.497 0-.844-.347-.348-.347-.348-.844V6.563q0-.62.33-1.19.328-.571.874-.881L11.07.285q.248-.136.534-.21.285-.075.57-.075.211 0 .38.031.166.031.364.093l6.888 1.899q.384.11.7.329.317.217.547.52.23.305.353.67.125.367.125.764zm-1.588 15.363V4.306q0-.273-.16-.478-.163-.204-.423-.28l-3.388-.93q-.397-.111-.794-.23-.397-.117-.794-.216v19.68l4.976-1.427q.26-.074.422-.28.161-.204.161-.477z" />
                                </svg>
                              </Link>
                              <Link
                                href={`data:text/calendar,${eventLink()}`}
                                className="border-subtle text-default mx-2 h-10 w-10 rounded-sm border px-3 py-2"
                                download={`${eventType.title}.ics`}>
                                <svg
                                  version="1.1"
                                  fill="currentColor"
                                  xmlns="http://www.w3.org/2000/svg"
                                  viewBox="0 0 1000 1000"
                                  className="-mt-1.5 mr-1 inline-block h-4 w-4">
                                  <title>{t("other")}</title>
                                  <path d="M971.3,154.9c0-34.7-28.2-62.9-62.9-62.9H611.7c-1.3,0-2.6,0.1-3.9,0.2V10L28.7,87.3v823.4L607.8,990v-84.6c1.3,0.1,2.6,0.2,3.9,0.2h296.7c34.7,0,62.9-28.2,62.9-62.9V154.9z M607.8,636.1h44.6v-50.6h-44.6v-21.9h44.6v-50.6h-44.6v-92h277.9v230.2c0,3.8-3.1,7-7,7H607.8V636.1z M117.9,644.7l-50.6-2.4V397.5l50.6-2.2V644.7z M288.6,607.3c17.6,0.6,37.3-2.8,49.1-7.2l9.1,48c-11,5.1-35.6,9.9-66.9,8.3c-85.4-4.3-127.5-60.7-127.5-132.6c0-86.2,57.8-136.7,133.2-140.1c30.3-1.3,53.7,4,64.3,9.2l-12.2,48.9c-12.1-4.9-28.8-9.2-49.5-8.6c-45.3,1.2-79.5,30.1-79.5,87.4C208.8,572.2,237.8,605.7,288.6,607.3z M455.5,665.2c-32.4-1.6-63.7-11.3-79.1-20.5l12.6-50.7c16.8,9.1,42.9,18.5,70.4,19.4c30.1,1,46.3-10.7,46.3-29.3c0-17.8-14-28.1-48.8-40.6c-46.9-16.4-76.8-41.7-76.8-81.5c0-46.6,39.3-84.1,106.8-87.1c33.3-1.5,58.3,4.2,76.5,11.2l-15.4,53.3c-12.1-5.3-33.5-12.8-62.3-12c-28.3,0.8-41.9,13.6-41.9,28.1c0,17.8,16.1,25.5,53.6,39c52.9,18.5,78.4,45.3,78.4,86.4C575.6,629.7,536.2,669.2,455.5,665.2z M935.3,842.7c0,14.9-12.1,27-27,27H611.7c-1.3,0-2.6-0.2-3.9-0.4V686.2h270.9c19.2,0,34.9-15.6,34.9-34.9V398.4c0-19.2-15.6-34.9-34.9-34.9h-47.1v-32.3H808v32.3h-44.8v-32.3h-22.7v32.3h-43.3v-32.3h-22.7v32.3H628v-32.3h-20.2v-203c1.31.2,2.6-0.4,3.9-0.4h296.7c14.9,0,27,12.1,27,27L935.3,842.7L935.3,842.7z" />
                                </svg>
                              </Link>
                            </div>
                          </div>
                        </>
                      )}

                    {session === null && !(userIsOwner || props.hideBranding) && (
                      <>
                        <hr className="border-subtle mt-8" />
                        <div className="text-default pt-8 text-center text-xs">
                          <a href="https://cal.com/signup">
                            {t("create_booking_link_with_calcom", { appName: APP_NAME })}
                          </a>

                          <form
                            onSubmit={(e) => {
                              e.preventDefault();
                              const target = e.target as typeof e.target & {
                                email: { value: string };
                              };
                              router.push(`https://cal.com/signup?email=${target.email.value}`);
                            }}
                            className="mt-4 flex">
                            <EmailInput
                              name="email"
                              id="email"
                              defaultValue={email}
                              className="mr- focus:border-brand-default border-default text-default mt-0 block w-full rounded-none rounded-l-md shadow-sm focus:ring-black sm:text-sm"
                              placeholder="rick.astley@cal.com"
                            />
                            <Button
                              size="lg"
                              type="submit"
                              className="min-w-max rounded-none rounded-r-md"
                              color="primary">
                              {t("try_for_free")}
                            </Button>
                          </form>
                        </div>
                      </>
                    )}
                  </>
                )}
                {isFeedbackMode &&
                  (noShow ? (
                    <>
                      <EmptyScreen
                        Icon="user-x"
                        iconClassName="text-error"
                        iconWrapperClassName="bg-error"
                        headline={t("host_no_show")}
                        description={t("no_show_description")}
                        buttonRaw={
                          !props.recurringBookings ? (
                            <Button href={`/reschedule/${seatReferenceUid || bookingInfo?.uid}`}>
                              {t("reschedule")}
                            </Button>
                          ) : undefined
                        }
                      />
                    </>
                  ) : (
                    <>
                      <div className="my-3 flex justify-center space-x-1">
                        <button
                          className={classNames(
                            "flex h-10 w-10 items-center justify-center rounded-full border text-2xl hover:opacity-100",
                            rateValue === 1
                              ? "border-focus bg-emphasis"
                              : "border-muted bg-default opacity-50"
                          )}
                          disabled={isFeedbackSubmitted}
                          onClick={() => setRateValue(1)}>
                          😠
                        </button>
                        <button
                          className={classNames(
                            "flex h-10 w-10 items-center justify-center rounded-full border text-2xl hover:opacity-100",
                            rateValue === 2
                              ? "border-focus bg-emphasis"
                              : "border-muted bg-default opacity-50"
                          )}
                          disabled={isFeedbackSubmitted}
                          onClick={() => setRateValue(2)}>
                          🙁
                        </button>
                        <button
                          className={classNames(
                            "flex h-10 w-10 items-center justify-center rounded-full border text-2xl hover:opacity-100",
                            rateValue === 3
                              ? "border-focus bg-emphasis"
                              : " border-muted bg-default opacity-50"
                          )}
                          disabled={isFeedbackSubmitted}
                          onClick={() => setRateValue(3)}>
                          😐
                        </button>
                        <button
                          className={classNames(
                            "flex h-10 w-10 items-center justify-center rounded-full border text-2xl hover:opacity-100",
                            rateValue === 4
                              ? "border-focus bg-emphasis"
                              : "border-muted bg-default opacity-50"
                          )}
                          disabled={isFeedbackSubmitted}
                          onClick={() => setRateValue(4)}>
                          😄
                        </button>
                        <button
                          className={classNames(
                            "flex h-10 w-10 items-center justify-center rounded-full border text-2xl hover:opacity-100",
                            rateValue === 5
                              ? "border-focus bg-emphasis"
                              : "border-muted bg-default opacity-50"
                          )}
                          disabled={isFeedbackSubmitted}
                          onClick={() => setRateValue(5)}>
                          😍
                        </button>
                      </div>
                      <div className="my-4 space-y-1 text-center">
                        <h2 className="font-cal text-lg">{t("submitted_feedback")}</h2>
                        <p className="text-sm">{rateValue < 4 ? t("how_can_we_improve") : t("most_liked")}</p>
                      </div>
                      <TextArea
                        id="comment"
                        name="comment"
                        placeholder="Next time I would like to ..."
                        rows={3}
                        disabled={isFeedbackSubmitted}
                        onChange={(event) => setComment(event.target.value)}
                      />
                      <div className="my-4 flex justify-start">
                        <Button
                          loading={mutation.isPending}
                          disabled={isFeedbackSubmitted}
                          onClick={async () => {
                            if (rating) {
                              await sendFeedback(rating, comment);
                            }
                          }}>
                          {t("submit_feedback")}
                        </Button>
                      </div>
                    </>
                  ))}
              </div>
              {isGmail && !isFeedbackMode && (
                <Alert
                  className="main -mb-20 mt-4 inline-block ltr:text-left rtl:text-right sm:-mt-4 sm:mb-4 sm:w-full sm:max-w-xl sm:align-middle"
                  severity="warning"
                  message={
                    <div>
                      <p className="font-semibold">{t("google_new_spam_policy")}</p>
                      <span className="underline">
                        <a
                          target="_blank"
                          href="https://cal.com/blog/google-s-new-spam-policy-may-be-affecting-your-invitations">
                          {t("resolve")}
                        </a>
                      </span>
                    </div>
                  }
                  CustomIcon="circle-alert"
                  customIconColor="text-attention dark:text-orange-200"
                />
              )}
            </div>
          </div>
        </div>
      </main>
      <Toaster position="bottom-right" />
    </div>
  );
}

const RescheduledToLink = ({ rescheduledToUid }: { rescheduledToUid: string }) => {
  const { t } = useLocale();
  return (
    <>
      <div className="mt-3 font-medium">{t("rescheduled")}</div>
      <div className="col-span-2 mb-2 mt-3">
        <span className="underline">
          <Link href={`/booking/${rescheduledToUid}`}>
            <div className="flex items-center gap-1">
              {t("view_booking")}
              <Icon name="external-link" className="h-4 w-4" />
            </div>
          </Link>
        </span>
      </div>
    </>
  );
};

const DisplayLocation = ({
  locationToDisplay,
  providerName,
  className,
}: {
  locationToDisplay: string;
  providerName?: string;
  className?: string;
}) =>
  locationToDisplay.startsWith("http") ? (
    <a
      href={locationToDisplay}
      target="_blank"
      title={locationToDisplay}
      className={classNames("text-default flex items-center gap-2", className)}
      rel="noreferrer">
      {providerName || "Link"}
      <Icon name="external-link" className="text-default inline h-4 w-4" />
    </a>
  ) : (
    <p className={className}>{locationToDisplay}</p>
  );

Success.isBookingPage = true;
Success.PageWrapper = PageWrapper;

type RecurringBookingsProps = {
  eventType: PageProps["eventType"];
  recurringBookings: PageProps["recurringBookings"];
  date: dayjs.Dayjs;
  duration: number | undefined;
  is24h: boolean;
  allRemainingBookings: boolean;
  isCancelled: boolean;
  tz: string;
};

function RecurringBookings({
  eventType,
  recurringBookings,
  duration,
  date,
  allRemainingBookings,
  is24h,
  isCancelled,
  tz,
}: RecurringBookingsProps) {
  const [moreEventsVisible, setMoreEventsVisible] = useState(false);
  const {
    t,
    i18n: { language },
  } = useLocale();
  const recurringBookingsSorted = recurringBookings
    ? recurringBookings.sort((a: ConfigType, b: ConfigType) => (dayjs(a).isAfter(dayjs(b)) ? 1 : -1))
    : null;

  if (!duration) return null;

  if (recurringBookingsSorted && allRemainingBookings) {
    return (
      <>
        {eventType.recurringEvent?.count && (
          <span className="font-medium">
            {getEveryFreqFor({
              t,
              recurringEvent: eventType.recurringEvent,
              recurringCount: recurringBookings?.length ?? undefined,
            })}
          </span>
        )}
        {eventType.recurringEvent?.count &&
          recurringBookingsSorted.slice(0, 4).map((dateStr: string, idx: number) => (
            <div key={idx} className={classNames("mb-2", isCancelled ? "line-through" : "")}>
              {formatToLocalizedDate(dayjs.tz(dateStr, tz), language, "full", tz)}
              <br />
              {formatToLocalizedTime(dayjs(dateStr), language, undefined, !is24h, tz)} -{" "}
              {formatToLocalizedTime(dayjs(dateStr).add(duration, "m"), language, undefined, !is24h, tz)}{" "}
              <span className="text-bookinglight">
                ({formatToLocalizedTimezone(dayjs(dateStr), language, tz)})
              </span>
            </div>
          ))}
        {recurringBookingsSorted.length > 4 && (
          <Collapsible open={moreEventsVisible} onOpenChange={() => setMoreEventsVisible(!moreEventsVisible)}>
            <CollapsibleTrigger
              type="button"
              className={classNames("flex w-full", moreEventsVisible ? "hidden" : "")}>
              + {t("plus_more", { count: recurringBookingsSorted.length - 4 })}
            </CollapsibleTrigger>
            <CollapsibleContent>
              {eventType.recurringEvent?.count &&
                recurringBookingsSorted.slice(4).map((dateStr: string, idx: number) => (
                  <div key={idx} className={classNames("mb-2", isCancelled ? "line-through" : "")}>
                    {formatToLocalizedDate(dayjs.tz(dateStr, tz), language, "full", tz)}
                    <br />
                    {formatToLocalizedTime(dayjs(dateStr), language, undefined, !is24h, tz)} -{" "}
                    {formatToLocalizedTime(
                      dayjs(dateStr).add(duration, "m"),
                      language,
                      undefined,
                      !is24h,
                      tz
                    )}{" "}
                    <span className="text-bookinglight">
                      ({formatToLocalizedTimezone(dayjs(dateStr), language, tz)})
                    </span>
                  </div>
                ))}
            </CollapsibleContent>
          </Collapsible>
        )}
      </>
    );
  }

  return (
    <div className={classNames(isCancelled ? "line-through" : "")}>
      {formatToLocalizedDate(date, language, "full", tz)}
      <br />
      {formatToLocalizedTime(date, language, undefined, !is24h, tz)} -{" "}
      {formatToLocalizedTime(dayjs(date).add(duration, "m"), language, undefined, !is24h, tz)}{" "}
      <span className="text-bookinglight">({formatToLocalizedTimezone(date, language, tz)})</span>
    </div>
  );
}<|MERGE_RESOLUTION|>--- conflicted
+++ resolved
@@ -61,20 +61,11 @@
   EmptyScreen,
   Icon,
 } from "@calcom/ui";
-<<<<<<< HEAD
-
-import { timeZone } from "@lib/clock";
-
-import PageWrapper from "@components/PageWrapper";
-import CancelBooking from "@components/booking/CancelBooking";
-import RejectBooking from "@components/booking/RejectBooking";
-import EventReservationSchema from "@components/schemas/EventReservationSchema";
-=======
 import PageWrapper from "@calcom/web/components/PageWrapper";
 import CancelBooking from "@calcom/web/components/booking/CancelBooking";
+import RejectBooking from "@calcom/web/components/booking/RejectBooking";
 import EventReservationSchema from "@calcom/web/components/schemas/EventReservationSchema";
 import { timeZone } from "@calcom/web/lib/clock";
->>>>>>> e16662e6
 
 import type { PageProps } from "./bookings-single-view.getServerSideProps";
 
@@ -681,12 +672,8 @@
                     )}
                     {!requiresLoginToUpdate &&
                       (!needsConfirmation || !userIsOwner) &&
-<<<<<<< HEAD
-                      !isCancelled &&
+                      isReschedulable &&
                       !isRejectionMode &&
-=======
-                      isReschedulable &&
->>>>>>> e16662e6
                       (!isCancellationMode ? (
                         <>
                           <hr className="border-subtle mb-8" />
