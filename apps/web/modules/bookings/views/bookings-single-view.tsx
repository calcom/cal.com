--- conflicted
+++ resolved
@@ -108,11 +108,7 @@
   const routerQuery = useRouterQuery();
   const pathname = usePathname();
   const searchParams = useCompatSearchParams();
-<<<<<<< HEAD
-  const { eventType, bookingInfo, requiresLoginToUpdate, orgSlug, bookerBaseUrl } = props;
-=======
   const { eventType, bookingInfo, requiresLoginToUpdate, orgSlug, rescheduledToUid } = props;
->>>>>>> d1a0fc66
 
   const {
     allRemainingBookings,
@@ -697,15 +693,10 @@
                                 <span className="text-default inline">
                                   <span className="underline" data-testid="reschedule-link">
                                     <Link
-<<<<<<< HEAD
-                                      href={`${bookerBaseUrl}/reschedule/${
-                                        seatReferenceUid || bookingInfo?.uid
-=======
                                       href={`/reschedule/${seatReferenceUid || bookingInfo?.uid}${
                                         currentUserEmail
                                           ? `?rescheduledBy=${encodeURIComponent(currentUserEmail)}`
                                           : ""
->>>>>>> d1a0fc66
                                       }`}
                                       legacyBehavior>
                                       {t("reschedule")}
@@ -910,8 +901,7 @@
                         description={t("no_show_description")}
                         buttonRaw={
                           !props.recurringBookings ? (
-                            <Button
-                              href={`${bookerBaseUrl}/reschedule/${seatReferenceUid || bookingInfo?.uid}`}>
+                            <Button href={`/reschedule/${seatReferenceUid || bookingInfo?.uid}`}>
                               {t("reschedule")}
                             </Button>
                           ) : undefined
