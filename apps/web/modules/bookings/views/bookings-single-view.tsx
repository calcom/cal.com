"use client";

import { Collapsible, CollapsibleContent, CollapsibleTrigger } from "@radix-ui/react-collapsible";
import classNames from "classnames";
import { useSession } from "next-auth/react";
import Link from "next/link";
import { usePathname, useRouter } from "next/navigation";
import { Fragment, useEffect, useState } from "react";
import { Toaster } from "sonner";
import { z } from "zod";

import BookingPageTagManager from "@calcom/app-store/BookingPageTagManager";
import type { getEventLocationValue } from "@calcom/app-store/locations";
import { getSuccessPageLocationMessage, guessEventLocationType } from "@calcom/app-store/locations";
import { getEventTypeAppData } from "@calcom/app-store/utils";
import type { ConfigType } from "@calcom/dayjs";
import dayjs from "@calcom/dayjs";
import {
  useEmbedNonStylesConfig,
  useIsBackgroundTransparent,
  useIsEmbed,
} from "@calcom/embed-core/embed-iframe";
import { Price } from "@calcom/features/bookings/components/event-meta/Price";
import {
  SMS_REMINDER_NUMBER_FIELD,
  SystemField,
  TITLE_FIELD,
} from "@calcom/features/bookings/lib/SystemField";
<<<<<<< HEAD
import { getCalendarLinks, CalendarLinkType } from "@calcom/lib/bookings/getCalendarLinks";
import { APP_NAME, CURRENT_TIMEZONE } from "@calcom/lib/constants";
=======
import { APP_NAME } from "@calcom/lib/constants";
>>>>>>> 6fc3ca53
import {
  formatToLocalizedDate,
  formatToLocalizedTime,
  formatToLocalizedTimezone,
} from "@calcom/lib/date-fns";
import type { nameObjectSchema } from "@calcom/lib/event";
import { getEventName } from "@calcom/lib/event";
import useGetBrandingColours from "@calcom/lib/getBrandColours";
import { useCompatSearchParams } from "@calcom/lib/hooks/useCompatSearchParams";
import { useLocale } from "@calcom/lib/hooks/useLocale";
import { useRouterQuery } from "@calcom/lib/hooks/useRouterQuery";
import useTheme from "@calcom/lib/hooks/useTheme";
import isSmsCalEmail from "@calcom/lib/isSmsCalEmail";
import { markdownToSafeHTML } from "@calcom/lib/markdownToSafeHTML";
import { getEveryFreqFor } from "@calcom/lib/recurringStrings";
import { getIs24hClockFromLocalStorage, isBrowserLocale24h } from "@calcom/lib/timeFormat";
import { CURRENT_TIMEZONE } from "@calcom/lib/timezoneConstants";
import { localStorage } from "@calcom/lib/webstorage";
import { BookingStatus, SchedulingType } from "@calcom/prisma/enums";
import { bookingMetadataSchema, eventTypeMetaDataSchemaWithTypedApps } from "@calcom/prisma/zod-utils";
import { trpc } from "@calcom/trpc/react";
import {
  Alert,
  Avatar,
  Badge,
  Button,
  EmailInput,
  useCalcomTheme,
  TextArea,
  showToast,
  EmptyScreen,
  Icon,
} from "@calcom/ui";
import CancelBooking from "@calcom/web/components/booking/CancelBooking";
import EventReservationSchema from "@calcom/web/components/schemas/EventReservationSchema";
import { timeZone } from "@calcom/web/lib/clock";

import type { PageProps } from "./bookings-single-view.getServerSideProps";

const stringToBoolean = z
  .string()
  .optional()
  .transform((val) => val === "true");

const querySchema = z.object({
  uid: z.string(),
  email: z.string().optional(),
  eventTypeSlug: z.string().optional(),
  cancel: stringToBoolean,
  allRemainingBookings: stringToBoolean,
  changes: stringToBoolean,
  reschedule: stringToBoolean,
  isSuccessBookingPage: stringToBoolean,
  formerTime: z.string().optional(),
  seatReferenceUid: z.string().optional(),
  rating: z.string().optional(),
  noShow: stringToBoolean,
});

const useBrandColors = ({
  brandColor,
  darkBrandColor,
}: {
  brandColor?: string | null;
  darkBrandColor?: string | null;
}) => {
  const brandTheme = useGetBrandingColours({
    lightVal: brandColor,
    darkVal: darkBrandColor,
  });
  useCalcomTheme(brandTheme);
};

export default function Success(props: PageProps) {
  const { t } = useLocale();
  const router = useRouter();
  const routerQuery = useRouterQuery();
  const pathname = usePathname();
  const searchParams = useCompatSearchParams();
  const { eventType, bookingInfo, requiresLoginToUpdate, rescheduledToUid } = props;

  const {
    allRemainingBookings,
    isSuccessBookingPage,
    cancel: isCancellationMode,
    formerTime,
    email,
    seatReferenceUid,
    noShow,
    rating,
  } = querySchema.parse(routerQuery);
  const attendeeTimeZone = bookingInfo?.attendees.find((attendee) => attendee.email === email)?.timeZone;

  const isFeedbackMode = !!(noShow || rating);
  const tz = props.tz ? props.tz : isSuccessBookingPage && attendeeTimeZone ? attendeeTimeZone : timeZone();

  const location = bookingInfo.location as ReturnType<typeof getEventLocationValue>;
  let rescheduleLocation: string | undefined;
  if (
    typeof bookingInfo.responses?.location === "object" &&
    "optionValue" in bookingInfo.responses.location
  ) {
    rescheduleLocation = bookingInfo.responses.location.optionValue;
  }

  const parsedBookingMetadata = bookingMetadataSchema.parse(bookingInfo?.metadata || {});
  const bookingWithParsedMetadata = {
    ...bookingInfo,
    metadata: parsedBookingMetadata,
  };
  const locationVideoCallUrl = bookingWithParsedMetadata.metadata?.videoCallUrl;

  const status = bookingInfo?.status;
  const reschedule = bookingInfo.status === BookingStatus.ACCEPTED;
  const cancellationReason = bookingInfo.cancellationReason || bookingInfo.rejectionReason;

  const attendees = bookingInfo?.attendees;

  const isGmail = !!attendees.find((attendee) => attendee?.email?.includes("gmail.com"));

  const [is24h, setIs24h] = useState(
    props?.userTimeFormat ? props.userTimeFormat === 24 : isBrowserLocale24h()
  );
  const { data: session } = useSession();
  const isHost = props.isLoggedInUserHost;

  const [date, setDate] = useState(dayjs.utc(bookingInfo.startTime));
  const calendarLinks = getCalendarLinks({
    booking: bookingWithParsedMetadata,
    eventType: eventType,
    t,
  });

  const icsLink = calendarLinks.find((link) => link.id === CalendarLinkType.ICS)?.link;
  const microsoftOfficeLink = calendarLinks.find(
    (link) => link.id === CalendarLinkType.MICROSOFT_OFFICE
  )?.link;
  const microsoftOutlookLink = calendarLinks.find(
    (link) => link.id === CalendarLinkType.MICROSOFT_OUTLOOK
  )?.link;
  const googleCalendarLink = calendarLinks.find((link) => link.id === CalendarLinkType.GOOGLE_CALENDAR)?.link;

  const isBackgroundTransparent = useIsBackgroundTransparent();
  const isEmbed = useIsEmbed();
  const shouldAlignCentrallyInEmbed = useEmbedNonStylesConfig("align") !== "left";
  const shouldAlignCentrally = !isEmbed || shouldAlignCentrallyInEmbed;
  const [calculatedDuration, setCalculatedDuration] = useState<number | undefined>(undefined);
  const [comment, setComment] = useState("");
  const parsedRating = rating ? parseInt(rating, 10) : 3;
  const currentUserEmail =
    searchParams?.get("rescheduledBy") ??
    searchParams?.get("cancelledBy") ??
    session?.user?.email ??
    undefined;

  const defaultRating = isNaN(parsedRating) ? 3 : parsedRating > 5 ? 5 : parsedRating < 1 ? 1 : parsedRating;
  const [rateValue, setRateValue] = useState<number>(defaultRating);
  const [isFeedbackSubmitted, setIsFeedbackSubmitted] = useState(false);

  const mutation = trpc.viewer.public.submitRating.useMutation({
    onSuccess: async () => {
      setIsFeedbackSubmitted(true);
      showToast("Thank you, feedback submitted", "success");
    },
    onError: (err) => {
      showToast(err.message, "error");
    },
  });

  const hostNoShowMutation = trpc.viewer.public.markHostAsNoShow.useMutation({
    onSuccess: async () => {
      showToast("Thank you, feedback submitted", "success");
    },
    onError: (err) => {
      showToast(err.message, "error");
    },
  });

  useEffect(() => {
    if (noShow) {
      hostNoShowMutation.mutate({ bookingUid: bookingInfo.uid, noShowHost: true });
    }
    // eslint-disable-next-line react-hooks/exhaustive-deps
  }, []);

  const sendFeedback = async (rating: string, comment: string) => {
    mutation.mutate({ bookingUid: bookingInfo.uid, rating: rateValue, comment: comment });
  };

  function setIsCancellationMode(value: boolean) {
    const _searchParams = new URLSearchParams(searchParams?.toString() ?? undefined);

    if (value) {
      _searchParams.set("cancel", "true");
    } else {
      if (_searchParams.get("cancel")) {
        _searchParams.delete("cancel");
      }
    }

    router.replace(`${pathname}?${_searchParams.toString()}`);
  }

  let evtName = eventType.eventName;
  if (eventType.isDynamic && bookingInfo.responses?.title) {
    evtName = bookingInfo.responses.title as string;
  }
  const eventNameObject = {
    attendeeName: bookingInfo.responses.name as z.infer<typeof nameObjectSchema> | string,
    eventType: eventType.title,
    eventName: evtName,
    host: props.profile.name || "Nameless",
    location: location,
    bookingFields: bookingInfo.responses,
    eventDuration: eventType.length,
    t,
  };

  const giphyAppData = getEventTypeAppData(
    {
      ...eventType,
      metadata: eventTypeMetaDataSchemaWithTypedApps.parse(eventType.metadata),
    },
    "giphy"
  );
  const giphyImage = giphyAppData?.thankYouPage;
  const isRoundRobin = eventType.schedulingType === SchedulingType.ROUND_ROBIN;

  const eventName = getEventName(eventNameObject, true);
  // Confirmation can be needed in two cases as of now
  // - Event Type has require confirmation option enabled always
  // - EventType has conditionally enabled confirmation option based on how far the booking is scheduled.
  // - It's a paid event and payment is pending.
  const needsConfirmation = bookingInfo.status === BookingStatus.PENDING && eventType.requiresConfirmation;
  const userIsOwner = !!(session?.user?.id && eventType.owner?.id === session.user.id);
  const isLoggedIn = session?.user;
  const isCancelled =
    status === "CANCELLED" ||
    status === "REJECTED" ||
    (!!seatReferenceUid &&
      !bookingInfo.seatsReferences.some((reference) => reference.referenceUid === seatReferenceUid));

  // const telemetry = useTelemetry();
  /*  useEffect(() => {
    if (top !== window) {
      //page_view will be collected automatically by _middleware.ts
      telemetry.event(telemetryEventTypes.embedView, collectPageParameters("/booking"));
    }
  }, [telemetry]); */

  useEffect(() => {
    setDate(date.tz(localStorage.getItem("timeOption.preferredTimeZone") || CURRENT_TIMEZONE));
    setIs24h(props?.userTimeFormat ? props.userTimeFormat === 24 : !!getIs24hClockFromLocalStorage());
    // eslint-disable-next-line react-hooks/exhaustive-deps
  }, [eventType, needsConfirmation]);

  useEffect(() => {
    setCalculatedDuration(dayjs(bookingInfo.endTime).diff(dayjs(bookingInfo.startTime), "minutes"));
    // eslint-disable-next-line react-hooks/exhaustive-deps
  }, []);

  function getTitle(): string {
    const titleSuffix = props.recurringBookings ? "_recurring" : "";
    const titlePrefix = isRoundRobin ? "round_robin_" : "";
    if (isCancelled) {
      return "";
    }
    if (needsConfirmation) {
      if (props.profile.name !== null) {
        return t(`user_needs_to_confirm_or_reject_booking${titleSuffix}`, {
          user: props.profile.name,
        });
      }
      return t(`needs_to_be_confirmed_or_rejected${titleSuffix}`);
    }
    if (bookingInfo.user) {
      const isAttendee = bookingInfo.attendees.find((attendee) => attendee.email === session?.user?.email);
      const attendee = bookingInfo.attendees[0]?.name || bookingInfo.attendees[0]?.email || "Nameless";
      const host = bookingInfo.user.name || bookingInfo.user.email;
      if (isHost) {
        return t(`${titlePrefix}emailed_host_and_attendees${titleSuffix}`, {
          user: attendee,
        });
      }
      if (isAttendee) {
        return t(`${titlePrefix}emailed_host_and_attendees${titleSuffix}`, {
          user: host,
        });
      }
      return t(`${titlePrefix}emailed_host_and_attendee${titleSuffix}`, {
        host,
        attendee,
      });
    }
    return t(`emailed_host_and_attendees${titleSuffix}`);
  }

  // This is a weird case where the same route can be opened in booking flow as a success page or as a booking detail page from the app
  // As Booking Page it has to support configured theme, but as booking detail page it should not do any change. Let Shell.tsx handle it.
  useTheme(isSuccessBookingPage ? props.profile.theme : "system");
  useBrandColors({
    brandColor: props.profile.brandColor,
    darkBrandColor: props.profile.darkBrandColor,
  });
  const locationToDisplay = getSuccessPageLocationMessage(
    locationVideoCallUrl ? locationVideoCallUrl : location,
    t,
    bookingInfo.status
  );

  const rescheduleLocationToDisplay = getSuccessPageLocationMessage(
    rescheduleLocation ?? "",
    t,
    bookingInfo.status
  );

  const providerName = guessEventLocationType(location)?.label;
  const rescheduleProviderName = guessEventLocationType(rescheduleLocation)?.label;
  const isBookingInPast = new Date(bookingInfo.endTime) < new Date();
  const isReschedulable = !isCancelled;

  const bookingCancelledEventProps = {
    booking: bookingInfo,
    organizer: {
      name: bookingInfo?.user?.name || "Nameless",
      email: bookingInfo?.userPrimaryEmail || bookingInfo?.user?.email || "Email-less",
      timeZone: bookingInfo?.user?.timeZone,
    },
    eventType,
  };

  const isRecurringBooking = props.recurringBookings;
  const needsConfirmationAndReschedulable = needsConfirmation && isReschedulable;
  const isNotAttendingSeatedEvent = isCancelled && seatReferenceUid;
  const isEventCancelled = isCancelled && !seatReferenceUid;
  const isPastBooking = isBookingInPast;
  const isRerouting = searchParams?.get("cal.rerouting") === "true";
  const isRescheduled = bookingInfo?.rescheduled;

  const successPageHeadline = (() => {
    if (needsConfirmationAndReschedulable) {
      return isRecurringBooking ? t("booking_submitted_recurring") : t("booking_submitted");
    }

    if (isRerouting) {
      return t("This meeting has been rerouted");
    }

    if (isNotAttendingSeatedEvent) {
      return t("no_longer_attending");
    }

    if (isRescheduled) {
      return t("your_event_has_been_rescheduled");
    }

    if (isEventCancelled) {
      return t("event_cancelled");
    }

    if (isPastBooking) {
      return t("event_is_in_the_past");
    }

    return isRecurringBooking ? t("meeting_is_scheduled_recurring") : t("meeting_is_scheduled");
  })();

  return (
    <div className={isEmbed ? "" : "h-screen"} data-testid="success-page">
      {!isEmbed && !isFeedbackMode && (
        <EventReservationSchema
          reservationId={bookingInfo.uid}
          eventName={eventName}
          startTime={bookingInfo.startTime}
          endTime={bookingInfo.endTime}
          organizer={bookingInfo.user}
          attendees={bookingInfo.attendees}
          location={locationToDisplay}
          description={bookingInfo.description}
          status={status}
        />
      )}
      {isLoggedIn && !isEmbed && !isFeedbackMode && (
        <div className="-mb-4 ml-4 mt-2">
          <Link
            href={allRemainingBookings ? "/bookings/recurring" : "/bookings/upcoming"}
            data-testid="back-to-bookings"
            className="hover:bg-subtle text-subtle hover:text-default mt-2 inline-flex px-1 py-2 text-sm transition dark:hover:bg-transparent">
            <Icon name="chevron-left" className="h-5 w-5 rtl:rotate-180" /> {t("back_to_bookings")}
          </Link>
        </div>
      )}
      <BookingPageTagManager
        eventType={{ ...eventType, metadata: eventTypeMetaDataSchemaWithTypedApps.parse(eventType.metadata) }}
      />
      <main className={classNames(shouldAlignCentrally ? "mx-auto" : "", isEmbed ? "" : "max-w-3xl")}>
        <div className={classNames("overflow-y-auto", isEmbed ? "" : "z-50 ")}>
          <div
            className={classNames(
              shouldAlignCentrally ? "text-center" : "",
              "flex items-end justify-center px-4 pb-20 pt-4 sm:flex sm:p-0"
            )}>
            <div
              className={classNames(
                "main my-4 flex flex-col transition-opacity sm:my-0 ",
                isEmbed ? "" : " inset-0"
              )}
              aria-hidden="true">
              <div
                className={classNames(
                  "inline-block transform overflow-hidden rounded-lg border sm:my-8 sm:max-w-xl",
                  !isBackgroundTransparent && " bg-default dark:bg-muted border-booker border-booker-width",
                  "px-8 pb-4 pt-5 text-left align-bottom transition-all sm:w-full sm:py-8 sm:align-middle"
                )}
                role="dialog"
                aria-modal="true"
                aria-labelledby="modal-headline">
                {!isFeedbackMode && (
                  <>
                    <div
                      className={classNames(isRoundRobin && "min-w-32 min-h-24 relative mx-auto h-24 w-32")}>
                      {isRoundRobin && bookingInfo.user && (
                        <Avatar
                          className="mx-auto flex items-center justify-center"
                          alt={bookingInfo.user.name || bookingInfo.user.email}
                          size="xl"
                          imageSrc={`${bookingInfo.user.avatarUrl}`}
                        />
                      )}
                      {giphyImage && !needsConfirmation && isReschedulable && (
                        // eslint-disable-next-line @next/next/no-img-element
                        <img src={giphyImage} className="w-full rounded-lg" alt="Gif from Giphy" />
                      )}
                      <div
                        className={classNames(
                          "mx-auto flex h-12 w-12 items-center justify-center rounded-full",
                          isRoundRobin &&
                            "border-cal-bg dark:border-cal-bg-muted absolute bottom-0 right-0 z-10 h-12 w-12 border-8",
                          !giphyImage && isReschedulable && !needsConfirmation ? "bg-success" : "",
                          !giphyImage && isReschedulable && needsConfirmation ? "bg-subtle" : "",
                          isCancelled ? "bg-error" : ""
                        )}>
                        {!giphyImage && !needsConfirmation && isReschedulable && (
                          <Icon name="check" className="h-5 w-5 text-green-600 dark:text-green-400" />
                        )}
                        {needsConfirmation && isReschedulable && (
                          <Icon name="calendar" className="text-emphasis h-5 w-5" />
                        )}
                        {isCancelled && <Icon name="x" className="h-5 w-5 text-red-600 dark:text-red-200" />}
                      </div>
                    </div>
                    <div className="mb-8 mt-6 text-center last:mb-0">
                      <h3
                        className="text-emphasis text-2xl font-semibold leading-6"
                        data-testid={isCancelled ? "cancelled-headline" : ""}
                        id="modal-headline">
                        {successPageHeadline}
                      </h3>

                      <div className="mt-3">
                        <p className="text-default">{getTitle()}</p>
                      </div>
                      {props.paymentStatus &&
                        (bookingInfo.status === BookingStatus.CANCELLED ||
                          bookingInfo.status === BookingStatus.REJECTED) && (
                          <h4>
                            {!props.paymentStatus.success &&
                              !props.paymentStatus.refunded &&
                              t("booking_with_payment_cancelled")}
                            {props.paymentStatus.success &&
                              !props.paymentStatus.refunded &&
                              t("booking_with_payment_cancelled_already_paid")}
                            {props.paymentStatus.refunded && t("booking_with_payment_cancelled_refunded")}
                          </h4>
                        )}

                      <div className="border-subtle text-default mt-8 grid grid-cols-3 border-t pt-8 text-left rtl:text-right">
                        {(isCancelled || reschedule) && cancellationReason && (
                          <>
                            <div className="font-medium">
                              {isCancelled ? t("reason") : t("reschedule_reason")}
                            </div>
                            <div className="col-span-2 mb-6 last:mb-0">{cancellationReason}</div>
                          </>
                        )}
                        <div className="font-medium">{t("what")}</div>
                        <div className="col-span-2 mb-6 last:mb-0" data-testid="booking-title">
                          {isRoundRobin ? bookingInfo.title : eventName}
                        </div>
                        <div className="font-medium">{t("when")}</div>
                        <div className="col-span-2 mb-6 last:mb-0">
                          {reschedule && !!formerTime && (
                            <p className="line-through">
                              <RecurringBookings
                                eventType={eventType}
                                duration={calculatedDuration}
                                recurringBookings={props.recurringBookings}
                                allRemainingBookings={allRemainingBookings}
                                date={dayjs(formerTime)}
                                is24h={is24h}
                                isCancelled={isCancelled}
                                tz={tz}
                              />
                            </p>
                          )}
                          <RecurringBookings
                            eventType={eventType}
                            duration={calculatedDuration}
                            recurringBookings={props.recurringBookings}
                            allRemainingBookings={allRemainingBookings}
                            date={date}
                            is24h={is24h}
                            isCancelled={isCancelled}
                            tz={tz}
                          />
                        </div>
                        {(bookingInfo?.user || bookingInfo?.attendees) && (
                          <>
                            <div className="font-medium">{t("who")}</div>
                            <div className="col-span-2 last:mb-0">
                              {bookingInfo?.user && (
                                <div className="mb-3">
                                  <div>
                                    <span data-testid="booking-host-name" className="mr-2">
                                      {bookingInfo.user.name}
                                    </span>
                                    <Badge variant="blue">{t("Host")}</Badge>
                                  </div>
                                  <p className="text-default">
                                    {bookingInfo?.userPrimaryEmail ?? bookingInfo.user.email}
                                  </p>
                                </div>
                              )}
                              {bookingInfo?.attendees.map((attendee) => (
                                <div key={attendee.name + attendee.email} className="mb-3 last:mb-0">
                                  {attendee.name && (
                                    <p data-testid={`attendee-name-${attendee.name}`}>{attendee.name}</p>
                                  )}
                                  {attendee.phoneNumber && (
                                    <p data-testid={`attendee-phone-${attendee.phoneNumber}`}>
                                      {attendee.phoneNumber}
                                    </p>
                                  )}
                                  {!isSmsCalEmail(attendee.email) && (
                                    <p data-testid={`attendee-email-${attendee.email}`}>{attendee.email}</p>
                                  )}
                                </div>
                              ))}
                            </div>
                          </>
                        )}
                        {locationToDisplay && !isCancelled && (
                          <>
                            <div className="mt-3 font-medium">{t("where")}</div>
                            <div className="col-span-2 mt-3" data-testid="where">
                              {!rescheduleLocation || locationToDisplay === rescheduleLocationToDisplay ? (
                                <DisplayLocation
                                  locationToDisplay={locationToDisplay}
                                  providerName={providerName}
                                />
                              ) : (
                                <>
                                  {!!formerTime && (
                                    <DisplayLocation
                                      locationToDisplay={locationToDisplay}
                                      providerName={providerName}
                                      className="line-through"
                                    />
                                  )}

                                  <DisplayLocation
                                    locationToDisplay={rescheduleLocationToDisplay}
                                    providerName={rescheduleProviderName}
                                  />
                                </>
                              )}
                            </div>
                          </>
                        )}
                        {props.paymentStatus && (
                          <>
                            <div className="mt-3 font-medium">
                              {props.paymentStatus.paymentOption === "HOLD"
                                ? t("complete_your_booking")
                                : t("payment")}
                            </div>
                            <div className="col-span-2 mb-2 mt-3">
                              <Price
                                currency={props.paymentStatus.currency}
                                price={props.paymentStatus.amount}
                              />
                            </div>
                          </>
                        )}

                        {rescheduledToUid ? <RescheduledToLink rescheduledToUid={rescheduledToUid} /> : null}

                        {bookingInfo?.description && (
                          <>
                            <div className="mt-9 font-medium">{t("additional_notes")}</div>
                            <div className="col-span-2 mb-2 mt-9">
                              <p className="break-words">{bookingInfo.description}</p>
                            </div>
                          </>
                        )}
                      </div>
                      <div className="text-bookingdark dark:border-darkgray-200 mt-8 text-left dark:text-gray-300">
                        {eventType.bookingFields.map((field) => {
                          if (!field) return null;

                          if (!bookingInfo.responses[field.name]) return null;

                          const response = bookingInfo.responses[field.name];
                          // We show location in the "where" section
                          // We show Booker Name, Emails and guests in Who section
                          // We show notes in additional notes section
                          // We show rescheduleReason at the top

                          const isSystemField = SystemField.safeParse(field.name);
                          // SMS_REMINDER_NUMBER_FIELD is a system field but doesn't have a dedicated place in the UI. So, it would be shown through the following responses list
                          // TITLE is also an identifier for booking question "What is this meeting about?"
                          if (
                            isSystemField.success &&
                            field.name !== SMS_REMINDER_NUMBER_FIELD &&
                            field.name !== TITLE_FIELD
                          )
                            return null;

                          const label = field.label || t(field.defaultLabel);

                          return (
                            <Fragment key={field.name}>
                              <div
                                className="text-emphasis mt-4 font-medium"
                                // eslint-disable-next-line react/no-danger
                                dangerouslySetInnerHTML={{
                                  __html: markdownToSafeHTML(label),
                                }}
                              />
                              <p
                                className="text-default break-words"
                                data-testid="field-response"
                                data-fob-field={field.name}>
                                {field.type === "boolean"
                                  ? response
                                    ? t("yes")
                                    : t("no")
                                  : response.toString()}
                              </p>
                            </Fragment>
                          );
                        })}
                      </div>
                    </div>
                    {requiresLoginToUpdate && (
                      <>
                        <hr className="border-subtle mb-8" />
                        <div className="text-center">
                          <span className="text-emphasis ltr:mr-2 rtl:ml-2">
                            {t("need_to_make_a_change")}
                          </span>
                          {/* Login button but redirect to here */}
                          <span className="text-default inline">
                            <span className="underline" data-testid="reschedule-link">
                              <Link
                                href={`/auth/login?callbackUrl=${encodeURIComponent(
                                  `/booking/${bookingInfo?.uid}`
                                )}`}
                                legacyBehavior>
                                {t("login")}
                              </Link>
                            </span>
                          </span>
                        </div>
                      </>
                    )}
                    {!requiresLoginToUpdate &&
                      (!needsConfirmation || !userIsOwner) &&
                      isReschedulable &&
                      !isRerouting &&
                      (!isCancellationMode ? (
                        <>
                          <hr className="border-subtle mb-8" />
                          <div className="text-center last:pb-0">
                            <span className="text-emphasis ltr:mr-2 rtl:ml-2">
                              {t("need_to_make_a_change")}
                            </span>

                            <>
                              {!props.recurringBookings &&
                                (!isBookingInPast || eventType.allowReschedulingPastBookings) && (
                                  <span className="text-default inline">
                                    <span className="underline" data-testid="reschedule-link">
                                      <Link
                                        href={`/reschedule/${seatReferenceUid || bookingInfo?.uid}${
                                          currentUserEmail
                                            ? `?rescheduledBy=${encodeURIComponent(currentUserEmail)}`
                                            : ""
                                        }`}
                                        legacyBehavior>
                                        {t("reschedule")}
                                      </Link>
                                    </span>
                                    <span className="mx-2">{t("or_lowercase")}</span>
                                  </span>
                                )}

                              <button
                                data-testid="cancel"
                                className={classNames(
                                  "text-default underline",
                                  props.recurringBookings && "ltr:mr-2 rtl:ml-2"
                                )}
                                onClick={() => setIsCancellationMode(true)}>
                                {t("cancel")}
                              </button>
                            </>
                          </div>
                        </>
                      ) : (
                        <>
                          <hr className="border-subtle" />
                          <CancelBooking
                            booking={{
                              uid: bookingInfo?.uid,
                              title: bookingInfo?.title,
                              id: bookingInfo?.id,
                            }}
                            profile={{ name: props.profile.name, slug: props.profile.slug }}
                            recurringEvent={eventType.recurringEvent}
                            team={eventType?.team?.name}
                            teamId={eventType?.team?.id}
                            setIsCancellationMode={setIsCancellationMode}
                            theme={isSuccessBookingPage ? props.profile.theme : "light"}
                            allRemainingBookings={allRemainingBookings}
                            seatReferenceUid={seatReferenceUid}
                            bookingCancelledEventProps={bookingCancelledEventProps}
                            currentUserEmail={currentUserEmail}
                            isHost={isHost}
                            internalNotePresets={props.internalNotePresets}
                          />
                        </>
                      ))}
                    {isRerouting && typeof window !== "undefined" && window.opener && (
                      <div className="flex justify-center">
                        <Button
                          type="button"
                          onClick={() => {
                            window.opener.focus();
                            window.close();
                          }}>
                          Go Back
                        </Button>
                      </div>
                    )}
                    {!needsConfirmation && !isCancellationMode && isReschedulable && !!calculatedDuration && (
                      <>
                        <hr className="border-subtle mt-8" />
                        <div className="text-default align-center flex flex-row justify-center pt-8">
                          <span className="text-default flex self-center font-medium ltr:mr-2 rtl:ml-2 ">
                            {t("add_to_calendar")}
                          </span>
                          <div className="justify-left mt-1 flex text-left sm:mt-0">
                            {googleCalendarLink && (
                              <Link
                                href={googleCalendarLink}
                                className="text-default border-subtle h-10 w-10 rounded-sm border px-3 py-2 ltr:mr-2 rtl:ml-2"
                                target="_blank">
                                <svg
                                  className="-mt-1.5 inline-block h-4 w-4"
                                  fill="currentColor"
                                  xmlns="http://www.w3.org/2000/svg"
                                  viewBox="0 0 24 24">
                                  <title>Google</title>
                                  <path d="M12.48 10.92v3.28h7.84c-.24 1.84-.853 3.187-1.787 4.133-1.147 1.147-2.933 2.4-6.053 2.4-4.827 0-8.6-3.893-8.6-8.72s3.773-8.72 8.6-8.72c2.6 0 4.507 1.027 5.907 2.347l2.307-2.307C18.747 1.44 16.133 0 12.48 0 5.867 0 .307 5.387.307 12s5.56 12 12.173 12c3.573 0 6.267-1.173 8.373-3.36 2.16-2.16 2.84-5.213 2.84-7.667 0-.76-.053-1.467-.173-2.053H12.48z" />
                                </svg>
                              </Link>
                            )}
                            {microsoftOutlookLink && (
                              <Link
                                href={microsoftOutlookLink}
                                className="border-subtle text-default mx-2 h-10 w-10 rounded-sm border px-3 py-2"
                                target="_blank">
                                <svg
                                  className="-mt-1.5 mr-1 inline-block h-4 w-4"
                                  fill="currentColor"
                                  xmlns="http://www.w3.org/2000/svg"
                                  viewBox="0 0 24 24">
                                  <title>Microsoft Outlook</title>
                                  <path d="M7.88 12.04q0 .45-.11.87-.1.41-.33.74-.22.33-.58.52-.37.2-.87.2t-.85-.2q-.35-.21-.57-.55-.22-.33-.33-.75-.1-.42-.1-.86t.1-.87q.1-.43.34-.76.22-.34.59-.54.36-.2.87-.2t.86.2q.35.21.57.55.22.34.31.77.1.43.1.88zM24 12v9.38q0 .46-.33.8-.33.32-.8.32H7.13q-.46 0-.8-.33-.32-.33-.32-.8V18H1q-.41 0-.7-.3-.3-.29-.3-.7V7q0-.41.3-.7Q.58 6 1 6h6.5V2.55q0-.44.3-.75.3-.3.75-.3h12.9q.44 0 .75.3.3.3.3.75V10.85l1.24.72h.01q.1.07.18.18.07.12.07.25zm-6-8.25v3h3v-3zm0 4.5v3h3v-3zm0 4.5v1.83l3.05-1.83zm-5.25-9v3h3.75v-3zm0 4.5v3h3.75v-3zm0 4.5v2.03l2.41 1.5 1.34-.8v-2.73zM9 3.75V6h2l.13.01.12.04v-2.3zM5.98 15.98q.9 0 1.6-.3.7-.32 1.19-.86.48-.55.73-1.28.25-.74.25-1.61 0-.83-.25-1.55-.24-.71-.71-1.24t-1.15-.83q-.68-.3-1.55-.3-.92 0-1.64.3-.71.3-1.2.85-.5.54-.75 1.3-.25.74-.25 1.63 0 .85.26 1.56.26.72.74 1.23.48.52 1.17.81.69.3 1.56.3zM7.5 21h12.39L12 16.08V17q0 .41-.3.7-.29.3-.7.3H7.5zm15-.13v-7.24l-5.9 3.54Z" />
                                </svg>
                              </Link>
                            )}
                            {microsoftOfficeLink && (
                              <Link
                                href={microsoftOfficeLink}
                                className="text-default border-subtle mx-2 h-10 w-10 rounded-sm border px-3 py-2"
                                target="_blank">
                                <svg
                                  className="-mt-1.5 mr-1 inline-block h-4 w-4"
                                  fill="currentColor"
                                  xmlns="http://www.w3.org/2000/svg"
                                  viewBox="0 0 24 24">
                                  <title>Microsoft Office</title>
                                  <path d="M21.53 4.306v15.363q0 .807-.472 1.433-.472.627-1.253.85l-6.888 1.974q-.136.037-.29.055-.156.019-.293.019-.396 0-.72-.105-.321-.106-.656-.292l-4.505-2.544q-.248-.137-.391-.366-.143-.23-.143-.515 0-.434.304-.738.304-.305.739-.305h5.831V4.964l-4.38 1.563q-.533.187-.856.658-.322.472-.322 1.03v8.078q0 .496-.248.912-.25.416-.683.651l-2.072 1.13q-.286.148-.571.148-.497 0-.844-.347-.348-.347-.348-.844V6.563q0-.62.33-1.19.328-.571.874-.881L11.07.285q.248-.136.534-.21.285-.075.57-.075.211 0 .38.031.166.031.364.093l6.888 1.899q.384.11.7.329.317.217.547.52.23.305.353.67.125.367.125.764zm-1.588 15.363V4.306q0-.273-.16-.478-.163-.204-.423-.28l-3.388-.93q-.397-.111-.794-.23-.397-.117-.794-.216v19.68l4.976-1.427q.26-.074.422-.28.161-.204.161-.477z" />
                                </svg>
                              </Link>
                            )}
                            {icsLink && (
                              <Link
                                href={icsLink}
                                className="border-subtle text-default mx-2 h-10 w-10 rounded-sm border px-3 py-2"
                                download={`${eventType.title}.ics`}>
                                <svg
                                  version="1.1"
                                  fill="currentColor"
                                  xmlns="http://www.w3.org/2000/svg"
                                  viewBox="0 0 1000 1000"
                                  className="-mt-1.5 mr-1 inline-block h-4 w-4">
                                  <title>{t("other")}</title>
                                  <path d="M971.3,154.9c0-34.7-28.2-62.9-62.9-62.9H611.7c-1.3,0-2.6,0.1-3.9,0.2V10L28.7,87.3v823.4L607.8,990v-84.6c1.3,0.1,2.6,0.2,3.9,0.2h296.7c34.7,0,62.9-28.2,62.9-62.9V154.9z M607.8,636.1h44.6v-50.6h-44.6v-21.9h44.6v-50.6h-44.6v-92h277.9v230.2c0,3.8-3.1,7-7,7H607.8V636.1z M117.9,644.7l-50.6-2.4V397.5l50.6-2.2V644.7z M288.6,607.3c17.6,0.6,37.3-2.8,49.1-7.2l9.1,48c-11,5.1-35.6,9.9-66.9,8.3c-85.4-4.3-127.5-60.7-127.5-132.6c0-86.2,57.8-136.7,133.2-140.1c30.3-1.3,53.7,4,64.3,9.2l-12.2,48.9c-12.1-4.9-28.8-9.2-49.5-8.6c-45.3,1.2-79.5,30.1-79.5,87.4C208.8,572.2,237.8,605.7,288.6,607.3z M455.5,665.2c-32.4-1.6-63.7-11.3-79.1-20.5l12.6-50.7c16.8,9.1,42.9,18.5,70.4,19.4c30.1,1,46.3-10.7,46.3-29.3c0-17.8-14-28.1-48.8-40.6c-46.9-16.4-76.8-41.7-76.8-81.5c0-46.6,39.3-84.1,106.8-87.1c33.3-1.5,58.3,4.2,76.5,11.2l-15.4,53.3c-12.1-5.3-33.5-12.8-62.3-12c-28.3,0.8-41.9,13.6-41.9,28.1c0,17.8,16.1,25.5,53.6,39c52.9,18.5,78.4,45.3,78.4,86.4C575.6,629.7,536.2,669.2,455.5,665.2z M935.3,842.7c0,14.9-12.1,27-27,27H611.7c-1.3,0-2.6-0.2-3.9-0.4V686.2h270.9c19.2,0,34.9-15.6,34.9-34.9V398.4c0-19.2-15.6-34.9-34.9-34.9h-47.1v-32.3H808v32.3h-44.8v-32.3h-22.7v32.3h-43.3v-32.3h-22.7v32.3H628v-32.3h-20.2v-203c1.31.2,2.6-0.4,3.9-0.4h296.7c14.9,0,27,12.1,27,27L935.3,842.7L935.3,842.7z" />
                                </svg>
                              </Link>
                            )}
                          </div>
                        </div>
                      </>
                    )}

                    {session === null && !(userIsOwner || props.hideBranding) && (
                      <>
                        <hr className="border-subtle mt-8" />
                        <div className="text-default pt-8 text-center text-xs">
                          <a href="https://cal.com/signup">
                            {t("create_booking_link_with_calcom", { appName: APP_NAME })}
                          </a>

                          <form
                            onSubmit={(e) => {
                              e.preventDefault();
                              const target = e.target as typeof e.target & {
                                email: { value: string };
                              };
                              router.push(`https://cal.com/signup?email=${target.email.value}`);
                            }}
                            className="mt-4 flex">
                            <EmailInput
                              name="email"
                              id="email"
                              defaultValue={email}
                              className="mr- focus:border-brand-default border-default text-default mt-0 block w-full rounded-none rounded-l-md shadow-sm focus:ring-black sm:text-sm"
                              placeholder="rick.astley@cal.com"
                            />
                            <Button
                              type="submit"
                              className="min-w-max rounded-none rounded-r-md"
                              color="primary">
                              {t("try_for_free")}
                            </Button>
                          </form>
                        </div>
                      </>
                    )}
                  </>
                )}
                {isFeedbackMode &&
                  (noShow ? (
                    <>
                      <EmptyScreen
                        Icon="user-x"
                        iconClassName="text-error"
                        iconWrapperClassName="bg-error"
                        headline={t("host_no_show")}
                        description={t("no_show_description")}
                        buttonRaw={
                          !props.recurringBookings ? (
                            <Button href={`/reschedule/${seatReferenceUid || bookingInfo?.uid}`}>
                              {t("reschedule")}
                            </Button>
                          ) : undefined
                        }
                      />
                    </>
                  ) : (
                    <>
                      <div className="my-3 flex justify-center space-x-1">
                        <button
                          className={classNames(
                            "flex h-10 w-10 items-center justify-center rounded-full border text-2xl hover:opacity-100",
                            rateValue === 1
                              ? "border-emphasis bg-emphasis"
                              : "border-muted bg-default opacity-50"
                          )}
                          disabled={isFeedbackSubmitted}
                          onClick={() => setRateValue(1)}>
                          😠
                        </button>
                        <button
                          className={classNames(
                            "flex h-10 w-10 items-center justify-center rounded-full border text-2xl hover:opacity-100",
                            rateValue === 2
                              ? "border-emphasis bg-emphasis"
                              : "border-muted bg-default opacity-50"
                          )}
                          disabled={isFeedbackSubmitted}
                          onClick={() => setRateValue(2)}>
                          🙁
                        </button>
                        <button
                          className={classNames(
                            "flex h-10 w-10 items-center justify-center rounded-full border text-2xl hover:opacity-100",
                            rateValue === 3
                              ? "border-emphasis bg-emphasis"
                              : " border-muted bg-default opacity-50"
                          )}
                          disabled={isFeedbackSubmitted}
                          onClick={() => setRateValue(3)}>
                          😐
                        </button>
                        <button
                          className={classNames(
                            "flex h-10 w-10 items-center justify-center rounded-full border text-2xl hover:opacity-100",
                            rateValue === 4
                              ? "border-emphasis bg-emphasis"
                              : "border-muted bg-default opacity-50"
                          )}
                          disabled={isFeedbackSubmitted}
                          onClick={() => setRateValue(4)}>
                          😄
                        </button>
                        <button
                          className={classNames(
                            "flex h-10 w-10 items-center justify-center rounded-full border text-2xl hover:opacity-100",
                            rateValue === 5
                              ? "border-emphasis bg-emphasis"
                              : "border-muted bg-default opacity-50"
                          )}
                          disabled={isFeedbackSubmitted}
                          onClick={() => setRateValue(5)}>
                          😍
                        </button>
                      </div>
                      <div className="my-4 space-y-1 text-center">
                        <h2 className="font-cal text-lg">{t("submitted_feedback")}</h2>
                        <p className="text-sm">{rateValue < 4 ? t("how_can_we_improve") : t("most_liked")}</p>
                      </div>
                      <TextArea
                        id="comment"
                        name="comment"
                        placeholder="Next time I would like to ..."
                        rows={3}
                        disabled={isFeedbackSubmitted}
                        onChange={(event) => setComment(event.target.value)}
                      />
                      <div className="my-4 flex justify-start">
                        <Button
                          loading={mutation.isPending}
                          disabled={isFeedbackSubmitted}
                          onClick={async () => {
                            if (rating) {
                              await sendFeedback(rating, comment);
                            }
                          }}>
                          {t("submit_feedback")}
                        </Button>
                      </div>
                    </>
                  ))}
              </div>
              {isGmail && !isFeedbackMode && (
                <Alert
                  className="main -mb-20 mt-4 inline-block ltr:text-left rtl:text-right sm:-mt-4 sm:mb-4 sm:w-full sm:max-w-xl sm:align-middle"
                  severity="warning"
                  message={
                    <div>
                      <p className="font-semibold">{t("google_new_spam_policy")}</p>
                      <span className="underline">
                        <a
                          target="_blank"
                          href="https://cal.com/blog/google-s-new-spam-policy-may-be-affecting-your-invitations">
                          {t("resolve")}
                        </a>
                      </span>
                    </div>
                  }
                  CustomIcon="circle-alert"
                  customIconColor="text-attention dark:text-orange-200"
                />
              )}
            </div>
          </div>
        </div>
      </main>
      <Toaster position="bottom-right" />
    </div>
  );
}

const RescheduledToLink = ({ rescheduledToUid }: { rescheduledToUid: string }) => {
  const { t } = useLocale();
  return (
    <>
      <div className="mt-3 font-medium">{t("rescheduled")}</div>
      <div className="col-span-2 mb-2 mt-3">
        <span className="underline">
          <Link href={`/booking/${rescheduledToUid}`}>
            <div className="flex items-center gap-1">
              {t("view_booking")}
              <Icon name="external-link" className="h-4 w-4" />
            </div>
          </Link>
        </span>
      </div>
    </>
  );
};

const DisplayLocation = ({
  locationToDisplay,
  providerName,
  className,
}: {
  locationToDisplay: string;
  providerName?: string;
  className?: string;
}) =>
  locationToDisplay.startsWith("http") ? (
    <a
      href={locationToDisplay}
      target="_blank"
      title={locationToDisplay}
      className={classNames("text-default flex items-center gap-2", className)}
      rel="noreferrer">
      {providerName || "Link"}
      <Icon name="external-link" className="text-default inline h-4 w-4" />
    </a>
  ) : (
    <p className={className}>{locationToDisplay}</p>
  );

type RecurringBookingsProps = {
  eventType: PageProps["eventType"];
  recurringBookings: PageProps["recurringBookings"];
  date: dayjs.Dayjs;
  duration: number | undefined;
  is24h: boolean;
  allRemainingBookings: boolean;
  isCancelled: boolean;
  tz: string;
};

function RecurringBookings({
  eventType,
  recurringBookings,
  duration,
  date,
  allRemainingBookings,
  is24h,
  isCancelled,
  tz,
}: RecurringBookingsProps) {
  const [moreEventsVisible, setMoreEventsVisible] = useState(false);
  const {
    t,
    i18n: { language },
  } = useLocale();
  const recurringBookingsSorted = recurringBookings
    ? recurringBookings.sort((a: ConfigType, b: ConfigType) => (dayjs(a).isAfter(dayjs(b)) ? 1 : -1))
    : null;

  if (!duration) return null;

  if (recurringBookingsSorted && allRemainingBookings) {
    return (
      <>
        {eventType.recurringEvent?.count && (
          <span className="font-medium">
            {getEveryFreqFor({
              t,
              recurringEvent: eventType.recurringEvent,
              recurringCount: recurringBookings?.length ?? undefined,
            })}
          </span>
        )}
        {eventType.recurringEvent?.count &&
          recurringBookingsSorted.slice(0, 4).map((dateStr: string, idx: number) => (
            <div key={idx} className={classNames("mb-2", isCancelled ? "line-through" : "")}>
              {formatToLocalizedDate(dayjs.tz(dateStr, tz), language, "full", tz)}
              <br />
              {formatToLocalizedTime(dayjs(dateStr), language, undefined, !is24h, tz)} -{" "}
              {formatToLocalizedTime(dayjs(dateStr).add(duration, "m"), language, undefined, !is24h, tz)}{" "}
              <span className="text-bookinglight">
                ({formatToLocalizedTimezone(dayjs(dateStr), language, tz)})
              </span>
            </div>
          ))}
        {recurringBookingsSorted.length > 4 && (
          <Collapsible open={moreEventsVisible} onOpenChange={() => setMoreEventsVisible(!moreEventsVisible)}>
            <CollapsibleTrigger
              type="button"
              className={classNames("flex w-full", moreEventsVisible ? "hidden" : "")}>
              + {t("plus_more", { count: recurringBookingsSorted.length - 4 })}
            </CollapsibleTrigger>
            <CollapsibleContent>
              {eventType.recurringEvent?.count &&
                recurringBookingsSorted.slice(4).map((dateStr: string, idx: number) => (
                  <div key={idx} className={classNames("mb-2", isCancelled ? "line-through" : "")}>
                    {formatToLocalizedDate(dayjs.tz(dateStr, tz), language, "full", tz)}
                    <br />
                    {formatToLocalizedTime(dayjs(dateStr), language, undefined, !is24h, tz)} -{" "}
                    {formatToLocalizedTime(
                      dayjs(dateStr).add(duration, "m"),
                      language,
                      undefined,
                      !is24h,
                      tz
                    )}{" "}
                    <span className="text-bookinglight">
                      ({formatToLocalizedTimezone(dayjs(dateStr), language, tz)})
                    </span>
                  </div>
                ))}
            </CollapsibleContent>
          </Collapsible>
        )}
      </>
    );
  }

  return (
    <div className={classNames(isCancelled ? "line-through" : "")}>
      {formatToLocalizedDate(date, language, "full", tz)}
      <br />
      {formatToLocalizedTime(date, language, undefined, !is24h, tz)} -{" "}
      {formatToLocalizedTime(dayjs(date).add(duration, "m"), language, undefined, !is24h, tz)}{" "}
      <span className="text-bookinglight">({formatToLocalizedTimezone(date, language, tz)})</span>
    </div>
  );
}<|MERGE_RESOLUTION|>--- conflicted
+++ resolved
@@ -26,12 +26,8 @@
   SystemField,
   TITLE_FIELD,
 } from "@calcom/features/bookings/lib/SystemField";
-<<<<<<< HEAD
 import { getCalendarLinks, CalendarLinkType } from "@calcom/lib/bookings/getCalendarLinks";
-import { APP_NAME, CURRENT_TIMEZONE } from "@calcom/lib/constants";
-=======
 import { APP_NAME } from "@calcom/lib/constants";
->>>>>>> 6fc3ca53
 import {
   formatToLocalizedDate,
   formatToLocalizedTime,
