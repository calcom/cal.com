"use client";

import { Collapsible, CollapsibleContent, CollapsibleTrigger } from "@radix-ui/react-collapsible";
import classNames from "classnames";
import { useSession } from "next-auth/react";
import Link from "next/link";
import { usePathname, useRouter } from "next/navigation";
import { Fragment, useEffect, useState } from "react";
import { Toaster } from "sonner";
import { z } from "zod";

import BookingPageTagManager from "@calcom/app-store/BookingPageTagManager";
import type { getEventLocationValue } from "@calcom/app-store/locations";
import { getSuccessPageLocationMessage, guessEventLocationType } from "@calcom/app-store/locations";
import { getEventTypeAppData } from "@calcom/app-store/utils";
import { eventTypeMetaDataSchemaWithTypedApps } from "@calcom/app-store/zod-utils";
import type { ConfigType } from "@calcom/dayjs";
import dayjs from "@calcom/dayjs";
import {
  useEmbedNonStylesConfig,
  useIsBackgroundTransparent,
  useIsEmbed,
} from "@calcom/embed-core/embed-iframe";
import { Price } from "@calcom/features/bookings/components/event-meta/Price";
import { getCalendarLinks, CalendarLinkType } from "@calcom/features/bookings/lib/getCalendarLinks";
import { RATING_OPTIONS, validateRating } from "@calcom/features/bookings/lib/rating";
import { isWithinMinimumRescheduleNotice as isWithinMinimumRescheduleNoticeUtil } from "@calcom/features/bookings/lib/reschedule/isWithinMinimumRescheduleNotice";
import type { nameObjectSchema } from "@calcom/features/eventtypes/lib/eventNaming";
import { getEventName } from "@calcom/features/eventtypes/lib/eventNaming";
import { shouldShowFieldInCustomResponses } from "@calcom/lib/bookings/SystemField";
import { APP_NAME } from "@calcom/lib/constants";
import { formatToLocalizedDate, formatToLocalizedTime, formatToLocalizedTimezone } from "@calcom/lib/dayjs";
import useGetBrandingColours from "@calcom/lib/getBrandColours";
import { useCompatSearchParams } from "@calcom/lib/hooks/useCompatSearchParams";
import { useLocale } from "@calcom/lib/hooks/useLocale";
import { useRouterQuery } from "@calcom/lib/hooks/useRouterQuery";
import useTheme from "@calcom/lib/hooks/useTheme";
import isSmsCalEmail from "@calcom/lib/isSmsCalEmail";
import { markdownToSafeHTML } from "@calcom/lib/markdownToSafeHTML";
import { getEveryFreqFor } from "@calcom/lib/recurringStrings";
import { getIs24hClockFromLocalStorage, isBrowserLocale24h } from "@calcom/lib/timeFormat";
import { getTimeShiftFlags, getFirstShiftFlags } from "@calcom/lib/timeShift";
import { CURRENT_TIMEZONE } from "@calcom/lib/timezoneConstants";
import { localStorage } from "@calcom/lib/webstorage";
import { BookingStatus, SchedulingType } from "@calcom/prisma/enums";
import { bookingMetadataSchema } from "@calcom/prisma/zod-utils";
import { trpc } from "@calcom/trpc/react";
import { Alert } from "@calcom/ui/components/alert";
import { Avatar } from "@calcom/ui/components/avatar";
import { Badge } from "@calcom/ui/components/badge";
import { Button } from "@calcom/ui/components/button";
import { EmptyScreen } from "@calcom/ui/components/empty-screen";
import { EmailInput, TextArea } from "@calcom/ui/components/form";
import { Icon } from "@calcom/ui/components/icon";
import { showToast } from "@calcom/ui/components/toast";
import { Tooltip } from "@calcom/ui/components/tooltip";
import { useCalcomTheme } from "@calcom/ui/styles";
import CancelBooking from "@calcom/web/components/booking/CancelBooking";
import EventReservationSchema from "@calcom/web/components/schemas/EventReservationSchema";
import { timeZone } from "@calcom/web/lib/clock";

import { usePaymentStatus } from "../hooks/usePaymentStatus";
import type { PageProps } from "./bookings-single-view.getServerSideProps";

const stringToBoolean = z
  .string()
  .optional()
  .transform((val) => val === "true");

const querySchema = z.object({
  uid: z.string(),
  email: z.string().optional(),
  eventTypeSlug: z.string().optional(),
  cancel: stringToBoolean,
  allRemainingBookings: stringToBoolean,
  changes: stringToBoolean,
  reschedule: stringToBoolean,
  isSuccessBookingPage: stringToBoolean,
  formerTime: z.string().optional(),
  seatReferenceUid: z.string().optional(),
  rating: z.string().optional(),
  noShow: stringToBoolean,
});

const useBrandColors = ({
  brandColor,
  darkBrandColor,
}: {
  brandColor?: string | null;
  darkBrandColor?: string | null;
}) => {
  const brandTheme = useGetBrandingColours({
    lightVal: brandColor,
    darkVal: darkBrandColor,
  });
  useCalcomTheme(brandTheme);
};

export default function Success(props: PageProps) {
  const { t } = useLocale();
  const router = useRouter();
  const routerQuery = useRouterQuery();
  const pathname = usePathname();
  const searchParams = useCompatSearchParams();

  const {
    eventType,
    bookingInfo,
    previousBooking,
    requiresLoginToUpdate,
    rescheduledToUid,
    canViewHiddenData,
  } = props;

  const {
    allRemainingBookings,
    isSuccessBookingPage,
    cancel: isCancellationMode,
    formerTime,
    email,
    seatReferenceUid,
    noShow,
    rating,
  } = querySchema.parse(routerQuery);

  const attendeeTimeZone = bookingInfo?.attendees.find((attendee) => attendee.email === email)?.timeZone;

  const isFeedbackMode = !!(noShow || rating);
  const tz = props.tz ? props.tz : isSuccessBookingPage && attendeeTimeZone ? attendeeTimeZone : timeZone();

  const location = bookingInfo.location as ReturnType<typeof getEventLocationValue>;
  let rescheduleLocation: string | undefined;
  if (
    typeof bookingInfo.responses?.location === "object" &&
    "optionValue" in bookingInfo.responses.location
  ) {
    rescheduleLocation = bookingInfo.responses.location.optionValue;
  }

  const parsed = bookingMetadataSchema.safeParse(bookingInfo?.metadata ?? null);
  const parsedBookingMetadata = parsed.success ? parsed.data : null;

  const bookingWithParsedMetadata = {
    ...bookingInfo,
    metadata: parsedBookingMetadata,
  };
  const locationVideoCallUrl = bookingWithParsedMetadata.metadata?.videoCallUrl;

  const status = bookingInfo?.status;
  const reschedule = bookingInfo.status === BookingStatus.ACCEPTED;
  const cancellationReason = bookingInfo.cancellationReason || bookingInfo.rejectionReason;
  const isAwaitingPayment = props.paymentStatus && !props.paymentStatus.success;

  const attendees = bookingInfo?.attendees;

  const isGmail = !!attendees.find((attendee) => attendee?.email?.includes("gmail.com"));

  const [is24h, setIs24h] = useState(
    props?.userTimeFormat ? props.userTimeFormat === 24 : isBrowserLocale24h()
  );
  const { data: session } = useSession();
  const isHost = props.isLoggedInUserHost;

  const [showUtmParams, setShowUtmParams] = useState(false);

  const utmParams = bookingInfo.tracking;

  const [date, setDate] = useState(dayjs.utc(bookingInfo.startTime));
  const calendarLinks = getCalendarLinks({
    booking: bookingWithParsedMetadata,
    eventType: eventType,
    t,
  });

  // TODO: We could transform the JSX to just iterate over calendarLinks and render a link for each type
  const icsLink = calendarLinks.find((link) => link.id === CalendarLinkType.ICS)?.link;
  const microsoftOfficeLink = calendarLinks.find(
    (link) => link.id === CalendarLinkType.MICROSOFT_OFFICE
  )?.link;
  const microsoftOutlookLink = calendarLinks.find(
    (link) => link.id === CalendarLinkType.MICROSOFT_OUTLOOK
  )?.link;
  const googleCalendarLink = calendarLinks.find((link) => link.id === CalendarLinkType.GOOGLE_CALENDAR)?.link;

  const isBackgroundTransparent = useIsBackgroundTransparent();
  const isEmbed = useIsEmbed();
  const shouldAlignCentrallyInEmbed = useEmbedNonStylesConfig("align") !== "left";
  const shouldAlignCentrally = !isEmbed || shouldAlignCentrallyInEmbed;
  const [calculatedDuration, setCalculatedDuration] = useState<number | undefined>(undefined);
  const [comment, setComment] = useState("");
  const currentUserEmail =
    searchParams?.get("rescheduledBy") ??
    searchParams?.get("cancelledBy") ??
    session?.user?.email ??
    undefined;

  const defaultRating = validateRating(rating);
  const [rateValue, setRateValue] = useState<number>(defaultRating);
  const [isFeedbackSubmitted, setIsFeedbackSubmitted] = useState(false);

  const mutation = trpc.viewer.public.submitRating.useMutation({
    onSuccess: async () => {
      setIsFeedbackSubmitted(true);
      showToast("Thank you, feedback submitted", "success");
    },
    onError: (err) => {
      showToast(err.message, "error");
    },
  });

  const hostNoShowMutation = trpc.viewer.public.markHostAsNoShow.useMutation({
    onSuccess: async () => {
      showToast("Thank you, feedback submitted", "success");
    },
    onError: (err) => {
      showToast(err.message, "error");
    },
  });

  useEffect(() => {
    if (noShow) {
      hostNoShowMutation.mutate({ bookingUid: bookingInfo.uid, noShowHost: true });
    }
    // eslint-disable-next-line react-hooks/exhaustive-deps
  }, []);

  const sendFeedback = async (rating: string, comment: string) => {
    mutation.mutate({ bookingUid: bookingInfo.uid, rating: rateValue, comment: comment });
  };

  function setIsCancellationMode(value: boolean) {
    const _searchParams = new URLSearchParams(searchParams?.toString() ?? undefined);

    if (value) {
      _searchParams.set("cancel", "true");
    } else {
      if (_searchParams.get("cancel")) {
        _searchParams.delete("cancel");
      }
    }

    router.replace(`${pathname}?${_searchParams.toString()}`);
  }

  let evtName = eventType.eventName;
  if (eventType.isDynamic && bookingInfo.responses?.title) {
    evtName = bookingInfo.responses.title as string;
  }

  const eventNameObject = {
    attendeeName: bookingInfo.responses.name as z.infer<typeof nameObjectSchema> | string,
    eventType: eventType.title,
    eventName: evtName,
    host: props.profile.name || "Nameless",
    location: location,
    bookingFields: bookingInfo.responses,
    eventDuration: dayjs(bookingInfo.endTime).diff(bookingInfo.startTime, "minutes"),
    t,
  };

  const giphyAppData = getEventTypeAppData(
    {
      ...eventType,
      metadata: eventTypeMetaDataSchemaWithTypedApps.parse(eventType.metadata),
    },
    "giphy"
  );
  const giphyImage = giphyAppData?.thankYouPage;
  const isRoundRobin = eventType.schedulingType === SchedulingType.ROUND_ROBIN;

  const eventName = getEventName(eventNameObject, true);
  // Confirmation can be needed in two cases as of now
  // - Event Type has require confirmation option enabled always
  // - EventType has conditionally enabled confirmation option based on how far the booking is scheduled.
  // - It's a paid event and payment is pending.
  const needsConfirmation = bookingInfo.status === BookingStatus.PENDING && eventType.requiresConfirmation;
  const userIsOwner = !!(session?.user?.id && eventType.owner?.id === session.user.id);
  const isLoggedIn = session?.user;
  const isCancelled =
    status === "CANCELLED" ||
    status === "REJECTED" ||
    (!!seatReferenceUid &&
      !bookingInfo.seatsReferences.some((reference) => reference.referenceUid === seatReferenceUid));

  useEffect(() => {
    setDate(date.tz(localStorage.getItem("timeOption.preferredTimeZone") || CURRENT_TIMEZONE));
    setIs24h(props?.userTimeFormat ? props.userTimeFormat === 24 : !!getIs24hClockFromLocalStorage());
    // eslint-disable-next-line react-hooks/exhaustive-deps
  }, [eventType, needsConfirmation]);

  useEffect(() => {
    setCalculatedDuration(dayjs(bookingInfo.endTime).diff(dayjs(bookingInfo.startTime), "minutes"));
    // eslint-disable-next-line react-hooks/exhaustive-deps
  }, []);

  function getTitle(): string {
    const titleSuffix = props.recurringBookings ? "_recurring" : "";
    const titlePrefix = isRoundRobin ? "round_robin_" : "";
    if (isCancelled) {
      return "";
    }
    if (isAwaitingPayment && !isCancelled) {
      return t("complete_your_booking_subject", {
        title: eventName,
        date: formatToLocalizedDate(date, undefined, "long", tz),
      });
    }
    if (needsConfirmation) {
      if (props.profile.name !== null) {
        return t(`user_needs_to_confirm_or_reject_booking${titleSuffix}`, {
          user: props.profile.name,
        });
      }
      return t(`needs_to_be_confirmed_or_rejected${titleSuffix}`);
    }
    if (bookingInfo.user) {
      const isAttendee = bookingInfo.attendees.find((attendee) => attendee.email === session?.user?.email);
      const attendee = bookingInfo.attendees[0]?.name || bookingInfo.attendees[0]?.email || "Nameless";
      const host = bookingInfo.user.name || bookingInfo.user.email;
      if (isHost) {
        return t(`${titlePrefix}emailed_host_and_attendee${titleSuffix}`, {
          host,
          attendee,
          interpolation: { escapeValue: false },
        });
      }
      if (isAttendee) {
        return t(`${titlePrefix}emailed_host_and_attendee${titleSuffix}`, {
          host,
          attendee,
          interpolation: { escapeValue: false },
        });
      }
      return t(`${titlePrefix}emailed_host_and_attendee${titleSuffix}`, {
        host,
        attendee,
        interpolation: { escapeValue: false },
      });
    }
    return t(`emailed_host_and_attendee${titleSuffix}`);
  }

  // This is a weird case where the same route can be opened in booking flow as a success page or as a booking detail page from the app
  // As Booking Page it has to support configured theme, but as booking detail page it should not do any change. Let Shell.tsx handle it.
  useTheme(isSuccessBookingPage ? props.profile.theme : "system");
  useBrandColors({
    brandColor: props.profile.brandColor,
    darkBrandColor: props.profile.darkBrandColor,
  });
  const locationToDisplay = getSuccessPageLocationMessage(
    locationVideoCallUrl ? locationVideoCallUrl : location,
    t,
    bookingInfo.status
  );

  const rescheduleLocationToDisplay = getSuccessPageLocationMessage(
    rescheduleLocation ?? "",
    t,
    bookingInfo.status
  );

  const providerName = guessEventLocationType(location)?.label;
  const rescheduleProviderName = guessEventLocationType(rescheduleLocation)?.label;
  const isBookingInPast = new Date(bookingInfo.endTime) < new Date();
  const isReschedulable = !isCancelled;

  const bookingCancelledEventProps = {
    booking: bookingInfo,
    organizer: {
      name: bookingInfo?.user?.name || "Nameless",
      email: bookingInfo?.userPrimaryEmail || bookingInfo?.user?.email || "Email-less",
      timeZone: bookingInfo?.user?.timeZone,
    },
    eventType,
  };

  const isRecurringBooking = props.recurringBookings;
  const needsConfirmationAndReschedulable = needsConfirmation && isReschedulable;
  const isNotAttendingSeatedEvent = isCancelled && seatReferenceUid;
  const isEventCancelled = isCancelled && !seatReferenceUid;
  const isPastBooking = isBookingInPast;
  const isRerouting = searchParams?.get("cal.rerouting") === "true";
  const isRescheduled = bookingInfo?.rescheduled;

  const canCancelOrReschedule = !eventType?.disableCancelling || !eventType?.disableRescheduling;

  const canCancel = !eventType?.disableCancelling;
  const canReschedule = !eventType?.disableRescheduling;

  // Check if reschedule should be disabled due to minimum reschedule notice
  // Use server-side computed isHost prop instead of client-side computation
  const isWithinMinimumRescheduleNotice = isHost
    ? false // Organizers can always reschedule
    : isWithinMinimumRescheduleNoticeUtil(
        bookingInfo?.startTime ?? null,
        eventType?.minimumRescheduleNotice ?? null
      );
  const isRescheduleDisabled = !canReschedule || isWithinMinimumRescheduleNotice;
  const paymentStatusMessage = usePaymentStatus({
    bookingStatus: bookingInfo.status,
    startTime: bookingInfo.startTime,
    eventTypeTeamId: eventType?.teamId,
    userId: eventType?.owner?.id,
    payment: props.paymentStatus
      ? {
          success: props.paymentStatus.success,
          refunded: props.paymentStatus.refunded,
          paymentOption: props.paymentStatus.paymentOption,
        }
      : { success: false, refunded: false },
    refundPolicy: eventType?.metadata?.apps?.stripe?.refundPolicy,
    refundDaysCount: eventType?.metadata?.apps?.stripe?.refundDaysCount,
  });

  const successPageHeadline = (() => {
    if (isAwaitingPayment && !isCancelled) {
      return props.paymentStatus?.paymentOption === "HOLD"
        ? t("meeting_awaiting_payment_method")
        : t("meeting_awaiting_payment");
    }

    if (needsConfirmationAndReschedulable) {
      return isRecurringBooking ? t("booking_submitted_recurring") : t("booking_submitted");
    }

    if (isRerouting) {
      return t("This meeting has been rerouted");
    }

    if (isNotAttendingSeatedEvent) {
      return t("no_longer_attending");
    }

    if (isRescheduled) {
      return t("your_event_has_been_rescheduled");
    }

    if (isEventCancelled) {
      return t("event_cancelled");
    }

    if (isPastBooking) {
      return t("event_is_in_the_past");
    }

    return isRecurringBooking ? t("meeting_is_scheduled_recurring") : t("meeting_is_scheduled");
  })();

  return (
    <div className={isEmbed ? "" : "h-screen"} data-testid="success-page">
      {!isEmbed && !isFeedbackMode && (
        <EventReservationSchema
          reservationId={bookingInfo.uid}
          eventName={eventName}
          startTime={bookingInfo.startTime}
          endTime={bookingInfo.endTime}
          organizer={bookingInfo.user}
          attendees={bookingInfo.attendees}
          location={locationToDisplay}
          description={bookingInfo.description}
          status={status}
        />
      )}
      {isLoggedIn && !isEmbed && !isFeedbackMode && (
        <div className="-mb-4 ml-4 mt-2">
          <Link
            href={allRemainingBookings ? "/bookings/recurring" : "/bookings/upcoming"}
            data-testid="back-to-bookings"
            className="hover:bg-subtle text-subtle hover:text-default mt-2 inline-flex px-1 py-2 text-sm transition dark:hover:bg-transparent">
            <Icon name="chevron-left" className="h-5 w-5 rtl:rotate-180" /> {t("back_to_bookings")}
          </Link>
        </div>
      )}
      <BookingPageTagManager
        eventType={{ ...eventType, metadata: eventTypeMetaDataSchemaWithTypedApps.parse(eventType.metadata) }}
      />
      <main className={classNames(shouldAlignCentrally ? "mx-auto" : "", isEmbed ? "" : "max-w-3xl")}>
        <div className={classNames("overflow-y-auto", isEmbed ? "" : "z-50 ")}>
          <div
            className={classNames(
              shouldAlignCentrally ? "text-center" : "",
              "flex items-end justify-center px-4 pb-20 pt-4 sm:flex sm:p-0"
            )}>
            <div
              className={classNames(
                "main my-4 flex flex-col transition-opacity sm:my-0 ",
                isEmbed ? "" : " inset-0"
              )}
              aria-hidden="true">
              <div
                className={classNames(
                  "inline-block transform overflow-hidden rounded-lg border sm:my-8 sm:max-w-xl",
                  !isBackgroundTransparent &&
                    " bg-default dark:bg-cal-muted border-booker border-booker-width",
                  "px-8 pb-4 pt-5 text-left align-bottom transition-all sm:w-full sm:py-8 sm:align-middle"
                )}
                role="dialog"
                aria-modal="true"
                aria-labelledby="modal-headline">
                {!isFeedbackMode && (
                  <>
                    <div
                      className={classNames(isRoundRobin && "relative mx-auto h-24 min-h-24 w-32 min-w-32")}>
                      {isRoundRobin && bookingInfo.user && (
                        <Avatar
                          className="mx-auto flex items-center justify-center"
                          alt={bookingInfo.user.name || bookingInfo.user.email}
                          size="xl"
                          imageSrc={`${bookingInfo.user.avatarUrl}`}
                        />
                      )}
                      {giphyImage && !needsConfirmation && isReschedulable && (
                        // eslint-disable-next-line @next/next/no-img-element
                        <img src={giphyImage} className="w-full rounded-lg" alt="Gif from Giphy" />
                      )}
                      <div
                        className={classNames(
                          "mx-auto flex h-12 w-12 items-center justify-center rounded-full",
                          isRoundRobin &&
                            "border-cal-bg dark:border-cal-bg-muted absolute bottom-0 right-0 z-10 h-12 w-12 border-8",
                          !giphyImage && isReschedulable && !needsConfirmation && !isAwaitingPayment
                            ? "bg-cal-success"
                            : "",
                          !giphyImage && isReschedulable && (needsConfirmation || isAwaitingPayment)
                            ? "bg-subtle"
                            : "",
                          isCancelled ? "bg-error" : ""
                        )}>
                        {!giphyImage && !needsConfirmation && !isAwaitingPayment && isReschedulable && (
                          <Icon name="check" className="h-5 w-5 text-green-600 dark:text-green-400" />
                        )}
                        {(needsConfirmation || isAwaitingPayment) && isReschedulable && (
                          <Icon name="calendar" className="text-emphasis h-5 w-5" />
                        )}
                        {isCancelled && <Icon name="x" className="h-5 w-5 text-red-600 dark:text-red-200" />}
                      </div>
                    </div>
                    <div className="mb-8 mt-6 text-center last:mb-0">
                      <h3
                        className="text-emphasis text-2xl font-semibold leading-6"
                        data-testid={isCancelled ? "cancelled-headline" : ""}
                        id="modal-headline">
                        {successPageHeadline}
                      </h3>

                      <div className="mt-3">
                        <p className="text-default">{getTitle()}</p>
                      </div>
                      {props.paymentStatus &&
                        (bookingInfo.status === BookingStatus.CANCELLED ||
                          bookingInfo.status === BookingStatus.REJECTED) && <h4>{paymentStatusMessage}</h4>}

                      <div className="border-subtle text-default mt-8 grid grid-cols-3 gap-x-4 border-t pt-8 text-left sm:gap-x-0 rtl:text-right">
                        {(isCancelled || reschedule) && cancellationReason && (
                          <>
                            <div className="font-medium">
                              {isCancelled ? t("reason") : t("reschedule_reason")}
                            </div>
                            <div className="col-span-2 mb-6 last:mb-0">
                              <p className="wrap-break-word">{cancellationReason}</p>
                            </div>
                          </>
                        )}
                        {isCancelled &&
                          bookingInfo?.cancelledBy &&
                          !(bookingInfo.eventType?.hideOrganizerEmail && !isHost) && (
                            <>
                              <div className="font-medium">{t("cancelled_by")}</div>
                              <div className="col-span-2 mb-6 last:mb-0">
                                <p className="wrap-break-word">{bookingInfo?.cancelledBy}</p>
                              </div>
                            </>
                          )}
                        {previousBooking && (
                          <>
                            <div className="font-medium">{t("rescheduled_by")}</div>
                            <div className="col-span-2 mb-6 last:mb-0">
                              <p className="wrap-break-word">{previousBooking?.rescheduledBy}</p>
                              <Link className="text-sm underline" href={`/booking/${previousBooking?.uid}`}>
                                {t("original_booking")}
                              </Link>
                            </div>
                          </>
                        )}
                        <div className="font-medium">{t("what")}</div>
<<<<<<< HEAD
                        <div className="col-span-2 mb-6 break-words last:mb-0" data-testid="booking-title">
=======
                        <div
                          className="wrap-break-word col-span-2 mb-6 last:mb-0"
                          data-testid="booking-title">
>>>>>>> cb250968
                          {isRoundRobin
                            ? typeof bookingInfo.title === "string"
                              ? bookingInfo.title
                              : eventName
                            : eventName}
                        </div>
                        <div className="font-medium">{t("when")}</div>
                        <div className="col-span-2 mb-6 last:mb-0">
                          {reschedule && !!formerTime && (
                            <p className="line-through">
                              <RecurringBookings
                                eventType={eventType}
                                duration={calculatedDuration}
                                recurringBookings={props.recurringBookings}
                                allRemainingBookings={allRemainingBookings}
                                date={dayjs(formerTime)}
                                is24h={is24h}
                                isCancelled={isCancelled}
                                tz={tz}
                              />
                            </p>
                          )}
                          <RecurringBookings
                            eventType={eventType}
                            duration={calculatedDuration}
                            recurringBookings={props.recurringBookings}
                            allRemainingBookings={allRemainingBookings}
                            date={date}
                            is24h={is24h}
                            isCancelled={isCancelled}
                            tz={tz}
                          />
                        </div>
                        {(bookingInfo?.user || bookingInfo?.attendees) && (
                          <>
                            <div className="font-medium">{t("who")}</div>
                            <div className="col-span-2 last:mb-0">
                              {bookingInfo?.user && (
                                <div className="mb-3">
                                  <div>
                                    <span data-testid="booking-host-name" className="mr-2">
                                      {bookingInfo.user.name}
                                    </span>
                                    <Badge variant="blue">{t("Host")}</Badge>
                                  </div>
                                  {!bookingInfo.eventType?.hideOrganizerEmail && (
                                    <p className="text-default" data-testid="booking-host-email">
                                      {bookingInfo?.userPrimaryEmail ?? bookingInfo.user.email}
                                    </p>
                                  )}
                                </div>
                              )}
                              {bookingInfo?.attendees.map((attendee) => (
                                <div key={attendee.name + attendee.email} className="mb-3 last:mb-0">
                                  {attendee.name && (
                                    <p data-testid={`attendee-name-${attendee.name}`}>{attendee.name}</p>
                                  )}
                                  {attendee.phoneNumber && (
                                    <p data-testid={`attendee-phone-${attendee.phoneNumber}`}>
                                      {attendee.phoneNumber}
                                    </p>
                                  )}
                                  {!isSmsCalEmail(attendee.email) && (
                                    <p data-testid={`attendee-email-${attendee.email}`}>{attendee.email}</p>
                                  )}
                                </div>
                              ))}
                            </div>
                          </>
                        )}
                        {locationToDisplay && !isCancelled && (
                          <>
                            <div className="mt-3 font-medium">{t("where")}</div>
                            <div className="col-span-2 mt-3" data-testid="where">
                              {!rescheduleLocation || locationToDisplay === rescheduleLocationToDisplay ? (
                                <DisplayLocation
                                  locationToDisplay={locationToDisplay}
                                  providerName={providerName}
                                />
                              ) : (
                                <>
                                  {!!formerTime && (
                                    <DisplayLocation
                                      locationToDisplay={locationToDisplay}
                                      providerName={providerName}
                                      className="line-through"
                                    />
                                  )}

                                  <DisplayLocation
                                    locationToDisplay={rescheduleLocationToDisplay}
                                    providerName={rescheduleProviderName}
                                  />
                                </>
                              )}
                            </div>
                          </>
                        )}
                        {props.paymentStatus && (
                          <>
                            <div className="mt-3 font-medium">
                              {props.paymentStatus.paymentOption === "HOLD"
                                ? t("complete_your_booking")
                                : t("payment")}
                            </div>
                            <div className="col-span-2 mb-2 mt-3">
                              <Price
                                currency={props.paymentStatus.currency}
                                price={props.paymentStatus.amount}
                              />
                            </div>
                          </>
                        )}

                        {rescheduledToUid ? <RescheduledToLink rescheduledToUid={rescheduledToUid} /> : null}

                        {bookingInfo?.description && (
                          <>
                            <div className="mt-9 font-medium">{t("additional_notes")}</div>
                            <div className="col-span-2 mb-2 mt-9">
                              <p className="wrap-break-word whitespace-pre-line">{bookingInfo.description}</p>
                            </div>
                          </>
                        )}
                        {!!utmParams && canViewHiddenData && (
                          <>
                            <div className="mt-9 pr-2 font-medium sm:pr-0">{t("utm_params")}</div>
                            <div className="col-span-2 mb-2 ml-3 mt-9 sm:ml-0">
                              <button
                                data-testid="utm-dropdown"
                                onClick={() => {
                                  setShowUtmParams((prev) => !prev);
                                }}
                                className="font-medium transition hover:text-blue-500 focus:outline-none">
                                <div className="flex items-center gap-1">
                                  {showUtmParams ? t("hide") : t("show")}
                                  <Icon
                                    name={showUtmParams ? "chevron-up" : "chevron-down"}
                                    className="size-4"
                                  />
                                </div>
                              </button>

                              {showUtmParams && (
                                <div className="col-span-2 mb-2 mt-2">
                                  {Object.entries(utmParams).filter(([_, value]) => Boolean(value)).length >
                                  0 ? (
                                    <ul className="stack-y-1 list-disc p-1 pl-5 sm:w-80">
                                      {Object.entries(utmParams)
                                        .filter(([_, value]) => Boolean(value))
                                        .map(([key, value]) => (
                                          <li key={key} className="text-muted space-x-1 text-sm">
                                            <span>{key}</span>: <span>{value}</span>
                                          </li>
                                        ))}
                                    </ul>
                                  ) : (
                                    <p className="text-muted text-sm">{t("no_utm_params")}</p>
                                  )}
                                </div>
                              )}
                            </div>
                          </>
                        )}
                      </div>
                      <div className="text-bookingdark dark:border-darkgray-200 mt-8 text-left dark:text-gray-300">
                        {eventType.bookingFields.map((field) => {
                          if (!field) return null;

                          if (!bookingInfo.responses[field.name]) return null;

                          const response = bookingInfo.responses[field.name];
                          // We show location in the "where" section
                          // We show Booker Name, Emails and guests in Who section
                          // We show notes in additional notes section
                          // We show rescheduleReason at the top

                          if (!shouldShowFieldInCustomResponses(field.name)) {
                            return null;
                          }

                          const label = field.label || t(field.defaultLabel);

                          return (
                            <Fragment key={field.name}>
                              <div
                                className="text-emphasis mt-4 font-medium"
                                dangerouslySetInnerHTML={{
                                  __html: markdownToSafeHTML(label),
                                }}
                              />
                              <p
                                className="text-default wrap-break-word"
                                data-testid="field-response"
                                data-fob-field={field.name}>
                                {field.type === "boolean"
                                  ? response
                                    ? t("yes")
                                    : t("no")
                                  : response.toString()}
                              </p>
                            </Fragment>
                          );
                        })}
                      </div>
                    </div>
                    {requiresLoginToUpdate && (
                      <>
                        <hr className="border-subtle mb-8" />
                        <div className="text-center">
                          <span className="text-emphasis ltr:mr-2 rtl:ml-2">
                            {t("need_to_make_a_change")}
                          </span>
                          {/* Login button but redirect to here */}
                          <span className="text-default inline">
                            <span className="underline" data-testid="reschedule-link">
                              <Link
                                href={`/auth/login?callbackUrl=${encodeURIComponent(
                                  `/booking/${bookingInfo?.uid}`
                                )}`}
                                legacyBehavior>
                                {t("login")}
                              </Link>
                            </span>
                          </span>
                        </div>
                      </>
                    )}
                    {!requiresLoginToUpdate &&
                      (!needsConfirmation || !userIsOwner) &&
                      isReschedulable &&
                      !isRerouting &&
                      canCancelOrReschedule &&
                      (!isCancellationMode ? (
                        <>
                          {/* Only show section if there's at least one actionable option */}
                          {((!props.recurringBookings &&
                            (!isBookingInPast || eventType.allowReschedulingPastBookings) &&
                            canReschedule) ||
                            (!isBookingInPast && canCancel)) && (
                            <>
                              <hr className="border-subtle mb-8" />
                              <div className="text-center last:pb-0">
                                <span className="text-emphasis ltr:mr-2 rtl:ml-2">
                                  {t("need_to_make_a_change")}
                                </span>

                                <>
                                  {!props.recurringBookings &&
                                    (!isBookingInPast || eventType.allowReschedulingPastBookings) &&
                                    canReschedule &&
                                    !isRescheduleDisabled && (
                                      <span className="text-default inline">
                                        <span className="underline" data-testid="reschedule-link">
                                          <Link
                                            href={`/reschedule/${seatReferenceUid || bookingInfo?.uid}${
                                              currentUserEmail
                                                ? `?rescheduledBy=${encodeURIComponent(currentUserEmail)}`
                                                : ""
                                            }`}
                                            legacyBehavior>
                                            {t("reschedule")}
                                          </Link>
                                        </span>
                                        {!isBookingInPast && canCancel && (
                                          <span className="mx-2">{t("or_lowercase")}</span>
                                        )}
                                      </span>
                                    )}

                                  {!isBookingInPast && canCancel && (
                                    <button
                                      data-testid="cancel"
                                      className={classNames(
                                        "text-default underline",
                                        props.recurringBookings && "ltr:mr-2 rtl:ml-2"
                                      )}
                                      onClick={() => setIsCancellationMode(true)}>
                                      {t("cancel")}
                                    </button>
                                  )}
                                </>
                              </div>
                            </>
                          )}
                        </>
                      ) : (
                        <>
                          <hr className="border-subtle" />
                          <CancelBooking
                            booking={{
                              uid: bookingInfo?.uid,
                              title: bookingInfo?.title,
                              id: bookingInfo?.id,
                              startTime: bookingInfo?.startTime,
                              payment: props.paymentStatus,
                            }}
                            eventTypeMetadata={eventType.metadata}
                            profile={{ name: props.profile.name, slug: props.profile.slug }}
                            recurringEvent={eventType.recurringEvent}
                            team={eventType?.team?.name}
                            teamId={eventType?.team?.id}
                            setIsCancellationMode={setIsCancellationMode}
                            theme={isSuccessBookingPage ? props.profile.theme : "light"}
                            allRemainingBookings={allRemainingBookings}
                            seatReferenceUid={seatReferenceUid}
                            bookingCancelledEventProps={bookingCancelledEventProps}
                            currentUserEmail={currentUserEmail}
                            isHost={isHost}
                            internalNotePresets={props.internalNotePresets}
                            renderContext="booking-single-view"
                          />
                        </>
                      ))}
                    {isRerouting && typeof window !== "undefined" && window.opener && (
                      <div className="flex justify-center">
                        <Button
                          type="button"
                          onClick={() => {
                            window.opener.focus();
                            window.close();
                          }}>
                          Go Back
                        </Button>
                      </div>
                    )}
                    {!needsConfirmation && !isCancellationMode && isReschedulable && !!calculatedDuration && (
                      <>
                        <hr className="border-subtle mt-8" />
                        <div className="text-default align-center flex flex-row justify-center pt-8">
                          <span className="text-default flex self-center font-medium ltr:mr-2 rtl:ml-2 ">
                            {t("add_to_calendar")}
                          </span>
                          <div className="justify-left mt-1 flex text-left sm:mt-0">
                            {googleCalendarLink && (
                              <Link
                                href={googleCalendarLink}
                                className="text-default border-subtle h-10 w-10 rounded-sm border px-3 py-2 ltr:mr-2 rtl:ml-2"
                                target="_blank">
                                <svg
                                  className="-mt-1.5 inline-block h-4 w-4"
                                  fill="currentColor"
                                  xmlns="http://www.w3.org/2000/svg"
                                  viewBox="0 0 24 24">
                                  <title>Google</title>
                                  <path d="M12.48 10.92v3.28h7.84c-.24 1.84-.853 3.187-1.787 4.133-1.147 1.147-2.933 2.4-6.053 2.4-4.827 0-8.6-3.893-8.6-8.72s3.773-8.72 8.6-8.72c2.6 0 4.507 1.027 5.907 2.347l2.307-2.307C18.747 1.44 16.133 0 12.48 0 5.867 0 .307 5.387.307 12s5.56 12 12.173 12c3.573 0 6.267-1.173 8.373-3.36 2.16-2.16 2.84-5.213 2.84-7.667 0-.76-.053-1.467-.173-2.053H12.48z" />
                                </svg>
                              </Link>
                            )}
                            {microsoftOutlookLink && (
                              <Link
                                href={microsoftOutlookLink}
                                className="border-subtle text-default mx-2 h-10 w-10 rounded-sm border px-3 py-2"
                                target="_blank">
                                <svg
                                  className="-mt-1.5 mr-1 inline-block h-4 w-4"
                                  fill="currentColor"
                                  xmlns="http://www.w3.org/2000/svg"
                                  viewBox="0 0 24 24">
                                  <title>Microsoft Outlook</title>
                                  <path d="M7.88 12.04q0 .45-.11.87-.1.41-.33.74-.22.33-.58.52-.37.2-.87.2t-.85-.2q-.35-.21-.57-.55-.22-.33-.33-.75-.1-.42-.1-.86t.1-.87q.1-.43.34-.76.22-.34.59-.54.36-.2.87-.2t.86.2q.35.21.57.55.22.34.31.77.1.43.1.88zM24 12v9.38q0 .46-.33.8-.33.32-.8.32H7.13q-.46 0-.8-.33-.32-.33-.32-.8V18H1q-.41 0-.7-.3-.3-.29-.3-.7V7q0-.41.3-.7Q.58 6 1 6h6.5V2.55q0-.44.3-.75.3-.3.75-.3h12.9q.44 0 .75.3.3.3.3.75V10.85l1.24.72h.01q.1.07.18.18.07.12.07.25zm-6-8.25v3h3v-3zm0 4.5v3h3v-3zm0 4.5v1.83l3.05-1.83zm-5.25-9v3h3.75v-3zm0 4.5v3h3.75v-3zm0 4.5v2.03l2.41 1.5 1.34-.8v-2.73zM9 3.75V6h2l.13.01.12.04v-2.3zM5.98 15.98q.9 0 1.6-.3.7-.32 1.19-.86.48-.55.73-1.28.25-.74.25-1.61 0-.83-.25-1.55-.24-.71-.71-1.24t-1.15-.83q-.68-.3-1.55-.3-.92 0-1.64.3-.71.3-1.2.85-.5.54-.75 1.3-.25.74-.25 1.63 0 .85.26 1.56.26.72.74 1.23.48.52 1.17.81.69.3 1.56.3zM7.5 21h12.39L12 16.08V17q0 .41-.3.7-.29.3-.7.3H7.5zm15-.13v-7.24l-5.9 3.54Z" />
                                </svg>
                              </Link>
                            )}
                            {microsoftOfficeLink && (
                              <Link
                                href={microsoftOfficeLink}
                                className="text-default border-subtle mx-2 h-10 w-10 rounded-sm border px-3 py-2"
                                target="_blank">
                                <svg
                                  className="-mt-1.5 mr-1 inline-block h-4 w-4"
                                  fill="currentColor"
                                  xmlns="http://www.w3.org/2000/svg"
                                  viewBox="0 0 24 24">
                                  <title>Microsoft Office</title>
                                  <path d="M21.53 4.306v15.363q0 .807-.472 1.433-.472.627-1.253.85l-6.888 1.974q-.136.037-.29.055-.156.019-.293.019-.396 0-.72-.105-.321-.106-.656-.292l-4.505-2.544q-.248-.137-.391-.366-.143-.23-.143-.515 0-.434.304-.738.304-.305.739-.305h5.831V4.964l-4.38 1.563q-.533.187-.856.658-.322.472-.322 1.03v8.078q0 .496-.248.912-.25.416-.683.651l-2.072 1.13q-.286.148-.571.148-.497 0-.844-.347-.348-.347-.348-.844V6.563q0-.62.33-1.19.328-.571.874-.881L11.07.285q.248-.136.534-.21.285-.075.57-.075.211 0 .38.031.166.031.364.093l6.888 1.899q.384.11.7.329.317.217.547.52.23.305.353.67.125.367.125.764zm-1.588 15.363V4.306q0-.273-.16-.478-.163-.204-.423-.28l-3.388-.93q-.397-.111-.794-.23-.397-.117-.794-.216v19.68l4.976-1.427q.26-.074.422-.28.161-.204.161-.477z" />
                                </svg>
                              </Link>
                            )}
                            {icsLink && (
                              <Link
                                href={icsLink}
                                className="border-subtle text-default mx-2 h-10 w-10 rounded-sm border px-3 py-2"
                                download={`${eventType.title}.ics`}>
                                <svg
                                  version="1.1"
                                  fill="currentColor"
                                  xmlns="http://www.w3.org/2000/svg"
                                  viewBox="0 0 1000 1000"
                                  className="-mt-1.5 mr-1 inline-block h-4 w-4">
                                  <title>{t("other")}</title>
                                  <path d="M971.3,154.9c0-34.7-28.2-62.9-62.9-62.9H611.7c-1.3,0-2.6,0.1-3.9,0.2V10L28.7,87.3v823.4L607.8,990v-84.6c1.3,0.1,2.6,0.2,3.9,0.2h296.7c34.7,0,62.9-28.2,62.9-62.9V154.9z M607.8,636.1h44.6v-50.6h-44.6v-21.9h44.6v-50.6h-44.6v-92h277.9v230.2c0,3.8-3.1,7-7,7H607.8V636.1z M117.9,644.7l-50.6-2.4V397.5l50.6-2.2V644.7z M288.6,607.3c17.6,0.6,37.3-2.8,49.1-7.2l9.1,48c-11,5.1-35.6,9.9-66.9,8.3c-85.4-4.3-127.5-60.7-127.5-132.6c0-86.2,57.8-136.7,133.2-140.1c30.3-1.3,53.7,4,64.3,9.2l-12.2,48.9c-12.1-4.9-28.8-9.2-49.5-8.6c-45.3,1.2-79.5,30.1-79.5,87.4C208.8,572.2,237.8,605.7,288.6,607.3z M455.5,665.2c-32.4-1.6-63.7-11.3-79.1-20.5l12.6-50.7c16.8,9.1,42.9,18.5,70.4,19.4c30.1,1,46.3-10.7,46.3-29.3c0-17.8-14-28.1-48.8-40.6c-46.9-16.4-76.8-41.7-76.8-81.5c0-46.6,39.3-84.1,106.8-87.1c33.3-1.5,58.3,4.2,76.5,11.2l-15.4,53.3c-12.1-5.3-33.5-12.8-62.3-12c-28.3,0.8-41.9,13.6-41.9,28.1c0,17.8,16.1,25.5,53.6,39c52.9,18.5,78.4,45.3,78.4,86.4C575.6,629.7,536.2,669.2,455.5,665.2z M935.3,842.7c0,14.9-12.1,27-27,27H611.7c-1.3,0-2.6-0.2-3.9-0.4V686.2h270.9c19.2,0,34.9-15.6,34.9-34.9V398.4c0-19.2-15.6-34.9-34.9-34.9h-47.1v-32.3H808v32.3h-44.8v-32.3h-22.7v32.3h-43.3v-32.3h-22.7v32.3H628v-32.3h-20.2v-203c1.31.2,2.6-0.4,3.9-0.4h296.7c14.9,0,27,12.1,27,27L935.3,842.7L935.3,842.7z" />
                                </svg>
                              </Link>
                            )}
                          </div>
                        </div>
                      </>
                    )}

                    {session === null && !(userIsOwner || props.hideBranding) && (
                      <>
                        <hr className="border-subtle mt-8" />
                        <div className="text-default pt-8 text-center text-xs">
                          <a href="https://cal.com/signup">
                            {t("create_booking_link_with_calcom", { appName: APP_NAME })}
                          </a>

                          <form
                            onSubmit={(e) => {
                              e.preventDefault();
                              const target = e.target as typeof e.target & {
                                email: { value: string };
                              };
                              router.push(`https://cal.com/signup?email=${target.email.value}`);
                            }}
                            className="mt-4 flex">
                            <EmailInput
                              name="email"
                              id="email"
                              defaultValue={email}
                              className="mr- focus:border-brand-default border-default text-default mt-0 block w-full rounded-none rounded-l-md shadow-sm focus:ring-black sm:text-sm"
                              placeholder="rick.astley@cal.com"
                            />
                            <Button
                              type="submit"
                              className="min-w-max rounded-none rounded-r-md"
                              color="primary">
                              {t("try_for_free")}
                            </Button>
                          </form>
                        </div>
                      </>
                    )}
                  </>
                )}
                {isFeedbackMode &&
                  (noShow ? (
                    <>
                      <EmptyScreen
                        Icon="user-x"
                        iconClassName="text-error"
                        iconWrapperClassName="bg-error"
                        headline={t("host_no_show")}
                        description={t("no_show_description")}
                        buttonRaw={
                          !props.recurringBookings ? (
                            <Button href={`/reschedule/${seatReferenceUid || bookingInfo?.uid}`}>
                              {t("reschedule")}
                            </Button>
                          ) : undefined
                        }
                      />
                    </>
                  ) : (
                    <>
                      <div className="my-3 flex justify-center space-x-1">
                        {RATING_OPTIONS.map((option) => (
                          <button
                            key={option.value}
                            className={classNames(
                              "flex h-10 w-10 items-center justify-center rounded-full border text-2xl hover:opacity-100",
                              rateValue === option.value
                                ? "border-emphasis bg-emphasis"
                                : "border-muted bg-default opacity-50"
                            )}
                            disabled={isFeedbackSubmitted}
                            onClick={() => setRateValue(option.value)}>
                            {option.emoji}
                          </button>
                        ))}
                      </div>
                      <div className="stack-y-1 my-4 text-center">
                        <h2 className="font-cal text-lg">{t("submitted_feedback")}</h2>
                        <p className="text-sm">{rateValue < 4 ? t("how_can_we_improve") : t("most_liked")}</p>
                      </div>
                      <TextArea
                        id="comment"
                        name="comment"
                        placeholder="Next time I would like to ..."
                        rows={3}
                        disabled={isFeedbackSubmitted}
                        onChange={(event) => setComment(event.target.value)}
                      />
                      <div className="my-4 flex justify-start">
                        <Button
                          loading={mutation.isPending}
                          disabled={isFeedbackSubmitted}
                          onClick={async () => {
                            if (rating) {
                              await sendFeedback(rating, comment);
                            }
                          }}>
                          {t("submit_feedback")}
                        </Button>
                      </div>
                    </>
                  ))}
              </div>
              {isGmail && !isFeedbackMode && (
                <Alert
                  className="main -mb-20 mt-4 inline-block sm:-mt-4 sm:mb-4 sm:w-full sm:max-w-xl sm:align-middle ltr:text-left rtl:text-right"
                  severity="warning"
                  message={
                    <div>
                      <p className="font-semibold">{t("google_new_spam_policy")}</p>
                      <span className="underline">
                        <a
                          target="_blank"
                          href="https://cal.com/blog/google-s-new-spam-policy-may-be-affecting-your-invitations"
                          rel="noreferrer">
                          {t("resolve")}
                        </a>
                      </span>
                    </div>
                  }
                  CustomIcon="circle-alert"
                  customIconColor="text-attention dark:text-orange-200"
                />
              )}
            </div>
          </div>
        </div>
      </main>
      <Toaster position="bottom-right" />
    </div>
  );
}

const RescheduledToLink = ({ rescheduledToUid }: { rescheduledToUid: string }) => {
  const { t } = useLocale();
  return (
    <>
      <div className="mt-3 font-medium">{t("rescheduled")}</div>
      <div className="col-span-2 mb-2 mt-3">
        <span className="underline">
          <Link href={`/booking/${rescheduledToUid}`}>
            <div className="flex items-center gap-1">
              {t("view_booking")}
              <Icon name="external-link" className="h-4 w-4" />
            </div>
          </Link>
        </span>
      </div>
    </>
  );
};

const DisplayLocation = ({
  locationToDisplay,
  providerName,
  className,
}: {
  locationToDisplay: string;
  providerName?: string;
  className?: string;
}) =>
  locationToDisplay.startsWith("http") ? (
    <a
      href={locationToDisplay}
      target="_blank"
      title={locationToDisplay}
      className={classNames("text-default flex items-center gap-2", className)}
      rel="noreferrer">
      {providerName || "Link"}
      <Icon name="external-link" className="text-default inline h-4 w-4" />
    </a>
  ) : (
    <p className={className}>{locationToDisplay}</p>
  );

type RecurringBookingsProps = {
  eventType: PageProps["eventType"];
  recurringBookings: PageProps["recurringBookings"];
  date: dayjs.Dayjs;
  duration: number | undefined;
  is24h: boolean;
  allRemainingBookings: boolean;
  isCancelled: boolean;
  tz: string;
};

function RecurringBookings({
  eventType,
  recurringBookings,
  duration,
  date,
  allRemainingBookings,
  is24h,
  isCancelled,
  tz,
}: RecurringBookingsProps) {
  const [moreEventsVisible, setMoreEventsVisible] = useState(false);
  const {
    t,
    i18n: { language },
  } = useLocale();
  const recurringBookingsSorted = recurringBookings
    ? recurringBookings.sort((a: ConfigType, b: ConfigType) => (dayjs(a).isAfter(dayjs(b)) ? 1 : -1))
    : null;

  if (!duration) return null;

  if (recurringBookingsSorted && allRemainingBookings) {
    const shiftFlags = getTimeShiftFlags({
      dates: recurringBookingsSorted,
      timezone: tz,
    });
    const displayFlags = getFirstShiftFlags(shiftFlags);

    return (
      <>
        {eventType.recurringEvent?.count && (
          <span className="font-medium">
            {getEveryFreqFor({
              t,
              recurringEvent: eventType.recurringEvent,
              recurringCount: recurringBookings?.length ?? undefined,
            })}
          </span>
        )}
        {eventType.recurringEvent?.count &&
          recurringBookingsSorted.slice(0, 4).map((dateStr: string, idx: number) => (
            <div key={idx} className={classNames("mb-2", isCancelled ? "line-through" : "")}>
              {formatToLocalizedDate(dayjs.utc(dateStr), language, "full", tz)}
              <br />
              {formatToLocalizedTime({
                date: dayjs(dateStr),
                locale: language,
                timeStyle: undefined,
                hour12: !is24h,
                timeZone: tz,
              })}{" "}
              -{" "}
              {formatToLocalizedTime({
                date: dayjs(dateStr).add(duration, "m"),
                locale: language,
                timeStyle: undefined,
                hour12: !is24h,
                timeZone: tz,
              })}{" "}
              <span className="text-bookinglight">
                ({formatToLocalizedTimezone(dayjs.utc(dateStr), language, tz)})
              </span>
              {displayFlags[idx] && (
                <>
                  {" "}
                  <Badge variant="orange" size="sm">
                    {t("time_shift")}
                  </Badge>
                </>
              )}
            </div>
          ))}
        {recurringBookingsSorted.length > 4 && (
          <Collapsible open={moreEventsVisible} onOpenChange={() => setMoreEventsVisible(!moreEventsVisible)}>
            <CollapsibleTrigger
              type="button"
              className={classNames("flex w-full", moreEventsVisible ? "hidden" : "")}>
              + {t("plus_more", { count: recurringBookingsSorted.length - 4 })}
            </CollapsibleTrigger>
            <CollapsibleContent>
              {eventType.recurringEvent?.count &&
                recurringBookingsSorted.slice(4).map((dateStr: string, idx: number) => (
                  <div key={idx} className={classNames("mb-2", isCancelled ? "line-through" : "")}>
                    {formatToLocalizedDate(dayjs.utc(dateStr), language, "full", tz)}
                    <br />
                    {formatToLocalizedTime({
                      date: dayjs(dateStr),
                      locale: language,
                      hour12: !is24h,
                      timeZone: tz,
                    })}{" "}
                    -{" "}
                    {formatToLocalizedTime({
                      date: dayjs(dateStr).add(duration, "m"),
                      locale: language,
                      hour12: !is24h,
                      timeZone: tz,
                    })}{" "}
                    <span className="text-bookinglight">
                      ({formatToLocalizedTimezone(dayjs.utc(dateStr), language, tz)})
                    </span>
                    {displayFlags[idx + 4] && (
                      <>
                        {" "}
                        <Badge variant="orange" size="sm">
                          {t("time_shift")}
                        </Badge>
                      </>
                    )}
                  </div>
                ))}
            </CollapsibleContent>
          </Collapsible>
        )}
      </>
    );
  }

  return (
    <div className={classNames(isCancelled ? "line-through" : "")}>
      {formatToLocalizedDate(date, language, "full", tz)}
      <br />
      {formatToLocalizedTime({ date, locale: language, hour12: !is24h, timeZone: tz })} -{" "}
      {formatToLocalizedTime({
        date: dayjs(date).add(duration, "m"),
        locale: language,
        hour12: !is24h,
        timeZone: tz,
      })}{" "}
      <span className="text-bookinglight">({formatToLocalizedTimezone(date, language, tz)})</span>
    </div>
  );
}<|MERGE_RESOLUTION|>--- conflicted
+++ resolved
@@ -583,13 +583,9 @@
                           </>
                         )}
                         <div className="font-medium">{t("what")}</div>
-<<<<<<< HEAD
-                        <div className="col-span-2 mb-6 break-words last:mb-0" data-testid="booking-title">
-=======
                         <div
                           className="wrap-break-word col-span-2 mb-6 last:mb-0"
                           data-testid="booking-title">
->>>>>>> cb250968
                           {isRoundRobin
                             ? typeof bookingInfo.title === "string"
                               ? bookingInfo.title
