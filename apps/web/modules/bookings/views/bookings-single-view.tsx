--- conflicted
+++ resolved
@@ -600,13 +600,8 @@
                           </>
                         )}
                         <div className="font-medium">{t("what")}</div>
-<<<<<<< HEAD
                         <div className="col-span-2 mb-6 last:mb-0" data-testid="booking-title">
                           {isRoundRobin ? (typeof bookingInfo.title === 'string' ? bookingInfo.title : eventName) : eventName}
-=======
-                        <div className="col-span-2 mb-6 break-words last:mb-0" data-testid="booking-title">
-                          {isRoundRobin ? bookingInfo.title : eventName}
->>>>>>> 4c560814
                         </div>
                         <div className="font-medium">{t("when")}</div>
                         <div className="col-span-2 mb-6 last:mb-0">
