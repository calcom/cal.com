--- conflicted
+++ resolved
@@ -1109,61 +1109,20 @@
                     ) : (
                       <>
                         <div className="my-3 flex justify-center space-x-1">
-                          <button
-                            className={classNames(
-                              "flex h-10 w-10 items-center justify-center rounded-full border text-2xl hover:opacity-100",
-                              rateValue === 1
-                                ? "border-emphasis bg-emphasis"
-                                : "border-muted bg-default opacity-50"
-                            )}
-                            disabled={isFeedbackSubmitted}
-                            onClick={() => setRateValue(1)}>
-                            😠
-                          </button>
-                          <button
-                            className={classNames(
-                              "flex h-10 w-10 items-center justify-center rounded-full border text-2xl hover:opacity-100",
-                              rateValue === 2
-                                ? "border-emphasis bg-emphasis"
-                                : "border-muted bg-default opacity-50"
-                            )}
-                            disabled={isFeedbackSubmitted}
-                            onClick={() => setRateValue(2)}>
-                            🙁
-                          </button>
-                          <button
-                            className={classNames(
-                              "flex h-10 w-10 items-center justify-center rounded-full border text-2xl hover:opacity-100",
-                              rateValue === 3
-                                ? "border-emphasis bg-emphasis"
-                                : " border-muted bg-default opacity-50"
-                            )}
-                            disabled={isFeedbackSubmitted}
-                            onClick={() => setRateValue(3)}>
-                            😐
-                          </button>
-                          <button
-                            className={classNames(
-                              "flex h-10 w-10 items-center justify-center rounded-full border text-2xl hover:opacity-100",
-                              rateValue === 4
-                                ? "border-emphasis bg-emphasis"
-                                : "border-muted bg-default opacity-50"
-                            )}
-                            disabled={isFeedbackSubmitted}
-                            onClick={() => setRateValue(4)}>
-                            😄
-                          </button>
-                          <button
-                            className={classNames(
-                              "flex h-10 w-10 items-center justify-center rounded-full border text-2xl hover:opacity-100",
-                              rateValue === 5
-                                ? "border-emphasis bg-emphasis"
-                                : "border-muted bg-default opacity-50"
-                            )}
-                            disabled={isFeedbackSubmitted}
-                            onClick={() => setRateValue(5)}>
-                            😍
-                          </button>
+                          {RATING_OPTIONS.map((option) => (
+                            <button
+                              key={option.value}
+                              className={classNames(
+                                "flex h-10 w-10 items-center justify-center rounded-full border text-2xl hover:opacity-100",
+                                rateValue === option.value
+                                  ? "border-emphasis bg-emphasis"
+                                  : "border-muted bg-default opacity-50"
+                              )}
+                              disabled={isFeedbackSubmitted}
+                              onClick={() => setRateValue(option.value)}>
+                              {option.emoji}
+                            </button>
+                          ))}
                         </div>
                         <div className="my-4 space-y-1 text-center">
                           <h2 className="font-cal text-lg">{t("submitted_feedback")}</h2>
@@ -1171,69 +1130,11 @@
                             {rateValue < 4 ? t("how_can_we_improve") : t("most_liked")}
                           </p>
                         </div>
-<<<<<<< HEAD
                         <TextArea
                           id="comment"
                           name="comment"
                           placeholder="Next time I would like to ..."
                           rows={3}
-=======
-                      </>
-                    )}
-                  </>
-                )}
-                {isFeedbackMode &&
-                  (noShow ? (
-                    <>
-                      <EmptyScreen
-                        Icon="user-x"
-                        iconClassName="text-error"
-                        iconWrapperClassName="bg-error"
-                        headline={t("host_no_show")}
-                        description={t("no_show_description")}
-                        buttonRaw={
-                          !props.recurringBookings ? (
-                            <Button href={`/reschedule/${seatReferenceUid || bookingInfo?.uid}`}>
-                              {t("reschedule")}
-                            </Button>
-                          ) : undefined
-                        }
-                      />
-                    </>
-                  ) : (
-                    <>
-                      <div className="my-3 flex justify-center space-x-1">
-                        {RATING_OPTIONS.map((option) => (
-                          <button
-                            key={option.value}
-                            className={classNames(
-                              "flex h-10 w-10 items-center justify-center rounded-full border text-2xl hover:opacity-100",
-                              rateValue === option.value
-                                ? "border-emphasis bg-emphasis"
-                                : "border-muted bg-default opacity-50"
-                            )}
-                            disabled={isFeedbackSubmitted}
-                            onClick={() => setRateValue(option.value)}>
-                            {option.emoji}
-                          </button>
-                        ))}
-                      </div>
-                      <div className="my-4 space-y-1 text-center">
-                        <h2 className="font-cal text-lg">{t("submitted_feedback")}</h2>
-                        <p className="text-sm">{rateValue < 4 ? t("how_can_we_improve") : t("most_liked")}</p>
-                      </div>
-                      <TextArea
-                        id="comment"
-                        name="comment"
-                        placeholder="Next time I would like to ..."
-                        rows={3}
-                        disabled={isFeedbackSubmitted}
-                        onChange={(event) => setComment(event.target.value)}
-                      />
-                      <div className="my-4 flex justify-start">
-                        <Button
-                          loading={mutation.isPending}
->>>>>>> 17ef0dc1
                           disabled={isFeedbackSubmitted}
                           onChange={(event) => setComment(event.target.value)}
                         />
