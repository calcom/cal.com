--- conflicted
+++ resolved
@@ -580,27 +580,16 @@
                             </div>
                           </>
                         )}
-<<<<<<< HEAD
-                        {isCancelled && bookingInfo?.cancelledBy && (
-                          <>
-                            <div className="font-medium">{t("cancelled_by")}</div>
-                            <div className="col-span-2 mb-6 last:mb-0">
-                              <p className="wrap-break-word">{bookingInfo?.cancelledBy}</p>
-                            </div>
-                          </>
-                        )}
-=======
                         {isCancelled &&
                           bookingInfo?.cancelledBy &&
                           !(bookingInfo.eventType?.hideOrganizerEmail && !isHost) && (
                             <>
                               <div className="font-medium">{t("cancelled_by")}</div>
                               <div className="col-span-2 mb-6 last:mb-0">
-                                <p className="break-words">{bookingInfo?.cancelledBy}</p>
+                                <p className="wrap-break-word">{bookingInfo?.cancelledBy}</p>
                               </div>
                             </>
                           )}
->>>>>>> 896f8dbd
                         {previousBooking && (
                           <>
                             <div className="font-medium">{t("rescheduled_by")}</div>
