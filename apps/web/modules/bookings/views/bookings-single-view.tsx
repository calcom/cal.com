--- conflicted
+++ resolved
@@ -190,15 +190,7 @@
 
   useEffect(() => {
     if (noShow) {
-<<<<<<< HEAD
-      const seedData = { bookingUid: bookingInfo.uid, noShowHost: true };
-      const token = encodeURIComponent(
-        symmetricEncrypt(JSON.stringify(seedData), process.env.CALENDSO_ENCRYPTION_KEY || "")
-      );
-      noShowMutation.mutate({ token });
-=======
       hostNoShowMutation.mutate({ bookingUid: bookingInfo.uid, noShowHost: true });
->>>>>>> 829dd937
     }
     // eslint-disable-next-line react-hooks/exhaustive-deps
   }, []);
