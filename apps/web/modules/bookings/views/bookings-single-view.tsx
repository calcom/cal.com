"use client";

import { Collapsible, CollapsibleContent, CollapsibleTrigger } from "@radix-ui/react-collapsible";
import classNames from "classnames";
import { useSession } from "next-auth/react";
import Link from "next/link";
import { usePathname, useRouter } from "next/navigation";
import { Fragment, useEffect, useState } from "react";
import { Toaster } from "sonner";
import { z } from "zod";

import BookingPageTagManager from "@calcom/app-store/BookingPageTagManager";
import type { getEventLocationValue } from "@calcom/app-store/locations";
import { getSuccessPageLocationMessage, guessEventLocationType } from "@calcom/app-store/locations";
import { getEventTypeAppData } from "@calcom/app-store/utils";
import type { ConfigType } from "@calcom/dayjs";
import dayjs from "@calcom/dayjs";
import {
  useEmbedNonStylesConfig,
  useIsBackgroundTransparent,
  useIsEmbed,
} from "@calcom/embed-core/embed-iframe";
import { Price } from "@calcom/features/bookings/components/event-meta/Price";
import {
  SMS_REMINDER_NUMBER_FIELD,
  SystemField,
  TITLE_FIELD,
} from "@calcom/features/bookings/lib/SystemField";
import { CalendarLinkType, getCalendarLinks } from "@calcom/lib/bookings/getCalendarLinks";
import { APP_NAME } from "@calcom/lib/constants";
import { formatToLocalizedDate, formatToLocalizedTime, formatToLocalizedTimezone } from "@calcom/lib/dayjs";
import type { nameObjectSchema } from "@calcom/lib/event";
import { getEventName } from "@calcom/lib/event";
import useGetBrandingColours from "@calcom/lib/getBrandColours";
import { useCompatSearchParams } from "@calcom/lib/hooks/useCompatSearchParams";
import { useLocale } from "@calcom/lib/hooks/useLocale";
import { useRouterQuery } from "@calcom/lib/hooks/useRouterQuery";
import useTheme from "@calcom/lib/hooks/useTheme";
import isSmsCalEmail from "@calcom/lib/isSmsCalEmail";
import { markdownToSafeHTML } from "@calcom/lib/markdownToSafeHTML";
import { RefundPolicy } from "@calcom/lib/payment/types";
import { getEveryFreqFor } from "@calcom/lib/recurringStrings";
import { getIs24hClockFromLocalStorage, isBrowserLocale24h } from "@calcom/lib/timeFormat";
import { CURRENT_TIMEZONE } from "@calcom/lib/timezoneConstants";
import { localStorage } from "@calcom/lib/webstorage";
import { BookingStatus, SchedulingType } from "@calcom/prisma/enums";
import { bookingMetadataSchema, eventTypeMetaDataSchemaWithTypedApps } from "@calcom/prisma/zod-utils";
import { trpc } from "@calcom/trpc/react";
import { Alert } from "@calcom/ui/components/alert";
import { Avatar } from "@calcom/ui/components/avatar";
import { Badge } from "@calcom/ui/components/badge";
import { Button } from "@calcom/ui/components/button";
import { EmptyScreen } from "@calcom/ui/components/empty-screen";
import { EmailInput, TextArea } from "@calcom/ui/components/form";
import { Icon } from "@calcom/ui/components/icon";
import { showToast } from "@calcom/ui/components/toast";
import { useCalcomTheme } from "@calcom/ui/styles";
import CancelBooking from "@calcom/web/components/booking/CancelBooking";
import EventReservationSchema from "@calcom/web/components/schemas/EventReservationSchema";
import { timeZone } from "@calcom/web/lib/clock";

import type { PageProps } from "./bookings-single-view.getServerSideProps";

const stringToBoolean = z
  .string()
  .optional()
  .transform((val) => val === "true");

const querySchema = z.object({
  uid: z.string(),
  email: z.string().optional(),
  eventTypeSlug: z.string().optional(),
  cancel: stringToBoolean,
  allRemainingBookings: stringToBoolean,
  changes: stringToBoolean,
  reschedule: stringToBoolean,
  isSuccessBookingPage: stringToBoolean,
  formerTime: z.string().optional(),
  seatReferenceUid: z.string().optional(),
  rating: z.string().optional(),
  noShow: stringToBoolean,
});

const useBrandColors = ({
  brandColor,
  darkBrandColor,
}: {
  brandColor?: string | null;
  darkBrandColor?: string | null;
}) => {
  const brandTheme = useGetBrandingColours({
    lightVal: brandColor,
    darkVal: darkBrandColor,
  });
  useCalcomTheme(brandTheme);
};

export default function Success(props: PageProps) {
  const { t } = useLocale();
  const router = useRouter();
  const routerQuery = useRouterQuery();
  const pathname = usePathname();
  const searchParams = useCompatSearchParams();

  const { eventType, bookingInfo, previousBooking, requiresLoginToUpdate, rescheduledToUid } = props;

  const {
    allRemainingBookings,
    isSuccessBookingPage,
    cancel: isCancellationMode,
    formerTime,
    email,
    seatReferenceUid,
    noShow,
    rating,
  } = querySchema.parse(routerQuery);

  const attendeeTimeZone = bookingInfo?.attendees.find((attendee) => attendee.email === email)?.timeZone;

  const isFeedbackMode = !!(noShow || rating);
  const tz = props.tz ? props.tz : isSuccessBookingPage && attendeeTimeZone ? attendeeTimeZone : timeZone();

  const location = bookingInfo.location as ReturnType<typeof getEventLocationValue>;
  let rescheduleLocation: string | undefined;
  if (
    typeof bookingInfo.responses?.location === "object" &&
    "optionValue" in bookingInfo.responses.location
  ) {
    rescheduleLocation = bookingInfo.responses.location.optionValue;
  }

  const parsed = bookingMetadataSchema.safeParse(bookingInfo?.metadata ?? null);
  const parsedBookingMetadata = parsed.success ? parsed.data : null;

  const bookingWithParsedMetadata = {
    ...bookingInfo,
    metadata: parsedBookingMetadata,
  };
  const locationVideoCallUrl = bookingWithParsedMetadata.metadata?.videoCallUrl;

  const status = bookingInfo?.status;
  const reschedule = bookingInfo.status === BookingStatus.ACCEPTED;
  const cancellationReason = bookingInfo.cancellationReason || bookingInfo.rejectionReason;

  const attendees = bookingInfo?.attendees;

  const isGmail = !!attendees.find((attendee) => attendee?.email?.includes("gmail.com"));

  const [is24h, setIs24h] = useState(
    props?.userTimeFormat ? props.userTimeFormat === 24 : isBrowserLocale24h()
  );
  const { data: session } = useSession();
  const isHost = props.isLoggedInUserHost;

  const [showUtmParams, setShowUtmParams] = useState(false);

  const utmParams = bookingInfo.tracking;

  const [date, setDate] = useState(dayjs.utc(bookingInfo.startTime));
  const calendarLinks = getCalendarLinks({
    booking: bookingWithParsedMetadata,
    eventType: eventType,
    t,
  });

  // TODO: We could transform the JSX to just iterate over calendarLinks and render a link for each type
  const icsLink = calendarLinks.find((link) => link.id === CalendarLinkType.ICS)?.link;
  const microsoftOfficeLink = calendarLinks.find(
    (link) => link.id === CalendarLinkType.MICROSOFT_OFFICE
  )?.link;
  const microsoftOutlookLink = calendarLinks.find(
    (link) => link.id === CalendarLinkType.MICROSOFT_OUTLOOK
  )?.link;
  const googleCalendarLink = calendarLinks.find((link) => link.id === CalendarLinkType.GOOGLE_CALENDAR)?.link;

  const isBackgroundTransparent = useIsBackgroundTransparent();
  const isEmbed = useIsEmbed();
  const shouldAlignCentrallyInEmbed = useEmbedNonStylesConfig("align") !== "left";
  const shouldAlignCentrally = !isEmbed || shouldAlignCentrallyInEmbed;
  const [calculatedDuration, setCalculatedDuration] = useState<number | undefined>(undefined);
  const [comment, setComment] = useState("");
  const parsedRating = rating ? parseInt(rating, 10) : 3;
  const currentUserEmail =
    searchParams?.get("rescheduledBy") ??
    searchParams?.get("cancelledBy") ??
    session?.user?.email ??
    undefined;

  const defaultRating = isNaN(parsedRating) ? 3 : parsedRating > 5 ? 5 : parsedRating < 1 ? 1 : parsedRating;
  const [rateValue, setRateValue] = useState<number>(defaultRating);
  const [isFeedbackSubmitted, setIsFeedbackSubmitted] = useState(false);

  const mutation = trpc.viewer.public.submitRating.useMutation({
    onSuccess: async () => {
      setIsFeedbackSubmitted(true);
      showToast("Thank you, feedback submitted", "success");
    },
    onError: (err) => {
      showToast(err.message, "error");
    },
  });

  const hostNoShowMutation = trpc.viewer.public.markHostAsNoShow.useMutation({
    onSuccess: async () => {
      showToast("Thank you, feedback submitted", "success");
    },
    onError: (err) => {
      showToast(err.message, "error");
    },
  });

  useEffect(() => {
    if (noShow) {
      hostNoShowMutation.mutate({ bookingUid: bookingInfo.uid, noShowHost: true });
    }
    // eslint-disable-next-line react-hooks/exhaustive-deps
  }, []);

  const sendFeedback = async (rating: string, comment: string) => {
    mutation.mutate({ bookingUid: bookingInfo.uid, rating: rateValue, comment: comment });
  };

  function setIsCancellationMode(value: boolean) {
    const _searchParams = new URLSearchParams(searchParams?.toString() ?? undefined);

    if (value) {
      _searchParams.set("cancel", "true");
    } else {
      if (_searchParams.get("cancel")) {
        _searchParams.delete("cancel");
      }
    }

    router.replace(`${pathname}?${_searchParams.toString()}`);
  }

  let evtName = eventType.eventName;
  if (eventType.isDynamic && bookingInfo.responses?.title) {
    evtName = bookingInfo.responses.title as string;
  }

  const eventNameObject = {
    attendeeName: bookingInfo.responses.name as z.infer<typeof nameObjectSchema> | string,
    eventType: eventType.title,
    eventName: evtName,
    host: props.profile.name || "Nameless",
    location: location,
    bookingFields: bookingInfo.responses,
    eventDuration: dayjs(bookingInfo.endTime).diff(bookingInfo.startTime, "minutes"),
    t,
  };

  const giphyAppData = getEventTypeAppData(
    {
      ...eventType,
      metadata: eventTypeMetaDataSchemaWithTypedApps.parse(eventType.metadata),
    },
    "giphy"
  );
  const giphyImage = giphyAppData?.thankYouPage;
  const isRoundRobin = eventType.schedulingType === SchedulingType.ROUND_ROBIN;

  const eventName = getEventName(eventNameObject, true);
  // Confirmation can be needed in two cases as of now
  // - Event Type has require confirmation option enabled always
  // - EventType has conditionally enabled confirmation option based on how far the booking is scheduled.
  // - It's a paid event and payment is pending.
  const needsConfirmation = bookingInfo.status === BookingStatus.PENDING && eventType.requiresConfirmation;
  const userIsOwner = !!(session?.user?.id && eventType.owner?.id === session.user.id);
  const isLoggedIn = session?.user;
  const isCancelled =
    status === "CANCELLED" ||
    status === "REJECTED" ||
    (!!seatReferenceUid &&
      !bookingInfo.seatsReferences.some((reference) => reference.referenceUid === seatReferenceUid));

  // const telemetry = useTelemetry();
  /*  useEffect(() => {
    if (top !== window) {
      //page_view will be collected automatically by _middleware.ts
      telemetry.event(telemetryEventTypes.embedView, collectPageParameters("/booking"));
    }
  }, [telemetry]); */

  useEffect(() => {
    setDate(date.tz(localStorage.getItem("timeOption.preferredTimeZone") || CURRENT_TIMEZONE));
    setIs24h(props?.userTimeFormat ? props.userTimeFormat === 24 : !!getIs24hClockFromLocalStorage());
    // eslint-disable-next-line react-hooks/exhaustive-deps
  }, [eventType, needsConfirmation]);

  useEffect(() => {
    setCalculatedDuration(dayjs(bookingInfo.endTime).diff(dayjs(bookingInfo.startTime), "minutes"));
    // eslint-disable-next-line react-hooks/exhaustive-deps
  }, []);

  function getTitle(): string {
    const titleSuffix = props.recurringBookings ? "_recurring" : "";
    const titlePrefix = isRoundRobin ? "round_robin_" : "";
    if (isCancelled) {
      return "";
    }
    if (needsConfirmation) {
      if (props.profile.name !== null) {
        return t(`user_needs_to_confirm_or_reject_booking${titleSuffix}`, {
          user: props.profile.name,
        });
      }
      return t(`needs_to_be_confirmed_or_rejected${titleSuffix}`);
    }
    if (bookingInfo.user) {
      const isAttendee = bookingInfo.attendees.find((attendee) => attendee.email === session?.user?.email);
      const attendee = bookingInfo.attendees[0]?.name || bookingInfo.attendees[0]?.email || "Nameless";
      const host = bookingInfo.user.name || bookingInfo.user.email;
      if (isHost) {
        return t(`${titlePrefix}emailed_host_and_attendee${titleSuffix}`, {
          host,
          attendee,
          interpolation: { escapeValue: false },
        });
      }
      if (isAttendee) {
        return t(`${titlePrefix}emailed_host_and_attendee${titleSuffix}`, {
          host,
          attendee,
          interpolation: { escapeValue: false },
        });
      }
      return t(`${titlePrefix}emailed_host_and_attendee${titleSuffix}`, {
        host,
        attendee,
        interpolation: { escapeValue: false },
      });
    }
    return t(`emailed_host_and_attendee${titleSuffix}`);
  }

  // This is a weird case where the same route can be opened in booking flow as a success page or as a booking detail page from the app
  // As Booking Page it has to support configured theme, but as booking detail page it should not do any change. Let Shell.tsx handle it.
  useTheme(isSuccessBookingPage ? props.profile.theme : "system");
  useBrandColors({
    brandColor: props.profile.brandColor,
    darkBrandColor: props.profile.darkBrandColor,
  });
  const locationToDisplay = getSuccessPageLocationMessage(
    locationVideoCallUrl ? locationVideoCallUrl : location,
    t,
    bookingInfo.status
  );

  const rescheduleLocationToDisplay = getSuccessPageLocationMessage(
    rescheduleLocation ?? "",
    t,
    bookingInfo.status
  );

  const providerName = guessEventLocationType(location)?.label;
  const rescheduleProviderName = guessEventLocationType(rescheduleLocation)?.label;
  const isBookingInPast = new Date(bookingInfo.endTime) < new Date();
  const isReschedulable = !isCancelled;

  const bookingCancelledEventProps = {
    booking: bookingInfo,
    organizer: {
      name: bookingInfo?.user?.name || "Nameless",
      email: bookingInfo?.userPrimaryEmail || bookingInfo?.user?.email || "Email-less",
      timeZone: bookingInfo?.user?.timeZone,
    },
    eventType,
  };

  const isRecurringBooking = props.recurringBookings;
  const needsConfirmationAndReschedulable = needsConfirmation && isReschedulable;
  const isNotAttendingSeatedEvent = isCancelled && seatReferenceUid;
  const isEventCancelled = isCancelled && !seatReferenceUid;
  const isPastBooking = isBookingInPast;
  const isRerouting = searchParams?.get("cal.rerouting") === "true";
  const isRescheduled = bookingInfo?.rescheduled;

  const canCancelOrReschedule = !eventType?.disableCancelling || !eventType?.disableRescheduling;
  const canCancelAndReschedule = !eventType?.disableCancelling && !eventType?.disableRescheduling;

  const canCancel = !eventType?.disableCancelling;
  const canReschedule = !eventType?.disableRescheduling;

  const successPageHeadline = (() => {
    if (needsConfirmationAndReschedulable) {
      return isRecurringBooking ? t("booking_submitted_recurring") : t("booking_submitted");
    }

    if (isRerouting) {
      return t("This meeting has been rerouted");
    }

    if (isNotAttendingSeatedEvent) {
      return t("no_longer_attending");
    }

    if (isRescheduled) {
      return t("your_event_has_been_rescheduled");
    }

    if (isEventCancelled) {
      return t("event_cancelled");
    }

    if (isPastBooking) {
      return t("event_is_in_the_past");
    }

    return isRecurringBooking ? t("meeting_is_scheduled_recurring") : t("meeting_is_scheduled");
  })();

  return (
    <div className={isEmbed ? "" : "h-screen"} data-testid="success-page">
      {!isEmbed && !isFeedbackMode && (
        <EventReservationSchema
          reservationId={bookingInfo.uid}
          eventName={eventName}
          startTime={bookingInfo.startTime}
          endTime={bookingInfo.endTime}
          organizer={bookingInfo.user}
          attendees={bookingInfo.attendees}
          location={locationToDisplay}
          description={bookingInfo.description}
          status={status}
        />
      )}
      {isLoggedIn && !isEmbed && !isFeedbackMode && (
        <div className="-mb-4 ml-4 mt-2">
          <Link
            href={allRemainingBookings ? "/bookings/recurring" : "/bookings/upcoming"}
            data-testid="back-to-bookings"
            className="hover:bg-subtle text-subtle hover:text-default mt-2 inline-flex px-1 py-2 text-sm transition dark:hover:bg-transparent">
            <Icon name="chevron-left" className="h-5 w-5 rtl:rotate-180" /> {t("back_to_bookings")}
          </Link>
        </div>
      )}
      <BookingPageTagManager
        eventType={{ ...eventType, metadata: eventTypeMetaDataSchemaWithTypedApps.parse(eventType.metadata) }}
      />
      <main className={classNames(shouldAlignCentrally ? "mx-auto" : "", isEmbed ? "" : "max-w-3xl")}>
        <div className={classNames("overflow-y-auto", isEmbed ? "" : "z-50 ")}>
          <div
            className={classNames(
              shouldAlignCentrally ? "text-center" : "",
              "flex items-end justify-center px-4 pb-20 pt-4 sm:flex sm:p-0"
            )}>
            <div
              className={classNames(
                "main my-4 flex flex-col transition-opacity sm:my-0 ",
                isEmbed ? "" : " inset-0"
              )}
              aria-hidden="true">
              <div
                className={classNames(
                  "inline-block transform overflow-hidden rounded-lg border sm:my-8 sm:max-w-xl",
                  !isBackgroundTransparent && " bg-default dark:bg-muted border-booker border-booker-width",
                  "px-8 pb-4 pt-5 text-left align-bottom transition-all sm:w-full sm:py-8 sm:align-middle"
                )}
                role="dialog"
                aria-modal="true"
                aria-labelledby="modal-headline">
                {!isFeedbackMode && (
                  <>
                    <div
                      className={classNames(isRoundRobin && "min-w-32 min-h-24 relative mx-auto h-24 w-32")}>
                      {isRoundRobin && bookingInfo.user && (
                        <Avatar
                          className="mx-auto flex items-center justify-center"
                          alt={bookingInfo.user.name || bookingInfo.user.email}
                          size="xl"
                          imageSrc={`${bookingInfo.user.avatarUrl}`}
                        />
                      )}
                      {giphyImage && !needsConfirmation && isReschedulable && (
                        // eslint-disable-next-line @next/next/no-img-element
                        <img src={giphyImage} className="w-full rounded-lg" alt="Gif from Giphy" />
                      )}
                      <div
                        className={classNames(
                          "mx-auto flex h-12 w-12 items-center justify-center rounded-full",
                          isRoundRobin &&
                            "border-cal-bg dark:border-cal-bg-muted absolute bottom-0 right-0 z-10 h-12 w-12 border-8",
                          !giphyImage && isReschedulable && !needsConfirmation ? "bg-success" : "",
                          !giphyImage && isReschedulable && needsConfirmation ? "bg-subtle" : "",
                          isCancelled ? "bg-error" : ""
                        )}>
                        {!giphyImage && !needsConfirmation && isReschedulable && (
                          <Icon name="check" className="h-5 w-5 text-green-600 dark:text-green-400" />
                        )}
                        {needsConfirmation && isReschedulable && (
                          <Icon name="calendar" className="text-emphasis h-5 w-5" />
                        )}
                        {isCancelled && <Icon name="x" className="h-5 w-5 text-red-600 dark:text-red-200" />}
                      </div>
                    </div>
                    <div className="mb-8 mt-6 text-center last:mb-0">
                      <h3
                        className="text-emphasis text-2xl font-semibold leading-6"
                        data-testid={isCancelled ? "cancelled-headline" : ""}
                        id="modal-headline">
                        {successPageHeadline}
                      </h3>

                      <div className="mt-3">
                        <p className="text-default">{getTitle()}</p>
                      </div>
                      {props.paymentStatus &&
                        (bookingInfo.status === BookingStatus.CANCELLED ||
                          bookingInfo.status === BookingStatus.REJECTED) && (
                          <h4>
                            {!props.paymentStatus.success &&
                              !props.paymentStatus.refunded &&
                              t("booking_with_payment_cancelled")}
                            {props.paymentStatus.success &&
                              !props.paymentStatus.refunded &&
                              (() => {
                                const refundPolicy = eventType?.metadata?.apps?.stripe?.refundPolicy;
                                const refundDaysCount = eventType?.metadata?.apps?.stripe?.refundDaysCount;

                                // Handle missing team or event type owner (same in processPaymentRefund.ts)
                                if (!eventType?.teamId && !eventType?.owner) {
                                  return t("booking_with_payment_cancelled_no_refund");
                                }

                                // Handle DAYS policy with expired refund window
                                else if (refundPolicy === RefundPolicy.DAYS && refundDaysCount) {
                                  const startTime = new Date(bookingInfo.startTime);
                                  const cancelTime = new Date();
                                  const daysDiff = Math.floor(
                                    (cancelTime.getTime() - startTime.getTime()) / (1000 * 60 * 60 * 24)
                                  );

                                  if (daysDiff > refundDaysCount) {
                                    return t("booking_with_payment_cancelled_refund_window_expired");
                                  }
                                }
                                // Handle NEVER policy
                                else if (refundPolicy === RefundPolicy.NEVER) {
                                  return t("booking_with_payment_cancelled_no_refund");
                                }

                                // Handle ALWAYS policy
                                else {
                                  return t("booking_with_payment_cancelled_already_paid");
                                }
                              })()}
                            {props.paymentStatus.refunded && t("booking_with_payment_cancelled_refunded")}
                          </h4>
                        )}

                      <div className="border-subtle text-default mt-8 grid grid-cols-3 gap-x-4 border-t pt-8 text-left rtl:text-right sm:gap-x-0">
                        {(isCancelled || reschedule) && cancellationReason && (
                          <>
                            <div className="font-medium">
                              {isCancelled ? t("reason") : t("reschedule_reason")}
                            </div>
                            <div className="col-span-2 mb-6 last:mb-0">{cancellationReason}</div>
                          </>
                        )}
                        {isCancelled && bookingInfo?.cancelledBy && (
                          <>
                            <div className="font-medium">{t("cancelled_by")}</div>
                            <div className="col-span-2 mb-6 last:mb-0">
                              <p className="break-words">{bookingInfo?.cancelledBy}</p>
                            </div>
                          </>
                        )}
                        {previousBooking && (
                          <>
                            <div className="font-medium">{t("rescheduled_by")}</div>
                            <div className="col-span-2 mb-6 last:mb-0">
                              <p className="break-words">{previousBooking?.rescheduledBy}</p>
                              <Link className="text-sm underline" href={`/booking/${previousBooking?.uid}`}>
                                {t("original_booking")}
                              </Link>
                            </div>
                          </>
                        )}
                        <div className="font-medium">{t("what")}</div>
                        <div className="col-span-2 mb-6 last:mb-0" data-testid="booking-title">
                          {isRoundRobin ? bookingInfo.title : eventName}
                        </div>
                        <div className="font-medium">{t("when")}</div>
                        <div className="col-span-2 mb-6 last:mb-0">
                          {reschedule && !!formerTime && (
                            <p className="line-through">
                              <RecurringBookings
                                eventType={eventType}
                                duration={calculatedDuration}
                                recurringBookings={props.recurringBookings}
                                allRemainingBookings={allRemainingBookings}
                                date={dayjs(formerTime)}
                                is24h={is24h}
                                isCancelled={isCancelled}
                                tz={tz}
                              />
                            </p>
                          )}
                          <RecurringBookings
                            eventType={eventType}
                            duration={calculatedDuration}
                            recurringBookings={props.recurringBookings}
                            allRemainingBookings={allRemainingBookings}
                            date={date}
                            is24h={is24h}
                            isCancelled={isCancelled}
                            tz={tz}
                          />
                        </div>
                        {(bookingInfo?.user || bookingInfo?.attendees) && (
                          <>
                            <div className="font-medium">{t("who")}</div>
                            <div className="col-span-2 last:mb-0">
                              {bookingInfo?.user && (
                                <div className="mb-3">
                                  <div>
                                    <span data-testid="booking-host-name" className="mr-2">
                                      {bookingInfo.user.name}
                                    </span>
                                    <Badge variant="blue">{t("Host")}</Badge>
                                  </div>
<<<<<<< HEAD
                                  {!(
                                    eventType.hideOrganizerEmail &&
                                    (eventType.schedulingType === "COLLECTIVE" ||
                                      eventType.schedulingType === "ROUND_ROBIN")
                                  ) && (
                                    <p className="text-default">
=======
                                  {!bookingInfo.eventType?.hideOrganizerEmail && (
                                    <p className="text-default" data-testid="booking-host-email">
>>>>>>> a84e8987
                                      {bookingInfo?.userPrimaryEmail ?? bookingInfo.user.email}
                                    </p>
                                  )}
                                </div>
                              )}
                              {bookingInfo?.attendees.map((attendee) => {
                                const isMainAttendee = attendee.email === email;
                                const shouldHideEmail = eventType.hideOrganizerEmail && !isMainAttendee;

                                return (
                                  <div key={attendee.name + attendee.email} className="mb-3 last:mb-0">
                                    {attendee.name && (
                                      <p data-testid={`attendee-name-${attendee.name}`}>{attendee.name}</p>
                                    )}
                                    {attendee.phoneNumber && (
                                      <p data-testid={`attendee-phone-${attendee.phoneNumber}`}>
                                        {attendee.phoneNumber}
                                      </p>
                                    )}
                                    {!isSmsCalEmail(attendee.email) && !shouldHideEmail && (
                                      <p data-testid={`attendee-email-${attendee.email}`}>{attendee.email}</p>
                                    )}
                                  </div>
                                );
                              })}
                            </div>
                          </>
                        )}
                        {locationToDisplay && !isCancelled && (
                          <>
                            <div className="mt-3 font-medium">{t("where")}</div>
                            <div className="col-span-2 mt-3" data-testid="where">
                              {!rescheduleLocation || locationToDisplay === rescheduleLocationToDisplay ? (
                                <DisplayLocation
                                  locationToDisplay={locationToDisplay}
                                  providerName={providerName}
                                />
                              ) : (
                                <>
                                  {!!formerTime && (
                                    <DisplayLocation
                                      locationToDisplay={locationToDisplay}
                                      providerName={providerName}
                                      className="line-through"
                                    />
                                  )}

                                  <DisplayLocation
                                    locationToDisplay={rescheduleLocationToDisplay}
                                    providerName={rescheduleProviderName}
                                  />
                                </>
                              )}
                            </div>
                          </>
                        )}
                        {props.paymentStatus && (
                          <>
                            <div className="mt-3 font-medium">
                              {props.paymentStatus.paymentOption === "HOLD"
                                ? t("complete_your_booking")
                                : t("payment")}
                            </div>
                            <div className="col-span-2 mb-2 mt-3">
                              <Price
                                currency={props.paymentStatus.currency}
                                price={props.paymentStatus.amount}
                              />
                            </div>
                          </>
                        )}

                        {rescheduledToUid ? <RescheduledToLink rescheduledToUid={rescheduledToUid} /> : null}

                        {bookingInfo?.description && (
                          <>
                            <div className="mt-9 font-medium">{t("additional_notes")}</div>
                            <div className="col-span-2 mb-2 mt-9">
                              <p className="break-words">{bookingInfo.description}</p>
                            </div>
                          </>
                        )}
                        {!!utmParams && isHost && (
                          <>
                            <div className="mt-9 pr-2 font-medium sm:pr-0">{t("utm_params")}</div>
                            <div className="col-span-2 mb-2 ml-3 mt-9 sm:ml-0">
                              <button
                                data-testid="utm-dropdown"
                                onClick={() => {
                                  setShowUtmParams((prev) => !prev);
                                }}
                                className="font-medium transition hover:text-blue-500 focus:outline-none">
                                <div className="flex items-center gap-1">
                                  {showUtmParams ? t("hide") : t("show")}
                                  <Icon
                                    name={showUtmParams ? "chevron-up" : "chevron-down"}
                                    className="size-4"
                                  />
                                </div>
                              </button>

                              {showUtmParams && (
                                <div className="col-span-2 mb-2 mt-2">
                                  {Object.entries(utmParams).filter(([_, value]) => Boolean(value)).length >
                                  0 ? (
                                    <ul className="list-disc space-y-1 p-1 pl-5 sm:w-80">
                                      {Object.entries(utmParams)
                                        .filter(([_, value]) => Boolean(value))
                                        .map(([key, value]) => (
                                          <li key={key} className="text-muted space-x-1 text-sm">
                                            <span>{key}</span>: <span>{value}</span>
                                          </li>
                                        ))}
                                    </ul>
                                  ) : (
                                    <p className="text-muted text-sm">{t("no_utm_params")}</p>
                                  )}
                                </div>
                              )}
                            </div>
                          </>
                        )}
                      </div>
                      <div className="text-bookingdark dark:border-darkgray-200 mt-8 text-left dark:text-gray-300">
                        {eventType.bookingFields.map((field) => {
                          if (!field) return null;

                          if (!bookingInfo.responses[field.name]) return null;

                          const response = bookingInfo.responses[field.name];
                          // We show location in the "where" section
                          // We show Booker Name, Emails and guests in Who section
                          // We show notes in additional notes section
                          // We show rescheduleReason at the top

                          const isSystemField = SystemField.safeParse(field.name);
                          // SMS_REMINDER_NUMBER_FIELD is a system field but doesn't have a dedicated place in the UI. So, it would be shown through the following responses list
                          // TITLE is also an identifier for booking question "What is this meeting about?"
                          if (
                            isSystemField.success &&
                            field.name !== SMS_REMINDER_NUMBER_FIELD &&
                            field.name !== TITLE_FIELD
                          )
                            return null;

                          const label = field.label || t(field.defaultLabel);

                          return (
                            <Fragment key={field.name}>
                              <div
                                className="text-emphasis mt-4 font-medium"
                                // eslint-disable-next-line react/no-danger
                                dangerouslySetInnerHTML={{
                                  __html: markdownToSafeHTML(label),
                                }}
                              />
                              <p
                                className="text-default break-words"
                                data-testid="field-response"
                                data-fob-field={field.name}>
                                {field.type === "boolean"
                                  ? response
                                    ? t("yes")
                                    : t("no")
                                  : response.toString()}
                              </p>
                            </Fragment>
                          );
                        })}
                      </div>
                    </div>
                    {requiresLoginToUpdate && (
                      <>
                        <hr className="border-subtle mb-8" />
                        <div className="text-center">
                          <span className="text-emphasis ltr:mr-2 rtl:ml-2">
                            {t("need_to_make_a_change")}
                          </span>
                          {/* Login button but redirect to here */}
                          <span className="text-default inline">
                            <span className="underline" data-testid="reschedule-link">
                              <Link
                                href={`/auth/login?callbackUrl=${encodeURIComponent(
                                  `/booking/${bookingInfo?.uid}`
                                )}`}
                                legacyBehavior>
                                {t("login")}
                              </Link>
                            </span>
                          </span>
                        </div>
                      </>
                    )}
                    {!requiresLoginToUpdate &&
                      (!needsConfirmation || !userIsOwner) &&
                      isReschedulable &&
                      !isRerouting &&
                      canCancelOrReschedule &&
                      (!isCancellationMode ? (
                        <>
                          <hr className="border-subtle mb-8" />
                          <div className="text-center last:pb-0">
                            <span className="text-emphasis ltr:mr-2 rtl:ml-2">
                              {t("need_to_make_a_change")}
                            </span>

                            <>
                              {!props.recurringBookings &&
                                (!isBookingInPast || eventType.allowReschedulingPastBookings) &&
                                canReschedule && (
                                  <span className="text-default inline">
                                    <span className="underline" data-testid="reschedule-link">
                                      <Link
                                        href={`/reschedule/${seatReferenceUid || bookingInfo?.uid}${
                                          currentUserEmail
                                            ? `?rescheduledBy=${encodeURIComponent(currentUserEmail)}`
                                            : ""
                                        }`}
                                        legacyBehavior>
                                        {t("reschedule")}
                                      </Link>
                                    </span>
                                    {canCancelAndReschedule && (
                                      <span className="mx-2">{t("or_lowercase")}</span>
                                    )}
                                  </span>
                                )}

                              {canCancel && (
                                <button
                                  data-testid="cancel"
                                  className={classNames(
                                    "text-default underline",
                                    props.recurringBookings && "ltr:mr-2 rtl:ml-2"
                                  )}
                                  onClick={() => setIsCancellationMode(true)}>
                                  {t("cancel")}
                                </button>
                              )}
                            </>
                          </div>
                        </>
                      ) : (
                        <>
                          <hr className="border-subtle" />
                          <CancelBooking
                            booking={{
                              uid: bookingInfo?.uid,
                              title: bookingInfo?.title,
                              id: bookingInfo?.id,
                            }}
                            profile={{ name: props.profile.name, slug: props.profile.slug }}
                            recurringEvent={eventType.recurringEvent}
                            team={eventType?.team?.name}
                            teamId={eventType?.team?.id}
                            setIsCancellationMode={setIsCancellationMode}
                            theme={isSuccessBookingPage ? props.profile.theme : "light"}
                            allRemainingBookings={allRemainingBookings}
                            seatReferenceUid={seatReferenceUid}
                            bookingCancelledEventProps={bookingCancelledEventProps}
                            currentUserEmail={currentUserEmail}
                            isHost={isHost}
                            internalNotePresets={props.internalNotePresets}
                          />
                        </>
                      ))}
                    {isRerouting && typeof window !== "undefined" && window.opener && (
                      <div className="flex justify-center">
                        <Button
                          type="button"
                          onClick={() => {
                            window.opener.focus();
                            window.close();
                          }}>
                          Go Back
                        </Button>
                      </div>
                    )}
                    {!needsConfirmation && !isCancellationMode && isReschedulable && !!calculatedDuration && (
                      <>
                        <hr className="border-subtle mt-8" />
                        <div className="text-default align-center flex flex-row justify-center pt-8">
                          <span className="text-default flex self-center font-medium ltr:mr-2 rtl:ml-2 ">
                            {t("add_to_calendar")}
                          </span>
                          <div className="justify-left mt-1 flex text-left sm:mt-0">
                            {googleCalendarLink && (
                              <Link
                                href={googleCalendarLink}
                                className="text-default border-subtle h-10 w-10 rounded-sm border px-3 py-2 ltr:mr-2 rtl:ml-2"
                                target="_blank">
                                <svg
                                  className="-mt-1.5 inline-block h-4 w-4"
                                  fill="currentColor"
                                  xmlns="http://www.w3.org/2000/svg"
                                  viewBox="0 0 24 24">
                                  <title>Google</title>
                                  <path d="M12.48 10.92v3.28h7.84c-.24 1.84-.853 3.187-1.787 4.133-1.147 1.147-2.933 2.4-6.053 2.4-4.827 0-8.6-3.893-8.6-8.72s3.773-8.72 8.6-8.72c2.6 0 4.507 1.027 5.907 2.347l2.307-2.307C18.747 1.44 16.133 0 12.48 0 5.867 0 .307 5.387.307 12s5.56 12 12.173 12c3.573 0 6.267-1.173 8.373-3.36 2.16-2.16 2.84-5.213 2.84-7.667 0-.76-.053-1.467-.173-2.053H12.48z" />
                                </svg>
                              </Link>
                            )}
                            {microsoftOutlookLink && (
                              <Link
                                href={microsoftOutlookLink}
                                className="border-subtle text-default mx-2 h-10 w-10 rounded-sm border px-3 py-2"
                                target="_blank">
                                <svg
                                  className="-mt-1.5 mr-1 inline-block h-4 w-4"
                                  fill="currentColor"
                                  xmlns="http://www.w3.org/2000/svg"
                                  viewBox="0 0 24 24">
                                  <title>Microsoft Outlook</title>
                                  <path d="M7.88 12.04q0 .45-.11.87-.1.41-.33.74-.22.33-.58.52-.37.2-.87.2t-.85-.2q-.35-.21-.57-.55-.22-.33-.33-.75-.1-.42-.1-.86t.1-.87q.1-.43.34-.76.22-.34.59-.54.36-.2.87-.2t.86.2q.35.21.57.55.22.34.31.77.1.43.1.88zM24 12v9.38q0 .46-.33.8-.33.32-.8.32H7.13q-.46 0-.8-.33-.32-.33-.32-.8V18H1q-.41 0-.7-.3-.3-.29-.3-.7V7q0-.41.3-.7Q.58 6 1 6h6.5V2.55q0-.44.3-.75.3-.3.75-.3h12.9q.44 0 .75.3.3.3.3.75V10.85l1.24.72h.01q.1.07.18.18.07.12.07.25zm-6-8.25v3h3v-3zm0 4.5v3h3v-3zm0 4.5v1.83l3.05-1.83zm-5.25-9v3h3.75v-3zm0 4.5v3h3.75v-3zm0 4.5v2.03l2.41 1.5 1.34-.8v-2.73zM9 3.75V6h2l.13.01.12.04v-2.3zM5.98 15.98q.9 0 1.6-.3.7-.32 1.19-.86.48-.55.73-1.28.25-.74.25-1.61 0-.83-.25-1.55-.24-.71-.71-1.24t-1.15-.83q-.68-.3-1.55-.3-.92 0-1.64.3-.71.3-1.2.85-.5.54-.75 1.3-.25.74-.25 1.63 0 .85.26 1.56.26.72.74 1.23.48.52 1.17.81.69.3 1.56.3zM7.5 21h12.39L12 16.08V17q0 .41-.3.7-.29.3-.7.3H7.5zm15-.13v-7.24l-5.9 3.54Z" />
                                </svg>
                              </Link>
                            )}
                            {microsoftOfficeLink && (
                              <Link
                                href={microsoftOfficeLink}
                                className="text-default border-subtle mx-2 h-10 w-10 rounded-sm border px-3 py-2"
                                target="_blank">
                                <svg
                                  className="-mt-1.5 mr-1 inline-block h-4 w-4"
                                  fill="currentColor"
                                  xmlns="http://www.w3.org/2000/svg"
                                  viewBox="0 0 24 24">
                                  <title>Microsoft Office</title>
                                  <path d="M21.53 4.306v15.363q0 .807-.472 1.433-.472.627-1.253.85l-6.888 1.974q-.136.037-.29.055-.156.019-.293.019-.396 0-.72-.105-.321-.106-.656-.292l-4.505-2.544q-.248-.137-.391-.366-.143-.23-.143-.515 0-.434.304-.738.304-.305.739-.305h5.831V4.964l-4.38 1.563q-.533.187-.856.658-.322.472-.322 1.03v8.078q0 .496-.248.912-.25.416-.683.651l-2.072 1.13q-.286.148-.571.148-.497 0-.844-.347-.348-.347-.348-.844V6.563q0-.62.33-1.19.328-.571.874-.881L11.07.285q.248-.136.534-.21.285-.075.57-.075.211 0 .38.031.166.031.364.093l6.888 1.899q.384.11.7.329.317.217.547.52.23.305.353.67.125.367.125.764zm-1.588 15.363V4.306q0-.273-.16-.478-.163-.204-.423-.28l-3.388-.93q-.397-.111-.794-.23-.397-.117-.794-.216v19.68l4.976-1.427q.26-.074.422-.28.161-.204.161-.477z" />
                                </svg>
                              </Link>
                            )}
                            {icsLink && (
                              <Link
                                href={icsLink}
                                className="border-subtle text-default mx-2 h-10 w-10 rounded-sm border px-3 py-2"
                                download={`${eventType.title}.ics`}>
                                <svg
                                  version="1.1"
                                  fill="currentColor"
                                  xmlns="http://www.w3.org/2000/svg"
                                  viewBox="0 0 1000 1000"
                                  className="-mt-1.5 mr-1 inline-block h-4 w-4">
                                  <title>{t("other")}</title>
                                  <path d="M971.3,154.9c0-34.7-28.2-62.9-62.9-62.9H611.7c-1.3,0-2.6,0.1-3.9,0.2V10L28.7,87.3v823.4L607.8,990v-84.6c1.3,0.1,2.6,0.2,3.9,0.2h296.7c34.7,0,62.9-28.2,62.9-62.9V154.9z M607.8,636.1h44.6v-50.6h-44.6v-21.9h44.6v-50.6h-44.6v-92h277.9v230.2c0,3.8-3.1,7-7,7H607.8V636.1z M117.9,644.7l-50.6-2.4V397.5l50.6-2.2V644.7z M288.6,607.3c17.6,0.6,37.3-2.8,49.1-7.2l9.1,48c-11,5.1-35.6,9.9-66.9,8.3c-85.4-4.3-127.5-60.7-127.5-132.6c0-86.2,57.8-136.7,133.2-140.1c30.3-1.3,53.7,4,64.3,9.2l-12.2,48.9c-12.1-4.9-28.8-9.2-49.5-8.6c-45.3,1.2-79.5,30.1-79.5,87.4C208.8,572.2,237.8,605.7,288.6,607.3z M455.5,665.2c-32.4-1.6-63.7-11.3-79.1-20.5l12.6-50.7c16.8,9.1,42.9,18.5,70.4,19.4c30.1,1,46.3-10.7,46.3-29.3c0-17.8-14-28.1-48.8-40.6c-46.9-16.4-76.8-41.7-76.8-81.5c0-46.6,39.3-84.1,106.8-87.1c33.3-1.5,58.3,4.2,76.5,11.2l-15.4,53.3c-12.1-5.3-33.5-12.8-62.3-12c-28.3,0.8-41.9,13.6-41.9,28.1c0,17.8,16.1,25.5,53.6,39c52.9,18.5,78.4,45.3,78.4,86.4C575.6,629.7,536.2,669.2,455.5,665.2z M935.3,842.7c0,14.9-12.1,27-27,27H611.7c-1.3,0-2.6-0.2-3.9-0.4V686.2h270.9c19.2,0,34.9-15.6,34.9-34.9V398.4c0-19.2-15.6-34.9-34.9-34.9h-47.1v-32.3H808v32.3h-44.8v-32.3h-22.7v32.3h-43.3v-32.3h-22.7v32.3H628v-32.3h-20.2v-203c1.31.2,2.6-0.4,3.9-0.4h296.7c14.9,0,27,12.1,27,27L935.3,842.7L935.3,842.7z" />
                                </svg>
                              </Link>
                            )}
                          </div>
                        </div>
                      </>
                    )}

                    {session === null && !(userIsOwner || props.hideBranding) && (
                      <>
                        <hr className="border-subtle mt-8" />
                        <div className="text-default pt-8 text-center text-xs">
                          <a href="https://cal.com/signup">
                            {t("create_booking_link_with_calcom", { appName: APP_NAME })}
                          </a>

                          <form
                            onSubmit={(e) => {
                              e.preventDefault();
                              const target = e.target as typeof e.target & {
                                email: { value: string };
                              };
                              router.push(`https://cal.com/signup?email=${target.email.value}`);
                            }}
                            className="mt-4 flex">
                            <EmailInput
                              name="email"
                              id="email"
                              defaultValue={email}
                              className="mr- focus:border-brand-default border-default text-default mt-0 block w-full rounded-none rounded-l-md shadow-sm focus:ring-black sm:text-sm"
                              placeholder="rick.astley@cal.com"
                            />
                            <Button
                              type="submit"
                              className="min-w-max rounded-none rounded-r-md"
                              color="primary">
                              {t("try_for_free")}
                            </Button>
                          </form>
                        </div>
                      </>
                    )}
                  </>
                )}
                {isFeedbackMode &&
                  (noShow ? (
                    <>
                      <EmptyScreen
                        Icon="user-x"
                        iconClassName="text-error"
                        iconWrapperClassName="bg-error"
                        headline={t("host_no_show")}
                        description={t("no_show_description")}
                        buttonRaw={
                          !props.recurringBookings ? (
                            <Button href={`/reschedule/${seatReferenceUid || bookingInfo?.uid}`}>
                              {t("reschedule")}
                            </Button>
                          ) : undefined
                        }
                      />
                    </>
                  ) : (
                    <>
                      <div className="my-3 flex justify-center space-x-1">
                        <button
                          className={classNames(
                            "flex h-10 w-10 items-center justify-center rounded-full border text-2xl hover:opacity-100",
                            rateValue === 1
                              ? "border-emphasis bg-emphasis"
                              : "border-muted bg-default opacity-50"
                          )}
                          disabled={isFeedbackSubmitted}
                          onClick={() => setRateValue(1)}>
                          😠
                        </button>
                        <button
                          className={classNames(
                            "flex h-10 w-10 items-center justify-center rounded-full border text-2xl hover:opacity-100",
                            rateValue === 2
                              ? "border-emphasis bg-emphasis"
                              : "border-muted bg-default opacity-50"
                          )}
                          disabled={isFeedbackSubmitted}
                          onClick={() => setRateValue(2)}>
                          🙁
                        </button>
                        <button
                          className={classNames(
                            "flex h-10 w-10 items-center justify-center rounded-full border text-2xl hover:opacity-100",
                            rateValue === 3
                              ? "border-emphasis bg-emphasis"
                              : " border-muted bg-default opacity-50"
                          )}
                          disabled={isFeedbackSubmitted}
                          onClick={() => setRateValue(3)}>
                          😐
                        </button>
                        <button
                          className={classNames(
                            "flex h-10 w-10 items-center justify-center rounded-full border text-2xl hover:opacity-100",
                            rateValue === 4
                              ? "border-emphasis bg-emphasis"
                              : "border-muted bg-default opacity-50"
                          )}
                          disabled={isFeedbackSubmitted}
                          onClick={() => setRateValue(4)}>
                          😄
                        </button>
                        <button
                          className={classNames(
                            "flex h-10 w-10 items-center justify-center rounded-full border text-2xl hover:opacity-100",
                            rateValue === 5
                              ? "border-emphasis bg-emphasis"
                              : "border-muted bg-default opacity-50"
                          )}
                          disabled={isFeedbackSubmitted}
                          onClick={() => setRateValue(5)}>
                          😍
                        </button>
                      </div>
                      <div className="my-4 space-y-1 text-center">
                        <h2 className="font-cal text-lg">{t("submitted_feedback")}</h2>
                        <p className="text-sm">{rateValue < 4 ? t("how_can_we_improve") : t("most_liked")}</p>
                      </div>
                      <TextArea
                        id="comment"
                        name="comment"
                        placeholder="Next time I would like to ..."
                        rows={3}
                        disabled={isFeedbackSubmitted}
                        onChange={(event) => setComment(event.target.value)}
                      />
                      <div className="my-4 flex justify-start">
                        <Button
                          loading={mutation.isPending}
                          disabled={isFeedbackSubmitted}
                          onClick={async () => {
                            if (rating) {
                              await sendFeedback(rating, comment);
                            }
                          }}>
                          {t("submit_feedback")}
                        </Button>
                      </div>
                    </>
                  ))}
              </div>
              {isGmail && !isFeedbackMode && (
                <Alert
                  className="main -mb-20 mt-4 inline-block ltr:text-left rtl:text-right sm:-mt-4 sm:mb-4 sm:w-full sm:max-w-xl sm:align-middle"
                  severity="warning"
                  message={
                    <div>
                      <p className="font-semibold">{t("google_new_spam_policy")}</p>
                      <span className="underline">
                        <a
                          target="_blank"
                          href="https://cal.com/blog/google-s-new-spam-policy-may-be-affecting-your-invitations">
                          {t("resolve")}
                        </a>
                      </span>
                    </div>
                  }
                  CustomIcon="circle-alert"
                  customIconColor="text-attention dark:text-orange-200"
                />
              )}
            </div>
          </div>
        </div>
      </main>
      <Toaster position="bottom-right" />
    </div>
  );
}

const RescheduledToLink = ({ rescheduledToUid }: { rescheduledToUid: string }) => {
  const { t } = useLocale();
  return (
    <>
      <div className="mt-3 font-medium">{t("rescheduled")}</div>
      <div className="col-span-2 mb-2 mt-3">
        <span className="underline">
          <Link href={`/booking/${rescheduledToUid}`}>
            <div className="flex items-center gap-1">
              {t("view_booking")}
              <Icon name="external-link" className="h-4 w-4" />
            </div>
          </Link>
        </span>
      </div>
    </>
  );
};

const DisplayLocation = ({
  locationToDisplay,
  providerName,
  className,
}: {
  locationToDisplay: string;
  providerName?: string;
  className?: string;
}) =>
  locationToDisplay.startsWith("http") ? (
    <a
      href={locationToDisplay}
      target="_blank"
      title={locationToDisplay}
      className={classNames("text-default flex items-center gap-2", className)}
      rel="noreferrer">
      {providerName || "Link"}
      <Icon name="external-link" className="text-default inline h-4 w-4" />
    </a>
  ) : (
    <p className={className}>{locationToDisplay}</p>
  );

type RecurringBookingsProps = {
  eventType: PageProps["eventType"];
  recurringBookings: PageProps["recurringBookings"];
  date: dayjs.Dayjs;
  duration: number | undefined;
  is24h: boolean;
  allRemainingBookings: boolean;
  isCancelled: boolean;
  tz: string;
};

function RecurringBookings({
  eventType,
  recurringBookings,
  duration,
  date,
  allRemainingBookings,
  is24h,
  isCancelled,
  tz,
}: RecurringBookingsProps) {
  const [moreEventsVisible, setMoreEventsVisible] = useState(false);
  const {
    t,
    i18n: { language },
  } = useLocale();
  const recurringBookingsSorted = recurringBookings
    ? recurringBookings.sort((a: ConfigType, b: ConfigType) => (dayjs(a).isAfter(dayjs(b)) ? 1 : -1))
    : null;

  if (!duration) return null;

  if (recurringBookingsSorted && allRemainingBookings) {
    return (
      <>
        {eventType.recurringEvent?.count && (
          <span className="font-medium">
            {getEveryFreqFor({
              t,
              recurringEvent: eventType.recurringEvent,
              recurringCount: recurringBookings?.length ?? undefined,
            })}
          </span>
        )}
        {eventType.recurringEvent?.count &&
          recurringBookingsSorted.slice(0, 4).map((dateStr: string, idx: number) => (
            <div key={idx} className={classNames("mb-2", isCancelled ? "line-through" : "")}>
              {formatToLocalizedDate(dayjs.tz(dateStr, tz), language, "full", tz)}
              <br />
              {formatToLocalizedTime(dayjs(dateStr), language, undefined, !is24h, tz)} -{" "}
              {formatToLocalizedTime(dayjs(dateStr).add(duration, "m"), language, undefined, !is24h, tz)}{" "}
              <span className="text-bookinglight">
                ({formatToLocalizedTimezone(dayjs(dateStr), language, tz)})
              </span>
            </div>
          ))}
        {recurringBookingsSorted.length > 4 && (
          <Collapsible open={moreEventsVisible} onOpenChange={() => setMoreEventsVisible(!moreEventsVisible)}>
            <CollapsibleTrigger
              type="button"
              className={classNames("flex w-full", moreEventsVisible ? "hidden" : "")}>
              + {t("plus_more", { count: recurringBookingsSorted.length - 4 })}
            </CollapsibleTrigger>
            <CollapsibleContent>
              {eventType.recurringEvent?.count &&
                recurringBookingsSorted.slice(4).map((dateStr: string, idx: number) => (
                  <div key={idx} className={classNames("mb-2", isCancelled ? "line-through" : "")}>
                    {formatToLocalizedDate(dayjs.tz(dateStr, tz), language, "full", tz)}
                    <br />
                    {formatToLocalizedTime(dayjs(dateStr), language, undefined, !is24h, tz)} -{" "}
                    {formatToLocalizedTime(
                      dayjs(dateStr).add(duration, "m"),
                      language,
                      undefined,
                      !is24h,
                      tz
                    )}{" "}
                    <span className="text-bookinglight">
                      ({formatToLocalizedTimezone(dayjs(dateStr), language, tz)})
                    </span>
                  </div>
                ))}
            </CollapsibleContent>
          </Collapsible>
        )}
      </>
    );
  }

  return (
    <div className={classNames(isCancelled ? "line-through" : "")}>
      {formatToLocalizedDate(date, language, "full", tz)}
      <br />
      {formatToLocalizedTime(date, language, undefined, !is24h, tz)} -{" "}
      {formatToLocalizedTime(dayjs(date).add(duration, "m"), language, undefined, !is24h, tz)}{" "}
      <span className="text-bookinglight">({formatToLocalizedTimezone(date, language, tz)})</span>
    </div>
  );
}<|MERGE_RESOLUTION|>--- conflicted
+++ resolved
@@ -620,17 +620,12 @@
                                     </span>
                                     <Badge variant="blue">{t("Host")}</Badge>
                                   </div>
-<<<<<<< HEAD
                                   {!(
                                     eventType.hideOrganizerEmail &&
                                     (eventType.schedulingType === "COLLECTIVE" ||
                                       eventType.schedulingType === "ROUND_ROBIN")
                                   ) && (
-                                    <p className="text-default">
-=======
-                                  {!bookingInfo.eventType?.hideOrganizerEmail && (
                                     <p className="text-default" data-testid="booking-host-email">
->>>>>>> a84e8987
                                       {bookingInfo?.userPrimaryEmail ?? bookingInfo.user.email}
                                     </p>
                                   )}
