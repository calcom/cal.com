--- conflicted
+++ resolved
@@ -250,21 +250,12 @@
       themeBasis: eventType.team ? eventType.team.slug : eventType.users[0]?.username,
       hideBranding: isPlatformBooking
         ? true
-<<<<<<< HEAD
         : await shouldHideBrandingForEventWithPrisma({
             eventTypeId: eventType.id,
             team: eventType?.parent?.team ?? eventType?.team,
             owner: eventType.users[0] ?? null,
             organizationId: session?.user?.profile?.organizationId ?? session?.user?.org?.id ?? null,
           }),
-=======
-        : await shouldHideBrandingForEvent({
-          eventTypeId: eventType.id,
-          team: eventType?.parent?.team ?? eventType?.team,
-          owner: eventType.users[0] ?? null,
-          organizationId: session?.user?.profile?.organizationId ?? session?.user?.org?.id ?? null,
-        }),
->>>>>>> 052a38e3
       profile,
       eventType,
       recurringBookings: await getRecurringBookings(bookingInfo.recurringEventId),
