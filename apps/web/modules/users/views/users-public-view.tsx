--- conflicted
+++ resolved
@@ -1,15 +1,11 @@
 "use client";
 
-<<<<<<< HEAD
+import { Avatar } from "@calid/features/ui/components/avatar";
 import { Button } from "@calid/features/ui/components/button";
-import { Icon } from "@calid/features/ui/components/icon";
-=======
-import BrandingComponent from "@calid/features/branding/BrandingComponent";
-import { Button, Icon } from "@calid/features/ui";
->>>>>>> 3e7d0041
+import { Icon, type IconName } from "@calid/features/ui/components/icon";
+import { Branding } from "@calid/features/ui/Branding";
 import classNames from "classnames";
 import type { InferGetServerSidePropsType } from "next";
-import dynamic from "next/dynamic";
 import Link from "next/link";
 
 import {
@@ -20,20 +16,28 @@
 } from "@calcom/embed-core/embed-iframe";
 import { EventTypeDescriptionLazy as EventTypeDescription } from "@calcom/features/eventtypes/components";
 import EmptyPage from "@calcom/features/eventtypes/components/EmptyPage";
-import { SIGNUP_URL } from "@calcom/lib/constants";
 import { useLocale } from "@calcom/lib/hooks/useLocale";
 import { useRouterQuery } from "@calcom/lib/hooks/useRouterQuery";
 import useTheme from "@calcom/lib/hooks/useTheme";
 import { markdownToSafeHTML } from "@calcom/lib/markdownToSafeHTML";
-import { UserAvatar } from "@calcom/ui/components/avatar";
 import { UnpublishedEntity } from "@calcom/ui/components/unpublished-entity";
 
 import type { getServerSideProps } from "@server/lib/[user]/getServerSideProps";
 
-export type PageProps = InferGetServerSidePropsType<typeof getServerSideProps>;
-
-function UserNotFound(props: UserNotFoundProps) {
-  console.log("User not found props: ", props);
+export type PageProps = InferGetServerSidePropsType<typeof getServerSideProps> & {
+  slug?: string;
+};
+interface IconParams {
+  icon: IconName;
+  color: string;
+}
+
+function getIconParamsFromMetadata(metadata: any): IconParams {
+  const iconParams = metadata?.iconParams as IconParams;
+  return iconParams || { icon: "calendar", color: "#6B7280" };
+}
+
+function UserNotFound(props: { slug: string }) {
   const { slug } = props;
   const { t } = useLocale();
 
@@ -65,7 +69,7 @@
           </div>
         </div>
         <div key="logo" className={classNames("mt-6 flex w-full justify-center [&_img]:h-[32px]")}>
-          <BrandingComponent logoOnly />
+          <Branding />
         </div>
       </div>
     </>
@@ -73,44 +77,21 @@
 }
 
 export function UserPage(props: PageProps) {
-  if (props.userNotFound) {
-    return <UserNotFound slug={props.slug || "User"} />;
-  }
-
-  const { users, profile, eventTypes, entity } = props;
-<<<<<<< HEAD
   const { t } = useLocale();
-=======
-
-  const { t, i18n } = useLocale();
->>>>>>> 3e7d0041
-  const [user] = users; //To be used when we only have a single user, not dynamic group
-
-  useTheme(profile.theme);
-
-  const isBioEmpty = !user.bio || !user.bio.replace("<p><br></p>", "").length;
-
+  const { profile, eventTypes, entity } = props;
+  const [user] = props.users || [];
+  const isEventListEmpty = (eventTypes || []).length === 0;
+  const isOrg = !!user?.profile?.organization;
+  const isBioEmpty = !user?.bio || !user.bio.replace("<p><br></p>", "").length;
   const isEmbed = useIsEmbed(props.isEmbed);
   const eventTypeListItemEmbedStyles = useEmbedStyles("eventTypeListItem");
   const shouldAlignCentrallyInEmbed = useEmbedNonStylesConfig("align") !== "left";
   const shouldAlignCentrally = !isEmbed || shouldAlignCentrallyInEmbed;
-  const {
-    // So it doesn't display in the Link (and make tests fail)
-    user: _user,
-    orgSlug: _orgSlug,
-    redirect: _redirect,
-    ...query
-  } = useRouterQuery();
-
-  /*
-   const telemetry = useTelemetry();
-   useEffect(() => {
-    if (top !== window) {
-      //page_view will be collected automatically by _middleware.ts
-      telemetry.event(telemetryEventTypes.embedView, collectPageParameters("/[user]"));
-    }
-  }, [telemetry, router.asPath]); */
-  if (entity.considerUnpublished) {
+  const { user: _user, orgSlug: _orgSlug, redirect: _redirect, ...query } = useRouterQuery();
+
+  useTheme(profile?.theme);
+
+  if (entity?.considerUnpublished) {
     return (
       <div className="flex h-full min-h-[calc(100dvh)] items-center justify-center">
         <UnpublishedEntity {...entity} />
@@ -118,8 +99,9 @@
     );
   }
 
-  const isEventListEmpty = eventTypes.length === 0;
-  const isOrg = !!user?.profile?.organization;
+  if (props.userNotFound) {
+    return <UserNotFound slug={props.slug ?? "User"} />;
+  }
 
   return (
     <div
@@ -131,24 +113,21 @@
       <main
         className={classNames(
           shouldAlignCentrally ? "mx-auto" : "",
-          isEmbed ? "border-booker border-booker-width  bg-default rounded-md" : "bg-default",
-          "h-full  w-full"
+          isEmbed ? "border-booker border-booker-width bg-default rounded-md" : "bg-default",
+          "h-full w-full"
         )}>
         <div
           className={classNames(
-            "border-subtle bg-cal-gradient text-default mb-8 flex flex-col items-center bg-cover bg-center p-4"
+            "border-subtle bg-cal-gradient text-default mb-4 flex flex-col items-center bg-cover bg-center p-4"
           )}
-          style={{ backgroundImage: user.headerUrl ? `url(${user.headerUrl})` : undefined }}>
-          <UserAvatar
+          style={{ backgroundImage: user.bannerUrl ? `url(${user.bannerUrl})` : undefined }}>
+          <Avatar
             size="xl"
-            user={{
-              avatarUrl: user.avatarUrl,
-              profile: user.profile,
-              name: profile.name,
-              username: profile.username,
-            }}
+            imageSrc={user.avatarUrl}
+            alt={profile.name || "User Avatar"}
+            title={profile.name || "User"}
           />
-          <h1 className="font-cal text-emphasis mb-4 mt-4 text-3xl" data-testid="name-title">
+          <h1 className="text-default mt-2 text-2xl font-bold" data-testid="name-title">
             {profile.name}
             {!isOrg && user.verified && (
               <Icon
@@ -166,7 +145,7 @@
           {!isBioEmpty && (
             <>
               <div
-                className="text-subtle break-words px-[30%] text-center text-sm font-medium sm:px-[10%] [&_a]:text-blue-500 [&_a]:underline [&_a]:hover:text-blue-600"
+                className="text-subtle break-words text-center text-sm font-medium md:px-[10%] lg:px-[20%]"
                 // eslint-disable-next-line react/no-danger
                 dangerouslySetInnerHTML={{ __html: props.safeBio }}
               />
@@ -177,36 +156,31 @@
         <DividerWithText />
 
         <div
-          className={classNames("bg-default flex flex-col gap-5 rounded-md px-[15%] py-[1%]")}
+          className={classNames("bg-white flex flex-col gap-4 rounded-md lg:px-[15%] px-4 pt-2 pb-8")}
           data-testid="event-types">
-          {eventTypes.map((type) => (
+          {eventTypes.map((type) => {
+            const iconParams = getIconParamsFromMetadata(type.metadata);
+            return (
             <div
-<<<<<<< HEAD
               key={type.id}
-=======
-              key={type.title}
->>>>>>> 3e7d0041
-              className="bg-muted border-subtle dark:bg-muted dark:hover:bg-emphasis hover:bg-muted group relative rounded-md border transition"
+              className="bg-white dark:bg-muted dark:hover:bg-emphasis hover:bg-muted hover:scale-[1.02] shadow-md group relative rounded-md transition border border-subtle"
               data-testid="event-type-link">
-              {/* <Icon
-                  name="arrow-right"
-                  className="text-emphasis absolute right-4 top-4 h-4 w-4 opacity-0 transition-opacity group-hover:opacity-100"
-                /> */}
               {/* Don't prefetch till the time we drop the amount of javascript in [user][type] page which is impacting score for [user] page */}
-              <div className="block w-full p-4">
-                <div className="flex flex-row items-center gap-2">
-                  <div className="bg-default rounded-lg p-2">
-                    <Icon name="calendar" className="h-8 w-8" />
+              <div className="block w-full px-2 py-4">
+                <div className="flex flex-row items-center gap-2 mb-2">
+                  <div className="self-start p-2">
+                    <Icon 
+                      name={iconParams.icon} 
+                      className="h-6 w-6"
+                      style={{ color: iconParams.color }}
+                    />
                   </div>
-                  <div>
-                    <div className="flex flex-wrap items-center">
-                      <h2 className="text-default pr-2 text-base font-semibold">{type.title}</h2>
-                    </div>
-
+                  <div className="mr-20">
+                    <h3 className="text-default text-base font-semibold">{type.title}</h3>
                     {type.descriptionAsSafeHTML && (
                       <div
                         className={classNames(
-                          "text-subtle line-clamp-3 break-words text-sm sm:max-w-[650px] [&_a]:text-blue-500 [&_a]:underline [&_a]:hover:text-blue-600",
+                          "text-subtle line-clamp-3 break-words text-sm",
                           "line-clamp-4 [&>*:not(:first-child)]:hidden"
                         )}
                         // eslint-disable-next-line react/no-danger
@@ -217,7 +191,7 @@
                     )}
                   </div>
                 </div>
-                <div className="mt-1 flex w-full flex-row justify-between">
+                <div className="flex w-full flex-row justify-between">
                   <EventTypeDescription eventType={type} isPublic={true} shortenDescription />
                   <Link
                     key={type.id}
@@ -233,25 +207,21 @@
                         eventType: type,
                       });
                     }}>
-                    <Button variant="fab">{t("schedule")}</Button>
+                    <Button variant="button" type="button" size="base">{t("schedule")}</Button>
                   </Link>
                 </div>
               </div>
             </div>
-          ))}
+            );
+          })}
         </div>
 
         {isEventListEmpty && <EmptyPage name={profile.name || "User"} />}
 
-        <div key="logo" className={classNames("flex w-full justify-center [&_img]:h-[32px]")}>
-          <BrandingComponent
-            logoOnly
-            hideBranding={user.hideBranding}
-            bannerUrl={user.bannerUrl ?? undefined}
-          />
+        <div key="logo" className={classNames("flex w-full justify-center [&_img]:h-[32px] mb-8")}>
+          <Branding faviconUrl={user?.faviconUrl} />
         </div>
       </main>
-      {/* <Toaster position="bottom-right" className="bg-default" /> */}
     </div>
   );
 }
@@ -259,12 +229,12 @@
 function DividerWithText() {
   const { t } = useLocale();
   return (
-    <div className="mx-[35%] mb-2 mt-6 flex items-center">
-      <div className="bg-subtle h-px flex-1" />
+    <div className="flex items-center justify-center mb-2">
+      <div className="bg-subtle h-px flex-none w-1/5 max-w-32" />
       <span className="text-subtle mx-4 whitespace-nowrap text-sm font-medium">
         {t("choose_a_meeting_type")}
       </span>
-      <div className="bg-subtle h-px flex-1" />
+      <div className="bg-subtle h-px flex-none w-1/5 max-w-32" />
     </div>
   );
 }
