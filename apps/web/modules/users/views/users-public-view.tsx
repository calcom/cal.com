"use client";

import { Button, Icon } from "@calid/features/ui";
import classNames from "classnames";
import type { InferGetServerSidePropsType } from "next";
import Link from "next/link";
import { Toaster } from "sonner";

import {
  sdkActionManager,
  useEmbedNonStylesConfig,
  useEmbedStyles,
  useIsEmbed,
} from "@calcom/embed-core/embed-iframe";
import { EventTypeDescriptionLazy as EventTypeDescription } from "@calcom/features/eventtypes/components";
import EmptyPage from "@calcom/features/eventtypes/components/EmptyPage";
import { useLocale } from "@calcom/lib/hooks/useLocale";
import { useRouterQuery } from "@calcom/lib/hooks/useRouterQuery";
import useTheme from "@calcom/lib/hooks/useTheme";
import { markdownToSafeHTML } from "@calcom/lib/markdownToSafeHTML";
import { UserAvatar } from "@calcom/ui/components/avatar";
<<<<<<< HEAD
=======
import { Icon } from "@calid/features/ui";
>>>>>>> fd040b69
import { UnpublishedEntity } from "@calcom/ui/components/unpublished-entity";

import type { getServerSideProps } from "@server/lib/[user]/getServerSideProps";

export type PageProps = InferGetServerSidePropsType<typeof getServerSideProps>;
export function UserPage(props: PageProps) {
  const { users, profile, eventTypes, entity } = props;
  console.log("Profile: ", profile);

  const { t, i18n } = useLocale();
  const [user] = users; //To be used when we only have a single user, not dynamic group

  console.log("User: ", user);
  useTheme(profile.theme);

  const isBioEmpty = !user.bio || !user.bio.replace("<p><br></p>", "").length;

  const isEmbed = useIsEmbed(props.isEmbed);
  const eventTypeListItemEmbedStyles = useEmbedStyles("eventTypeListItem");
  const shouldAlignCentrallyInEmbed = useEmbedNonStylesConfig("align") !== "left";
  const shouldAlignCentrally = !isEmbed || shouldAlignCentrallyInEmbed;
  const {
    // So it doesn't display in the Link (and make tests fail)
    user: _user,
    orgSlug: _orgSlug,
    redirect: _redirect,
    ...query
  } = useRouterQuery();

  /*
   const telemetry = useTelemetry();
   useEffect(() => {
    if (top !== window) {
      //page_view will be collected automatically by _middleware.ts
      telemetry.event(telemetryEventTypes.embedView, collectPageParameters("/[user]"));
    }
  }, [telemetry, router.asPath]); */
  if (entity.considerUnpublished) {
    return (
      <div className="flex h-full min-h-[calc(100dvh)] items-center justify-center">
        <UnpublishedEntity {...entity} />
      </div>
    );
  }

  const isEventListEmpty = eventTypes.length === 0;
  const isOrg = !!user?.profile?.organization;

  return (
    <div
      className={classNames(
        shouldAlignCentrally ? "mx-auto" : "",
        isEmbed ? "max-w-3xl" : "",
        "bg-default flex min-h-screen w-full flex-col"
      )}>
      <main
        className={classNames(
          shouldAlignCentrally ? "mx-auto" : "",
          isEmbed ? "border-booker border-booker-width  bg-default rounded-md" : "bg-default",
          "h-full  w-full"
        )}>
        <div
          className={classNames(
            "border-subtle bg-cal-gradient text-default mb-8 flex flex-col items-center bg-cover bg-center p-4"
          )}
          style={{ backgroundImage: user.headerUrl === null ? null : `url(${user.headerUrl})` }}>
          <UserAvatar
            size="xl"
            user={{
              avatarUrl: user.avatarUrl,
              profile: user.profile,
              name: profile.name,
              username: profile.username,
            }}
          />
          <h1 className="font-cal text-emphasis mb-4 mt-4 text-3xl" data-testid="name-title">
            {profile.name}
            {!isOrg && user.verified && (
              <Icon
                name="badge-check"
                className="mx-1 -mt-1 inline h-6 w-6 fill-blue-500 text-white dark:text-black"
              />
            )}
            {isOrg && (
              <Icon
                name="badge-check"
                className="mx-1 -mt-1 inline h-6 w-6 fill-yellow-500 text-white dark:text-black"
              />
            )}
          </h1>
          {!isBioEmpty && (
            <>
              <div
                className="text-subtle break-words px-[30%] text-center text-sm font-medium sm:px-[10%] [&_a]:text-blue-500 [&_a]:underline [&_a]:hover:text-blue-600"
                // eslint-disable-next-line react/no-danger
                dangerouslySetInnerHTML={{ __html: props.safeBio }}
              />
            </>
          )}
        </div>

        <DividerWithText />

        <div
          className={classNames("bg-default flex flex-col gap-5 rounded-md px-[15%] py-[1%]")}
          data-testid="event-types">
          {eventTypes.map((type) => (
            <div
              className="bg-muted border-subtle dark:bg-muted dark:hover:bg-emphasis hover:bg-muted group relative rounded-md border transition"
              data-testid="event-type-link">
              {/* <Icon
                  name="arrow-right"
                  className="text-emphasis absolute right-4 top-4 h-4 w-4 opacity-0 transition-opacity group-hover:opacity-100"
                /> */}
              {/* Don't prefetch till the time we drop the amount of javascript in [user][type] page which is impacting score for [user] page */}
              <div className="block w-full p-4">
                <div className="flex flex-row items-center gap-2">
                  <div className="bg-default rounded-lg p-2">
                    <Icon name="calendar" className="h-8 w-8" />
                  </div>
                  <div>
                    <div className="flex flex-wrap items-center">
                      <h2 className="text-default pr-2 text-base font-semibold">{type.title}</h2>
                    </div>

                    {type.description && (
                      <div
                        className={classNames(
                          "text-subtle line-clamp-3 break-words text-sm sm:max-w-[650px] [&_a]:text-blue-500 [&_a]:underline [&_a]:hover:text-blue-600",
                          "line-clamp-4 [&>*:not(:first-child)]:hidden"
                        )}
                        // eslint-disable-next-line react/no-danger
                        dangerouslySetInnerHTML={{
                          __html: markdownToSafeHTML(type.descriptionAsSafeHTML || ""),
                        }}
                      />
                    )}
                  </div>
                </div>
                <div className="mt-1 flex w-full flex-row justify-between">
                  <EventTypeDescription
                    eventType={type}
                    isPublic={true}
                    shortenDescription
                    showDescription={false}
                  />
                  <Link
                    key={type.id}
                    style={{ display: "flex", ...eventTypeListItemEmbedStyles }}
                    prefetch={false}
                    href={{
                      pathname: `/${user.profile.username}/${type.slug}`,
                      query,
                    }}
                    passHref
                    onClick={async () => {
                      sdkActionManager?.fire("eventTypeSelected", {
                        eventType: type,
                      });
                    }}>
                    <Button variant="fab">{t("schedule")}</Button>
                  </Link>
                </div>
              </div>
            </div>
          ))}
        </div>

        {isEventListEmpty && <EmptyPage name={profile.name || "User"} />}
      </main>
      {/* <Toaster position="bottom-right" className="bg-default" /> */}
    </div>
  );
}

function DividerWithText() {
  const { t, i18n } = useLocale();
  return (
    <div className="mx-[35%] mb-2 mt-6 flex items-center">
      <div className="bg-subtle h-px flex-1" />
      <span className="text-subtle mx-4 whitespace-nowrap text-sm font-medium">
        {t("choose_a_meeting_type")}
      </span>
      <div className="bg-subtle h-px flex-1" />
    </div>
  );
}

export default UserPage;<|MERGE_RESOLUTION|>--- conflicted
+++ resolved
@@ -4,7 +4,6 @@
 import classNames from "classnames";
 import type { InferGetServerSidePropsType } from "next";
 import Link from "next/link";
-import { Toaster } from "sonner";
 
 import {
   sdkActionManager,
@@ -19,10 +18,7 @@
 import useTheme from "@calcom/lib/hooks/useTheme";
 import { markdownToSafeHTML } from "@calcom/lib/markdownToSafeHTML";
 import { UserAvatar } from "@calcom/ui/components/avatar";
-<<<<<<< HEAD
-=======
 import { Icon } from "@calid/features/ui";
->>>>>>> fd040b69
 import { UnpublishedEntity } from "@calcom/ui/components/unpublished-entity";
 
 import type { getServerSideProps } from "@server/lib/[user]/getServerSideProps";
