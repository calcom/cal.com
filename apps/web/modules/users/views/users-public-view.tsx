--- conflicted
+++ resolved
@@ -119,19 +119,17 @@
             />
             <h1 className="font-cal text-emphasis my-1 text-3xl" data-testid="name-title">
               {profile.name}
-<<<<<<< HEAD
-              {user.verified && (
+              {!isOrg && user.verified && (
                 <Icon
                   name="verified"
                   className=" mx-1 -mt-1 inline h-6 w-6 fill-blue-500 text-white dark:text-black"
                 />
-=======
-              {!isOrg && user.verified && (
-                <Verified className=" mx-1 -mt-1 inline h-6 w-6 fill-blue-500 text-white dark:text-black" />
->>>>>>> 6ffe7005
               )}
               {isOrg && (
-                <Verified className=" mx-1 -mt-1 inline h-6 w-6 fill-yellow-500 text-white dark:text-black" />
+                <Icon
+                  name="verified"
+                  className=" mx-1 -mt-1 inline h-6 w-6 fill-yellow-500 text-white dark:text-black"
+                />
               )}
             </h1>
             {!isBioEmpty && (
