"use client";

import classNames from "classnames";
import type { InferGetServerSidePropsType } from "next";
import Link from "next/link";
import { Toaster } from "react-hot-toast";

import {
  sdkActionManager,
  useEmbedNonStylesConfig,
  useEmbedStyles,
  useIsEmbed,
} from "@calcom/embed-core/embed-iframe";
import { getOrgFullOrigin } from "@calcom/features/ee/organizations/lib/orgDomains";
import { EventTypeDescriptionLazy as EventTypeDescription } from "@calcom/features/eventtypes/components";
import EmptyPage from "@calcom/features/eventtypes/components/EmptyPage";
import { useRouterQuery } from "@calcom/lib/hooks/useRouterQuery";
import useTheme from "@calcom/lib/hooks/useTheme";
import { HeadSeo, Icon, UnpublishedEntity, UserAvatar } from "@calcom/ui";

import { type getServerSideProps } from "./users-public-view.getServerSideProps";

<<<<<<< HEAD
export function UserPage(props: InferGetServerSidePropsType<typeof getServerSideProps>) {
  const { users, profile, eventTypes, markdownStrippedBio, entity, isOrgSEOIndexable } = props;
=======
export type PageProps = InferGetServerSidePropsType<typeof getServerSideProps>;
export function UserPage(props: PageProps) {
  const { users, profile, eventTypes, markdownStrippedBio, entity } = props;
>>>>>>> 57e9ef73

  const [user] = users; //To be used when we only have a single user, not dynamic group
  useTheme(profile.theme);

  const isBioEmpty = !user.bio || !user.bio.replace("<p><br></p>", "").length;

  const isEmbed = useIsEmbed(props.isEmbed);
  const eventTypeListItemEmbedStyles = useEmbedStyles("eventTypeListItem");
  const shouldAlignCentrallyInEmbed = useEmbedNonStylesConfig("align") !== "left";
  const shouldAlignCentrally = !isEmbed || shouldAlignCentrallyInEmbed;
  const {
    // So it doesn't display in the Link (and make tests fail)
    user: _user,
    orgSlug: _orgSlug,
    redirect: _redirect,
    ...query
  } = useRouterQuery();

  /*
   const telemetry = useTelemetry();
   useEffect(() => {
    if (top !== window) {
      //page_view will be collected automatically by _middleware.ts
      telemetry.event(telemetryEventTypes.embedView, collectPageParameters("/[user]"));
    }
  }, [telemetry, router.asPath]); */
  if (entity.considerUnpublished) {
    return (
      <div className="flex h-full min-h-[calc(100dvh)] items-center justify-center">
        <UnpublishedEntity {...entity} />
      </div>
    );
  }

  const isEventListEmpty = eventTypes.length === 0;
  const isOrg = !!user?.profile?.organization;

  const allowSEOIndexing = isOrg
    ? isOrgSEOIndexable
      ? profile.allowSEOIndexing
      : false
    : profile.allowSEOIndexing;

  return (
    <>
      <HeadSeo
        origin={getOrgFullOrigin(entity.orgSlug ?? null)}
        title={profile.name}
        description={markdownStrippedBio}
        meeting={{
          title: markdownStrippedBio,
          profile: { name: `${profile.name}`, image: user.avatarUrl || null },
          users: [{ username: `${user.username}`, name: `${user.name}` }],
        }}
        nextSeoProps={{
          noindex: !allowSEOIndexing,
          nofollow: !allowSEOIndexing,
        }}
      />

      <div className={classNames(shouldAlignCentrally ? "mx-auto" : "", isEmbed ? "max-w-3xl" : "")}>
        <main
          className={classNames(
            shouldAlignCentrally ? "mx-auto" : "",
            isEmbed ? "border-booker border-booker-width  bg-default rounded-md" : "",
            "max-w-3xl px-4 py-24"
          )}>
          <div className="mb-8 text-center">
            <UserAvatar
              size="xl"
              user={{
                avatarUrl: user.avatarUrl,
                profile: user.profile,
                name: profile.name,
                username: profile.username,
              }}
            />
            <h1 className="font-cal text-emphasis my-1 text-3xl" data-testid="name-title">
              {profile.name}
              {!isOrg && user.verified && (
                <Icon
                  name="badge-check"
                  className="mx-1 -mt-1 inline h-6 w-6 fill-blue-500 text-white dark:text-black"
                />
              )}
              {isOrg && (
                <Icon
                  name="badge-check"
                  className="mx-1 -mt-1 inline h-6 w-6 fill-yellow-500 text-white dark:text-black"
                />
              )}
            </h1>
            {!isBioEmpty && (
              <>
                <div
                  className="  text-subtle break-words text-sm [&_a]:text-blue-500 [&_a]:underline [&_a]:hover:text-blue-600"
                  dangerouslySetInnerHTML={{ __html: props.safeBio }}
                />
              </>
            )}
          </div>

          <div
            className={classNames("rounded-md ", !isEventListEmpty && "border-subtle border")}
            data-testid="event-types">
            {eventTypes.map((type) => (
              <Link
                key={type.id}
                style={{ display: "flex", ...eventTypeListItemEmbedStyles }}
                prefetch={false}
                href={{
                  pathname: `/${user.profile.username}/${type.slug}`,
                  query,
                }}
                passHref
                onClick={async () => {
                  sdkActionManager?.fire("eventTypeSelected", {
                    eventType: type,
                  });
                }}
                className="bg-default border-subtle dark:bg-muted dark:hover:bg-emphasis hover:bg-muted group relative border-b transition first:rounded-t-md last:rounded-b-md last:border-b-0"
                data-testid="event-type-link">
                <Icon
                  name="arrow-right"
                  className="text-emphasis absolute right-4 top-4 h-4 w-4 opacity-0 transition-opacity group-hover:opacity-100"
                />
                {/* Don't prefetch till the time we drop the amount of javascript in [user][type] page which is impacting score for [user] page */}
                <div className="block w-full p-5">
                  <div className="flex flex-wrap items-center">
                    <h2 className="text-default pr-2 text-sm font-semibold">{type.title}</h2>
                  </div>
                  <EventTypeDescription eventType={type} isPublic={true} shortenDescription />
                </div>
              </Link>
            ))}
          </div>

          {isEventListEmpty && <EmptyPage name={profile.name || "User"} />}
        </main>
        <Toaster position="bottom-right" />
      </div>
    </>
  );
}
UserPage.isBookingPage = true;
export default UserPage;<|MERGE_RESOLUTION|>--- conflicted
+++ resolved
@@ -20,14 +20,9 @@
 
 import { type getServerSideProps } from "./users-public-view.getServerSideProps";
 
-<<<<<<< HEAD
-export function UserPage(props: InferGetServerSidePropsType<typeof getServerSideProps>) {
-  const { users, profile, eventTypes, markdownStrippedBio, entity, isOrgSEOIndexable } = props;
-=======
 export type PageProps = InferGetServerSidePropsType<typeof getServerSideProps>;
 export function UserPage(props: PageProps) {
-  const { users, profile, eventTypes, markdownStrippedBio, entity } = props;
->>>>>>> 57e9ef73
+  const { users, profile, eventTypes, markdownStrippedBio, entity, isOrgSEOIndexable } = props;
 
   const [user] = users; //To be used when we only have a single user, not dynamic group
   useTheme(profile.theme);
