"use client";

import classNames from "classnames";
import type { InferGetServerSidePropsType } from "next";
import Link from "next/link";
import { Toaster } from "sonner";

import {
  sdkActionManager,
  useEmbedNonStylesConfig,
  useEmbedStyles,
  useIsEmbed,
} from "@calcom/embed-core/embed-iframe";
import { EventTypeDescriptionLazy as EventTypeDescription } from "@calcom/features/eventtypes/components";
import EmptyPage from "@calcom/features/eventtypes/components/EmptyPage";
import { useRouterQuery } from "@calcom/lib/hooks/useRouterQuery";
import useTheme from "@calcom/lib/hooks/useTheme";
import { UserAvatar } from "@calcom/ui/components/avatar";
import { Icon } from "@calcom/ui/components/icon";
import { UnpublishedEntity } from "@calcom/ui/components/unpublished-entity";

import type { getServerSideProps } from "@server/lib/[user]/getServerSideProps";

export type PageProps = InferGetServerSidePropsType<typeof getServerSideProps>;
export function UserPage(props: PageProps) {
  const { users, profile, eventTypes, entity } = props;

  const [user] = users; //To be used when we only have a single user, not dynamic group
  useTheme(profile.theme);

  const isBioEmpty = !user.bio || !user.bio.replace("<p><br></p>", "").length;

  const isEmbed = useIsEmbed(props.isEmbed);
  const eventTypeListItemEmbedStyles = useEmbedStyles("eventTypeListItem");
  const shouldAlignCentrallyInEmbed = useEmbedNonStylesConfig("align") !== "left";
  const shouldAlignCentrally = !isEmbed || shouldAlignCentrallyInEmbed;
  const {
    // So it doesn't display in the Link (and make tests fail)
    user: _user,
    orgSlug: _orgSlug,
    redirect: _redirect,
    ...query
  } = useRouterQuery();

  if (entity.considerUnpublished) {
    return (
      <div className="flex h-full min-h-[calc(100dvh)] items-center justify-center">
        <UnpublishedEntity {...entity} />
      </div>
    );
  }

  const isEventListEmpty = eventTypes.length === 0;
  const isOrg = !!user?.profile?.organization;

  return (
    <>
      <div className={classNames(shouldAlignCentrally ? "mx-auto" : "", isEmbed ? "max-w-3xl" : "")}>
        <main
          className={classNames(
            shouldAlignCentrally ? "mx-auto" : "",
            isEmbed ? "border-booker border-booker-width  bg-default rounded-md" : "",
            "max-w-3xl px-4 py-24"
          )}>
          <div className="border-subtle bg-default text-default mb-8 rounded-xl border p-4">
            <UserAvatar
              size="lg"
              user={{
                avatarUrl: user.avatarUrl,
                profile: user.profile,
                name: profile.name,
                username: profile.username,
              }}
            />
            <h1 className="font-cal text-emphasis mb-1 mt-4 text-xl" data-testid="name-title">
              {profile.name}
              {!isOrg && user.verified && (
                <Icon
                  name="badge-check"
                  className="mx-1 -mt-1 inline h-6 w-6 fill-blue-500 text-white dark:text-black"
                />
              )}
              {isOrg && (
                <Icon
                  name="badge-check"
                  className="mx-1 -mt-1 inline h-6 w-6 fill-yellow-500 text-white dark:text-black"
                />
              )}
            </h1>
            {!isBioEmpty && (
              <>
                <div
<<<<<<< HEAD
                  className="text-default wrap-break-word text-sm [&_a]:text-blue-500 [&_a]:underline [&_a]:hover:text-blue-600"
                  // eslint-disable-next-line react/no-danger
=======
                  className="text-default break-words text-sm [&_a]:text-blue-500 [&_a]:underline [&_a]:hover:text-blue-600"
                   
>>>>>>> 1dcd54aa
                  dangerouslySetInnerHTML={{ __html: props.safeBio }}
                />
              </>
            )}
          </div>

          <div
            className={classNames("rounded-md ", !isEventListEmpty && "border-subtle border")}
            data-testid="event-types">
            {eventTypes.map((type) => (
              <Link
                key={type.id}
                style={{ display: "flex", ...eventTypeListItemEmbedStyles }}
                prefetch={false}
                href={{
                  pathname: `/${user.profile.username}/${type.slug}`,
                  query,
                }}
                passHref
                onClick={async () => {
                  sdkActionManager?.fire("eventTypeSelected", {
                    eventType: type,
                  });
                }}
                className="bg-default border-subtle dark:bg-cal-muted dark:hover:bg-emphasis hover:bg-cal-muted group relative border-b transition first:rounded-t-md last:rounded-b-md last:border-b-0"
                data-testid="event-type-link">
                <Icon
                  name="arrow-right"
                  className="text-emphasis absolute right-4 top-4 h-4 w-4 opacity-0 transition-opacity group-hover:opacity-100"
                />
                {/* Don't prefetch till the time we drop the amount of javascript in [user][type] page which is impacting score for [user] page */}
                <div className="block w-full p-5">
                  <div className="flex flex-wrap items-center">
                    <h2 className="text-default pr-2 text-sm font-semibold">{type.title}</h2>
                  </div>
                  <EventTypeDescription eventType={type} isPublic={true} shortenDescription />
                </div>
              </Link>
            ))}
          </div>

          {isEventListEmpty && <EmptyPage name={profile.name || "User"} />}
        </main>
        <Toaster position="bottom-right" />
      </div>
    </>
  );
}

export default UserPage;<|MERGE_RESOLUTION|>--- conflicted
+++ resolved
@@ -90,13 +90,7 @@
             {!isBioEmpty && (
               <>
                 <div
-<<<<<<< HEAD
                   className="text-default wrap-break-word text-sm [&_a]:text-blue-500 [&_a]:underline [&_a]:hover:text-blue-600"
-                  // eslint-disable-next-line react/no-danger
-=======
-                  className="text-default break-words text-sm [&_a]:text-blue-500 [&_a]:underline [&_a]:hover:text-blue-600"
-                   
->>>>>>> 1dcd54aa
                   dangerouslySetInnerHTML={{ __html: props.safeBio }}
                 />
               </>
