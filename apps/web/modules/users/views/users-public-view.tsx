"use client";

import classNames from "classnames";
import type { InferGetServerSidePropsType } from "next";
import Link from "next/link";
import { useSearchParams } from "next/navigation";
import { Toaster } from "react-hot-toast";

import {
  sdkActionManager,
  useEmbedNonStylesConfig,
  useEmbedStyles,
  useIsEmbed,
} from "@calcom/embed-core/embed-iframe";
import { EventTypeDescriptionLazy as EventTypeDescription } from "@calcom/features/eventtypes/components";
import EmptyPage from "@calcom/features/eventtypes/components/EmptyPage";
import { useLocale } from "@calcom/lib/hooks/useLocale";
import { useRouterQuery } from "@calcom/lib/hooks/useRouterQuery";
import useTheme from "@calcom/lib/hooks/useTheme";
import { HeadSeo, UnpublishedEntity, UserAvatar } from "@calcom/ui";
import { ArrowRight, Verified } from "@calcom/ui/components/icon";

import { type getServerSideProps } from "./users-public-view.getServerSideProps";

export function UserPage(props: InferGetServerSidePropsType<typeof getServerSideProps>) {
  const { users, profile, eventTypes, markdownStrippedBio, entity } = props;
  const searchParams = useSearchParams();

  const [user] = users; //To be used when we only have a single user, not dynamic group
  useTheme(profile.theme);
  const { t } = useLocale();

  const isBioEmpty = !user.bio || !user.bio.replace("<p><br></p>", "").length;

  const isEmbed = useIsEmbed(props.isEmbed);
  const eventTypeListItemEmbedStyles = useEmbedStyles("eventTypeListItem");
  const shouldAlignCentrallyInEmbed = useEmbedNonStylesConfig("align") !== "left";
  const shouldAlignCentrally = !isEmbed || shouldAlignCentrallyInEmbed;
  const {
    // So it doesn't display in the Link (and make tests fail)
    user: _user,
    orgSlug: _orgSlug,
    redirect: _redirect,
    ...query
  } = useRouterQuery();

  const isRedirect = searchParams?.get("redirected") === "true" || false;
  const fromUserNameRedirected = searchParams?.get("username") || "";
  /*
   const telemetry = useTelemetry();
   useEffect(() => {
    if (top !== window) {
      //page_view will be collected automatically by _middleware.ts
      telemetry.event(telemetryEventTypes.embedView, collectPageParameters("/[user]"));
    }
  }, [telemetry, router.asPath]); */

  if (entity?.isUnpublished) {
    return (
      <div className="flex h-full min-h-[100dvh] items-center justify-center">
        <UnpublishedEntity {...entity} />
      </div>
    );
  }

  const isEventListEmpty = eventTypes.length === 0;
  const isOrg = !!user?.profile?.organization;

  return (
    <>
      <HeadSeo
        title={profile.name}
        description={markdownStrippedBio}
        meeting={{
          title: markdownStrippedBio,
          profile: { name: `${profile.name}`, image: user.avatarUrl || null },
          users: [{ username: `${user.username}`, name: `${user.name}` }],
        }}
        nextSeoProps={{
          noindex: !profile.allowSEOIndexing,
          nofollow: !profile.allowSEOIndexing,
        }}
      />

      <div className={classNames(shouldAlignCentrally ? "mx-auto" : "", isEmbed ? "max-w-3xl" : "")}>
        <main
          className={classNames(
            shouldAlignCentrally ? "mx-auto" : "",
            isEmbed ? "border-booker border-booker-width  bg-default rounded-md border" : "",
            "max-w-3xl px-4 py-24"
          )}>
<<<<<<< HEAD
=======
          {isRedirect && (
            <div className="mb-8 rounded-md bg-blue-100 p-4 dark:border dark:bg-transparent">
              <h2 className="text-default mb-2 text-sm font-semibold dark:text-white">
                {t("user_redirect_title", {
                  username: fromUserNameRedirected,
                })}{" "}
                🏝️
              </h2>
              <p className="text-default text-sm">
                {t("user_redirect_description", {
                  profile: {
                    username: user.username,
                  },
                  username: fromUserNameRedirected,
                })}{" "}
                😄
              </p>
            </div>
          )}
>>>>>>> 2d90def3
          <div className="mb-8 text-center">
            <UserAvatar
              size="xl"
              user={{
                avatarUrl: user.avatarUrl,
                profile: user.profile,
                name: profile.name,
                username: profile.username,
              }}
            />
            <h1 className="font-cal text-emphasis my-1 text-3xl" data-testid="name-title">
              {profile.name}
              {!isOrg && user.verified && (
                <Verified className=" mx-1 -mt-1 inline h-6 w-6 fill-blue-500 text-white dark:text-black" />
              )}
              {isOrg && (
                <Verified className=" mx-1 -mt-1 inline h-6 w-6 fill-yellow-500 text-white dark:text-black" />
              )}
            </h1>
            {!isBioEmpty && (
              <>
                <div
                  className="  text-subtle break-words text-sm [&_a]:text-blue-500 [&_a]:underline [&_a]:hover:text-blue-600"
                  dangerouslySetInnerHTML={{ __html: props.safeBio }}
                />
              </>
            )}
          </div>

          <div
            className={classNames("rounded-md ", !isEventListEmpty && "border-subtle border")}
            data-testid="event-types">
            {user.away ? (
              <div className="overflow-hidden rounded-sm border ">
                <div className="text-muted  p-8 text-center">
                  <h2 className="font-cal text-default mb-2 text-3xl">😴{` ${t("user_away")}`}</h2>
                  <p className="mx-auto max-w-md">{t("user_away_description") as string}</p>
                </div>
              </div>
            ) : (
              eventTypes.map((type) => (
                <div
                  key={type.id}
                  style={{ display: "flex", ...eventTypeListItemEmbedStyles }}
                  className="bg-default border-subtle dark:bg-muted dark:hover:bg-emphasis hover:bg-muted group relative border-b first:rounded-t-md last:rounded-b-md last:border-b-0">
                  <ArrowRight className="text-emphasis  absolute right-4 top-4 h-4 w-4 opacity-0 transition-opacity group-hover:opacity-100" />
                  {/* Don't prefetch till the time we drop the amount of javascript in [user][type] page which is impacting score for [user] page */}
                  <div className="block w-full p-5">
                    <Link
                      prefetch={false}
                      href={{
                        pathname: `/${user.profile.username}/${type.slug}`,
                        query,
                      }}
                      passHref
                      onClick={async () => {
                        sdkActionManager?.fire("eventTypeSelected", {
                          eventType: type,
                        });
                      }}
                      data-testid="event-type-link">
                      <div className="flex flex-wrap items-center">
                        <h2 className=" text-default pr-2 text-sm font-semibold">{type.title}</h2>
                      </div>
                      <EventTypeDescription eventType={type} isPublic={true} shortenDescription />
                    </Link>
                  </div>
                </div>
              ))
            )}
          </div>

          {isEventListEmpty && <EmptyPage name={profile.name || "User"} />}
        </main>
        <Toaster position="bottom-right" />
      </div>
    </>
  );
}

export default UserPage;<|MERGE_RESOLUTION|>--- conflicted
+++ resolved
@@ -89,28 +89,6 @@
             isEmbed ? "border-booker border-booker-width  bg-default rounded-md border" : "",
             "max-w-3xl px-4 py-24"
           )}>
-<<<<<<< HEAD
-=======
-          {isRedirect && (
-            <div className="mb-8 rounded-md bg-blue-100 p-4 dark:border dark:bg-transparent">
-              <h2 className="text-default mb-2 text-sm font-semibold dark:text-white">
-                {t("user_redirect_title", {
-                  username: fromUserNameRedirected,
-                })}{" "}
-                🏝️
-              </h2>
-              <p className="text-default text-sm">
-                {t("user_redirect_description", {
-                  profile: {
-                    username: user.username,
-                  },
-                  username: fromUserNameRedirected,
-                })}{" "}
-                😄
-              </p>
-            </div>
-          )}
->>>>>>> 2d90def3
           <div className="mb-8 text-center">
             <UserAvatar
               size="xl"
