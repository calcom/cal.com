"use client";

import { revalidateAvailabilityList } from "app/(use-page-wrapper)/(main-nav)/availability/actions";
import { revalidateSchedulePage } from "app/(use-page-wrapper)/availability/[schedule]/actions";
import { useRouter, useSearchParams } from "next/navigation";
import { useState } from "react";

import { AvailabilitySettings } from "@calcom/atoms/availability/AvailabilitySettings";
import type { BulkUpdatParams } from "@calcom/features/eventtypes/components/BulkEditDefaultForEventsModal";
import { withErrorFromUnknown } from "@calcom/lib/getClientErrorFromUnknown";
import { useLocale } from "@calcom/lib/hooks/useLocale";
import { HttpError } from "@calcom/lib/http-error";
import type { RouterOutputs } from "@calcom/trpc/react";
import { trpc } from "@calcom/trpc/react";
import useMeQuery from "@calcom/trpc/react/hooks/useMeQuery";
import { showToast } from "@calcom/ui/components/toast";

type PageProps = {
  scheduleData: RouterOutputs["viewer"]["availability"]["schedule"]["get"];
  travelSchedulesData: RouterOutputs["viewer"]["travelSchedules"]["get"];
};

export const AvailabilitySettingsWebWrapper = ({
  scheduleData: schedule,
  travelSchedulesData: travelSchedules,
}: PageProps) => {
  const searchParams = useSearchParams();
  const { t } = useLocale();
  const router = useRouter();
  const utils = trpc.useUtils();
  const me = useMeQuery();
  const fromEventType = searchParams?.get("fromEventType");
  const scheduleId = schedule.id;
  const { timeFormat } = me.data || { timeFormat: null };
<<<<<<< HEAD
  const { data: scheduleData, isPending: isFetchingPending } = trpc.viewer.availability.schedule.get.useQuery(
    { scheduleId },
    {
      enabled: !!scheduleId && !scheduleProp,
    }
  );
  const isPending = isFetchingPending && !scheduleProp;
  const schedule = scheduleProp ?? scheduleData;

  const { data: travelSchedulesData } = trpc.viewer.getTravelSchedules.useQuery(undefined, {
    enabled: !travelSchedulesProp,
  });
  const travelSchedules = travelSchedulesProp ?? travelSchedulesData;

  const { data: connectedCalendarsData } = trpc.viewer.connectedCalendars.useQuery();

=======
>>>>>>> bda963b8
  const [isBulkUpdateModalOpen, setIsBulkUpdateModalOpen] = useState(false);
  const bulkUpdateDefaultAvailabilityMutation =
    trpc.viewer.availability.schedule.bulkUpdateToDefaultAvailability.useMutation();

  const { data: eventTypesQueryData, isFetching: isEventTypesFetching } =
    trpc.viewer.eventTypes.bulkEventFetch.useQuery();

  const bulkUpdateFunction = ({ eventTypeIds, callback }: BulkUpdatParams) => {
    bulkUpdateDefaultAvailabilityMutation.mutate(
      {
        eventTypeIds,
        selectedDefaultScheduleId: scheduleId,
      },
      {
        onSuccess: () => {
          utils.viewer.availability.list.invalidate();
          revalidateAvailabilityList();
          callback();
          showToast(t("success"), "success");
        },
      }
    );
  };

  const handleBulkEditDialogToggle = () => {
    utils.viewer.apps.getUsersDefaultConferencingApp.invalidate();
  };

  const isDefaultSchedule = me.data?.defaultScheduleId === scheduleId;

  const updateMutation = trpc.viewer.availability.schedule.update.useMutation({
    onSuccess: async ({ prevDefaultId, currentDefaultId, ...data }) => {
      if (prevDefaultId && currentDefaultId) {
        // check weather the default schedule has been changed by comparing  previous default schedule id and current default schedule id.
        if (prevDefaultId !== currentDefaultId) {
          // if not equal, invalidate previous default schedule id and refetch previous default schedule id.
          utils.viewer.availability.schedule.get.invalidate({ scheduleId: prevDefaultId });
          utils.viewer.availability.schedule.get.refetch({ scheduleId: prevDefaultId });
        }
      }
      utils.viewer.availability.schedule.get.invalidate({ scheduleId: data.schedule.id });
      revalidateSchedulePage(scheduleId);
      utils.viewer.availability.list.invalidate();
      revalidateAvailabilityList();
      showToast(
        t("availability_updated_successfully", {
          scheduleName: data.schedule.name,
        }),
        "success"
      );
    },
    onError: (err) => {
      if (err instanceof HttpError) {
        const message = `${err.statusCode}: ${err.message}`;
        showToast(message, "error");
      }
    },
  });

  const deleteMutation = trpc.viewer.availability.schedule.delete.useMutation({
    onError: withErrorFromUnknown((err) => {
      showToast(err.message, "error");
    }),
    onSettled: () => {
      utils.viewer.availability.list.invalidate();
    },
    onSuccess: () => {
      showToast(t("schedule_deleted_successfully"), "success");
      revalidateAvailabilityList();
      router.push("/availability");
    },
  });

<<<<<<< HEAD
  // TODO: reimplement Skeletons for this page in here
  if (isPending) return null;

  // We wait for the schedule to be loaded before rendering the form inside AvailabilitySettings
  // since `defaultValues` cannot be redeclared after first render and using `values` will
  // trigger a form reset when revalidating. Introducing flaky behavior.
  if (!schedule || !connectedCalendarsData) return null;

=======
>>>>>>> bda963b8
  return (
    <AvailabilitySettings
      schedule={{
        ...schedule,
        timeBlocks: schedule.timeBlocks.map((timeBlock) => {
          return {
            value: timeBlock,
          };
        }),
      }}
      travelSchedules={isDefaultSchedule ? travelSchedules || [] : []}
      isDeleting={deleteMutation.isPending}
      isLoading={false}
      isSaving={updateMutation.isPending}
      enableOverrides={true}
      timeFormat={timeFormat}
      weekStart={me.data?.weekStart || "Sunday"}
      backPath={fromEventType ? true : "/availability"}
      handleDelete={() => {
        scheduleId && deleteMutation.mutate({ scheduleId });
      }}
      handleSubmit={async ({ dateOverrides, timeBlocks, ...values }) => {
        scheduleId &&
          updateMutation.mutate({
            scheduleId,
            dateOverrides: dateOverrides.flatMap((override) => override.ranges),
            // convert into an array of strings from an array of objects
            timeBlocks: timeBlocks.map((timeBlock) => timeBlock.value.trim()).filter((value) => value !== ""),
            ...values,
          });
      }}
      bulkUpdateModalProps={{
        isOpen: isBulkUpdateModalOpen,
        setIsOpen: setIsBulkUpdateModalOpen,
        save: bulkUpdateFunction,
        isSaving: bulkUpdateDefaultAvailabilityMutation.isPending,
        eventTypes: eventTypesQueryData?.eventTypes,
        isEventTypesFetching,
        handleBulkEditDialogToggle: handleBulkEditDialogToggle,
      }}
      connectedCalendars={connectedCalendarsData?.connectedCalendars}
    />
  );
};<|MERGE_RESOLUTION|>--- conflicted
+++ resolved
@@ -32,25 +32,7 @@
   const fromEventType = searchParams?.get("fromEventType");
   const scheduleId = schedule.id;
   const { timeFormat } = me.data || { timeFormat: null };
-<<<<<<< HEAD
-  const { data: scheduleData, isPending: isFetchingPending } = trpc.viewer.availability.schedule.get.useQuery(
-    { scheduleId },
-    {
-      enabled: !!scheduleId && !scheduleProp,
-    }
-  );
-  const isPending = isFetchingPending && !scheduleProp;
-  const schedule = scheduleProp ?? scheduleData;
-
-  const { data: travelSchedulesData } = trpc.viewer.getTravelSchedules.useQuery(undefined, {
-    enabled: !travelSchedulesProp,
-  });
-  const travelSchedules = travelSchedulesProp ?? travelSchedulesData;
-
-  const { data: connectedCalendarsData } = trpc.viewer.connectedCalendars.useQuery();
-
-=======
->>>>>>> bda963b8
+  const { data: connectedCalendarsData } = trpc.viewer.calendars.connectedCalendars.useQuery();
   const [isBulkUpdateModalOpen, setIsBulkUpdateModalOpen] = useState(false);
   const bulkUpdateDefaultAvailabilityMutation =
     trpc.viewer.availability.schedule.bulkUpdateToDefaultAvailability.useMutation();
@@ -124,17 +106,6 @@
     },
   });
 
-<<<<<<< HEAD
-  // TODO: reimplement Skeletons for this page in here
-  if (isPending) return null;
-
-  // We wait for the schedule to be loaded before rendering the form inside AvailabilitySettings
-  // since `defaultValues` cannot be redeclared after first render and using `values` will
-  // trigger a form reset when revalidating. Introducing flaky behavior.
-  if (!schedule || !connectedCalendarsData) return null;
-
-=======
->>>>>>> bda963b8
   return (
     <AvailabilitySettings
       schedule={{
@@ -175,7 +146,7 @@
         isEventTypesFetching,
         handleBulkEditDialogToggle: handleBulkEditDialogToggle,
       }}
-      connectedCalendars={connectedCalendarsData?.connectedCalendars}
+      connectedCalendars={connectedCalendarsData?.connectedCalendars || []}
     />
   );
 };