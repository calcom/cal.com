--- conflicted
+++ resolved
@@ -20,13 +20,9 @@
 import { Icon } from "@calcom/ui/components/icon";
 
 import type { getServerSideProps } from "@lib/video/[uid]/getServerSideProps";
-
-<<<<<<< HEAD
 import { CalAiTranscribe } from "~/videos/ai/ai-transcribe";
 import { Input } from "@calcom/ui/form";
-=======
 import { CalVideoPremiumFeatures } from "../cal-video-premium-features";
->>>>>>> a84e8987
 
 export type PageProps = inferSSRProps<typeof getServerSideProps>;
 
