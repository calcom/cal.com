--- conflicted
+++ resolved
@@ -9,14 +9,10 @@
 import { WEBAPP_URL } from "@calcom/lib/constants";
 import { useLocale } from "@calcom/lib/hooks/useLocale";
 import { trpc } from "@calcom/trpc";
-<<<<<<< HEAD
-import { Button, EmptyScreen, Alert } from "@calcom/ui";
-import CustomTrans from "@calcom/web/components/CustomTrans";
-=======
 import { Alert } from "@calcom/ui/components/alert";
 import { Button } from "@calcom/ui/components/button";
 import { EmptyScreen } from "@calcom/ui/components/empty-screen";
->>>>>>> 4762d475
+import CustomTrans from "@calcom/web/components/CustomTrans";
 
 import { TRPCClientError } from "@trpc/client";
 
