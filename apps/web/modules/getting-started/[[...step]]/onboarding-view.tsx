--- conflicted
+++ resolved
@@ -3,14 +3,9 @@
 import { signOut } from "next-auth/react";
 import type { TFunction } from "next-i18next";
 import Head from "next/head";
-<<<<<<< HEAD
 import { usePathname, useRouter, useSearchParams } from "next/navigation";
-import { Suspense } from "react";
-=======
-import { usePathname, useRouter } from "next/navigation";
 import { Suspense, useEffect } from "react";
 import { Toaster } from "react-hot-toast";
->>>>>>> 59dfcaa2
 import { z } from "zod";
 
 import { classNames } from "@calcom/lib";
@@ -95,11 +90,7 @@
 const OnboardingPage = (props: PageProps) => {
   const pathname = usePathname();
   const params = useParamsWithFallback();
-<<<<<<< HEAD
   const searchParams = useSearchParams();
-
-=======
->>>>>>> 59dfcaa2
   const router = useRouter();
   const { t } = useLocale();
   const [user] = trpc.viewer.me.useSuspenseQuery();
@@ -117,38 +108,8 @@
 
   const currentStep = result.success ? result.data.step[0] : INITIAL_STEP;
   const from = result.success ? result.data.from : "";
-<<<<<<< HEAD
   const callbackBookerUrl = searchParams?.get("callbackUrl");
   const isOverlayUser = currentStep === "connected-calendar" && !!callbackBookerUrl;
-  const headers = [
-    {
-      title: `${t("welcome_to_cal_header", { appName: APP_NAME })}`,
-      subtitle: [`${t("we_just_need_basic_info")}`, `${t("edit_form_later_subtitle")}`],
-    },
-    {
-      title: `${t("connect_your_calendar")}`,
-      subtitle: [`${t("connect_your_calendar_instructions")}`],
-      skipText: `${t("connect_calendar_later")}`,
-    },
-    {
-      title: `${t("connect_your_video_app")}`,
-      subtitle: [`${t("connect_your_video_app_instructions")}`],
-      skipText: `${t("set_up_later")}`,
-    },
-    {
-      title: `${t("set_availability")}`,
-      subtitle: [
-        `${t("set_availability_getting_started_subtitle_1")}`,
-        `${t("set_availability_getting_started_subtitle_2")}`,
-      ],
-    },
-    {
-      title: `${t("nearly_there")}`,
-      subtitle: [`${t("nearly_there_instructions")}`],
-    },
-  ];
-=======
->>>>>>> 59dfcaa2
 
   // TODO: Add this in when we have solved the ability to move to tokens accept invite and note invitedto
   // Ability to accept other pending invites if any (low priority)
@@ -221,32 +182,20 @@
                   </p>
                 ))}
               </header>
-<<<<<<< HEAD
               {!isOverlayUser && (
-                <Steps
-                  maxSteps={steps.length}
-                  currentStep={currentStepIndex + 1}
-                  navigateToStep={goToIndex}
-                />
+                <Steps maxSteps={steps.length} currentStep={currentStepIndex + 1} nextStep={goToNextStep} />
               )}
-=======
-              <Steps maxSteps={steps.length} currentStep={currentStepIndex + 1} nextStep={goToNextStep} />
->>>>>>> 59dfcaa2
             </div>
             <StepCard>
               <Suspense fallback={<Icon name="loader" />}>
                 {currentStep === "user-settings" && (
                   <UserSettings nextStep={goToNextStep} hideUsername={from === "signup"} />
                 )}
-<<<<<<< HEAD
                 {currentStep === "connected-calendar" && (
                   <ConnectedCalendars
-                    nextStep={isOverlayUser ? () => router.push(callbackBookerUrl) : () => goToIndex(2)}
+                    nextStep={isOverlayUser ? () => router.push(callbackBookerUrl) : goToNextStep}
                   />
                 )}
-=======
-                {currentStep === "connected-calendar" && <ConnectedCalendars nextStep={goToNextStep} />}
->>>>>>> 59dfcaa2
 
                 {currentStep === "connected-video" && <ConnectedVideoStep nextStep={goToNextStep} />}
 
