"use client";

import { signOut } from "next-auth/react";
import type { TFunction } from "next-i18next";
<<<<<<< HEAD
import { usePathname, useRouter, useParams } from "next/navigation";
import { Suspense, useEffect } from "react";
=======
import Head from "next/head";
import { usePathname, useRouter } from "next/navigation";
import { Suspense } from "react";
>>>>>>> 2eb385af
import { Toaster } from "react-hot-toast";
import { z } from "zod";

import { classNames } from "@calcom/lib";
import { APP_NAME } from "@calcom/lib/constants";
import { useLocale } from "@calcom/lib/hooks/useLocale";
import { IdentityProvider } from "@calcom/prisma/enums";
import { trpc } from "@calcom/trpc";
import type { inferSSRProps } from "@calcom/types/inferSSRProps";
import { Button, StepCard, Steps } from "@calcom/ui";
import { Icon } from "@calcom/ui";

import type { getServerSideProps } from "@lib/getting-started/[[...step]]/getServerSideProps";

import { ConnectedCalendars } from "@components/getting-started/steps-views/ConnectCalendars";
import { ConnectedVideoStep } from "@components/getting-started/steps-views/ConnectedVideoStep";
import { SetupAvailability } from "@components/getting-started/steps-views/SetupAvailability";
import UserProfile from "@components/getting-started/steps-views/UserProfile";
import { UserSettings } from "@components/getting-started/steps-views/UserSettings";

const INITIAL_STEP = "user-settings";
const BASE_STEPS = ["user-settings", "setup-availability", "user-profile"] as const;
const EXTRA_STEPS = ["connected-calendar", "connected-video"] as const;
type StepType = (typeof BASE_STEPS)[number] | (typeof EXTRA_STEPS)[number];

const getStepsAndHeadersForUser = (identityProvider: IdentityProvider, t: TFunction) => {
  const baseHeaders: {
    title: string;
    subtitle: string[];
    skipText?: string;
  }[] = [
    {
      title: t("welcome_to_cal_header", { appName: APP_NAME }),
      subtitle: [t("we_just_need_basic_info"), t("edit_form_later_subtitle")],
    },
    {
      title: t("set_availability"),
      subtitle: [
        t("set_availability_getting_started_subtitle_1"),
        t("set_availability_getting_started_subtitle_2"),
      ],
    },
    {
      title: t("nearly_there"),
      subtitle: [t("nearly_there_instructions")],
    },
  ];

  const additionalHeaders: {
    title: string;
    subtitle: string[];
    skipText?: string;
  }[] = [
    {
      title: t("connect_your_calendar"),
      subtitle: [t("connect_your_calendar_instructions")],
      skipText: t("connect_calendar_later"),
    },
    {
      title: t("connect_your_video_app"),
      subtitle: [t("connect_your_video_app_instructions")],
      skipText: t("set_up_later"),
    },
  ];

  if (identityProvider === IdentityProvider.GOOGLE) {
    return {
      steps: [...BASE_STEPS] as StepType[],
      headers: [...baseHeaders],
    };
  }

  return {
    steps: [...BASE_STEPS.slice(0, 1), ...EXTRA_STEPS, ...BASE_STEPS.slice(1)] as StepType[],
    headers: [baseHeaders[0], ...additionalHeaders, ...baseHeaders.slice(1)],
  };
};

const stepRouteSchema = z.object({
  step: z
    .array(
      z.enum(["user-settings", "setup-availability", "user-profile", "connected-calendar", "connected-video"])
    )
    .default([INITIAL_STEP]),
  from: z.string().optional(),
});

export type PageProps = inferSSRProps<typeof getServerSideProps>;
const OnboardingPage = (props: PageProps) => {
  const pathname = usePathname();
<<<<<<< HEAD
  const params = useParams();
=======
  const params = useParamsWithFallback();

>>>>>>> 2eb385af
  const router = useRouter();
  const [user] = trpc.viewer.me.useSuspenseQuery();
  const { t } = useLocale();

  const result = stepRouteSchema.safeParse({
    ...params,
    step: Array.isArray(params?.step) ? params.step : [params?.step],
  });

  const currentStep = result.success ? result.data.step[0] : INITIAL_STEP;
  const from = result.success ? result.data.from : "";

  // TODO: Add this in when we have solved the ability to move to tokens accept invite and note invitedto
  // Ability to accept other pending invites if any (low priority)
  // if (props.hasPendingInvites) {
  //   headers.unshift(
  //     props.hasPendingInvites && {
  //       title: `${t("email_no_user_invite_heading", { appName: APP_NAME })}`,
  //       subtitle: [], // TODO: come up with some subtitle text here
  //     }
  //   );
  // }
  const { steps, headers } = getStepsAndHeadersForUser(user.identityProvider, t);
  const stepTransform = (step: StepType) => {
    const stepIndex = steps.indexOf(step as (typeof steps)[number]);

    if (stepIndex > -1) {
      return steps[stepIndex];
    }
    return INITIAL_STEP;
  };
  const currentStepIndex = steps.indexOf(currentStep);

  const goToNextStep = () => {
    const nextIndex = currentStepIndex + 1;
    const newStep = steps[nextIndex];
    router.push(`/getting-started/${stepTransform(newStep)}`);
  };

  return (
    <div
      className={classNames(
        "dark:bg-brand dark:text-brand-contrast text-emphasis min-h-screen [--cal-brand:#111827] dark:[--cal-brand:#FFFFFF]",
        "[--cal-brand-emphasis:#101010] dark:[--cal-brand-emphasis:#e1e1e1]",
        "[--cal-brand-subtle:#9CA3AF]",
        "[--cal-brand-text:#FFFFFF]  dark:[--cal-brand-text:#000000]"
      )}
      data-testid="onboarding"
      key={pathname}>
      <div className="mx-auto py-6 sm:px-4 md:py-24">
        <div className="relative">
          <div className="sm:mx-auto sm:w-full sm:max-w-[600px]">
            <div className="mx-auto px-4 sm:max-w-[520px]">
              <header>
                <p className="font-cal mb-3 text-[28px] font-medium leading-7">
                  {headers[currentStepIndex]?.title || "Undefined title"}
                </p>

                {headers[currentStepIndex]?.subtitle.map((subtitle, index) => (
                  <p className="text-subtle font-sans text-sm font-normal" key={index}>
                    {subtitle}
                  </p>
                ))}
              </header>
              <Steps maxSteps={steps.length} currentStep={currentStepIndex + 1} nextStep={goToNextStep} />
            </div>
            <StepCard>
              <Suspense fallback={<Icon name="loader" />}>
                {currentStep === "user-settings" && (
                  <UserSettings nextStep={goToNextStep} hideUsername={from === "signup"} />
                )}
                {currentStep === "connected-calendar" && <ConnectedCalendars nextStep={goToNextStep} />}

                {currentStep === "connected-video" && <ConnectedVideoStep nextStep={goToNextStep} />}

                {currentStep === "setup-availability" && (
                  <SetupAvailability nextStep={goToNextStep} defaultScheduleId={user.defaultScheduleId} />
                )}
                {currentStep === "user-profile" && <UserProfile />}
              </Suspense>
            </StepCard>

            {headers[currentStepIndex]?.skipText && (
              <div className="flex w-full flex-row justify-center">
                <Button
                  color="minimal"
                  data-testid="skip-step"
                  onClick={(event) => {
                    event.preventDefault();
                    goToNextStep();
                  }}
                  className="mt-8 cursor-pointer px-4 py-2 font-sans text-sm font-medium">
                  {headers[currentStepIndex]?.skipText}
                </Button>
              </div>
            )}
          </div>
          <div className="flex w-full flex-row justify-center">
            <Button
              color="minimal"
              data-testid="sign-out"
              onClick={() => signOut({ callbackUrl: "/auth/logout" })}
              className="mt-8 cursor-pointer px-4 py-2 font-sans text-sm font-medium">
              {t("sign_out")}
            </Button>
          </div>
        </div>
      </div>
      <Toaster position="bottom-right" />
    </div>
  );
};

export default OnboardingPage;<|MERGE_RESOLUTION|>--- conflicted
+++ resolved
@@ -2,20 +2,15 @@
 
 import { signOut } from "next-auth/react";
 import type { TFunction } from "next-i18next";
-<<<<<<< HEAD
-import { usePathname, useRouter, useParams } from "next/navigation";
-import { Suspense, useEffect } from "react";
-=======
-import Head from "next/head";
 import { usePathname, useRouter } from "next/navigation";
 import { Suspense } from "react";
->>>>>>> 2eb385af
 import { Toaster } from "react-hot-toast";
 import { z } from "zod";
 
 import { classNames } from "@calcom/lib";
 import { APP_NAME } from "@calcom/lib/constants";
 import { useLocale } from "@calcom/lib/hooks/useLocale";
+import { useParamsWithFallback } from "@calcom/lib/hooks/useParamsWithFallback";
 import { IdentityProvider } from "@calcom/prisma/enums";
 import { trpc } from "@calcom/trpc";
 import type { inferSSRProps } from "@calcom/types/inferSSRProps";
@@ -100,12 +95,8 @@
 export type PageProps = inferSSRProps<typeof getServerSideProps>;
 const OnboardingPage = (props: PageProps) => {
   const pathname = usePathname();
-<<<<<<< HEAD
-  const params = useParams();
-=======
   const params = useParamsWithFallback();
 
->>>>>>> 2eb385af
   const router = useRouter();
   const [user] = trpc.viewer.me.useSuspenseQuery();
   const { t } = useLocale();
