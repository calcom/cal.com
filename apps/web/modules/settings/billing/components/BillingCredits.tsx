--- conflicted
+++ resolved
@@ -21,11 +21,8 @@
 import { Dialog, DialogContent, DialogHeader, DialogFooter } from "@calcom/ui/components/dialog";
 import { Select } from "@calcom/ui/components/form";
 import { TextField, Label, InputError } from "@calcom/ui/components/form";
-<<<<<<< HEAD
 import { Checkbox } from "@calcom/ui/components/form";
-=======
 import { Icon } from "@calcom/ui/components/icon";
->>>>>>> 57150d99
 import { ProgressBar } from "@calcom/ui/components/progress-bar";
 // Fix Switch import
 import { showToast } from "@calcom/ui/components/toast";
@@ -279,7 +276,6 @@
                     {t("buy")}
                   </Button>
                 </div>
-<<<<<<< HEAD
               </div>
             </div>
           ) : (
@@ -342,8 +338,6 @@
                   min={50}
                   addOnSuffix={<>{t("credits")}</>}
                 />
-=======
->>>>>>> 57150d99
                 {errors.quantity && <InputError message={errors.quantity.message ?? t("invalid_input")} />}
               </div>
             </form>
@@ -392,7 +386,6 @@
           />
         </div>
       </div>
-<<<<<<< HEAD
 
       {/* Auto-recharge modal */}
       {showAutoRechargeModal && (
@@ -404,7 +397,6 @@
         />
       )}
     </div>
-=======
       {teamId && (
         <MemberInvitationModalWithoutMembers
           teamId={teamId}
@@ -416,7 +408,6 @@
         />
       )}
     </>
->>>>>>> 57150d99
   );
 }
 
