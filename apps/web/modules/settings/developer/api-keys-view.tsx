"use client";

import { useState, useTransition } from "react";

import type { TApiKeys } from "@calcom/ee/api-keys/components/ApiKeyListItem";
import LicenseRequired from "@calcom/ee/common/components/LicenseRequired";
import ApiKeyDialogForm from "@calcom/features/ee/api-keys/components/ApiKeyDialogForm";
import ApiKeyListItem from "@calcom/features/ee/api-keys/components/ApiKeyListItem";
import { APP_NAME } from "@calcom/lib/constants";
import { useLocale } from "@calcom/lib/hooks/useLocale";
import type { ApiKeysRepository } from "@calcom/lib/server/repository/apiKeys";
import { trpc } from "@calcom/trpc/react";
import {
  Button,
  Dialog,
  DialogContent,
  EmptyScreen,
  Meta,
  SkeletonContainer,
  SkeletonText,
} from "@calcom/ui";

const SkeletonLoader = ({
  title,
  description,
  isAppDir,
}: {
  title: string;
  description: string;
  isAppDir?: boolean;
}) => {
  return (
    <SkeletonContainer>
      {!isAppDir ? <Meta title={title} description={description} borderInShellHeader={true} /> : null}
      <div className="divide-subtle border-subtle space-y-6 rounded-b-lg border border-t-0 px-6 py-4">
        <SkeletonText className="h-8 w-full" />
        <SkeletonText className="h-8 w-full" />
      </div>
    </SkeletonContainer>
  );
};

<<<<<<< HEAD
interface ApiKeysViewProps {
  ssrProps?: {
    apiKeysList?: Awaited<ReturnType<typeof ApiKeysRepository.getApiKeys>>;
  };
  revalidateApiKeys?: () => Promise<void>;
}

export default function ApiKeysView({ ssrProps, revalidateApiKeys }: ApiKeysViewProps) {
=======
const ApiKeysView = ({ isAppDir }: { isAppDir?: boolean }) => {
>>>>>>> 584f9c6e
  const { t } = useLocale();

  const [isPendingTransition, startTransition] = useTransition();

  const { data: apiKeysList, isPending: isPendingList } = trpc.viewer.apiKeys.list.useQuery(undefined, {
    enabled: !ssrProps?.apiKeysList,
  });
  const isPendingListOverride = ssrProps?.apiKeysList ? false : isPendingList;
  const isPending = isPendingTransition || isPendingListOverride;
  const data = ssrProps?.apiKeysList ?? apiKeysList;

  const [apiKeyModal, setApiKeyModal] = useState(false);
  const [apiKeyToEdit, setApiKeyToEdit] = useState<(TApiKeys & { neverExpires?: boolean }) | undefined>(
    undefined
  );

  const NewApiKeyButton = () => {
    return (
      <Button
        color="secondary"
        StartIcon="plus"
        onClick={() => {
          setApiKeyToEdit(undefined);
          setApiKeyModal(true);
        }}>
        {t("add")}
      </Button>
    );
  };

  const handleRevalidate = () => {
    startTransition(() => {
      revalidateApiKeys?.();
    });
  };

  if (isPending || !data) {
    return (
      <SkeletonLoader
        isAppDir={isAppDir}
        title={t("api_keys")}
        description={t("create_first_api_key_description", { appName: APP_NAME })}
      />
    );
  }

  return (
    <>
      {!isAppDir ? (
        <Meta
          title={t("api_keys")}
          description={t("create_first_api_key_description", { appName: APP_NAME })}
          CTA={<NewApiKeyButton />}
          borderInShellHeader={true}
        />
      ) : null}
      <LicenseRequired>
        <div>
          {data?.length ? (
            <>
              <div className="border-subtle rounded-b-lg border border-t-0">
                {data.map((apiKey, index) => (
                  <ApiKeyListItem
                    key={apiKey.id}
                    apiKey={apiKey}
                    lastItem={data.length === index + 1}
                    onEditClick={() => {
                      setApiKeyToEdit(apiKey);
                      setApiKeyModal(true);
                    }}
                    onSuccess={handleRevalidate}
                  />
                ))}
              </div>
            </>
          ) : (
            <EmptyScreen
              Icon="link"
              headline={t("create_first_api_key")}
              description={t("create_first_api_key_description", { appName: APP_NAME })}
              className="rounded-b-lg rounded-t-none border-t-0"
              buttonRaw={<NewApiKeyButton />}
            />
          )}
        </div>
      </LicenseRequired>

      <Dialog open={apiKeyModal} onOpenChange={setApiKeyModal}>
        <DialogContent type="creation">
          <ApiKeyDialogForm
            handleClose={() => setApiKeyModal(false)}
            defaultValues={apiKeyToEdit}
            onSuccess={handleRevalidate}
          />
        </DialogContent>
      </Dialog>
    </>
  );
}<|MERGE_RESOLUTION|>--- conflicted
+++ resolved
@@ -40,18 +40,15 @@
   );
 };
 
-<<<<<<< HEAD
 interface ApiKeysViewProps {
   ssrProps?: {
     apiKeysList?: Awaited<ReturnType<typeof ApiKeysRepository.getApiKeys>>;
   };
   revalidateApiKeys?: () => Promise<void>;
+  isAppDir?: boolean;
 }
 
-export default function ApiKeysView({ ssrProps, revalidateApiKeys }: ApiKeysViewProps) {
-=======
-const ApiKeysView = ({ isAppDir }: { isAppDir?: boolean }) => {
->>>>>>> 584f9c6e
+export default function ApiKeysView({ ssrProps, revalidateApiKeys, isAppDir }: ApiKeysViewProps) {
   const { t } = useLocale();
 
   const [isPendingTransition, startTransition] = useTransition();
