--- conflicted
+++ resolved
@@ -26,17 +26,7 @@
 import { Alert } from "@calcom/ui/components/alert";
 import { UserAvatar } from "@calcom/ui/components/avatar";
 import { Button } from "@calcom/ui/components/button";
-<<<<<<< HEAD
 import { DialogContent, DialogFooter, DialogTrigger, DialogClose } from "@calcom/ui/components/dialog";
-=======
-import {
-  Dialog,
-  DialogContent,
-  DialogFooter,
-  DialogTrigger,
-  DialogClose,
-} from "@calcom/ui/components/dialog";
->>>>>>> 7aa1d803
 import { Editor } from "@calcom/ui/components/editor";
 import { Form } from "@calcom/ui/components/form";
 import { PasswordField } from "@calcom/ui/components/form";
