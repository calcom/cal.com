--- conflicted
+++ resolved
@@ -1,13 +1,20 @@
 "use client";
 
-<<<<<<< HEAD
 import { Button } from "@calid/features/ui/components/button";
+import {
+  Dialog,
+  DialogContent,
+  DialogTrigger,
+  DialogClose,
+  DialogFooter,
+} from "@calid/features/ui/components/dialog";
 import { TextField } from "@calid/features/ui/components/input/input";
-=======
-// import { TextField } from "@calcom/ui/components/form";
-import { Button, TextField } from "@calid/features/ui";
-import { PhoneNumberField, usePhoneNumberField, isPhoneNumberComplete } from "@calid/features/ui";
->>>>>>> 3e7d0041
+import {
+  usePhoneNumberField,
+  PhoneNumberField,
+  isPhoneNumberComplete,
+} from "@calid/features/ui/components/input/phone-number-field";
+import { triggerToast } from "@calid/features/ui/components/toast";
 import { zodResolver } from "@hookform/resolvers/zod";
 import { revalidateSettingsProfile } from "app/cache/path/settings/my-account";
 import { isValidPhoneNumber } from "libphonenumber-js";
@@ -16,11 +23,10 @@
 import { signOut, useSession } from "next-auth/react";
 import type { BaseSyntheticEvent } from "react";
 import React, { useRef, useState } from "react";
-import { Controller, useFieldArray, useForm } from "react-hook-form";
+import { useFieldArray, useForm } from "react-hook-form";
 import { z } from "zod";
 
 import { ErrorCode } from "@calcom/features/auth/lib/ErrorCode";
-import { Dialog } from "@calcom/features/components/controlled-dialog";
 import SettingsHeader from "@calcom/features/settings/appDir/SettingsHeader";
 import { DisplayInfo } from "@calcom/features/users/components/UserTable/EditSheet/DisplayInfo";
 import {
@@ -39,15 +45,12 @@
 import { trpc } from "@calcom/trpc/react";
 import type { AppRouter } from "@calcom/trpc/types/server/routers/_app";
 import { Alert } from "@calcom/ui/components/alert";
-import { UserAvatar } from "@calcom/ui/components/avatar";
-// import { Button } from "@calcom/ui/components/button";
-import { DialogContent, DialogFooter, DialogTrigger, DialogClose } from "@calcom/ui/components/dialog";
+import { Avatar } from "@calid/features/ui/components/avatar";
 import { Editor } from "@calcom/ui/components/editor";
-import { Form } from "@calcom/ui/components/form";
-import { PasswordField } from "@calcom/ui/components/form";
-import { Label } from "@calcom/ui/components/form";
+import { Form, FormField } from "@calid/features/ui/components/form";
+import { PasswordField } from "@calid/features/ui/components/input/input";
+import { Label } from "@calid/features/ui/components/label";
 import { ImageUploader } from "@calcom/ui/components/image-uploader";
-import { showToast } from "@calcom/ui/components/toast";
 
 import TwoFactor from "@components/auth/TwoFactor";
 import CustomEmailTextField from "@components/settings/CustomEmailTextField";
@@ -75,16 +78,19 @@
   email: string;
   bio: string;
   secondaryEmails: Email[];
+  metadata?: {
+    phoneNumber?: string;
+  };
 };
 type Props = {
-  user: RouterOutputs["viewer"]["me"]["get"];
+  user: RouterOutputs["viewer"]["me"]["calid_get"];
 };
 
 const ProfileView = ({ user }: Props) => {
   const { t } = useLocale();
   const utils = trpc.useUtils();
   const { update } = useSession();
-  const updateProfileMutation = trpc.viewer.me.updateProfile.useMutation({
+  const updateProfileMutation = trpc.viewer.me.calid_updateProfile.useMutation({
     onSuccess: async (res) => {
       await update(res);
       utils.viewer.me.invalidate();
@@ -92,9 +98,9 @@
       revalidateSettingsProfile();
 
       if (res.hasEmailBeenChanged && res.sendEmailVerification) {
-        showToast(t("change_of_email_toast", { email: tempFormValues?.email }), "success");
+        triggerToast(t("change_of_email_toast", { email: tempFormValues?.email }), "success");
       } else {
-        showToast(t("settings_updated_successfully"), "success");
+        triggerToast(t("settings_updated_successfully"), "success");
       }
 
       setTempFormValues(null);
@@ -104,22 +110,22 @@
         // TODO: Add error codes.
         case "email_already_used":
           {
-            showToast(t(e.message), "error");
+            triggerToast(t(e.message), "error");
           }
           return;
         default:
-          showToast(t("error_updating_settings"), "error");
+          triggerToast(t("error_updating_settings"), "error");
       }
     },
   });
   const unlinkConnectedAccountMutation = trpc.viewer.loggedInViewerRouter.unlinkConnectedAccount.useMutation({
     onSuccess: async (res) => {
-      showToast(t(res.message), "success");
+      triggerToast(t(res.message), "success");
       utils.viewer.me.invalidate();
       revalidateSettingsProfile();
     },
     onError: (e) => {
-      showToast(t(e.message), "error");
+      triggerToast(t(e.message), "error");
     },
   });
 
@@ -155,7 +161,7 @@
     await utils.viewer.me.invalidate();
     revalidateSettingsProfile();
 
-    showToast(t("Your account was deleted"), "success");
+    triggerToast(t("Your account was deleted"), "success");
 
     setHasDeleteErrors(false); // dismiss any open errors
     if (process.env.NEXT_PUBLIC_WEBAPP_URL === "https://app.cal.com") {
@@ -288,7 +294,7 @@
         handleAddSecondaryEmail={() => setShowSecondaryEmailModalOpen(true)}
         handleResendVerifyEmail={(email) => {
           resendVerifyEmailMutation.mutate({ email });
-          showToast(t("email_sent"), "success");
+          triggerToast(t("email_sent"), "success");
         }}
         handleAccountDisconnect={(values) => {
           if (isCALIdentityProvider) return;
@@ -303,12 +309,12 @@
           <div className="mt-6">
             <UsernameAvailabilityField
               onSuccessMutation={async () => {
-                showToast(t("settings_updated_successfully"), "success");
+                triggerToast(t("settings_updated_successfully"), "success");
                 await utils.viewer.me.invalidate();
                 revalidateSettingsProfile();
               }}
               onErrorMutation={() => {
-                showToast(t("error_updating_settings"), "error");
+                triggerToast(t("error_updating_settings"), "error");
               }}
             />
           </div>
@@ -316,7 +322,7 @@
         isCALIdentityProvider={isCALIdentityProvider}
       />
 
-      <div className="bg-cal-destructive-dim border-destructive mb-2 mt-6 rounded-lg border p-6">
+      <div className="bg-cal-destructive-dim border-destructive mb-2 mt-6 rounded-md border p-6">
         <Label className="text-destructive mb-1 text-base font-semibold">{t("danger_zone")}</Label>
         <p className="text-subtle mb-1 text-sm">{t("account_deletion_cannot_be_undone")}</p>
 
@@ -351,14 +357,14 @@
                 )}
 
                 {user?.twoFactorEnabled && isCALIdentityProvider && (
-                  <Form handleSubmit={onConfirm} className="pb-4" form={form}>
+                  <Form onSubmit={onConfirm} className="pb-4" form={form}>
                     <TwoFactor center={false} />
                   </Form>
                 )}
 
                 {hasDeleteErrors && <Alert severity="error" title={deleteErrorMessage} />}
               </div>
-              <DialogFooter showDivider>
+              <DialogFooter>
                 <DialogClose />
                 <Button
                   color="primary"
@@ -408,7 +414,7 @@
 
             {confirmPasswordErrorMessage && <Alert severity="error" title={confirmPasswordErrorMessage} />}
           </div>
-          <DialogFooter showDivider>
+          <DialogFooter>
             <Button
               data-testid="profile-update-email-submit-button"
               color="primary"
@@ -499,9 +505,9 @@
   handleAccountDisconnect,
   extraField,
   isPending = false,
-  isFallbackImg,
+  isFallbackImg: _isFallbackImg,
   user,
-  userOrganization,
+  userOrganization: _userOrganization,
   isCALIdentityProvider,
 }: {
   defaultValues: FormValues;
@@ -512,8 +518,8 @@
   extraField?: React.ReactNode;
   isPending: boolean;
   isFallbackImg: boolean;
-  user: RouterOutputs["viewer"]["me"]["get"];
-  userOrganization: RouterOutputs["viewer"]["me"]["get"]["organization"];
+  user: RouterOutputs["viewer"]["me"]["calid_get"];
+  userOrganization: RouterOutputs["viewer"]["me"]["calid_get"]["organization"] | null;
   isCALIdentityProvider: boolean;
 }) => {
   const { t } = useLocale();
@@ -570,7 +576,6 @@
 
   const handleDeleteNumber = () => {
     phoneFieldHelpers.setValue("", { shouldDirty: true });
-    //submit the form to update the state
     const values = formMethods.getValues();
     onSubmit(getUpdatedFormValues(values));
   };
@@ -586,7 +591,7 @@
   });
 
   const getUpdatedFormValues = (values: FormValues) => {
-    const changedFields = formMethods.formState.dirtyFields?.secondaryEmails || [];
+    const changedFields = (formMethods.formState.dirtyFields as any)?.secondaryEmails || [];
     const updatedValues: FormValues = {
       ...values,
     };
@@ -630,16 +635,15 @@
 
     if (
       formMethods.formState.dirtyFields.metadata &&
-      formMethods.formState.dirtyFields.metadata.phoneNumber === true &&
+      (formMethods.formState.dirtyFields.metadata as any)?.phoneNumber === true &&
       phoneNumber &&
       !isPhoneValid
     ) {
-      showToast(t("please_verify_phone_number"), "error");
+      triggerToast(t("please_verify_phone_number"), "error");
       return;
     }
 
     const finalValues = getUpdatedFormValues(values);
-    console.log("Values: ", finalValues);
     onSubmit(finalValues);
   };
 
@@ -647,8 +651,8 @@
     handleAccountDisconnect(getUpdatedFormValues(formMethods.getValues()));
   };
 
-  const { data: usersAttributes, isPending: usersAttributesPending } =
-    trpc.viewer.attributes.getByUserId.useQuery({
+  const { data: usersAttributes, isPending: _usersAttributesPending } =
+    trpc.viewer.attributes.calid_getByUserId.useQuery({
       userId: user.id,
     });
 
@@ -658,18 +662,18 @@
 
   const isDisabled = isSubmitting || !isDirty;
   return (
-    <Form form={formMethods} handleSubmit={handleFormSubmit}>
+    <Form form={formMethods} onSubmit={handleFormSubmit}>
       <div className="border-subtle rounded-md border px-4 pb-10 pt-8 sm:px-6">
         <h2 className="mb-2 text-sm font-medium">{t("profile_picture")}</h2>
         <div className="flex items-center">
-          <Controller
+          <FormField
             control={formMethods.control}
             name="avatarUrl"
             render={({ field: { value, onChange } }) => {
               const showRemoveAvatarButton = value !== null;
               return (
                 <>
-                  <UserAvatar data-testid="profile-upload-avatar" previewSrc={value} size="lg" user={user} />
+                  <Avatar data-testid="profile-upload-avatar" previewSrc={value} size="lg" user={user} />
                   <div className="ms-4">
                     <div className="flex gap-2">
                       <ImageUploader
@@ -701,10 +705,6 @@
           />
         </div>
         {extraField}
-        {/* <p className=" text-subtle mt-1 flex gap-1 text-sm">
-          <Icon name="info" className="mt-0.5 flex-shrink-0" />
-          <span className="flex-1">{t("tip_username_plus")}</span>
-        </p> */}
         <div className="mt-6">
           <TextField label={t("full_name")} {...formMethods.register("name")} />
         </div>
@@ -736,7 +736,8 @@
             <Button
               color="secondary"
               StartIcon="plus"
-              className="mt-2"
+              size="lg"
+              className="mt-2 h-[40px]"
               onClick={() => handleAddSecondaryEmail()}
               data-testid="add-secondary-email">
               {t("add_email")}
@@ -814,17 +815,16 @@
             </div>
           </div>
         )}
-      </div>
       <Button
         loading={isPending}
         disabled={isDisabled}
         color="primary"
         className="mt-4"
         type="submit"
-        size="lg"
         data-testid="profile-submit-button">
         {t("update")}
       </Button>
+      </div>
     </Form>
   );
 };
