--- conflicted
+++ resolved
@@ -1,12 +1,8 @@
 "use client";
 
+import { ExternalLinkIcon } from "lucide-react";
 import { useRouter } from "next/navigation";
-<<<<<<< HEAD
-import { ExternalLinkIcon } from "lucide-react";
-
-=======
 import posthog from "posthog-js";
->>>>>>> 3ccf001e
 
 import { useFlagMap } from "@calcom/features/flags/context/provider";
 import { useLocale } from "@calcom/lib/hooks/useLocale";
