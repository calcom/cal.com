--- conflicted
+++ resolved
@@ -1,17 +1,11 @@
 "use client";
 
-<<<<<<< HEAD
 import { Avatar } from "@calid/features/ui/components/avatar";
 import { Button } from "@calid/features/ui/components/button";
 import ThemeCard from "@calid/features/ui/components/card/theme-card";
 import { Label } from "@calid/features/ui/components/label";
 import { triggerToast } from "@calid/features/ui/components/toast";
 import { CustomBannerUploader } from "@calid/features/ui/components/uploader";
-=======
-// import { Button } from "@calcom/ui/components/button";
-import { Icon } from "@calid/features/ui";
-import { Avatar, Label, Button } from "@calid/features/ui";
->>>>>>> 3e7d0041
 import { revalidateSettingsAppearance } from "app/(use-page-wrapper)/settings/(settings-layout)/my-account/appearance/actions";
 import { useSession } from "next-auth/react";
 import { useState } from "react";
@@ -502,7 +496,6 @@
                 mutation.mutate({ hideBranding: checked });
               }}
             />
-<<<<<<< HEAD
             <div className="mt-6 flex flex-row justify-between">
               <div className="flex flex-col">
                 <div className="text-default text-sm font-semibold">{t("custom_brand_logo")}</div>
@@ -530,151 +523,6 @@
                 {t("upload_favicon")}
               </Button>
             </div>
-=======
-
-            <Form
-              form={bannerFormMethods}
-              handleSubmit={(values) => {
-                if (values.bannerUrl === null) {
-                  values.bannerUrl = "delete";
-                }
-                mutation.mutate(values);
-              }}>
-              <Controller
-                control={bannerFormMethods.control}
-                name="bannerUrl"
-                render={({ field: { value, onChange } }) => {
-                  const showRemoveAvatarButton = !!value;
-                  return (
-                    <div>
-                      <div className="mt-6 flex flex-row justify-between">
-                        <div className="flex flex-col">
-                          <div className="text-sm">{t("custom_brand_logo")}</div>
-                          <div className="text-subtle text-xs">{t("custom_brand_logo_description")}</div>
-                        </div>
-                        <Button color="secondary" size="sm">
-                          {t("preview")}
-                        </Button>
-                      </div>
-
-                      <div className="mt-4 flex flex-row items-center gap-6">
-                        <Avatar imageSrc={getBrandLogoUrl({ bannerUrl: value })} size="lg" />
-                        <div className="flex items-center gap-3">
-                          <div className="w-[105px]">
-                            <BannerUploader
-                              height={100}
-                              width={400}
-                              target="avatar"
-                              uploadInstruction={t("org_banner_instructions", { height: 100, width: 400 })}
-                              id="avatar-upload"
-                              buttonMsg={t("upload_logo")}
-                              handleAvatarChange={(newAvatar) => {
-                                onChange(newAvatar);
-                                setOrgBase64(newAvatar);
-                              }}
-                              imageSrc={getBrandLogoUrl({ bannerUrl: value })}
-                            />
-                          </div>
-                          {showRemoveAvatarButton && (
-                            <Button
-                              color="secondary"
-                              onClick={() => {
-                                onChange(null);
-                              }}>
-                              <p className="mx-auto">{t("remove")}</p>
-                            </Button>
-                          )}
-
-                          <Button
-                            type="submit"
-                            color="primary"
-                            disabled={isBannerFormSubmitting || !isBannerFormDirty}>
-                            {t("update")}
-                          </Button>
-                        </div>
-                      </div>
-                    </div>
-                  );
-                }}
-              />
-            </Form>
-
-            <Form
-              form={faviconFormMethods}
-              handleSubmit={(values) => {
-                if (values.faviconUrl === null) {
-                  values.faviconUrl = "delete";
-                }
-                mutation.mutate(values);
-              }}>
-              {showPreview && (
-                <div className="flex flex-col justify-end gap-4">
-                  <UserFoundUI base64={orgBase64} />
-                  <LinkPreview base64={orgBase64} />
-                </div>
-              )}
-              <Controller
-                control={faviconFormMethods.control}
-                name="faviconUrl"
-                render={({ field: { value, onChange } }) => {
-                  const showRemoveFaviconButton = !!value;
-
-                  return (
-                    <div>
-                      <div className="mt-6 flex flex-row justify-between">
-                        <div className="flex flex-col">
-                          <div className="text-sm">{t("custom_brand_favicon")}</div>
-                          <div className="text-subtle text-xs">{t("custom_brand_favicon_description")}</div>
-                        </div>
-                      </div>
-
-                      <div className="mt-3 flex gap-2">
-                        <div className="flex">
-                          <Avatar
-                            alt={user.name || "User Favicon"}
-                            imageSrc={getBrandLogoUrl({ faviconUrl: value }, true)}
-                            size="lg"
-                          />
-                          <div className="ms-4 flex items-center">
-                            <div className="flex  gap-2">
-                              <ImageUploader
-                                target="avatar"
-                                id="avatar-upload"
-                                buttonMsg={t("upload_favicon")}
-                                handleAvatarChange={(newAvatar) => {
-                                  setOrgBase64(newAvatar);
-                                  onChange(newAvatar);
-                                }}
-                                imageSrc={getBrandLogoUrl({ bannerUrl: value }, true)}
-                              />
-
-                              {showRemoveFaviconButton && (
-                                <Button
-                                  color="secondary"
-                                  onClick={() => {
-                                    onChange(null);
-                                  }}>
-                                  <p className="mx-auto">{t("remove")}</p>
-                                </Button>
-                              )}
-                            </div>
-                          </div>
-                        </div>
-                        <Button
-                          className="my-auto"
-                          loading={mutation.isPending}
-                          disabled={isFaviconFormSubmitting || !isFaviconFormDirty}
-                          color="primary"
-                          type="submit">
-                          {t("update")}
-                        </Button>
-                      </div>
-                    </div>
-                  );
-                }}
-              />
-            </Form>
->>>>>>> 3e7d0041
           </div>
         </>
       )}
