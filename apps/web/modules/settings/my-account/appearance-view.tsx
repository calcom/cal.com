--- conflicted
+++ resolved
@@ -3,14 +3,10 @@
 // import { Button } from "@calcom/ui/components/button";
 import { Avatar } from "@calid/features/ui/components/avatar";
 import { Button } from "@calid/features/ui/components/button";
-<<<<<<< HEAD
-import { Icon } from "@calid/features/ui/components/icon";
-=======
 import ThemeCard from "@calid/features/ui/components/card/theme-card";
 import { Label } from "@calid/features/ui/components/label";
 import { triggerToast } from "@calid/features/ui/components/toast";
 import { CustomBannerUploader, CustomImageUploader } from "@calid/features/ui/components/uploader";
->>>>>>> 199d9fc0
 import { revalidateSettingsAppearance } from "app/(use-page-wrapper)/settings/(settings-layout)/my-account/appearance/actions";
 import { useSession } from "next-auth/react";
 import { useState } from "react";
@@ -18,7 +14,6 @@
 import type { z } from "zod";
 
 import { BookerLayoutSelector } from "@calcom/features/settings/BookerLayoutSelector";
-import ThemeLabel from "@calcom/features/settings/ThemeLabel";
 import SettingsHeader from "@calcom/features/settings/appDir/SettingsHeader";
 import { APP_NAME } from "@calcom/lib/constants";
 import { DEFAULT_LIGHT_BRAND_COLOR, DEFAULT_DARK_BRAND_COLOR } from "@calcom/lib/constants";
@@ -35,8 +30,6 @@
 import { Alert } from "@calcom/ui/components/alert";
 import { UpgradeTeamsBadge } from "@calcom/ui/components/badge";
 import { SettingsToggle, ColorPicker, Form } from "@calcom/ui/components/form";
-import { BannerUploader } from "@calcom/ui/components/image-uploader";
-import { showToast } from "@calcom/ui/components/toast";
 import { useCalcomTheme } from "@calcom/ui/styles";
 
 const useBrandColors = (
@@ -457,7 +450,7 @@
                         ) : (
                           <img className="h-full w-full" src={value} />
                         )}
-                      </div> */}
+                      </div>
                       <div className="bg-muted flex h-60 w-full items-center justify-start rounded-sm">
                         {!value ? (
                           <p className="text-emphasis w-full text-center text-sm sm:text-xs">
@@ -491,10 +484,12 @@
                               metadata: { headerUrl: newHeaderUrl },
                             });
                           }}
-                          imageSrc={getPlaceholderHeader(
-                            value,
-                            headerUrlFormMethods.getValues("metadata.headerUrl")
-                          )}
+                          imageSrc={
+                            getPlaceholderHeader(
+                              value,
+                              headerUrlFormMethods.getValues("metadata.headerUrl")
+                            ) ?? undefined
+                          }
                           triggerButtonColor={showRemoveLogoButton ? "secondary" : "primary"}
                         />
                         {showRemoveLogoButton && (
@@ -564,7 +559,7 @@
                         </div>
 
                         <div className="mt-4 flex flex-row items-center gap-6">
-                          <Avatar imageSrc={getBrandLogoUrl({ bannerUrl: value })} size="lg" />
+                          <Avatar imageSrc={getBrandLogoUrl({ bannerUrl: value })} size="lg" alt="" />
                           <div className="flex items-center gap-3">
                             <div className="w-[105px]">
                               <CustomBannerUploader
@@ -580,6 +575,7 @@
                                   mutation.mutate({ bannerUrl: newAvatar });
                                 }}
                                 imageSrc={getBrandLogoUrl({ bannerUrl: value })}
+                                mimeType="image/*"
                               />
                             </div>
                             {showRemoveAvatarButton && (
@@ -610,12 +606,12 @@
                   }
                   mutation.mutate(values);
                 }}>
-                {showPreview && (
+                {/* {showPreview && (
                   <div className="flex flex-col justify-end gap-4">
                     <UserFoundUI base64={orgBase64} />
                     <LinkPreview base64={orgBase64} />
                   </div>
-                )}
+                )} */}
                 <Controller
                   control={faviconFormMethods.control}
                   name="faviconUrl"
