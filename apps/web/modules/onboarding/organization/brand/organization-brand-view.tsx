--- conflicted
+++ resolved
@@ -1,11 +1,7 @@
 "use client";
 
-<<<<<<< HEAD
 import { useRouter, useSearchParams } from "next/navigation";
-=======
-import { useRouter } from "next/navigation";
 import posthog from "posthog-js";
->>>>>>> b20b52a1
 import { useEffect, useRef, useState } from "react";
 
 import { useLocale } from "@calcom/lib/hooks/useLocale";
@@ -82,7 +78,7 @@
   const getNextStep = () => {
     const migrateParam = searchParams?.get("migrate");
     const queryString = migrateParam ? `?migrate=${migrateParam}` : "";
-    
+
     // If migration flow and has teams, go to migrate-teams, otherwise go to teams
     if (isMigrationFlow && hasTeams) {
       return `/onboarding/organization/migrate-teams${queryString}`;
@@ -91,15 +87,12 @@
   };
 
   const handleContinue = () => {
-<<<<<<< HEAD
-=======
     posthog.capture("onboarding_organization_brand_continue_clicked", {
       has_logo: !!logoPreview,
       has_banner: !!bannerPreview,
       has_custom_color: brandColor !== "#000000",
     });
     // Save to store (already saved on change, but ensure it's persisted)
->>>>>>> b20b52a1
     setOrganizationBrand({
       logo: logoPreview,
       banner: bannerPreview,
@@ -109,13 +102,9 @@
   };
 
   const handleSkip = () => {
-<<<<<<< HEAD
-    router.push(getNextStep());
-=======
     posthog.capture("onboarding_organization_brand_skip_clicked");
     // Skip brand customization and go to teams
     router.push("/onboarding/organization/teams");
->>>>>>> b20b52a1
   };
 
   const totalSteps = isMigrationFlow && hasTeams ? 6 : 4;
@@ -128,9 +117,6 @@
         subtitle={t("onboarding_org_brand_subtitle")}
         footer={
           <div className="flex w-full items-center justify-between gap-4">
-<<<<<<< HEAD
-            <Button color="minimal" className="rounded-[10px]" onClick={() => router.back()}>
-=======
             <Button
               color="minimal"
               className="rounded-[10px]"
@@ -138,7 +124,6 @@
                 posthog.capture("onboarding_organization_brand_back_clicked");
                 router.push("/onboarding/organization/details");
               }}>
->>>>>>> b20b52a1
               {t("back")}
             </Button>
             <div className="flex items-center gap-2">
