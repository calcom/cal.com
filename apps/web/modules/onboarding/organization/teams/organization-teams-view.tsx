--- conflicted
+++ resolved
@@ -1,12 +1,8 @@
 "use client";
 
 import { zodResolver } from "@hookform/resolvers/zod";
-<<<<<<< HEAD
 import { useRouter, useSearchParams } from "next/navigation";
-=======
-import { useRouter } from "next/navigation";
 import posthog from "posthog-js";
->>>>>>> b20b52a1
 import { useForm, useFieldArray } from "react-hook-form";
 import { z } from "zod";
 
@@ -74,7 +70,6 @@
   };
 
   const handleContinue = (data: FormValues) => {
-<<<<<<< HEAD
     // Convert form data to Team structure and combine with migrated teams
     const newTeamsData = data.teams
       .filter((team) => team.name && team.name.trim().length > 0)
@@ -85,30 +80,20 @@
         isBeingMigrated: false,
       }));
 
+    posthog.capture("onboarding_organization_teams_continue_clicked", {
+      team_count: newTeamsData.length,
+    });
+
     // Combine migrated teams with new teams
     setTeams([...migratedTeams, ...newTeamsData]);
     router.push(getNextStep());
   };
 
   const handleSkip = () => {
+    posthog.capture("onboarding_organization_teams_skip_clicked");
     // Skip teams - keep migrated teams if any, otherwise empty
     setTeams(migratedTeams);
     router.push(getNextStep());
-=======
-    const validTeams = data.teams.filter((team) => team.name.trim().length > 0);
-    posthog.capture("onboarding_organization_teams_continue_clicked", {
-      team_count: validTeams.length,
-    });
-    // Save teams to store
-    setTeams(data.teams);
-    router.push("/onboarding/organization/invite/email");
-  };
-
-  const handleSkip = () => {
-    posthog.capture("onboarding_organization_teams_skip_clicked");
-    // Skip teams and go to invite
-    router.push("/onboarding/organization/invite/email");
->>>>>>> b20b52a1
   };
 
   const hasValidTeams = fields.some((_, index) => {
@@ -128,18 +113,14 @@
         subtitle={t("onboarding_org_teams_subtitle")}
         footer={
           <div className="flex w-full items-center justify-between gap-4">
-<<<<<<< HEAD
-            <Button type="button" color="minimal" className="rounded-[10px]" onClick={() => router.back()}>
-=======
             <Button
               type="button"
               color="minimal"
               className="rounded-[10px]"
               onClick={() => {
                 posthog.capture("onboarding_organization_teams_back_clicked");
-                router.push("/onboarding/organization/brand");
+                router.back();
               }}>
->>>>>>> b20b52a1
               {t("back")}
             </Button>
             <div className="flex items-center gap-2">
