--- conflicted
+++ resolved
@@ -748,12 +748,7 @@
                 </div>
               </>
             )}
-<<<<<<< HEAD
-            <div className="border-default hidden rounded-bl-2xl rounded-br-none rounded-tl-2xl border border-r-0 border-dashed bg-black/[3%] dark:bg-white/5 lg:block lg:py-[6px] lg:pl-[6px]">
-              {/* eslint-disable @next/next/no-img-element */}
-=======
             <div className="border-default hidden rounded-bl-2xl rounded-br-none rounded-tl-2xl border border-r-0 border-dashed bg-black/3 dark:bg-white/5 lg:block lg:py-[6px] lg:pl-[6px]">
->>>>>>> f3d04758
               <img className="block dark:hidden" src="/mock-event-type-list.svg" alt="Cal.com Booking Page" />
               {/* eslint-disable @next/next/no-img-element */}
               <img
