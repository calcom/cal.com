--- conflicted
+++ resolved
@@ -76,13 +76,9 @@
           <PopularEventsTable />
           <AverageEventDurationChart />
         </div>
-<<<<<<< HEAD
 
         <HourlyBookingChart />
-        <div className="grid grid-cols-1 gap-4 md:grid-cols-2">
-=======
         <div className="grid grid-cols-1 gap-4 sm:grid-cols-2 md:grid-cols-4">
->>>>>>> e1d76312
           <MostBookedTeamMembersTable />
           <LeastBookedTeamMembersTable />
           <MostCancelledBookingsTables />
