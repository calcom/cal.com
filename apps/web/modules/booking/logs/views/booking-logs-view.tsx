/**
 * TODO: Move it to features/booking-audit
 */
"use client";

import Link from "next/link";
import { useRouter } from "next/navigation";
import { useState } from "react";
import { useLocale } from "@calcom/lib/hooks/useLocale";
import dayjs from "@calcom/dayjs";
import { trpc } from "@calcom/trpc/react";
import { Button } from "@calcom/ui/components/button";
import { Icon } from "@calcom/ui/components/icon";
import { SkeletonText } from "@calcom/ui/components/skeleton";
import { FilterSearchField, Select } from "@calcom/ui/components/form";
import { Avatar } from "@calcom/ui/components/avatar";
import ServerTrans from "@calcom/lib/components/ServerTrans";
<<<<<<< HEAD
=======
import type { AuditActorType } from "@calcom/features/booking-audit/lib/repository/IAuditActorRepository";
>>>>>>> 079fb781

interface BookingLogsViewProps {
    bookingUid: string;
}

type TranslationComponent = {
    type: "link";
    href: string;
};

type TranslationWithParams = {
    key: string;
    params?: Record<string, string | number>;
    components?: TranslationComponent[];
};

type AuditLog = {
    id: string;
    action: string;
    type: string;
    timestamp: string;
<<<<<<< HEAD
    source: string;
    displayJson?: Record<string, unknown> | null;
=======
    data: Record<string, unknown> | null;
>>>>>>> 079fb781
    actionDisplayTitle: TranslationWithParams;
    displayFields?: Array<{ labelKey: string; valueKey: string }>;
    actor: {
        type: AuditActorType;
        displayName: string | null;
        displayEmail: string | null;
        displayAvatar: string | null;
    };
};

interface BookingLogsFiltersProps {
    searchTerm: string;
    onSearchChange: (value: string) => void;
<<<<<<< HEAD
    actorFilter: string | null;
    onActorFilterChange: (value: string | null) => void;
    actorOptions: Array<{ label: string; value: string }>;
=======
    actorFilter: AuditActorType | null;
    onActorFilterChange: (value: AuditActorType | null) => void;
    actorOptions: Array<{ label: string; value: AuditActorType }>;
>>>>>>> 079fb781
}

interface BookingLogsTimelineProps {
    logs: AuditLog[];
}

const getActionIcon = (action: string) => {
    switch (action) {
        case "CREATED":
            return "calendar";
        case "CANCELLED":
        case "REJECTED":
            return "ban";
        case "ACCEPTED":
            return "check";
        case "RESCHEDULED":
        case "RESCHEDULE_REQUESTED":
            return "pencil";
        case "REASSIGNMENT":
        case "ATTENDEE_ADDED":
        case "ATTENDEE_REMOVED":
            return "user-check";
        case "LOCATION_CHANGED":
            return "map-pin";
        case "HOST_NO_SHOW_UPDATED":
        case "ATTENDEE_NO_SHOW_UPDATED":
            return "ban";
        default:
            return "sparkles";
    }
};

<<<<<<< HEAD
const getActorRoleLabel = (actorType: string): string | null => {
=======
const getActorRoleLabel = (actorType: AuditActorType): string | null => {
>>>>>>> 079fb781
    switch (actorType) {
        case "GUEST":
            return "Guest";
        case "ATTENDEE":
            return "Attendee";
        case "SYSTEM":
            return null;
        case "USER":
            return null;
        default:
            return null;
    }
};

function BookingLogsFilters({
    searchTerm,
    onSearchChange,
    actorFilter,
    onActorFilterChange,
    actorOptions,
}: BookingLogsFiltersProps) {
    const { t } = useLocale();

    return (
        <div className="flex flex-wrap gap-2 items-start">
            <div className="flex-1 min-w-[200px]">
                <FilterSearchField
                    size="sm"
                    value={searchTerm}
                    onChange={(e) => onSearchChange(e.target.value)}
                    containerClassName=""
                />
            </div>

            <div className="min-w-[140px]">
                <Select
                    size="sm"
                    value={actorFilter ? { label: `${t("actor")}: ${actorFilter}`, value: actorFilter } : { label: `${t("actor")}: ${t("all")}`, value: "" }}
                    onChange={(option) => {
                        if (!option) return;
                        onActorFilterChange((option.value as AuditActorType) || null);
                    }}
                    options={[{ label: t("all"), value: "" }, ...actorOptions]}
                />
            </div>
        </div>
    );
}

/**
 * Renders the action display title with support for Trans component interpolation
 * Handles translations with embedded components (e.g., links) for proper i18n support
 */
function ActionTitle({ actionDisplayTitle }: { actionDisplayTitle: TranslationWithParams }) {
    const { t } = useLocale();

    if (actionDisplayTitle.components?.length) {
        return (
            <ServerTrans
                t={t}
                i18nKey={actionDisplayTitle.key}
                values={actionDisplayTitle.params}
                components={actionDisplayTitle.components.map((comp) =>
                    comp.type === "link" ? (
                        <Link
                            key={comp.href}
                            href={comp.href}
                            className="text-emphasis underline hover:no-underline"
                        />
                    ) : (
                        <span key={comp.href} />
                    )
                )}
            />
        );
    }

    return <>{t(actionDisplayTitle.key, actionDisplayTitle.params)}</>;
}

interface JsonViewerProps {
    data: Record<string, unknown> | null;
}

function JsonViewer({ data }: JsonViewerProps) {
    if (!data || Object.keys(data).length === 0) {
        return null;
    }

    const jsonString = JSON.stringify(data, null, 2);
    const lines = jsonString.split("\n");
    const lineCount = lines.length;
    const lineNumberWidth = Math.max(2, Math.ceil(Math.log10(lineCount)) + 1);

    return (
        <div className="bg-default p-3 rounded-md text-[10px] overflow-x-auto font-mono">
            {lines.map((line, idx) => (
                <div key={idx} className="flex gap-2">
                    <span
                        className="text-subtle select-none text-right shrink-0"
                        style={{ minWidth: `${lineNumberWidth}ch` }}
                    >
                        {idx + 1}
                    </span>
                    <span className="text-default whitespace-pre">{line || " "}</span>
                </div>
            ))}
        </div>
    );
}

function BookingLogsTimeline({ logs }: BookingLogsTimelineProps) {
    const { t } = useLocale();
    const [expandedLogIds, setExpandedLogIds] = useState<Set<string>>(new Set());
    const [showJsonMap, setShowJsonMap] = useState<Record<string, boolean>>({});

    const toggleExpand = (logId: string) => {
        setExpandedLogIds((prev) => {
            const newSet = new Set(prev);
            if (newSet.has(logId)) {
                newSet.delete(logId);
            } else {
                newSet.add(logId);
            }
            return newSet;
        });
    };

    const toggleJson = (logId: string) => {
        setShowJsonMap((prev) => ({
            ...prev,
            [logId]: !prev[logId],
        }));
    };

    if (logs.length === 0) {
        return (
            <div className="text-center py-12">
                <p className="text-muted">{t("no_audit_logs_found")}</p>
            </div>
        );
    }

    return (
        <div className="flex flex-col gap-0.5">
            {logs.map((log, index) => {
                const isLast = index === logs.length - 1;
                const isExpanded = expandedLogIds.has(log.id);
                const showJson = showJsonMap[log.id] || false;
                const actorRole = getActorRoleLabel(log.actor.type);

                return (
                    <div key={log.id} className="flex gap-1">
                        <div className="flex flex-col items-center self-stretch">
                            <div className="pt-2 shrink-0">
                                <div className="bg-subtle rounded-[3.556px] p-1 flex items-center justify-center w-4 h-4">
                                    <Icon name={getActionIcon(log.action)} className="h-3 w-3 text-subtle" />
                                </div>
                            </div>
                            {!isLast && (
                                <div className="w-px bg-subtle flex-1 min-h-0" />
                            )}
                        </div>

                        <div className="flex-1 rounded-lg py-2">
                            <div className="px-3 mb-2">
                                <div className="flex items-start justify-between gap-3">
                                    <div className="flex-1 min-w-0">
                                        <h3 className="text-sm font-medium text-emphasis leading-4">
                                            <ActionTitle actionDisplayTitle={log.actionDisplayTitle} />
                                        </h3>
                                        <div className="flex items-center gap-1 mt-1 text-xs text-subtle">
                                            {log.actor.displayAvatar && (
                                                <Avatar
                                                    size="xs"
                                                    imageSrc={log.actor.displayAvatar}
                                                    alt={log.actor.displayName || ""}
                                                />
                                            )}
                                            <span>
                                                {log.actor.displayName}
                                                {actorRole && ` (${actorRole})`}
                                            </span>
                                            <span>•</span>
                                            <span>{dayjs(log.timestamp).fromNow()}</span>
                                        </div>
                                    </div>
                                </div>
                            </div>

                            <div className="px-3">
                                <div className="bg-muted rounded-lg border border-muted">
                                    <div className="py-1">
                                        <Button
                                            color="minimal"
                                            size="sm"
                                            onClick={() => toggleExpand(log.id)}
                                            StartIcon={isExpanded ? "chevron-down" : "chevron-right"}
                                            className="justify-start text-xs font-medium text-subtle h-6">
                                            {isExpanded ? t("hide_details") : t("show_details")}
                                        </Button>
                                    </div>

                                    {isExpanded && (
                                        <div className="bg-default rounded-lg m-0.5 text-xs">
                                            {/* Render displayFields if available, otherwise show type */}
                                            {log.displayFields && log.displayFields.length > 0 ? (
                                                log.displayFields.map((field, idx) => (
                                                    <div key={idx} className="flex items-start gap-2 py-2 border-b px-3 border-subtle">
                                                        <span className="font-medium text-emphasis min-w-[80px]">{t(field.labelKey)}</span>
                                                        <span className="text-[#096638] font-medium">{t(field.valueKey)}</span>
                                                    </div>
                                                ))
                                            ) : null}
                                            <div className="flex items-start gap-2 py-2 border-b px-3 border-subtle">
                                                <span className="font-medium text-emphasis min-w-[80px]">{t("actor")}</span>
                                                <span className="text-default">{log.actor.displayName || log.actor.type}</span>
                                            </div>
<<<<<<< HEAD
                                            <div className="flex items-start gap-2 py-2 border-b px-3 border-subtle">
                                                <span className="font-medium text-emphasis min-w-[80px]">{t("source")}</span>
                                                <span className="text-default">{log.source}</span>
                                            </div>
=======
>>>>>>> 079fb781
                                            <div className="flex items-start gap-2 py-2 px-3 border-b border-subtle">
                                                <span className="font-medium text-emphasis min-w-[80px]">
                                                    {t("timestamp")}
                                                </span>
                                                <span className="text-default">
                                                    {dayjs(log.timestamp).format("YYYY-MM-DD HH:mm:ss")}
                                                </span>
                                            </div>
<<<<<<< HEAD
                                            {log.displayJson && Object.keys(log.displayJson).length > 0 && (
=======
                                            {log.data && Object.keys(log.data).length > 0 && (
>>>>>>> 079fb781
                                                <div>
                                                    <div className="flex flex-col items-start gap-2 py-1 px-3 border-b border-subtle">
                                                        <Button
                                                            color="minimal"
                                                            size="sm"
                                                            onClick={() => toggleJson(log.id)}
                                                            StartIcon={showJson ? "chevron-down" : "chevron-right"}
                                                            className="-ml-3 h-6 px-2 font-medium text-xs">
                                                            {t("json")}
                                                        </Button>
                                                    </div>
                                                    <div>
<<<<<<< HEAD
                                                        {showJson && <JsonViewer data={log.displayJson} />}
=======
                                                        {showJson && <JsonViewer data={log.data} />}
>>>>>>> 079fb781
                                                    </div>
                                                </div>
                                            )}
                                        </div>
                                    )}
                                </div>
                            </div>
                        </div>
                    </div>
                );
            })}
        </div>
    );
}

export default function BookingLogsView({ bookingUid }: BookingLogsViewProps) {
    const router = useRouter();
    const [searchTerm, setSearchTerm] = useState("");
<<<<<<< HEAD
    const [actorFilter, setActorFilter] = useState<string | null>(null);
=======
    const [actorFilter, setActorFilter] = useState<AuditActorType | null>(null);
>>>>>>> 079fb781
    const { t } = useLocale();
    const { data, isLoading, error } = trpc.viewer.bookings.getAuditLogs.useQuery({
        bookingUid,
    });

    if (error) {
        return (
            <div className="flex items-center justify-center py-12">
                <div className="text-center">
                    <p className="text-red-600 font-medium">{t("error_loading_booking_logs")}</p>
                    <p className="text-sm text-gray-500 mt-2">{error.message}</p>
                    <Button className="mt-4" onClick={() => router.back()}>
                        {t("go_back")}
                    </Button>
                </div>
            </div>
        );
    }

    if (isLoading) {
        return (
            <div className="space-y-4">
                <SkeletonText className="h-12 w-full" />
                <SkeletonText className="h-24 w-full" />
                <SkeletonText className="h-24 w-full" />
                <SkeletonText className="h-24 w-full" />
            </div>
        );
    }

    const auditLogs = data?.auditLogs || [];

    // Apply filters
    const filteredLogs = auditLogs.filter((log) => {
        const matchesSearch =
            !searchTerm ||
            log.action.toLowerCase().includes(searchTerm.toLowerCase()) ||
            log.actor.displayName?.toLowerCase().includes(searchTerm.toLowerCase());

<<<<<<< HEAD
        const matchesActor = !actorFilter || log.actor.displayName === actorFilter;
=======
        const matchesActor = !actorFilter || log.actor.type === actorFilter;
>>>>>>> 079fb781

        return matchesSearch && matchesActor;
    });

<<<<<<< HEAD
    const uniqueActorNames = Array.from(
        new Set(auditLogs.map((log) => log.actor.displayName).filter(Boolean))
    ) as string[];
=======
    const uniqueActorTypes = Array.from(new Set(auditLogs.map((log) => log.actor.type))) as AuditActorType[];
>>>>>>> 079fb781

    const actorOptions = uniqueActorNames.map((actorName) => ({
        label: actorName,
        value: actorName,
    }));

    return (
        <div className="space-y-6">
            <BookingLogsFilters
                searchTerm={searchTerm}
                onSearchChange={setSearchTerm}
                actorFilter={actorFilter}
                onActorFilterChange={setActorFilter}
                actorOptions={actorOptions}
            />

            <BookingLogsTimeline logs={filteredLogs} />
        </div>
    );
}<|MERGE_RESOLUTION|>--- conflicted
+++ resolved
@@ -15,10 +15,7 @@
 import { FilterSearchField, Select } from "@calcom/ui/components/form";
 import { Avatar } from "@calcom/ui/components/avatar";
 import ServerTrans from "@calcom/lib/components/ServerTrans";
-<<<<<<< HEAD
-=======
 import type { AuditActorType } from "@calcom/features/booking-audit/lib/repository/IAuditActorRepository";
->>>>>>> 079fb781
 
 interface BookingLogsViewProps {
     bookingUid: string;
@@ -40,12 +37,8 @@
     action: string;
     type: string;
     timestamp: string;
-<<<<<<< HEAD
     source: string;
-    displayJson?: Record<string, unknown> | null;
-=======
     data: Record<string, unknown> | null;
->>>>>>> 079fb781
     actionDisplayTitle: TranslationWithParams;
     displayFields?: Array<{ labelKey: string; valueKey: string }>;
     actor: {
@@ -59,15 +52,9 @@
 interface BookingLogsFiltersProps {
     searchTerm: string;
     onSearchChange: (value: string) => void;
-<<<<<<< HEAD
-    actorFilter: string | null;
-    onActorFilterChange: (value: string | null) => void;
-    actorOptions: Array<{ label: string; value: string }>;
-=======
     actorFilter: AuditActorType | null;
     onActorFilterChange: (value: AuditActorType | null) => void;
     actorOptions: Array<{ label: string; value: AuditActorType }>;
->>>>>>> 079fb781
 }
 
 interface BookingLogsTimelineProps {
@@ -100,11 +87,7 @@
     }
 };
 
-<<<<<<< HEAD
-const getActorRoleLabel = (actorType: string): string | null => {
-=======
 const getActorRoleLabel = (actorType: AuditActorType): string | null => {
->>>>>>> 079fb781
     switch (actorType) {
         case "GUEST":
             return "Guest";
@@ -323,13 +306,10 @@
                                                 <span className="font-medium text-emphasis min-w-[80px]">{t("actor")}</span>
                                                 <span className="text-default">{log.actor.displayName || log.actor.type}</span>
                                             </div>
-<<<<<<< HEAD
                                             <div className="flex items-start gap-2 py-2 border-b px-3 border-subtle">
                                                 <span className="font-medium text-emphasis min-w-[80px]">{t("source")}</span>
                                                 <span className="text-default">{log.source}</span>
                                             </div>
-=======
->>>>>>> 079fb781
                                             <div className="flex items-start gap-2 py-2 px-3 border-b border-subtle">
                                                 <span className="font-medium text-emphasis min-w-[80px]">
                                                     {t("timestamp")}
@@ -338,11 +318,7 @@
                                                     {dayjs(log.timestamp).format("YYYY-MM-DD HH:mm:ss")}
                                                 </span>
                                             </div>
-<<<<<<< HEAD
-                                            {log.displayJson && Object.keys(log.displayJson).length > 0 && (
-=======
                                             {log.data && Object.keys(log.data).length > 0 && (
->>>>>>> 079fb781
                                                 <div>
                                                     <div className="flex flex-col items-start gap-2 py-1 px-3 border-b border-subtle">
                                                         <Button
@@ -355,11 +331,7 @@
                                                         </Button>
                                                     </div>
                                                     <div>
-<<<<<<< HEAD
-                                                        {showJson && <JsonViewer data={log.displayJson} />}
-=======
                                                         {showJson && <JsonViewer data={log.data} />}
->>>>>>> 079fb781
                                                     </div>
                                                 </div>
                                             )}
@@ -378,11 +350,7 @@
 export default function BookingLogsView({ bookingUid }: BookingLogsViewProps) {
     const router = useRouter();
     const [searchTerm, setSearchTerm] = useState("");
-<<<<<<< HEAD
-    const [actorFilter, setActorFilter] = useState<string | null>(null);
-=======
     const [actorFilter, setActorFilter] = useState<AuditActorType | null>(null);
->>>>>>> 079fb781
     const { t } = useLocale();
     const { data, isLoading, error } = trpc.viewer.bookings.getAuditLogs.useQuery({
         bookingUid,
@@ -422,26 +390,16 @@
             log.action.toLowerCase().includes(searchTerm.toLowerCase()) ||
             log.actor.displayName?.toLowerCase().includes(searchTerm.toLowerCase());
 
-<<<<<<< HEAD
-        const matchesActor = !actorFilter || log.actor.displayName === actorFilter;
-=======
         const matchesActor = !actorFilter || log.actor.type === actorFilter;
->>>>>>> 079fb781
 
         return matchesSearch && matchesActor;
     });
 
-<<<<<<< HEAD
-    const uniqueActorNames = Array.from(
-        new Set(auditLogs.map((log) => log.actor.displayName).filter(Boolean))
-    ) as string[];
-=======
     const uniqueActorTypes = Array.from(new Set(auditLogs.map((log) => log.actor.type))) as AuditActorType[];
->>>>>>> 079fb781
-
-    const actorOptions = uniqueActorNames.map((actorName) => ({
-        label: actorName,
-        value: actorName,
+
+    const actorOptions = uniqueActorTypes.map((actorType) => ({
+        label: getActorRoleLabel(actorType) || actorType,
+        value: actorType,
     }));
 
     return (
