--- conflicted
+++ resolved
@@ -84,11 +84,6 @@
     USER: null,
     APP: null,
 } as const;
-<<<<<<< HEAD
-
-
-=======
->>>>>>> 9ba86792
 
 function BookingLogsFilters({
     searchTerm,
@@ -257,11 +252,7 @@
                                             <span>
                                                 {log.actor.displayName}
                                                 {actorRole && <span>{` (${t(actorRole)})`}</span>}
-<<<<<<< HEAD
                                             </span >
-=======
-                                            </span>
->>>>>>> 9ba86792
                                             <span>•</span>
                                             <span>{dayjs(log.timestamp).fromNow()}</span>
                                         </div >
@@ -370,38 +361,6 @@
     return { filteredLogs, actorOptions };
 }
 
-function useBookingLogsFilters(
-    auditLogs: AuditLog[],
-    searchTerm: string,
-    actorFilter: string | null
-) {
-    const filteredLogs = auditLogs.filter((log) => {
-        const matchesSearch =
-            !searchTerm ||
-            log.action.toLowerCase().includes(searchTerm.toLowerCase()) ||
-            log.actor.displayName?.toLowerCase().includes(searchTerm.toLowerCase());
-
-        const matchesActor = !actorFilter || log.actor.displayName === actorFilter;
-
-        return matchesSearch && matchesActor;
-    });
-
-    const uniqueActorNames = Array.from(
-        new Set(
-            auditLogs
-                .map((log) => log.actor.displayName)
-                .filter((name): name is string => Boolean(name))
-        )
-    );
-
-    const actorOptions = uniqueActorNames.map((actorName) => ({
-        label: actorName,
-        value: actorName,
-    }));
-
-    return { filteredLogs, actorOptions };
-}
-
 export default function BookingLogsView({ bookingUid }: BookingLogsViewProps) {
     const router = useRouter();
     const [searchTerm, setSearchTerm] = useState("");
