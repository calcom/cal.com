/**
 * TODO: Move it to features/booking-audit
 */
"use client";

import Link from "next/link";
import { useRouter } from "next/navigation";
import { useState } from "react";
import { useLocale } from "@calcom/lib/hooks/useLocale";
import dayjs from "@calcom/dayjs";
import { trpc } from "@calcom/trpc/react";
import { Button } from "@calcom/ui/components/button";
import { Icon, type IconName } from "@calcom/ui/components/icon";
import { SkeletonText } from "@calcom/ui/components/skeleton";
import { FilterSearchField, Select } from "@calcom/ui/components/form";
import { Avatar } from "@calcom/ui/components/avatar";
import ServerTrans from "@calcom/lib/components/ServerTrans";
import type { AuditActorType } from "@calcom/features/booking-audit/lib/repository/IAuditActorRepository";

interface BookingLogsViewProps {
    bookingUid: string;
}

type TranslationComponent = {
    type: "link";
    href: string;
};

type TranslationWithParams = {
    key: string;
    params?: Record<string, string | number>;
    components?: TranslationComponent[];
};

type AuditLog = {
    id: string;
    action: string;
    type: string;
    timestamp: string;
    source: string;
    displayJson?: Record<string, unknown> | null;
    actionDisplayTitle: TranslationWithParams;
<<<<<<< HEAD
    displayFields?: Array<{ labelKey: string; valueKey: string }>;
=======
    displayFields?: Array<{ labelKey: string; valueKey: string }> | null;
>>>>>>> f0bfb934
    actor: {
        type: AuditActorType;
        displayName: string | null;
        displayEmail: string | null;
        displayAvatar: string | null;
    };
};

interface BookingLogsFiltersProps {
    searchTerm: string;
    onSearchChange: (value: string) => void;
    actorFilter: string | null;
    onActorFilterChange: (value: string | null) => void;
    actorOptions: Array<{ label: string; value: string }>;
}

interface BookingLogsTimelineProps {
    logs: AuditLog[];
}

const ACTION_ICON_MAP: Record<string, IconName> = {
    CREATED: "calendar",
    CANCELLED: "ban",
    REJECTED: "ban",
    ACCEPTED: "check",
    RESCHEDULED: "pencil",
    RESCHEDULE_REQUESTED: "pencil",
    REASSIGNMENT: "user-check",
    ATTENDEE_ADDED: "user-check",
    ATTENDEE_REMOVED: "user-check",
    LOCATION_CHANGED: "map-pin",
    HOST_NO_SHOW_UPDATED: "ban",
    ATTENDEE_NO_SHOW_UPDATED: "ban",
} as const;


const ACTOR_ROLE_LABEL_MAP: Record<AuditActorType, string | null> = {
    GUEST: "guest",
    ATTENDEE: "attendee",
    SYSTEM: null,
    USER: null,
    APP: null,
} as const;

const getActorRoleLabel = (actorType: AuditActorType): string | null => {
    switch (actorType) {
        case "GUEST":
            return "Guest";
        case "ATTENDEE":
            return "Attendee";
        case "SYSTEM":
            return null;
        case "USER":
            return null;
        default:
            return null;
    }
};

function BookingLogsFilters({
    searchTerm,
    onSearchChange,
    actorFilter,
    onActorFilterChange,
    actorOptions,
}: BookingLogsFiltersProps) {
    const { t } = useLocale();

    return (
        <div className="flex flex-wrap gap-2 items-start">
            <div className="flex-1 min-w-[200px]">
                <FilterSearchField
                    size="sm"
                    value={searchTerm}
                    onChange={(e) => onSearchChange(e.target.value)}
                    containerClassName=""
                />
            </div>

            <div className="min-w-[140px]">
                <Select
                    size="sm"
                    value={actorFilter ? { label: `${t("actor")}: ${actorFilter}`, value: actorFilter } : { label: `${t("actor")}: ${t("all")}`, value: "" }}
                    onChange={(option) => {
                        if (!option) return;
                        onActorFilterChange(option.value || null);
                    }}
                    options={[{ label: t("all"), value: "" }, ...actorOptions]}
                />
            </div>
        </div>
    );
}

/**
 * Renders the action display title with support for Trans component interpolation
 * Handles translations with embedded components (e.g., links) for proper i18n support
 */
function ActionTitle({ actionDisplayTitle }: { actionDisplayTitle: TranslationWithParams }) {
    const { t } = useLocale();

    if (actionDisplayTitle.components?.length) {
        return (
            <ServerTrans
                t={t}
                i18nKey={actionDisplayTitle.key}
                values={actionDisplayTitle.params}
                components={actionDisplayTitle.components.map((comp) =>
                    comp.type === "link" ? (
                        <Link
                            key={comp.href}
                            href={comp.href}
                            className="text-emphasis underline hover:no-underline"
                        />
                    ) : (
                        <span key={comp.href} />
                    )
                )}
            />
        );
    }

    return <>{t(actionDisplayTitle.key, actionDisplayTitle.params)}</>;
}

interface JsonViewerProps {
    data: Record<string, unknown> | null;
}

function JsonViewer({ data }: JsonViewerProps) {
    if (!data || Object.keys(data).length === 0) {
        return null;
    }

    const jsonString = JSON.stringify(data, null, 2);
    const lines = jsonString.split("\n");
    const lineCount = lines.length;
    const lineNumberWidth = Math.max(2, Math.ceil(Math.log10(lineCount)) + 1);

    return (
        <div className="bg-default p-3 rounded-md text-[10px] overflow-x-auto font-mono">
            {lines.map((line, idx) => (
                <div key={idx} className="flex gap-2">
                    <span
                        className="text-subtle select-none text-right shrink-0"
                        style={{ minWidth: `${lineNumberWidth}ch` }}
                    >
                        {idx + 1}
                    </span>
                    <span className="text-default whitespace-pre">{line || " "}</span>
                </div>
            ))}
        </div>
    );
}

function BookingLogsTimeline({ logs }: BookingLogsTimelineProps) {
    const { t } = useLocale();
    const [expandedLogIds, setExpandedLogIds] = useState<Set<string>>(new Set());
    const [showJsonMap, setShowJsonMap] = useState<Record<string, boolean>>({});

    const toggleExpand = (logId: string) => {
        setExpandedLogIds((prev) => {
            const newSet = new Set(prev);
            if (newSet.has(logId)) {
                newSet.delete(logId);
            } else {
                newSet.add(logId);
            }
            return newSet;
        });
    };

    const toggleJson = (logId: string) => {
        setShowJsonMap((prev) => ({
            ...prev,
            [logId]: !prev[logId],
        }));
    };

    if (logs.length === 0) {
        return (
            <div className="text-center py-12">
                <p className="text-muted">{t("no_audit_logs_found")}</p>
            </div>
        );
    }

    return (
        <div className="flex flex-col gap-0.5">
            {logs.map((log, index) => {
                const isLast = index === logs.length - 1;
                const isExpanded = expandedLogIds.has(log.id);
                const showJson = showJsonMap[log.id] || false;
<<<<<<< HEAD
                const actorRole = getActorRoleLabel(log.actor.type);

=======
                const actorRole = ACTOR_ROLE_LABEL_MAP[log.actor.type] ?? null;
>>>>>>> f0bfb934
                return (
                    <div key={log.id} className="flex gap-1">
                        <div className="flex flex-col items-center self-stretch">
                            <div className="pt-2 shrink-0">
                                <div className="bg-subtle rounded-[3.556px] p-1 flex items-center justify-center w-4 h-4">
                                    <Icon name={ACTION_ICON_MAP[log.action] ?? "sparkles"} className="h-3 w-3 text-subtle" />
                                </div>
                            </div>
                            {!isLast && (
                                <div className="w-px bg-subtle flex-1 min-h-0" />
                            )}
                        </div>

                        <div className="flex-1 rounded-lg py-2">
                            <div className="px-3 mb-2">
                                <div className="flex items-start justify-between gap-3">
                                    <div className="flex-1 min-w-0">
                                        <h3 className="text-sm font-medium text-emphasis leading-4">
                                            <ActionTitle actionDisplayTitle={log.actionDisplayTitle} />
                                        </h3>
                                        <div className="flex items-center gap-1 mt-1 text-xs text-subtle">
                                            {log.actor.displayAvatar && (
                                                <Avatar
                                                    size="xs"
                                                    imageSrc={log.actor.displayAvatar}
                                                    alt={log.actor.displayName || ""}
                                                />
                                            )}
                                            <span>
                                                {log.actor.displayName}
<<<<<<< HEAD
                                                {actorRole && ` (${actorRole})`}
=======
                                                {actorRole && <span>{` (${t(actorRole)})`}</span>}
>>>>>>> f0bfb934
                                            </span>
                                            <span>•</span>
                                            <span>{dayjs(log.timestamp).fromNow()}</span>
                                        </div>
                                    </div>
                                </div>
                            </div>

                            <div className="px-3">
                                <div className="bg-muted rounded-lg border border-muted">
                                    <div className="py-1">
                                        <Button
                                            color="minimal"
                                            size="sm"
                                            onClick={() => toggleExpand(log.id)}
                                            StartIcon={isExpanded ? "chevron-down" : "chevron-right"}
                                            className="justify-start text-xs font-medium text-subtle h-6">
                                            {isExpanded ? t("hide_details") : t("show_details")}
                                        </Button>
                                    </div>

                                    {isExpanded && (
                                        <div className="bg-default rounded-lg m-0.5 text-xs">
                                            {/* Render displayFields if available, otherwise show type */}
                                            {log.displayFields && log.displayFields.length > 0 ? (
                                                log.displayFields.map((field, idx) => (
                                                    <div key={idx} className="flex items-start gap-2 py-2 border-b px-3 border-subtle">
                                                        <span className="font-medium text-emphasis min-w-[80px]">{t(field.labelKey)}</span>
                                                        <span className="text-[#096638] font-medium">{t(field.valueKey)}</span>
                                                    </div>
                                                ))
                                            ) : null}
                                            <div className="flex items-start gap-2 py-2 border-b px-3 border-subtle">
                                                <span className="font-medium text-emphasis min-w-[80px]">{t("actor")}</span>
                                                <span className="text-default">{log.actor.displayName || log.actor.type}</span>
                                            </div>
                                            <div className="flex items-start gap-2 py-2 border-b px-3 border-subtle">
                                                <span className="font-medium text-emphasis min-w-[80px]">{t("source")}</span>
                                                <span className="text-default">{log.source}</span>
                                            </div>
                                            <div className="flex items-start gap-2 py-2 px-3 border-b border-subtle">
                                                <span className="font-medium text-emphasis min-w-[80px]">
                                                    {t("timestamp")}
                                                </span>
                                                <span className="text-default">
                                                    {dayjs(log.timestamp).format("YYYY-MM-DD HH:mm:ss")}
                                                </span>
                                            </div>
                                            {log.displayJson && Object.keys(log.displayJson).length > 0 && (
                                                <div>
                                                    <div className="flex flex-col items-start gap-2 py-1 px-3 border-b border-subtle">
                                                        <Button
                                                            color="minimal"
                                                            size="sm"
                                                            onClick={() => toggleJson(log.id)}
                                                            StartIcon={showJson ? "chevron-down" : "chevron-right"}
                                                            className="-ml-3 h-6 px-2 font-medium text-xs">
                                                            {t("json")}
                                                        </Button>
                                                    </div>
                                                    <div>
                                                        {showJson && <JsonViewer data={log.displayJson} />}
                                                    </div>
                                                </div>
                                            )}
                                        </div>
                                    )}
                                </div>
                            </div>
                        </div>
                    </div>
                );
            })}
        </div>
    );
}

function useBookingLogsFilters(
    auditLogs: AuditLog[],
    searchTerm: string,
    actorFilter: string | null
) {
    const filteredLogs = auditLogs.filter((log) => {
        const matchesSearch =
            !searchTerm ||
            log.action.toLowerCase().includes(searchTerm.toLowerCase()) ||
            log.actor.displayName?.toLowerCase().includes(searchTerm.toLowerCase());

        const matchesActor = !actorFilter || log.actor.displayName === actorFilter;

        return matchesSearch && matchesActor;
    });

    const uniqueActorNames = Array.from(
        new Set(
            auditLogs
                .map((log) => log.actor.displayName)
                .filter((name): name is string => Boolean(name))
        )
    );

    const actorOptions = uniqueActorNames.map((actorName) => ({
        label: actorName,
        value: actorName,
    }));

    return { filteredLogs, actorOptions };
}

export default function BookingLogsView({ bookingUid }: BookingLogsViewProps) {
    const router = useRouter();
    const [searchTerm, setSearchTerm] = useState("");
    const [actorFilter, setActorFilter] = useState<string | null>(null);
    const { t } = useLocale();
    const { data, isLoading, error } = trpc.viewer.bookings.getAuditLogs.useQuery({
        bookingUid,
    });

    const auditLogs = data?.auditLogs || [];

    const { filteredLogs, actorOptions } = useBookingLogsFilters(
        auditLogs,
        searchTerm,
        actorFilter
    );

    if (error) {
        return (
            <div className="flex items-center justify-center py-12">
                <div className="text-center">
                    <p className="text-red-600 font-medium">{t("error_loading_booking_logs")}</p>
                    <p className="text-sm text-gray-500 mt-2">{error.message}</p>
                    <Button className="mt-4" onClick={() => router.back()}>
                        {t("go_back")}
                    </Button>
                </div>
            </div>
        );
    }

    if (isLoading) {
        return (
            <div className="space-y-4">
                <SkeletonText className="h-12 w-full" />
                <SkeletonText className="h-24 w-full" />
                <SkeletonText className="h-24 w-full" />
                <SkeletonText className="h-24 w-full" />
            </div>
        );
    }

<<<<<<< HEAD
    const auditLogs = data?.auditLogs || [];

    // Apply filters
    const filteredLogs = auditLogs.filter((log) => {
        const matchesSearch =
            !searchTerm ||
            log.action.toLowerCase().includes(searchTerm.toLowerCase()) ||
            log.actor.displayName?.toLowerCase().includes(searchTerm.toLowerCase());

        const matchesActor = !actorFilter || log.actor.displayName === actorFilter;

        return matchesSearch && matchesActor;
    });

    const uniqueActorNames = Array.from(
        new Set(auditLogs.map((log) => log.actor.displayName).filter(Boolean))
    ) as string[];

    const actorOptions = uniqueActorNames.map((actorName) => ({
        label: actorName,
        value: actorName,
    }));

=======
>>>>>>> f0bfb934
    return (
        <div className="space-y-6">
            <BookingLogsFilters
                searchTerm={searchTerm}
                onSearchChange={setSearchTerm}
                actorFilter={actorFilter}
                onActorFilterChange={setActorFilter}
                actorOptions={actorOptions}
            />

            <BookingLogsTimeline logs={filteredLogs} />
        </div>
    );
}<|MERGE_RESOLUTION|>--- conflicted
+++ resolved
@@ -40,11 +40,7 @@
     source: string;
     displayJson?: Record<string, unknown> | null;
     actionDisplayTitle: TranslationWithParams;
-<<<<<<< HEAD
-    displayFields?: Array<{ labelKey: string; valueKey: string }>;
-=======
     displayFields?: Array<{ labelKey: string; valueKey: string }> | null;
->>>>>>> f0bfb934
     actor: {
         type: AuditActorType;
         displayName: string | null;
@@ -89,20 +85,7 @@
     APP: null,
 } as const;
 
-const getActorRoleLabel = (actorType: AuditActorType): string | null => {
-    switch (actorType) {
-        case "GUEST":
-            return "Guest";
-        case "ATTENDEE":
-            return "Attendee";
-        case "SYSTEM":
-            return null;
-        case "USER":
-            return null;
-        default:
-            return null;
-    }
-};
+
 
 function BookingLogsFilters({
     searchTerm,
@@ -239,12 +222,7 @@
                 const isLast = index === logs.length - 1;
                 const isExpanded = expandedLogIds.has(log.id);
                 const showJson = showJsonMap[log.id] || false;
-<<<<<<< HEAD
-                const actorRole = getActorRoleLabel(log.actor.type);
-
-=======
                 const actorRole = ACTOR_ROLE_LABEL_MAP[log.actor.type] ?? null;
->>>>>>> f0bfb934
                 return (
                     <div key={log.id} className="flex gap-1">
                         <div className="flex flex-col items-center self-stretch">
@@ -275,18 +253,14 @@
                                             )}
                                             <span>
                                                 {log.actor.displayName}
-<<<<<<< HEAD
-                                                {actorRole && ` (${actorRole})`}
-=======
                                                 {actorRole && <span>{` (${t(actorRole)})`}</span>}
->>>>>>> f0bfb934
-                                            </span>
+                                            </span >
                                             <span>•</span>
                                             <span>{dayjs(log.timestamp).fromNow()}</span>
-                                        </div>
-                                    </div>
-                                </div>
-                            </div>
+                                        </div >
+                                    </div >
+                                </div >
+                            </div >
 
                             <div className="px-3">
                                 <div className="bg-muted rounded-lg border border-muted">
@@ -349,11 +323,11 @@
                                     )}
                                 </div>
                             </div>
-                        </div>
-                    </div>
+                        </div >
+                    </div >
                 );
             })}
-        </div>
+        </div >
     );
 }
 
@@ -431,32 +405,6 @@
         );
     }
 
-<<<<<<< HEAD
-    const auditLogs = data?.auditLogs || [];
-
-    // Apply filters
-    const filteredLogs = auditLogs.filter((log) => {
-        const matchesSearch =
-            !searchTerm ||
-            log.action.toLowerCase().includes(searchTerm.toLowerCase()) ||
-            log.actor.displayName?.toLowerCase().includes(searchTerm.toLowerCase());
-
-        const matchesActor = !actorFilter || log.actor.displayName === actorFilter;
-
-        return matchesSearch && matchesActor;
-    });
-
-    const uniqueActorNames = Array.from(
-        new Set(auditLogs.map((log) => log.actor.displayName).filter(Boolean))
-    ) as string[];
-
-    const actorOptions = uniqueActorNames.map((actorName) => ({
-        label: actorName,
-        value: actorName,
-    }));
-
-=======
->>>>>>> f0bfb934
     return (
         <div className="space-y-6">
             <BookingLogsFilters
