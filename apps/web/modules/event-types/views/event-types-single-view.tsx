"use client";

/* eslint-disable @typescript-eslint/no-empty-function */
import { useAutoAnimate } from "@formkit/auto-animate/react";
import { zodResolver } from "@hookform/resolvers/zod";
import { isValidPhoneNumber } from "libphonenumber-js";
import type { TFunction } from "next-i18next";
import dynamic from "next/dynamic";
// eslint-disable-next-line @calcom/eslint/deprecated-imports-next-router
import { useRouter } from "next/router";
import { useEffect, useMemo, useState, useRef } from "react";
import { useForm } from "react-hook-form";
import { z } from "zod";

import checkForMultiplePaymentApps from "@calcom/app-store/_utils/payments/checkForMultiplePaymentApps";
import { getEventLocationType } from "@calcom/app-store/locations";
import { validateCustomEventName } from "@calcom/core/event";
import {
  DEFAULT_PROMPT_VALUE,
  DEFAULT_BEGIN_MESSAGE,
} from "@calcom/features/ee/cal-ai-phone/promptTemplates";
import type { Workflow } from "@calcom/features/ee/workflows/lib/types";
import type { ChildrenEventType } from "@calcom/features/eventtypes/components/ChildrenEventTypeSelect";
import type { FormValues } from "@calcom/features/eventtypes/lib/types";
import { validateIntervalLimitOrder } from "@calcom/lib";
import { WEBSITE_URL } from "@calcom/lib/constants";
import { useLocale } from "@calcom/lib/hooks/useLocale";
import { useTypedQuery } from "@calcom/lib/hooks/useTypedQuery";
import { HttpError } from "@calcom/lib/http-error";
import { telemetryEventTypes, useTelemetry } from "@calcom/lib/telemetry";
import { validateBookerLayouts } from "@calcom/lib/validateBookerLayouts";
import type { Prisma } from "@calcom/prisma/client";
import { SchedulingType } from "@calcom/prisma/enums";
import type { customInputSchema, EventTypeMetaDataSchema } from "@calcom/prisma/zod-utils";
import { eventTypeBookingFields } from "@calcom/prisma/zod-utils";
import type { RouterOutputs } from "@calcom/trpc/react";
import { trpc } from "@calcom/trpc/react";
import { Form, showToast } from "@calcom/ui";

import type { AppProps } from "@lib/app-providers";
import { checkForEmptyAssignment } from "@lib/checkForEmptyAssignment";

import { EventTypeSingleLayout } from "@components/eventtype/EventTypeSingleLayout";

import { type PageProps } from "~/event-types/views/event-types-single-view.getServerSideProps";

// These can't really be moved into calcom/ui due to the fact they use infered getserverside props typings;
const EventSetupTab = dynamic(() =>
  import("@components/eventtype/EventSetupTab").then((mod) => mod.EventSetupTab)
);

const EventAvailabilityTab = dynamic(() =>
  import("@components/eventtype/EventAvailabilityTab").then((mod) => mod.EventAvailabilityTab)
);

const EventTeamTab = dynamic(() =>
  import("@components/eventtype/EventTeamTab").then((mod) => mod.EventTeamTab)
);

const EventLimitsTab = dynamic(() =>
  import("@components/eventtype/EventLimitsTab").then((mod) => mod.EventLimitsTab)
);

const EventAdvancedTab = dynamic(() =>
  import("@components/eventtype/EventAdvancedTab").then((mod) => mod.EventAdvancedTab)
);

const EventInstantTab = dynamic(() =>
  import("@components/eventtype/EventInstantTab").then((mod) => mod.EventInstantTab)
);

const EventRecurringTab = dynamic(() =>
  import("@components/eventtype/EventRecurringTab").then((mod) => mod.EventRecurringTab)
);

const EventAppsTab = dynamic(() =>
  import("@components/eventtype/EventAppsTab").then((mod) => mod.EventAppsTab)
);

const EventWorkflowsTab = dynamic(() => import("@components/eventtype/EventWorkfowsTab"));

const EventWebhooksTab = dynamic(() =>
  import("@components/eventtype/EventWebhooksTab").then((mod) => mod.EventWebhooksTab)
);

const EventAITab = dynamic(() => import("@components/eventtype/EventAITab").then((mod) => mod.EventAITab));

const ManagedEventTypeDialog = dynamic(() => import("@components/eventtype/ManagedEventDialog"));

const AssignmentWarningDialog = dynamic(() => import("@components/eventtype/AssignmentWarningDialog"));

export type Host = { isFixed: boolean; userId: number; priority: number };

export type CustomInputParsed = typeof customInputSchema._output;

const querySchema = z.object({
  tabName: z
    .enum([
      "setup",
      "availability",
      "apps",
      "limits",
      "instant",
      "recurring",
      "team",
      "advanced",
      "workflows",
      "webhooks",
      "ai",
    ])
    .optional()
    .default("setup"),
});

export type EventTypeSetupProps = RouterOutputs["viewer"]["eventTypes"]["get"];
export type EventTypeSetup = RouterOutputs["viewer"]["eventTypes"]["get"]["eventType"];
export type EventTypeAssignedUsers = RouterOutputs["viewer"]["eventTypes"]["get"]["eventType"]["children"];
export type EventTypeHosts = RouterOutputs["viewer"]["eventTypes"]["get"]["eventType"]["hosts"];

export const locationsResolver = (t: TFunction) => {
  return z
    .array(
      z
        .object({
          type: z.string(),
          address: z.string().optional(),
          link: z.string().url().optional(),
          phone: z
            .string()
            .refine((val) => isValidPhoneNumber(val))
            .optional(),
          hostPhoneNumber: z
            .string()
            .refine((val) => isValidPhoneNumber(val))
            .optional(),
          displayLocationPublicly: z.boolean().optional(),
          credentialId: z.number().optional(),
          teamName: z.string().optional(),
        })
        .passthrough()
        .superRefine((val, ctx) => {
          if (val?.link) {
            const link = val.link;
            const eventLocationType = getEventLocationType(val.type);
            if (
              eventLocationType &&
              !eventLocationType.default &&
              eventLocationType.linkType === "static" &&
              eventLocationType.urlRegExp
            ) {
              const valid = z.string().regex(new RegExp(eventLocationType.urlRegExp)).safeParse(link).success;

              if (!valid) {
                const sampleUrl = eventLocationType.organizerInputPlaceholder;
                ctx.addIssue({
                  code: z.ZodIssueCode.custom,
                  path: [eventLocationType?.defaultValueVariable ?? "link"],
                  message: t("invalid_url_error_message", {
                    label: eventLocationType.label,
                    sampleUrl: sampleUrl ?? "https://cal.com",
                  }),
                });
              }
              return;
            }

            const valid = z.string().url().optional().safeParse(link).success;

            if (!valid) {
              ctx.addIssue({
                code: z.ZodIssueCode.custom,
                path: [eventLocationType?.defaultValueVariable ?? "link"],
                message: `Invalid URL`,
              });
            }
          }
          return;
        })
    )
    .optional();
};

const EventTypePage = (props: EventTypeSetupProps & { allActiveWorkflows?: Workflow[] }) => {
  const { t } = useLocale();
  const utils = trpc.useUtils();
  const telemetry = useTelemetry();
  const {
    data: { tabName },
  } = useTypedQuery(querySchema);

  const { data: eventTypeApps } = trpc.viewer.integrations.useQuery({
    extendsFeature: "EventType",
    teamId: props.eventType.team?.id || props.eventType.parent?.teamId,
    onlyInstalled: true,
  });

  const { eventType, locationOptions, team, teamMembers, currentUserMembership, destinationCalendar } = props;
  const [isOpenAssignmentWarnDialog, setIsOpenAssignmentWarnDialog] = useState<boolean>(false);
  const [pendingRoute, setPendingRoute] = useState("");
  const leaveWithoutAssigningHosts = useRef(false);
  const isTeamEventTypeDeleted = useRef(false);
  const [animationParentRef] = useAutoAnimate<HTMLDivElement>();
  const updateMutation = trpc.viewer.eventTypes.update.useMutation({
    onSuccess: async () => {
      const currentValues = formMethods.getValues();

      currentValues.children = currentValues.children.map((child) => ({
        ...child,
        created: true,
      }));
      currentValues.assignAllTeamMembers = currentValues.assignAllTeamMembers || false;

      // Reset the form with these values as new default values to ensure the correct comparison for dirtyFields eval
      formMethods.reset(currentValues);

      showToast(t("event_type_updated_successfully", { eventTypeTitle: eventType.title }), "success");
    },
    async onSettled() {
      await utils.viewer.eventTypes.get.invalidate();
    },
    onError: (err) => {
      let message = "";
      if (err instanceof HttpError) {
        const message = `${err.statusCode}: ${err.message}`;
        showToast(message, "error");
      }

      if (err.data?.code === "UNAUTHORIZED") {
        message = `${err.data.code}: ${t("error_event_type_unauthorized_update")}`;
      }

      if (err.data?.code === "PARSE_ERROR" || err.data?.code === "BAD_REQUEST") {
        message = `${err.data.code}: ${t(err.message)}`;
      }

      if (err.data?.code === "INTERNAL_SERVER_ERROR") {
        message = t("unexpected_error_try_again");
      }

      showToast(message ? t(message) : t(err.message), "error");
    },
  });

  const router = useRouter();

  const [periodDates] = useState<{ startDate: Date; endDate: Date }>({
    startDate: new Date(eventType.periodStartDate || Date.now()),
    endDate: new Date(eventType.periodEndDate || Date.now()),
  });

  const bookingFields: Prisma.JsonObject = {};

  eventType.bookingFields.forEach(({ name }) => {
    bookingFields[name] = name;
  });
  // eslint-disable-next-line @typescript-eslint/no-explicit-any
  const defaultValues: any = useMemo(() => {
    return {
      title: eventType.title,
      id: eventType.id,
      slug: eventType.slug,
      afterEventBuffer: eventType.afterEventBuffer,
      beforeEventBuffer: eventType.beforeEventBuffer,
      eventName: eventType.eventName || "",
      scheduleName: eventType.scheduleName,
      periodDays: eventType.periodDays,
      requiresBookerEmailVerification: eventType.requiresBookerEmailVerification,
      seatsPerTimeSlot: eventType.seatsPerTimeSlot,
      seatsShowAttendees: eventType.seatsShowAttendees,
      seatsShowAvailabilityCount: eventType.seatsShowAvailabilityCount,
      lockTimeZoneToggleOnBookingPage: eventType.lockTimeZoneToggleOnBookingPage,
      locations: eventType.locations || [],
      destinationCalendar: eventType.destinationCalendar,
      recurringEvent: eventType.recurringEvent || null,
      isInstantEvent: eventType.isInstantEvent,
      instantMeetingExpiryTimeOffsetInSeconds: eventType.instantMeetingExpiryTimeOffsetInSeconds,
      description: eventType.description ?? undefined,
      schedule: eventType.schedule || undefined,
      bookingLimits: eventType.bookingLimits || undefined,
      onlyShowFirstAvailableSlot: eventType.onlyShowFirstAvailableSlot || undefined,
      durationLimits: eventType.durationLimits || undefined,
      length: eventType.length,
      hidden: eventType.hidden,
<<<<<<< HEAD
      hashedLink:
        eventType.hashedLink.find((link) => {
          return link.destroyOnUse === false;
        })?.link || undefined,
      singleUseLinks:
        eventType.hashedLink.filter((link) => link.destroyOnUse === true).map((link) => link.link) || [],
=======
      hashedLink: eventType.hashedLink?.link || undefined,
      eventTypeColor: eventType.eventTypeColor || null,
>>>>>>> 84606543
      periodDates: {
        startDate: periodDates.startDate,
        endDate: periodDates.endDate,
      },
      hideCalendarNotes: eventType.hideCalendarNotes,
      offsetStart: eventType.offsetStart,
      bookingFields: eventType.bookingFields,
      periodType: eventType.periodType,
      periodCountCalendarDays: eventType.periodCountCalendarDays ? true : false,
      schedulingType: eventType.schedulingType,
      requiresConfirmation: eventType.requiresConfirmation,
      slotInterval: eventType.slotInterval,
      minimumBookingNotice: eventType.minimumBookingNotice,
      metadata: eventType.metadata,
      hosts: eventType.hosts,
      successRedirectUrl: eventType.successRedirectUrl || "",
      forwardParamsSuccessRedirect: eventType.forwardParamsSuccessRedirect,
      users: eventType.users,
      useEventTypeDestinationCalendarEmail: eventType.useEventTypeDestinationCalendarEmail,
      secondaryEmailId: eventType?.secondaryEmailId || -1,
      children: eventType.children.map((ch) => ({
        ...ch,
        created: true,
        owner: {
          ...ch.owner,
          eventTypeSlugs:
            eventType.team?.members
              .find((mem) => mem.user.id === ch.owner.id)
              ?.user.eventTypes.map((evTy) => evTy.slug)
              .filter((slug) => slug !== eventType.slug) ?? [],
        },
      })),
      seatsPerTimeSlotEnabled: eventType.seatsPerTimeSlot,
      rescheduleWithSameRoundRobinHost: eventType.rescheduleWithSameRoundRobinHost,
      assignAllTeamMembers: eventType.assignAllTeamMembers,
      aiPhoneCallConfig: {
        generalPrompt: eventType.aiPhoneCallConfig?.generalPrompt ?? DEFAULT_PROMPT_VALUE,
        enabled: eventType.aiPhoneCallConfig?.enabled,
        beginMessage: eventType.aiPhoneCallConfig?.beginMessage ?? DEFAULT_BEGIN_MESSAGE,
        guestName: eventType.aiPhoneCallConfig?.guestName,
        guestEmail: eventType.aiPhoneCallConfig?.guestEmail,
        guestCompany: eventType.aiPhoneCallConfig?.guestCompany,
        yourPhoneNumber: eventType.aiPhoneCallConfig?.yourPhoneNumber,
        numberToCall: eventType.aiPhoneCallConfig?.numberToCall,
        templateType: eventType.aiPhoneCallConfig?.templateType ?? "CUSTOM_TEMPLATE",
        schedulerName: eventType.aiPhoneCallConfig?.schedulerName,
      },
    };
  }, [eventType, periodDates]);
  const formMethods = useForm<FormValues>({
    defaultValues,
    resolver: zodResolver(
      z
        .object({
          // Length if string, is converted to a number or it can be a number
          // Make it optional because it's not submitted from all tabs of the page
          eventName: z
            .string()
            .superRefine((val, ctx) => {
              const validationResult = validateCustomEventName(val, bookingFields);
              if (validationResult !== true) {
                ctx.addIssue({
                  code: z.ZodIssueCode.custom,
                  message: t("invalid_event_name_variables", { item: validationResult }),
                });
              }
            })
            .optional(),
          length: z.union([z.string().transform((val) => +val), z.number()]).optional(),
          offsetStart: z.union([z.string().transform((val) => +val), z.number()]).optional(),
          bookingFields: eventTypeBookingFields,
          locations: locationsResolver(t),
        })
        // TODO: Add schema for other fields later.
        .passthrough()
    ),
  });
  const {
    formState: { isDirty: isFormDirty, dirtyFields },
  } = formMethods;

  const onDelete = () => {
    isTeamEventTypeDeleted.current = true;
  };

  useEffect(() => {
    const handleRouteChange = (url: string) => {
      const paths = url.split("/");

      // If the event-type is deleted, we can't show the empty assignment warning
      if (isTeamEventTypeDeleted.current) return;

      if (
        !!team &&
        !leaveWithoutAssigningHosts.current &&
        (url === "/event-types" || paths[1] !== "event-types") &&
        checkForEmptyAssignment({
          assignedUsers: eventType.children,
          hosts: eventType.hosts,
          assignAllTeamMembers: eventType.assignAllTeamMembers,
          isManagedEventType: eventType.schedulingType === SchedulingType.MANAGED,
        })
      ) {
        setIsOpenAssignmentWarnDialog(true);
        setPendingRoute(url);
        router.events.emit(
          "routeChangeError",
          new Error(`Aborted route change to ${url} because none was assigned to team event`)
        );
        throw "Aborted";
      }
    };
    router.events.on("routeChangeStart", handleRouteChange);
    return () => {
      router.events.off("routeChangeStart", handleRouteChange);
    };
  }, [router, eventType.hosts, eventType.children, eventType.assignAllTeamMembers]);

  const appsMetadata = formMethods.getValues("metadata")?.apps;
  const availability = formMethods.watch("availability");
  let numberOfActiveApps = 0;

  if (appsMetadata) {
    numberOfActiveApps = Object.entries(appsMetadata).filter(
      ([appId, appData]) =>
        eventTypeApps?.items.find((app) => app.slug === appId)?.isInstalled && appData.enabled
    ).length;
  }

  const permalink = `${WEBSITE_URL}/${team ? `team/${team.slug}` : eventType.users[0].username}/${
    eventType.slug
  }`;
  const tabMap = {
    setup: (
      <EventSetupTab
        eventType={eventType}
        locationOptions={locationOptions}
        team={team}
        teamMembers={teamMembers}
        destinationCalendar={destinationCalendar}
      />
    ),
    availability: <EventAvailabilityTab eventType={eventType} isTeamEvent={!!team} />,
    team: <EventTeamTab teamMembers={teamMembers} team={team} eventType={eventType} />,
    limits: <EventLimitsTab eventType={eventType} />,
    advanced: <EventAdvancedTab eventType={eventType} team={team} />,
    instant: <EventInstantTab eventType={eventType} isTeamEvent={!!team} />,
    recurring: <EventRecurringTab eventType={eventType} />,
    apps: <EventAppsTab eventType={{ ...eventType, URL: permalink }} />,
    workflows: props.allActiveWorkflows ? (
      <EventWorkflowsTab eventType={eventType} workflows={props.allActiveWorkflows} />
    ) : (
      <></>
    ),
    webhooks: <EventWebhooksTab eventType={eventType} />,
    ai: <EventAITab eventType={eventType} isTeamEvent={!!team} />,
  } as const;
  const isObject = <T,>(value: T): boolean => {
    return value !== null && typeof value === "object" && !Array.isArray(value);
  };

  const isArray = <T,>(value: T): boolean => {
    return Array.isArray(value);
  };

  const isFieldDirty = (fieldName: keyof FormValues) => {
    // If the field itself is directly marked as dirty
    if (dirtyFields[fieldName] === true) {
      return true;
    }

    // Check if the field is an object or an array
    // eslint-disable-next-line @typescript-eslint/no-explicit-any
    const fieldValue: any = getNestedField(dirtyFields, fieldName);
    if (isObject(fieldValue)) {
      for (const key in fieldValue) {
        if (fieldValue[key] === true) {
          return true;
        }

        if (isObject(fieldValue[key]) || isArray(fieldValue[key])) {
          const nestedFieldName = `${fieldName}.${key}` as keyof FormValues;
          // Recursive call for nested objects or arrays
          if (isFieldDirty(nestedFieldName)) {
            return true;
          }
        }
      }
    }
    if (isArray(fieldValue)) {
      for (const element of fieldValue) {
        // If element is an object, check each property of the object
        if (isObject(element)) {
          for (const key in element) {
            if (element[key] === true) {
              return true;
            }

            if (isObject(element[key]) || isArray(element[key])) {
              const nestedFieldName = `${fieldName}.${key}` as keyof FormValues;
              // Recursive call for nested objects or arrays within each element
              if (isFieldDirty(nestedFieldName)) {
                return true;
              }
            }
          }
        } else if (element === true) {
          return true;
        }
      }
    }

    return false;
  };

  const getNestedField = (obj: typeof dirtyFields, path: string) => {
    const keys = path.split(".");
    let current = obj;

    for (let i = 0; i < keys.length; i++) {
      // @ts-expect-error /—— currentKey could be any deeply nested fields thanks to recursion
      const currentKey = current[keys[i]];
      if (currentKey === undefined) return undefined;
      current = currentKey;
    }

    return current;
  };

  const getDirtyFields = (values: FormValues): Partial<FormValues> => {
    if (!isFormDirty) {
      return {};
    }
    const updatedFields: Partial<FormValues> = {};
    Object.keys(dirtyFields).forEach((key) => {
      const typedKey = key as keyof typeof dirtyFields;
      // eslint-disable-next-line @typescript-eslint/ban-ts-comment
      // @ts-ignore
      updatedFields[typedKey] = undefined;
      const isDirty = isFieldDirty(typedKey);
      if (isDirty) {
        // eslint-disable-next-line @typescript-eslint/ban-ts-comment
        // @ts-ignore
        updatedFields[typedKey] = values[typedKey];
      }
    });
    return updatedFields;
  };

  const handleSubmit = async (values: FormValues) => {
    const { children } = values;
    const dirtyValues = getDirtyFields(values);
    const dirtyFieldExists = Object.keys(dirtyValues).length !== 0;
    const {
      periodDates,
      periodCountCalendarDays,
      beforeEventBuffer,
      afterEventBuffer,
      seatsPerTimeSlot,
      seatsShowAttendees,
      seatsShowAvailabilityCount,
      bookingLimits,
      onlyShowFirstAvailableSlot,
      durationLimits,
      recurringEvent,
      eventTypeColor,
      locations,
      metadata,
      customInputs,
      assignAllTeamMembers,
      // We don't need to send send these values to the backend
      // eslint-disable-next-line @typescript-eslint/no-unused-vars
      seatsPerTimeSlotEnabled,
      // eslint-disable-next-line @typescript-eslint/no-unused-vars
      minimumBookingNoticeInDurationType,
      // eslint-disable-next-line @typescript-eslint/no-unused-vars
      bookerLayouts,
      // eslint-disable-next-line @typescript-eslint/no-unused-vars
      multipleDurationEnabled,
      length,
      ...input
    } = dirtyValues;
    if (!Number(length)) throw new Error(t("event_setup_length_error"));

    if (bookingLimits) {
      const isValid = validateIntervalLimitOrder(bookingLimits);
      if (!isValid) throw new Error(t("event_setup_booking_limits_error"));
    }

    if (durationLimits) {
      const isValid = validateIntervalLimitOrder(durationLimits);
      if (!isValid) throw new Error(t("event_setup_duration_limits_error"));
    }

    const layoutError = validateBookerLayouts(metadata?.bookerLayouts || null);
    if (layoutError) throw new Error(t(layoutError));

    if (metadata?.multipleDuration !== undefined) {
      if (metadata?.multipleDuration.length < 1) {
        throw new Error(t("event_setup_multiple_duration_error"));
      } else {
        // if length is unchanged, we skip this check
        if (length !== undefined) {
          if (!length && !metadata?.multipleDuration?.includes(length)) {
            //This would work but it leaves the potential of this check being useless. Need to check against length and not eventType.length, but length can be undefined
            throw new Error(t("event_setup_multiple_duration_default_error"));
          }
        }
      }
    }

    // Prevent two payment apps to be enabled
    // Ok to cast type here because this metadata will be updated as the event type metadata
    if (checkForMultiplePaymentApps(metadata as z.infer<typeof EventTypeMetaDataSchema>))
      throw new Error(t("event_setup_multiple_payment_apps_error"));

    if (metadata?.apps?.stripe?.paymentOption === "HOLD" && seatsPerTimeSlot) {
      throw new Error(t("seats_and_no_show_fee_error"));
    }

    // eslint-disable-next-line @typescript-eslint/no-unused-vars
    const { availability, users, scheduleName, ...rest } = input;
    const payload = {
      ...rest,
      length,
      locations,
      recurringEvent,
      periodStartDate: periodDates?.startDate,
      periodEndDate: periodDates?.endDate,
      periodCountCalendarDays,
      id: eventType.id,
      beforeEventBuffer,
      afterEventBuffer,
      bookingLimits,
      onlyShowFirstAvailableSlot,
      durationLimits,
      eventTypeColor,
      seatsPerTimeSlot,
      seatsShowAttendees,
      seatsShowAvailabilityCount,
      metadata,
      customInputs,
      children,
      assignAllTeamMembers,
    };
    // Filter out undefined values
    const filteredPayload = Object.entries(payload).reduce((acc, [key, value]) => {
      if (value !== undefined) {
        // @ts-expect-error Element implicitly has any type
        acc[key] = value;
      }
      return acc;
    }, {});

    if (dirtyFieldExists) {
      updateMutation.mutate({ ...filteredPayload, id: eventType.id });
    }
  };

  const [slugExistsChildrenDialogOpen, setSlugExistsChildrenDialogOpen] = useState<ChildrenEventType[]>([]);
  const slug = formMethods.watch("slug") ?? eventType.slug;

  // Optional prerender all tabs after 300 ms on mount
  useEffect(() => {
    const timeout = setTimeout(() => {
      const Components = [
        EventSetupTab,
        EventAvailabilityTab,
        EventTeamTab,
        EventLimitsTab,
        EventAdvancedTab,
        EventInstantTab,
        EventRecurringTab,
        EventAppsTab,
        EventWorkflowsTab,
        EventWebhooksTab,
      ];

      Components.forEach((C) => {
        // @ts-expect-error Property 'render' does not exist on type 'ComponentClass
        C.render.preload();
      });
    }, 300);

    return () => {
      clearTimeout(timeout);
    };
  }, []);
  return (
    <>
      <EventTypeSingleLayout
        enabledAppsNumber={numberOfActiveApps}
        installedAppsNumber={eventTypeApps?.items.length || 0}
        enabledWorkflowsNumber={props.allActiveWorkflows ? props.allActiveWorkflows.length : 0}
        eventType={eventType}
        activeWebhooksNumber={eventType.webhooks.filter((webhook) => webhook.active).length}
        team={team}
        availability={availability}
        isUpdateMutationLoading={updateMutation.isPending}
        formMethods={formMethods}
        // disableBorder={tabName === "apps" || tabName === "workflows" || tabName === "webhooks"}
        disableBorder={true}
        currentUserMembership={currentUserMembership}
        bookerUrl={eventType.bookerUrl}
        isUserOrganizationAdmin={props.isUserOrganizationAdmin}
        onDelete={onDelete}>
        <Form
          form={formMethods}
          id="event-type-form"
          handleSubmit={async (values) => {
            const { children } = values;
            const dirtyValues = getDirtyFields(values);
            const dirtyFieldExists = Object.keys(dirtyValues).length !== 0;
            const {
              periodDates,
              periodCountCalendarDays,
              beforeEventBuffer,
              afterEventBuffer,
              seatsPerTimeSlot,
              seatsShowAttendees,
              seatsShowAvailabilityCount,
              bookingLimits,
              onlyShowFirstAvailableSlot,
              durationLimits,
              recurringEvent,
              eventTypeColor,
              locations,
              metadata,
              customInputs,
              // We don't need to send send these values to the backend
              // eslint-disable-next-line @typescript-eslint/no-unused-vars
              seatsPerTimeSlotEnabled,
              // eslint-disable-next-line @typescript-eslint/no-unused-vars
              multipleDurationEnabled,
              length,
              ...input
            } = dirtyValues;

            if (length && !Number(length)) throw new Error(t("event_setup_length_error"));

            if (bookingLimits) {
              const isValid = validateIntervalLimitOrder(bookingLimits);
              if (!isValid) throw new Error(t("event_setup_booking_limits_error"));
            }

            if (durationLimits) {
              const isValid = validateIntervalLimitOrder(durationLimits);
              if (!isValid) throw new Error(t("event_setup_duration_limits_error"));
            }

            const layoutError = validateBookerLayouts(metadata?.bookerLayouts || null);
            if (layoutError) throw new Error(t(layoutError));

            if (metadata?.multipleDuration !== undefined) {
              if (metadata?.multipleDuration.length < 1) {
                throw new Error(t("event_setup_multiple_duration_error"));
              } else {
                if (length !== undefined) {
                  if (!length && !metadata?.multipleDuration?.includes(length)) {
                    //This would work but it leaves the potential of this check being useless. Need to check against length and not eventType.length, but length can be undefined
                    throw new Error(t("event_setup_multiple_duration_default_error"));
                  }
                }
              }
            }

            // Prevent two payment apps to be enabled
            // Ok to cast type here because this metadata will be updated as the event type metadata
            if (checkForMultiplePaymentApps(metadata as z.infer<typeof EventTypeMetaDataSchema>))
              throw new Error(t("event_setup_multiple_payment_apps_error"));

            // eslint-disable-next-line @typescript-eslint/no-unused-vars
            const { availability, users, scheduleName, ...rest } = input;
            const payload = {
              ...rest,
              children,
              length,
              locations,
              recurringEvent,
              periodStartDate: periodDates?.startDate,
              periodEndDate: periodDates?.endDate,
              periodCountCalendarDays,
              id: eventType.id,
              beforeEventBuffer,
              afterEventBuffer,
              bookingLimits,
              onlyShowFirstAvailableSlot,
              durationLimits,
              eventTypeColor,
              seatsPerTimeSlot,
              seatsShowAttendees,
              seatsShowAvailabilityCount,
              metadata,
              customInputs,
            };
            // Filter out undefined values
            const filteredPayload = Object.entries(payload).reduce((acc, [key, value]) => {
              if (value !== undefined) {
                // @ts-expect-error Element implicitly has any type
                acc[key] = value;
              }
              return acc;
            }, {});

            if (dirtyFieldExists) {
              updateMutation.mutate({
                ...filteredPayload,
                id: eventType.id,
                hashedLink: values.hashedLink,
                singleUseLinks: values.singleUseLinks,
              });
            }
          }}>
          <div ref={animationParentRef}>{tabMap[tabName]}</div>
        </Form>
      </EventTypeSingleLayout>
      {slugExistsChildrenDialogOpen.length ? (
        <ManagedEventTypeDialog
          slugExistsChildrenDialogOpen={slugExistsChildrenDialogOpen}
          isPending={formMethods.formState.isSubmitting}
          onOpenChange={() => {
            setSlugExistsChildrenDialogOpen([]);
          }}
          slug={slug}
          onConfirm={(e: { preventDefault: () => void }) => {
            e.preventDefault();
            handleSubmit(formMethods.getValues());
            telemetry.event(telemetryEventTypes.slugReplacementAction);
            setSlugExistsChildrenDialogOpen([]);
          }}
        />
      ) : null}
      <AssignmentWarningDialog
        isOpenAssignmentWarnDialog={isOpenAssignmentWarnDialog}
        setIsOpenAssignmentWarnDialog={setIsOpenAssignmentWarnDialog}
        pendingRoute={pendingRoute}
        leaveWithoutAssigningHosts={leaveWithoutAssigningHosts}
        id={eventType.id}
      />
    </>
  );
};
const EventTypePageWrapper: React.FC<PageProps> & {
  PageWrapper?: AppProps["Component"]["PageWrapper"];
  getLayout?: AppProps["Component"]["getLayout"];
} = (props) => {
  const { data } = trpc.viewer.eventTypes.get.useQuery({ id: props.type });

  if (!data) return null;

  const eventType = data.eventType;

  const { data: workflows } = trpc.viewer.workflows.getAllActiveWorkflows.useQuery({
    eventType: {
      id: props.type,
      teamId: eventType.teamId,
      userId: eventType.userId,
      parent: eventType.parent,
      metadata: eventType.metadata,
    },
  });

  const propsData = {
    ...(data as EventTypeSetupProps),
    allActiveWorkflows: workflows,
  };

  return <EventTypePage {...propsData} />;
};

export default EventTypePageWrapper;<|MERGE_RESOLUTION|>--- conflicted
+++ resolved
@@ -281,17 +281,13 @@
       durationLimits: eventType.durationLimits || undefined,
       length: eventType.length,
       hidden: eventType.hidden,
-<<<<<<< HEAD
       hashedLink:
         eventType.hashedLink.find((link) => {
           return link.destroyOnUse === false;
         })?.link || undefined,
       singleUseLinks:
         eventType.hashedLink.filter((link) => link.destroyOnUse === true).map((link) => link.link) || [],
-=======
-      hashedLink: eventType.hashedLink?.link || undefined,
       eventTypeColor: eventType.eventTypeColor || null,
->>>>>>> 84606543
       periodDates: {
         startDate: periodDates.startDate,
         endDate: periodDates.endDate,
