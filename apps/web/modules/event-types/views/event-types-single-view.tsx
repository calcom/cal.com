"use client";

/* eslint-disable @typescript-eslint/no-empty-function */
import { useAutoAnimate } from "@formkit/auto-animate/react";
import { zodResolver } from "@hookform/resolvers/zod";
import { isValidPhoneNumber } from "libphonenumber-js";
import type { TFunction } from "next-i18next";
import dynamic from "next/dynamic";
// eslint-disable-next-line @calcom/eslint/deprecated-imports-next-router
import { useRouter } from "next/router";
import { useEffect, useMemo, useState, useRef } from "react";
import { useForm } from "react-hook-form";
import { z } from "zod";

import checkForMultiplePaymentApps from "@calcom/app-store/_utils/payments/checkForMultiplePaymentApps";
import { getEventLocationType } from "@calcom/app-store/locations";
import { validateCustomEventName } from "@calcom/core/event";
import type { Workflow } from "@calcom/features/ee/workflows/lib/types";
import type { ChildrenEventType } from "@calcom/features/eventtypes/components/ChildrenEventTypeSelect";
import type { FormValues } from "@calcom/features/eventtypes/lib/types";
import { validateIntervalLimitOrder } from "@calcom/lib";
import { WEBSITE_URL } from "@calcom/lib/constants";
import { useLocale } from "@calcom/lib/hooks/useLocale";
import { useTypedQuery } from "@calcom/lib/hooks/useTypedQuery";
import { HttpError } from "@calcom/lib/http-error";
import { telemetryEventTypes, useTelemetry } from "@calcom/lib/telemetry";
import { validateBookerLayouts } from "@calcom/lib/validateBookerLayouts";
import type { Prisma } from "@calcom/prisma/client";
import type { customInputSchema, EventTypeMetaDataSchema } from "@calcom/prisma/zod-utils";
import { eventTypeBookingFields } from "@calcom/prisma/zod-utils";
import type { RouterOutputs } from "@calcom/trpc/react";
import { trpc } from "@calcom/trpc/react";
import { Form, showToast } from "@calcom/ui";

import type { AppProps } from "@lib/app-providers";

import { EventTypeSingleLayout } from "@components/eventtype/EventTypeSingleLayout";

import { type PageProps } from "~/event-types/views/event-types-single-view.getServerSideProps";

const DEFAULT_PROMPT_VALUE = `## You are helping user set up a call with the support team. The appointment is 15 min long. You are a pleasant and friendly.

  ## Style Guardrails
  Be Concise: Respond succinctly, addressing one topic at most.
  Embrace Variety: Use diverse language and rephrasing to enhance clarity without repeating content.
  Be Conversational: Use everyday language, making the chat feel like talking to a friend.
  Be Proactive: Lead the conversation, often wrapping up with a question or next-step suggestion.
  Avoid multiple questions in a single response.
  Get clarity: If the user only partially answers a question, or if the answer is unclear, keep asking to get clarity.
  Use a colloquial way of referring to the date (like Friday, Jan 14th, or Tuesday, Jan 12th, 2024 at 8am).
  If you are saying a time like 8:00 AM, just say 8 AM and emit the trailing zeros.

  ## Response Guideline
  Adapt and Guess: Try to understand transcripts that may contain transcription errors. Avoid mentioning \"transcription error\" in the response.
  Stay in Character: Keep conversations within your role'''s scope, guiding them back creatively without repeating.
  Ensure Fluid Dialogue: Respond in a role-appropriate, direct manner to maintain a smooth conversation flow.

  ## Schedule Rule
  Current time is {{current_time}}. You only schedule time in current calendar year, you cannot schedule time that'''s in the past.

  ## Task Steps
  1. I am here to learn more about your issue and help schedule an appointment with our support team.
  2. If {{email}} is not unknown then Use name {{name}} and email {{email}} for creating booking else Ask for user name and email and Confirm the name and email with user by reading it back to user.
  3. Ask user for \"When would you want to meet with one of our representive\".
  4. Call function check_availability to check for availability in the user provided time range.
    - if availability exists, inform user about the availability range (do not repeat the detailed available slot) and ask user to choose from it. Make sure user chose a slot within detailed available slot.
    - if availability does not exist, ask user to select another time range for the appointment, repeat this step 3.
  5. Confirm the date and time selected by user: \"Just to confirm, you want to book the appointment at ...\".
  6. Once confirmed, call function book_appointment to book the appointment.
    - if booking returned booking detail, it means booking is successful, proceed to step 7.
    - if booking returned error message, let user know why the booking was not successful, and maybe start over with step 3.
  7. Inform the user booking is successful, and ask if user have any questions. Answer them if there are any.
  8. After all questions answered, call function end_call to hang up.`;

const DEFAULT_BEGIN_MESSAGE = "Hi. How are you doing?";

// These can't really be moved into calcom/ui due to the fact they use infered getserverside props typings;
const EventSetupTab = dynamic(() =>
  import("@components/eventtype/EventSetupTab").then((mod) => mod.EventSetupTab)
);

const EventAvailabilityTab = dynamic(() =>
  import("@components/eventtype/EventAvailabilityTab").then((mod) => mod.EventAvailabilityTab)
);

const EventTeamTab = dynamic(() =>
  import("@components/eventtype/EventTeamTab").then((mod) => mod.EventTeamTab)
);

const EventLimitsTab = dynamic(() =>
  import("@components/eventtype/EventLimitsTab").then((mod) => mod.EventLimitsTab)
);

const EventAdvancedTab = dynamic(() =>
  import("@components/eventtype/EventAdvancedTab").then((mod) => mod.EventAdvancedTab)
);

const EventInstantTab = dynamic(() =>
  import("@components/eventtype/EventInstantTab").then((mod) => mod.EventInstantTab)
);

const EventRecurringTab = dynamic(() =>
  import("@components/eventtype/EventRecurringTab").then((mod) => mod.EventRecurringTab)
);

const EventAppsTab = dynamic(() =>
  import("@components/eventtype/EventAppsTab").then((mod) => mod.EventAppsTab)
);

const EventWorkflowsTab = dynamic(() => import("@components/eventtype/EventWorkfowsTab"));

const EventWebhooksTab = dynamic(() =>
  import("@components/eventtype/EventWebhooksTab").then((mod) => mod.EventWebhooksTab)
);

const EventAITab = dynamic(() => import("@components/eventtype/EventAITab").then((mod) => mod.EventAITab));

const ManagedEventTypeDialog = dynamic(() => import("@components/eventtype/ManagedEventDialog"));

const AssignmentWarningDialog = dynamic(() => import("@components/eventtype/AssignmentWarningDialog"));

export type Host = { isFixed: boolean; userId: number; priority: number };

export type CustomInputParsed = typeof customInputSchema._output;

const querySchema = z.object({
  tabName: z
    .enum([
      "setup",
      "availability",
      "apps",
      "limits",
      "instant",
      "recurring",
      "team",
      "advanced",
      "workflows",
      "webhooks",
      "ai",
    ])
    .optional()
    .default("setup"),
});

export type EventTypeSetupProps = RouterOutputs["viewer"]["eventTypes"]["get"];
export type EventTypeSetup = RouterOutputs["viewer"]["eventTypes"]["get"]["eventType"];

export const locationsResolver = (t: TFunction) => {
  return z
    .array(
      z
        .object({
          type: z.string(),
          address: z.string().optional(),
          link: z.string().url().optional(),
          phone: z
            .string()
            .refine((val) => isValidPhoneNumber(val))
            .optional(),
          hostPhoneNumber: z
            .string()
            .refine((val) => isValidPhoneNumber(val))
            .optional(),
          displayLocationPublicly: z.boolean().optional(),
          credentialId: z.number().optional(),
          teamName: z.string().optional(),
        })
        .passthrough()
        .superRefine((val, ctx) => {
          if (val?.link) {
            const link = val.link;
            const eventLocationType = getEventLocationType(val.type);
            if (
              eventLocationType &&
              !eventLocationType.default &&
              eventLocationType.linkType === "static" &&
              eventLocationType.urlRegExp
            ) {
              const valid = z.string().regex(new RegExp(eventLocationType.urlRegExp)).safeParse(link).success;

              if (!valid) {
                const sampleUrl = eventLocationType.organizerInputPlaceholder;
                ctx.addIssue({
                  code: z.ZodIssueCode.custom,
                  path: [eventLocationType?.defaultValueVariable ?? "link"],
                  message: t("invalid_url_error_message", {
                    label: eventLocationType.label,
                    sampleUrl: sampleUrl ?? "https://cal.com",
                  }),
                });
              }
              return;
            }

            const valid = z.string().url().optional().safeParse(link).success;

            if (!valid) {
              ctx.addIssue({
                code: z.ZodIssueCode.custom,
                path: [eventLocationType?.defaultValueVariable ?? "link"],
                message: `Invalid URL`,
              });
            }
          }
          return;
        })
    )
    .optional();
};

const EventTypePage = (props: EventTypeSetupProps & { allActiveWorkflows?: Workflow[] }) => {
  const { t } = useLocale();
  const utils = trpc.useUtils();
  const telemetry = useTelemetry();
  const {
    data: { tabName },
  } = useTypedQuery(querySchema);

  const { data: eventTypeApps } = trpc.viewer.integrations.useQuery({
    extendsFeature: "EventType",
    teamId: props.eventType.team?.id || props.eventType.parent?.teamId,
    onlyInstalled: true,
  });

  const { eventType, locationOptions, team, teamMembers, currentUserMembership, destinationCalendar } = props;
  const [isOpenAssignmentWarnDialog, setIsOpenAssignmentWarnDialog] = useState<boolean>(false);
  const [pendingRoute, setPendingRoute] = useState("");
  const leaveWithoutAssigningHosts = useRef(false);
  const isEventTypeDeleted = useRef(false);
  const [animationParentRef] = useAutoAnimate<HTMLDivElement>();
  const updateMutation = trpc.viewer.eventTypes.update.useMutation({
    onSuccess: async () => {
      const currentValues = formMethods.getValues();

      currentValues.children = currentValues.children.map((child) => ({
        ...child,
        created: true,
      }));
      currentValues.assignAllTeamMembers = currentValues.assignAllTeamMembers || false;

      // Reset the form with these values as new default values to ensure the correct comparison for dirtyFields eval
      formMethods.reset(currentValues);

      showToast(t("event_type_updated_successfully", { eventTypeTitle: eventType.title }), "success");
    },
    async onSettled() {
      await utils.viewer.eventTypes.get.invalidate();
    },
    onError: (err) => {
      let message = "";
      if (err instanceof HttpError) {
        const message = `${err.statusCode}: ${err.message}`;
        showToast(message, "error");
      }

      if (err.data?.code === "UNAUTHORIZED") {
        message = `${err.data.code}: ${t("error_event_type_unauthorized_update")}`;
      }

      if (err.data?.code === "PARSE_ERROR" || err.data?.code === "BAD_REQUEST") {
        message = `${err.data.code}: ${t(err.message)}`;
      }

      if (err.data?.code === "INTERNAL_SERVER_ERROR") {
        message = t("unexpected_error_try_again");
      }

      showToast(message ? t(message) : t(err.message), "error");
    },
  });

  const router = useRouter();

  const [periodDates] = useState<{ startDate: Date; endDate: Date }>({
    startDate: new Date(eventType.periodStartDate || Date.now()),
    endDate: new Date(eventType.periodEndDate || Date.now()),
  });

  const metadata = eventType.metadata;
  // fallback to !!eventType.schedule when 'useHostSchedulesForTeamEvent' is undefined
  if (!!team && metadata !== null) {
    metadata.config = {
      ...metadata.config,
      useHostSchedulesForTeamEvent:
        typeof eventType.metadata?.config?.useHostSchedulesForTeamEvent !== "undefined"
          ? eventType.metadata?.config?.useHostSchedulesForTeamEvent === true
          : !!eventType.schedule,
    };
  } else {
    // Make sure non-team events NEVER have this config key;
    delete metadata?.config?.useHostSchedulesForTeamEvent;
  }

  const bookingFields: Prisma.JsonObject = {};

  eventType.bookingFields.forEach(({ name }) => {
    bookingFields[name] = name;
  });
  // eslint-disable-next-line @typescript-eslint/no-explicit-any
  const defaultValues: any = useMemo(() => {
    return {
      title: eventType.title,
      id: eventType.id,
      slug: eventType.slug,
      afterEventBuffer: eventType.afterEventBuffer,
      beforeEventBuffer: eventType.beforeEventBuffer,
      eventName: eventType.eventName || "",
      scheduleName: eventType.scheduleName,
      periodDays: eventType.periodDays,
      requiresBookerEmailVerification: eventType.requiresBookerEmailVerification,
      seatsPerTimeSlot: eventType.seatsPerTimeSlot,
      seatsShowAttendees: eventType.seatsShowAttendees,
      seatsShowAvailabilityCount: eventType.seatsShowAvailabilityCount,
      lockTimeZoneToggleOnBookingPage: eventType.lockTimeZoneToggleOnBookingPage,
      locations: eventType.locations || [],
      destinationCalendar: eventType.destinationCalendar,
      recurringEvent: eventType.recurringEvent || null,
      isInstantEvent: eventType.isInstantEvent,
      instantMeetingExpiryTimeOffsetInSeconds: eventType.instantMeetingExpiryTimeOffsetInSeconds,
      description: eventType.description ?? undefined,
      schedule: eventType.schedule || undefined,
      bookingLimits: eventType.bookingLimits || undefined,
      onlyShowFirstAvailableSlot: eventType.onlyShowFirstAvailableSlot || undefined,
      durationLimits: eventType.durationLimits || undefined,
      length: eventType.length,
      hidden: eventType.hidden,
      hashedLink: eventType.hashedLink?.link || undefined,
      periodDates: {
        startDate: periodDates.startDate,
        endDate: periodDates.endDate,
      },
      hideCalendarNotes: eventType.hideCalendarNotes,
      offsetStart: eventType.offsetStart,
      bookingFields: eventType.bookingFields,
      periodType: eventType.periodType,
      periodCountCalendarDays: eventType.periodCountCalendarDays ? true : false,
      schedulingType: eventType.schedulingType,
      requiresConfirmation: eventType.requiresConfirmation,
      slotInterval: eventType.slotInterval,
      minimumBookingNotice: eventType.minimumBookingNotice,
      metadata,
      hosts: eventType.hosts,
      successRedirectUrl: eventType.successRedirectUrl || "",
      forwardParamsSuccessRedirect: eventType.forwardParamsSuccessRedirect,
      users: eventType.users,
      useEventTypeDestinationCalendarEmail: eventType.useEventTypeDestinationCalendarEmail,
      secondaryEmailId: eventType?.secondaryEmailId || -1,
      children: eventType.children.map((ch) => ({
        ...ch,
        created: true,
        owner: {
          ...ch.owner,
          eventTypeSlugs:
            eventType.team?.members
              .find((mem) => mem.user.id === ch.owner.id)
              ?.user.eventTypes.map((evTy) => evTy.slug)
              .filter((slug) => slug !== eventType.slug) ?? [],
        },
      })),
      seatsPerTimeSlotEnabled: eventType.seatsPerTimeSlot,
      assignAllTeamMembers: eventType.assignAllTeamMembers,
      aiPhoneCallConfig: {
        generalPrompt: eventType.aiPhoneCallConfig?.generalPrompt ?? DEFAULT_PROMPT_VALUE,
        enabled: eventType.aiPhoneCallConfig?.enabled,
        beginMessage: eventType.aiPhoneCallConfig?.beginMessage ?? DEFAULT_BEGIN_MESSAGE,
        guestName: eventType.aiPhoneCallConfig?.guestName,
        guestEmail: eventType.aiPhoneCallConfig?.guestEmail,
        guestCompany: eventType.aiPhoneCallConfig?.guestCompany,
        yourPhoneNumber: eventType.aiPhoneCallConfig?.yourPhoneNumber,
        numberToCall: eventType.aiPhoneCallConfig?.numberToCall,
      },
    };
  }, [eventType, periodDates, metadata]);
  const formMethods = useForm<FormValues>({
    defaultValues,
    resolver: zodResolver(
      z
        .object({
          // Length if string, is converted to a number or it can be a number
          // Make it optional because it's not submitted from all tabs of the page
          eventName: z
            .string()
            .refine(
              (val) =>
                validateCustomEventName(val, t("invalid_event_name_variables"), bookingFields) === true,
              {
                message: t("invalid_event_name_variables"),
              }
            )
            .optional(),
          length: z.union([z.string().transform((val) => +val), z.number()]).optional(),
          offsetStart: z.union([z.string().transform((val) => +val), z.number()]).optional(),
          bookingFields: eventTypeBookingFields,
          locations: locationsResolver(t),
        })
        // TODO: Add schema for other fields later.
        .passthrough()
    ),
  });
  const {
    formState: { isDirty: isFormDirty, dirtyFields },
  } = formMethods;

<<<<<<< HEAD
  useEffect(() => {
    const handleRouteChange = (url: string) => {
      const paths = url.split("/");

      // Check if event is managed event type - skip if there is assigned users
      const assignedUsers = eventType.children;
      const isManagedEventType = eventType.schedulingType === SchedulingType.MANAGED;
      if (eventType.assignAllTeamMembers) {
        return;
      } else if (isManagedEventType && assignedUsers.length > 0) {
        return;
      }

      const hosts = eventType.hosts;
      if (
        !leaveWithoutAssigningHosts.current &&
        !!team &&
        (hosts.length === 0 || assignedUsers.length === 0) &&
        (url === "/event-types" || paths[1] !== "event-types") &&
        !isEventTypeDeleted.current
      ) {
        setIsOpenAssignmentWarnDialog(true);
        setPendingRoute(url);
        router.events.emit(
          "routeChangeError",
          new Error(`Aborted route change to ${url} because none was assigned to team event`)
        );
        throw "Aborted";
      }
    };
    router.events.on("routeChangeStart", handleRouteChange);
    return () => {
      router.events.off("routeChangeStart", handleRouteChange);
    };
  }, [router]);
=======
  // useEffect(() => {
  //   const handleRouteChange = (url: string) => {
  //     const paths = url.split("/");
  //
  //     // Check if event is managed event type - skip if there is assigned users
  //     const assignedUsers = eventType.children;
  //     const isManagedEventType = eventType.schedulingType === SchedulingType.MANAGED;
  //     if (eventType.assignAllTeamMembers) {
  //       return;
  //     } else if (isManagedEventType && assignedUsers.length > 0) {
  //       return;
  //     }
  //
  //     const hosts = eventType.hosts;
  //     if (
  //       !leaveWithoutAssigningHosts.current &&
  //       !!team &&
  //       (hosts.length === 0 || assignedUsers.length === 0) &&
  //       (url === "/event-types" || paths[1] !== "event-types")
  //     ) {
  //       setIsOpenAssignmentWarnDialog(true);
  //       setPendingRoute(url);
  //       router.events.emit(
  //         "routeChangeError",
  //         new Error(`Aborted route change to ${url} because none was assigned to team event`)
  //       );
  //       throw "Aborted";
  //     }
  //   };
  //   router.events.on("routeChangeStart", handleRouteChange);
  //   return () => {
  //     router.events.off("routeChangeStart", handleRouteChange);
  //   };
  // }, [router]);
>>>>>>> 84be4dba

  const appsMetadata = formMethods.getValues("metadata")?.apps;
  const availability = formMethods.watch("availability");
  let numberOfActiveApps = 0;

  if (appsMetadata) {
    numberOfActiveApps = Object.entries(appsMetadata).filter(
      ([appId, appData]) =>
        eventTypeApps?.items.find((app) => app.slug === appId)?.isInstalled && appData.enabled
    ).length;
  }

  const permalink = `${WEBSITE_URL}/${team ? `team/${team.slug}` : eventType.users[0].username}/${
    eventType.slug
  }`;
  const tabMap = {
    setup: (
      <EventSetupTab
        eventType={eventType}
        locationOptions={locationOptions}
        team={team}
        teamMembers={teamMembers}
        destinationCalendar={destinationCalendar}
      />
    ),
    availability: <EventAvailabilityTab eventType={eventType} isTeamEvent={!!team} />,
    team: <EventTeamTab teamMembers={teamMembers} team={team} eventType={eventType} />,
    limits: <EventLimitsTab eventType={eventType} />,
    advanced: <EventAdvancedTab eventType={eventType} team={team} />,
    instant: <EventInstantTab eventType={eventType} isTeamEvent={!!team} />,
    recurring: <EventRecurringTab eventType={eventType} />,
    apps: <EventAppsTab eventType={{ ...eventType, URL: permalink }} />,
    workflows: props.allActiveWorkflows ? (
      <EventWorkflowsTab eventType={eventType} workflows={props.allActiveWorkflows} />
    ) : (
      <></>
    ),
    webhooks: <EventWebhooksTab eventType={eventType} />,
    ai: <EventAITab eventType={eventType} isTeamEvent={!!team} />,
  } as const;
  const isObject = <T,>(value: T): boolean => {
    return value !== null && typeof value === "object" && !Array.isArray(value);
  };

  const isArray = <T,>(value: T): boolean => {
    return Array.isArray(value);
  };

  const isFieldDirty = (fieldName: keyof FormValues) => {
    // If the field itself is directly marked as dirty
    if (dirtyFields[fieldName] === true) {
      return true;
    }

    // Check if the field is an object or an array
    // eslint-disable-next-line @typescript-eslint/no-explicit-any
    const fieldValue: any = getNestedField(dirtyFields, fieldName);
    if (isObject(fieldValue)) {
      for (const key in fieldValue) {
        if (fieldValue[key] === true) {
          return true;
        }

        if (isObject(fieldValue[key]) || isArray(fieldValue[key])) {
          const nestedFieldName = `${fieldName}.${key}` as keyof FormValues;
          // Recursive call for nested objects or arrays
          if (isFieldDirty(nestedFieldName)) {
            return true;
          }
        }
      }
    }
    if (isArray(fieldValue)) {
      for (const element of fieldValue) {
        // If element is an object, check each property of the object
        if (isObject(element)) {
          for (const key in element) {
            if (element[key] === true) {
              return true;
            }

            if (isObject(element[key]) || isArray(element[key])) {
              const nestedFieldName = `${fieldName}.${key}` as keyof FormValues;
              // Recursive call for nested objects or arrays within each element
              if (isFieldDirty(nestedFieldName)) {
                return true;
              }
            }
          }
        } else if (element === true) {
          return true;
        }
      }
    }

    return false;
  };

  const getNestedField = (obj: typeof dirtyFields, path: string) => {
    const keys = path.split(".");
    let current = obj;

    for (let i = 0; i < keys.length; i++) {
      // @ts-expect-error /—— currentKey could be any deeply nested fields thanks to recursion
      const currentKey = current[keys[i]];
      if (currentKey === undefined) return undefined;
      current = currentKey;
    }

    return current;
  };

  const getDirtyFields = (values: FormValues): Partial<FormValues> => {
    if (!isFormDirty) {
      return {};
    }
    const updatedFields: Partial<FormValues> = {};
    Object.keys(dirtyFields).forEach((key) => {
      const typedKey = key as keyof typeof dirtyFields;
      updatedFields[typedKey] = undefined;
      const isDirty = isFieldDirty(typedKey);
      if (isDirty) {
        // eslint-disable-next-line @typescript-eslint/ban-ts-comment
        // @ts-ignore
        updatedFields[typedKey] = values[typedKey];
      }
    });
    return updatedFields;
  };

  const handleSubmit = async (values: FormValues) => {
    const { children } = values;
    const dirtyValues = getDirtyFields(values);
    const dirtyFieldExists = Object.keys(dirtyValues).length !== 0;
    const {
      periodDates,
      periodCountCalendarDays,
      beforeEventBuffer,
      afterEventBuffer,
      seatsPerTimeSlot,
      seatsShowAttendees,
      seatsShowAvailabilityCount,
      bookingLimits,
      onlyShowFirstAvailableSlot,
      durationLimits,
      recurringEvent,
      locations,
      metadata,
      customInputs,
      assignAllTeamMembers,
      // We don't need to send send these values to the backend
      // eslint-disable-next-line @typescript-eslint/no-unused-vars
      seatsPerTimeSlotEnabled,
      // eslint-disable-next-line @typescript-eslint/no-unused-vars
      minimumBookingNoticeInDurationType,
      // eslint-disable-next-line @typescript-eslint/no-unused-vars
      bookerLayouts,
      // eslint-disable-next-line @typescript-eslint/no-unused-vars
      multipleDurationEnabled,
      length,
      ...input
    } = dirtyValues;
    if (!Number(length)) throw new Error(t("event_setup_length_error"));

    if (bookingLimits) {
      const isValid = validateIntervalLimitOrder(bookingLimits);
      if (!isValid) throw new Error(t("event_setup_booking_limits_error"));
    }

    if (durationLimits) {
      const isValid = validateIntervalLimitOrder(durationLimits);
      if (!isValid) throw new Error(t("event_setup_duration_limits_error"));
    }

    const layoutError = validateBookerLayouts(metadata?.bookerLayouts || null);
    if (layoutError) throw new Error(t(layoutError));

    if (metadata?.multipleDuration !== undefined) {
      if (metadata?.multipleDuration.length < 1) {
        throw new Error(t("event_setup_multiple_duration_error"));
      } else {
        // if length is unchanged, we skip this check
        if (length !== undefined) {
          if (!length && !metadata?.multipleDuration?.includes(length)) {
            //This would work but it leaves the potential of this check being useless. Need to check against length and not eventType.length, but length can be undefined
            throw new Error(t("event_setup_multiple_duration_default_error"));
          }
        }
      }
    }

    // Prevent two payment apps to be enabled
    // Ok to cast type here because this metadata will be updated as the event type metadata
    if (checkForMultiplePaymentApps(metadata as z.infer<typeof EventTypeMetaDataSchema>))
      throw new Error(t("event_setup_multiple_payment_apps_error"));

    if (metadata?.apps?.stripe?.paymentOption === "HOLD" && seatsPerTimeSlot) {
      throw new Error(t("seats_and_no_show_fee_error"));
    }

    // eslint-disable-next-line @typescript-eslint/no-unused-vars
    const { availability, users, scheduleName, ...rest } = input;
    const payload = {
      ...rest,
      length,
      locations,
      recurringEvent,
      periodStartDate: periodDates?.startDate,
      periodEndDate: periodDates?.endDate,
      periodCountCalendarDays,
      id: eventType.id,
      beforeEventBuffer,
      afterEventBuffer,
      bookingLimits,
      onlyShowFirstAvailableSlot,
      durationLimits,
      seatsPerTimeSlot,
      seatsShowAttendees,
      seatsShowAvailabilityCount,
      metadata,
      customInputs,
      children,
      assignAllTeamMembers,
    };
    // Filter out undefined values
    const filteredPayload = Object.entries(payload).reduce((acc, [key, value]) => {
      if (value !== undefined) {
        // @ts-expect-error Element implicitly has any type
        acc[key] = value;
      }
      return acc;
    }, {});

    if (dirtyFieldExists) {
      updateMutation.mutate({ ...filteredPayload, id: eventType.id });
    }
  };

  const [slugExistsChildrenDialogOpen, setSlugExistsChildrenDialogOpen] = useState<ChildrenEventType[]>([]);
  const slug = formMethods.watch("slug") ?? eventType.slug;

  // Optional prerender all tabs after 300 ms on mount
  useEffect(() => {
    const timeout = setTimeout(() => {
      const Components = [
        EventSetupTab,
        EventAvailabilityTab,
        EventTeamTab,
        EventLimitsTab,
        EventAdvancedTab,
        EventInstantTab,
        EventRecurringTab,
        EventAppsTab,
        EventWorkflowsTab,
        EventWebhooksTab,
      ];

      Components.forEach((C) => {
        // @ts-expect-error Property 'render' does not exist on type 'ComponentClass
        C.render.preload();
      });
    }, 300);

    return () => {
      clearTimeout(timeout);
    };
  }, []);
  return (
    <>
      <EventTypeSingleLayout
        enabledAppsNumber={numberOfActiveApps}
        installedAppsNumber={eventTypeApps?.items.length || 0}
        enabledWorkflowsNumber={props.allActiveWorkflows ? props.allActiveWorkflows.length : 0}
        eventType={eventType}
        activeWebhooksNumber={eventType.webhooks.filter((webhook) => webhook.active).length}
        team={team}
        availability={availability}
        isUpdateMutationLoading={updateMutation.isPending}
        formMethods={formMethods}
        // disableBorder={tabName === "apps" || tabName === "workflows" || tabName === "webhooks"}
        disableBorder={true}
        currentUserMembership={currentUserMembership}
        bookerUrl={eventType.bookerUrl}
        isUserOrganizationAdmin={props.isUserOrganizationAdmin}
        isEventTypeDeleted={isEventTypeDeleted}>
        <Form
          form={formMethods}
          id="event-type-form"
          handleSubmit={async (values) => {
            const { children } = values;
            const dirtyValues = getDirtyFields(values);
            const dirtyFieldExists = Object.keys(dirtyValues).length !== 0;
            const {
              periodDates,
              periodCountCalendarDays,
              beforeEventBuffer,
              afterEventBuffer,
              seatsPerTimeSlot,
              seatsShowAttendees,
              seatsShowAvailabilityCount,
              bookingLimits,
              onlyShowFirstAvailableSlot,
              durationLimits,
              recurringEvent,
              locations,
              metadata,
              customInputs,
              // We don't need to send send these values to the backend
              // eslint-disable-next-line @typescript-eslint/no-unused-vars
              seatsPerTimeSlotEnabled,
              // eslint-disable-next-line @typescript-eslint/no-unused-vars
              multipleDurationEnabled,
              length,
              ...input
            } = dirtyValues;

            if (length && !Number(length)) throw new Error(t("event_setup_length_error"));

            if (bookingLimits) {
              const isValid = validateIntervalLimitOrder(bookingLimits);
              if (!isValid) throw new Error(t("event_setup_booking_limits_error"));
            }

            if (durationLimits) {
              const isValid = validateIntervalLimitOrder(durationLimits);
              if (!isValid) throw new Error(t("event_setup_duration_limits_error"));
            }

            const layoutError = validateBookerLayouts(metadata?.bookerLayouts || null);
            if (layoutError) throw new Error(t(layoutError));

            if (metadata?.multipleDuration !== undefined) {
              if (metadata?.multipleDuration.length < 1) {
                throw new Error(t("event_setup_multiple_duration_error"));
              } else {
                if (length !== undefined) {
                  if (!length && !metadata?.multipleDuration?.includes(length)) {
                    //This would work but it leaves the potential of this check being useless. Need to check against length and not eventType.length, but length can be undefined
                    throw new Error(t("event_setup_multiple_duration_default_error"));
                  }
                }
              }
            }

            // Prevent two payment apps to be enabled
            // Ok to cast type here because this metadata will be updated as the event type metadata
            if (checkForMultiplePaymentApps(metadata as z.infer<typeof EventTypeMetaDataSchema>))
              throw new Error(t("event_setup_multiple_payment_apps_error"));

            // eslint-disable-next-line @typescript-eslint/no-unused-vars
            const { availability, users, scheduleName, ...rest } = input;
            const payload = {
              ...rest,
              children,
              length,
              locations,
              recurringEvent,
              periodStartDate: periodDates?.startDate,
              periodEndDate: periodDates?.endDate,
              periodCountCalendarDays,
              id: eventType.id,
              beforeEventBuffer,
              afterEventBuffer,
              bookingLimits,
              onlyShowFirstAvailableSlot,
              durationLimits,
              seatsPerTimeSlot,
              seatsShowAttendees,
              seatsShowAvailabilityCount,
              metadata,
              customInputs,
            };
            // Filter out undefined values
            const filteredPayload = Object.entries(payload).reduce((acc, [key, value]) => {
              if (value !== undefined) {
                // @ts-expect-error Element implicitly has any type
                acc[key] = value;
              }
              return acc;
            }, {});

            if (dirtyFieldExists) {
              updateMutation.mutate({ ...filteredPayload, id: eventType.id, hashedLink: values.hashedLink });
            }
          }}>
          <div ref={animationParentRef}>{tabMap[tabName]}</div>
        </Form>
      </EventTypeSingleLayout>
      {slugExistsChildrenDialogOpen.length ? (
        <ManagedEventTypeDialog
          slugExistsChildrenDialogOpen={slugExistsChildrenDialogOpen}
          isPending={formMethods.formState.isSubmitting}
          onOpenChange={() => {
            setSlugExistsChildrenDialogOpen([]);
          }}
          slug={slug}
          onConfirm={(e: { preventDefault: () => void }) => {
            e.preventDefault();
            handleSubmit(formMethods.getValues());
            telemetry.event(telemetryEventTypes.slugReplacementAction);
            setSlugExistsChildrenDialogOpen([]);
          }}
        />
      ) : null}
      {/*<AssignmentWarningDialog*/}
      {/*  isOpenAssignmentWarnDialog={isOpenAssignmentWarnDialog}*/}
      {/*  setIsOpenAssignmentWarnDialog={setIsOpenAssignmentWarnDialog}*/}
      {/*  pendingRoute={pendingRoute}*/}
      {/*  leaveWithoutAssigningHosts={leaveWithoutAssigningHosts}*/}
      {/*  id={eventType.id}*/}
      {/*/>*/}
    </>
  );
};
const EventTypePageWrapper: React.FC<PageProps> & {
  PageWrapper?: AppProps["Component"]["PageWrapper"];
  getLayout?: AppProps["Component"]["getLayout"];
} = (props) => {
  const { data } = trpc.viewer.eventTypes.get.useQuery({ id: props.type });

  if (!data) return null;

  const eventType = data.eventType;

  const { data: workflows } = trpc.viewer.workflows.getAllActiveWorkflows.useQuery({
    eventType: {
      id: props.type,
      teamId: eventType.teamId,
      userId: eventType.userId,
      parent: eventType.parent,
      metadata: eventType.metadata,
    },
  });

  const propsData = {
    ...(data as EventTypeSetupProps),
    allActiveWorkflows: workflows,
  };

  return <EventTypePage {...propsData} />;
};

export default EventTypePageWrapper;<|MERGE_RESOLUTION|>--- conflicted
+++ resolved
@@ -401,43 +401,6 @@
     formState: { isDirty: isFormDirty, dirtyFields },
   } = formMethods;
 
-<<<<<<< HEAD
-  useEffect(() => {
-    const handleRouteChange = (url: string) => {
-      const paths = url.split("/");
-
-      // Check if event is managed event type - skip if there is assigned users
-      const assignedUsers = eventType.children;
-      const isManagedEventType = eventType.schedulingType === SchedulingType.MANAGED;
-      if (eventType.assignAllTeamMembers) {
-        return;
-      } else if (isManagedEventType && assignedUsers.length > 0) {
-        return;
-      }
-
-      const hosts = eventType.hosts;
-      if (
-        !leaveWithoutAssigningHosts.current &&
-        !!team &&
-        (hosts.length === 0 || assignedUsers.length === 0) &&
-        (url === "/event-types" || paths[1] !== "event-types") &&
-        !isEventTypeDeleted.current
-      ) {
-        setIsOpenAssignmentWarnDialog(true);
-        setPendingRoute(url);
-        router.events.emit(
-          "routeChangeError",
-          new Error(`Aborted route change to ${url} because none was assigned to team event`)
-        );
-        throw "Aborted";
-      }
-    };
-    router.events.on("routeChangeStart", handleRouteChange);
-    return () => {
-      router.events.off("routeChangeStart", handleRouteChange);
-    };
-  }, [router]);
-=======
   // useEffect(() => {
   //   const handleRouteChange = (url: string) => {
   //     const paths = url.split("/");
@@ -472,7 +435,6 @@
   //     router.events.off("routeChangeStart", handleRouteChange);
   //   };
   // }, [router]);
->>>>>>> 84be4dba
 
   const appsMetadata = formMethods.getValues("metadata")?.apps;
   const availability = formMethods.watch("availability");
