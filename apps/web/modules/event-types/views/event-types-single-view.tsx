--- conflicted
+++ resolved
@@ -209,11 +209,7 @@
     .optional();
 };
 
-<<<<<<< HEAD
-const EventTypePage = (props: EventTypeSetupProps) => {
-=======
 const EventTypePage = (props: EventTypeSetupProps & { allActiveWorkflows?: Workflow[] }) => {
->>>>>>> 5f8d090d
   const { t } = useLocale();
   const utils = trpc.useUtils();
   const telemetry = useTelemetry();
