--- conflicted
+++ resolved
@@ -401,7 +401,6 @@
     formState: { isDirty: isFormDirty, dirtyFields },
   } = formMethods;
 
-<<<<<<< HEAD
   const initialCheck = useRef(
     checkForEmptyAssignment({
       assignedUsers: formMethods.getValues("children"),
@@ -446,42 +445,6 @@
       router.events.off("routeChangeStart", handleRouteChange);
     };
   }, [router, hosts, assignedUsers, assignAllTeamMembers]);
-=======
-  // useEffect(() => {
-  //   const handleRouteChange = (url: string) => {
-  //     const paths = url.split("/");
-  //
-  //     // Check if event is managed event type - skip if there is assigned users
-  //     const assignedUsers = eventType.children;
-  //     const isManagedEventType = eventType.schedulingType === SchedulingType.MANAGED;
-  //     if (eventType.assignAllTeamMembers) {
-  //       return;
-  //     } else if (isManagedEventType && assignedUsers.length > 0) {
-  //       return;
-  //     }
-  //
-  //     const hosts = eventType.hosts;
-  //     if (
-  //       !leaveWithoutAssigningHosts.current &&
-  //       !!team &&
-  //       (hosts.length === 0 || assignedUsers.length === 0) &&
-  //       (url === "/event-types" || paths[1] !== "event-types")
-  //     ) {
-  //       setIsOpenAssignmentWarnDialog(true);
-  //       setPendingRoute(url);
-  //       router.events.emit(
-  //         "routeChangeError",
-  //         new Error(`Aborted route change to ${url} because none was assigned to team event`)
-  //       );
-  //       throw "Aborted";
-  //     }
-  //   };
-  //   router.events.on("routeChangeStart", handleRouteChange);
-  //   return () => {
-  //     router.events.off("routeChangeStart", handleRouteChange);
-  //   };
-  // }, [router]);
->>>>>>> 2ad3592e
 
   const appsMetadata = formMethods.getValues("metadata")?.apps;
   const availability = formMethods.watch("availability");
