"use client";

/* eslint-disable @typescript-eslint/no-empty-function */
import { useAutoAnimate } from "@formkit/auto-animate/react";
import { zodResolver } from "@hookform/resolvers/zod";
import { isValidPhoneNumber } from "libphonenumber-js";
import type { TFunction } from "next-i18next";
import dynamic from "next/dynamic";
// eslint-disable-next-line @calcom/eslint/deprecated-imports-next-router
import { useRouter } from "next/router";
import { useEffect, useMemo, useState, useRef } from "react";
import { useForm } from "react-hook-form";
import { z } from "zod";

import checkForMultiplePaymentApps from "@calcom/app-store/_utils/payments/checkForMultiplePaymentApps";
import { getEventLocationType } from "@calcom/app-store/locations";
import { validateCustomEventName } from "@calcom/core/event";
import {
  DEFAULT_PROMPT_VALUE,
  DEFAULT_BEGIN_MESSAGE,
} from "@calcom/features/ee/cal-ai-phone/promptTemplates";
import type { Workflow } from "@calcom/features/ee/workflows/lib/types";
import type { ChildrenEventType } from "@calcom/features/eventtypes/components/ChildrenEventTypeSelect";
import { sortHosts } from "@calcom/features/eventtypes/components/HostEditDialogs";
import type { FormValues } from "@calcom/features/eventtypes/lib/types";
import { validateIntervalLimitOrder } from "@calcom/lib";
import { WEBSITE_URL } from "@calcom/lib/constants";
import { useLocale } from "@calcom/lib/hooks/useLocale";
import { useTypedQuery } from "@calcom/lib/hooks/useTypedQuery";
import { HttpError } from "@calcom/lib/http-error";
import { telemetryEventTypes, useTelemetry } from "@calcom/lib/telemetry";
import { validateBookerLayouts } from "@calcom/lib/validateBookerLayouts";
import type { Prisma } from "@calcom/prisma/client";
import { SchedulingType } from "@calcom/prisma/enums";
import type { customInputSchema, EventTypeMetaDataSchema } from "@calcom/prisma/zod-utils";
import { eventTypeBookingFields } from "@calcom/prisma/zod-utils";
import type { RouterOutputs } from "@calcom/trpc/react";
import { trpc } from "@calcom/trpc/react";
import { Form, showToast } from "@calcom/ui";

import type { AppProps } from "@lib/app-providers";
import { checkForEmptyAssignment } from "@lib/checkForEmptyAssignment";

import { EventTypeSingleLayout } from "@components/eventtype/EventTypeSingleLayout";

import { type PageProps } from "~/event-types/views/event-types-single-view.getServerSideProps";

// These can't really be moved into calcom/ui due to the fact they use infered getserverside props typings;
const EventSetupTab = dynamic(() =>
  import("@components/eventtype/EventSetupTab").then((mod) => mod.EventSetupTab)
);

const EventAvailabilityTab = dynamic(() =>
  import("@components/eventtype/EventAvailabilityTab").then((mod) => mod.EventAvailabilityTab)
);

const EventTeamTab = dynamic(() =>
  import("@components/eventtype/EventTeamTab").then((mod) => mod.EventTeamTab)
);

const EventLimitsTab = dynamic(() =>
  import("@components/eventtype/EventLimitsTab").then((mod) => mod.EventLimitsTab)
);

const EventAdvancedTab = dynamic(() =>
  import("@components/eventtype/EventAdvancedTab").then((mod) => mod.EventAdvancedTab)
);

const EventInstantTab = dynamic(() =>
  import("@components/eventtype/EventInstantTab").then((mod) => mod.EventInstantTab)
);

const EventRecurringTab = dynamic(() =>
  import("@components/eventtype/EventRecurringTab").then((mod) => mod.EventRecurringTab)
);

const EventAppsTab = dynamic(() =>
  import("@components/eventtype/EventAppsTab").then((mod) => mod.EventAppsTab)
);

const EventWorkflowsTab = dynamic(() => import("@components/eventtype/EventWorkfowsTab"));

const EventWebhooksTab = dynamic(() =>
  import("@components/eventtype/EventWebhooksTab").then((mod) => mod.EventWebhooksTab)
);

const EventAITab = dynamic(() => import("@components/eventtype/EventAITab").then((mod) => mod.EventAITab));

const ManagedEventTypeDialog = dynamic(() => import("@components/eventtype/ManagedEventDialog"));

const AssignmentWarningDialog = dynamic(() => import("@components/eventtype/AssignmentWarningDialog"));

export type Host = {
  isFixed: boolean;
  userId: number;
  priority: number;
  weight: number;
  weightAdjustment: number;
};

export type CustomInputParsed = typeof customInputSchema._output;

const querySchema = z.object({
  tabName: z
    .enum([
      "setup",
      "availability",
      "apps",
      "limits",
      "instant",
      "recurring",
      "team",
      "advanced",
      "workflows",
      "webhooks",
      "ai",
    ])
    .optional()
    .default("setup"),
});

export type EventTypeSetupProps = RouterOutputs["viewer"]["eventTypes"]["get"];
export type EventTypeSetup = RouterOutputs["viewer"]["eventTypes"]["get"]["eventType"];
export type EventTypeAssignedUsers = RouterOutputs["viewer"]["eventTypes"]["get"]["eventType"]["children"];
export type EventTypeHosts = RouterOutputs["viewer"]["eventTypes"]["get"]["eventType"]["hosts"];

export const locationsResolver = (t: TFunction) => {
  return z
    .array(
      z
        .object({
          type: z.string(),
          address: z.string().optional(),
          link: z.string().url().optional(),
          phone: z
            .string()
            .refine((val) => isValidPhoneNumber(val))
            .optional(),
          hostPhoneNumber: z
            .string()
            .refine((val) => isValidPhoneNumber(val))
            .optional(),
          displayLocationPublicly: z.boolean().optional(),
          credentialId: z.number().optional(),
          teamName: z.string().optional(),
        })
        .passthrough()
        .superRefine((val, ctx) => {
          if (val?.link) {
            const link = val.link;
            const eventLocationType = getEventLocationType(val.type);
            if (
              eventLocationType &&
              !eventLocationType.default &&
              eventLocationType.linkType === "static" &&
              eventLocationType.urlRegExp
            ) {
              const valid = z.string().regex(new RegExp(eventLocationType.urlRegExp)).safeParse(link).success;

              if (!valid) {
                const sampleUrl = eventLocationType.organizerInputPlaceholder;
                ctx.addIssue({
                  code: z.ZodIssueCode.custom,
                  path: [eventLocationType?.defaultValueVariable ?? "link"],
                  message: t("invalid_url_error_message", {
                    label: eventLocationType.label,
                    sampleUrl: sampleUrl ?? "https://cal.com",
                  }),
                });
              }
              return;
            }

            const valid = z.string().url().optional().safeParse(link).success;

            if (!valid) {
              ctx.addIssue({
                code: z.ZodIssueCode.custom,
                path: [eventLocationType?.defaultValueVariable ?? "link"],
                message: `Invalid URL`,
              });
            }
          }
          return;
        })
    )
    .optional();
};

const EventTypePage = (props: EventTypeSetupProps & { allActiveWorkflows?: Workflow[] }) => {
  const { t } = useLocale();
  const utils = trpc.useUtils();
  const telemetry = useTelemetry();
  const {
    data: { tabName },
  } = useTypedQuery(querySchema);

  const { data: eventTypeApps } = trpc.viewer.integrations.useQuery({
    extendsFeature: "EventType",
    teamId: props.eventType.team?.id || props.eventType.parent?.teamId,
    onlyInstalled: true,
  });

  const { eventType, locationOptions, team, teamMembers, currentUserMembership, destinationCalendar } = props;
  const [isOpenAssignmentWarnDialog, setIsOpenAssignmentWarnDialog] = useState<boolean>(false);
  const [pendingRoute, setPendingRoute] = useState("");
  const leaveWithoutAssigningHosts = useRef(false);
  const isTeamEventTypeDeleted = useRef(false);
  const [animationParentRef] = useAutoAnimate<HTMLDivElement>();
  const updateMutation = trpc.viewer.eventTypes.update.useMutation({
    onSuccess: async () => {
      const currentValues = formMethods.getValues();

      currentValues.children = currentValues.children.map((child) => ({
        ...child,
        created: true,
      }));
      currentValues.assignAllTeamMembers = currentValues.assignAllTeamMembers || false;

      // Reset the form with these values as new default values to ensure the correct comparison for dirtyFields eval
      formMethods.reset(currentValues);

      showToast(t("event_type_updated_successfully", { eventTypeTitle: eventType.title }), "success");
    },
    async onSettled() {
      await utils.viewer.eventTypes.get.invalidate();
    },
    onError: (err) => {
      let message = "";
      if (err instanceof HttpError) {
        const message = `${err.statusCode}: ${err.message}`;
        showToast(message, "error");
      }

      if (err.data?.code === "UNAUTHORIZED") {
        message = `${err.data.code}: ${t("error_event_type_unauthorized_update")}`;
      }

      if (err.data?.code === "PARSE_ERROR" || err.data?.code === "BAD_REQUEST") {
        message = `${err.data.code}: ${t(err.message)}`;
      }

      if (err.data?.code === "INTERNAL_SERVER_ERROR") {
        message = t("unexpected_error_try_again");
      }

      showToast(message ? t(message) : t(err.message), "error");
    },
  });

  const router = useRouter();

  const [periodDates] = useState<{ startDate: Date; endDate: Date }>({
    startDate: new Date(eventType.periodStartDate || Date.now()),
    endDate: new Date(eventType.periodEndDate || Date.now()),
  });

  const bookingFields: Prisma.JsonObject = {};

  eventType.bookingFields.forEach(({ name }) => {
    bookingFields[name] = name;
  });
  // eslint-disable-next-line @typescript-eslint/no-explicit-any
  const defaultValues: any = useMemo(() => {
    return {
      title: eventType.title,
      id: eventType.id,
      slug: eventType.slug,
      afterEventBuffer: eventType.afterEventBuffer,
      beforeEventBuffer: eventType.beforeEventBuffer,
      eventName: eventType.eventName || "",
      scheduleName: eventType.scheduleName,
      periodDays: eventType.periodDays,
      requiresBookerEmailVerification: eventType.requiresBookerEmailVerification,
      seatsPerTimeSlot: eventType.seatsPerTimeSlot,
      seatsShowAttendees: eventType.seatsShowAttendees,
      seatsShowAvailabilityCount: eventType.seatsShowAvailabilityCount,
      lockTimeZoneToggleOnBookingPage: eventType.lockTimeZoneToggleOnBookingPage,
      locations: eventType.locations || [],
      destinationCalendar: eventType.destinationCalendar,
      recurringEvent: eventType.recurringEvent || null,
      isInstantEvent: eventType.isInstantEvent,
      instantMeetingExpiryTimeOffsetInSeconds: eventType.instantMeetingExpiryTimeOffsetInSeconds,
      description: eventType.description ?? undefined,
      schedule: eventType.schedule || undefined,
      bookingLimits: eventType.bookingLimits || undefined,
      onlyShowFirstAvailableSlot: eventType.onlyShowFirstAvailableSlot || undefined,
      durationLimits: eventType.durationLimits || undefined,
      length: eventType.length,
      hidden: eventType.hidden,
      hashedLink: eventType.hashedLink?.link || undefined,
      eventTypeColor: eventType.eventTypeColor || null,
      periodDates: {
        startDate: periodDates.startDate,
        endDate: periodDates.endDate,
      },
      hideCalendarNotes: eventType.hideCalendarNotes,
      offsetStart: eventType.offsetStart,
      bookingFields: eventType.bookingFields,
      periodType: eventType.periodType,
      periodCountCalendarDays: eventType.periodCountCalendarDays ? true : false,
      schedulingType: eventType.schedulingType,
      requiresConfirmation: eventType.requiresConfirmation,
      slotInterval: eventType.slotInterval,
      minimumBookingNotice: eventType.minimumBookingNotice,
      metadata: eventType.metadata,
      hosts: eventType.hosts.sort((a, b) => sortHosts(a, b, eventType.isRRWeightsEnabled)),
      successRedirectUrl: eventType.successRedirectUrl || "",
      forwardParamsSuccessRedirect: eventType.forwardParamsSuccessRedirect,
      users: eventType.users,
      useEventTypeDestinationCalendarEmail: eventType.useEventTypeDestinationCalendarEmail,
      secondaryEmailId: eventType?.secondaryEmailId || -1,
      children: eventType.children.map((ch) => ({
        ...ch,
        created: true,
        owner: {
          ...ch.owner,
          eventTypeSlugs:
            eventType.team?.members
              .find((mem) => mem.user.id === ch.owner.id)
              ?.user.eventTypes.map((evTy) => evTy.slug)
              .filter((slug) => slug !== eventType.slug) ?? [],
        },
      })),
      seatsPerTimeSlotEnabled: eventType.seatsPerTimeSlot,
      rescheduleWithSameRoundRobinHost: eventType.rescheduleWithSameRoundRobinHost,
      assignAllTeamMembers: eventType.assignAllTeamMembers,
      aiPhoneCallConfig: {
        generalPrompt: eventType.aiPhoneCallConfig?.generalPrompt ?? DEFAULT_PROMPT_VALUE,
        enabled: eventType.aiPhoneCallConfig?.enabled,
        beginMessage: eventType.aiPhoneCallConfig?.beginMessage ?? DEFAULT_BEGIN_MESSAGE,
        guestName: eventType.aiPhoneCallConfig?.guestName,
        guestEmail: eventType.aiPhoneCallConfig?.guestEmail,
        guestCompany: eventType.aiPhoneCallConfig?.guestCompany,
        yourPhoneNumber: eventType.aiPhoneCallConfig?.yourPhoneNumber,
        numberToCall: eventType.aiPhoneCallConfig?.numberToCall,
        templateType: eventType.aiPhoneCallConfig?.templateType ?? "CUSTOM_TEMPLATE",
        schedulerName: eventType.aiPhoneCallConfig?.schedulerName,
      },
<<<<<<< HEAD
      differentRoundRobinRecurringHosts: eventType.differentRoundRobinRecurringHosts,
=======
      isRRWeightsEnabled: eventType.isRRWeightsEnabled,
>>>>>>> 894c0fc8
    };
  }, [eventType, periodDates]);
  const formMethods = useForm<FormValues>({
    defaultValues,
    resolver: zodResolver(
      z
        .object({
          // Length if string, is converted to a number or it can be a number
          // Make it optional because it's not submitted from all tabs of the page
          eventName: z
            .string()
            .superRefine((val, ctx) => {
              const validationResult = validateCustomEventName(val, bookingFields);
              if (validationResult !== true) {
                ctx.addIssue({
                  code: z.ZodIssueCode.custom,
                  message: t("invalid_event_name_variables", { item: validationResult }),
                });
              }
            })
            .optional(),
          length: z.union([z.string().transform((val) => +val), z.number()]).optional(),
          offsetStart: z.union([z.string().transform((val) => +val), z.number()]).optional(),
          bookingFields: eventTypeBookingFields,
          locations: locationsResolver(t),
        })
        // TODO: Add schema for other fields later.
        .passthrough()
    ),
  });
  const {
    formState: { isDirty: isFormDirty, dirtyFields },
  } = formMethods;

  const onDelete = () => {
    isTeamEventTypeDeleted.current = true;
  };

  useEffect(() => {
    const handleRouteChange = (url: string) => {
      const paths = url.split("/");

      // If the event-type is deleted, we can't show the empty assignment warning
      if (isTeamEventTypeDeleted.current) return;

      if (
        !!team &&
        !leaveWithoutAssigningHosts.current &&
        (url === "/event-types" || paths[1] !== "event-types") &&
        checkForEmptyAssignment({
          assignedUsers: eventType.children,
          hosts: eventType.hosts,
          assignAllTeamMembers: eventType.assignAllTeamMembers,
          isManagedEventType: eventType.schedulingType === SchedulingType.MANAGED,
        })
      ) {
        setIsOpenAssignmentWarnDialog(true);
        setPendingRoute(url);
        router.events.emit(
          "routeChangeError",
          new Error(`Aborted route change to ${url} because none was assigned to team event`)
        );
        throw "Aborted";
      }
    };
    router.events.on("routeChangeStart", handleRouteChange);
    return () => {
      router.events.off("routeChangeStart", handleRouteChange);
    };
    // eslint-disable-next-line react-hooks/exhaustive-deps
  }, [router, eventType.hosts, eventType.children, eventType.assignAllTeamMembers]);

  const appsMetadata = formMethods.getValues("metadata")?.apps;
  const availability = formMethods.watch("availability");
  let numberOfActiveApps = 0;

  if (appsMetadata) {
    numberOfActiveApps = Object.entries(appsMetadata).filter(
      ([appId, appData]) =>
        eventTypeApps?.items.find((app) => app.slug === appId)?.isInstalled && appData.enabled
    ).length;
  }

  const permalink = `${WEBSITE_URL}/${team ? `team/${team.slug}` : eventType.users[0].username}/${
    eventType.slug
  }`;
  const tabMap = {
    setup: (
      <EventSetupTab
        eventType={eventType}
        locationOptions={locationOptions}
        team={team}
        teamMembers={teamMembers}
        destinationCalendar={destinationCalendar}
      />
    ),
    availability: <EventAvailabilityTab eventType={eventType} isTeamEvent={!!team} />,
    team: <EventTeamTab teamMembers={teamMembers} team={team} eventType={eventType} />,
    limits: <EventLimitsTab eventType={eventType} />,
    advanced: <EventAdvancedTab eventType={eventType} team={team} />,
    instant: <EventInstantTab eventType={eventType} isTeamEvent={!!team} />,
    recurring: <EventRecurringTab eventType={eventType} />,
    apps: <EventAppsTab eventType={{ ...eventType, URL: permalink }} />,
    workflows: props.allActiveWorkflows ? (
      <EventWorkflowsTab eventType={eventType} workflows={props.allActiveWorkflows} />
    ) : (
      <></>
    ),
    webhooks: <EventWebhooksTab eventType={eventType} />,
    ai: <EventAITab eventType={eventType} isTeamEvent={!!team} />,
  } as const;
  const isObject = <T,>(value: T): boolean => {
    return value !== null && typeof value === "object" && !Array.isArray(value);
  };

  const isArray = <T,>(value: T): boolean => {
    return Array.isArray(value);
  };

  const isFieldDirty = (fieldName: keyof FormValues) => {
    // If the field itself is directly marked as dirty
    if (dirtyFields[fieldName] === true) {
      return true;
    }

    // Check if the field is an object or an array
    // eslint-disable-next-line @typescript-eslint/no-explicit-any
    const fieldValue: any = getNestedField(dirtyFields, fieldName);
    if (isObject(fieldValue)) {
      for (const key in fieldValue) {
        if (fieldValue[key] === true) {
          return true;
        }

        if (isObject(fieldValue[key]) || isArray(fieldValue[key])) {
          const nestedFieldName = `${fieldName}.${key}` as keyof FormValues;
          // Recursive call for nested objects or arrays
          if (isFieldDirty(nestedFieldName)) {
            return true;
          }
        }
      }
    }
    if (isArray(fieldValue)) {
      for (const element of fieldValue) {
        // If element is an object, check each property of the object
        if (isObject(element)) {
          for (const key in element) {
            if (element[key] === true) {
              return true;
            }

            if (isObject(element[key]) || isArray(element[key])) {
              const nestedFieldName = `${fieldName}.${key}` as keyof FormValues;
              // Recursive call for nested objects or arrays within each element
              if (isFieldDirty(nestedFieldName)) {
                return true;
              }
            }
          }
        } else if (element === true) {
          return true;
        }
      }
    }

    return false;
  };

  const getNestedField = (obj: typeof dirtyFields, path: string) => {
    const keys = path.split(".");
    let current = obj;

    for (let i = 0; i < keys.length; i++) {
      // @ts-expect-error /—— currentKey could be any deeply nested fields thanks to recursion
      const currentKey = current[keys[i]];
      if (currentKey === undefined) return undefined;
      current = currentKey;
    }

    return current;
  };

  const getDirtyFields = (values: FormValues): Partial<FormValues> => {
    if (!isFormDirty) {
      return {};
    }
    const updatedFields: Partial<FormValues> = {};
    Object.keys(dirtyFields).forEach((key) => {
      const typedKey = key as keyof typeof dirtyFields;
      // eslint-disable-next-line @typescript-eslint/ban-ts-comment
      // @ts-ignore
      updatedFields[typedKey] = undefined;
      const isDirty = isFieldDirty(typedKey);
      if (isDirty) {
        // eslint-disable-next-line @typescript-eslint/ban-ts-comment
        // @ts-ignore
        updatedFields[typedKey] = values[typedKey];
      }
    });
    return updatedFields;
  };

  const handleSubmit = async (values: FormValues) => {
    const { children } = values;
    const dirtyValues = getDirtyFields(values);
    const dirtyFieldExists = Object.keys(dirtyValues).length !== 0;
    const {
      periodDates,
      periodCountCalendarDays,
      beforeEventBuffer,
      afterEventBuffer,
      seatsPerTimeSlot,
      seatsShowAttendees,
      seatsShowAvailabilityCount,
      bookingLimits,
      onlyShowFirstAvailableSlot,
      durationLimits,
      recurringEvent,
      eventTypeColor,
      locations,
      metadata,
      customInputs,
      assignAllTeamMembers,
      // We don't need to send send these values to the backend
      // eslint-disable-next-line @typescript-eslint/no-unused-vars
      seatsPerTimeSlotEnabled,
      // eslint-disable-next-line @typescript-eslint/no-unused-vars
      minimumBookingNoticeInDurationType,
      // eslint-disable-next-line @typescript-eslint/no-unused-vars
      bookerLayouts,
      // eslint-disable-next-line @typescript-eslint/no-unused-vars
      multipleDurationEnabled,
      length,
      ...input
    } = dirtyValues;
    if (!Number(length)) throw new Error(t("event_setup_length_error"));

    if (bookingLimits) {
      const isValid = validateIntervalLimitOrder(bookingLimits);
      if (!isValid) throw new Error(t("event_setup_booking_limits_error"));
    }

    if (durationLimits) {
      const isValid = validateIntervalLimitOrder(durationLimits);
      if (!isValid) throw new Error(t("event_setup_duration_limits_error"));
    }

    const layoutError = validateBookerLayouts(metadata?.bookerLayouts || null);
    if (layoutError) throw new Error(t(layoutError));

    if (metadata?.multipleDuration !== undefined) {
      if (metadata?.multipleDuration.length < 1) {
        throw new Error(t("event_setup_multiple_duration_error"));
      } else {
        // if length is unchanged, we skip this check
        if (length !== undefined) {
          if (!length && !metadata?.multipleDuration?.includes(length)) {
            //This would work but it leaves the potential of this check being useless. Need to check against length and not eventType.length, but length can be undefined
            throw new Error(t("event_setup_multiple_duration_default_error"));
          }
        }
      }
    }

    // Prevent two payment apps to be enabled
    // Ok to cast type here because this metadata will be updated as the event type metadata
    if (checkForMultiplePaymentApps(metadata as z.infer<typeof EventTypeMetaDataSchema>))
      throw new Error(t("event_setup_multiple_payment_apps_error"));

    if (metadata?.apps?.stripe?.paymentOption === "HOLD" && seatsPerTimeSlot) {
      throw new Error(t("seats_and_no_show_fee_error"));
    }

    // eslint-disable-next-line @typescript-eslint/no-unused-vars
    const { availability, users, scheduleName, ...rest } = input;
    const payload = {
      ...rest,
      length,
      locations,
      recurringEvent,
      periodStartDate: periodDates?.startDate,
      periodEndDate: periodDates?.endDate,
      periodCountCalendarDays,
      id: eventType.id,
      beforeEventBuffer,
      afterEventBuffer,
      bookingLimits,
      onlyShowFirstAvailableSlot,
      durationLimits,
      eventTypeColor,
      seatsPerTimeSlot,
      seatsShowAttendees,
      seatsShowAvailabilityCount,
      metadata,
      customInputs,
      children,
      assignAllTeamMembers,
    };
    // Filter out undefined values
    const filteredPayload = Object.entries(payload).reduce((acc, [key, value]) => {
      if (value !== undefined) {
        // @ts-expect-error Element implicitly has any type
        acc[key] = value;
      }
      return acc;
    }, {});

    if (dirtyFieldExists) {
      updateMutation.mutate({ ...filteredPayload, id: eventType.id });
    }
  };

  const [slugExistsChildrenDialogOpen, setSlugExistsChildrenDialogOpen] = useState<ChildrenEventType[]>([]);
  const slug = formMethods.watch("slug") ?? eventType.slug;

  // Optional prerender all tabs after 300 ms on mount
  useEffect(() => {
    const timeout = setTimeout(() => {
      const Components = [
        EventSetupTab,
        EventAvailabilityTab,
        EventTeamTab,
        EventLimitsTab,
        EventAdvancedTab,
        EventInstantTab,
        EventRecurringTab,
        EventAppsTab,
        EventWorkflowsTab,
        EventWebhooksTab,
      ];

      Components.forEach((C) => {
        // @ts-expect-error Property 'render' does not exist on type 'ComponentClass
        C.render.preload();
      });
    }, 300);

    return () => {
      clearTimeout(timeout);
    };
  }, []);
  return (
    <>
      <EventTypeSingleLayout
        enabledAppsNumber={numberOfActiveApps}
        installedAppsNumber={eventTypeApps?.items.length || 0}
        enabledWorkflowsNumber={props.allActiveWorkflows ? props.allActiveWorkflows.length : 0}
        eventType={eventType}
        activeWebhooksNumber={eventType.webhooks.filter((webhook) => webhook.active).length}
        team={team}
        availability={availability}
        isUpdateMutationLoading={updateMutation.isPending}
        formMethods={formMethods}
        // disableBorder={tabName === "apps" || tabName === "workflows" || tabName === "webhooks"}
        disableBorder={true}
        currentUserMembership={currentUserMembership}
        bookerUrl={eventType.bookerUrl}
        isUserOrganizationAdmin={props.isUserOrganizationAdmin}
        onDelete={onDelete}>
        <Form
          form={formMethods}
          id="event-type-form"
          handleSubmit={async (values) => {
            const { children } = values;
            const dirtyValues = getDirtyFields(values);
            const dirtyFieldExists = Object.keys(dirtyValues).length !== 0;
            const {
              periodDates,
              periodCountCalendarDays,
              beforeEventBuffer,
              afterEventBuffer,
              seatsPerTimeSlot,
              seatsShowAttendees,
              seatsShowAvailabilityCount,
              bookingLimits,
              onlyShowFirstAvailableSlot,
              durationLimits,
              recurringEvent,
              eventTypeColor,
              locations,
              metadata,
              customInputs,
              // We don't need to send send these values to the backend
              // eslint-disable-next-line @typescript-eslint/no-unused-vars
              seatsPerTimeSlotEnabled,
              // eslint-disable-next-line @typescript-eslint/no-unused-vars
              multipleDurationEnabled,
              length,
              ...input
            } = dirtyValues;

            if (length && !Number(length)) throw new Error(t("event_setup_length_error"));

            if (bookingLimits) {
              const isValid = validateIntervalLimitOrder(bookingLimits);
              if (!isValid) throw new Error(t("event_setup_booking_limits_error"));
            }

            if (durationLimits) {
              const isValid = validateIntervalLimitOrder(durationLimits);
              if (!isValid) throw new Error(t("event_setup_duration_limits_error"));
            }

            const layoutError = validateBookerLayouts(metadata?.bookerLayouts || null);
            if (layoutError) throw new Error(t(layoutError));

            if (metadata?.multipleDuration !== undefined) {
              if (metadata?.multipleDuration.length < 1) {
                throw new Error(t("event_setup_multiple_duration_error"));
              } else {
                if (length !== undefined) {
                  if (!length && !metadata?.multipleDuration?.includes(length)) {
                    //This would work but it leaves the potential of this check being useless. Need to check against length and not eventType.length, but length can be undefined
                    throw new Error(t("event_setup_multiple_duration_default_error"));
                  }
                }
              }
            }

            // Prevent two payment apps to be enabled
            // Ok to cast type here because this metadata will be updated as the event type metadata
            if (checkForMultiplePaymentApps(metadata as z.infer<typeof EventTypeMetaDataSchema>))
              throw new Error(t("event_setup_multiple_payment_apps_error"));

            // eslint-disable-next-line @typescript-eslint/no-unused-vars
            const { availability, users, scheduleName, ...rest } = input;
            const payload = {
              ...rest,
              children,
              length,
              locations,
              recurringEvent,
              periodStartDate: periodDates?.startDate,
              periodEndDate: periodDates?.endDate,
              periodCountCalendarDays,
              id: eventType.id,
              beforeEventBuffer,
              afterEventBuffer,
              bookingLimits,
              onlyShowFirstAvailableSlot,
              durationLimits,
              eventTypeColor,
              seatsPerTimeSlot,
              seatsShowAttendees,
              seatsShowAvailabilityCount,
              metadata,
              customInputs,
            };
            // Filter out undefined values
            const filteredPayload = Object.entries(payload).reduce((acc, [key, value]) => {
              if (value !== undefined) {
                // @ts-expect-error Element implicitly has any type
                acc[key] = value;
              }
              return acc;
            }, {});

            if (dirtyFieldExists) {
              updateMutation.mutate({ ...filteredPayload, id: eventType.id, hashedLink: values.hashedLink });
            }
          }}>
          <div ref={animationParentRef}>{tabMap[tabName]}</div>
        </Form>
      </EventTypeSingleLayout>
      {slugExistsChildrenDialogOpen.length ? (
        <ManagedEventTypeDialog
          slugExistsChildrenDialogOpen={slugExistsChildrenDialogOpen}
          isPending={formMethods.formState.isSubmitting}
          onOpenChange={() => {
            setSlugExistsChildrenDialogOpen([]);
          }}
          slug={slug}
          onConfirm={(e: { preventDefault: () => void }) => {
            e.preventDefault();
            handleSubmit(formMethods.getValues());
            telemetry.event(telemetryEventTypes.slugReplacementAction);
            setSlugExistsChildrenDialogOpen([]);
          }}
        />
      ) : null}
      <AssignmentWarningDialog
        isOpenAssignmentWarnDialog={isOpenAssignmentWarnDialog}
        setIsOpenAssignmentWarnDialog={setIsOpenAssignmentWarnDialog}
        pendingRoute={pendingRoute}
        leaveWithoutAssigningHosts={leaveWithoutAssigningHosts}
        id={eventType.id}
      />
    </>
  );
};
const EventTypePageWrapper: React.FC<PageProps> & {
  PageWrapper?: AppProps["Component"]["PageWrapper"];
  getLayout?: AppProps["Component"]["getLayout"];
} = (props) => {
  const { data } = trpc.viewer.eventTypes.get.useQuery({ id: props.type });

  if (!data) return null;

  const eventType = data.eventType;

  const { data: workflows } = trpc.viewer.workflows.getAllActiveWorkflows.useQuery({
    eventType: {
      id: props.type,
      teamId: eventType.teamId,
      userId: eventType.userId,
      parent: eventType.parent,
      metadata: eventType.metadata,
    },
  });

  const propsData = {
    ...(data as EventTypeSetupProps),
    allActiveWorkflows: workflows,
  };

  return <EventTypePage {...propsData} />;
};

export default EventTypePageWrapper;<|MERGE_RESOLUTION|>--- conflicted
+++ resolved
@@ -337,11 +337,8 @@
         templateType: eventType.aiPhoneCallConfig?.templateType ?? "CUSTOM_TEMPLATE",
         schedulerName: eventType.aiPhoneCallConfig?.schedulerName,
       },
-<<<<<<< HEAD
       differentRoundRobinRecurringHosts: eventType.differentRoundRobinRecurringHosts,
-=======
       isRRWeightsEnabled: eventType.isRRWeightsEnabled,
->>>>>>> 894c0fc8
     };
   }, [eventType, periodDates]);
   const formMethods = useForm<FormValues>({
