--- conflicted
+++ resolved
@@ -251,9 +251,6 @@
       })),
       seatsPerTimeSlotEnabled: eventType.seatsPerTimeSlot,
       assignAllTeamMembers: eventType.assignAllTeamMembers,
-<<<<<<< HEAD
-      differentRoundRobinRecurringHosts: eventType.differentRoundRobinRecurringHosts,
-=======
       aiPhoneCallConfig: {
         generalPrompt: eventType.aiPhoneCallConfig?.generalPrompt ?? DEFAULT_PROMPT_VALUE,
         enabled: eventType.aiPhoneCallConfig?.enabled,
@@ -262,7 +259,7 @@
         yourPhoneNumber: eventType.aiPhoneCallConfig?.yourPhoneNumber,
         numberToCall: eventType.aiPhoneCallConfig?.numberToCall,
       },
->>>>>>> fe62f9c6
+      differentRoundRobinRecurringHosts: eventType.differentRoundRobinRecurringHosts,
     };
   }, [eventType, periodDates, metadata]);
   const formMethods = useForm<FormValues>({
