"use client";

import { EventType } from "@calcom/features/eventtypes/components/EventType";
import type { EventTypeSetupProps } from "@calcom/features/eventtypes/lib/types";

/* eslint-disable @typescript-eslint/no-empty-function */
// eslint-disable-next-line @calcom/eslint/deprecated-imports-next-router
import { trpc } from "@calcom/trpc/react";

import type { AppProps } from "@lib/app-providers";

import { type PageProps } from "~/event-types/views/event-types-single-view.getServerSideProps";

<<<<<<< HEAD
// These can't really be moved into calcom/ui due to the fact they use infered getserverside props typings;
const EventSetupTab = dynamic(() =>
  import("@components/eventtype/EventSetupTab").then((mod) => mod.EventSetupTab)
);

const EventAvailabilityTab = dynamic(() =>
  import("@components/eventtype/EventAvailabilityTab").then((mod) => mod.EventAvailabilityTab)
);

const EventTeamTab = dynamic(() =>
  import("@components/eventtype/EventTeamTab").then((mod) => mod.EventTeamTab)
);

const EventLimitsTab = dynamic(() =>
  import("@components/eventtype/EventLimitsTab").then((mod) => mod.EventLimitsTab)
);

const EventAdvancedTab = dynamic(() =>
  import("@components/eventtype/EventAdvancedTab").then((mod) => mod.EventAdvancedTab)
);

const EventInstantTab = dynamic(() =>
  import("@components/eventtype/EventInstantTab").then((mod) => mod.EventInstantTab)
);

const EventRecurringTab = dynamic(() =>
  import("@components/eventtype/EventRecurringTab").then((mod) => mod.EventRecurringTab)
);

const EventAppsTab = dynamic(() =>
  import("@components/eventtype/EventAppsTab").then((mod) => mod.EventAppsTab)
);

const EventWorkflowsTab = dynamic(() => import("@components/eventtype/EventWorkfowsTab"));

const EventWebhooksTab = dynamic(() =>
  import("@components/eventtype/EventWebhooksTab").then((mod) => mod.EventWebhooksTab)
);

const EventAITab = dynamic(() => import("@components/eventtype/EventAITab").then((mod) => mod.EventAITab));

const ManagedEventTypeDialog = dynamic(() => import("@components/eventtype/ManagedEventDialog"));

const AssignmentWarningDialog = dynamic(() => import("@components/eventtype/AssignmentWarningDialog"));

export type Host = {
  isFixed: boolean;
  userId: number;
  priority: number;
  weight: number;
  weightAdjustment: number;
  scheduleId?: number | null;
};

export type CustomInputParsed = typeof customInputSchema._output;

const querySchema = z.object({
  tabName: z
    .enum([
      "setup",
      "availability",
      "apps",
      "limits",
      "instant",
      "recurring",
      "team",
      "advanced",
      "workflows",
      "webhooks",
      "ai",
    ])
    .optional()
    .default("setup"),
});

export type EventTypeSetupProps = RouterOutputs["viewer"]["eventTypes"]["get"];
export type EventTypeSetup = RouterOutputs["viewer"]["eventTypes"]["get"]["eventType"];
export type EventTypeAssignedUsers = RouterOutputs["viewer"]["eventTypes"]["get"]["eventType"]["children"];
export type EventTypeHosts = RouterOutputs["viewer"]["eventTypes"]["get"]["eventType"]["hosts"];
export type TeamMembers = RouterOutputs["viewer"]["eventTypes"]["get"]["teamMembers"];

export const locationsResolver = (t: TFunction) => {
  return z
    .array(
      z
        .object({
          type: z.string(),
          address: z.string().optional(),
          link: z.string().url().optional(),
          phone: z
            .string()
            .refine((val) => isValidPhoneNumber(val))
            .optional(),
          hostPhoneNumber: z
            .string()
            .refine((val) => isValidPhoneNumber(val))
            .optional(),
          displayLocationPublicly: z.boolean().optional(),
          credentialId: z.number().optional(),
          teamName: z.string().optional(),
        })
        .passthrough()
        .superRefine((val, ctx) => {
          if (val?.link) {
            const link = val.link;
            const eventLocationType = getEventLocationType(val.type);
            if (
              eventLocationType &&
              !eventLocationType.default &&
              eventLocationType.linkType === "static" &&
              eventLocationType.urlRegExp
            ) {
              const valid = z.string().regex(new RegExp(eventLocationType.urlRegExp)).safeParse(link).success;

              if (!valid) {
                const sampleUrl = eventLocationType.organizerInputPlaceholder;
                ctx.addIssue({
                  code: z.ZodIssueCode.custom,
                  path: [eventLocationType?.defaultValueVariable ?? "link"],
                  message: t("invalid_url_error_message", {
                    label: eventLocationType.label,
                    sampleUrl: sampleUrl ?? "https://cal.com",
                  }),
                });
              }
              return;
            }

            const valid = z.string().url().optional().safeParse(link).success;

            if (!valid) {
              ctx.addIssue({
                code: z.ZodIssueCode.custom,
                path: [eventLocationType?.defaultValueVariable ?? "link"],
                message: `Invalid URL`,
              });
            }
          }
          return;
        })
    )
    .optional();
};

const EventTypePage = (props: EventTypeSetupProps & { allActiveWorkflows?: Workflow[] }) => {
  const { t } = useLocale();
  const utils = trpc.useUtils();
  const telemetry = useTelemetry();
  const {
    data: { tabName },
  } = useTypedQuery(querySchema);

  const { data: eventTypeApps } = trpc.viewer.integrations.useQuery({
    extendsFeature: "EventType",
    teamId: props.eventType.team?.id || props.eventType.parent?.teamId,
    onlyInstalled: true,
  });

  const { eventType, locationOptions, team, teamMembers, currentUserMembership, destinationCalendar } = props;
  const [isOpenAssignmentWarnDialog, setIsOpenAssignmentWarnDialog] = useState<boolean>(false);
  const [pendingRoute, setPendingRoute] = useState("");
  const leaveWithoutAssigningHosts = useRef(false);
  const isTeamEventTypeDeleted = useRef(false);
  const [animationParentRef] = useAutoAnimate<HTMLDivElement>();
  const updateMutation = trpc.viewer.eventTypes.update.useMutation({
    onSuccess: async () => {
      const currentValues = formMethods.getValues();

      currentValues.children = currentValues.children.map((child) => ({
        ...child,
        created: true,
      }));
      currentValues.assignAllTeamMembers = currentValues.assignAllTeamMembers || false;

      // Reset the form with these values as new default values to ensure the correct comparison for dirtyFields eval
      formMethods.reset(currentValues);

      showToast(t("event_type_updated_successfully", { eventTypeTitle: eventType.title }), "success");
    },
    async onSettled() {
      await utils.viewer.eventTypes.get.invalidate();
    },
    onError: (err) => {
      let message = "";
      if (err instanceof HttpError) {
        const message = `${err.statusCode}: ${err.message}`;
        showToast(message, "error");
      }

      if (err.data?.code === "UNAUTHORIZED") {
        message = `${err.data.code}: ${t("error_event_type_unauthorized_update")}`;
      }

      if (err.data?.code === "PARSE_ERROR" || err.data?.code === "BAD_REQUEST") {
        message = `${err.data.code}: ${t(err.message)}`;
      }

      if (err.data?.code === "INTERNAL_SERVER_ERROR") {
        message = t("unexpected_error_try_again");
      }

      showToast(message ? t(message) : t(err.message), "error");
    },
  });

  const router = useRouter();

  const [periodDates] = useState<{ startDate: Date; endDate: Date }>({
    startDate: new Date(eventType.periodStartDate || Date.now()),
    endDate: new Date(eventType.periodEndDate || Date.now()),
  });

  const bookingFields: Prisma.JsonObject = {};

  eventType.bookingFields.forEach(({ name }) => {
    bookingFields[name] = name;
  });
  // eslint-disable-next-line @typescript-eslint/no-explicit-any
  const defaultValues: any = useMemo(() => {
    return {
      title: eventType.title,
      id: eventType.id,
      slug: eventType.slug,
      afterEventBuffer: eventType.afterEventBuffer,
      beforeEventBuffer: eventType.beforeEventBuffer,
      eventName: eventType.eventName || "",
      scheduleName: eventType.scheduleName,
      periodDays: eventType.periodDays,
      requiresBookerEmailVerification: eventType.requiresBookerEmailVerification,
      seatsPerTimeSlot: eventType.seatsPerTimeSlot,
      seatsShowAttendees: eventType.seatsShowAttendees,
      seatsShowAvailabilityCount: eventType.seatsShowAvailabilityCount,
      lockTimeZoneToggleOnBookingPage: eventType.lockTimeZoneToggleOnBookingPage,
      locations: eventType.locations || [],
      destinationCalendar: eventType.destinationCalendar,
      recurringEvent: eventType.recurringEvent || null,
      isInstantEvent: eventType.isInstantEvent,
      instantMeetingExpiryTimeOffsetInSeconds: eventType.instantMeetingExpiryTimeOffsetInSeconds,
      description: eventType.description ?? undefined,
      schedule: eventType.schedule || undefined,
      bookingLimits: eventType.bookingLimits || undefined,
      onlyShowFirstAvailableSlot: eventType.onlyShowFirstAvailableSlot || undefined,
      durationLimits: eventType.durationLimits || undefined,
      length: eventType.length,
      hidden: eventType.hidden,
      hashedLink: eventType.hashedLink?.link || undefined,
      eventTypeColor: eventType.eventTypeColor || null,
      periodDates: {
        startDate: periodDates.startDate,
        endDate: periodDates.endDate,
      },
      hideCalendarNotes: eventType.hideCalendarNotes,
      offsetStart: eventType.offsetStart,
      bookingFields: eventType.bookingFields,
      periodType: eventType.periodType,
      periodCountCalendarDays: eventType.periodCountCalendarDays ? true : false,
      schedulingType: eventType.schedulingType,
      requiresConfirmation: eventType.requiresConfirmation,
      slotInterval: eventType.slotInterval,
      minimumBookingNotice: eventType.minimumBookingNotice,
      metadata: eventType.metadata,
      hosts: eventType.hosts.sort((a, b) => sortHosts(a, b, eventType.isRRWeightsEnabled)),
      successRedirectUrl: eventType.successRedirectUrl || "",
      forwardParamsSuccessRedirect: eventType.forwardParamsSuccessRedirect,
      users: eventType.users,
      useEventTypeDestinationCalendarEmail: eventType.useEventTypeDestinationCalendarEmail,
      secondaryEmailId: eventType?.secondaryEmailId || -1,
      children: eventType.children.map((ch) => ({
        ...ch,
        created: true,
        owner: {
          ...ch.owner,
          eventTypeSlugs:
            eventType.team?.members
              .find((mem) => mem.user.id === ch.owner.id)
              ?.user.eventTypes.map((evTy) => evTy.slug)
              .filter((slug) => slug !== eventType.slug) ?? [],
        },
      })),
      seatsPerTimeSlotEnabled: eventType.seatsPerTimeSlot,
      rescheduleWithSameRoundRobinHost: eventType.rescheduleWithSameRoundRobinHost,
      assignAllTeamMembers: eventType.assignAllTeamMembers,
      aiPhoneCallConfig: {
        generalPrompt: eventType.aiPhoneCallConfig?.generalPrompt ?? DEFAULT_PROMPT_VALUE,
        enabled: eventType.aiPhoneCallConfig?.enabled,
        beginMessage: eventType.aiPhoneCallConfig?.beginMessage ?? DEFAULT_BEGIN_MESSAGE,
        guestName: eventType.aiPhoneCallConfig?.guestName,
        guestEmail: eventType.aiPhoneCallConfig?.guestEmail,
        guestCompany: eventType.aiPhoneCallConfig?.guestCompany,
        yourPhoneNumber: eventType.aiPhoneCallConfig?.yourPhoneNumber,
        numberToCall: eventType.aiPhoneCallConfig?.numberToCall,
        templateType: eventType.aiPhoneCallConfig?.templateType ?? "CUSTOM_TEMPLATE",
        schedulerName: eventType.aiPhoneCallConfig?.schedulerName,
      },
      isRRWeightsEnabled: eventType.isRRWeightsEnabled,
    };
  }, [eventType, periodDates]);
  const formMethods = useForm<FormValues>({
    defaultValues,
    resolver: zodResolver(
      z
        .object({
          // Length if string, is converted to a number or it can be a number
          // Make it optional because it's not submitted from all tabs of the page
          eventName: z
            .string()
            .superRefine((val, ctx) => {
              const validationResult = validateCustomEventName(val, bookingFields);
              if (validationResult !== true) {
                ctx.addIssue({
                  code: z.ZodIssueCode.custom,
                  message: t("invalid_event_name_variables", { item: validationResult }),
                });
              }
            })
            .optional(),
          length: z.union([z.string().transform((val) => +val), z.number()]).optional(),
          offsetStart: z.union([z.string().transform((val) => +val), z.number()]).optional(),
          bookingFields: eventTypeBookingFields,
          locations: locationsResolver(t),
        })
        // TODO: Add schema for other fields later.
        .passthrough()
    ),
  });
  const {
    formState: { isDirty: isFormDirty, dirtyFields },
  } = formMethods;

  const onDelete = () => {
    isTeamEventTypeDeleted.current = true;
  };

  useEffect(() => {
    const handleRouteChange = (url: string) => {
      const paths = url.split("/");

      // If the event-type is deleted, we can't show the empty assignment warning
      if (isTeamEventTypeDeleted.current) return;

      if (
        !!team &&
        !leaveWithoutAssigningHosts.current &&
        (url === "/event-types" || paths[1] !== "event-types") &&
        checkForEmptyAssignment({
          assignedUsers: eventType.children,
          hosts: eventType.hosts,
          assignAllTeamMembers: eventType.assignAllTeamMembers,
          isManagedEventType: eventType.schedulingType === SchedulingType.MANAGED,
        })
      ) {
        setIsOpenAssignmentWarnDialog(true);
        setPendingRoute(url);
        router.events.emit(
          "routeChangeError",
          new Error(`Aborted route change to ${url} because none was assigned to team event`)
        );
        throw "Aborted";
      }
    };
    router.events.on("routeChangeStart", handleRouteChange);
    return () => {
      router.events.off("routeChangeStart", handleRouteChange);
    };
    // eslint-disable-next-line react-hooks/exhaustive-deps
  }, [router, eventType.hosts, eventType.children, eventType.assignAllTeamMembers]);

  const appsMetadata = formMethods.getValues("metadata")?.apps;
  const availability = formMethods.watch("availability");
  let numberOfActiveApps = 0;

  if (appsMetadata) {
    numberOfActiveApps = Object.entries(appsMetadata).filter(
      ([appId, appData]) =>
        eventTypeApps?.items.find((app) => app.slug === appId)?.isInstalled && appData.enabled
    ).length;
  }

  const permalink = `${WEBSITE_URL}/${team ? `team/${team.slug}` : eventType.users[0].username}/${
    eventType.slug
  }`;
  const tabMap = {
    setup: (
      <EventSetupTab
        eventType={eventType}
        locationOptions={locationOptions}
        team={team}
        teamMembers={teamMembers}
        destinationCalendar={destinationCalendar}
      />
    ),
    availability: (
      <EventAvailabilityTab eventType={eventType} isTeamEvent={!!team} teamMembers={teamMembers} />
    ),
    team: <EventTeamTab teamMembers={teamMembers} team={team} eventType={eventType} />,
    limits: <EventLimitsTab eventType={eventType} />,
    advanced: <EventAdvancedTab eventType={eventType} team={team} />,
    instant: <EventInstantTab eventType={eventType} isTeamEvent={!!team} />,
    recurring: <EventRecurringTab eventType={eventType} />,
    apps: <EventAppsTab eventType={{ ...eventType, URL: permalink }} />,
    workflows: props.allActiveWorkflows ? (
      <EventWorkflowsTab eventType={eventType} workflows={props.allActiveWorkflows} />
    ) : (
      <></>
    ),
    webhooks: <EventWebhooksTab eventType={eventType} />,
    ai: <EventAITab eventType={eventType} isTeamEvent={!!team} />,
  } as const;
  const isObject = <T,>(value: T): boolean => {
    return value !== null && typeof value === "object" && !Array.isArray(value);
  };

  const isArray = <T,>(value: T): boolean => {
    return Array.isArray(value);
  };

  const isFieldDirty = (fieldName: keyof FormValues) => {
    // If the field itself is directly marked as dirty
    if (dirtyFields[fieldName] === true) {
      return true;
    }

    // Check if the field is an object or an array
    // eslint-disable-next-line @typescript-eslint/no-explicit-any
    const fieldValue: any = getNestedField(dirtyFields, fieldName);
    if (isObject(fieldValue)) {
      for (const key in fieldValue) {
        if (fieldValue[key] === true) {
          return true;
        }

        if (isObject(fieldValue[key]) || isArray(fieldValue[key])) {
          const nestedFieldName = `${fieldName}.${key}` as keyof FormValues;
          // Recursive call for nested objects or arrays
          if (isFieldDirty(nestedFieldName)) {
            return true;
          }
        }
      }
    }
    if (isArray(fieldValue)) {
      for (const element of fieldValue) {
        // If element is an object, check each property of the object
        if (isObject(element)) {
          for (const key in element) {
            if (element[key] === true) {
              return true;
            }

            if (isObject(element[key]) || isArray(element[key])) {
              const nestedFieldName = `${fieldName}.${key}` as keyof FormValues;
              // Recursive call for nested objects or arrays within each element
              if (isFieldDirty(nestedFieldName)) {
                return true;
              }
            }
          }
        } else if (element === true) {
          return true;
        }
      }
    }

    return false;
  };

  const getNestedField = (obj: typeof dirtyFields, path: string) => {
    const keys = path.split(".");
    let current = obj;

    for (let i = 0; i < keys.length; i++) {
      // @ts-expect-error /—— currentKey could be any deeply nested fields thanks to recursion
      const currentKey = current[keys[i]];
      if (currentKey === undefined) return undefined;
      current = currentKey;
    }

    return current;
  };

  const getDirtyFields = (values: FormValues): Partial<FormValues> => {
    if (!isFormDirty) {
      return {};
    }
    const updatedFields: Partial<FormValues> = {};
    Object.keys(dirtyFields).forEach((key) => {
      const typedKey = key as keyof typeof dirtyFields;
      // eslint-disable-next-line @typescript-eslint/ban-ts-comment
      // @ts-ignore
      updatedFields[typedKey] = undefined;
      const isDirty = isFieldDirty(typedKey);
      if (isDirty) {
        // eslint-disable-next-line @typescript-eslint/ban-ts-comment
        // @ts-ignore
        updatedFields[typedKey] = values[typedKey];
      }
    });
    return updatedFields;
  };

  const handleSubmit = async (values: FormValues) => {
    const { children } = values;
    const dirtyValues = getDirtyFields(values);
    const dirtyFieldExists = Object.keys(dirtyValues).length !== 0;
    const {
      periodDates,
      periodCountCalendarDays,
      beforeEventBuffer,
      afterEventBuffer,
      seatsPerTimeSlot,
      seatsShowAttendees,
      seatsShowAvailabilityCount,
      bookingLimits,
      onlyShowFirstAvailableSlot,
      durationLimits,
      recurringEvent,
      eventTypeColor,
      locations,
      metadata,
      customInputs,
      assignAllTeamMembers,
      // We don't need to send send these values to the backend
      // eslint-disable-next-line @typescript-eslint/no-unused-vars
      seatsPerTimeSlotEnabled,
      // eslint-disable-next-line @typescript-eslint/no-unused-vars
      minimumBookingNoticeInDurationType,
      // eslint-disable-next-line @typescript-eslint/no-unused-vars
      bookerLayouts,
      // eslint-disable-next-line @typescript-eslint/no-unused-vars
      multipleDurationEnabled,
      length,
      ...input
    } = dirtyValues;
    if (!Number(length)) throw new Error(t("event_setup_length_error"));

    if (bookingLimits) {
      const isValid = validateIntervalLimitOrder(bookingLimits);
      if (!isValid) throw new Error(t("event_setup_booking_limits_error"));
    }

    if (durationLimits) {
      const isValid = validateIntervalLimitOrder(durationLimits);
      if (!isValid) throw new Error(t("event_setup_duration_limits_error"));
    }

    const layoutError = validateBookerLayouts(metadata?.bookerLayouts || null);
    if (layoutError) throw new Error(t(layoutError));

    if (metadata?.multipleDuration !== undefined) {
      if (metadata?.multipleDuration.length < 1) {
        throw new Error(t("event_setup_multiple_duration_error"));
      } else {
        // if length is unchanged, we skip this check
        if (length !== undefined) {
          if (!length && !metadata?.multipleDuration?.includes(length)) {
            //This would work but it leaves the potential of this check being useless. Need to check against length and not eventType.length, but length can be undefined
            throw new Error(t("event_setup_multiple_duration_default_error"));
          }
        }
      }
    }

    // Prevent two payment apps to be enabled
    // Ok to cast type here because this metadata will be updated as the event type metadata
    if (checkForMultiplePaymentApps(metadata as z.infer<typeof EventTypeMetaDataSchema>))
      throw new Error(t("event_setup_multiple_payment_apps_error"));

    if (metadata?.apps?.stripe?.paymentOption === "HOLD" && seatsPerTimeSlot) {
      throw new Error(t("seats_and_no_show_fee_error"));
    }

    // eslint-disable-next-line @typescript-eslint/no-unused-vars
    const { availability, users, scheduleName, ...rest } = input;
    const payload = {
      ...rest,
      length,
      locations,
      recurringEvent,
      periodStartDate: periodDates?.startDate,
      periodEndDate: periodDates?.endDate,
      periodCountCalendarDays,
      id: eventType.id,
      beforeEventBuffer,
      afterEventBuffer,
      bookingLimits,
      onlyShowFirstAvailableSlot,
      durationLimits,
      eventTypeColor,
      seatsPerTimeSlot,
      seatsShowAttendees,
      seatsShowAvailabilityCount,
      metadata,
      customInputs,
      children,
      assignAllTeamMembers,
    };
    // Filter out undefined values
    const filteredPayload = Object.entries(payload).reduce((acc, [key, value]) => {
      if (value !== undefined) {
        // @ts-expect-error Element implicitly has any type
        acc[key] = value;
      }
      return acc;
    }, {});

    if (dirtyFieldExists) {
      updateMutation.mutate({ ...filteredPayload, id: eventType.id });
    }
  };

  const [slugExistsChildrenDialogOpen, setSlugExistsChildrenDialogOpen] = useState<ChildrenEventType[]>([]);
  const slug = formMethods.watch("slug") ?? eventType.slug;

  // Optional prerender all tabs after 300 ms on mount
  useEffect(() => {
    const timeout = setTimeout(() => {
      const Components = [
        EventSetupTab,
        EventAvailabilityTab,
        EventTeamTab,
        EventLimitsTab,
        EventAdvancedTab,
        EventInstantTab,
        EventRecurringTab,
        EventAppsTab,
        EventWorkflowsTab,
        EventWebhooksTab,
      ];

      Components.forEach((C) => {
        // @ts-expect-error Property 'render' does not exist on type 'ComponentClass
        C.render.preload();
      });
    }, 300);

    return () => {
      clearTimeout(timeout);
    };
  }, []);
  return (
    <>
      <EventTypeSingleLayout
        enabledAppsNumber={numberOfActiveApps}
        installedAppsNumber={eventTypeApps?.items.length || 0}
        enabledWorkflowsNumber={props.allActiveWorkflows ? props.allActiveWorkflows.length : 0}
        eventType={eventType}
        activeWebhooksNumber={eventType.webhooks.filter((webhook) => webhook.active).length}
        team={team}
        availability={availability}
        isUpdateMutationLoading={updateMutation.isPending}
        formMethods={formMethods}
        // disableBorder={tabName === "apps" || tabName === "workflows" || tabName === "webhooks"}
        disableBorder={true}
        currentUserMembership={currentUserMembership}
        bookerUrl={eventType.bookerUrl}
        isUserOrganizationAdmin={props.isUserOrganizationAdmin}
        onDelete={onDelete}>
        <Form
          form={formMethods}
          id="event-type-form"
          handleSubmit={async (values) => {
            const { children } = values;
            const dirtyValues = getDirtyFields(values);
            const dirtyFieldExists = Object.keys(dirtyValues).length !== 0;
            const {
              periodDates,
              periodCountCalendarDays,
              beforeEventBuffer,
              afterEventBuffer,
              seatsPerTimeSlot,
              seatsShowAttendees,
              seatsShowAvailabilityCount,
              bookingLimits,
              onlyShowFirstAvailableSlot,
              durationLimits,
              recurringEvent,
              eventTypeColor,
              locations,
              metadata,
              customInputs,
              // We don't need to send send these values to the backend
              // eslint-disable-next-line @typescript-eslint/no-unused-vars
              seatsPerTimeSlotEnabled,
              // eslint-disable-next-line @typescript-eslint/no-unused-vars
              multipleDurationEnabled,
              length,
              ...input
            } = dirtyValues;

            if (length && !Number(length)) throw new Error(t("event_setup_length_error"));

            if (bookingLimits) {
              const isValid = validateIntervalLimitOrder(bookingLimits);
              if (!isValid) throw new Error(t("event_setup_booking_limits_error"));
            }

            if (durationLimits) {
              const isValid = validateIntervalLimitOrder(durationLimits);
              if (!isValid) throw new Error(t("event_setup_duration_limits_error"));
            }

            const layoutError = validateBookerLayouts(metadata?.bookerLayouts || null);
            if (layoutError) throw new Error(t(layoutError));

            if (metadata?.multipleDuration !== undefined) {
              if (metadata?.multipleDuration.length < 1) {
                throw new Error(t("event_setup_multiple_duration_error"));
              } else {
                if (length !== undefined) {
                  if (!length && !metadata?.multipleDuration?.includes(length)) {
                    //This would work but it leaves the potential of this check being useless. Need to check against length and not eventType.length, but length can be undefined
                    throw new Error(t("event_setup_multiple_duration_default_error"));
                  }
                }
              }
            }

            // Prevent two payment apps to be enabled
            // Ok to cast type here because this metadata will be updated as the event type metadata
            if (checkForMultiplePaymentApps(metadata as z.infer<typeof EventTypeMetaDataSchema>))
              throw new Error(t("event_setup_multiple_payment_apps_error"));

            // eslint-disable-next-line @typescript-eslint/no-unused-vars
            const { availability, users, scheduleName, ...rest } = input;
            const payload = {
              ...rest,
              children,
              length,
              locations,
              recurringEvent,
              periodStartDate: periodDates?.startDate,
              periodEndDate: periodDates?.endDate,
              periodCountCalendarDays,
              id: eventType.id,
              beforeEventBuffer,
              afterEventBuffer,
              bookingLimits,
              onlyShowFirstAvailableSlot,
              durationLimits,
              eventTypeColor,
              seatsPerTimeSlot,
              seatsShowAttendees,
              seatsShowAvailabilityCount,
              metadata,
              customInputs,
            };
            // Filter out undefined values
            const filteredPayload = Object.entries(payload).reduce((acc, [key, value]) => {
              if (value !== undefined) {
                // @ts-expect-error Element implicitly has any type
                acc[key] = value;
              }
              return acc;
            }, {});

            if (dirtyFieldExists) {
              updateMutation.mutate({ ...filteredPayload, id: eventType.id, hashedLink: values.hashedLink });
            }
          }}>
          <div ref={animationParentRef}>{tabMap[tabName]}</div>
        </Form>
      </EventTypeSingleLayout>
      {slugExistsChildrenDialogOpen.length ? (
        <ManagedEventTypeDialog
          slugExistsChildrenDialogOpen={slugExistsChildrenDialogOpen}
          isPending={formMethods.formState.isSubmitting}
          onOpenChange={() => {
            setSlugExistsChildrenDialogOpen([]);
          }}
          slug={slug}
          onConfirm={(e: { preventDefault: () => void }) => {
            e.preventDefault();
            handleSubmit(formMethods.getValues());
            telemetry.event(telemetryEventTypes.slugReplacementAction);
            setSlugExistsChildrenDialogOpen([]);
          }}
        />
      ) : null}
      <AssignmentWarningDialog
        isOpenAssignmentWarnDialog={isOpenAssignmentWarnDialog}
        setIsOpenAssignmentWarnDialog={setIsOpenAssignmentWarnDialog}
        pendingRoute={pendingRoute}
        leaveWithoutAssigningHosts={leaveWithoutAssigningHosts}
        id={eventType.id}
      />
    </>
  );
};
=======
>>>>>>> 971d9ff0
const EventTypePageWrapper: React.FC<PageProps> & {
  PageWrapper?: AppProps["Component"]["PageWrapper"];
  getLayout?: AppProps["Component"]["getLayout"];
} = (props) => {
  const { data } = trpc.viewer.eventTypes.get.useQuery({ id: props.type });

  if (!data) return null;

  const eventType = data.eventType;

  const { data: workflows } = trpc.viewer.workflows.getAllActiveWorkflows.useQuery({
    eventType: {
      id: props.type,
      teamId: eventType.teamId,
      userId: eventType.userId,
      parent: eventType.parent,
      metadata: eventType.metadata,
    },
  });

  const propsData = {
    ...(data as EventTypeSetupProps),
    allActiveWorkflows: workflows,
  };

  return <EventType {...propsData} />;
};

export default EventTypePageWrapper;<|MERGE_RESOLUTION|>--- conflicted
+++ resolved
@@ -11,797 +11,6 @@
 
 import { type PageProps } from "~/event-types/views/event-types-single-view.getServerSideProps";
 
-<<<<<<< HEAD
-// These can't really be moved into calcom/ui due to the fact they use infered getserverside props typings;
-const EventSetupTab = dynamic(() =>
-  import("@components/eventtype/EventSetupTab").then((mod) => mod.EventSetupTab)
-);
-
-const EventAvailabilityTab = dynamic(() =>
-  import("@components/eventtype/EventAvailabilityTab").then((mod) => mod.EventAvailabilityTab)
-);
-
-const EventTeamTab = dynamic(() =>
-  import("@components/eventtype/EventTeamTab").then((mod) => mod.EventTeamTab)
-);
-
-const EventLimitsTab = dynamic(() =>
-  import("@components/eventtype/EventLimitsTab").then((mod) => mod.EventLimitsTab)
-);
-
-const EventAdvancedTab = dynamic(() =>
-  import("@components/eventtype/EventAdvancedTab").then((mod) => mod.EventAdvancedTab)
-);
-
-const EventInstantTab = dynamic(() =>
-  import("@components/eventtype/EventInstantTab").then((mod) => mod.EventInstantTab)
-);
-
-const EventRecurringTab = dynamic(() =>
-  import("@components/eventtype/EventRecurringTab").then((mod) => mod.EventRecurringTab)
-);
-
-const EventAppsTab = dynamic(() =>
-  import("@components/eventtype/EventAppsTab").then((mod) => mod.EventAppsTab)
-);
-
-const EventWorkflowsTab = dynamic(() => import("@components/eventtype/EventWorkfowsTab"));
-
-const EventWebhooksTab = dynamic(() =>
-  import("@components/eventtype/EventWebhooksTab").then((mod) => mod.EventWebhooksTab)
-);
-
-const EventAITab = dynamic(() => import("@components/eventtype/EventAITab").then((mod) => mod.EventAITab));
-
-const ManagedEventTypeDialog = dynamic(() => import("@components/eventtype/ManagedEventDialog"));
-
-const AssignmentWarningDialog = dynamic(() => import("@components/eventtype/AssignmentWarningDialog"));
-
-export type Host = {
-  isFixed: boolean;
-  userId: number;
-  priority: number;
-  weight: number;
-  weightAdjustment: number;
-  scheduleId?: number | null;
-};
-
-export type CustomInputParsed = typeof customInputSchema._output;
-
-const querySchema = z.object({
-  tabName: z
-    .enum([
-      "setup",
-      "availability",
-      "apps",
-      "limits",
-      "instant",
-      "recurring",
-      "team",
-      "advanced",
-      "workflows",
-      "webhooks",
-      "ai",
-    ])
-    .optional()
-    .default("setup"),
-});
-
-export type EventTypeSetupProps = RouterOutputs["viewer"]["eventTypes"]["get"];
-export type EventTypeSetup = RouterOutputs["viewer"]["eventTypes"]["get"]["eventType"];
-export type EventTypeAssignedUsers = RouterOutputs["viewer"]["eventTypes"]["get"]["eventType"]["children"];
-export type EventTypeHosts = RouterOutputs["viewer"]["eventTypes"]["get"]["eventType"]["hosts"];
-export type TeamMembers = RouterOutputs["viewer"]["eventTypes"]["get"]["teamMembers"];
-
-export const locationsResolver = (t: TFunction) => {
-  return z
-    .array(
-      z
-        .object({
-          type: z.string(),
-          address: z.string().optional(),
-          link: z.string().url().optional(),
-          phone: z
-            .string()
-            .refine((val) => isValidPhoneNumber(val))
-            .optional(),
-          hostPhoneNumber: z
-            .string()
-            .refine((val) => isValidPhoneNumber(val))
-            .optional(),
-          displayLocationPublicly: z.boolean().optional(),
-          credentialId: z.number().optional(),
-          teamName: z.string().optional(),
-        })
-        .passthrough()
-        .superRefine((val, ctx) => {
-          if (val?.link) {
-            const link = val.link;
-            const eventLocationType = getEventLocationType(val.type);
-            if (
-              eventLocationType &&
-              !eventLocationType.default &&
-              eventLocationType.linkType === "static" &&
-              eventLocationType.urlRegExp
-            ) {
-              const valid = z.string().regex(new RegExp(eventLocationType.urlRegExp)).safeParse(link).success;
-
-              if (!valid) {
-                const sampleUrl = eventLocationType.organizerInputPlaceholder;
-                ctx.addIssue({
-                  code: z.ZodIssueCode.custom,
-                  path: [eventLocationType?.defaultValueVariable ?? "link"],
-                  message: t("invalid_url_error_message", {
-                    label: eventLocationType.label,
-                    sampleUrl: sampleUrl ?? "https://cal.com",
-                  }),
-                });
-              }
-              return;
-            }
-
-            const valid = z.string().url().optional().safeParse(link).success;
-
-            if (!valid) {
-              ctx.addIssue({
-                code: z.ZodIssueCode.custom,
-                path: [eventLocationType?.defaultValueVariable ?? "link"],
-                message: `Invalid URL`,
-              });
-            }
-          }
-          return;
-        })
-    )
-    .optional();
-};
-
-const EventTypePage = (props: EventTypeSetupProps & { allActiveWorkflows?: Workflow[] }) => {
-  const { t } = useLocale();
-  const utils = trpc.useUtils();
-  const telemetry = useTelemetry();
-  const {
-    data: { tabName },
-  } = useTypedQuery(querySchema);
-
-  const { data: eventTypeApps } = trpc.viewer.integrations.useQuery({
-    extendsFeature: "EventType",
-    teamId: props.eventType.team?.id || props.eventType.parent?.teamId,
-    onlyInstalled: true,
-  });
-
-  const { eventType, locationOptions, team, teamMembers, currentUserMembership, destinationCalendar } = props;
-  const [isOpenAssignmentWarnDialog, setIsOpenAssignmentWarnDialog] = useState<boolean>(false);
-  const [pendingRoute, setPendingRoute] = useState("");
-  const leaveWithoutAssigningHosts = useRef(false);
-  const isTeamEventTypeDeleted = useRef(false);
-  const [animationParentRef] = useAutoAnimate<HTMLDivElement>();
-  const updateMutation = trpc.viewer.eventTypes.update.useMutation({
-    onSuccess: async () => {
-      const currentValues = formMethods.getValues();
-
-      currentValues.children = currentValues.children.map((child) => ({
-        ...child,
-        created: true,
-      }));
-      currentValues.assignAllTeamMembers = currentValues.assignAllTeamMembers || false;
-
-      // Reset the form with these values as new default values to ensure the correct comparison for dirtyFields eval
-      formMethods.reset(currentValues);
-
-      showToast(t("event_type_updated_successfully", { eventTypeTitle: eventType.title }), "success");
-    },
-    async onSettled() {
-      await utils.viewer.eventTypes.get.invalidate();
-    },
-    onError: (err) => {
-      let message = "";
-      if (err instanceof HttpError) {
-        const message = `${err.statusCode}: ${err.message}`;
-        showToast(message, "error");
-      }
-
-      if (err.data?.code === "UNAUTHORIZED") {
-        message = `${err.data.code}: ${t("error_event_type_unauthorized_update")}`;
-      }
-
-      if (err.data?.code === "PARSE_ERROR" || err.data?.code === "BAD_REQUEST") {
-        message = `${err.data.code}: ${t(err.message)}`;
-      }
-
-      if (err.data?.code === "INTERNAL_SERVER_ERROR") {
-        message = t("unexpected_error_try_again");
-      }
-
-      showToast(message ? t(message) : t(err.message), "error");
-    },
-  });
-
-  const router = useRouter();
-
-  const [periodDates] = useState<{ startDate: Date; endDate: Date }>({
-    startDate: new Date(eventType.periodStartDate || Date.now()),
-    endDate: new Date(eventType.periodEndDate || Date.now()),
-  });
-
-  const bookingFields: Prisma.JsonObject = {};
-
-  eventType.bookingFields.forEach(({ name }) => {
-    bookingFields[name] = name;
-  });
-  // eslint-disable-next-line @typescript-eslint/no-explicit-any
-  const defaultValues: any = useMemo(() => {
-    return {
-      title: eventType.title,
-      id: eventType.id,
-      slug: eventType.slug,
-      afterEventBuffer: eventType.afterEventBuffer,
-      beforeEventBuffer: eventType.beforeEventBuffer,
-      eventName: eventType.eventName || "",
-      scheduleName: eventType.scheduleName,
-      periodDays: eventType.periodDays,
-      requiresBookerEmailVerification: eventType.requiresBookerEmailVerification,
-      seatsPerTimeSlot: eventType.seatsPerTimeSlot,
-      seatsShowAttendees: eventType.seatsShowAttendees,
-      seatsShowAvailabilityCount: eventType.seatsShowAvailabilityCount,
-      lockTimeZoneToggleOnBookingPage: eventType.lockTimeZoneToggleOnBookingPage,
-      locations: eventType.locations || [],
-      destinationCalendar: eventType.destinationCalendar,
-      recurringEvent: eventType.recurringEvent || null,
-      isInstantEvent: eventType.isInstantEvent,
-      instantMeetingExpiryTimeOffsetInSeconds: eventType.instantMeetingExpiryTimeOffsetInSeconds,
-      description: eventType.description ?? undefined,
-      schedule: eventType.schedule || undefined,
-      bookingLimits: eventType.bookingLimits || undefined,
-      onlyShowFirstAvailableSlot: eventType.onlyShowFirstAvailableSlot || undefined,
-      durationLimits: eventType.durationLimits || undefined,
-      length: eventType.length,
-      hidden: eventType.hidden,
-      hashedLink: eventType.hashedLink?.link || undefined,
-      eventTypeColor: eventType.eventTypeColor || null,
-      periodDates: {
-        startDate: periodDates.startDate,
-        endDate: periodDates.endDate,
-      },
-      hideCalendarNotes: eventType.hideCalendarNotes,
-      offsetStart: eventType.offsetStart,
-      bookingFields: eventType.bookingFields,
-      periodType: eventType.periodType,
-      periodCountCalendarDays: eventType.periodCountCalendarDays ? true : false,
-      schedulingType: eventType.schedulingType,
-      requiresConfirmation: eventType.requiresConfirmation,
-      slotInterval: eventType.slotInterval,
-      minimumBookingNotice: eventType.minimumBookingNotice,
-      metadata: eventType.metadata,
-      hosts: eventType.hosts.sort((a, b) => sortHosts(a, b, eventType.isRRWeightsEnabled)),
-      successRedirectUrl: eventType.successRedirectUrl || "",
-      forwardParamsSuccessRedirect: eventType.forwardParamsSuccessRedirect,
-      users: eventType.users,
-      useEventTypeDestinationCalendarEmail: eventType.useEventTypeDestinationCalendarEmail,
-      secondaryEmailId: eventType?.secondaryEmailId || -1,
-      children: eventType.children.map((ch) => ({
-        ...ch,
-        created: true,
-        owner: {
-          ...ch.owner,
-          eventTypeSlugs:
-            eventType.team?.members
-              .find((mem) => mem.user.id === ch.owner.id)
-              ?.user.eventTypes.map((evTy) => evTy.slug)
-              .filter((slug) => slug !== eventType.slug) ?? [],
-        },
-      })),
-      seatsPerTimeSlotEnabled: eventType.seatsPerTimeSlot,
-      rescheduleWithSameRoundRobinHost: eventType.rescheduleWithSameRoundRobinHost,
-      assignAllTeamMembers: eventType.assignAllTeamMembers,
-      aiPhoneCallConfig: {
-        generalPrompt: eventType.aiPhoneCallConfig?.generalPrompt ?? DEFAULT_PROMPT_VALUE,
-        enabled: eventType.aiPhoneCallConfig?.enabled,
-        beginMessage: eventType.aiPhoneCallConfig?.beginMessage ?? DEFAULT_BEGIN_MESSAGE,
-        guestName: eventType.aiPhoneCallConfig?.guestName,
-        guestEmail: eventType.aiPhoneCallConfig?.guestEmail,
-        guestCompany: eventType.aiPhoneCallConfig?.guestCompany,
-        yourPhoneNumber: eventType.aiPhoneCallConfig?.yourPhoneNumber,
-        numberToCall: eventType.aiPhoneCallConfig?.numberToCall,
-        templateType: eventType.aiPhoneCallConfig?.templateType ?? "CUSTOM_TEMPLATE",
-        schedulerName: eventType.aiPhoneCallConfig?.schedulerName,
-      },
-      isRRWeightsEnabled: eventType.isRRWeightsEnabled,
-    };
-  }, [eventType, periodDates]);
-  const formMethods = useForm<FormValues>({
-    defaultValues,
-    resolver: zodResolver(
-      z
-        .object({
-          // Length if string, is converted to a number or it can be a number
-          // Make it optional because it's not submitted from all tabs of the page
-          eventName: z
-            .string()
-            .superRefine((val, ctx) => {
-              const validationResult = validateCustomEventName(val, bookingFields);
-              if (validationResult !== true) {
-                ctx.addIssue({
-                  code: z.ZodIssueCode.custom,
-                  message: t("invalid_event_name_variables", { item: validationResult }),
-                });
-              }
-            })
-            .optional(),
-          length: z.union([z.string().transform((val) => +val), z.number()]).optional(),
-          offsetStart: z.union([z.string().transform((val) => +val), z.number()]).optional(),
-          bookingFields: eventTypeBookingFields,
-          locations: locationsResolver(t),
-        })
-        // TODO: Add schema for other fields later.
-        .passthrough()
-    ),
-  });
-  const {
-    formState: { isDirty: isFormDirty, dirtyFields },
-  } = formMethods;
-
-  const onDelete = () => {
-    isTeamEventTypeDeleted.current = true;
-  };
-
-  useEffect(() => {
-    const handleRouteChange = (url: string) => {
-      const paths = url.split("/");
-
-      // If the event-type is deleted, we can't show the empty assignment warning
-      if (isTeamEventTypeDeleted.current) return;
-
-      if (
-        !!team &&
-        !leaveWithoutAssigningHosts.current &&
-        (url === "/event-types" || paths[1] !== "event-types") &&
-        checkForEmptyAssignment({
-          assignedUsers: eventType.children,
-          hosts: eventType.hosts,
-          assignAllTeamMembers: eventType.assignAllTeamMembers,
-          isManagedEventType: eventType.schedulingType === SchedulingType.MANAGED,
-        })
-      ) {
-        setIsOpenAssignmentWarnDialog(true);
-        setPendingRoute(url);
-        router.events.emit(
-          "routeChangeError",
-          new Error(`Aborted route change to ${url} because none was assigned to team event`)
-        );
-        throw "Aborted";
-      }
-    };
-    router.events.on("routeChangeStart", handleRouteChange);
-    return () => {
-      router.events.off("routeChangeStart", handleRouteChange);
-    };
-    // eslint-disable-next-line react-hooks/exhaustive-deps
-  }, [router, eventType.hosts, eventType.children, eventType.assignAllTeamMembers]);
-
-  const appsMetadata = formMethods.getValues("metadata")?.apps;
-  const availability = formMethods.watch("availability");
-  let numberOfActiveApps = 0;
-
-  if (appsMetadata) {
-    numberOfActiveApps = Object.entries(appsMetadata).filter(
-      ([appId, appData]) =>
-        eventTypeApps?.items.find((app) => app.slug === appId)?.isInstalled && appData.enabled
-    ).length;
-  }
-
-  const permalink = `${WEBSITE_URL}/${team ? `team/${team.slug}` : eventType.users[0].username}/${
-    eventType.slug
-  }`;
-  const tabMap = {
-    setup: (
-      <EventSetupTab
-        eventType={eventType}
-        locationOptions={locationOptions}
-        team={team}
-        teamMembers={teamMembers}
-        destinationCalendar={destinationCalendar}
-      />
-    ),
-    availability: (
-      <EventAvailabilityTab eventType={eventType} isTeamEvent={!!team} teamMembers={teamMembers} />
-    ),
-    team: <EventTeamTab teamMembers={teamMembers} team={team} eventType={eventType} />,
-    limits: <EventLimitsTab eventType={eventType} />,
-    advanced: <EventAdvancedTab eventType={eventType} team={team} />,
-    instant: <EventInstantTab eventType={eventType} isTeamEvent={!!team} />,
-    recurring: <EventRecurringTab eventType={eventType} />,
-    apps: <EventAppsTab eventType={{ ...eventType, URL: permalink }} />,
-    workflows: props.allActiveWorkflows ? (
-      <EventWorkflowsTab eventType={eventType} workflows={props.allActiveWorkflows} />
-    ) : (
-      <></>
-    ),
-    webhooks: <EventWebhooksTab eventType={eventType} />,
-    ai: <EventAITab eventType={eventType} isTeamEvent={!!team} />,
-  } as const;
-  const isObject = <T,>(value: T): boolean => {
-    return value !== null && typeof value === "object" && !Array.isArray(value);
-  };
-
-  const isArray = <T,>(value: T): boolean => {
-    return Array.isArray(value);
-  };
-
-  const isFieldDirty = (fieldName: keyof FormValues) => {
-    // If the field itself is directly marked as dirty
-    if (dirtyFields[fieldName] === true) {
-      return true;
-    }
-
-    // Check if the field is an object or an array
-    // eslint-disable-next-line @typescript-eslint/no-explicit-any
-    const fieldValue: any = getNestedField(dirtyFields, fieldName);
-    if (isObject(fieldValue)) {
-      for (const key in fieldValue) {
-        if (fieldValue[key] === true) {
-          return true;
-        }
-
-        if (isObject(fieldValue[key]) || isArray(fieldValue[key])) {
-          const nestedFieldName = `${fieldName}.${key}` as keyof FormValues;
-          // Recursive call for nested objects or arrays
-          if (isFieldDirty(nestedFieldName)) {
-            return true;
-          }
-        }
-      }
-    }
-    if (isArray(fieldValue)) {
-      for (const element of fieldValue) {
-        // If element is an object, check each property of the object
-        if (isObject(element)) {
-          for (const key in element) {
-            if (element[key] === true) {
-              return true;
-            }
-
-            if (isObject(element[key]) || isArray(element[key])) {
-              const nestedFieldName = `${fieldName}.${key}` as keyof FormValues;
-              // Recursive call for nested objects or arrays within each element
-              if (isFieldDirty(nestedFieldName)) {
-                return true;
-              }
-            }
-          }
-        } else if (element === true) {
-          return true;
-        }
-      }
-    }
-
-    return false;
-  };
-
-  const getNestedField = (obj: typeof dirtyFields, path: string) => {
-    const keys = path.split(".");
-    let current = obj;
-
-    for (let i = 0; i < keys.length; i++) {
-      // @ts-expect-error /—— currentKey could be any deeply nested fields thanks to recursion
-      const currentKey = current[keys[i]];
-      if (currentKey === undefined) return undefined;
-      current = currentKey;
-    }
-
-    return current;
-  };
-
-  const getDirtyFields = (values: FormValues): Partial<FormValues> => {
-    if (!isFormDirty) {
-      return {};
-    }
-    const updatedFields: Partial<FormValues> = {};
-    Object.keys(dirtyFields).forEach((key) => {
-      const typedKey = key as keyof typeof dirtyFields;
-      // eslint-disable-next-line @typescript-eslint/ban-ts-comment
-      // @ts-ignore
-      updatedFields[typedKey] = undefined;
-      const isDirty = isFieldDirty(typedKey);
-      if (isDirty) {
-        // eslint-disable-next-line @typescript-eslint/ban-ts-comment
-        // @ts-ignore
-        updatedFields[typedKey] = values[typedKey];
-      }
-    });
-    return updatedFields;
-  };
-
-  const handleSubmit = async (values: FormValues) => {
-    const { children } = values;
-    const dirtyValues = getDirtyFields(values);
-    const dirtyFieldExists = Object.keys(dirtyValues).length !== 0;
-    const {
-      periodDates,
-      periodCountCalendarDays,
-      beforeEventBuffer,
-      afterEventBuffer,
-      seatsPerTimeSlot,
-      seatsShowAttendees,
-      seatsShowAvailabilityCount,
-      bookingLimits,
-      onlyShowFirstAvailableSlot,
-      durationLimits,
-      recurringEvent,
-      eventTypeColor,
-      locations,
-      metadata,
-      customInputs,
-      assignAllTeamMembers,
-      // We don't need to send send these values to the backend
-      // eslint-disable-next-line @typescript-eslint/no-unused-vars
-      seatsPerTimeSlotEnabled,
-      // eslint-disable-next-line @typescript-eslint/no-unused-vars
-      minimumBookingNoticeInDurationType,
-      // eslint-disable-next-line @typescript-eslint/no-unused-vars
-      bookerLayouts,
-      // eslint-disable-next-line @typescript-eslint/no-unused-vars
-      multipleDurationEnabled,
-      length,
-      ...input
-    } = dirtyValues;
-    if (!Number(length)) throw new Error(t("event_setup_length_error"));
-
-    if (bookingLimits) {
-      const isValid = validateIntervalLimitOrder(bookingLimits);
-      if (!isValid) throw new Error(t("event_setup_booking_limits_error"));
-    }
-
-    if (durationLimits) {
-      const isValid = validateIntervalLimitOrder(durationLimits);
-      if (!isValid) throw new Error(t("event_setup_duration_limits_error"));
-    }
-
-    const layoutError = validateBookerLayouts(metadata?.bookerLayouts || null);
-    if (layoutError) throw new Error(t(layoutError));
-
-    if (metadata?.multipleDuration !== undefined) {
-      if (metadata?.multipleDuration.length < 1) {
-        throw new Error(t("event_setup_multiple_duration_error"));
-      } else {
-        // if length is unchanged, we skip this check
-        if (length !== undefined) {
-          if (!length && !metadata?.multipleDuration?.includes(length)) {
-            //This would work but it leaves the potential of this check being useless. Need to check against length and not eventType.length, but length can be undefined
-            throw new Error(t("event_setup_multiple_duration_default_error"));
-          }
-        }
-      }
-    }
-
-    // Prevent two payment apps to be enabled
-    // Ok to cast type here because this metadata will be updated as the event type metadata
-    if (checkForMultiplePaymentApps(metadata as z.infer<typeof EventTypeMetaDataSchema>))
-      throw new Error(t("event_setup_multiple_payment_apps_error"));
-
-    if (metadata?.apps?.stripe?.paymentOption === "HOLD" && seatsPerTimeSlot) {
-      throw new Error(t("seats_and_no_show_fee_error"));
-    }
-
-    // eslint-disable-next-line @typescript-eslint/no-unused-vars
-    const { availability, users, scheduleName, ...rest } = input;
-    const payload = {
-      ...rest,
-      length,
-      locations,
-      recurringEvent,
-      periodStartDate: periodDates?.startDate,
-      periodEndDate: periodDates?.endDate,
-      periodCountCalendarDays,
-      id: eventType.id,
-      beforeEventBuffer,
-      afterEventBuffer,
-      bookingLimits,
-      onlyShowFirstAvailableSlot,
-      durationLimits,
-      eventTypeColor,
-      seatsPerTimeSlot,
-      seatsShowAttendees,
-      seatsShowAvailabilityCount,
-      metadata,
-      customInputs,
-      children,
-      assignAllTeamMembers,
-    };
-    // Filter out undefined values
-    const filteredPayload = Object.entries(payload).reduce((acc, [key, value]) => {
-      if (value !== undefined) {
-        // @ts-expect-error Element implicitly has any type
-        acc[key] = value;
-      }
-      return acc;
-    }, {});
-
-    if (dirtyFieldExists) {
-      updateMutation.mutate({ ...filteredPayload, id: eventType.id });
-    }
-  };
-
-  const [slugExistsChildrenDialogOpen, setSlugExistsChildrenDialogOpen] = useState<ChildrenEventType[]>([]);
-  const slug = formMethods.watch("slug") ?? eventType.slug;
-
-  // Optional prerender all tabs after 300 ms on mount
-  useEffect(() => {
-    const timeout = setTimeout(() => {
-      const Components = [
-        EventSetupTab,
-        EventAvailabilityTab,
-        EventTeamTab,
-        EventLimitsTab,
-        EventAdvancedTab,
-        EventInstantTab,
-        EventRecurringTab,
-        EventAppsTab,
-        EventWorkflowsTab,
-        EventWebhooksTab,
-      ];
-
-      Components.forEach((C) => {
-        // @ts-expect-error Property 'render' does not exist on type 'ComponentClass
-        C.render.preload();
-      });
-    }, 300);
-
-    return () => {
-      clearTimeout(timeout);
-    };
-  }, []);
-  return (
-    <>
-      <EventTypeSingleLayout
-        enabledAppsNumber={numberOfActiveApps}
-        installedAppsNumber={eventTypeApps?.items.length || 0}
-        enabledWorkflowsNumber={props.allActiveWorkflows ? props.allActiveWorkflows.length : 0}
-        eventType={eventType}
-        activeWebhooksNumber={eventType.webhooks.filter((webhook) => webhook.active).length}
-        team={team}
-        availability={availability}
-        isUpdateMutationLoading={updateMutation.isPending}
-        formMethods={formMethods}
-        // disableBorder={tabName === "apps" || tabName === "workflows" || tabName === "webhooks"}
-        disableBorder={true}
-        currentUserMembership={currentUserMembership}
-        bookerUrl={eventType.bookerUrl}
-        isUserOrganizationAdmin={props.isUserOrganizationAdmin}
-        onDelete={onDelete}>
-        <Form
-          form={formMethods}
-          id="event-type-form"
-          handleSubmit={async (values) => {
-            const { children } = values;
-            const dirtyValues = getDirtyFields(values);
-            const dirtyFieldExists = Object.keys(dirtyValues).length !== 0;
-            const {
-              periodDates,
-              periodCountCalendarDays,
-              beforeEventBuffer,
-              afterEventBuffer,
-              seatsPerTimeSlot,
-              seatsShowAttendees,
-              seatsShowAvailabilityCount,
-              bookingLimits,
-              onlyShowFirstAvailableSlot,
-              durationLimits,
-              recurringEvent,
-              eventTypeColor,
-              locations,
-              metadata,
-              customInputs,
-              // We don't need to send send these values to the backend
-              // eslint-disable-next-line @typescript-eslint/no-unused-vars
-              seatsPerTimeSlotEnabled,
-              // eslint-disable-next-line @typescript-eslint/no-unused-vars
-              multipleDurationEnabled,
-              length,
-              ...input
-            } = dirtyValues;
-
-            if (length && !Number(length)) throw new Error(t("event_setup_length_error"));
-
-            if (bookingLimits) {
-              const isValid = validateIntervalLimitOrder(bookingLimits);
-              if (!isValid) throw new Error(t("event_setup_booking_limits_error"));
-            }
-
-            if (durationLimits) {
-              const isValid = validateIntervalLimitOrder(durationLimits);
-              if (!isValid) throw new Error(t("event_setup_duration_limits_error"));
-            }
-
-            const layoutError = validateBookerLayouts(metadata?.bookerLayouts || null);
-            if (layoutError) throw new Error(t(layoutError));
-
-            if (metadata?.multipleDuration !== undefined) {
-              if (metadata?.multipleDuration.length < 1) {
-                throw new Error(t("event_setup_multiple_duration_error"));
-              } else {
-                if (length !== undefined) {
-                  if (!length && !metadata?.multipleDuration?.includes(length)) {
-                    //This would work but it leaves the potential of this check being useless. Need to check against length and not eventType.length, but length can be undefined
-                    throw new Error(t("event_setup_multiple_duration_default_error"));
-                  }
-                }
-              }
-            }
-
-            // Prevent two payment apps to be enabled
-            // Ok to cast type here because this metadata will be updated as the event type metadata
-            if (checkForMultiplePaymentApps(metadata as z.infer<typeof EventTypeMetaDataSchema>))
-              throw new Error(t("event_setup_multiple_payment_apps_error"));
-
-            // eslint-disable-next-line @typescript-eslint/no-unused-vars
-            const { availability, users, scheduleName, ...rest } = input;
-            const payload = {
-              ...rest,
-              children,
-              length,
-              locations,
-              recurringEvent,
-              periodStartDate: periodDates?.startDate,
-              periodEndDate: periodDates?.endDate,
-              periodCountCalendarDays,
-              id: eventType.id,
-              beforeEventBuffer,
-              afterEventBuffer,
-              bookingLimits,
-              onlyShowFirstAvailableSlot,
-              durationLimits,
-              eventTypeColor,
-              seatsPerTimeSlot,
-              seatsShowAttendees,
-              seatsShowAvailabilityCount,
-              metadata,
-              customInputs,
-            };
-            // Filter out undefined values
-            const filteredPayload = Object.entries(payload).reduce((acc, [key, value]) => {
-              if (value !== undefined) {
-                // @ts-expect-error Element implicitly has any type
-                acc[key] = value;
-              }
-              return acc;
-            }, {});
-
-            if (dirtyFieldExists) {
-              updateMutation.mutate({ ...filteredPayload, id: eventType.id, hashedLink: values.hashedLink });
-            }
-          }}>
-          <div ref={animationParentRef}>{tabMap[tabName]}</div>
-        </Form>
-      </EventTypeSingleLayout>
-      {slugExistsChildrenDialogOpen.length ? (
-        <ManagedEventTypeDialog
-          slugExistsChildrenDialogOpen={slugExistsChildrenDialogOpen}
-          isPending={formMethods.formState.isSubmitting}
-          onOpenChange={() => {
-            setSlugExistsChildrenDialogOpen([]);
-          }}
-          slug={slug}
-          onConfirm={(e: { preventDefault: () => void }) => {
-            e.preventDefault();
-            handleSubmit(formMethods.getValues());
-            telemetry.event(telemetryEventTypes.slugReplacementAction);
-            setSlugExistsChildrenDialogOpen([]);
-          }}
-        />
-      ) : null}
-      <AssignmentWarningDialog
-        isOpenAssignmentWarnDialog={isOpenAssignmentWarnDialog}
-        setIsOpenAssignmentWarnDialog={setIsOpenAssignmentWarnDialog}
-        pendingRoute={pendingRoute}
-        leaveWithoutAssigningHosts={leaveWithoutAssigningHosts}
-        id={eventType.id}
-      />
-    </>
-  );
-};
-=======
->>>>>>> 971d9ff0
 const EventTypePageWrapper: React.FC<PageProps> & {
   PageWrapper?: AppProps["Component"]["PageWrapper"];
   getLayout?: AppProps["Component"]["getLayout"];
