"use client";

import { useAutoAnimate } from "@formkit/auto-animate/react";
import Link from "next/link";
import { usePathname, useRouter, useSearchParams } from "next/navigation";
import type { FC } from "react";
import { memo, useEffect, useState } from "react";
import { z } from "zod";

import { Dialog } from "@calcom/features/components/controlled-dialog";
import { useOrgBranding } from "@calcom/features/ee/organizations/context/provider";
import { CreateButton } from "@calcom/features/ee/teams/components/createButton/CreateButton";
import { EventTypeEmbedButton, EventTypeEmbedDialog } from "@calcom/features/embed/EventTypeEmbed";
import { EventTypeDescription } from "@calcom/features/eventtypes/components";
import {
  CreateEventTypeDialog,
  type ProfileOption,
} from "@calcom/features/eventtypes/components/CreateEventTypeDialog";
import { DuplicateDialog } from "@calcom/features/eventtypes/components/DuplicateDialog";
import { InfiniteSkeletonLoader } from "@calcom/features/eventtypes/components/SkeletonLoader";
import { APP_NAME, WEBSITE_URL } from "@calcom/lib/constants";
import { extractHostTimezone } from "@calcom/lib/hashedLinksUtils";
import { filterActiveLinks } from "@calcom/lib/hashedLinksUtils";
import { useCopy } from "@calcom/lib/hooks/useCopy";
import { useDebounce } from "@calcom/lib/hooks/useDebounce";
import { useInViewObserver } from "@calcom/lib/hooks/useInViewObserver";
import { useLocale } from "@calcom/lib/hooks/useLocale";
import { useGetTheme } from "@calcom/lib/hooks/useTheme";
import { useTypedQuery } from "@calcom/lib/hooks/useTypedQuery";
import { HttpError } from "@calcom/lib/http-error";
import { parseEventTypeColor } from "@calcom/lib/isEventTypeColor";
import { localStorage } from "@calcom/lib/webstorage";
import { MembershipRole } from "@calcom/prisma/enums";
import { SchedulingType } from "@calcom/prisma/enums";
import type { RouterOutputs } from "@calcom/trpc/react";
import { trpc } from "@calcom/trpc/react";
import classNames from "@calcom/ui/classNames";
import { ArrowButton } from "@calcom/ui/components/arrow-button";
import { UserAvatarGroup } from "@calcom/ui/components/avatar";
import { Badge } from "@calcom/ui/components/badge";
import { Button } from "@calcom/ui/components/button";
import { ButtonGroup } from "@calcom/ui/components/buttonGroup";
import { ConfirmationDialogContent } from "@calcom/ui/components/dialog";
import {
  Dropdown,
  DropdownItem,
  DropdownMenuContent,
  DropdownMenuItem,
  DropdownMenuPortal,
  DropdownMenuSeparator,
  DropdownMenuTrigger,
} from "@calcom/ui/components/dropdown";
import { EmptyScreen } from "@calcom/ui/components/empty-screen";
import { Label } from "@calcom/ui/components/form";
import { TextField } from "@calcom/ui/components/form";
import { Switch } from "@calcom/ui/components/form";
import { Icon } from "@calcom/ui/components/icon";
import { HorizontalTabs } from "@calcom/ui/components/navigation";
import { Skeleton } from "@calcom/ui/components/skeleton";
import { showToast } from "@calcom/ui/components/toast";
import { Tooltip } from "@calcom/ui/components/tooltip";

import { TRPCClientError } from "@trpc/client";

type GetUserEventGroupsResponse = RouterOutputs["viewer"]["eventTypes"]["getUserEventGroups"];
type GetEventTypesFromGroupsResponse = RouterOutputs["viewer"]["eventTypes"]["getEventTypesFromGroup"];

type InfiniteEventTypeGroup = GetUserEventGroupsResponse["eventTypeGroups"][number];
type InfiniteEventType = GetEventTypesFromGroupsResponse["eventTypes"][number];

type EventTypeGroups = RouterOutputs["viewer"]["eventTypes"]["getByViewer"]["eventTypeGroups"];

type EventTypeGroup = EventTypeGroups[number];
type EventType = EventTypeGroup["eventTypes"][number];

const LIMIT = 10;

interface InfiniteEventTypeListProps {
  group: InfiniteEventTypeGroup;
  readOnly: boolean;
  bookerUrl: string | null;
  pages: { nextCursor: number | null | undefined; eventTypes: InfiniteEventType[] }[] | undefined;
  lockedByOrg?: boolean;
  isPending?: boolean;
  debouncedSearchTerm?: string;
}

interface InfiniteTeamsTabProps {
  activeEventTypeGroup: InfiniteEventTypeGroup;
}

const querySchema = z.object({
  teamId: z.nullable(z.coerce.number()).optional().default(null),
});

const InfiniteTeamsTab: FC<InfiniteTeamsTabProps> = (props) => {
  const { activeEventTypeGroup } = props;
  const { t } = useLocale();

  const [searchTerm, setSearchTerm] = useState("");
  const debouncedSearchTerm = useDebounce(searchTerm, 500);

  const query = trpc.viewer.eventTypes.getEventTypesFromGroup.useInfiniteQuery(
    {
      limit: LIMIT,
      searchQuery: debouncedSearchTerm,
      group: { teamId: activeEventTypeGroup?.teamId, parentId: activeEventTypeGroup?.parentId },
    },
    {
      refetchOnWindowFocus: true,
      refetchOnMount: true,
      staleTime: 0,
      getNextPageParam: (lastPage) => lastPage.nextCursor,
    }
  );

  const buttonInView = useInViewObserver(() => {
    if (!query.isFetching && query.hasNextPage && query.status === "success") {
      query.fetchNextPage();
    }
  }, null);

  return (
    <div>
      <TextField
        className="max-w-64"
        addOnLeading={<Icon name="search" className="text-subtle h-4 w-4" />}
        containerClassName="max-w-64 focus:!ring-offset-0 mb-4"
        type="search"
        value={searchTerm}
        autoComplete="false"
        onChange={(e) => {
          setSearchTerm(e.target.value);
        }}
        placeholder={t("search")}
      />
      {!!activeEventTypeGroup && (
        <InfiniteEventTypeList
          pages={query?.data?.pages}
          group={activeEventTypeGroup}
          bookerUrl={activeEventTypeGroup.bookerUrl}
          readOnly={activeEventTypeGroup.metadata.readOnly}
          isPending={query.isPending}
          debouncedSearchTerm={debouncedSearchTerm}
        />
      )}
      {(query.data?.pages?.[0]?.eventTypes?.length ?? 0) > 0 && (
        <div className="text-default p-4 text-center" ref={buttonInView.ref}>
          <Button
            color="minimal"
            loading={query.isFetchingNextPage}
            disabled={!query.hasNextPage}
            onClick={() => query.fetchNextPage()}>
            {query.hasNextPage ? t("load_more_results") : t("no_more_results")}
          </Button>
        </div>
      )}
    </div>
  );
};

const Item = ({
  type,
  group,
  readOnly,
}: {
  type: EventType | InfiniteEventType;
  group: EventTypeGroup | InfiniteEventTypeGroup;
  readOnly: boolean;
}) => {
  const { t } = useLocale();
  const { resolvedTheme, forcedTheme } = useGetTheme();
  const hasDarkTheme = !forcedTheme && resolvedTheme === "dark";
  const parsedeventTypeColor = parseEventTypeColor(type.eventTypeColor);
  const eventTypeColor =
    parsedeventTypeColor && parsedeventTypeColor[hasDarkTheme ? "darkEventTypeColor" : "lightEventTypeColor"];

  const content = () => (
    <div>
      <span
        className="text-default break-words font-semibold ltr:mr-1 rtl:ml-1"
        data-testid={`event-type-title-${type.id}`}>
        {type.title}
      </span>
      {group.profile.slug && type.schedulingType !== SchedulingType.MANAGED ? (
        <small
          className="text-subtle hidden font-normal leading-4 sm:inline"
          data-testid={`event-type-slug-${type.id}`}>
          {`/${group.profile.slug}/${type.slug}`}
        </small>
      ) : null}
      {readOnly && (
        <Badge variant="gray" className="ml-2" data-testid="readonly-badge">
          {t("readonly")}
        </Badge>
      )}
    </div>
  );

  return (
    <div className={classNames(eventTypeColor && "-ml-3", "relative flex-1 overflow-hidden pr-4 text-sm")}>
      {eventTypeColor && (
        <div className="absolute h-full w-0.5" style={{ backgroundColor: eventTypeColor }} />
      )}
      <div className={classNames(eventTypeColor && "ml-3")}>
        {readOnly ? (
          <div>
            {content()}
            <EventTypeDescription eventType={type} shortenDescription />
          </div>
        ) : (
          <Link href={`/event-types/${type.id}?tabName=setup`} title={type.title}>
            <div>
              <span
                className="text-default break-words font-semibold ltr:mr-1 rtl:ml-1"
                data-testid={`event-type-title-${type.id}`}>
                {type.title}
              </span>
              {group.profile.slug && type.schedulingType !== SchedulingType.MANAGED ? (
                <small
                  className="text-subtle hidden font-normal leading-4 sm:inline"
                  data-testid={`event-type-slug-${type.id}`}>
                  {`/${group.profile.slug}/${type.slug}`}
                </small>
              ) : null}
              {readOnly && (
                <Badge variant="gray" className="ml-2" data-testid="readonly-badge">
                  {t("readonly")}
                </Badge>
              )}
            </div>
            <EventTypeDescription
              eventType={{ ...type, descriptionAsSafeHTML: type.safeDescription }}
              shortenDescription
            />
          </Link>
        )}
      </div>
    </div>
  );
};

const MemoizedItem = memo(Item);

export const InfiniteEventTypeList = ({
  group,
  readOnly,
  pages,
  bookerUrl,
  lockedByOrg,
  isPending,
  debouncedSearchTerm,
}: InfiniteEventTypeListProps): JSX.Element => {
  const { t } = useLocale();
  const router = useRouter();
  const pathname = usePathname();
  const searchParams = useSearchParams();
  const { copyToClipboard } = useCopy();
  const [parent] = useAutoAnimate<HTMLUListElement>();
  const [deleteDialogOpen, setDeleteDialogOpen] = useState(false);
  const [deleteDialogTypeId, setDeleteDialogTypeId] = useState(0);
  const [deleteDialogTypeSchedulingType, setDeleteDialogSchedulingType] = useState<SchedulingType | null>(
    null
  );
  const [privateLinkCopyIndices, setPrivateLinkCopyIndices] = useState<Record<string, number>>({});

  const utils = trpc.useUtils();
  const mutation = trpc.viewer.loggedInViewerRouter.eventTypeOrder.useMutation({
    onError: async (err) => {
      console.error(err.message);
      // REVIEW: Should we invalidate the entire router or just the `getByViewer` query?
      await utils.viewer.eventTypes.getEventTypesFromGroup.cancel();
    },
  });

  const setHiddenMutation = trpc.viewer.eventTypesHeavy.update.useMutation({
    onMutate: async (data) => {
      await utils.viewer.eventTypes.getEventTypesFromGroup.cancel();
      const previousValue = utils.viewer.eventTypes.getEventTypesFromGroup.getInfiniteData({
        limit: LIMIT,
        searchQuery: debouncedSearchTerm,
        group: { teamId: group?.teamId, parentId: group?.parentId },
      });

      if (previousValue) {
        pages?.forEach((page) => {
          page?.eventTypes?.forEach((eventType) => {
            if (eventType.id === data.id) {
              eventType.hidden = !eventType.hidden;
            }
          });
        });
      }

      return { previousValue };
    },
    onError: async (err, _, context) => {
      if (context?.previousValue) {
        utils.viewer.eventTypes.getEventTypesFromGroup.setInfiniteData(
          {
            limit: LIMIT,
            searchQuery: debouncedSearchTerm,
            group: { teamId: group?.teamId, parentId: group?.parentId },
          },
          context.previousValue
        );
      }
      console.error(err.message);
    },
  });

  async function moveEventType(index: number, increment: 1 | -1) {
    if (!pages) return;
    const newOrder = pages;
    const pageNo = Math.floor(index / LIMIT);

    const currentPositionEventType = newOrder[pageNo].eventTypes[index % LIMIT];

    const newPageNo =
      increment === -1
        ? pageNo > 0 && index % LIMIT === 0
          ? pageNo - 1
          : pageNo
        : index % LIMIT === LIMIT - 1
        ? pageNo + 1
        : pageNo;

    const newIdx = (index + increment) % LIMIT;
    const newPositionEventType = newOrder[newPageNo].eventTypes[newIdx];

    newOrder[pageNo].eventTypes[index % LIMIT] = newPositionEventType;
    newOrder[newPageNo].eventTypes[newIdx] = currentPositionEventType;

    await utils.viewer.eventTypes.getEventTypesFromGroup.cancel();
    const previousValue = utils.viewer.eventTypes.getEventTypesFromGroup.getInfiniteData({
      limit: LIMIT,
      searchQuery: debouncedSearchTerm,
      group: { teamId: group?.teamId, parentId: group?.parentId },
    });

    if (previousValue) {
      utils.viewer.eventTypes.getEventTypesFromGroup.setInfiniteData(
        {
          limit: LIMIT,
          searchQuery: debouncedSearchTerm,
          group: { teamId: group?.teamId, parentId: group?.parentId },
        },
        (data) => {
          if (!data) return { pages: [], pageParams: [] };

          return {
            ...data,
            pages: newOrder.map((page) => ({
              ...page,
              nextCursor: page.nextCursor ?? undefined,
            })),
          };
        }
      );
    }

    mutation.mutate({
      ids: newOrder.flatMap((page) => page.eventTypes.map((type) => type.id)),
    });
  }

  async function deleteEventTypeHandler(id: number) {
    const payload = { id };
    deleteMutation.mutate(payload);
  }

  // inject selection data into url for correct router history
  const openDuplicateModal = (eventType: InfiniteEventType, group: InfiniteEventTypeGroup) => {
    const newSearchParams = new URLSearchParams(searchParams?.toString() ?? undefined);
    function setParamsIfDefined(key: string, value: string | number | boolean | null | undefined) {
      if (value) newSearchParams.set(key, value.toString());
      if (value === null) newSearchParams.delete(key);
    }
    setParamsIfDefined("dialog", "duplicate");
    setParamsIfDefined("title", eventType.title);
    setParamsIfDefined("description", eventType.description);
    setParamsIfDefined("slug", eventType.slug);
    setParamsIfDefined("id", eventType.id);
    setParamsIfDefined("length", eventType.length);
    setParamsIfDefined("pageSlug", group.profile.slug);
    router.push(`${pathname}?${newSearchParams.toString()}`);
  };

  const deleteMutation = trpc.viewer.eventTypes.delete.useMutation({
    onSuccess: () => {
      showToast(t("event_type_deleted_successfully"), "success");
      setDeleteDialogOpen(false);
    },
    onMutate: async ({ id }) => {
      await utils.viewer.eventTypes.getEventTypesFromGroup.cancel();
      const previousValue = utils.viewer.eventTypes.getEventTypesFromGroup.getInfiniteData({
        limit: LIMIT,
        searchQuery: debouncedSearchTerm,
        group: { teamId: group?.teamId, parentId: group?.parentId },
      });

      if (previousValue) {
        await utils.viewer.eventTypes.getEventTypesFromGroup.setInfiniteData(
          {
            limit: LIMIT,
            searchQuery: debouncedSearchTerm,
            group: { teamId: group?.teamId, parentId: group?.parentId },
          },
          (data) => {
            if (!data) {
              return {
                pages: [],
                pageParams: [],
              };
            }
            return {
              ...data,
              pages: data.pages.map((page) => ({
                ...page,
                eventTypes: page.eventTypes.filter((type) => type.id !== id),
              })),
            };
          }
        );
      }

      return { previousValue };
    },
    onError: (err, _, context) => {
      if (context?.previousValue) {
        utils.viewer.eventTypes.getEventTypesFromGroup.setInfiniteData(
          {
            limit: LIMIT,
            searchQuery: debouncedSearchTerm,
            group: { teamId: group?.teamId, parentId: group?.parentId },
          },
          context.previousValue
        );
      }
      if (err instanceof HttpError) {
        const message = `${err.statusCode}: ${err.message}`;
        showToast(message, "error");
        setDeleteDialogOpen(false);
      } else if (err instanceof TRPCClientError) {
        showToast(err.message, "error");
      }
    },
  });

  const [isNativeShare, setNativeShare] = useState(true);

  useEffect(() => {
    if (!navigator.share) {
      setNativeShare(false);
    }
  }, []);

  if (!pages?.[0]?.eventTypes?.length) {
    if (isPending) return <InfiniteSkeletonLoader />;

    return group.teamId ? (
      <EmptyEventTypeList group={group} searchTerm={debouncedSearchTerm} />
    ) : !group.profile.eventTypesLockedByOrg ? (
      <CreateFirstEventTypeView slug={group.profile.slug ?? ""} searchTerm={debouncedSearchTerm} />
    ) : (
      <></>
    );
  }

  const firstItem = pages?.[0]?.eventTypes[0];
  const lastItem = pages?.[pages.length - 1]?.eventTypes[pages?.[pages.length - 1].eventTypes.length - 1];
  const isManagedEventPrefix = () => {
    return deleteDialogTypeSchedulingType === SchedulingType.MANAGED ? "_managed" : "";
  };

  const userTimezone = extractHostTimezone({
    userId: firstItem.userId,
    teamId: firstItem?.teamId,
    hosts: firstItem?.hosts,
    owner: firstItem?.owner,
    team: firstItem?.team,
  });

  return (
    <div className="bg-default border-subtle flex flex-col overflow-hidden rounded-md border">
      <ul ref={parent} className="divide-subtle !static w-full divide-y" data-testid="event-types">
        {pages.map((page, pageIdx) => {
          return page?.eventTypes?.map((type, index) => {
            const embedLink = `${group.profile.slug}/${type.slug}`;
            const calLink = `${bookerUrl}/${embedLink}`;

            const activeHashedLinks = type.hashedLink ? filterActiveLinks(type.hashedLink, userTimezone) : [];

            // Ensure index is within bounds for active links
            const currentIndex = privateLinkCopyIndices[type.slug] ?? 0;
            const safeIndex = activeHashedLinks.length > 0 ? currentIndex % activeHashedLinks.length : 0;

            const isPrivateURLEnabled =
              activeHashedLinks.length > 0 ? activeHashedLinks[safeIndex]?.link : "";
            const placeholderHashedLink = `${bookerUrl}/d/${isPrivateURLEnabled}/${type.slug}`;

            const isManagedEventType = type.schedulingType === SchedulingType.MANAGED;
            const isChildrenManagedEventType =
              type.metadata?.managedEventConfig !== undefined &&
              type.schedulingType !== SchedulingType.MANAGED;
            return (
              <li key={type.id}>
                <div className="hover:bg-muted flex w-full items-center justify-between transition">
                  <div className="group flex w-full max-w-full items-center justify-between overflow-hidden px-4 py-4 sm:px-6">
                    {!(firstItem && firstItem.id === type.id) && (
                      <ArrowButton
                        onClick={() => moveEventType(LIMIT * pageIdx + index, -1)}
                        arrowDirection="up"
                      />
                    )}

                    {!(lastItem && lastItem.id === type.id) && (
                      <ArrowButton
                        onClick={() => moveEventType(LIMIT * pageIdx + index, 1)}
                        arrowDirection="down"
                      />
                    )}
                    <MemoizedItem type={type} group={group} readOnly={readOnly} />
                    <div className="mt-4 hidden sm:mt-0 sm:flex">
                      <div className="flex justify-between space-x-2 rtl:space-x-reverse">
                        {!!type.teamId && !isManagedEventType && (
                          <UserAvatarGroup
                            className="relative right-3"
                            size="sm"
                            truncateAfter={4}
                            hideTruncatedAvatarsCount={true}
                            users={type?.users ?? []}
                          />
                        )}
                        {isManagedEventType && type?.children && type.children?.length > 0 && (
                          <UserAvatarGroup
                            className="relative right-3"
                            size="sm"
                            truncateAfter={4}
                            hideTruncatedAvatarsCount={true}
                            users={type?.children.flatMap((ch) => ch.users) ?? []}
                          />
                        )}
                        <div className="flex items-center justify-between space-x-2 rtl:space-x-reverse">
                          {!isManagedEventType && (
                            <>
                              {type.hidden && <Badge variant="gray">{t("hidden")}</Badge>}
                              <Tooltip
                                content={
                                  type.hidden ? t("show_eventtype_on_profile") : t("hide_from_profile")
                                }>
                                <div className="self-center rounded-md p-2">
                                  <Switch
                                    name="Hidden"
                                    disabled={lockedByOrg}
                                    checked={!type.hidden}
                                    onCheckedChange={() => {
                                      setHiddenMutation.mutate({ id: type.id, hidden: !type.hidden });
                                    }}
                                  />
                                </div>
                              </Tooltip>
                            </>
                          )}

                          <ButtonGroup combined>
                            {!isManagedEventType && (
                              <>
                                <Tooltip content={t("preview")}>
                                  <Button
                                    data-testid="preview-link-button"
                                    color="secondary"
                                    target="_blank"
                                    variant="icon"
                                    href={calLink}
                                    StartIcon="external-link"
                                  />
                                </Tooltip>

                                <Tooltip content={t("copy_link")}>
                                  <Button
                                    color="secondary"
                                    variant="icon"
                                    StartIcon="link"
                                    onClick={() => {
                                      showToast(t("link_copied"), "success");
                                      copyToClipboard(calLink);
                                    }}
                                  />
                                </Tooltip>

                                {isPrivateURLEnabled && (
                                  <Tooltip content={t("copy_private_link_to_event")}>
                                    <Button
                                      color="secondary"
                                      variant="icon"
                                      StartIcon="venetian-mask"
                                      onClick={() => {
                                        showToast(t("private_link_copied"), "success");
                                        copyToClipboard(placeholderHashedLink);
                                        setPrivateLinkCopyIndices((prev) => {
                                          const prevIndex = prev[type.slug] ?? 0;
                                          const nextIndex = (prevIndex + 1) % activeHashedLinks.length;
                                          return { ...prev, [type.slug]: nextIndex };
                                        });
                                      }}
                                    />
                                  </Tooltip>
                                )}
                              </>
                            )}
                            <Dropdown modal={false}>
                              <DropdownMenuTrigger asChild data-testid={`event-type-options-${type.id}`}>
                                <Button
                                  type="button"
                                  variant="icon"
                                  color="secondary"
                                  StartIcon="ellipsis"
                                  // Unusual practice to use radix state open but for some reason this dropdown and only this dropdown clears the border radius of this button.
                                  className="ltr:radix-state-open:rounded-r-[--btn-group-radius] rtl:radix-state-open:rounded-l-[--btn-group-radius]"
                                />
                              </DropdownMenuTrigger>
                              <DropdownMenuContent>
                                {!readOnly && (
                                  <DropdownMenuItem>
                                    <DropdownItem
                                      type="button"
                                      data-testid={`event-type-edit-${type.id}`}
                                      StartIcon="pencil"
                                      onClick={() => router.push(`/event-types/${type.id}`)}>
                                      {t("edit")}
                                    </DropdownItem>
                                  </DropdownMenuItem>
                                )}
                                {/* readonly is only set when we are on a team - if we are on a user event type null will be the value. */}
                                {!readOnly && !isManagedEventType && !isChildrenManagedEventType && (
                                  <>
                                    <DropdownMenuItem className="outline-none">
                                      <DropdownItem
                                        type="button"
                                        data-testid={`event-type-duplicate-${type.id}`}
                                        StartIcon="copy"
                                        onClick={() => openDuplicateModal(type, group)}>
                                        {t("duplicate")}
                                      </DropdownItem>
                                    </DropdownMenuItem>
                                  </>
                                )}
                                {!isManagedEventType && (
                                  <DropdownMenuItem className="outline-none">
                                    <EventTypeEmbedButton
                                      namespace={type.slug}
                                      as={DropdownItem}
                                      type="button"
                                      StartIcon="code"
                                      className="w-full rounded-none"
                                      embedUrl={encodeURIComponent(embedLink)}
                                      eventId={type.id}>
                                      {t("embed")}
                                    </EventTypeEmbedButton>
                                  </DropdownMenuItem>
                                )}
                                {/* readonly is only set when we are on a team - if we are on a user event type null will be the value. */}
                                {!readOnly && !isChildrenManagedEventType && (
                                  <>
                                    <DropdownMenuSeparator />
                                    <DropdownMenuItem>
                                      <DropdownItem
                                        color="destructive"
                                        onClick={() => {
                                          setDeleteDialogOpen(true);
                                          setDeleteDialogTypeId(type.id);
                                          setDeleteDialogSchedulingType(type.schedulingType);
                                        }}
                                        StartIcon="trash"
                                        className="w-full rounded-t-none">
                                        {t("delete")}
                                      </DropdownItem>
                                    </DropdownMenuItem>
                                  </>
                                )}
                              </DropdownMenuContent>
                            </Dropdown>
                          </ButtonGroup>
                        </div>
                      </div>
                    </div>
                  </div>
                  <div className="min-w-9 mx-5 flex sm:hidden">
                    <Dropdown>
                      <DropdownMenuTrigger asChild data-testid={`event-type-options-${type.id}`}>
                        <Button type="button" variant="icon" color="secondary" StartIcon="ellipsis" />
                      </DropdownMenuTrigger>
                      <DropdownMenuPortal>
                        <DropdownMenuContent>
                          {!isManagedEventType && (
                            <>
                              <DropdownMenuItem className="outline-none">
                                <DropdownItem
                                  href={calLink}
                                  target="_blank"
                                  StartIcon="external-link"
                                  className="w-full rounded-none">
                                  {t("preview")}
                                </DropdownItem>
                              </DropdownMenuItem>
                              <DropdownMenuItem className="outline-none">
                                <DropdownItem
                                  data-testid={`event-type-duplicate-${type.id}`}
                                  onClick={() => {
                                    navigator.clipboard.writeText(calLink);
                                    showToast(t("link_copied"), "success");
                                  }}
                                  StartIcon="clipboard"
                                  className="w-full rounded-none text-left">
                                  {t("copy_link")}
                                </DropdownItem>
                              </DropdownMenuItem>
                            </>
                          )}
                          {isNativeShare ? (
                            <DropdownMenuItem className="outline-none">
                              <DropdownItem
                                data-testid={`event-type-duplicate-${type.id}`}
                                onClick={() => {
                                  navigator
                                    .share({
                                      title: t("share"),
                                      text: t("share_event", { appName: APP_NAME }),
                                      url: calLink,
                                    })
                                    .then(() => showToast(t("link_shared"), "success"))
                                    .catch(() => showToast(t("failed"), "error"));
                                }}
                                StartIcon="upload"
                                className="w-full rounded-none">
                                {t("share")}
                              </DropdownItem>
                            </DropdownMenuItem>
                          ) : null}
                          {!readOnly && (
                            <DropdownMenuItem className="outline-none">
                              <DropdownItem
                                onClick={() => router.push(`/event-types/${type.id}`)}
                                StartIcon="pencil"
                                className="w-full rounded-none">
                                {t("edit")}
                              </DropdownItem>
                            </DropdownMenuItem>
                          )}
                          {!readOnly && !isManagedEventType && !isChildrenManagedEventType && (
                            <DropdownMenuItem className="outline-none">
                              <DropdownItem
                                onClick={() => openDuplicateModal(type, group)}
                                StartIcon="copy"
                                data-testid={`event-type-duplicate-${type.id}`}>
                                {t("duplicate")}
                              </DropdownItem>
                            </DropdownMenuItem>
                          )}
                          {/* readonly is only set when we are on a team - if we are on a user event type null will be the value. */}
                          {!readOnly && !isChildrenManagedEventType && (
                            <>
                              <DropdownMenuItem className="outline-none">
                                <DropdownItem
                                  color="destructive"
                                  onClick={() => {
                                    setDeleteDialogOpen(true);
                                    setDeleteDialogTypeId(type.id);
                                    setDeleteDialogSchedulingType(type.schedulingType);
                                  }}
                                  StartIcon="trash"
                                  className="w-full rounded-t-none">
                                  {t("delete")}
                                </DropdownItem>
                              </DropdownMenuItem>
                            </>
                          )}
                          <DropdownMenuSeparator />
                          {!isManagedEventType && (
                            <div className="hover:bg-subtle flex h-9 cursor-pointer flex-row items-center justify-between rounded-b-lg px-4 py-2 transition">
                              <Skeleton
                                as={Label}
                                htmlFor="hiddenSwitch"
                                className="mt-2 inline cursor-pointer self-center pr-2 ">
                                {type.hidden ? t("show_eventtype_on_profile") : t("hide_from_profile")}
                              </Skeleton>
                              <Switch
                                id="hiddenSwitch"
                                name="Hidden"
                                checked={!type.hidden}
                                onCheckedChange={() => {
                                  setHiddenMutation.mutate({ id: type.id, hidden: !type.hidden });
                                }}
                              />
                            </div>
                          )}
                        </DropdownMenuContent>
                      </DropdownMenuPortal>
                    </Dropdown>
                  </div>
                </div>
              </li>
            );
          });
        })}
      </ul>

      <Dialog open={deleteDialogOpen} onOpenChange={setDeleteDialogOpen}>
        <ConfirmationDialogContent
          variety="danger"
          title={t(`delete${isManagedEventPrefix()}_event_type`)}
          confirmBtnText={t(`confirm_delete_event_type`)}
          loadingText={t(`confirm_delete_event_type`)}
          isPending={deleteMutation.isPending}
          onConfirm={(e) => {
            e.preventDefault();
            deleteEventTypeHandler(deleteDialogTypeId);
          }}>
          <p className="mt-5">
            {deleteDialogTypeSchedulingType === SchedulingType.MANAGED ? (
              <ul className="ml-4 list-disc">
                <li>{t("delete_managed_event_type_description_1")}</li>
                <li>{t("delete_managed_event_type_description_2")}</li>
              </ul>
            ) : (
              t("delete_event_type_description")
            )}
          </p>
        </ConfirmationDialogContent>
      </Dialog>
    </div>
  );
};

const CreateFirstEventTypeView = ({ slug, searchTerm }: { slug: string; searchTerm?: string }) => {
  const { t } = useLocale();

  return (
    <EmptyScreen
      Icon="link"
      headline={searchTerm ? t("no_result_found_for", { searchTerm }) : t("new_event_type_heading")}
      description={t("new_event_type_description")}
      className="mb-16"
      buttonRaw={
        <Button href={`?dialog=new&eventPage=${slug}`} variant="button">
          {t("create")}
        </Button>
      }
    />
  );
};

const CTA = ({ profileOptions }: { profileOptions: ProfileOption[] }) => {
  const { t } = useLocale();

  if (!profileOptions.length) return null;

  return (
    <CreateButton
      data-testid="new-event-type"
      subtitle={t("create_event_on").toUpperCase()}
      options={profileOptions}
      createDialog={() => <CreateEventTypeDialog profileOptions={profileOptions} />}
    />
  );
};

const EmptyEventTypeList = ({
  group,
  searchTerm,
}: {
  group: EventTypeGroup | InfiniteEventTypeGroup;
  searchTerm?: string;
}) => {
  const { t } = useLocale();
  return (
    <>
      <EmptyScreen
        Icon="link"
        headline={searchTerm ? t("no_result_found_for", { searchTerm }) : t("team_no_event_types")}
        description={t("new_team_event_type_description")}
        className="mb-16"
        buttonRaw={
          <Button
            href={`?dialog=new&eventPage=${group.profile.slug}&teamId=${group.teamId}`}
            variant="button"
          >
            {t("create")}
          </Button>
        }
      />
    </>
  );
};

const InfiniteScrollMain = ({
  eventTypeGroups,
  profiles,
}: {
  eventTypeGroups: GetUserEventGroupsResponse["eventTypeGroups"];
  profiles: GetUserEventGroupsResponse["profiles"];
}) => {
  const searchParams = useSearchParams();
  const { data } = useTypedQuery(querySchema);
  const orgBranding = useOrgBranding();

  const tabs = eventTypeGroups.map((item) => ({
    name: item.profile.name ?? "",
    href: item.teamId ? `/event-types?teamId=${item.teamId}` : "/event-types",
    avatar: item.profile.image,
    "data-testid": item.profile.name ?? "",
    matchFullPath: true,
  }));

  const filteredGroups = eventTypeGroups.filter((item) => item.teamId === data.teamId);
  const activeEventTypeGroup = filteredGroups.length > 0 ? filteredGroups : [eventTypeGroups[0]];

  const bookerUrl = orgBranding ? orgBranding?.fullDomain : WEBSITE_URL;

  // If the event type group is the same as the org branding team, or the parent team, set the bookerUrl to the org branding URL
  // This is to ensure that the bookerUrl is always the same as the one in the org branding settings
  // This keeps the app working for personal event types that were not migrated to the org (rare)
  if (
    orgBranding &&
    (activeEventTypeGroup[0].teamId === orgBranding.id || activeEventTypeGroup[0].parentId === orgBranding.id)
  ) {
    activeEventTypeGroup[0].bookerUrl = bookerUrl;
  }

  return (
    <>
      {eventTypeGroups.length > 1 && <HorizontalTabs tabs={tabs} />}
      {eventTypeGroups.length >= 1 && <InfiniteTeamsTab activeEventTypeGroup={activeEventTypeGroup[0]} />}
      {eventTypeGroups.length === 0 && <CreateFirstEventTypeView slug={profiles[0].slug ?? ""} />}
      <EventTypeEmbedDialog />
      {searchParams?.get("dialog") === "duplicate" && <DuplicateDialog />}
    </>
  );
};

type Props = {
  userEventGroupsData: GetUserEventGroupsResponse;
  user: {
    id: number;
    completedOnboarding?: boolean;
  } | null;
};

export const EventTypesCTA = ({ userEventGroupsData }: Omit<Props, "user">) => {
  const profileOptions =
    userEventGroupsData.profiles
      ?.filter((profile) => !profile.readOnly)
      ?.filter((profile) => !profile.eventTypesLockedByOrg)
      ?.filter((profile) => {
        // For personal profiles (teamId is null), always allow creation
        if (!profile.teamId) {
          return true;
        }

        // For team profiles, check if user has eventType.create permission
        // This will be populated by the server-side PBAC check
        // Fallback to role-based check (admin/owner) if canCreateEventTypes is not set
        if (profile.canCreateEventTypes !== undefined) {
          return profile.canCreateEventTypes;
        }

        // Fallback: allow admin and owner roles
        return (
          profile.membershipRole === MembershipRole.ADMIN || profile.membershipRole === MembershipRole.OWNER
        );
      })
      ?.map((profile) => {
        const permissions = profile.teamId
          ? userEventGroupsData.teamPermissions[profile.teamId]
          : {
              // always can create eventType on personal level
              canCreateEventType: true,
            };

        return {
          teamId: profile.teamId,
          label: profile.name || profile.slug,
          image: profile.image,
          membershipRole: profile.membershipRole,
          slug: profile.slug,
          permissions,
        };
      }) ?? [];

  return <CTA profileOptions={profileOptions} />;
};

const EventTypesPage = ({ userEventGroupsData, user }: Props) => {
  const [_showProfileBanner, setShowProfileBanner] = useState(false);
  const orgBranding = useOrgBranding();
  const router = useRouter();

  useEffect(() => {
    /**
     * During signup, if the account already exists, we redirect the user to /event-types instead of onboarding.
     * Adding this redirection logic here as well to ensure the user is redirected to the correct redirectUrl.
     */
    const redirectUrl = localStorage.getItem("onBoardingRedirect");
    localStorage.removeItem("onBoardingRedirect");
    if (redirectUrl) {
      router.push(redirectUrl);
    }
<<<<<<< HEAD
     
  }, []);
=======
  }, [router]);
>>>>>>> 89230474

  useEffect(() => {
    setShowProfileBanner(
      !!orgBranding && !document.cookie.includes("calcom-profile-banner=1") && !user?.completedOnboarding
    );
  }, [orgBranding, user]);

  return (
    <InfiniteScrollMain
      profiles={userEventGroupsData.profiles}
      eventTypeGroups={userEventGroupsData.eventTypeGroups}
    />
  );
};

export default EventTypesPage;<|MERGE_RESOLUTION|>--- conflicted
+++ resolved
@@ -1006,12 +1006,7 @@
     if (redirectUrl) {
       router.push(redirectUrl);
     }
-<<<<<<< HEAD
-     
-  }, []);
-=======
   }, [router]);
->>>>>>> 89230474
 
   useEffect(() => {
     setShowProfileBanner(
