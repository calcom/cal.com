--- conflicted
+++ resolved
@@ -9,30 +9,18 @@
 import { z } from "zod";
 
 import { useOrgBranding } from "@calcom/features/ee/organizations/context/provider";
-<<<<<<< HEAD
-import useIntercom from "@calcom/features/ee/support/lib/intercom/useIntercom";
-=======
 import { CreateButton } from "@calcom/features/ee/teams/components/createButton/CreateButton";
->>>>>>> 00ee1ef4
 import { EventTypeEmbedButton, EventTypeEmbedDialog } from "@calcom/features/embed/EventTypeEmbed";
 import { EventTypeDescription } from "@calcom/features/eventtypes/components";
 import CreateEventTypeDialog from "@calcom/features/eventtypes/components/CreateEventTypeDialog";
 import { DuplicateDialog } from "@calcom/features/eventtypes/components/DuplicateDialog";
 import { InfiniteSkeletonLoader } from "@calcom/features/eventtypes/components/SkeletonLoader";
 import { getTeamsFiltersFromQuery } from "@calcom/features/filters/lib/getTeamsFiltersFromQuery";
-<<<<<<< HEAD
-import Shell from "@calcom/features/shell/Shell";
-import { parseEventTypeColor } from "@calcom/lib";
-import { APP_NAME } from "@calcom/lib/constants";
-import { WEBSITE_URL } from "@calcom/lib/constants";
-import { useCompatSearchParams } from "@calcom/lib/hooks/useCompatSearchParams";
-=======
 import { parseEventTypeColor } from "@calcom/lib";
 import { APP_NAME, WEBSITE_URL } from "@calcom/lib/constants";
 import { useCopy } from "@calcom/lib/hooks/useCopy";
 import { useDebounce } from "@calcom/lib/hooks/useDebounce";
 import { useInViewObserver } from "@calcom/lib/hooks/useInViewObserver";
->>>>>>> 00ee1ef4
 import { useLocale } from "@calcom/lib/hooks/useLocale";
 import { useRouterQuery } from "@calcom/lib/hooks/useRouterQuery";
 import { useGetTheme } from "@calcom/lib/hooks/useTheme";
@@ -58,6 +46,7 @@
   DropdownMenuTrigger,
   EmptyScreen,
   HorizontalTabs,
+  Icon,
   Label,
   showToast,
   Skeleton,
@@ -66,16 +55,12 @@
   Tooltip,
   ArrowButton,
   UserAvatarGroup,
-  Icon,
 } from "@calcom/ui";
 import classNames from "@calcom/ui/classNames";
 
-<<<<<<< HEAD
-import type { AppProps } from "@lib/app-providers";
-import { useInViewObserver } from "@lib/hooks/useInViewObserver";
 import useMeQuery from "@lib/hooks/useMeQuery";
 
-import SkeletonLoader, { InfiniteSkeletonLoader } from "@components/eventtype/SkeletonLoader";
+import { TRPCClientError } from "@trpc/client";
 
 type GetUserEventGroupsResponse = RouterOutputs["viewer"]["eventTypes"]["getUserEventGroups"];
 type GetEventTypesFromGroupsResponse = RouterOutputs["viewer"]["eventTypes"]["getEventTypesFromGroup"];
@@ -84,58 +69,14 @@
 type InfiniteEventType = GetEventTypesFromGroupsResponse["eventTypes"][number];
 
 type EventTypeGroups = RouterOutputs["viewer"]["eventTypes"]["getByViewer"]["eventTypeGroups"];
-type EventTypeGroupProfile = EventTypeGroups[number]["profile"];
-type GetByViewerResponse = RouterOutputs["viewer"]["eventTypes"]["getByViewer"] | undefined;
-
-=======
-import useMeQuery from "@lib/hooks/useMeQuery";
-
-import { TRPCClientError } from "@trpc/client";
-
-type GetUserEventGroupsResponse = RouterOutputs["viewer"]["eventTypes"]["getUserEventGroups"];
-type GetEventTypesFromGroupsResponse = RouterOutputs["viewer"]["eventTypes"]["getEventTypesFromGroup"];
-
-type InfiniteEventTypeGroup = GetUserEventGroupsResponse["eventTypeGroups"][number];
-type InfiniteEventType = GetEventTypesFromGroupsResponse["eventTypes"][number];
-
-type EventTypeGroups = RouterOutputs["viewer"]["eventTypes"]["getByViewer"]["eventTypeGroups"];
-
->>>>>>> 00ee1ef4
+
 type EventTypeGroup = EventTypeGroups[number];
 type EventType = EventTypeGroup["eventTypes"][number];
 
 const LIMIT = 10;
 
-<<<<<<< HEAD
-type DeNormalizedEventTypeGroup = Omit<EventTypeGroup, "eventTypes"> & {
-  eventTypes: DeNormalizedEventType[];
-};
-
-const LIMIT = 10;
-
-interface EventTypeListHeadingProps {
-  profile: EventTypeGroupProfile;
-  membershipCount: number;
-  teamId?: number | null;
-  bookerUrl: string;
-}
-
 interface InfiniteEventTypeListProps {
   group: InfiniteEventTypeGroup;
-  readOnly: boolean;
-  bookerUrl: string | null;
-  pages: { nextCursor: number | undefined; eventTypes: InfiniteEventType[] }[] | undefined;
-  lockedByOrg?: boolean;
-  isPending?: boolean;
-}
-
-interface EventTypeListProps {
-  group: DeNormalizedEventTypeGroup;
-  groupIndex: number;
-=======
-interface InfiniteEventTypeListProps {
-  group: InfiniteEventTypeGroup;
->>>>>>> 00ee1ef4
   readOnly: boolean;
   bookerUrl: string | null;
   pages: { nextCursor: number | null | undefined; eventTypes: InfiniteEventType[] }[] | undefined;
@@ -144,17 +85,8 @@
   debouncedSearchTerm?: string;
 }
 
-<<<<<<< HEAD
-interface InfiniteMobileTeamsTabProps {
-  activeEventTypeGroup: InfiniteEventTypeGroup;
-}
-
-interface MobileTeamsTabProps {
-  eventTypeGroups: DeNormalizedEventTypeGroup[];
-=======
 interface InfiniteTeamsTabProps {
   activeEventTypeGroup: InfiniteEventTypeGroup;
->>>>>>> 00ee1ef4
 }
 
 const querySchema = z.object({
@@ -225,53 +157,6 @@
   );
 };
 
-const InfiniteMobileTeamsTab: FC<InfiniteMobileTeamsTabProps> = (props) => {
-  const { activeEventTypeGroup } = props;
-  const { t } = useLocale();
-
-  const query = trpc.viewer.eventTypes.getEventTypesFromGroup.useInfiniteQuery(
-    {
-      limit: LIMIT,
-      group: { teamId: activeEventTypeGroup?.teamId, parentId: activeEventTypeGroup?.parentId },
-    },
-    {
-      refetchOnWindowFocus: true,
-      refetchOnMount: true,
-      staleTime: 0,
-      getNextPageParam: (lastPage) => lastPage.nextCursor,
-    }
-  );
-
-  const buttonInView = useInViewObserver(() => {
-    if (!query.isFetching && query.hasNextPage && query.status === "success") {
-      query.fetchNextPage();
-    }
-  }, null);
-
-  return (
-    <div>
-      {!!activeEventTypeGroup && (
-        <InfiniteEventTypeList
-          pages={query?.data?.pages}
-          group={activeEventTypeGroup}
-          bookerUrl={activeEventTypeGroup.bookerUrl}
-          readOnly={activeEventTypeGroup.metadata.readOnly}
-          isPending={query.isPending}
-        />
-      )}
-      <div className="text-default p-4 text-center" ref={buttonInView.ref}>
-        <Button
-          color="minimal"
-          loading={query.isFetchingNextPage}
-          disabled={!query.hasNextPage}
-          onClick={() => query.fetchNextPage()}>
-          {query.hasNextPage ? t("load_more_results") : t("no_more_results")}
-        </Button>
-      </div>
-    </div>
-  );
-};
-
 const Item = ({
   type,
   group,
@@ -313,19 +198,11 @@
   );
 
   return (
-<<<<<<< HEAD
-    <div className="relative flex-1 overflow-hidden pr-4 text-sm">
-      {eventTypeColor && (
-        <div className="absolute h-full w-0.5" style={{ backgroundColor: eventTypeColor }} />
-      )}
-      <div className="ml-3">
-=======
     <div className={classNames(eventTypeColor && "-ml-3", "relative flex-1 overflow-hidden pr-4 text-sm")}>
       {eventTypeColor && (
         <div className="absolute h-full w-0.5" style={{ backgroundColor: eventTypeColor }} />
       )}
       <div className={classNames(eventTypeColor && "ml-3")}>
->>>>>>> 00ee1ef4
         {readOnly ? (
           <div>
             {content()}
@@ -391,16 +268,8 @@
   const mutation = trpc.viewer.eventTypeOrder.useMutation({
     onError: async (err) => {
       console.error(err.message);
-<<<<<<< HEAD
-      await utils.viewer.eventTypes.getByViewer.cancel();
-      await utils.viewer.eventTypes.invalidate();
-    },
-    onSettled: () => {
-      utils.viewer.eventTypes.invalidate();
-=======
       // REVIEW: Should we invalidate the entire router or just the `getByViewer` query?
       await utils.viewer.eventTypes.getEventTypesFromGroup.cancel();
->>>>>>> 00ee1ef4
     },
   });
 
@@ -514,8 +383,6 @@
     setParamsIfDefined("id", eventType.id);
     setParamsIfDefined("length", eventType.length);
     setParamsIfDefined("pageSlug", group.profile.slug);
-    setParamsIfDefined("teamId", eventType.teamId);
-    setParamsIfDefined("parentId", eventType.parentId);
     router.push(`${pathname}?${newSearchParams.toString()}`);
   };
 
@@ -609,65 +476,6 @@
   return (
     <div className="bg-default border-subtle flex flex-col overflow-hidden rounded-md border">
       <ul ref={parent} className="divide-subtle !static w-full divide-y" data-testid="event-types">
-<<<<<<< HEAD
-        {types.map((type, index) => {
-          const embedLink = `${group.profile.slug}/${type.slug}`;
-          const calLink = `${bookerUrl}/${embedLink}`;
-          const isPrivateURLEnabled = type.hashedLink?.link;
-          const placeholderHashedLink = `${WEBSITE_URL}/d/${type.hashedLink?.link}/${type.slug}`;
-          const isManagedEventType = type.schedulingType === SchedulingType.MANAGED;
-          const isChildrenManagedEventType =
-            type.metadata?.managedEventConfig !== undefined && type.schedulingType !== SchedulingType.MANAGED;
-          return (
-            <li key={type.id}>
-              <div className="hover:bg-muted flex w-full items-center justify-between transition">
-                <div className="group flex w-full max-w-full items-center justify-between overflow-hidden py-4 pl-2 pr-4 sm:pl-3 sm:pr-6">
-                  {!(firstItem && firstItem.id === type.id) && (
-                    <ArrowButton onClick={() => moveEventType(index, -1)} arrowDirection="up" />
-                  )}
-
-                  {!(lastItem && lastItem.id === type.id) && (
-                    <ArrowButton onClick={() => moveEventType(index, 1)} arrowDirection="down" />
-                  )}
-                  <MemoizedItem type={type} group={group} readOnly={readOnly} />
-                  <div className="mt-4 hidden sm:mt-0 sm:flex">
-                    <div className="flex justify-between space-x-2 rtl:space-x-reverse">
-                      {!!type.teamId && !isManagedEventType && (
-                        <UserAvatarGroup
-                          className="relative right-3"
-                          size="sm"
-                          truncateAfter={4}
-                          users={type?.users ?? []}
-                        />
-                      )}
-                      {isManagedEventType && type?.children && type.children?.length > 0 && (
-                        <UserAvatarGroup
-                          className="relative right-3"
-                          size="sm"
-                          truncateAfter={4}
-                          users={type?.children.flatMap((ch) => ch.users) ?? []}
-                        />
-                      )}
-                      <div className="flex items-center justify-between space-x-2 rtl:space-x-reverse">
-                        {!isManagedEventType && (
-                          <>
-                            {type.hidden && <Badge variant="gray">{t("hidden")}</Badge>}
-                            <Tooltip
-                              content={type.hidden ? t("show_eventtype_on_profile") : t("hide_from_profile")}>
-                              <div className="self-center rounded-md p-2">
-                                <Switch
-                                  name="Hidden"
-                                  disabled={lockedByOrg}
-                                  checked={!type.hidden}
-                                  onCheckedChange={() => {
-                                    setHiddenMutation.mutate({ id: type.id, hidden: !type.hidden });
-                                  }}
-                                />
-                              </div>
-                            </Tooltip>
-                          </>
-                        )}
-=======
         {pages.map((page, pageIdx) => {
           return page?.eventTypes?.map((type, index) => {
             const embedLink = `${group.profile.slug}/${type.slug}`;
@@ -691,7 +499,6 @@
                         arrowDirection="up"
                       />
                     )}
->>>>>>> 00ee1ef4
 
                     {!(lastItem && lastItem.id === type.id) && (
                       <ArrowButton
@@ -767,37 +574,6 @@
                                     }}
                                   />
                                 </Tooltip>
-<<<<<<< HEAD
-                              )}
-                            </>
-                          )}
-                          <Dropdown modal={false}>
-                            <DropdownMenuTrigger asChild data-testid={`event-type-options-${type.id}`}>
-                              <Button
-                                type="button"
-                                variant="icon"
-                                color="secondary"
-                                StartIcon="ellipsis"
-                                className="ltr:radix-state-open:rounded-r-md rtl:radix-state-open:rounded-l-md"
-                              />
-                            </DropdownMenuTrigger>
-                            <DropdownMenuContent>
-                              {!readOnly && (
-                                <DropdownMenuItem>
-                                  <DropdownItem
-                                    type="button"
-                                    data-testid={`event-type-edit-${type.id}`}
-                                    StartIcon="pencil"
-                                    onClick={() => router.push(`/event-types/${type.id}`)}>
-                                    {t("edit")}
-                                  </DropdownItem>
-                                </DropdownMenuItem>
-                              )}
-                              {/* readonly is only set when we are on a team - if we are on a user event type null will be the value. */}
-                              {!readOnly && !isManagedEventType && !isChildrenManagedEventType && (
-                                <>
-                                  <DropdownMenuItem className="outline-none">
-=======
 
                                 {isPrivateURLEnabled && (
                                   <Tooltip content={t("copy_private_link_to_event")}>
@@ -828,690 +604,6 @@
                                   StartIcon="ellipsis"
                                   // Unsual practice to use radix state open but for some reason this dropdown and only thi dropdown clears the border radius of this button.
                                   className="ltr:radix-state-open:rounded-r-[--btn-group-radius] rtl:radix-state-open:rounded-l-[--btn-group-radius]"
-                                />
-                              </DropdownMenuTrigger>
-                              <DropdownMenuContent>
-                                {!readOnly && (
-                                  <DropdownMenuItem>
->>>>>>> 00ee1ef4
-                                    <DropdownItem
-                                      type="button"
-                                      data-testid={`event-type-edit-${type.id}`}
-                                      StartIcon="pencil"
-                                      onClick={() => router.push(`/event-types/${type.id}`)}>
-                                      {t("edit")}
-                                    </DropdownItem>
-                                  </DropdownMenuItem>
-<<<<<<< HEAD
-                                </>
-                              )}
-                              {!isManagedEventType && (
-                                <DropdownMenuItem className="outline-none">
-                                  <EventTypeEmbedButton
-                                    namespace={type.slug}
-                                    as={DropdownItem}
-                                    type="button"
-                                    StartIcon="code"
-                                    className="w-full rounded-none"
-                                    embedUrl={encodeURIComponent(embedLink)}
-                                    eventId={type.id}>
-                                    {t("embed")}
-                                  </EventTypeEmbedButton>
-                                </DropdownMenuItem>
-                              )}
-                              {/* readonly is only set when we are on a team - if we are on a user event type null will be the value. */}
-                              {!readOnly && !isChildrenManagedEventType && (
-                                <>
-                                  <DropdownMenuSeparator />
-                                  <DropdownMenuItem>
-                                    <DropdownItem
-                                      color="destructive"
-                                      onClick={() => {
-                                        setDeleteDialogOpen(true);
-                                        setDeleteDialogTypeId(type.id);
-                                        setDeleteDialogSchedulingType(type.schedulingType);
-                                      }}
-                                      StartIcon="trash"
-                                      className="w-full rounded-none">
-                                      {t("delete")}
-                                    </DropdownItem>
-                                  </DropdownMenuItem>
-                                </>
-                              )}
-                            </DropdownMenuContent>
-                          </Dropdown>
-                        </ButtonGroup>
-                      </div>
-                    </div>
-                  </div>
-                </div>
-                <div className="mx-5 flex min-w-9 sm:hidden">
-                  <Dropdown>
-                    <DropdownMenuTrigger asChild data-testid={`event-type-options-${type.id}`}>
-                      <Button type="button" variant="icon" color="secondary" StartIcon="ellipsis" />
-                    </DropdownMenuTrigger>
-                    <DropdownMenuPortal>
-                      <DropdownMenuContent>
-                        {!isManagedEventType && (
-                          <>
-=======
-                                )}
-                                {/* readonly is only set when we are on a team - if we are on a user event type null will be the value. */}
-                                {!readOnly && !isManagedEventType && !isChildrenManagedEventType && (
-                                  <>
-                                    <DropdownMenuItem className="outline-none">
-                                      <DropdownItem
-                                        type="button"
-                                        data-testid={`event-type-duplicate-${type.id}`}
-                                        StartIcon="copy"
-                                        onClick={() => openDuplicateModal(type, group)}>
-                                        {t("duplicate")}
-                                      </DropdownItem>
-                                    </DropdownMenuItem>
-                                  </>
-                                )}
-                                {!isManagedEventType && (
-                                  <DropdownMenuItem className="outline-none">
-                                    <EventTypeEmbedButton
-                                      namespace={type.slug}
-                                      as={DropdownItem}
-                                      type="button"
-                                      StartIcon="code"
-                                      className="w-full rounded-none"
-                                      embedUrl={encodeURIComponent(embedLink)}
-                                      eventId={type.id}>
-                                      {t("embed")}
-                                    </EventTypeEmbedButton>
-                                  </DropdownMenuItem>
-                                )}
-                                {/* readonly is only set when we are on a team - if we are on a user event type null will be the value. */}
-                                {!readOnly && !isChildrenManagedEventType && (
-                                  <>
-                                    <DropdownMenuSeparator />
-                                    <DropdownMenuItem>
-                                      <DropdownItem
-                                        color="destructive"
-                                        onClick={() => {
-                                          setDeleteDialogOpen(true);
-                                          setDeleteDialogTypeId(type.id);
-                                          setDeleteDialogSchedulingType(type.schedulingType);
-                                        }}
-                                        StartIcon="trash"
-                                        className="w-full rounded-none">
-                                        {t("delete")}
-                                      </DropdownItem>
-                                    </DropdownMenuItem>
-                                  </>
-                                )}
-                              </DropdownMenuContent>
-                            </Dropdown>
-                          </ButtonGroup>
-                        </div>
-                      </div>
-                    </div>
-                  </div>
-                  <div className="min-w-9 mx-5 flex sm:hidden">
-                    <Dropdown>
-                      <DropdownMenuTrigger asChild data-testid={`event-type-options-${type.id}`}>
-                        <Button type="button" variant="icon" color="secondary" StartIcon="ellipsis" />
-                      </DropdownMenuTrigger>
-                      <DropdownMenuPortal>
-                        <DropdownMenuContent>
-                          {!isManagedEventType && (
-                            <>
-                              <DropdownMenuItem className="outline-none">
-                                <DropdownItem
-                                  href={calLink}
-                                  target="_blank"
-                                  StartIcon="external-link"
-                                  className="w-full rounded-none">
-                                  {t("preview")}
-                                </DropdownItem>
-                              </DropdownMenuItem>
-                              <DropdownMenuItem className="outline-none">
-                                <DropdownItem
-                                  data-testid={`event-type-duplicate-${type.id}`}
-                                  onClick={() => {
-                                    navigator.clipboard.writeText(calLink);
-                                    showToast(t("link_copied"), "success");
-                                  }}
-                                  StartIcon="clipboard"
-                                  className="w-full rounded-none text-left">
-                                  {t("copy_link")}
-                                </DropdownItem>
-                              </DropdownMenuItem>
-                            </>
-                          )}
-                          {isNativeShare ? (
->>>>>>> 00ee1ef4
-                            <DropdownMenuItem className="outline-none">
-                              <DropdownItem
-                                data-testid={`event-type-duplicate-${type.id}`}
-                                onClick={() => {
-                                  navigator
-                                    .share({
-                                      title: t("share"),
-                                      text: t("share_event", { appName: APP_NAME }),
-                                      url: calLink,
-                                    })
-                                    .then(() => showToast(t("link_shared"), "success"))
-                                    .catch(() => showToast(t("failed"), "error"));
-                                }}
-                                StartIcon="upload"
-                                className="w-full rounded-none">
-                                {t("share")}
-                              </DropdownItem>
-                            </DropdownMenuItem>
-                          ) : null}
-                          {!readOnly && (
-                            <DropdownMenuItem className="outline-none">
-                              <DropdownItem
-                                onClick={() => router.push(`/event-types/${type.id}`)}
-                                StartIcon="pencil"
-                                className="w-full rounded-none">
-                                {t("edit")}
-                              </DropdownItem>
-                            </DropdownMenuItem>
-<<<<<<< HEAD
-                          </>
-                        )}
-                        {isNativeShare ? (
-                          <DropdownMenuItem className="outline-none">
-                            <DropdownItem
-                              data-testid={`event-type-duplicate-${type.id}`}
-                              onClick={() => {
-                                navigator
-                                  .share({
-                                    title: t("share"),
-                                    text: t("share_event", { appName: APP_NAME }),
-                                    url: calLink,
-                                  })
-                                  .then(() => showToast(t("link_shared"), "success"))
-                                  .catch(() => showToast(t("failed"), "error"));
-                              }}
-                              StartIcon="upload"
-                              className="w-full rounded-none">
-                              {t("share")}
-                            </DropdownItem>
-                          </DropdownMenuItem>
-                        ) : null}
-                        {!readOnly && (
-                          <DropdownMenuItem className="outline-none">
-                            <DropdownItem
-                              onClick={() => router.push(`/event-types/${type.id}`)}
-                              StartIcon="pencil"
-                              className="w-full rounded-none">
-                              {t("edit")}
-                            </DropdownItem>
-                          </DropdownMenuItem>
-                        )}
-                        {!readOnly && !isManagedEventType && !isChildrenManagedEventType && (
-                          <DropdownMenuItem className="outline-none">
-                            <DropdownItem
-                              onClick={() => openDuplicateModal(type, group)}
-                              StartIcon="copy"
-                              data-testid={`event-type-duplicate-${type.id}`}>
-                              {t("duplicate")}
-                            </DropdownItem>
-                          </DropdownMenuItem>
-                        )}
-                        {/* readonly is only set when we are on a team - if we are on a user event type null will be the value. */}
-                        {!readOnly && !isChildrenManagedEventType && (
-                          <>
-                            <DropdownMenuItem className="outline-none">
-                              <DropdownItem
-                                color="destructive"
-                                onClick={() => {
-                                  setDeleteDialogOpen(true);
-                                  setDeleteDialogTypeId(type.id);
-                                  setDeleteDialogSchedulingType(type.schedulingType);
-                                }}
-                                StartIcon="trash"
-                                className="w-full rounded-none">
-                                {t("delete")}
-                              </DropdownItem>
-                            </DropdownMenuItem>
-                          </>
-                        )}
-                        <DropdownMenuSeparator />
-                        {!isManagedEventType && (
-                          <div className="hover:bg-subtle flex h-9 cursor-pointer flex-row items-center justify-between px-4 py-2 transition">
-                            <Skeleton
-                              as={Label}
-                              htmlFor="hiddenSwitch"
-                              className="mt-2 inline cursor-pointer self-center pr-2 ">
-                              {type.hidden ? t("show_eventtype_on_profile") : t("hide_from_profile")}
-                            </Skeleton>
-                            <Switch
-                              id="hiddenSwitch"
-                              name="Hidden"
-                              checked={!type.hidden}
-                              onCheckedChange={() => {
-                                setHiddenMutation.mutate({ id: type.id, hidden: !type.hidden });
-                              }}
-                            />
-                          </div>
-                        )}
-                      </DropdownMenuContent>
-                    </DropdownMenuPortal>
-                  </Dropdown>
-=======
-                          )}
-                          {!readOnly && !isManagedEventType && !isChildrenManagedEventType && (
-                            <DropdownMenuItem className="outline-none">
-                              <DropdownItem
-                                onClick={() => openDuplicateModal(type, group)}
-                                StartIcon="copy"
-                                data-testid={`event-type-duplicate-${type.id}`}>
-                                {t("duplicate")}
-                              </DropdownItem>
-                            </DropdownMenuItem>
-                          )}
-                          {/* readonly is only set when we are on a team - if we are on a user event type null will be the value. */}
-                          {!readOnly && !isChildrenManagedEventType && (
-                            <>
-                              <DropdownMenuItem className="outline-none">
-                                <DropdownItem
-                                  color="destructive"
-                                  onClick={() => {
-                                    setDeleteDialogOpen(true);
-                                    setDeleteDialogTypeId(type.id);
-                                    setDeleteDialogSchedulingType(type.schedulingType);
-                                  }}
-                                  StartIcon="trash"
-                                  className="w-full rounded-none">
-                                  {t("delete")}
-                                </DropdownItem>
-                              </DropdownMenuItem>
-                            </>
-                          )}
-                          <DropdownMenuSeparator />
-                          {!isManagedEventType && (
-                            <div className="hover:bg-subtle flex h-9 cursor-pointer flex-row items-center justify-between px-4 py-2 transition">
-                              <Skeleton
-                                as={Label}
-                                htmlFor="hiddenSwitch"
-                                className="mt-2 inline cursor-pointer self-center pr-2 ">
-                                {type.hidden ? t("show_eventtype_on_profile") : t("hide_from_profile")}
-                              </Skeleton>
-                              <Switch
-                                id="hiddenSwitch"
-                                name="Hidden"
-                                checked={!type.hidden}
-                                onCheckedChange={() => {
-                                  setHiddenMutation.mutate({ id: type.id, hidden: !type.hidden });
-                                }}
-                              />
-                            </div>
-                          )}
-                        </DropdownMenuContent>
-                      </DropdownMenuPortal>
-                    </Dropdown>
-                  </div>
->>>>>>> 00ee1ef4
-                </div>
-              </li>
-            );
-          });
-        })}
-      </ul>
-
-      <Dialog open={deleteDialogOpen} onOpenChange={setDeleteDialogOpen}>
-        <ConfirmationDialogContent
-          variety="danger"
-          title={t(`delete${isManagedEventPrefix()}_event_type`)}
-          confirmBtnText={t(`confirm_delete_event_type`)}
-          loadingText={t(`confirm_delete_event_type`)}
-          isPending={deleteMutation.isPending}
-          onConfirm={(e) => {
-            e.preventDefault();
-            deleteEventTypeHandler(deleteDialogTypeId);
-          }}>
-          <p className="mt-5">
-            <Trans
-              i18nKey={`delete${isManagedEventPrefix()}_event_type_description`}
-              components={{ li: <li />, ul: <ul className="ml-4 list-disc" /> }}>
-              <ul>
-                <li>Members assigned to this event type will also have their event types deleted.</li>
-                <li>
-                  Anyone who they&apos;ve shared their link with will no longer be able to book using it.
-                </li>
-              </ul>
-            </Trans>
-          </p>
-        </ConfirmationDialogContent>
-      </Dialog>
-    </div>
-  );
-};
-
-<<<<<<< HEAD
-export const InfiniteEventTypeList = ({
-  group,
-  readOnly,
-  pages,
-  bookerUrl,
-  lockedByOrg,
-  isPending,
-}: InfiniteEventTypeListProps): JSX.Element => {
-  const { t } = useLocale();
-  const router = useRouter();
-  const pathname = usePathname();
-  const searchParams = useCompatSearchParams();
-  const [parent] = useAutoAnimate<HTMLUListElement>();
-  const [deleteDialogOpen, setDeleteDialogOpen] = useState(false);
-  const [deleteDialogTypeId, setDeleteDialogTypeId] = useState(0);
-  const [deleteDialogTypeSchedulingType, setDeleteDialogSchedulingType] = useState<SchedulingType | null>(
-    null
-  );
-
-  const utils = trpc.useUtils();
-  const mutation = trpc.viewer.eventTypeOrder.useMutation({
-    onError: async (err) => {
-      console.error(err.message);
-      // REVIEW: Should we invalidate the entire router or just the `getByViewer` query?
-      await utils.viewer.eventTypes.getEventTypesFromGroup.cancel();
-    },
-  });
-
-  const setHiddenMutation = trpc.viewer.eventTypes.update.useMutation({
-    onMutate: async (data) => {
-      await utils.viewer.eventTypes.getEventTypesFromGroup.cancel();
-      const previousValue = utils.viewer.eventTypes.getEventTypesFromGroup.getInfiniteData({
-        limit: LIMIT,
-        group: { teamId: group?.teamId, parentId: group?.parentId },
-      });
-
-      if (previousValue) {
-        pages?.forEach((page) => {
-          page?.eventTypes?.forEach((eventType) => {
-            if (eventType.id === data.id) {
-              eventType.hidden = !eventType.hidden;
-            }
-          });
-        });
-      }
-
-      return { previousValue };
-    },
-    onError: async (err, _, context) => {
-      if (context?.previousValue) {
-        utils.viewer.eventTypes.getEventTypesFromGroup.setInfiniteData(
-          { limit: LIMIT, group: { teamId: group?.teamId, parentId: group?.parentId } },
-          context.previousValue
-        );
-      }
-      console.error(err.message);
-    },
-  });
-
-  async function moveEventType(index: number, increment: 1 | -1) {
-    if (!pages) return;
-    const newOrder = pages;
-    const pageNo = Math.floor(index / LIMIT);
-
-    const currentPositionEventType = newOrder[pageNo].eventTypes[index % LIMIT];
-
-    const newPageNo =
-      increment === -1
-        ? pageNo > 0 && index % LIMIT === 0
-          ? pageNo - 1
-          : pageNo
-        : index % LIMIT === LIMIT - 1
-        ? pageNo + 1
-        : pageNo;
-
-    const newIdx = (index + increment) % LIMIT;
-    const newPositionEventType = newOrder[newPageNo].eventTypes[newIdx];
-
-    newOrder[pageNo].eventTypes[index % LIMIT] = newPositionEventType;
-    newOrder[newPageNo].eventTypes[newIdx] = currentPositionEventType;
-
-    await utils.viewer.eventTypes.getEventTypesFromGroup.cancel();
-    const previousValue = utils.viewer.eventTypes.getEventTypesFromGroup.getInfiniteData({
-      limit: LIMIT,
-      group: { teamId: group?.teamId, parentId: group?.parentId },
-    });
-
-    if (previousValue) {
-      utils.viewer.eventTypes.getEventTypesFromGroup.setInfiniteData(
-        { limit: LIMIT, group: { teamId: group?.teamId, parentId: group?.parentId } },
-        (data) => {
-          return {
-            pageParams: data?.pageParams ?? [],
-            pages: newOrder,
-          };
-        }
-      );
-    }
-
-    mutation.mutate({
-      ids: newOrder.flatMap((page) => page.eventTypes.map((type) => type.id)),
-    });
-  }
-
-  async function deleteEventTypeHandler(id: number) {
-    const payload = { id };
-    deleteMutation.mutate(payload);
-  }
-
-  // inject selection data into url for correct router history
-  const openDuplicateModal = (eventType: InfiniteEventType, group: InfiniteEventTypeGroup) => {
-    const newSearchParams = new URLSearchParams(searchParams ?? undefined);
-    function setParamsIfDefined(key: string, value: string | number | boolean | null | undefined) {
-      if (value) newSearchParams.set(key, value.toString());
-      if (value === null) newSearchParams.delete(key);
-    }
-    setParamsIfDefined("dialog", "duplicate");
-    setParamsIfDefined("title", eventType.title);
-    setParamsIfDefined("description", eventType.description);
-    setParamsIfDefined("slug", eventType.slug);
-    setParamsIfDefined("id", eventType.id);
-    setParamsIfDefined("length", eventType.length);
-    setParamsIfDefined("pageSlug", group.profile.slug);
-    router.push(`${pathname}?${newSearchParams.toString()}`);
-  };
-
-  const deleteMutation = trpc.viewer.eventTypes.delete.useMutation({
-    onSuccess: () => {
-      showToast(t("event_type_deleted_successfully"), "success");
-      setDeleteDialogOpen(false);
-    },
-    onMutate: async ({ id }) => {
-      await utils.viewer.eventTypes.getEventTypesFromGroup.cancel();
-      const previousValue = utils.viewer.eventTypes.getEventTypesFromGroup.getInfiniteData({
-        limit: LIMIT,
-        group: { teamId: group?.teamId, parentId: group?.parentId },
-      });
-
-      if (previousValue) {
-        await utils.viewer.eventTypes.getEventTypesFromGroup.setInfiniteData(
-          { limit: LIMIT, group: { teamId: group?.teamId, parentId: group?.parentId } },
-          (data) => {
-            if (!data) {
-              return {
-                pages: [],
-                pageParams: [],
-              };
-            }
-            return {
-              ...data,
-              pages: data.pages.map((page) => ({
-                ...page,
-                eventTypes: page.eventTypes.filter((type) => type.id !== id),
-              })),
-            };
-          }
-        );
-      }
-
-      return { previousValue };
-    },
-    onError: (err, _, context) => {
-      if (context?.previousValue) {
-        utils.viewer.eventTypes.getEventTypesFromGroup.setInfiniteData(
-          { limit: LIMIT, group: { teamId: group?.teamId, parentId: group?.parentId } },
-          context.previousValue
-        );
-      }
-      if (err instanceof HttpError) {
-        const message = `${err.statusCode}: ${err.message}`;
-        showToast(message, "error");
-        setDeleteDialogOpen(false);
-      } else if (err instanceof TRPCClientError) {
-        showToast(err.message, "error");
-      }
-    },
-  });
-
-  const [isNativeShare, setNativeShare] = useState(true);
-
-  useEffect(() => {
-    if (!navigator.share) {
-      setNativeShare(false);
-    }
-  }, []);
-
-  if (!pages?.[0]?.eventTypes?.length) {
-    if (isPending) return <InfiniteSkeletonLoader />;
-
-    return group.teamId ? (
-      <EmptyEventTypeList group={group} />
-    ) : !group.profile.eventTypesLockedByOrg ? (
-      <CreateFirstEventTypeView slug={group.profile.slug ?? ""} />
-    ) : (
-      <></>
-    );
-  }
-
-  const firstItem = pages?.[0]?.eventTypes[0];
-  const lastItem = pages?.[pages.length - 1]?.eventTypes[pages?.[pages.length - 1].eventTypes.length - 1];
-  const isManagedEventPrefix = () => {
-    return deleteDialogTypeSchedulingType === SchedulingType.MANAGED ? "_managed" : "";
-  };
-
-  return (
-    <div className="bg-default border-subtle flex flex-col overflow-hidden rounded-md border">
-      <ul ref={parent} className="divide-subtle !static w-full divide-y" data-testid="event-types">
-        {pages.map((page, pageIdx) => {
-          return page?.eventTypes?.map((type, index) => {
-            const embedLink = `${group.profile.slug}/${type.slug}`;
-            const calLink = `${bookerUrl}/${embedLink}`;
-            const isPrivateURLEnabled = type.hashedLink?.link;
-            const placeholderHashedLink = `${WEBSITE_URL}/d/${type.hashedLink?.link}/${type.slug}`;
-            const isManagedEventType = type.schedulingType === SchedulingType.MANAGED;
-            const isChildrenManagedEventType =
-              type.metadata?.managedEventConfig !== undefined &&
-              type.schedulingType !== SchedulingType.MANAGED;
-            return (
-              <li key={type.id}>
-                <div className="hover:bg-muted flex w-full items-center justify-between transition">
-                  <div className="group flex w-full max-w-full items-center justify-between overflow-hidden px-4 py-4 sm:px-6">
-                    {!(firstItem && firstItem.id === type.id) && (
-                      <ArrowButton
-                        onClick={() => moveEventType(LIMIT * pageIdx + index, -1)}
-                        arrowDirection="up"
-                      />
-                    )}
-
-                    {!(lastItem && lastItem.id === type.id) && (
-                      <ArrowButton
-                        onClick={() => moveEventType(LIMIT * pageIdx + index, 1)}
-                        arrowDirection="down"
-                      />
-                    )}
-                    <MemoizedItem type={type} group={group} readOnly={readOnly} />
-                    <div className="mt-4 hidden sm:mt-0 sm:flex">
-                      <div className="flex justify-between space-x-2 rtl:space-x-reverse">
-                        {!!type.teamId && !isManagedEventType && (
-                          <UserAvatarGroup
-                            className="relative right-3"
-                            size="sm"
-                            truncateAfter={4}
-                            hideTruncatedAvatarsCount={true}
-                            users={type?.users ?? []}
-                          />
-                        )}
-                        {isManagedEventType && type?.children && type.children?.length > 0 && (
-                          <UserAvatarGroup
-                            className="relative right-3"
-                            size="sm"
-                            truncateAfter={4}
-                            hideTruncatedAvatarsCount={true}
-                            users={type?.children.flatMap((ch) => ch.users) ?? []}
-                          />
-                        )}
-                        <div className="flex items-center justify-between space-x-2 rtl:space-x-reverse">
-                          {!isManagedEventType && (
-                            <>
-                              {type.hidden && <Badge variant="gray">{t("hidden")}</Badge>}
-                              <Tooltip
-                                content={
-                                  type.hidden ? t("show_eventtype_on_profile") : t("hide_from_profile")
-                                }>
-                                <div className="self-center rounded-md p-2">
-                                  <Switch
-                                    name="Hidden"
-                                    disabled={lockedByOrg}
-                                    checked={!type.hidden}
-                                    onCheckedChange={() => {
-                                      setHiddenMutation.mutate({ id: type.id, hidden: !type.hidden });
-                                    }}
-                                  />
-                                </div>
-                              </Tooltip>
-                            </>
-                          )}
-
-                          <ButtonGroup combined>
-                            {!isManagedEventType && (
-                              <>
-                                <Tooltip content={t("preview")}>
-                                  <Button
-                                    data-testid="preview-link-button"
-                                    color="secondary"
-                                    target="_blank"
-                                    variant="icon"
-                                    href={calLink}
-                                    StartIcon="external-link"
-                                  />
-                                </Tooltip>
-
-                                <Tooltip content={t("copy_link")}>
-                                  <Button
-                                    color="secondary"
-                                    variant="icon"
-                                    StartIcon="link"
-                                    onClick={() => {
-                                      showToast(t("link_copied"), "success");
-                                      navigator.clipboard.writeText(calLink);
-                                    }}
-                                  />
-                                </Tooltip>
-
-                                {isPrivateURLEnabled && (
-                                  <Tooltip content={t("copy_private_link_to_event")}>
-                                    <Button
-                                      color="secondary"
-                                      variant="icon"
-                                      StartIcon="venetian-mask"
-                                      onClick={() => {
-                                        showToast(t("private_link_copied"), "success");
-                                        navigator.clipboard.writeText(placeholderHashedLink);
-                                      }}
-                                    />
-                                  </Tooltip>
-                                )}
-                              </>
-                            )}
-                            <Dropdown modal={false}>
-                              <DropdownMenuTrigger asChild data-testid={`event-type-options-${type.id}`}>
-                                <Button
-                                  type="button"
-                                  variant="icon"
-                                  color="secondary"
-                                  StartIcon="ellipsis"
-                                  className="ltr:radix-state-open:rounded-r-md rtl:radix-state-open:rounded-l-md"
                                 />
                               </DropdownMenuTrigger>
                               <DropdownMenuContent>
@@ -1580,7 +672,7 @@
                       </div>
                     </div>
                   </div>
-                  <div className="mx-5 flex min-w-9 sm:hidden">
+                  <div className="min-w-9 mx-5 flex sm:hidden">
                     <Dropdown>
                       <DropdownMenuTrigger asChild data-testid={`event-type-options-${type.id}`}>
                         <Button type="button" variant="icon" color="secondary" StartIcon="ellipsis" />
@@ -1729,70 +821,7 @@
   );
 };
 
-const EventTypeListHeading = ({
-  profile,
-  membershipCount,
-  teamId,
-  bookerUrl,
-}: EventTypeListHeadingProps): JSX.Element => {
-  const { t } = useLocale();
-  const router = useRouter();
-
-  const publishTeamMutation = trpc.viewer.teams.publish.useMutation({
-    onSuccess(data) {
-      router.push(data.url);
-    },
-    onError: (error) => {
-      showToast(error.message, "error");
-    },
-  });
-
-  return (
-    <div className="mb-4 flex items-center space-x-2">
-      <Avatar
-        alt={profile.name || ""}
-        href={teamId ? `/settings/teams/${teamId}/profile` : "/settings/my-account/profile"}
-        imageSrc={profile.image}
-        size="md"
-        className="mt-1 inline-flex justify-center"
-      />
-      <div>
-        <Link
-          href={teamId ? `/settings/teams/${teamId}/profile` : "/settings/my-account/profile"}
-          className="text-emphasis font-bold">
-          {profile.name || ""}
-        </Link>
-        {membershipCount && teamId && (
-          <span className="text-subtle relative -top-px me-2 ms-2 text-xs">
-            <Link href={`/settings/teams/${teamId}/members`}>
-              <Badge variant="gray">
-                <Icon name="users" className="-mt-px mr-1 inline h-3 w-3" />
-                {membershipCount}
-              </Badge>
-            </Link>
-          </span>
-        )}
-        {profile.slug && (
-          <Link href={`${bookerUrl}/${profile.slug}`} className="text-subtle block text-xs">
-            {`${bookerUrl.replace("https://", "").replace("http://", "")}/${profile.slug}`}
-          </Link>
-        )}
-      </div>
-      {!profile.slug && !!teamId && (
-        <button onClick={() => publishTeamMutation.mutate({ teamId })}>
-          <Badge variant="gray" className="-ml-2 mb-1">
-            {t("upgrade")}
-          </Badge>
-        </button>
-      )}
-    </div>
-  );
-};
-
-const CreateFirstEventTypeView = ({ slug }: { slug: string }) => {
-=======
 const CreateFirstEventTypeView = ({ slug, searchTerm }: { slug: string; searchTerm?: string }) => {
->>>>>>> 00ee1ef4
   const { t } = useLocale();
 
   return (
@@ -1813,7 +842,6 @@
 const CTA = ({
   profileOptions,
   isOrganization,
-  isInfiniteScrollEnabled,
 }: {
   profileOptions: {
     teamId: number | null | undefined;
@@ -1823,7 +851,6 @@
     slug: string | null;
   }[];
   isOrganization: boolean;
-  isInfiniteScrollEnabled: boolean;
 }) => {
   const { t } = useLocale();
 
@@ -1834,27 +861,6 @@
       data-testid="new-event-type"
       subtitle={t("create_event_on").toUpperCase()}
       options={profileOptions}
-<<<<<<< HEAD
-      createDialog={() => (
-        <CreateEventTypeDialog
-          isInfiniteScrollEnabled={isInfiniteScrollEnabled}
-          profileOptions={profileOptions}
-        />
-      )}
-    />
-  );
-};
-
-const Actions = (props: { showDivider: boolean }) => {
-  return (
-    <div className="hidden items-center md:flex">
-      <TeamsFilter useProfileFilter popoverTriggerClassNames="mb-0" showVerticalDivider={props.showDivider} />
-    </div>
-  );
-};
-
-const EmptyEventTypeList = ({ group }: { group: EventTypeGroup | InfiniteEventTypeGroup }) => {
-=======
       createDialog={() => <CreateEventTypeDialog profileOptions={profileOptions} />}
     />
   );
@@ -1867,7 +873,6 @@
   group: EventTypeGroup | InfiniteEventTypeGroup;
   searchTerm?: string;
 }) => {
->>>>>>> 00ee1ef4
   const { t } = useLocale();
   return (
     <>
@@ -1897,28 +902,14 @@
   eventTypeGroups: GetUserEventGroupsResponse["eventTypeGroups"] | undefined;
   profiles: GetUserEventGroupsResponse["profiles"] | undefined;
 }) => {
-<<<<<<< HEAD
-  const isMobile = useMediaQuery("(max-width: 768px)");
-  const searchParams = useCompatSearchParams();
-=======
   const searchParams = useSearchParams();
   const { data } = useTypedQuery(querySchema);
   const orgBranding = useOrgBranding();
->>>>>>> 00ee1ef4
 
   if (status === "error") {
     return <Alert severity="error" title="Something went wrong" message={errorMessage} />;
   }
 
-<<<<<<< HEAD
-  if (!rawData || status === "pending") {
-    return <SkeletonLoader />;
-  }
-
-  const isFilteredByOnlyOneItem =
-    (filters?.teamIds?.length === 1 || filters?.userIds?.length === 1) &&
-    rawData.eventTypeGroups.length === 1;
-=======
   if (!eventTypeGroups || !profiles || status === "pending") {
     return <InfiniteSkeletonLoader />;
   }
@@ -1945,7 +936,6 @@
   ) {
     activeEventTypeGroup[0].bookerUrl = bookerUrl;
   }
->>>>>>> 00ee1ef4
 
   return (
     <>
@@ -1958,61 +948,6 @@
   );
 };
 
-<<<<<<< HEAD
-const InfiniteScrollMain = ({
-  status,
-  errorMessage,
-  eventTypeGroups,
-  profiles,
-}: {
-  status: string;
-  errorMessage?: string;
-  eventTypeGroups: GetUserEventGroupsResponse["eventTypeGroups"] | undefined;
-  profiles: GetUserEventGroupsResponse["profiles"] | undefined;
-}) => {
-  const searchParams = useCompatSearchParams();
-  const { data } = useTypedQuery(querySchema);
-
-  if (status === "error") {
-    return <Alert severity="error" title="Something went wrong" message={errorMessage} />;
-  }
-
-  if (!eventTypeGroups || !profiles || status === "pending") {
-    return <InfiniteSkeletonLoader />;
-  }
-
-  const tabs = eventTypeGroups.map((item) => ({
-    name: item.profile.name ?? "",
-    href: item.teamId ? `/event-types?teamId=${item.teamId}` : "/event-types?noTeam",
-    avatar: item.profile.image,
-  }));
-
-  const activeEventTypeGroup =
-    eventTypeGroups.filter((item) => item.teamId === data.teamId) ?? eventTypeGroups[0];
-
-  return (
-    <>
-      {eventTypeGroups.length >= 1 && (
-        <>
-          <HorizontalTabs tabs={tabs} />
-          <InfiniteMobileTeamsTab activeEventTypeGroup={activeEventTypeGroup[0]} />
-        </>
-      )}
-      {eventTypeGroups.length === 0 && <CreateFirstEventTypeView slug={profiles[0].slug ?? ""} />}
-      <EventTypeEmbedDialog />
-      {searchParams?.get("dialog") === "duplicate" && <DuplicateDialog isInfiniteScrollEnabled />}
-    </>
-  );
-};
-
-const EventTypesPage: React.FC<{ isInfiniteScrollEnabled?: boolean }> & {
-  PageWrapper?: AppProps["Component"]["PageWrapper"];
-  getLayout?: AppProps["Component"]["getLayout"];
-} = ({ isInfiniteScrollEnabled = false }) => {
-  const { t } = useLocale();
-  const searchParams = useCompatSearchParams();
-  const { open } = useIntercom();
-=======
 export const EventTypesCTA = () => {
   const { data: user } = useMeQuery();
   const routerQuery = useRouterQuery();
@@ -2043,7 +978,6 @@
 };
 
 const EventTypesPage: React.FC = () => {
->>>>>>> 00ee1ef4
   const { data: user } = useMeQuery();
   // eslint-disable-next-line @typescript-eslint/no-unused-vars
   const [_showProfileBanner, setShowProfileBanner] = useState(false);
@@ -2051,22 +985,6 @@
   const routerQuery = useRouterQuery();
   const filters = getTeamsFiltersFromQuery(routerQuery);
   const router = useRouter();
-
-<<<<<<< HEAD
-  const { data, status, error } = trpc.viewer.eventTypes.getByViewer.useQuery(filters && { filters }, {
-=======
-  // TODO: Maybe useSuspenseQuery to focus on success case only? Remember that it would crash the page when there is an error in query. Also, it won't support skeleton
-  const {
-    data: getUserEventGroupsData,
-    status: getUserEventGroupsStatus,
-    error: getUserEventGroupsStatusError,
-  } = trpc.viewer.eventTypes.getUserEventGroups.useQuery(filters && { filters }, {
->>>>>>> 00ee1ef4
-    refetchOnWindowFocus: false,
-    gcTime: 1 * 60 * 60 * 1000,
-    staleTime: 1 * 60 * 60 * 1000,
-    enabled: !isInfiniteScrollEnabled,
-  });
 
   // TODO: Maybe useSuspenseQuery to focus on success case only? Remember that it would crash the page when there is an error in query. Also, it won't support skeleton
   const {
@@ -2077,16 +995,9 @@
     refetchOnWindowFocus: false,
     gcTime: 1 * 60 * 60 * 1000,
     staleTime: 1 * 60 * 60 * 1000,
-    enabled: isInfiniteScrollEnabled,
   });
 
   useEffect(() => {
-<<<<<<< HEAD
-    if (searchParams?.get("openIntercom") === "true") {
-      open();
-    }
-=======
->>>>>>> 00ee1ef4
     /**
      * During signup, if the account already exists, we redirect the user to /event-types instead of onboarding.
      * Adding this redirection logic here as well to ensure the user is redirected to the correct redirectUrl.
@@ -2103,69 +1014,6 @@
     );
   }, [orgBranding, user]);
 
-<<<<<<< HEAD
-  const profileOptions =
-    (data?.profiles
-      ? data?.profiles
-          .filter((profile) => !profile.readOnly)
-          .filter((profile) => !profile.eventTypesLockedByOrg)
-          .map((profile) => {
-            return {
-              teamId: profile.teamId,
-              label: profile.name || profile.slug,
-              image: profile.image,
-              membershipRole: profile.membershipRole,
-              slug: profile.slug,
-            };
-          })
-      : getUserEventGroupsData?.profiles
-          ?.filter((profile) => !profile.readOnly)
-          ?.filter((profile) => !profile.eventTypesLockedByOrg)
-          ?.map((profile) => {
-            return {
-              teamId: profile.teamId,
-              label: profile.name || profile.slug,
-              image: profile.image,
-              membershipRole: profile.membershipRole,
-              slug: profile.slug,
-            };
-          })) ?? [];
-
-  return (
-    <Shell
-      withoutMain={false}
-      title="Event Types"
-      description="Create events to share for people to book on your calendar."
-      withoutSeo
-      heading={t("event_types_page_title")}
-      hideHeadingOnMobile
-      subtitle={t("event_types_page_subtitle")}
-      beforeCTAactions={
-        isInfiniteScrollEnabled ? undefined : <Actions showDivider={profileOptions.length > 0} />
-      }
-      CTA={
-        <CTA
-          isInfiniteScrollEnabled={isInfiniteScrollEnabled}
-          profileOptions={profileOptions}
-          isOrganization={!!user?.organizationId}
-        />
-      }>
-      <HeadSeo
-        title="Event Types"
-        description="Create events to share for people to book on your calendar."
-      />
-      {isInfiniteScrollEnabled ? (
-        <InfiniteScrollMain
-          profiles={getUserEventGroupsData?.profiles}
-          eventTypeGroups={getUserEventGroupsData?.eventTypeGroups}
-          status={getUserEventGroupsStatus}
-          errorMessage={getUserEventGroupsStatusError?.message}
-        />
-      ) : (
-        <Main data={data} status={status} errorMessage={error?.message} filters={filters} />
-      )}
-    </Shell>
-=======
   return (
     <InfiniteScrollMain
       profiles={getUserEventGroupsData?.profiles}
@@ -2173,7 +1021,6 @@
       status={getUserEventGroupsStatus}
       errorMessage={getUserEventGroupsStatusError?.message}
     />
->>>>>>> 00ee1ef4
   );
 };
 
