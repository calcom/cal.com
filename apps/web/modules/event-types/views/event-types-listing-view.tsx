--- conflicted
+++ resolved
@@ -231,522 +231,6 @@
 
 const MemoizedItem = memo(Item);
 
-<<<<<<< HEAD
-export const EventTypeList = ({
-  group,
-  groupIndex,
-  readOnly,
-  types,
-  bookerUrl,
-  lockedByOrg,
-}: EventTypeListProps): JSX.Element => {
-  const { t } = useLocale();
-  const router = useRouter();
-  const pathname = usePathname();
-  const searchParams = useCompatSearchParams();
-  const [parent] = useAutoAnimate<HTMLUListElement>();
-  const [deleteDialogOpen, setDeleteDialogOpen] = useState(false);
-  const [deleteDialogTypeId, setDeleteDialogTypeId] = useState(0);
-  const [deleteDialogTypeSchedulingType, setDeleteDialogSchedulingType] = useState<SchedulingType | null>(
-    null
-  );
-  const [privateLinkCopyIndices, setPrivateLinkCopyIndices] = useState<Record<string, number>>({});
-  const utils = trpc.useUtils();
-  const mutation = trpc.viewer.eventTypeOrder.useMutation({
-    onError: async (err) => {
-      console.error(err.message);
-      await utils.viewer.eventTypes.getByViewer.cancel();
-      await utils.viewer.eventTypes.invalidate();
-    },
-    onSettled: () => {
-      utils.viewer.eventTypes.invalidate();
-    },
-  });
-
-  const setHiddenMutation = trpc.viewer.eventTypes.update.useMutation({
-    onMutate: async ({ id }) => {
-      await utils.viewer.eventTypes.getByViewer.cancel();
-      const previousValue = utils.viewer.eventTypes.getByViewer.getData();
-      if (previousValue) {
-        const newList = [...types.map(normalizeEventType)];
-        const itemIndex = newList.findIndex((item) => item.id === id);
-        if (itemIndex !== -1 && newList[itemIndex]) {
-          newList[itemIndex].hidden = !newList[itemIndex].hidden;
-        }
-        utils.viewer.eventTypes.getByViewer.setData(undefined, {
-          ...previousValue,
-          eventTypeGroups: [
-            ...previousValue.eventTypeGroups.slice(0, groupIndex),
-            { ...group, eventTypes: newList },
-            ...previousValue.eventTypeGroups.slice(groupIndex + 1),
-          ],
-        });
-      }
-      return { previousValue };
-    },
-    onError: async (err, _, context) => {
-      if (context?.previousValue) {
-        utils.viewer.eventTypes.getByViewer.setData(undefined, context.previousValue);
-      }
-      console.error(err.message);
-    },
-    onSettled: () => {
-      // REVIEW: Should we invalidate the entire router or just the `getByViewer` query?
-      utils.viewer.eventTypes.invalidate();
-    },
-  });
-
-  async function moveEventType(index: number, increment: 1 | -1) {
-    const newList = [...types.map(normalizeEventType)];
-
-    const type = types[index];
-    const tmp = types[index + increment];
-    if (tmp) {
-      newList[index] = normalizeEventType(tmp);
-      newList[index + increment] = normalizeEventType(type);
-    }
-
-    await utils.viewer.eventTypes.getByViewer.cancel();
-
-    const previousValue = utils.viewer.eventTypes.getByViewer.getData();
-    if (previousValue) {
-      utils.viewer.eventTypes.getByViewer.setData(undefined, {
-        ...previousValue,
-        eventTypeGroups: [
-          ...previousValue.eventTypeGroups.slice(0, groupIndex),
-          { ...group, eventTypes: newList },
-          ...previousValue.eventTypeGroups.slice(groupIndex + 1),
-        ],
-      });
-    }
-
-    mutation.mutate({
-      ids: newList.map((type) => type.id),
-    });
-  }
-
-  async function deleteEventTypeHandler(id: number) {
-    const payload = { id };
-    deleteMutation.mutate(payload);
-  }
-
-  // inject selection data into url for correct router history
-  const openDuplicateModal = (eventType: DeNormalizedEventType, group: DeNormalizedEventTypeGroup) => {
-    const newSearchParams = new URLSearchParams(searchParams ?? undefined);
-    function setParamsIfDefined(key: string, value: string | number | boolean | null | undefined) {
-      if (value) newSearchParams.set(key, value.toString());
-      if (value === null) newSearchParams.delete(key);
-    }
-    setParamsIfDefined("dialog", "duplicate");
-    setParamsIfDefined("title", eventType.title);
-    setParamsIfDefined("description", eventType.description);
-    setParamsIfDefined("slug", eventType.slug);
-    setParamsIfDefined("id", eventType.id);
-    setParamsIfDefined("length", eventType.length);
-    setParamsIfDefined("pageSlug", group.profile.slug);
-    setParamsIfDefined("teamId", eventType.teamId);
-    setParamsIfDefined("parentId", eventType.parentId);
-    router.push(`${pathname}?${newSearchParams.toString()}`);
-  };
-
-  const deleteMutation = trpc.viewer.eventTypes.delete.useMutation({
-    onSuccess: () => {
-      showToast(t("event_type_deleted_successfully"), "success");
-      setDeleteDialogOpen(false);
-    },
-    onMutate: async ({ id }) => {
-      await utils.viewer.eventTypes.getByViewer.cancel();
-      const previousValue = utils.viewer.eventTypes.getByViewer.getData();
-      if (previousValue) {
-        const newList = types.filter((item) => item.id !== id).map(normalizeEventType);
-
-        utils.viewer.eventTypes.getByViewer.setData(undefined, {
-          ...previousValue,
-          eventTypeGroups: [
-            ...previousValue.eventTypeGroups.slice(0, groupIndex),
-            { ...group, eventTypes: newList },
-            ...previousValue.eventTypeGroups.slice(groupIndex + 1),
-          ],
-        });
-      }
-      return { previousValue };
-    },
-    onError: (err, _, context) => {
-      if (context?.previousValue) {
-        utils.viewer.eventTypes.getByViewer.setData(undefined, context.previousValue);
-      }
-      if (err instanceof HttpError) {
-        const message = `${err.statusCode}: ${err.message}`;
-        showToast(message, "error");
-        setDeleteDialogOpen(false);
-      } else if (err instanceof TRPCClientError) {
-        showToast(err.message, "error");
-      }
-    },
-    onSettled: () => {
-      // REVIEW: Should we invalidate the entire router or just the `getByViewer` query?
-      utils.viewer.eventTypes.invalidate();
-    },
-  });
-
-  const [isNativeShare, setNativeShare] = useState(true);
-
-  useEffect(() => {
-    if (!navigator.share) {
-      setNativeShare(false);
-    }
-  }, []);
-
-  if (!types.length) {
-    return group.teamId ? (
-      <EmptyEventTypeList group={group} />
-    ) : !group.profile.eventTypesLockedByOrg ? (
-      <CreateFirstEventTypeView slug={group.profile.slug ?? ""} />
-    ) : (
-      <></>
-    );
-  }
-
-  const firstItem = types[0];
-  const lastItem = types[types.length - 1];
-  const isManagedEventPrefix = () => {
-    return deleteDialogTypeSchedulingType === SchedulingType.MANAGED ? "_managed" : "";
-  };
-  return (
-    <div className="bg-default border-subtle mb-16 flex overflow-hidden rounded-md border">
-      <ul ref={parent} className="divide-subtle !static w-full divide-y" data-testid="event-types">
-        {types.map((type, index) => {
-          const embedLink = `${group.profile.slug}/${type.slug}`;
-          const calLink = `${bookerUrl}/${embedLink}`;
-          const isPrivateURLEnabled =
-            type.hashedLink && type.hashedLink.length > 0
-              ? type.hashedLink[privateLinkCopyIndices[type.slug] ?? 0]?.link
-              : "";
-          const placeholderHashedLink = `${bookerUrl}/d/${isPrivateURLEnabled}/${type.slug}`;
-          const isManagedEventType = type.schedulingType === SchedulingType.MANAGED;
-          const isChildrenManagedEventType =
-            type.metadata?.managedEventConfig !== undefined && type.schedulingType !== SchedulingType.MANAGED;
-          return (
-            <li key={type.id}>
-              <div className="hover:bg-muted flex w-full items-center justify-between transition">
-                <div className="group flex w-full max-w-full items-center justify-between overflow-hidden py-4 pl-2 pr-4 sm:pl-3 sm:pr-6">
-                  {!(firstItem && firstItem.id === type.id) && (
-                    <ArrowButton onClick={() => moveEventType(index, -1)} arrowDirection="up" />
-                  )}
-
-                  {!(lastItem && lastItem.id === type.id) && (
-                    <ArrowButton onClick={() => moveEventType(index, 1)} arrowDirection="down" />
-                  )}
-                  <MemoizedItem type={type} group={group} readOnly={readOnly} />
-                  <div className="mt-4 hidden sm:mt-0 sm:flex">
-                    <div className="flex justify-between space-x-2 rtl:space-x-reverse">
-                      {!!type.teamId && !isManagedEventType && (
-                        <UserAvatarGroup
-                          className="relative right-3"
-                          size="sm"
-                          truncateAfter={4}
-                          users={type?.users ?? []}
-                        />
-                      )}
-                      {isManagedEventType && type?.children && type.children?.length > 0 && (
-                        <UserAvatarGroup
-                          className="relative right-3"
-                          size="sm"
-                          truncateAfter={4}
-                          users={type?.children.flatMap((ch) => ch.users) ?? []}
-                        />
-                      )}
-                      <div className="flex items-center justify-between space-x-2 rtl:space-x-reverse">
-                        {!isManagedEventType && (
-                          <>
-                            {type.hidden && <Badge variant="gray">{t("hidden")}</Badge>}
-                            <Tooltip
-                              content={type.hidden ? t("show_eventtype_on_profile") : t("hide_from_profile")}>
-                              <div className="self-center rounded-md p-2">
-                                <Switch
-                                  name="Hidden"
-                                  disabled={lockedByOrg}
-                                  checked={!type.hidden}
-                                  onCheckedChange={() => {
-                                    setHiddenMutation.mutate({ id: type.id, hidden: !type.hidden });
-                                  }}
-                                />
-                              </div>
-                            </Tooltip>
-                          </>
-                        )}
-
-                        <ButtonGroup combined>
-                          {!isManagedEventType && (
-                            <>
-                              <Tooltip content={t("preview")}>
-                                <Button
-                                  data-testid="preview-link-button"
-                                  color="secondary"
-                                  target="_blank"
-                                  variant="icon"
-                                  href={calLink}
-                                  StartIcon="external-link"
-                                />
-                              </Tooltip>
-
-                              <Tooltip content={t("copy_link")}>
-                                <Button
-                                  color="secondary"
-                                  variant="icon"
-                                  StartIcon="link"
-                                  onClick={() => {
-                                    showToast(t("link_copied"), "success");
-                                    navigator.clipboard.writeText(calLink);
-                                  }}
-                                />
-                              </Tooltip>
-
-                              {isPrivateURLEnabled && (
-                                <Tooltip content={t("copy_private_link_to_event")}>
-                                  <Button
-                                    color="secondary"
-                                    variant="icon"
-                                    StartIcon="venetian-mask"
-                                    onClick={() => {
-                                      showToast(t("private_link_copied"), "success");
-                                      navigator.clipboard.writeText(placeholderHashedLink);
-                                      setPrivateLinkCopyIndices((prev) => {
-                                        const prevIndex = prev[type.slug] ?? 0;
-                                        prev[type.slug] = (prevIndex + 1) % type.hashedLink.length;
-                                        return prev;
-                                      });
-                                    }}
-                                  />
-                                </Tooltip>
-                              )}
-                            </>
-                          )}
-                          <Dropdown modal={false}>
-                            <DropdownMenuTrigger asChild data-testid={`event-type-options-${type.id}`}>
-                              <Button
-                                type="button"
-                                variant="icon"
-                                color="secondary"
-                                StartIcon="ellipsis"
-                                className="ltr:radix-state-open:rounded-r-md rtl:radix-state-open:rounded-l-md"
-                              />
-                            </DropdownMenuTrigger>
-                            <DropdownMenuContent>
-                              {!readOnly && (
-                                <DropdownMenuItem>
-                                  <DropdownItem
-                                    type="button"
-                                    data-testid={`event-type-edit-${type.id}`}
-                                    StartIcon="pencil"
-                                    onClick={() => router.push(`/event-types/${type.id}`)}>
-                                    {t("edit")}
-                                  </DropdownItem>
-                                </DropdownMenuItem>
-                              )}
-                              {/* readonly is only set when we are on a team - if we are on a user event type null will be the value. */}
-                              {!readOnly && !isManagedEventType && !isChildrenManagedEventType && (
-                                <>
-                                  <DropdownMenuItem className="outline-none">
-                                    <DropdownItem
-                                      type="button"
-                                      data-testid={`event-type-duplicate-${type.id}`}
-                                      StartIcon="copy"
-                                      onClick={() => openDuplicateModal(type, group)}>
-                                      {t("duplicate")}
-                                    </DropdownItem>
-                                  </DropdownMenuItem>
-                                </>
-                              )}
-                              {!isManagedEventType && (
-                                <DropdownMenuItem className="outline-none">
-                                  <EventTypeEmbedButton
-                                    namespace={type.slug}
-                                    as={DropdownItem}
-                                    type="button"
-                                    StartIcon="code"
-                                    className="w-full rounded-none"
-                                    embedUrl={encodeURIComponent(embedLink)}
-                                    eventId={type.id}>
-                                    {t("embed")}
-                                  </EventTypeEmbedButton>
-                                </DropdownMenuItem>
-                              )}
-                              {/* readonly is only set when we are on a team - if we are on a user event type null will be the value. */}
-                              {!readOnly && !isChildrenManagedEventType && (
-                                <>
-                                  <DropdownMenuSeparator />
-                                  <DropdownMenuItem>
-                                    <DropdownItem
-                                      color="destructive"
-                                      onClick={() => {
-                                        setDeleteDialogOpen(true);
-                                        setDeleteDialogTypeId(type.id);
-                                        setDeleteDialogSchedulingType(type.schedulingType);
-                                      }}
-                                      StartIcon="trash"
-                                      className="w-full rounded-none">
-                                      {t("delete")}
-                                    </DropdownItem>
-                                  </DropdownMenuItem>
-                                </>
-                              )}
-                            </DropdownMenuContent>
-                          </Dropdown>
-                        </ButtonGroup>
-                      </div>
-                    </div>
-                  </div>
-                </div>
-                <div className="min-w-9 mx-5 flex sm:hidden">
-                  <Dropdown>
-                    <DropdownMenuTrigger asChild data-testid={`event-type-options-${type.id}`}>
-                      <Button type="button" variant="icon" color="secondary" StartIcon="ellipsis" />
-                    </DropdownMenuTrigger>
-                    <DropdownMenuPortal>
-                      <DropdownMenuContent>
-                        {!isManagedEventType && (
-                          <>
-                            <DropdownMenuItem className="outline-none">
-                              <DropdownItem
-                                href={calLink}
-                                target="_blank"
-                                StartIcon="external-link"
-                                className="w-full rounded-none">
-                                {t("preview")}
-                              </DropdownItem>
-                            </DropdownMenuItem>
-                            <DropdownMenuItem className="outline-none">
-                              <DropdownItem
-                                data-testid={`event-type-duplicate-${type.id}`}
-                                onClick={() => {
-                                  navigator.clipboard.writeText(calLink);
-                                  showToast(t("link_copied"), "success");
-                                }}
-                                StartIcon="clipboard"
-                                className="w-full rounded-none text-left">
-                                {t("copy_link")}
-                              </DropdownItem>
-                            </DropdownMenuItem>
-                          </>
-                        )}
-                        {isNativeShare ? (
-                          <DropdownMenuItem className="outline-none">
-                            <DropdownItem
-                              data-testid={`event-type-duplicate-${type.id}`}
-                              onClick={() => {
-                                navigator
-                                  .share({
-                                    title: t("share"),
-                                    text: t("share_event", { appName: APP_NAME }),
-                                    url: calLink,
-                                  })
-                                  .then(() => showToast(t("link_shared"), "success"))
-                                  .catch(() => showToast(t("failed"), "error"));
-                              }}
-                              StartIcon="upload"
-                              className="w-full rounded-none">
-                              {t("share")}
-                            </DropdownItem>
-                          </DropdownMenuItem>
-                        ) : null}
-                        {!readOnly && (
-                          <DropdownMenuItem className="outline-none">
-                            <DropdownItem
-                              onClick={() => router.push(`/event-types/${type.id}`)}
-                              StartIcon="pencil"
-                              className="w-full rounded-none">
-                              {t("edit")}
-                            </DropdownItem>
-                          </DropdownMenuItem>
-                        )}
-                        {!readOnly && !isManagedEventType && !isChildrenManagedEventType && (
-                          <DropdownMenuItem className="outline-none">
-                            <DropdownItem
-                              onClick={() => openDuplicateModal(type, group)}
-                              StartIcon="copy"
-                              data-testid={`event-type-duplicate-${type.id}`}>
-                              {t("duplicate")}
-                            </DropdownItem>
-                          </DropdownMenuItem>
-                        )}
-                        {/* readonly is only set when we are on a team - if we are on a user event type null will be the value. */}
-                        {!readOnly && !isChildrenManagedEventType && (
-                          <>
-                            <DropdownMenuItem className="outline-none">
-                              <DropdownItem
-                                color="destructive"
-                                onClick={() => {
-                                  setDeleteDialogOpen(true);
-                                  setDeleteDialogTypeId(type.id);
-                                  setDeleteDialogSchedulingType(type.schedulingType);
-                                }}
-                                StartIcon="trash"
-                                className="w-full rounded-none">
-                                {t("delete")}
-                              </DropdownItem>
-                            </DropdownMenuItem>
-                          </>
-                        )}
-                        <DropdownMenuSeparator />
-                        {!isManagedEventType && (
-                          <div className="hover:bg-subtle flex h-9 cursor-pointer flex-row items-center justify-between px-4 py-2 transition">
-                            <Skeleton
-                              as={Label}
-                              htmlFor="hiddenSwitch"
-                              className="mt-2 inline cursor-pointer self-center pr-2 ">
-                              {type.hidden ? t("show_eventtype_on_profile") : t("hide_from_profile")}
-                            </Skeleton>
-                            <Switch
-                              id="hiddenSwitch"
-                              name="Hidden"
-                              checked={!type.hidden}
-                              onCheckedChange={() => {
-                                setHiddenMutation.mutate({ id: type.id, hidden: !type.hidden });
-                              }}
-                            />
-                          </div>
-                        )}
-                      </DropdownMenuContent>
-                    </DropdownMenuPortal>
-                  </Dropdown>
-                </div>
-              </div>
-            </li>
-          );
-        })}
-      </ul>
-      <Dialog open={deleteDialogOpen} onOpenChange={setDeleteDialogOpen}>
-        <ConfirmationDialogContent
-          variety="danger"
-          title={t(`delete${isManagedEventPrefix()}_event_type`)}
-          confirmBtnText={t(`confirm_delete_event_type`)}
-          loadingText={t(`confirm_delete_event_type`)}
-          isPending={deleteMutation.isPending}
-          onConfirm={(e) => {
-            e.preventDefault();
-            deleteEventTypeHandler(deleteDialogTypeId);
-          }}>
-          <p className="mt-5">
-            <Trans
-              i18nKey={`delete${isManagedEventPrefix()}_event_type_description`}
-              components={{ li: <li />, ul: <ul className="ml-4 list-disc" /> }}>
-              <ul>
-                <li>Members assigned to this event type will also have their event types deleted.</li>
-                <li>
-                  Anyone who they&apos;ve shared their link with will no longer be able to book using it.
-                </li>
-              </ul>
-            </Trans>
-          </p>
-        </ConfirmationDialogContent>
-      </Dialog>
-    </div>
-  );
-};
-
-=======
->>>>>>> 9d3be8de
 export const InfiniteEventTypeList = ({
   group,
   readOnly,
