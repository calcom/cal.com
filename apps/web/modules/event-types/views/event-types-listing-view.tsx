"use client";

import { useAutoAnimate } from "@formkit/auto-animate/react";
import { Trans } from "next-i18next";
import Link from "next/link";
import { usePathname, useRouter } from "next/navigation";
import type { FC } from "react";
import { memo, useEffect, useState } from "react";
import { z } from "zod";

import { useOrgBranding } from "@calcom/features/ee/organizations/context/provider";
import useIntercom from "@calcom/features/ee/support/lib/intercom/useIntercom";
import { EventTypeEmbedButton, EventTypeEmbedDialog } from "@calcom/features/embed/EventTypeEmbed";
import { EventTypeDescription } from "@calcom/features/eventtypes/components";
import CreateEventTypeDialog from "@calcom/features/eventtypes/components/CreateEventTypeDialog";
import { DuplicateDialog } from "@calcom/features/eventtypes/components/DuplicateDialog";
import { TeamsFilter } from "@calcom/features/filters/components/TeamsFilter";
import { getTeamsFiltersFromQuery } from "@calcom/features/filters/lib/getTeamsFiltersFromQuery";
import Shell from "@calcom/features/shell/Shell";
import { APP_NAME } from "@calcom/lib/constants";
import { WEBSITE_URL } from "@calcom/lib/constants";
import { useCompatSearchParams } from "@calcom/lib/hooks/useCompatSearchParams";
import { useLocale } from "@calcom/lib/hooks/useLocale";
import useMediaQuery from "@calcom/lib/hooks/useMediaQuery";
import { useRouterQuery } from "@calcom/lib/hooks/useRouterQuery";
import { useTypedQuery } from "@calcom/lib/hooks/useTypedQuery";
import { HttpError } from "@calcom/lib/http-error";
import type { User } from "@calcom/prisma/client";
import type { MembershipRole } from "@calcom/prisma/enums";
import { SchedulingType } from "@calcom/prisma/enums";
import type { RouterOutputs } from "@calcom/trpc/react";
import { trpc, TRPCClientError } from "@calcom/trpc/react";
import type { UserProfile } from "@calcom/types/UserProfile";
import {
  Alert,
  Avatar,
  Badge,
  Button,
  ButtonGroup,
  ConfirmationDialogContent,
  CreateButton,
  Dialog,
  Dropdown,
  DropdownItem,
  DropdownMenuContent,
  DropdownMenuItem,
  DropdownMenuPortal,
  DropdownMenuSeparator,
  DropdownMenuTrigger,
  EmptyScreen,
  HeadSeo,
  HorizontalTabs,
  Icon,
  Label,
  showToast,
  Skeleton,
  Switch,
  Tooltip,
  ArrowButton,
  UserAvatarGroup,
} from "@calcom/ui";

import type { AppProps } from "@lib/app-providers";
import useMeQuery from "@lib/hooks/useMeQuery";

import SkeletonLoader from "@components/eventtype/SkeletonLoader";

type EventTypeGroups = RouterOutputs["viewer"]["eventTypes"]["getByViewer"]["eventTypeGroups"];

type EventTypeGroupProfile = EventTypeGroups[number]["profile"];
type GetByViewerResponse = RouterOutputs["viewer"]["eventTypes"]["getByViewer"] | undefined;

interface EventTypeListHeadingProps {
  profile: EventTypeGroupProfile;
  membershipCount: number;
  teamId?: number | null;
  bookerUrl: string;
}

type EventTypeGroup = EventTypeGroups[number];
type EventType = EventTypeGroup["eventTypes"][number];

type DeNormalizedEventType = Omit<EventType, "userIds"> & {
  users: (Pick<User, "id" | "name" | "username" | "avatarUrl"> & {
    nonProfileUsername: string | null;
    profile: UserProfile;
  })[];
};

type DeNormalizedEventTypeGroup = Omit<EventTypeGroup, "eventTypes"> & {
  eventTypes: DeNormalizedEventType[];
};

interface EventTypeListProps {
  group: DeNormalizedEventTypeGroup;
  groupIndex: number;
  readOnly: boolean;
  bookerUrl: string | null;
  types: DeNormalizedEventType[];
  lockedByOrg?: boolean;
}

interface MobileTeamsTabProps {
  eventTypeGroups: DeNormalizedEventTypeGroup[];
}

const querySchema = z.object({
  teamId: z.nullable(z.coerce.number()).optional().default(null),
});

const MobileTeamsTab: FC<MobileTeamsTabProps> = (props) => {
  const { eventTypeGroups } = props;
  const tabs = eventTypeGroups.map((item) => ({
    name: item.profile.name ?? "",
    href: item.teamId ? `/event-types?teamId=${item.teamId}` : "/event-types?noTeam",
    avatar: item.profile.image,
  }));
  const { data } = useTypedQuery(querySchema);
  const events = eventTypeGroups.filter((item) => item.teamId === data.teamId);

  return (
    <div>
      <HorizontalTabs tabs={tabs} />
      {events.length > 0 ? (
        <EventTypeList
          types={events[0].eventTypes}
          group={events[0]}
          groupIndex={0}
          bookerUrl={events[0].bookerUrl}
          readOnly={events[0].metadata.readOnly}
        />
      ) : (
        <CreateFirstEventTypeView slug={eventTypeGroups[0].profile.slug ?? ""} />
      )}
    </div>
  );
};

const Item = ({
  type,
  group,
  readOnly,
}: {
  type: DeNormalizedEventType;
  group: DeNormalizedEventTypeGroup;
  readOnly: boolean;
}) => {
  const { t } = useLocale();

  const content = () => (
    <div>
      <span
        className="text-default font-semibold ltr:mr-1 rtl:ml-1"
        data-testid={`event-type-title-${type.id}`}>
        {type.title}
      </span>
      {group.profile.slug ? (
        <small
          className="text-subtle hidden font-normal leading-4 sm:inline"
          data-testid={`event-type-slug-${type.id}`}>
          {`/${
            type.schedulingType !== SchedulingType.MANAGED ? group.profile.slug : t("username_placeholder")
          }/${type.slug}`}
        </small>
      ) : null}
      {readOnly && (
        <Badge variant="gray" className="ml-2" data-testid="readonly-badge">
          {t("readonly")}
        </Badge>
      )}
    </div>
  );

  return readOnly ? (
    <div className="flex-1 overflow-hidden pr-4 text-sm">
      {content()}
      <EventTypeDescription eventType={type} shortenDescription />
    </div>
  ) : (
    <Link
      href={`/event-types/${type.id}?tabName=setup`}
      className="relative flex-1 overflow-hidden pr-4 text-sm"
      title={type.title}>
<<<<<<< HEAD
      {type.eventTypeColour && (
        <div className="absolute h-full w-0.5" style={{ backgroundColor: type.eventTypeColour }} />
      )}
      <div className="ml-3">
        <div>
          <span
            className="text-default font-semibold ltr:mr-1 rtl:ml-1"
            data-testid={`event-type-title-${type.id}`}>
            {type.title}
          </span>
          {group.profile.slug ? (
            <small
              className="text-subtle hidden font-normal leading-4 sm:inline"
              data-testid={`event-type-slug-${type.id}`}>
              {`/${group.profile.slug}/${type.slug}`}
            </small>
          ) : null}
          {readOnly && (
            <Badge variant="gray" className="ml-2">
              {t("readonly")}
            </Badge>
          )}
        </div>
        <EventTypeDescription
          eventType={{ ...type, descriptionAsSafeHTML: type.safeDescription }}
          shortenDescription
        />
=======
      <div>
        <span
          className="text-default font-semibold ltr:mr-1 rtl:ml-1"
          data-testid={`event-type-title-${type.id}`}>
          {type.title}
        </span>
        {group.profile.slug ? (
          <small
            className="text-subtle hidden font-normal leading-4 sm:inline"
            data-testid={`event-type-slug-${type.id}`}>
            {`/${group.profile.slug}/${type.slug}`}
          </small>
        ) : null}
        {readOnly && (
          <Badge variant="gray" className="ml-2" data-testid="readonly-badge">
            {t("readonly")}
          </Badge>
        )}
>>>>>>> e16662e6
      </div>
    </Link>
  );
};

const MemoizedItem = memo(Item);

export const EventTypeList = ({
  group,
  groupIndex,
  readOnly,
  types,
  bookerUrl,
  lockedByOrg,
}: EventTypeListProps): JSX.Element => {
  const { t } = useLocale();
  const router = useRouter();
  const pathname = usePathname();
  const searchParams = useCompatSearchParams();
  const [parent] = useAutoAnimate<HTMLUListElement>();
  const [deleteDialogOpen, setDeleteDialogOpen] = useState(false);
  const [deleteDialogTypeId, setDeleteDialogTypeId] = useState(0);
  const [deleteDialogTypeSchedulingType, setDeleteDialogSchedulingType] = useState<SchedulingType | null>(
    null
  );
  const utils = trpc.useUtils();
  const mutation = trpc.viewer.eventTypeOrder.useMutation({
    onError: async (err) => {
      console.error(err.message);
      await utils.viewer.eventTypes.getByViewer.cancel();
      // REVIEW: Should we invalidate the entire router or just the `getByViewer` query?
      await utils.viewer.eventTypes.invalidate();
    },
    onSettled: () => {
      // REVIEW: Should we invalidate the entire router or just the `getByViewer` query?
      utils.viewer.eventTypes.invalidate();
    },
  });

  const setHiddenMutation = trpc.viewer.eventTypes.update.useMutation({
    onMutate: async ({ id }) => {
      await utils.viewer.eventTypes.getByViewer.cancel();
      const previousValue = utils.viewer.eventTypes.getByViewer.getData();
      if (previousValue) {
        const newList = [...types.map(normalizeEventType)];
        const itemIndex = newList.findIndex((item) => item.id === id);
        if (itemIndex !== -1 && newList[itemIndex]) {
          newList[itemIndex].hidden = !newList[itemIndex].hidden;
        }
        utils.viewer.eventTypes.getByViewer.setData(undefined, {
          ...previousValue,
          eventTypeGroups: [
            ...previousValue.eventTypeGroups.slice(0, groupIndex),
            { ...group, eventTypes: newList },
            ...previousValue.eventTypeGroups.slice(groupIndex + 1),
          ],
        });
      }
      return { previousValue };
    },
    onError: async (err, _, context) => {
      if (context?.previousValue) {
        utils.viewer.eventTypes.getByViewer.setData(undefined, context.previousValue);
      }
      console.error(err.message);
    },
    onSettled: () => {
      // REVIEW: Should we invalidate the entire router or just the `getByViewer` query?
      utils.viewer.eventTypes.invalidate();
    },
  });

  async function moveEventType(index: number, increment: 1 | -1) {
    const newList = [...types.map(normalizeEventType)];

    const type = types[index];
    const tmp = types[index + increment];
    if (tmp) {
      newList[index] = normalizeEventType(tmp);
      newList[index + increment] = normalizeEventType(type);
    }

    await utils.viewer.eventTypes.getByViewer.cancel();

    const previousValue = utils.viewer.eventTypes.getByViewer.getData();
    if (previousValue) {
      utils.viewer.eventTypes.getByViewer.setData(undefined, {
        ...previousValue,
        eventTypeGroups: [
          ...previousValue.eventTypeGroups.slice(0, groupIndex),
          { ...group, eventTypes: newList },
          ...previousValue.eventTypeGroups.slice(groupIndex + 1),
        ],
      });
    }

    mutation.mutate({
      ids: newList.map((type) => type.id),
    });
  }

  async function deleteEventTypeHandler(id: number) {
    const payload = { id };
    deleteMutation.mutate(payload);
  }

  // inject selection data into url for correct router history
  const openDuplicateModal = (eventType: DeNormalizedEventType, group: DeNormalizedEventTypeGroup) => {
    const newSearchParams = new URLSearchParams(searchParams ?? undefined);
    function setParamsIfDefined(key: string, value: string | number | boolean | null | undefined) {
      if (value) newSearchParams.set(key, value.toString());
      if (value === null) newSearchParams.delete(key);
    }
    setParamsIfDefined("dialog", "duplicate");
    setParamsIfDefined("title", eventType.title);
    setParamsIfDefined("description", eventType.description);
    setParamsIfDefined("slug", eventType.slug);
    setParamsIfDefined("id", eventType.id);
    setParamsIfDefined("length", eventType.length);
    setParamsIfDefined("pageSlug", group.profile.slug);
    router.push(`${pathname}?${newSearchParams.toString()}`);
  };

  const deleteMutation = trpc.viewer.eventTypes.delete.useMutation({
    onSuccess: () => {
      showToast(t("event_type_deleted_successfully"), "success");
      setDeleteDialogOpen(false);
    },
    onMutate: async ({ id }) => {
      await utils.viewer.eventTypes.getByViewer.cancel();
      const previousValue = utils.viewer.eventTypes.getByViewer.getData();
      if (previousValue) {
        const newList = types.filter((item) => item.id !== id).map(normalizeEventType);

        utils.viewer.eventTypes.getByViewer.setData(undefined, {
          ...previousValue,
          eventTypeGroups: [
            ...previousValue.eventTypeGroups.slice(0, groupIndex),
            { ...group, eventTypes: newList },
            ...previousValue.eventTypeGroups.slice(groupIndex + 1),
          ],
        });
      }
      return { previousValue };
    },
    onError: (err, _, context) => {
      if (context?.previousValue) {
        utils.viewer.eventTypes.getByViewer.setData(undefined, context.previousValue);
      }
      if (err instanceof HttpError) {
        const message = `${err.statusCode}: ${err.message}`;
        showToast(message, "error");
        setDeleteDialogOpen(false);
      } else if (err instanceof TRPCClientError) {
        showToast(err.message, "error");
      }
    },
    onSettled: () => {
      // REVIEW: Should we invalidate the entire router or just the `getByViewer` query?
      utils.viewer.eventTypes.invalidate();
    },
  });

  const [isNativeShare, setNativeShare] = useState(true);

  useEffect(() => {
    if (!navigator.share) {
      setNativeShare(false);
    }
  }, []);

  if (!types.length) {
    return group.teamId ? (
      <EmptyEventTypeList group={group} />
    ) : !group.profile.eventTypesLockedByOrg ? (
      <CreateFirstEventTypeView slug={group.profile.slug ?? ""} />
    ) : (
      <></>
    );
  }

  const firstItem = types[0];
  const lastItem = types[types.length - 1];
  const isManagedEventPrefix = () => {
    return deleteDialogTypeSchedulingType === SchedulingType.MANAGED ? "_managed" : "";
  };
  return (
    <div className="bg-default border-subtle mb-16 flex overflow-hidden rounded-md border">
      <ul ref={parent} className="divide-subtle !static w-full divide-y" data-testid="event-types">
        {types.map((type, index) => {
          const embedLink = `${group.profile.slug}/${type.slug}`;
          const calLink = `${bookerUrl}/${embedLink}`;
          const isPrivateURLEnabled = type.hashedLink?.link;
          const placeholderHashedLink = `${WEBSITE_URL}/d/${type.hashedLink?.link}/${type.slug}`;
          const isManagedEventType = type.schedulingType === SchedulingType.MANAGED;
          const isChildrenManagedEventType =
            type.metadata?.managedEventConfig !== undefined && type.schedulingType !== SchedulingType.MANAGED;
          return (
            <li key={type.id}>
              <div className="hover:bg-muted flex w-full items-center justify-between transition">
                <div className="group flex w-full max-w-full items-center justify-between overflow-hidden px-4 py-4 sm:px-3">
                  {!(firstItem && firstItem.id === type.id) && (
                    <ArrowButton onClick={() => moveEventType(index, -1)} arrowDirection="up" />
                  )}

                  {!(lastItem && lastItem.id === type.id) && (
                    <ArrowButton onClick={() => moveEventType(index, 1)} arrowDirection="down" />
                  )}
                  <MemoizedItem type={type} group={group} readOnly={readOnly} />
                  <div className="mt-4 hidden sm:mt-0 sm:flex">
                    <div className="flex justify-between space-x-2 rtl:space-x-reverse">
                      {!!type.teamId && !isManagedEventType && (
                        <UserAvatarGroup
                          className="relative right-3"
                          size="sm"
                          truncateAfter={4}
                          users={type?.users ?? []}
                        />
                      )}
                      {isManagedEventType && type?.children && type.children?.length > 0 && (
                        <UserAvatarGroup
                          className="relative right-3"
                          size="sm"
                          truncateAfter={4}
                          users={type?.children.flatMap((ch) => ch.users) ?? []}
                        />
                      )}
                      <div className="flex items-center justify-between space-x-2 rtl:space-x-reverse">
                        {!isManagedEventType && (
                          <>
                            {type.hidden && <Badge variant="gray">{t("hidden")}</Badge>}
                            <Tooltip
                              content={type.hidden ? t("show_eventtype_on_profile") : t("hide_from_profile")}>
                              <div className="self-center rounded-md p-2">
                                <Switch
                                  name="Hidden"
                                  disabled={lockedByOrg}
                                  checked={!type.hidden}
                                  onCheckedChange={() => {
                                    setHiddenMutation.mutate({ id: type.id, hidden: !type.hidden });
                                  }}
                                />
                              </div>
                            </Tooltip>
                          </>
                        )}

                        <ButtonGroup combined>
                          {!isManagedEventType && (
                            <>
                              <Tooltip content={t("preview")}>
                                <Button
                                  data-testid="preview-link-button"
                                  color="secondary"
                                  target="_blank"
                                  variant="icon"
                                  href={calLink}
                                  StartIcon="external-link"
                                />
                              </Tooltip>

                              <Tooltip content={t("copy_link")}>
                                <Button
                                  color="secondary"
                                  variant="icon"
                                  StartIcon="link"
                                  onClick={() => {
                                    showToast(t("link_copied"), "success");
                                    navigator.clipboard.writeText(calLink);
                                  }}
                                />
                              </Tooltip>

                              {isPrivateURLEnabled && (
                                <Tooltip content={t("copy_private_link_to_event")}>
                                  <Button
                                    color="secondary"
                                    variant="icon"
                                    StartIcon="venetian-mask"
                                    onClick={() => {
                                      showToast(t("private_link_copied"), "success");
                                      navigator.clipboard.writeText(placeholderHashedLink);
                                    }}
                                  />
                                </Tooltip>
                              )}
                            </>
                          )}
                          <Dropdown modal={false}>
                            <DropdownMenuTrigger asChild data-testid={`event-type-options-${type.id}`}>
                              <Button
                                type="button"
                                variant="icon"
                                color="secondary"
                                StartIcon="ellipsis"
                                className="ltr:radix-state-open:rounded-r-md rtl:radix-state-open:rounded-l-md"
                              />
                            </DropdownMenuTrigger>
                            <DropdownMenuContent>
                              {!readOnly && (
                                <DropdownMenuItem>
                                  <DropdownItem
                                    type="button"
                                    data-testid={`event-type-edit-${type.id}`}
                                    StartIcon="pencil"
                                    onClick={() => router.push(`/event-types/${type.id}`)}>
                                    {t("edit")}
                                  </DropdownItem>
                                </DropdownMenuItem>
                              )}
                              {/* readonly is only set when we are on a team - if we are on a user event type null will be the value. */}
                              {!readOnly && !isManagedEventType && !isChildrenManagedEventType && (
                                <>
                                  <DropdownMenuItem className="outline-none">
                                    <DropdownItem
                                      type="button"
                                      data-testid={`event-type-duplicate-${type.id}`}
                                      StartIcon="copy"
                                      onClick={() => openDuplicateModal(type, group)}>
                                      {t("duplicate")}
                                    </DropdownItem>
                                  </DropdownMenuItem>
                                </>
                              )}
                              {!isManagedEventType && (
                                <DropdownMenuItem className="outline-none">
                                  <EventTypeEmbedButton
                                    namespace={type.slug}
                                    as={DropdownItem}
                                    type="button"
                                    StartIcon="code"
                                    className="w-full rounded-none"
                                    embedUrl={encodeURIComponent(embedLink)}
                                    eventId={type.id}>
                                    {t("embed")}
                                  </EventTypeEmbedButton>
                                </DropdownMenuItem>
                              )}
                              {/* readonly is only set when we are on a team - if we are on a user event type null will be the value. */}
                              {!readOnly && !isChildrenManagedEventType && (
                                <>
                                  <DropdownMenuSeparator />
                                  <DropdownMenuItem>
                                    <DropdownItem
                                      color="destructive"
                                      onClick={() => {
                                        setDeleteDialogOpen(true);
                                        setDeleteDialogTypeId(type.id);
                                        setDeleteDialogSchedulingType(type.schedulingType);
                                      }}
                                      StartIcon="trash"
                                      className="w-full rounded-none">
                                      {t("delete")}
                                    </DropdownItem>
                                  </DropdownMenuItem>
                                </>
                              )}
                            </DropdownMenuContent>
                          </Dropdown>
                        </ButtonGroup>
                      </div>
                    </div>
                  </div>
                </div>
                <div className="min-w-9 mx-5 flex sm:hidden">
                  <Dropdown>
                    <DropdownMenuTrigger asChild data-testid={`event-type-options-${type.id}`}>
                      <Button type="button" variant="icon" color="secondary" StartIcon="ellipsis" />
                    </DropdownMenuTrigger>
                    <DropdownMenuPortal>
                      <DropdownMenuContent>
                        {!isManagedEventType && (
                          <>
                            <DropdownMenuItem className="outline-none">
                              <DropdownItem
                                href={calLink}
                                target="_blank"
                                StartIcon="external-link"
                                className="w-full rounded-none">
                                {t("preview")}
                              </DropdownItem>
                            </DropdownMenuItem>
                            <DropdownMenuItem className="outline-none">
                              <DropdownItem
                                data-testid={`event-type-duplicate-${type.id}`}
                                onClick={() => {
                                  navigator.clipboard.writeText(calLink);
                                  showToast(t("link_copied"), "success");
                                }}
                                StartIcon="clipboard"
                                className="w-full rounded-none text-left">
                                {t("copy_link")}
                              </DropdownItem>
                            </DropdownMenuItem>
                          </>
                        )}
                        {isNativeShare ? (
                          <DropdownMenuItem className="outline-none">
                            <DropdownItem
                              data-testid={`event-type-duplicate-${type.id}`}
                              onClick={() => {
                                navigator
                                  .share({
                                    title: t("share"),
                                    text: t("share_event", { appName: APP_NAME }),
                                    url: calLink,
                                  })
                                  .then(() => showToast(t("link_shared"), "success"))
                                  .catch(() => showToast(t("failed"), "error"));
                              }}
                              StartIcon="upload"
                              className="w-full rounded-none">
                              {t("share")}
                            </DropdownItem>
                          </DropdownMenuItem>
                        ) : null}
                        {!readOnly && (
                          <DropdownMenuItem className="outline-none">
                            <DropdownItem
                              onClick={() => router.push(`/event-types/${type.id}`)}
                              StartIcon="pencil"
                              className="w-full rounded-none">
                              {t("edit")}
                            </DropdownItem>
                          </DropdownMenuItem>
                        )}
                        {!readOnly && !isManagedEventType && !isChildrenManagedEventType && (
                          <DropdownMenuItem className="outline-none">
                            <DropdownItem
                              onClick={() => openDuplicateModal(type, group)}
                              StartIcon="copy"
                              data-testid={`event-type-duplicate-${type.id}`}>
                              {t("duplicate")}
                            </DropdownItem>
                          </DropdownMenuItem>
                        )}
                        {/* readonly is only set when we are on a team - if we are on a user event type null will be the value. */}
                        {!readOnly && !isChildrenManagedEventType && (
                          <>
                            <DropdownMenuItem className="outline-none">
                              <DropdownItem
                                color="destructive"
                                onClick={() => {
                                  setDeleteDialogOpen(true);
                                  setDeleteDialogTypeId(type.id);
                                  setDeleteDialogSchedulingType(type.schedulingType);
                                }}
                                StartIcon="trash"
                                className="w-full rounded-none">
                                {t("delete")}
                              </DropdownItem>
                            </DropdownMenuItem>
                          </>
                        )}
                        <DropdownMenuSeparator />
                        {!isManagedEventType && (
                          <div className="hover:bg-subtle flex h-9 cursor-pointer flex-row items-center justify-between px-4 py-2">
                            <Skeleton
                              as={Label}
                              htmlFor="hiddenSwitch"
                              className="mt-2 inline cursor-pointer self-center pr-2 ">
                              {type.hidden ? t("show_eventtype_on_profile") : t("hide_from_profile")}
                            </Skeleton>
                            <Switch
                              id="hiddenSwitch"
                              name="Hidden"
                              checked={!type.hidden}
                              onCheckedChange={() => {
                                setHiddenMutation.mutate({ id: type.id, hidden: !type.hidden });
                              }}
                            />
                          </div>
                        )}
                      </DropdownMenuContent>
                    </DropdownMenuPortal>
                  </Dropdown>
                </div>
              </div>
            </li>
          );
        })}
      </ul>
      <Dialog open={deleteDialogOpen} onOpenChange={setDeleteDialogOpen}>
        <ConfirmationDialogContent
          variety="danger"
          title={t(`delete${isManagedEventPrefix()}_event_type`)}
          confirmBtnText={t(`confirm_delete_event_type`)}
          loadingText={t(`confirm_delete_event_type`)}
          isPending={deleteMutation.isPending}
          onConfirm={(e) => {
            e.preventDefault();
            deleteEventTypeHandler(deleteDialogTypeId);
          }}>
          <p className="mt-5">
            <Trans
              i18nKey={`delete${isManagedEventPrefix()}_event_type_description`}
              components={{ li: <li />, ul: <ul className="ml-4 list-disc" /> }}>
              <ul>
                <li>Members assigned to this event type will also have their event types deleted.</li>
                <li>
                  Anyone who they&apos;ve shared their link with will no longer be able to book using it.
                </li>
              </ul>
            </Trans>
          </p>
        </ConfirmationDialogContent>
      </Dialog>
    </div>
  );
};

const EventTypeListHeading = ({
  profile,
  membershipCount,
  teamId,
  bookerUrl,
}: EventTypeListHeadingProps): JSX.Element => {
  const { t } = useLocale();
  const router = useRouter();

  const publishTeamMutation = trpc.viewer.teams.publish.useMutation({
    onSuccess(data) {
      router.push(data.url);
    },
    onError: (error) => {
      showToast(error.message, "error");
    },
  });

  return (
    <div className="mb-4 flex items-center space-x-2">
      <Avatar
        alt={profile.name || ""}
        href={teamId ? `/settings/teams/${teamId}/profile` : "/settings/my-account/profile"}
        imageSrc={profile.image}
        size="md"
        className="mt-1 inline-flex justify-center"
      />
      <div>
        <Link
          href={teamId ? `/settings/teams/${teamId}/profile` : "/settings/my-account/profile"}
          className="text-emphasis font-bold">
          {profile.name || ""}
        </Link>
        {membershipCount && teamId && (
          <span className="text-subtle relative -top-px me-2 ms-2 text-xs">
            <Link href={`/settings/teams/${teamId}/members`}>
              <Badge variant="gray">
                <Icon name="users" className="-mt-px mr-1 inline h-3 w-3" />
                {membershipCount}
              </Badge>
            </Link>
          </span>
        )}
        {profile.slug && (
          <Link href={`${bookerUrl}/${profile.slug}`} className="text-subtle block text-xs">
            {`${bookerUrl.replace("https://", "").replace("http://", "")}/${profile.slug}`}
          </Link>
        )}
      </div>
      {!profile.slug && !!teamId && (
        <button onClick={() => publishTeamMutation.mutate({ teamId })}>
          <Badge variant="gray" className="-ml-2 mb-1">
            {t("upgrade")}
          </Badge>
        </button>
      )}
    </div>
  );
};

const CreateFirstEventTypeView = ({ slug }: { slug: string }) => {
  const { t } = useLocale();

  return (
    <EmptyScreen
      Icon="link"
      headline={t("new_event_type_heading")}
      description={t("new_event_type_description")}
      className="mb-16"
      buttonRaw={
        <Button href={`?dialog=new&eventPage=${slug}`} variant="button">
          {t("create")}
        </Button>
      }
    />
  );
};

const CTA = ({
  profileOptions,
  isOrganization,
}: {
  profileOptions: {
    teamId: number | null | undefined;
    label: string | null;
    image: string;
    membershipRole: MembershipRole | null | undefined;
    slug: string | null;
  }[];
  isOrganization: boolean;
}) => {
  const { t } = useLocale();

  if (!profileOptions.length) return null;

  return (
    <CreateButton
      data-testid="new-event-type"
      subtitle={t("create_event_on").toUpperCase()}
      options={profileOptions}
      createDialog={() => (
        <CreateEventTypeDialog profileOptions={profileOptions} isOrganization={isOrganization} />
      )}
    />
  );
};

const Actions = (props: { showDivider: boolean }) => {
  return (
    <div className="hidden items-center md:flex">
      <TeamsFilter useProfileFilter popoverTriggerClassNames="mb-0" showVerticalDivider={props.showDivider} />
    </div>
  );
};

const EmptyEventTypeList = ({ group }: { group: DeNormalizedEventTypeGroup }) => {
  const { t } = useLocale();
  return (
    <>
      <EmptyScreen
        headline={t("team_no_event_types")}
        buttonRaw={
          <Button
            href={`?dialog=new&eventPage=${group.profile.slug}&teamId=${group.teamId}`}
            variant="button"
            className="mt-5">
            {t("create")}
          </Button>
        }
      />
    </>
  );
};

const Main = ({
  status,
  errorMessage,
  data: rawData,
  filters,
}: {
  status: string;
  data: GetByViewerResponse;
  errorMessage?: string;
  filters: ReturnType<typeof getTeamsFiltersFromQuery>;
}) => {
  const isMobile = useMediaQuery("(max-width: 768px)");
  const searchParams = useCompatSearchParams();

  if (status === "error") {
    return <Alert severity="error" title="Something went wrong" message={errorMessage} />;
  }

  if (!rawData || status === "pending") {
    return <SkeletonLoader />;
  }

  const isFilteredByOnlyOneItem =
    (filters?.teamIds?.length === 1 || filters?.userIds?.length === 1) &&
    rawData.eventTypeGroups.length === 1;

  const data = denormalizePayload(rawData);
  return (
    <>
      {data.eventTypeGroups.length > 1 || isFilteredByOnlyOneItem ? (
        <>
          {isMobile ? (
            <MobileTeamsTab eventTypeGroups={data.eventTypeGroups} />
          ) : (
            data.eventTypeGroups.map((group, index: number) => {
              const eventsLockedByOrg = group.profile.eventTypesLockedByOrg;
              const userHasManagedOrHiddenEventTypes = group.eventTypes.find(
                (event) => event.metadata?.managedEventConfig || event.hidden
              );
              if (eventsLockedByOrg && !userHasManagedOrHiddenEventTypes) return null;
              return (
                <div
                  className="mt-4 flex flex-col"
                  data-testid={`slug-${group.profile.slug}`}
                  key={group.profile.slug}>
                  {/* If the group is readonly and empty don't leave a floating header when the user cant see the create box due
                    to it being readonly for that user */}
                  {group.eventTypes.length === 0 && group.metadata.readOnly ? null : (
                    <EventTypeListHeading
                      profile={group.profile}
                      membershipCount={group.metadata.membershipCount}
                      teamId={group.teamId}
                      bookerUrl={group.bookerUrl}
                    />
                  )}

                  {group.eventTypes.length ? (
                    <EventTypeList
                      types={group.eventTypes}
                      group={group}
                      bookerUrl={group.bookerUrl}
                      groupIndex={index}
                      readOnly={group.metadata.readOnly}
                      lockedByOrg={eventsLockedByOrg}
                    />
                  ) : group.teamId && !group.metadata.readOnly ? (
                    <EmptyEventTypeList group={group} />
                  ) : !group.metadata.readOnly ? (
                    <CreateFirstEventTypeView slug={data.profiles[0].slug ?? ""} />
                  ) : null}
                </div>
              );
            })
          )}
        </>
      ) : (
        data.eventTypeGroups.length === 1 && (
          <EventTypeList
            types={data.eventTypeGroups[0].eventTypes}
            group={data.eventTypeGroups[0]}
            groupIndex={0}
            bookerUrl={data.eventTypeGroups[0].bookerUrl}
            readOnly={data.eventTypeGroups[0].metadata.readOnly}
          />
        )
      )}
      {data.eventTypeGroups.length === 0 && <CreateFirstEventTypeView slug={data.profiles[0].slug ?? ""} />}
      <EventTypeEmbedDialog />
      {searchParams?.get("dialog") === "duplicate" && <DuplicateDialog />}
    </>
  );
};

const EventTypesPage: React.FC & {
  PageWrapper?: AppProps["Component"]["PageWrapper"];
  getLayout?: AppProps["Component"]["getLayout"];
} = () => {
  const { t } = useLocale();
  const searchParams = useCompatSearchParams();
  const { open } = useIntercom();
  const { data: user } = useMeQuery();
  // eslint-disable-next-line @typescript-eslint/no-unused-vars
  const [showProfileBanner, setShowProfileBanner] = useState(false);
  const orgBranding = useOrgBranding();
  const routerQuery = useRouterQuery();
  const filters = getTeamsFiltersFromQuery(routerQuery);
  const router = useRouter();

  // TODO: Maybe useSuspenseQuery to focus on success case only? Remember that it would crash the page when there is an error in query. Also, it won't support skeleton
  const { data, status, error } = trpc.viewer.eventTypes.getByViewer.useQuery(filters && { filters }, {
    refetchOnWindowFocus: false,
    gcTime: 1 * 60 * 60 * 1000,
    staleTime: 1 * 60 * 60 * 1000,
  });

  useEffect(() => {
    if (searchParams?.get("openIntercom") === "true") {
      open();
    }
    /**
     * During signup, if the account already exists, we redirect the user to /event-types instead of onboarding.
     * Adding this redirection logic here as well to ensure the user is redirected to the correct redirectUrl.
     */
    const redirectUrl = localStorage.getItem("onBoardingRedirect");
    localStorage.removeItem("onBoardingRedirect");
    redirectUrl && router.push(redirectUrl);
    // eslint-disable-next-line react-hooks/exhaustive-deps
  }, []);

  useEffect(() => {
    setShowProfileBanner(
      !!orgBranding && !document.cookie.includes("calcom-profile-banner=1") && !user?.completedOnboarding
    );
  }, [orgBranding, user]);

  const profileOptions = data
    ? data?.profiles
        .filter((profile) => !profile.readOnly)
        .filter((profile) => !profile.eventTypesLockedByOrg)
        .map((profile) => {
          return {
            teamId: profile.teamId,
            label: profile.name || profile.slug,
            image: profile.image,
            membershipRole: profile.membershipRole,
            slug: profile.slug,
          };
        })
    : [];

  return (
    <Shell
      withoutMain={false}
      title="Event Types"
      description="Create events to share for people to book on your calendar."
      withoutSeo
      heading={t("event_types_page_title")}
      hideHeadingOnMobile
      subtitle={t("event_types_page_subtitle")}
      beforeCTAactions={<Actions showDivider={profileOptions.length > 0} />}
      CTA={<CTA profileOptions={profileOptions} isOrganization={!!user?.organizationId} />}>
      <HeadSeo
        title="Event Types"
        description="Create events to share for people to book on your calendar."
      />
      <Main data={data} status={status} errorMessage={error?.message} filters={filters} />
    </Shell>
  );
};

export default EventTypesPage;

function normalizeEventType(eventType: DeNormalizedEventType): EventType {
  return {
    ...eventType,
    userIds: eventType.users.map((user) => user.id),
  };
}

function denormalizePayload(data: NonNullable<GetByViewerResponse>) {
  return {
    ...data,
    eventTypeGroups: data.eventTypeGroups.map((eventTypeGroup) => {
      return {
        ...eventTypeGroup,
        eventTypes: eventTypeGroup.eventTypes.map((eventType) => {
          const { userIds, ...rest } = eventType;
          return {
            ...rest,
            users: userIds.map((userId) => {
              const user = data.allUsersAcrossAllEventTypes.get(userId);
              if (!user) {
                throw new Error(`User with id ${userId} not found in allUsersAcrossAllEventTypes`);
              }
              return user;
            }),
          };
        }),
      };
    }),
  };
}<|MERGE_RESOLUTION|>--- conflicted
+++ resolved
@@ -181,7 +181,6 @@
       href={`/event-types/${type.id}?tabName=setup`}
       className="relative flex-1 overflow-hidden pr-4 text-sm"
       title={type.title}>
-<<<<<<< HEAD
       {type.eventTypeColour && (
         <div className="absolute h-full w-0.5" style={{ backgroundColor: type.eventTypeColour }} />
       )}
@@ -200,7 +199,7 @@
             </small>
           ) : null}
           {readOnly && (
-            <Badge variant="gray" className="ml-2">
+            <Badge variant="gray" className="ml-2" data-testid="readonly-badge">
               {t("readonly")}
             </Badge>
           )}
@@ -209,26 +208,6 @@
           eventType={{ ...type, descriptionAsSafeHTML: type.safeDescription }}
           shortenDescription
         />
-=======
-      <div>
-        <span
-          className="text-default font-semibold ltr:mr-1 rtl:ml-1"
-          data-testid={`event-type-title-${type.id}`}>
-          {type.title}
-        </span>
-        {group.profile.slug ? (
-          <small
-            className="text-subtle hidden font-normal leading-4 sm:inline"
-            data-testid={`event-type-slug-${type.id}`}>
-            {`/${group.profile.slug}/${type.slug}`}
-          </small>
-        ) : null}
-        {readOnly && (
-          <Badge variant="gray" className="ml-2" data-testid="readonly-badge">
-            {t("readonly")}
-          </Badge>
-        )}
->>>>>>> e16662e6
       </div>
     </Link>
   );
