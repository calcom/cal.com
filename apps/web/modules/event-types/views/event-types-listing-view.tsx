--- conflicted
+++ resolved
@@ -27,11 +27,7 @@
 import { HttpError } from "@calcom/lib/http-error";
 import { parseEventTypeColor } from "@calcom/lib/isEventTypeColor";
 import { localStorage } from "@calcom/lib/webstorage";
-<<<<<<< HEAD
-import type { MembershipRole } from "@calcom/prisma/enums";
-=======
 import { MembershipRole } from "@calcom/prisma/enums";
->>>>>>> 689150d7
 import { SchedulingType } from "@calcom/prisma/enums";
 import type { RouterOutputs } from "@calcom/trpc/react";
 import { trpc } from "@calcom/trpc/react";
