--- conflicted
+++ resolved
@@ -522,8 +522,6 @@
                                     }}
                                   />
                                 </Tooltip>
-<<<<<<< HEAD
-
                                 {isPrivateURLEnabled && (
                                   <Tooltip content={t("copy_private_link_to_event")}>
                                     <Button
@@ -552,37 +550,6 @@
                               <DropdownMenuContent>
                                 {!readOnly && (
                                   <DropdownMenuItem>
-=======
-                              )}
-                            </>
-                          )}
-                          <Dropdown modal={false}>
-                            <DropdownMenuTrigger asChild data-testid={`event-type-options-${type.id}`}>
-                              <Button
-                                type="button"
-                                variant="icon"
-                                color="secondary"
-                                StartIcon="ellipsis"
-                                className="ltr:radix-state-open:rounded-r-md rtl:radix-state-open:rounded-l-md"
-                              />
-                            </DropdownMenuTrigger>
-                            <DropdownMenuContent>
-                              {!readOnly && (
-                                <DropdownMenuItem>
-                                  <DropdownItem
-                                    type="button"
-                                    data-testid={`event-type-edit-${type.id}`}
-                                    StartIcon="pencil"
-                                    onClick={() => router.push(`/event-types/${type.id}`)}>
-                                    {t("edit")}
-                                  </DropdownItem>
-                                </DropdownMenuItem>
-                              )}
-                              {/* readonly is only set when we are on a team - if we are on a user event type null will be the value. */}
-                              {!readOnly && !isManagedEventType && !isChildrenManagedEventType && (
-                                <>
-                                  <DropdownMenuItem className="outline-none">
->>>>>>> 5b2688dd
                                     <DropdownItem
                                       type="button"
                                       data-testid={`event-type-edit-${type.id}`}
@@ -591,60 +558,6 @@
                                       {t("edit")}
                                     </DropdownItem>
                                   </DropdownMenuItem>
-<<<<<<< HEAD
-                                )}
-                                {!isManagedEventType && !isChildrenManagedEventType && (
-                                  <>
-                                    <DropdownMenuItem className="outline-none">
-                                      <DropdownItem
-                                        type="button"
-                                        data-testid={`event-type-duplicate-${type.id}`}
-                                        StartIcon="copy"
-                                        onClick={() => openDuplicateModal(type, group)}>
-                                        {t("duplicate")}
-                                      </DropdownItem>
-                                    </DropdownMenuItem>
-                                  </>
-                                )}
-                                {!isManagedEventType && (
-                                  <DropdownMenuItem className="outline-none">
-                                    <EventTypeEmbedButton
-                                      namespace=""
-                                      as={DropdownItem}
-                                      type="button"
-                                      StartIcon="code"
-                                      className="w-full rounded-none"
-                                      embedUrl={encodeURIComponent(embedLink)}
-                                      eventId={type.id}>
-                                      {t("embed")}
-                                    </EventTypeEmbedButton>
-                                  </DropdownMenuItem>
-                                )}
-                                {/* readonly is only set when we are on a team - if we are on a user event type null will be the value. */}
-                                {(group.metadata?.readOnly === false || group.metadata.readOnly === null) &&
-                                  !isChildrenManagedEventType && (
-                                    <>
-                                      <DropdownMenuSeparator />
-                                      <DropdownMenuItem>
-                                        <DropdownItem
-                                          color="destructive"
-                                          onClick={() => {
-                                            setDeleteDialogOpen(true);
-                                            setDeleteDialogTypeId(type.id);
-                                            setDeleteDialogSchedulingType(type.schedulingType);
-                                          }}
-                                          StartIcon="trash"
-                                          className="w-full rounded-none">
-                                          {t("delete")}
-                                        </DropdownItem>
-                                      </DropdownMenuItem>
-                                    </>
-                                  )}
-                              </DropdownMenuContent>
-                            </Dropdown>
-                          </ButtonGroup>
-                        </div>
-=======
                                 </>
                               )}
                               {!isManagedEventType && (
@@ -683,7 +596,6 @@
                             </DropdownMenuContent>
                           </Dropdown>
                         </ButtonGroup>
->>>>>>> 5b2688dd
                       </div>
                     </div>
                   </div>
@@ -748,61 +660,6 @@
                                 {t("edit")}
                               </DropdownItem>
                             </DropdownMenuItem>
-<<<<<<< HEAD
-                          )}
-                          {!isManagedEventType && !isChildrenManagedEventType && (
-                            <DropdownMenuItem className="outline-none">
-                              <DropdownItem
-                                onClick={() => openDuplicateModal(type, group)}
-                                StartIcon="copy"
-                                data-testid={`event-type-duplicate-${type.id}`}>
-                                {t("duplicate")}
-                              </DropdownItem>
-                            </DropdownMenuItem>
-                          )}
-                          {/* readonly is only set when we are on a team - if we are on a user event type null will be the value. */}
-                          {(group.metadata?.readOnly === false || group.metadata.readOnly === null) &&
-                            !isChildrenManagedEventType && (
-                              <>
-                                <DropdownMenuItem className="outline-none">
-                                  <DropdownItem
-                                    color="destructive"
-                                    onClick={() => {
-                                      setDeleteDialogOpen(true);
-                                      setDeleteDialogTypeId(type.id);
-                                      setDeleteDialogSchedulingType(type.schedulingType);
-                                    }}
-                                    StartIcon="trash"
-                                    className="w-full rounded-none">
-                                    {t("delete")}
-                                  </DropdownItem>
-                                </DropdownMenuItem>
-                              </>
-                            )}
-                          <DropdownMenuSeparator />
-                          {!isManagedEventType && (
-                            <div className="hover:bg-subtle flex h-9 cursor-pointer flex-row items-center justify-between px-4 py-2">
-                              <Skeleton
-                                as={Label}
-                                htmlFor="hiddenSwitch"
-                                className="mt-2 inline cursor-pointer self-center pr-2 ">
-                                {type.hidden ? t("show_eventtype_on_profile") : t("hide_from_profile")}
-                              </Skeleton>
-                              <Switch
-                                id="hiddenSwitch"
-                                name="Hidden"
-                                checked={!type.hidden}
-                                onCheckedChange={() => {
-                                  setHiddenMutation.mutate({ id: type.id, hidden: !type.hidden });
-                                }}
-                              />
-                            </div>
-                          )}
-                        </DropdownMenuContent>
-                      </DropdownMenuPortal>
-                    </Dropdown>
-                  </div>
-=======
                           </>
                         )}
                         {isNativeShare ? (
@@ -885,7 +742,6 @@
                       </DropdownMenuContent>
                     </DropdownMenuPortal>
                   </Dropdown>
->>>>>>> 5b2688dd
                 </div>
               </Reorder.Item>
             );
